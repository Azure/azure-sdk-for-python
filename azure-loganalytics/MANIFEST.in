--- conflicted
+++ resolved
@@ -1,6 +1,2 @@
-<<<<<<< HEAD
 include *.rst
-include azure/__init__.py
-=======
-include *.rst
->>>>>>> a4108e16
+include azure/__init__.py