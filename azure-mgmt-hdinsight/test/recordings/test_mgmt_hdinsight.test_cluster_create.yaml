--- conflicted
+++ resolved
@@ -17,38 +17,21 @@
       Connection: [keep-alive]
       Content-Length: ['986']
       Content-Type: [application/json; charset=utf-8]
-<<<<<<< HEAD
-      User-Agent: [python/3.7.1 (Windows-10-10.0.14393-SP0) msrest/0.6.2 msrest_azure/0.4.34
-          azure-mgmt-hdinsight/0.1.0 Azure-SDK-For-Python]
-=======
-      User-Agent: [python/2.7.12 (Windows-10-10.0.17763) requests/2.18.4 msrest/0.5.4
-          msrest_azure/0.4.34 azure-mgmt-hdinsight/0.1.0 Azure-SDK-For-Python]
->>>>>>> 217cb946
+      User-Agent: [python/3.7.1 (Windows-10-10.0.14393-SP0) msrest/0.6.2 msrest_azure/0.4.34
+          azure-mgmt-hdinsight/0.1.0 Azure-SDK-For-Python]
       accept-language: [en-US]
     method: PUT
     uri: https://management.azure.com/subscriptions/00000000-0000-0000-0000-000000000000/resourceGroups/test_mgmt_hdinsight_test_cluster_create42fd1018/providers/Microsoft.HDInsight/clusters/hdisdk-py-humboldt42fd1018?api-version=2018-06-01-preview
   response:
-<<<<<<< HEAD
     body: {string: '{"id":"/subscriptions/00000000-0000-0000-0000-000000000000/resourceGroups/test_mgmt_hdinsight_test_cluster_create42fd1018/providers/Microsoft.HDInsight/clusters/hdisdk-py-humboldt42fd1018","name":"hdisdk-py-humboldt42fd1018","type":"Microsoft.HDInsight/clusters","location":"North
         Central US","etag":"9ed0dec5-36b8-44ba-ad50-047ca398114f","tags":{},"properties":{"clusterVersion":"3.6.1000.67","clusterHdpVersion":"","osType":"Linux","clusterDefinition":{"blueprint":"https://blueprints.azurehdinsight.net/hadoop-3.6.1000.67.1812021626.json","kind":"hadoop","componentVersion":{"hadoop":"2.7"}},"computeProfile":{"roles":[{"name":"headnode","targetInstanceCount":2,"hardwareProfile":{"vmSize":"Large"},"osProfile":{"linuxOperatingSystemProfile":{"username":"sshuser"}},"encryptDataDisks":false},{"name":"workernode","targetInstanceCount":1,"hardwareProfile":{"vmSize":"Large"},"osProfile":{"linuxOperatingSystemProfile":{"username":"sshuser"}},"encryptDataDisks":false}]},"provisioningState":"InProgress","clusterState":"Accepted","createdDate":"2018-12-11T09:41:55.573","quotaInfo":{"coresUsed":12},"tier":"standard"}}'}
-=======
-    body: {string: !!python/unicode '{"id":"/subscriptions/00000000-0000-0000-0000-000000000000/resourceGroups/test_mgmt_hdinsight_test_cluster_create42fd1018/providers/Microsoft.HDInsight/clusters/hdisdk-py-humboldt42fd1018","name":"hdisdk-py-humboldt42fd1018","type":"Microsoft.HDInsight/clusters","location":"North
-        Central US","etag":"dd28945a-52f0-42db-aeca-0d7b7abb0d92","tags":{},"properties":{"clusterVersion":"3.6.1000.67","osType":"Linux","clusterDefinition":{"blueprint":"https://blueprints.azurehdinsight.net/hadoop-3.6.1000.67.1809272336.json","kind":"hadoop","componentVersion":{"hadoop":"2.7"}},"computeProfile":{"roles":[{"name":"headnode","targetInstanceCount":2,"hardwareProfile":{"vmSize":"Large"},"osProfile":{"linuxOperatingSystemProfile":{"username":"sshuser"}},"encryptDataDisks":false},{"name":"workernode","targetInstanceCount":1,"hardwareProfile":{"vmSize":"Large"},"osProfile":{"linuxOperatingSystemProfile":{"username":"sshuser"}},"encryptDataDisks":false}]},"provisioningState":"InProgress","clusterState":"Accepted","createdDate":"2018-10-16T22:16:54.227","quotaInfo":{"coresUsed":12},"tier":"standard"}}'}
->>>>>>> 217cb946
     headers:
       azure-asyncoperation: ['https://management.azure.com/subscriptions/00000000-0000-0000-0000-000000000000/resourceGroups/test_mgmt_hdinsight_test_cluster_create42fd1018/providers/Microsoft.HDInsight/clusters/hdisdk-py-humboldt42fd1018/azureasyncoperations/create?api-version=2018-06-01-preview']
       cache-control: [no-cache]
-<<<<<<< HEAD
       content-length: ['1119']
       content-type: [application/json; charset=utf-8]
       date: ['Tue, 11 Dec 2018 09:41:56 GMT']
       etag: ['"9ed0dec5-36b8-44ba-ad50-047ca398114f"']
-=======
-      content-length: ['1096']
-      content-type: [application/json; charset=utf-8]
-      date: ['Tue, 16 Oct 2018 22:16:54 GMT']
-      etag: ['"dd28945a-52f0-42db-aeca-0d7b7abb0d92"']
->>>>>>> 217cb946
       expires: ['-1']
       pragma: [no-cache]
       strict-transport-security: [max-age=31536000; includeSubDomains]
@@ -67,337 +50,251 @@
       Accept: [application/json]
       Accept-Encoding: ['gzip, deflate']
       Connection: [keep-alive]
-<<<<<<< HEAD
-      User-Agent: [python/3.7.1 (Windows-10-10.0.14393-SP0) msrest/0.6.2 msrest_azure/0.4.34
-          azure-mgmt-hdinsight/0.1.0 Azure-SDK-For-Python]
-=======
-      User-Agent: [python/2.7.12 (Windows-10-10.0.17763) requests/2.18.4 msrest/0.5.4
-          msrest_azure/0.4.34 azure-mgmt-hdinsight/0.1.0 Azure-SDK-For-Python]
->>>>>>> 217cb946
-    method: GET
-    uri: https://management.azure.com/subscriptions/00000000-0000-0000-0000-000000000000/resourceGroups/test_mgmt_hdinsight_test_cluster_create42fd1018/providers/Microsoft.HDInsight/clusters/hdisdk-py-humboldt42fd1018/azureasyncoperations/create?api-version=2018-06-01-preview
-  response:
-    body: {string: '{"status":"InProgress"}'}
-    headers:
-      cache-control: [no-cache]
-      content-length: ['23']
-      content-type: [application/json; charset=utf-8]
-<<<<<<< HEAD
+      User-Agent: [python/3.7.1 (Windows-10-10.0.14393-SP0) msrest/0.6.2 msrest_azure/0.4.34
+          azure-mgmt-hdinsight/0.1.0 Azure-SDK-For-Python]
+    method: GET
+    uri: https://management.azure.com/subscriptions/00000000-0000-0000-0000-000000000000/resourceGroups/test_mgmt_hdinsight_test_cluster_create42fd1018/providers/Microsoft.HDInsight/clusters/hdisdk-py-humboldt42fd1018/azureasyncoperations/create?api-version=2018-06-01-preview
+  response:
+    body: {string: '{"status":"InProgress"}'}
+    headers:
+      cache-control: [no-cache]
+      content-length: ['23']
+      content-type: [application/json; charset=utf-8]
       date: ['Tue, 11 Dec 2018 09:42:26 GMT']
-=======
-      date: ['Tue, 16 Oct 2018 22:17:25 GMT']
->>>>>>> 217cb946
-      expires: ['-1']
-      pragma: [no-cache]
-      strict-transport-security: [max-age=31536000; includeSubDomains]
-      transfer-encoding: [chunked]
-      vary: [Accept-Encoding]
-      x-content-type-options: [nosniff]
-      x-ms-hdi-matched-rule: [ClusterResourcesAndSubResources]
-      x-ms-hdi-routed-to: [RegionalRp]
-      x-ms-hdi-served-by: [northcentralus]
-    status: {code: 200, message: OK}
-- request:
-    body: null
-    headers:
-      Accept: [application/json]
-      Accept-Encoding: ['gzip, deflate']
-      Connection: [keep-alive]
-<<<<<<< HEAD
-      User-Agent: [python/3.7.1 (Windows-10-10.0.14393-SP0) msrest/0.6.2 msrest_azure/0.4.34
-          azure-mgmt-hdinsight/0.1.0 Azure-SDK-For-Python]
-=======
-      User-Agent: [python/2.7.12 (Windows-10-10.0.17763) requests/2.18.4 msrest/0.5.4
-          msrest_azure/0.4.34 azure-mgmt-hdinsight/0.1.0 Azure-SDK-For-Python]
->>>>>>> 217cb946
-    method: GET
-    uri: https://management.azure.com/subscriptions/00000000-0000-0000-0000-000000000000/resourceGroups/test_mgmt_hdinsight_test_cluster_create42fd1018/providers/Microsoft.HDInsight/clusters/hdisdk-py-humboldt42fd1018/azureasyncoperations/create?api-version=2018-06-01-preview
-  response:
-    body: {string: '{"status":"InProgress"}'}
-    headers:
-      cache-control: [no-cache]
-      content-length: ['23']
-      content-type: [application/json; charset=utf-8]
-<<<<<<< HEAD
+      expires: ['-1']
+      pragma: [no-cache]
+      strict-transport-security: [max-age=31536000; includeSubDomains]
+      transfer-encoding: [chunked]
+      vary: [Accept-Encoding]
+      x-content-type-options: [nosniff]
+      x-ms-hdi-matched-rule: [ClusterResourcesAndSubResources]
+      x-ms-hdi-routed-to: [RegionalRp]
+      x-ms-hdi-served-by: [northcentralus]
+    status: {code: 200, message: OK}
+- request:
+    body: null
+    headers:
+      Accept: [application/json]
+      Accept-Encoding: ['gzip, deflate']
+      Connection: [keep-alive]
+      User-Agent: [python/3.7.1 (Windows-10-10.0.14393-SP0) msrest/0.6.2 msrest_azure/0.4.34
+          azure-mgmt-hdinsight/0.1.0 Azure-SDK-For-Python]
+    method: GET
+    uri: https://management.azure.com/subscriptions/00000000-0000-0000-0000-000000000000/resourceGroups/test_mgmt_hdinsight_test_cluster_create42fd1018/providers/Microsoft.HDInsight/clusters/hdisdk-py-humboldt42fd1018/azureasyncoperations/create?api-version=2018-06-01-preview
+  response:
+    body: {string: '{"status":"InProgress"}'}
+    headers:
+      cache-control: [no-cache]
+      content-length: ['23']
+      content-type: [application/json; charset=utf-8]
       date: ['Tue, 11 Dec 2018 09:42:57 GMT']
-=======
-      date: ['Tue, 16 Oct 2018 22:17:56 GMT']
->>>>>>> 217cb946
-      expires: ['-1']
-      pragma: [no-cache]
-      strict-transport-security: [max-age=31536000; includeSubDomains]
-      transfer-encoding: [chunked]
-      vary: [Accept-Encoding]
-      x-content-type-options: [nosniff]
-      x-ms-hdi-matched-rule: [ClusterResourcesAndSubResources]
-      x-ms-hdi-routed-to: [RegionalRp]
-      x-ms-hdi-served-by: [northcentralus]
-    status: {code: 200, message: OK}
-- request:
-    body: null
-    headers:
-      Accept: [application/json]
-      Accept-Encoding: ['gzip, deflate']
-      Connection: [keep-alive]
-<<<<<<< HEAD
-      User-Agent: [python/3.7.1 (Windows-10-10.0.14393-SP0) msrest/0.6.2 msrest_azure/0.4.34
-          azure-mgmt-hdinsight/0.1.0 Azure-SDK-For-Python]
-=======
-      User-Agent: [python/2.7.12 (Windows-10-10.0.17763) requests/2.18.4 msrest/0.5.4
-          msrest_azure/0.4.34 azure-mgmt-hdinsight/0.1.0 Azure-SDK-For-Python]
->>>>>>> 217cb946
-    method: GET
-    uri: https://management.azure.com/subscriptions/00000000-0000-0000-0000-000000000000/resourceGroups/test_mgmt_hdinsight_test_cluster_create42fd1018/providers/Microsoft.HDInsight/clusters/hdisdk-py-humboldt42fd1018/azureasyncoperations/create?api-version=2018-06-01-preview
-  response:
-    body: {string: '{"status":"InProgress"}'}
-    headers:
-      cache-control: [no-cache]
-      content-length: ['23']
-      content-type: [application/json; charset=utf-8]
-<<<<<<< HEAD
+      expires: ['-1']
+      pragma: [no-cache]
+      strict-transport-security: [max-age=31536000; includeSubDomains]
+      transfer-encoding: [chunked]
+      vary: [Accept-Encoding]
+      x-content-type-options: [nosniff]
+      x-ms-hdi-matched-rule: [ClusterResourcesAndSubResources]
+      x-ms-hdi-routed-to: [RegionalRp]
+      x-ms-hdi-served-by: [northcentralus]
+    status: {code: 200, message: OK}
+- request:
+    body: null
+    headers:
+      Accept: [application/json]
+      Accept-Encoding: ['gzip, deflate']
+      Connection: [keep-alive]
+      User-Agent: [python/3.7.1 (Windows-10-10.0.14393-SP0) msrest/0.6.2 msrest_azure/0.4.34
+          azure-mgmt-hdinsight/0.1.0 Azure-SDK-For-Python]
+    method: GET
+    uri: https://management.azure.com/subscriptions/00000000-0000-0000-0000-000000000000/resourceGroups/test_mgmt_hdinsight_test_cluster_create42fd1018/providers/Microsoft.HDInsight/clusters/hdisdk-py-humboldt42fd1018/azureasyncoperations/create?api-version=2018-06-01-preview
+  response:
+    body: {string: '{"status":"InProgress"}'}
+    headers:
+      cache-control: [no-cache]
+      content-length: ['23']
+      content-type: [application/json; charset=utf-8]
       date: ['Tue, 11 Dec 2018 09:43:28 GMT']
-=======
-      date: ['Tue, 16 Oct 2018 22:18:27 GMT']
->>>>>>> 217cb946
-      expires: ['-1']
-      pragma: [no-cache]
-      strict-transport-security: [max-age=31536000; includeSubDomains]
-      transfer-encoding: [chunked]
-      vary: [Accept-Encoding]
-      x-content-type-options: [nosniff]
-      x-ms-hdi-matched-rule: [ClusterResourcesAndSubResources]
-      x-ms-hdi-routed-to: [RegionalRp]
-      x-ms-hdi-served-by: [northcentralus]
-    status: {code: 200, message: OK}
-- request:
-    body: null
-    headers:
-      Accept: [application/json]
-      Accept-Encoding: ['gzip, deflate']
-      Connection: [keep-alive]
-<<<<<<< HEAD
-      User-Agent: [python/3.7.1 (Windows-10-10.0.14393-SP0) msrest/0.6.2 msrest_azure/0.4.34
-          azure-mgmt-hdinsight/0.1.0 Azure-SDK-For-Python]
-=======
-      User-Agent: [python/2.7.12 (Windows-10-10.0.17763) requests/2.18.4 msrest/0.5.4
-          msrest_azure/0.4.34 azure-mgmt-hdinsight/0.1.0 Azure-SDK-For-Python]
->>>>>>> 217cb946
-    method: GET
-    uri: https://management.azure.com/subscriptions/00000000-0000-0000-0000-000000000000/resourceGroups/test_mgmt_hdinsight_test_cluster_create42fd1018/providers/Microsoft.HDInsight/clusters/hdisdk-py-humboldt42fd1018/azureasyncoperations/create?api-version=2018-06-01-preview
-  response:
-    body: {string: '{"status":"InProgress"}'}
-    headers:
-      cache-control: [no-cache]
-      content-length: ['23']
-      content-type: [application/json; charset=utf-8]
-<<<<<<< HEAD
+      expires: ['-1']
+      pragma: [no-cache]
+      strict-transport-security: [max-age=31536000; includeSubDomains]
+      transfer-encoding: [chunked]
+      vary: [Accept-Encoding]
+      x-content-type-options: [nosniff]
+      x-ms-hdi-matched-rule: [ClusterResourcesAndSubResources]
+      x-ms-hdi-routed-to: [RegionalRp]
+      x-ms-hdi-served-by: [northcentralus]
+    status: {code: 200, message: OK}
+- request:
+    body: null
+    headers:
+      Accept: [application/json]
+      Accept-Encoding: ['gzip, deflate']
+      Connection: [keep-alive]
+      User-Agent: [python/3.7.1 (Windows-10-10.0.14393-SP0) msrest/0.6.2 msrest_azure/0.4.34
+          azure-mgmt-hdinsight/0.1.0 Azure-SDK-For-Python]
+    method: GET
+    uri: https://management.azure.com/subscriptions/00000000-0000-0000-0000-000000000000/resourceGroups/test_mgmt_hdinsight_test_cluster_create42fd1018/providers/Microsoft.HDInsight/clusters/hdisdk-py-humboldt42fd1018/azureasyncoperations/create?api-version=2018-06-01-preview
+  response:
+    body: {string: '{"status":"InProgress"}'}
+    headers:
+      cache-control: [no-cache]
+      content-length: ['23']
+      content-type: [application/json; charset=utf-8]
       date: ['Tue, 11 Dec 2018 09:44:00 GMT']
-=======
-      date: ['Tue, 16 Oct 2018 22:18:58 GMT']
->>>>>>> 217cb946
-      expires: ['-1']
-      pragma: [no-cache]
-      strict-transport-security: [max-age=31536000; includeSubDomains]
-      transfer-encoding: [chunked]
-      vary: [Accept-Encoding]
-      x-content-type-options: [nosniff]
-      x-ms-hdi-matched-rule: [ClusterResourcesAndSubResources]
-      x-ms-hdi-routed-to: [RegionalRp]
-      x-ms-hdi-served-by: [northcentralus]
-    status: {code: 200, message: OK}
-- request:
-    body: null
-    headers:
-      Accept: [application/json]
-      Accept-Encoding: ['gzip, deflate']
-      Connection: [keep-alive]
-<<<<<<< HEAD
-      User-Agent: [python/3.7.1 (Windows-10-10.0.14393-SP0) msrest/0.6.2 msrest_azure/0.4.34
-          azure-mgmt-hdinsight/0.1.0 Azure-SDK-For-Python]
-=======
-      User-Agent: [python/2.7.12 (Windows-10-10.0.17763) requests/2.18.4 msrest/0.5.4
-          msrest_azure/0.4.34 azure-mgmt-hdinsight/0.1.0 Azure-SDK-For-Python]
->>>>>>> 217cb946
-    method: GET
-    uri: https://management.azure.com/subscriptions/00000000-0000-0000-0000-000000000000/resourceGroups/test_mgmt_hdinsight_test_cluster_create42fd1018/providers/Microsoft.HDInsight/clusters/hdisdk-py-humboldt42fd1018/azureasyncoperations/create?api-version=2018-06-01-preview
-  response:
-    body: {string: '{"status":"InProgress"}'}
-    headers:
-      cache-control: [no-cache]
-      content-length: ['23']
-      content-type: [application/json; charset=utf-8]
-<<<<<<< HEAD
+      expires: ['-1']
+      pragma: [no-cache]
+      strict-transport-security: [max-age=31536000; includeSubDomains]
+      transfer-encoding: [chunked]
+      vary: [Accept-Encoding]
+      x-content-type-options: [nosniff]
+      x-ms-hdi-matched-rule: [ClusterResourcesAndSubResources]
+      x-ms-hdi-routed-to: [RegionalRp]
+      x-ms-hdi-served-by: [northcentralus]
+    status: {code: 200, message: OK}
+- request:
+    body: null
+    headers:
+      Accept: [application/json]
+      Accept-Encoding: ['gzip, deflate']
+      Connection: [keep-alive]
+      User-Agent: [python/3.7.1 (Windows-10-10.0.14393-SP0) msrest/0.6.2 msrest_azure/0.4.34
+          azure-mgmt-hdinsight/0.1.0 Azure-SDK-For-Python]
+    method: GET
+    uri: https://management.azure.com/subscriptions/00000000-0000-0000-0000-000000000000/resourceGroups/test_mgmt_hdinsight_test_cluster_create42fd1018/providers/Microsoft.HDInsight/clusters/hdisdk-py-humboldt42fd1018/azureasyncoperations/create?api-version=2018-06-01-preview
+  response:
+    body: {string: '{"status":"InProgress"}'}
+    headers:
+      cache-control: [no-cache]
+      content-length: ['23']
+      content-type: [application/json; charset=utf-8]
       date: ['Tue, 11 Dec 2018 09:44:30 GMT']
-=======
-      date: ['Tue, 16 Oct 2018 22:19:29 GMT']
->>>>>>> 217cb946
-      expires: ['-1']
-      pragma: [no-cache]
-      strict-transport-security: [max-age=31536000; includeSubDomains]
-      transfer-encoding: [chunked]
-      vary: [Accept-Encoding]
-      x-content-type-options: [nosniff]
-      x-ms-hdi-matched-rule: [ClusterResourcesAndSubResources]
-      x-ms-hdi-routed-to: [RegionalRp]
-      x-ms-hdi-served-by: [northcentralus]
-    status: {code: 200, message: OK}
-- request:
-    body: null
-    headers:
-      Accept: [application/json]
-      Accept-Encoding: ['gzip, deflate']
-      Connection: [keep-alive]
-<<<<<<< HEAD
-      User-Agent: [python/3.7.1 (Windows-10-10.0.14393-SP0) msrest/0.6.2 msrest_azure/0.4.34
-          azure-mgmt-hdinsight/0.1.0 Azure-SDK-For-Python]
-=======
-      User-Agent: [python/2.7.12 (Windows-10-10.0.17763) requests/2.18.4 msrest/0.5.4
-          msrest_azure/0.4.34 azure-mgmt-hdinsight/0.1.0 Azure-SDK-For-Python]
->>>>>>> 217cb946
-    method: GET
-    uri: https://management.azure.com/subscriptions/00000000-0000-0000-0000-000000000000/resourceGroups/test_mgmt_hdinsight_test_cluster_create42fd1018/providers/Microsoft.HDInsight/clusters/hdisdk-py-humboldt42fd1018/azureasyncoperations/create?api-version=2018-06-01-preview
-  response:
-    body: {string: '{"status":"InProgress"}'}
-    headers:
-      cache-control: [no-cache]
-      content-length: ['23']
-      content-type: [application/json; charset=utf-8]
-<<<<<<< HEAD
+      expires: ['-1']
+      pragma: [no-cache]
+      strict-transport-security: [max-age=31536000; includeSubDomains]
+      transfer-encoding: [chunked]
+      vary: [Accept-Encoding]
+      x-content-type-options: [nosniff]
+      x-ms-hdi-matched-rule: [ClusterResourcesAndSubResources]
+      x-ms-hdi-routed-to: [RegionalRp]
+      x-ms-hdi-served-by: [northcentralus]
+    status: {code: 200, message: OK}
+- request:
+    body: null
+    headers:
+      Accept: [application/json]
+      Accept-Encoding: ['gzip, deflate']
+      Connection: [keep-alive]
+      User-Agent: [python/3.7.1 (Windows-10-10.0.14393-SP0) msrest/0.6.2 msrest_azure/0.4.34
+          azure-mgmt-hdinsight/0.1.0 Azure-SDK-For-Python]
+    method: GET
+    uri: https://management.azure.com/subscriptions/00000000-0000-0000-0000-000000000000/resourceGroups/test_mgmt_hdinsight_test_cluster_create42fd1018/providers/Microsoft.HDInsight/clusters/hdisdk-py-humboldt42fd1018/azureasyncoperations/create?api-version=2018-06-01-preview
+  response:
+    body: {string: '{"status":"InProgress"}'}
+    headers:
+      cache-control: [no-cache]
+      content-length: ['23']
+      content-type: [application/json; charset=utf-8]
       date: ['Tue, 11 Dec 2018 09:45:01 GMT']
-=======
-      date: ['Tue, 16 Oct 2018 22:20:00 GMT']
->>>>>>> 217cb946
-      expires: ['-1']
-      pragma: [no-cache]
-      strict-transport-security: [max-age=31536000; includeSubDomains]
-      transfer-encoding: [chunked]
-      vary: [Accept-Encoding]
-      x-content-type-options: [nosniff]
-      x-ms-hdi-matched-rule: [ClusterResourcesAndSubResources]
-      x-ms-hdi-routed-to: [RegionalRp]
-      x-ms-hdi-served-by: [northcentralus]
-    status: {code: 200, message: OK}
-- request:
-    body: null
-    headers:
-      Accept: [application/json]
-      Accept-Encoding: ['gzip, deflate']
-      Connection: [keep-alive]
-<<<<<<< HEAD
-      User-Agent: [python/3.7.1 (Windows-10-10.0.14393-SP0) msrest/0.6.2 msrest_azure/0.4.34
-          azure-mgmt-hdinsight/0.1.0 Azure-SDK-For-Python]
-=======
-      User-Agent: [python/2.7.12 (Windows-10-10.0.17763) requests/2.18.4 msrest/0.5.4
-          msrest_azure/0.4.34 azure-mgmt-hdinsight/0.1.0 Azure-SDK-For-Python]
->>>>>>> 217cb946
-    method: GET
-    uri: https://management.azure.com/subscriptions/00000000-0000-0000-0000-000000000000/resourceGroups/test_mgmt_hdinsight_test_cluster_create42fd1018/providers/Microsoft.HDInsight/clusters/hdisdk-py-humboldt42fd1018/azureasyncoperations/create?api-version=2018-06-01-preview
-  response:
-    body: {string: '{"status":"InProgress"}'}
-    headers:
-      cache-control: [no-cache]
-      content-length: ['23']
-      content-type: [application/json; charset=utf-8]
-<<<<<<< HEAD
+      expires: ['-1']
+      pragma: [no-cache]
+      strict-transport-security: [max-age=31536000; includeSubDomains]
+      transfer-encoding: [chunked]
+      vary: [Accept-Encoding]
+      x-content-type-options: [nosniff]
+      x-ms-hdi-matched-rule: [ClusterResourcesAndSubResources]
+      x-ms-hdi-routed-to: [RegionalRp]
+      x-ms-hdi-served-by: [northcentralus]
+    status: {code: 200, message: OK}
+- request:
+    body: null
+    headers:
+      Accept: [application/json]
+      Accept-Encoding: ['gzip, deflate']
+      Connection: [keep-alive]
+      User-Agent: [python/3.7.1 (Windows-10-10.0.14393-SP0) msrest/0.6.2 msrest_azure/0.4.34
+          azure-mgmt-hdinsight/0.1.0 Azure-SDK-For-Python]
+    method: GET
+    uri: https://management.azure.com/subscriptions/00000000-0000-0000-0000-000000000000/resourceGroups/test_mgmt_hdinsight_test_cluster_create42fd1018/providers/Microsoft.HDInsight/clusters/hdisdk-py-humboldt42fd1018/azureasyncoperations/create?api-version=2018-06-01-preview
+  response:
+    body: {string: '{"status":"InProgress"}'}
+    headers:
+      cache-control: [no-cache]
+      content-length: ['23']
+      content-type: [application/json; charset=utf-8]
       date: ['Tue, 11 Dec 2018 09:45:32 GMT']
-=======
-      date: ['Tue, 16 Oct 2018 22:20:32 GMT']
->>>>>>> 217cb946
-      expires: ['-1']
-      pragma: [no-cache]
-      strict-transport-security: [max-age=31536000; includeSubDomains]
-      transfer-encoding: [chunked]
-      vary: [Accept-Encoding]
-      x-content-type-options: [nosniff]
-      x-ms-hdi-matched-rule: [ClusterResourcesAndSubResources]
-      x-ms-hdi-routed-to: [RegionalRp]
-      x-ms-hdi-served-by: [northcentralus]
-    status: {code: 200, message: OK}
-- request:
-    body: null
-    headers:
-      Accept: [application/json]
-      Accept-Encoding: ['gzip, deflate']
-      Connection: [keep-alive]
-<<<<<<< HEAD
-      User-Agent: [python/3.7.1 (Windows-10-10.0.14393-SP0) msrest/0.6.2 msrest_azure/0.4.34
-          azure-mgmt-hdinsight/0.1.0 Azure-SDK-For-Python]
-=======
-      User-Agent: [python/2.7.12 (Windows-10-10.0.17763) requests/2.18.4 msrest/0.5.4
-          msrest_azure/0.4.34 azure-mgmt-hdinsight/0.1.0 Azure-SDK-For-Python]
->>>>>>> 217cb946
-    method: GET
-    uri: https://management.azure.com/subscriptions/00000000-0000-0000-0000-000000000000/resourceGroups/test_mgmt_hdinsight_test_cluster_create42fd1018/providers/Microsoft.HDInsight/clusters/hdisdk-py-humboldt42fd1018/azureasyncoperations/create?api-version=2018-06-01-preview
-  response:
-    body: {string: '{"status":"InProgress"}'}
-    headers:
-      cache-control: [no-cache]
-      content-length: ['23']
-      content-type: [application/json; charset=utf-8]
-<<<<<<< HEAD
+      expires: ['-1']
+      pragma: [no-cache]
+      strict-transport-security: [max-age=31536000; includeSubDomains]
+      transfer-encoding: [chunked]
+      vary: [Accept-Encoding]
+      x-content-type-options: [nosniff]
+      x-ms-hdi-matched-rule: [ClusterResourcesAndSubResources]
+      x-ms-hdi-routed-to: [RegionalRp]
+      x-ms-hdi-served-by: [northcentralus]
+    status: {code: 200, message: OK}
+- request:
+    body: null
+    headers:
+      Accept: [application/json]
+      Accept-Encoding: ['gzip, deflate']
+      Connection: [keep-alive]
+      User-Agent: [python/3.7.1 (Windows-10-10.0.14393-SP0) msrest/0.6.2 msrest_azure/0.4.34
+          azure-mgmt-hdinsight/0.1.0 Azure-SDK-For-Python]
+    method: GET
+    uri: https://management.azure.com/subscriptions/00000000-0000-0000-0000-000000000000/resourceGroups/test_mgmt_hdinsight_test_cluster_create42fd1018/providers/Microsoft.HDInsight/clusters/hdisdk-py-humboldt42fd1018/azureasyncoperations/create?api-version=2018-06-01-preview
+  response:
+    body: {string: '{"status":"InProgress"}'}
+    headers:
+      cache-control: [no-cache]
+      content-length: ['23']
+      content-type: [application/json; charset=utf-8]
       date: ['Tue, 11 Dec 2018 09:46:03 GMT']
-=======
-      date: ['Tue, 16 Oct 2018 22:21:03 GMT']
->>>>>>> 217cb946
-      expires: ['-1']
-      pragma: [no-cache]
-      strict-transport-security: [max-age=31536000; includeSubDomains]
-      transfer-encoding: [chunked]
-      vary: [Accept-Encoding]
-      x-content-type-options: [nosniff]
-      x-ms-hdi-matched-rule: [ClusterResourcesAndSubResources]
-      x-ms-hdi-routed-to: [RegionalRp]
-      x-ms-hdi-served-by: [northcentralus]
-    status: {code: 200, message: OK}
-- request:
-    body: null
-    headers:
-      Accept: [application/json]
-      Accept-Encoding: ['gzip, deflate']
-      Connection: [keep-alive]
-<<<<<<< HEAD
-      User-Agent: [python/3.7.1 (Windows-10-10.0.14393-SP0) msrest/0.6.2 msrest_azure/0.4.34
-          azure-mgmt-hdinsight/0.1.0 Azure-SDK-For-Python]
-=======
-      User-Agent: [python/2.7.12 (Windows-10-10.0.17763) requests/2.18.4 msrest/0.5.4
-          msrest_azure/0.4.34 azure-mgmt-hdinsight/0.1.0 Azure-SDK-For-Python]
->>>>>>> 217cb946
-    method: GET
-    uri: https://management.azure.com/subscriptions/00000000-0000-0000-0000-000000000000/resourceGroups/test_mgmt_hdinsight_test_cluster_create42fd1018/providers/Microsoft.HDInsight/clusters/hdisdk-py-humboldt42fd1018/azureasyncoperations/create?api-version=2018-06-01-preview
-  response:
-    body: {string: '{"status":"InProgress"}'}
-    headers:
-      cache-control: [no-cache]
-      content-length: ['23']
-      content-type: [application/json; charset=utf-8]
-<<<<<<< HEAD
+      expires: ['-1']
+      pragma: [no-cache]
+      strict-transport-security: [max-age=31536000; includeSubDomains]
+      transfer-encoding: [chunked]
+      vary: [Accept-Encoding]
+      x-content-type-options: [nosniff]
+      x-ms-hdi-matched-rule: [ClusterResourcesAndSubResources]
+      x-ms-hdi-routed-to: [RegionalRp]
+      x-ms-hdi-served-by: [northcentralus]
+    status: {code: 200, message: OK}
+- request:
+    body: null
+    headers:
+      Accept: [application/json]
+      Accept-Encoding: ['gzip, deflate']
+      Connection: [keep-alive]
+      User-Agent: [python/3.7.1 (Windows-10-10.0.14393-SP0) msrest/0.6.2 msrest_azure/0.4.34
+          azure-mgmt-hdinsight/0.1.0 Azure-SDK-For-Python]
+    method: GET
+    uri: https://management.azure.com/subscriptions/00000000-0000-0000-0000-000000000000/resourceGroups/test_mgmt_hdinsight_test_cluster_create42fd1018/providers/Microsoft.HDInsight/clusters/hdisdk-py-humboldt42fd1018/azureasyncoperations/create?api-version=2018-06-01-preview
+  response:
+    body: {string: '{"status":"InProgress"}'}
+    headers:
+      cache-control: [no-cache]
+      content-length: ['23']
+      content-type: [application/json; charset=utf-8]
       date: ['Tue, 11 Dec 2018 09:46:34 GMT']
-=======
-      date: ['Tue, 16 Oct 2018 22:21:34 GMT']
->>>>>>> 217cb946
-      expires: ['-1']
-      pragma: [no-cache]
-      strict-transport-security: [max-age=31536000; includeSubDomains]
-      transfer-encoding: [chunked]
-      vary: [Accept-Encoding]
-      x-content-type-options: [nosniff]
-      x-ms-hdi-matched-rule: [ClusterResourcesAndSubResources]
-      x-ms-hdi-routed-to: [RegionalRp]
-      x-ms-hdi-served-by: [northcentralus]
-    status: {code: 200, message: OK}
-- request:
-    body: null
-    headers:
-      Accept: [application/json]
-      Accept-Encoding: ['gzip, deflate']
-      Connection: [keep-alive]
-<<<<<<< HEAD
-      User-Agent: [python/3.7.1 (Windows-10-10.0.14393-SP0) msrest/0.6.2 msrest_azure/0.4.34
-          azure-mgmt-hdinsight/0.1.0 Azure-SDK-For-Python]
-=======
-      User-Agent: [python/2.7.12 (Windows-10-10.0.17763) requests/2.18.4 msrest/0.5.4
-          msrest_azure/0.4.34 azure-mgmt-hdinsight/0.1.0 Azure-SDK-For-Python]
->>>>>>> 217cb946
+      expires: ['-1']
+      pragma: [no-cache]
+      strict-transport-security: [max-age=31536000; includeSubDomains]
+      transfer-encoding: [chunked]
+      vary: [Accept-Encoding]
+      x-content-type-options: [nosniff]
+      x-ms-hdi-matched-rule: [ClusterResourcesAndSubResources]
+      x-ms-hdi-routed-to: [RegionalRp]
+      x-ms-hdi-served-by: [northcentralus]
+    status: {code: 200, message: OK}
+- request:
+    body: null
+    headers:
+      Accept: [application/json]
+      Accept-Encoding: ['gzip, deflate']
+      Connection: [keep-alive]
+      User-Agent: [python/3.7.1 (Windows-10-10.0.14393-SP0) msrest/0.6.2 msrest_azure/0.4.34
+          azure-mgmt-hdinsight/0.1.0 Azure-SDK-For-Python]
     method: GET
     uri: https://management.azure.com/subscriptions/00000000-0000-0000-0000-000000000000/resourceGroups/test_mgmt_hdinsight_test_cluster_create42fd1018/providers/Microsoft.HDInsight/clusters/hdisdk-py-humboldt42fd1018/azureasyncoperations/create?api-version=2018-06-01-preview
   response:
@@ -432,1072 +329,762 @@
       cache-control: [no-cache]
       content-length: ['23']
       content-type: [application/json; charset=utf-8]
-<<<<<<< HEAD
       date: ['Tue, 11 Dec 2018 09:47:26 GMT']
-=======
-      date: ['Tue, 16 Oct 2018 22:22:05 GMT']
->>>>>>> 217cb946
-      expires: ['-1']
-      pragma: [no-cache]
-      strict-transport-security: [max-age=31536000; includeSubDomains]
-      transfer-encoding: [chunked]
-      vary: [Accept-Encoding]
-      x-content-type-options: [nosniff]
-      x-ms-hdi-matched-rule: [ClusterResourcesAndSubResources]
-      x-ms-hdi-routed-to: [RegionalRp]
-      x-ms-hdi-served-by: [northcentralus]
-    status: {code: 200, message: OK}
-- request:
-    body: null
-    headers:
-      Accept: [application/json]
-      Accept-Encoding: ['gzip, deflate']
-      Connection: [keep-alive]
-<<<<<<< HEAD
-      User-Agent: [python/3.7.1 (Windows-10-10.0.14393-SP0) msrest/0.6.2 msrest_azure/0.4.34
-          azure-mgmt-hdinsight/0.1.0 Azure-SDK-For-Python]
-=======
-      User-Agent: [python/2.7.12 (Windows-10-10.0.17763) requests/2.18.4 msrest/0.5.4
-          msrest_azure/0.4.34 azure-mgmt-hdinsight/0.1.0 Azure-SDK-For-Python]
->>>>>>> 217cb946
-    method: GET
-    uri: https://management.azure.com/subscriptions/00000000-0000-0000-0000-000000000000/resourceGroups/test_mgmt_hdinsight_test_cluster_create42fd1018/providers/Microsoft.HDInsight/clusters/hdisdk-py-humboldt42fd1018/azureasyncoperations/create?api-version=2018-06-01-preview
-  response:
-    body: {string: '{"status":"InProgress"}'}
-    headers:
-      cache-control: [no-cache]
-      content-length: ['23']
-      content-type: [application/json; charset=utf-8]
-<<<<<<< HEAD
+      expires: ['-1']
+      pragma: [no-cache]
+      strict-transport-security: [max-age=31536000; includeSubDomains]
+      transfer-encoding: [chunked]
+      vary: [Accept-Encoding]
+      x-content-type-options: [nosniff]
+      x-ms-hdi-matched-rule: [ClusterResourcesAndSubResources]
+      x-ms-hdi-routed-to: [RegionalRp]
+      x-ms-hdi-served-by: [northcentralus]
+    status: {code: 200, message: OK}
+- request:
+    body: null
+    headers:
+      Accept: [application/json]
+      Accept-Encoding: ['gzip, deflate']
+      Connection: [keep-alive]
+      User-Agent: [python/3.7.1 (Windows-10-10.0.14393-SP0) msrest/0.6.2 msrest_azure/0.4.34
+          azure-mgmt-hdinsight/0.1.0 Azure-SDK-For-Python]
+    method: GET
+    uri: https://management.azure.com/subscriptions/00000000-0000-0000-0000-000000000000/resourceGroups/test_mgmt_hdinsight_test_cluster_create42fd1018/providers/Microsoft.HDInsight/clusters/hdisdk-py-humboldt42fd1018/azureasyncoperations/create?api-version=2018-06-01-preview
+  response:
+    body: {string: '{"status":"InProgress"}'}
+    headers:
+      cache-control: [no-cache]
+      content-length: ['23']
+      content-type: [application/json; charset=utf-8]
       date: ['Tue, 11 Dec 2018 09:47:56 GMT']
-=======
-      date: ['Tue, 16 Oct 2018 22:22:35 GMT']
->>>>>>> 217cb946
-      expires: ['-1']
-      pragma: [no-cache]
-      strict-transport-security: [max-age=31536000; includeSubDomains]
-      transfer-encoding: [chunked]
-      vary: [Accept-Encoding]
-      x-content-type-options: [nosniff]
-      x-ms-hdi-matched-rule: [ClusterResourcesAndSubResources]
-      x-ms-hdi-routed-to: [RegionalRp]
-      x-ms-hdi-served-by: [northcentralus]
-    status: {code: 200, message: OK}
-- request:
-    body: null
-    headers:
-      Accept: [application/json]
-      Accept-Encoding: ['gzip, deflate']
-      Connection: [keep-alive]
-<<<<<<< HEAD
-      User-Agent: [python/3.7.1 (Windows-10-10.0.14393-SP0) msrest/0.6.2 msrest_azure/0.4.34
-          azure-mgmt-hdinsight/0.1.0 Azure-SDK-For-Python]
-=======
-      User-Agent: [python/2.7.12 (Windows-10-10.0.17763) requests/2.18.4 msrest/0.5.4
-          msrest_azure/0.4.34 azure-mgmt-hdinsight/0.1.0 Azure-SDK-For-Python]
->>>>>>> 217cb946
-    method: GET
-    uri: https://management.azure.com/subscriptions/00000000-0000-0000-0000-000000000000/resourceGroups/test_mgmt_hdinsight_test_cluster_create42fd1018/providers/Microsoft.HDInsight/clusters/hdisdk-py-humboldt42fd1018/azureasyncoperations/create?api-version=2018-06-01-preview
-  response:
-    body: {string: '{"status":"InProgress"}'}
-    headers:
-      cache-control: [no-cache]
-      content-length: ['23']
-      content-type: [application/json; charset=utf-8]
-<<<<<<< HEAD
+      expires: ['-1']
+      pragma: [no-cache]
+      strict-transport-security: [max-age=31536000; includeSubDomains]
+      transfer-encoding: [chunked]
+      vary: [Accept-Encoding]
+      x-content-type-options: [nosniff]
+      x-ms-hdi-matched-rule: [ClusterResourcesAndSubResources]
+      x-ms-hdi-routed-to: [RegionalRp]
+      x-ms-hdi-served-by: [northcentralus]
+    status: {code: 200, message: OK}
+- request:
+    body: null
+    headers:
+      Accept: [application/json]
+      Accept-Encoding: ['gzip, deflate']
+      Connection: [keep-alive]
+      User-Agent: [python/3.7.1 (Windows-10-10.0.14393-SP0) msrest/0.6.2 msrest_azure/0.4.34
+          azure-mgmt-hdinsight/0.1.0 Azure-SDK-For-Python]
+    method: GET
+    uri: https://management.azure.com/subscriptions/00000000-0000-0000-0000-000000000000/resourceGroups/test_mgmt_hdinsight_test_cluster_create42fd1018/providers/Microsoft.HDInsight/clusters/hdisdk-py-humboldt42fd1018/azureasyncoperations/create?api-version=2018-06-01-preview
+  response:
+    body: {string: '{"status":"InProgress"}'}
+    headers:
+      cache-control: [no-cache]
+      content-length: ['23']
+      content-type: [application/json; charset=utf-8]
       date: ['Tue, 11 Dec 2018 09:48:27 GMT']
-=======
-      date: ['Tue, 16 Oct 2018 22:23:06 GMT']
->>>>>>> 217cb946
-      expires: ['-1']
-      pragma: [no-cache]
-      strict-transport-security: [max-age=31536000; includeSubDomains]
-      transfer-encoding: [chunked]
-      vary: [Accept-Encoding]
-      x-content-type-options: [nosniff]
-      x-ms-hdi-matched-rule: [ClusterResourcesAndSubResources]
-      x-ms-hdi-routed-to: [RegionalRp]
-      x-ms-hdi-served-by: [northcentralus]
-    status: {code: 200, message: OK}
-- request:
-    body: null
-    headers:
-      Accept: [application/json]
-      Accept-Encoding: ['gzip, deflate']
-      Connection: [keep-alive]
-<<<<<<< HEAD
-      User-Agent: [python/3.7.1 (Windows-10-10.0.14393-SP0) msrest/0.6.2 msrest_azure/0.4.34
-          azure-mgmt-hdinsight/0.1.0 Azure-SDK-For-Python]
-=======
-      User-Agent: [python/2.7.12 (Windows-10-10.0.17763) requests/2.18.4 msrest/0.5.4
-          msrest_azure/0.4.34 azure-mgmt-hdinsight/0.1.0 Azure-SDK-For-Python]
->>>>>>> 217cb946
-    method: GET
-    uri: https://management.azure.com/subscriptions/00000000-0000-0000-0000-000000000000/resourceGroups/test_mgmt_hdinsight_test_cluster_create42fd1018/providers/Microsoft.HDInsight/clusters/hdisdk-py-humboldt42fd1018/azureasyncoperations/create?api-version=2018-06-01-preview
-  response:
-    body: {string: '{"status":"InProgress"}'}
-    headers:
-      cache-control: [no-cache]
-      content-length: ['23']
-      content-type: [application/json; charset=utf-8]
-<<<<<<< HEAD
+      expires: ['-1']
+      pragma: [no-cache]
+      strict-transport-security: [max-age=31536000; includeSubDomains]
+      transfer-encoding: [chunked]
+      vary: [Accept-Encoding]
+      x-content-type-options: [nosniff]
+      x-ms-hdi-matched-rule: [ClusterResourcesAndSubResources]
+      x-ms-hdi-routed-to: [RegionalRp]
+      x-ms-hdi-served-by: [northcentralus]
+    status: {code: 200, message: OK}
+- request:
+    body: null
+    headers:
+      Accept: [application/json]
+      Accept-Encoding: ['gzip, deflate']
+      Connection: [keep-alive]
+      User-Agent: [python/3.7.1 (Windows-10-10.0.14393-SP0) msrest/0.6.2 msrest_azure/0.4.34
+          azure-mgmt-hdinsight/0.1.0 Azure-SDK-For-Python]
+    method: GET
+    uri: https://management.azure.com/subscriptions/00000000-0000-0000-0000-000000000000/resourceGroups/test_mgmt_hdinsight_test_cluster_create42fd1018/providers/Microsoft.HDInsight/clusters/hdisdk-py-humboldt42fd1018/azureasyncoperations/create?api-version=2018-06-01-preview
+  response:
+    body: {string: '{"status":"InProgress"}'}
+    headers:
+      cache-control: [no-cache]
+      content-length: ['23']
+      content-type: [application/json; charset=utf-8]
       date: ['Tue, 11 Dec 2018 09:48:58 GMT']
-=======
-      date: ['Tue, 16 Oct 2018 22:23:38 GMT']
->>>>>>> 217cb946
-      expires: ['-1']
-      pragma: [no-cache]
-      strict-transport-security: [max-age=31536000; includeSubDomains]
-      transfer-encoding: [chunked]
-      vary: [Accept-Encoding]
-      x-content-type-options: [nosniff]
-      x-ms-hdi-matched-rule: [ClusterResourcesAndSubResources]
-      x-ms-hdi-routed-to: [RegionalRp]
-      x-ms-hdi-served-by: [northcentralus]
-    status: {code: 200, message: OK}
-- request:
-    body: null
-    headers:
-      Accept: [application/json]
-      Accept-Encoding: ['gzip, deflate']
-      Connection: [keep-alive]
-<<<<<<< HEAD
-      User-Agent: [python/3.7.1 (Windows-10-10.0.14393-SP0) msrest/0.6.2 msrest_azure/0.4.34
-          azure-mgmt-hdinsight/0.1.0 Azure-SDK-For-Python]
-=======
-      User-Agent: [python/2.7.12 (Windows-10-10.0.17763) requests/2.18.4 msrest/0.5.4
-          msrest_azure/0.4.34 azure-mgmt-hdinsight/0.1.0 Azure-SDK-For-Python]
->>>>>>> 217cb946
-    method: GET
-    uri: https://management.azure.com/subscriptions/00000000-0000-0000-0000-000000000000/resourceGroups/test_mgmt_hdinsight_test_cluster_create42fd1018/providers/Microsoft.HDInsight/clusters/hdisdk-py-humboldt42fd1018/azureasyncoperations/create?api-version=2018-06-01-preview
-  response:
-    body: {string: '{"status":"InProgress"}'}
-    headers:
-      cache-control: [no-cache]
-      content-length: ['23']
-      content-type: [application/json; charset=utf-8]
-<<<<<<< HEAD
+      expires: ['-1']
+      pragma: [no-cache]
+      strict-transport-security: [max-age=31536000; includeSubDomains]
+      transfer-encoding: [chunked]
+      vary: [Accept-Encoding]
+      x-content-type-options: [nosniff]
+      x-ms-hdi-matched-rule: [ClusterResourcesAndSubResources]
+      x-ms-hdi-routed-to: [RegionalRp]
+      x-ms-hdi-served-by: [northcentralus]
+    status: {code: 200, message: OK}
+- request:
+    body: null
+    headers:
+      Accept: [application/json]
+      Accept-Encoding: ['gzip, deflate']
+      Connection: [keep-alive]
+      User-Agent: [python/3.7.1 (Windows-10-10.0.14393-SP0) msrest/0.6.2 msrest_azure/0.4.34
+          azure-mgmt-hdinsight/0.1.0 Azure-SDK-For-Python]
+    method: GET
+    uri: https://management.azure.com/subscriptions/00000000-0000-0000-0000-000000000000/resourceGroups/test_mgmt_hdinsight_test_cluster_create42fd1018/providers/Microsoft.HDInsight/clusters/hdisdk-py-humboldt42fd1018/azureasyncoperations/create?api-version=2018-06-01-preview
+  response:
+    body: {string: '{"status":"InProgress"}'}
+    headers:
+      cache-control: [no-cache]
+      content-length: ['23']
+      content-type: [application/json; charset=utf-8]
       date: ['Tue, 11 Dec 2018 09:49:30 GMT']
-=======
-      date: ['Tue, 16 Oct 2018 22:24:08 GMT']
->>>>>>> 217cb946
-      expires: ['-1']
-      pragma: [no-cache]
-      strict-transport-security: [max-age=31536000; includeSubDomains]
-      transfer-encoding: [chunked]
-      vary: [Accept-Encoding]
-      x-content-type-options: [nosniff]
-      x-ms-hdi-matched-rule: [ClusterResourcesAndSubResources]
-      x-ms-hdi-routed-to: [RegionalRp]
-      x-ms-hdi-served-by: [northcentralus]
-    status: {code: 200, message: OK}
-- request:
-    body: null
-    headers:
-      Accept: [application/json]
-      Accept-Encoding: ['gzip, deflate']
-      Connection: [keep-alive]
-<<<<<<< HEAD
-      User-Agent: [python/3.7.1 (Windows-10-10.0.14393-SP0) msrest/0.6.2 msrest_azure/0.4.34
-          azure-mgmt-hdinsight/0.1.0 Azure-SDK-For-Python]
-=======
-      User-Agent: [python/2.7.12 (Windows-10-10.0.17763) requests/2.18.4 msrest/0.5.4
-          msrest_azure/0.4.34 azure-mgmt-hdinsight/0.1.0 Azure-SDK-For-Python]
->>>>>>> 217cb946
-    method: GET
-    uri: https://management.azure.com/subscriptions/00000000-0000-0000-0000-000000000000/resourceGroups/test_mgmt_hdinsight_test_cluster_create42fd1018/providers/Microsoft.HDInsight/clusters/hdisdk-py-humboldt42fd1018/azureasyncoperations/create?api-version=2018-06-01-preview
-  response:
-    body: {string: '{"status":"InProgress"}'}
-    headers:
-      cache-control: [no-cache]
-      content-length: ['23']
-      content-type: [application/json; charset=utf-8]
-<<<<<<< HEAD
+      expires: ['-1']
+      pragma: [no-cache]
+      strict-transport-security: [max-age=31536000; includeSubDomains]
+      transfer-encoding: [chunked]
+      vary: [Accept-Encoding]
+      x-content-type-options: [nosniff]
+      x-ms-hdi-matched-rule: [ClusterResourcesAndSubResources]
+      x-ms-hdi-routed-to: [RegionalRp]
+      x-ms-hdi-served-by: [northcentralus]
+    status: {code: 200, message: OK}
+- request:
+    body: null
+    headers:
+      Accept: [application/json]
+      Accept-Encoding: ['gzip, deflate']
+      Connection: [keep-alive]
+      User-Agent: [python/3.7.1 (Windows-10-10.0.14393-SP0) msrest/0.6.2 msrest_azure/0.4.34
+          azure-mgmt-hdinsight/0.1.0 Azure-SDK-For-Python]
+    method: GET
+    uri: https://management.azure.com/subscriptions/00000000-0000-0000-0000-000000000000/resourceGroups/test_mgmt_hdinsight_test_cluster_create42fd1018/providers/Microsoft.HDInsight/clusters/hdisdk-py-humboldt42fd1018/azureasyncoperations/create?api-version=2018-06-01-preview
+  response:
+    body: {string: '{"status":"InProgress"}'}
+    headers:
+      cache-control: [no-cache]
+      content-length: ['23']
+      content-type: [application/json; charset=utf-8]
       date: ['Tue, 11 Dec 2018 09:50:01 GMT']
-=======
-      date: ['Tue, 16 Oct 2018 22:24:40 GMT']
->>>>>>> 217cb946
-      expires: ['-1']
-      pragma: [no-cache]
-      strict-transport-security: [max-age=31536000; includeSubDomains]
-      transfer-encoding: [chunked]
-      vary: [Accept-Encoding]
-      x-content-type-options: [nosniff]
-      x-ms-hdi-matched-rule: [ClusterResourcesAndSubResources]
-      x-ms-hdi-routed-to: [RegionalRp]
-      x-ms-hdi-served-by: [northcentralus]
-    status: {code: 200, message: OK}
-- request:
-    body: null
-    headers:
-      Accept: [application/json]
-      Accept-Encoding: ['gzip, deflate']
-      Connection: [keep-alive]
-<<<<<<< HEAD
-      User-Agent: [python/3.7.1 (Windows-10-10.0.14393-SP0) msrest/0.6.2 msrest_azure/0.4.34
-          azure-mgmt-hdinsight/0.1.0 Azure-SDK-For-Python]
-=======
-      User-Agent: [python/2.7.12 (Windows-10-10.0.17763) requests/2.18.4 msrest/0.5.4
-          msrest_azure/0.4.34 azure-mgmt-hdinsight/0.1.0 Azure-SDK-For-Python]
->>>>>>> 217cb946
-    method: GET
-    uri: https://management.azure.com/subscriptions/00000000-0000-0000-0000-000000000000/resourceGroups/test_mgmt_hdinsight_test_cluster_create42fd1018/providers/Microsoft.HDInsight/clusters/hdisdk-py-humboldt42fd1018/azureasyncoperations/create?api-version=2018-06-01-preview
-  response:
-    body: {string: '{"status":"InProgress"}'}
-    headers:
-      cache-control: [no-cache]
-      content-length: ['23']
-      content-type: [application/json; charset=utf-8]
-<<<<<<< HEAD
+      expires: ['-1']
+      pragma: [no-cache]
+      strict-transport-security: [max-age=31536000; includeSubDomains]
+      transfer-encoding: [chunked]
+      vary: [Accept-Encoding]
+      x-content-type-options: [nosniff]
+      x-ms-hdi-matched-rule: [ClusterResourcesAndSubResources]
+      x-ms-hdi-routed-to: [RegionalRp]
+      x-ms-hdi-served-by: [northcentralus]
+    status: {code: 200, message: OK}
+- request:
+    body: null
+    headers:
+      Accept: [application/json]
+      Accept-Encoding: ['gzip, deflate']
+      Connection: [keep-alive]
+      User-Agent: [python/3.7.1 (Windows-10-10.0.14393-SP0) msrest/0.6.2 msrest_azure/0.4.34
+          azure-mgmt-hdinsight/0.1.0 Azure-SDK-For-Python]
+    method: GET
+    uri: https://management.azure.com/subscriptions/00000000-0000-0000-0000-000000000000/resourceGroups/test_mgmt_hdinsight_test_cluster_create42fd1018/providers/Microsoft.HDInsight/clusters/hdisdk-py-humboldt42fd1018/azureasyncoperations/create?api-version=2018-06-01-preview
+  response:
+    body: {string: '{"status":"InProgress"}'}
+    headers:
+      cache-control: [no-cache]
+      content-length: ['23']
+      content-type: [application/json; charset=utf-8]
       date: ['Tue, 11 Dec 2018 09:50:31 GMT']
-=======
-      date: ['Tue, 16 Oct 2018 22:25:11 GMT']
->>>>>>> 217cb946
-      expires: ['-1']
-      pragma: [no-cache]
-      strict-transport-security: [max-age=31536000; includeSubDomains]
-      transfer-encoding: [chunked]
-      vary: [Accept-Encoding]
-      x-content-type-options: [nosniff]
-      x-ms-hdi-matched-rule: [ClusterResourcesAndSubResources]
-      x-ms-hdi-routed-to: [RegionalRp]
-      x-ms-hdi-served-by: [northcentralus]
-    status: {code: 200, message: OK}
-- request:
-    body: null
-    headers:
-      Accept: [application/json]
-      Accept-Encoding: ['gzip, deflate']
-      Connection: [keep-alive]
-<<<<<<< HEAD
-      User-Agent: [python/3.7.1 (Windows-10-10.0.14393-SP0) msrest/0.6.2 msrest_azure/0.4.34
-          azure-mgmt-hdinsight/0.1.0 Azure-SDK-For-Python]
-=======
-      User-Agent: [python/2.7.12 (Windows-10-10.0.17763) requests/2.18.4 msrest/0.5.4
-          msrest_azure/0.4.34 azure-mgmt-hdinsight/0.1.0 Azure-SDK-For-Python]
->>>>>>> 217cb946
-    method: GET
-    uri: https://management.azure.com/subscriptions/00000000-0000-0000-0000-000000000000/resourceGroups/test_mgmt_hdinsight_test_cluster_create42fd1018/providers/Microsoft.HDInsight/clusters/hdisdk-py-humboldt42fd1018/azureasyncoperations/create?api-version=2018-06-01-preview
-  response:
-    body: {string: '{"status":"InProgress"}'}
-    headers:
-      cache-control: [no-cache]
-      content-length: ['23']
-      content-type: [application/json; charset=utf-8]
-<<<<<<< HEAD
+      expires: ['-1']
+      pragma: [no-cache]
+      strict-transport-security: [max-age=31536000; includeSubDomains]
+      transfer-encoding: [chunked]
+      vary: [Accept-Encoding]
+      x-content-type-options: [nosniff]
+      x-ms-hdi-matched-rule: [ClusterResourcesAndSubResources]
+      x-ms-hdi-routed-to: [RegionalRp]
+      x-ms-hdi-served-by: [northcentralus]
+    status: {code: 200, message: OK}
+- request:
+    body: null
+    headers:
+      Accept: [application/json]
+      Accept-Encoding: ['gzip, deflate']
+      Connection: [keep-alive]
+      User-Agent: [python/3.7.1 (Windows-10-10.0.14393-SP0) msrest/0.6.2 msrest_azure/0.4.34
+          azure-mgmt-hdinsight/0.1.0 Azure-SDK-For-Python]
+    method: GET
+    uri: https://management.azure.com/subscriptions/00000000-0000-0000-0000-000000000000/resourceGroups/test_mgmt_hdinsight_test_cluster_create42fd1018/providers/Microsoft.HDInsight/clusters/hdisdk-py-humboldt42fd1018/azureasyncoperations/create?api-version=2018-06-01-preview
+  response:
+    body: {string: '{"status":"InProgress"}'}
+    headers:
+      cache-control: [no-cache]
+      content-length: ['23']
+      content-type: [application/json; charset=utf-8]
       date: ['Tue, 11 Dec 2018 09:51:02 GMT']
-=======
-      date: ['Tue, 16 Oct 2018 22:25:42 GMT']
->>>>>>> 217cb946
-      expires: ['-1']
-      pragma: [no-cache]
-      strict-transport-security: [max-age=31536000; includeSubDomains]
-      transfer-encoding: [chunked]
-      vary: [Accept-Encoding]
-      x-content-type-options: [nosniff]
-      x-ms-hdi-matched-rule: [ClusterResourcesAndSubResources]
-      x-ms-hdi-routed-to: [RegionalRp]
-      x-ms-hdi-served-by: [northcentralus]
-    status: {code: 200, message: OK}
-- request:
-    body: null
-    headers:
-      Accept: [application/json]
-      Accept-Encoding: ['gzip, deflate']
-      Connection: [keep-alive]
-<<<<<<< HEAD
-      User-Agent: [python/3.7.1 (Windows-10-10.0.14393-SP0) msrest/0.6.2 msrest_azure/0.4.34
-          azure-mgmt-hdinsight/0.1.0 Azure-SDK-For-Python]
-=======
-      User-Agent: [python/2.7.12 (Windows-10-10.0.17763) requests/2.18.4 msrest/0.5.4
-          msrest_azure/0.4.34 azure-mgmt-hdinsight/0.1.0 Azure-SDK-For-Python]
->>>>>>> 217cb946
-    method: GET
-    uri: https://management.azure.com/subscriptions/00000000-0000-0000-0000-000000000000/resourceGroups/test_mgmt_hdinsight_test_cluster_create42fd1018/providers/Microsoft.HDInsight/clusters/hdisdk-py-humboldt42fd1018/azureasyncoperations/create?api-version=2018-06-01-preview
-  response:
-    body: {string: '{"status":"InProgress"}'}
-    headers:
-      cache-control: [no-cache]
-      content-length: ['23']
-      content-type: [application/json; charset=utf-8]
-<<<<<<< HEAD
+      expires: ['-1']
+      pragma: [no-cache]
+      strict-transport-security: [max-age=31536000; includeSubDomains]
+      transfer-encoding: [chunked]
+      vary: [Accept-Encoding]
+      x-content-type-options: [nosniff]
+      x-ms-hdi-matched-rule: [ClusterResourcesAndSubResources]
+      x-ms-hdi-routed-to: [RegionalRp]
+      x-ms-hdi-served-by: [northcentralus]
+    status: {code: 200, message: OK}
+- request:
+    body: null
+    headers:
+      Accept: [application/json]
+      Accept-Encoding: ['gzip, deflate']
+      Connection: [keep-alive]
+      User-Agent: [python/3.7.1 (Windows-10-10.0.14393-SP0) msrest/0.6.2 msrest_azure/0.4.34
+          azure-mgmt-hdinsight/0.1.0 Azure-SDK-For-Python]
+    method: GET
+    uri: https://management.azure.com/subscriptions/00000000-0000-0000-0000-000000000000/resourceGroups/test_mgmt_hdinsight_test_cluster_create42fd1018/providers/Microsoft.HDInsight/clusters/hdisdk-py-humboldt42fd1018/azureasyncoperations/create?api-version=2018-06-01-preview
+  response:
+    body: {string: '{"status":"InProgress"}'}
+    headers:
+      cache-control: [no-cache]
+      content-length: ['23']
+      content-type: [application/json; charset=utf-8]
       date: ['Tue, 11 Dec 2018 09:51:33 GMT']
-=======
-      date: ['Tue, 16 Oct 2018 22:26:13 GMT']
->>>>>>> 217cb946
-      expires: ['-1']
-      pragma: [no-cache]
-      strict-transport-security: [max-age=31536000; includeSubDomains]
-      transfer-encoding: [chunked]
-      vary: [Accept-Encoding]
-      x-content-type-options: [nosniff]
-      x-ms-hdi-matched-rule: [ClusterResourcesAndSubResources]
-      x-ms-hdi-routed-to: [RegionalRp]
-      x-ms-hdi-served-by: [northcentralus]
-    status: {code: 200, message: OK}
-- request:
-    body: null
-    headers:
-      Accept: [application/json]
-      Accept-Encoding: ['gzip, deflate']
-      Connection: [keep-alive]
-<<<<<<< HEAD
-      User-Agent: [python/3.7.1 (Windows-10-10.0.14393-SP0) msrest/0.6.2 msrest_azure/0.4.34
-          azure-mgmt-hdinsight/0.1.0 Azure-SDK-For-Python]
-=======
-      User-Agent: [python/2.7.12 (Windows-10-10.0.17763) requests/2.18.4 msrest/0.5.4
-          msrest_azure/0.4.34 azure-mgmt-hdinsight/0.1.0 Azure-SDK-For-Python]
->>>>>>> 217cb946
-    method: GET
-    uri: https://management.azure.com/subscriptions/00000000-0000-0000-0000-000000000000/resourceGroups/test_mgmt_hdinsight_test_cluster_create42fd1018/providers/Microsoft.HDInsight/clusters/hdisdk-py-humboldt42fd1018/azureasyncoperations/create?api-version=2018-06-01-preview
-  response:
-    body: {string: '{"status":"InProgress"}'}
-    headers:
-      cache-control: [no-cache]
-      content-length: ['23']
-      content-type: [application/json; charset=utf-8]
-<<<<<<< HEAD
+      expires: ['-1']
+      pragma: [no-cache]
+      strict-transport-security: [max-age=31536000; includeSubDomains]
+      transfer-encoding: [chunked]
+      vary: [Accept-Encoding]
+      x-content-type-options: [nosniff]
+      x-ms-hdi-matched-rule: [ClusterResourcesAndSubResources]
+      x-ms-hdi-routed-to: [RegionalRp]
+      x-ms-hdi-served-by: [northcentralus]
+    status: {code: 200, message: OK}
+- request:
+    body: null
+    headers:
+      Accept: [application/json]
+      Accept-Encoding: ['gzip, deflate']
+      Connection: [keep-alive]
+      User-Agent: [python/3.7.1 (Windows-10-10.0.14393-SP0) msrest/0.6.2 msrest_azure/0.4.34
+          azure-mgmt-hdinsight/0.1.0 Azure-SDK-For-Python]
+    method: GET
+    uri: https://management.azure.com/subscriptions/00000000-0000-0000-0000-000000000000/resourceGroups/test_mgmt_hdinsight_test_cluster_create42fd1018/providers/Microsoft.HDInsight/clusters/hdisdk-py-humboldt42fd1018/azureasyncoperations/create?api-version=2018-06-01-preview
+  response:
+    body: {string: '{"status":"InProgress"}'}
+    headers:
+      cache-control: [no-cache]
+      content-length: ['23']
+      content-type: [application/json; charset=utf-8]
       date: ['Tue, 11 Dec 2018 09:52:04 GMT']
-=======
-      date: ['Tue, 16 Oct 2018 22:26:43 GMT']
->>>>>>> 217cb946
-      expires: ['-1']
-      pragma: [no-cache]
-      strict-transport-security: [max-age=31536000; includeSubDomains]
-      transfer-encoding: [chunked]
-      vary: [Accept-Encoding]
-      x-content-type-options: [nosniff]
-      x-ms-hdi-matched-rule: [ClusterResourcesAndSubResources]
-      x-ms-hdi-routed-to: [RegionalRp]
-      x-ms-hdi-served-by: [northcentralus]
-    status: {code: 200, message: OK}
-- request:
-    body: null
-    headers:
-      Accept: [application/json]
-      Accept-Encoding: ['gzip, deflate']
-      Connection: [keep-alive]
-<<<<<<< HEAD
-      User-Agent: [python/3.7.1 (Windows-10-10.0.14393-SP0) msrest/0.6.2 msrest_azure/0.4.34
-          azure-mgmt-hdinsight/0.1.0 Azure-SDK-For-Python]
-=======
-      User-Agent: [python/2.7.12 (Windows-10-10.0.17763) requests/2.18.4 msrest/0.5.4
-          msrest_azure/0.4.34 azure-mgmt-hdinsight/0.1.0 Azure-SDK-For-Python]
->>>>>>> 217cb946
-    method: GET
-    uri: https://management.azure.com/subscriptions/00000000-0000-0000-0000-000000000000/resourceGroups/test_mgmt_hdinsight_test_cluster_create42fd1018/providers/Microsoft.HDInsight/clusters/hdisdk-py-humboldt42fd1018/azureasyncoperations/create?api-version=2018-06-01-preview
-  response:
-    body: {string: '{"status":"InProgress"}'}
-    headers:
-      cache-control: [no-cache]
-      content-length: ['23']
-      content-type: [application/json; charset=utf-8]
-<<<<<<< HEAD
+      expires: ['-1']
+      pragma: [no-cache]
+      strict-transport-security: [max-age=31536000; includeSubDomains]
+      transfer-encoding: [chunked]
+      vary: [Accept-Encoding]
+      x-content-type-options: [nosniff]
+      x-ms-hdi-matched-rule: [ClusterResourcesAndSubResources]
+      x-ms-hdi-routed-to: [RegionalRp]
+      x-ms-hdi-served-by: [northcentralus]
+    status: {code: 200, message: OK}
+- request:
+    body: null
+    headers:
+      Accept: [application/json]
+      Accept-Encoding: ['gzip, deflate']
+      Connection: [keep-alive]
+      User-Agent: [python/3.7.1 (Windows-10-10.0.14393-SP0) msrest/0.6.2 msrest_azure/0.4.34
+          azure-mgmt-hdinsight/0.1.0 Azure-SDK-For-Python]
+    method: GET
+    uri: https://management.azure.com/subscriptions/00000000-0000-0000-0000-000000000000/resourceGroups/test_mgmt_hdinsight_test_cluster_create42fd1018/providers/Microsoft.HDInsight/clusters/hdisdk-py-humboldt42fd1018/azureasyncoperations/create?api-version=2018-06-01-preview
+  response:
+    body: {string: '{"status":"InProgress"}'}
+    headers:
+      cache-control: [no-cache]
+      content-length: ['23']
+      content-type: [application/json; charset=utf-8]
       date: ['Tue, 11 Dec 2018 09:52:35 GMT']
-=======
-      date: ['Tue, 16 Oct 2018 22:27:15 GMT']
->>>>>>> 217cb946
-      expires: ['-1']
-      pragma: [no-cache]
-      strict-transport-security: [max-age=31536000; includeSubDomains]
-      transfer-encoding: [chunked]
-      vary: [Accept-Encoding]
-      x-content-type-options: [nosniff]
-      x-ms-hdi-matched-rule: [ClusterResourcesAndSubResources]
-      x-ms-hdi-routed-to: [RegionalRp]
-      x-ms-hdi-served-by: [northcentralus]
-    status: {code: 200, message: OK}
-- request:
-    body: null
-    headers:
-      Accept: [application/json]
-      Accept-Encoding: ['gzip, deflate']
-      Connection: [keep-alive]
-<<<<<<< HEAD
-      User-Agent: [python/3.7.1 (Windows-10-10.0.14393-SP0) msrest/0.6.2 msrest_azure/0.4.34
-          azure-mgmt-hdinsight/0.1.0 Azure-SDK-For-Python]
-=======
-      User-Agent: [python/2.7.12 (Windows-10-10.0.17763) requests/2.18.4 msrest/0.5.4
-          msrest_azure/0.4.34 azure-mgmt-hdinsight/0.1.0 Azure-SDK-For-Python]
->>>>>>> 217cb946
-    method: GET
-    uri: https://management.azure.com/subscriptions/00000000-0000-0000-0000-000000000000/resourceGroups/test_mgmt_hdinsight_test_cluster_create42fd1018/providers/Microsoft.HDInsight/clusters/hdisdk-py-humboldt42fd1018/azureasyncoperations/create?api-version=2018-06-01-preview
-  response:
-    body: {string: '{"status":"InProgress"}'}
-    headers:
-      cache-control: [no-cache]
-      content-length: ['23']
-      content-type: [application/json; charset=utf-8]
-<<<<<<< HEAD
+      expires: ['-1']
+      pragma: [no-cache]
+      strict-transport-security: [max-age=31536000; includeSubDomains]
+      transfer-encoding: [chunked]
+      vary: [Accept-Encoding]
+      x-content-type-options: [nosniff]
+      x-ms-hdi-matched-rule: [ClusterResourcesAndSubResources]
+      x-ms-hdi-routed-to: [RegionalRp]
+      x-ms-hdi-served-by: [northcentralus]
+    status: {code: 200, message: OK}
+- request:
+    body: null
+    headers:
+      Accept: [application/json]
+      Accept-Encoding: ['gzip, deflate']
+      Connection: [keep-alive]
+      User-Agent: [python/3.7.1 (Windows-10-10.0.14393-SP0) msrest/0.6.2 msrest_azure/0.4.34
+          azure-mgmt-hdinsight/0.1.0 Azure-SDK-For-Python]
+    method: GET
+    uri: https://management.azure.com/subscriptions/00000000-0000-0000-0000-000000000000/resourceGroups/test_mgmt_hdinsight_test_cluster_create42fd1018/providers/Microsoft.HDInsight/clusters/hdisdk-py-humboldt42fd1018/azureasyncoperations/create?api-version=2018-06-01-preview
+  response:
+    body: {string: '{"status":"InProgress"}'}
+    headers:
+      cache-control: [no-cache]
+      content-length: ['23']
+      content-type: [application/json; charset=utf-8]
       date: ['Tue, 11 Dec 2018 09:53:06 GMT']
-=======
-      date: ['Tue, 16 Oct 2018 22:27:46 GMT']
->>>>>>> 217cb946
-      expires: ['-1']
-      pragma: [no-cache]
-      strict-transport-security: [max-age=31536000; includeSubDomains]
-      transfer-encoding: [chunked]
-      vary: [Accept-Encoding]
-      x-content-type-options: [nosniff]
-      x-ms-hdi-matched-rule: [ClusterResourcesAndSubResources]
-      x-ms-hdi-routed-to: [RegionalRp]
-      x-ms-hdi-served-by: [northcentralus]
-    status: {code: 200, message: OK}
-- request:
-    body: null
-    headers:
-      Accept: [application/json]
-      Accept-Encoding: ['gzip, deflate']
-      Connection: [keep-alive]
-<<<<<<< HEAD
-      User-Agent: [python/3.7.1 (Windows-10-10.0.14393-SP0) msrest/0.6.2 msrest_azure/0.4.34
-          azure-mgmt-hdinsight/0.1.0 Azure-SDK-For-Python]
-=======
-      User-Agent: [python/2.7.12 (Windows-10-10.0.17763) requests/2.18.4 msrest/0.5.4
-          msrest_azure/0.4.34 azure-mgmt-hdinsight/0.1.0 Azure-SDK-For-Python]
->>>>>>> 217cb946
-    method: GET
-    uri: https://management.azure.com/subscriptions/00000000-0000-0000-0000-000000000000/resourceGroups/test_mgmt_hdinsight_test_cluster_create42fd1018/providers/Microsoft.HDInsight/clusters/hdisdk-py-humboldt42fd1018/azureasyncoperations/create?api-version=2018-06-01-preview
-  response:
-    body: {string: '{"status":"InProgress"}'}
-    headers:
-      cache-control: [no-cache]
-      content-length: ['23']
-      content-type: [application/json; charset=utf-8]
-<<<<<<< HEAD
+      expires: ['-1']
+      pragma: [no-cache]
+      strict-transport-security: [max-age=31536000; includeSubDomains]
+      transfer-encoding: [chunked]
+      vary: [Accept-Encoding]
+      x-content-type-options: [nosniff]
+      x-ms-hdi-matched-rule: [ClusterResourcesAndSubResources]
+      x-ms-hdi-routed-to: [RegionalRp]
+      x-ms-hdi-served-by: [northcentralus]
+    status: {code: 200, message: OK}
+- request:
+    body: null
+    headers:
+      Accept: [application/json]
+      Accept-Encoding: ['gzip, deflate']
+      Connection: [keep-alive]
+      User-Agent: [python/3.7.1 (Windows-10-10.0.14393-SP0) msrest/0.6.2 msrest_azure/0.4.34
+          azure-mgmt-hdinsight/0.1.0 Azure-SDK-For-Python]
+    method: GET
+    uri: https://management.azure.com/subscriptions/00000000-0000-0000-0000-000000000000/resourceGroups/test_mgmt_hdinsight_test_cluster_create42fd1018/providers/Microsoft.HDInsight/clusters/hdisdk-py-humboldt42fd1018/azureasyncoperations/create?api-version=2018-06-01-preview
+  response:
+    body: {string: '{"status":"InProgress"}'}
+    headers:
+      cache-control: [no-cache]
+      content-length: ['23']
+      content-type: [application/json; charset=utf-8]
       date: ['Tue, 11 Dec 2018 09:53:37 GMT']
-=======
-      date: ['Tue, 16 Oct 2018 22:28:17 GMT']
->>>>>>> 217cb946
-      expires: ['-1']
-      pragma: [no-cache]
-      strict-transport-security: [max-age=31536000; includeSubDomains]
-      transfer-encoding: [chunked]
-      vary: [Accept-Encoding]
-      x-content-type-options: [nosniff]
-      x-ms-hdi-matched-rule: [ClusterResourcesAndSubResources]
-      x-ms-hdi-routed-to: [RegionalRp]
-      x-ms-hdi-served-by: [northcentralus]
-    status: {code: 200, message: OK}
-- request:
-    body: null
-    headers:
-      Accept: [application/json]
-      Accept-Encoding: ['gzip, deflate']
-      Connection: [keep-alive]
-<<<<<<< HEAD
-      User-Agent: [python/3.7.1 (Windows-10-10.0.14393-SP0) msrest/0.6.2 msrest_azure/0.4.34
-          azure-mgmt-hdinsight/0.1.0 Azure-SDK-For-Python]
-=======
-      User-Agent: [python/2.7.12 (Windows-10-10.0.17763) requests/2.18.4 msrest/0.5.4
-          msrest_azure/0.4.34 azure-mgmt-hdinsight/0.1.0 Azure-SDK-For-Python]
->>>>>>> 217cb946
-    method: GET
-    uri: https://management.azure.com/subscriptions/00000000-0000-0000-0000-000000000000/resourceGroups/test_mgmt_hdinsight_test_cluster_create42fd1018/providers/Microsoft.HDInsight/clusters/hdisdk-py-humboldt42fd1018/azureasyncoperations/create?api-version=2018-06-01-preview
-  response:
-    body: {string: '{"status":"InProgress"}'}
-    headers:
-      cache-control: [no-cache]
-      content-length: ['23']
-      content-type: [application/json; charset=utf-8]
-<<<<<<< HEAD
+      expires: ['-1']
+      pragma: [no-cache]
+      strict-transport-security: [max-age=31536000; includeSubDomains]
+      transfer-encoding: [chunked]
+      vary: [Accept-Encoding]
+      x-content-type-options: [nosniff]
+      x-ms-hdi-matched-rule: [ClusterResourcesAndSubResources]
+      x-ms-hdi-routed-to: [RegionalRp]
+      x-ms-hdi-served-by: [northcentralus]
+    status: {code: 200, message: OK}
+- request:
+    body: null
+    headers:
+      Accept: [application/json]
+      Accept-Encoding: ['gzip, deflate']
+      Connection: [keep-alive]
+      User-Agent: [python/3.7.1 (Windows-10-10.0.14393-SP0) msrest/0.6.2 msrest_azure/0.4.34
+          azure-mgmt-hdinsight/0.1.0 Azure-SDK-For-Python]
+    method: GET
+    uri: https://management.azure.com/subscriptions/00000000-0000-0000-0000-000000000000/resourceGroups/test_mgmt_hdinsight_test_cluster_create42fd1018/providers/Microsoft.HDInsight/clusters/hdisdk-py-humboldt42fd1018/azureasyncoperations/create?api-version=2018-06-01-preview
+  response:
+    body: {string: '{"status":"InProgress"}'}
+    headers:
+      cache-control: [no-cache]
+      content-length: ['23']
+      content-type: [application/json; charset=utf-8]
       date: ['Tue, 11 Dec 2018 09:54:07 GMT']
-=======
-      date: ['Tue, 16 Oct 2018 22:28:48 GMT']
->>>>>>> 217cb946
-      expires: ['-1']
-      pragma: [no-cache]
-      strict-transport-security: [max-age=31536000; includeSubDomains]
-      transfer-encoding: [chunked]
-      vary: [Accept-Encoding]
-      x-content-type-options: [nosniff]
-      x-ms-hdi-matched-rule: [ClusterResourcesAndSubResources]
-      x-ms-hdi-routed-to: [RegionalRp]
-      x-ms-hdi-served-by: [northcentralus]
-    status: {code: 200, message: OK}
-- request:
-    body: null
-    headers:
-      Accept: [application/json]
-      Accept-Encoding: ['gzip, deflate']
-      Connection: [keep-alive]
-<<<<<<< HEAD
-      User-Agent: [python/3.7.1 (Windows-10-10.0.14393-SP0) msrest/0.6.2 msrest_azure/0.4.34
-          azure-mgmt-hdinsight/0.1.0 Azure-SDK-For-Python]
-=======
-      User-Agent: [python/2.7.12 (Windows-10-10.0.17763) requests/2.18.4 msrest/0.5.4
-          msrest_azure/0.4.34 azure-mgmt-hdinsight/0.1.0 Azure-SDK-For-Python]
->>>>>>> 217cb946
-    method: GET
-    uri: https://management.azure.com/subscriptions/00000000-0000-0000-0000-000000000000/resourceGroups/test_mgmt_hdinsight_test_cluster_create42fd1018/providers/Microsoft.HDInsight/clusters/hdisdk-py-humboldt42fd1018/azureasyncoperations/create?api-version=2018-06-01-preview
-  response:
-    body: {string: '{"status":"InProgress"}'}
-    headers:
-      cache-control: [no-cache]
-      content-length: ['23']
-      content-type: [application/json; charset=utf-8]
-<<<<<<< HEAD
+      expires: ['-1']
+      pragma: [no-cache]
+      strict-transport-security: [max-age=31536000; includeSubDomains]
+      transfer-encoding: [chunked]
+      vary: [Accept-Encoding]
+      x-content-type-options: [nosniff]
+      x-ms-hdi-matched-rule: [ClusterResourcesAndSubResources]
+      x-ms-hdi-routed-to: [RegionalRp]
+      x-ms-hdi-served-by: [northcentralus]
+    status: {code: 200, message: OK}
+- request:
+    body: null
+    headers:
+      Accept: [application/json]
+      Accept-Encoding: ['gzip, deflate']
+      Connection: [keep-alive]
+      User-Agent: [python/3.7.1 (Windows-10-10.0.14393-SP0) msrest/0.6.2 msrest_azure/0.4.34
+          azure-mgmt-hdinsight/0.1.0 Azure-SDK-For-Python]
+    method: GET
+    uri: https://management.azure.com/subscriptions/00000000-0000-0000-0000-000000000000/resourceGroups/test_mgmt_hdinsight_test_cluster_create42fd1018/providers/Microsoft.HDInsight/clusters/hdisdk-py-humboldt42fd1018/azureasyncoperations/create?api-version=2018-06-01-preview
+  response:
+    body: {string: '{"status":"InProgress"}'}
+    headers:
+      cache-control: [no-cache]
+      content-length: ['23']
+      content-type: [application/json; charset=utf-8]
       date: ['Tue, 11 Dec 2018 09:54:39 GMT']
-=======
-      date: ['Tue, 16 Oct 2018 22:29:19 GMT']
->>>>>>> 217cb946
-      expires: ['-1']
-      pragma: [no-cache]
-      strict-transport-security: [max-age=31536000; includeSubDomains]
-      transfer-encoding: [chunked]
-      vary: [Accept-Encoding]
-      x-content-type-options: [nosniff]
-      x-ms-hdi-matched-rule: [ClusterResourcesAndSubResources]
-      x-ms-hdi-routed-to: [RegionalRp]
-      x-ms-hdi-served-by: [northcentralus]
-    status: {code: 200, message: OK}
-- request:
-    body: null
-    headers:
-      Accept: [application/json]
-      Accept-Encoding: ['gzip, deflate']
-      Connection: [keep-alive]
-<<<<<<< HEAD
-      User-Agent: [python/3.7.1 (Windows-10-10.0.14393-SP0) msrest/0.6.2 msrest_azure/0.4.34
-          azure-mgmt-hdinsight/0.1.0 Azure-SDK-For-Python]
-=======
-      User-Agent: [python/2.7.12 (Windows-10-10.0.17763) requests/2.18.4 msrest/0.5.4
-          msrest_azure/0.4.34 azure-mgmt-hdinsight/0.1.0 Azure-SDK-For-Python]
->>>>>>> 217cb946
-    method: GET
-    uri: https://management.azure.com/subscriptions/00000000-0000-0000-0000-000000000000/resourceGroups/test_mgmt_hdinsight_test_cluster_create42fd1018/providers/Microsoft.HDInsight/clusters/hdisdk-py-humboldt42fd1018/azureasyncoperations/create?api-version=2018-06-01-preview
-  response:
-    body: {string: '{"status":"InProgress"}'}
-    headers:
-      cache-control: [no-cache]
-      content-length: ['23']
-      content-type: [application/json; charset=utf-8]
-<<<<<<< HEAD
+      expires: ['-1']
+      pragma: [no-cache]
+      strict-transport-security: [max-age=31536000; includeSubDomains]
+      transfer-encoding: [chunked]
+      vary: [Accept-Encoding]
+      x-content-type-options: [nosniff]
+      x-ms-hdi-matched-rule: [ClusterResourcesAndSubResources]
+      x-ms-hdi-routed-to: [RegionalRp]
+      x-ms-hdi-served-by: [northcentralus]
+    status: {code: 200, message: OK}
+- request:
+    body: null
+    headers:
+      Accept: [application/json]
+      Accept-Encoding: ['gzip, deflate']
+      Connection: [keep-alive]
+      User-Agent: [python/3.7.1 (Windows-10-10.0.14393-SP0) msrest/0.6.2 msrest_azure/0.4.34
+          azure-mgmt-hdinsight/0.1.0 Azure-SDK-For-Python]
+    method: GET
+    uri: https://management.azure.com/subscriptions/00000000-0000-0000-0000-000000000000/resourceGroups/test_mgmt_hdinsight_test_cluster_create42fd1018/providers/Microsoft.HDInsight/clusters/hdisdk-py-humboldt42fd1018/azureasyncoperations/create?api-version=2018-06-01-preview
+  response:
+    body: {string: '{"status":"InProgress"}'}
+    headers:
+      cache-control: [no-cache]
+      content-length: ['23']
+      content-type: [application/json; charset=utf-8]
       date: ['Tue, 11 Dec 2018 09:55:10 GMT']
-=======
-      date: ['Tue, 16 Oct 2018 22:29:50 GMT']
->>>>>>> 217cb946
-      expires: ['-1']
-      pragma: [no-cache]
-      strict-transport-security: [max-age=31536000; includeSubDomains]
-      transfer-encoding: [chunked]
-      vary: [Accept-Encoding]
-      x-content-type-options: [nosniff]
-      x-ms-hdi-matched-rule: [ClusterResourcesAndSubResources]
-      x-ms-hdi-routed-to: [RegionalRp]
-      x-ms-hdi-served-by: [northcentralus]
-    status: {code: 200, message: OK}
-- request:
-    body: null
-    headers:
-      Accept: [application/json]
-      Accept-Encoding: ['gzip, deflate']
-      Connection: [keep-alive]
-<<<<<<< HEAD
-      User-Agent: [python/3.7.1 (Windows-10-10.0.14393-SP0) msrest/0.6.2 msrest_azure/0.4.34
-          azure-mgmt-hdinsight/0.1.0 Azure-SDK-For-Python]
-=======
-      User-Agent: [python/2.7.12 (Windows-10-10.0.17763) requests/2.18.4 msrest/0.5.4
-          msrest_azure/0.4.34 azure-mgmt-hdinsight/0.1.0 Azure-SDK-For-Python]
->>>>>>> 217cb946
-    method: GET
-    uri: https://management.azure.com/subscriptions/00000000-0000-0000-0000-000000000000/resourceGroups/test_mgmt_hdinsight_test_cluster_create42fd1018/providers/Microsoft.HDInsight/clusters/hdisdk-py-humboldt42fd1018/azureasyncoperations/create?api-version=2018-06-01-preview
-  response:
-    body: {string: '{"status":"InProgress"}'}
-    headers:
-      cache-control: [no-cache]
-      content-length: ['23']
-      content-type: [application/json; charset=utf-8]
-<<<<<<< HEAD
+      expires: ['-1']
+      pragma: [no-cache]
+      strict-transport-security: [max-age=31536000; includeSubDomains]
+      transfer-encoding: [chunked]
+      vary: [Accept-Encoding]
+      x-content-type-options: [nosniff]
+      x-ms-hdi-matched-rule: [ClusterResourcesAndSubResources]
+      x-ms-hdi-routed-to: [RegionalRp]
+      x-ms-hdi-served-by: [northcentralus]
+    status: {code: 200, message: OK}
+- request:
+    body: null
+    headers:
+      Accept: [application/json]
+      Accept-Encoding: ['gzip, deflate']
+      Connection: [keep-alive]
+      User-Agent: [python/3.7.1 (Windows-10-10.0.14393-SP0) msrest/0.6.2 msrest_azure/0.4.34
+          azure-mgmt-hdinsight/0.1.0 Azure-SDK-For-Python]
+    method: GET
+    uri: https://management.azure.com/subscriptions/00000000-0000-0000-0000-000000000000/resourceGroups/test_mgmt_hdinsight_test_cluster_create42fd1018/providers/Microsoft.HDInsight/clusters/hdisdk-py-humboldt42fd1018/azureasyncoperations/create?api-version=2018-06-01-preview
+  response:
+    body: {string: '{"status":"InProgress"}'}
+    headers:
+      cache-control: [no-cache]
+      content-length: ['23']
+      content-type: [application/json; charset=utf-8]
       date: ['Tue, 11 Dec 2018 09:55:41 GMT']
-=======
-      date: ['Tue, 16 Oct 2018 22:30:21 GMT']
->>>>>>> 217cb946
-      expires: ['-1']
-      pragma: [no-cache]
-      strict-transport-security: [max-age=31536000; includeSubDomains]
-      transfer-encoding: [chunked]
-      vary: [Accept-Encoding]
-      x-content-type-options: [nosniff]
-      x-ms-hdi-matched-rule: [ClusterResourcesAndSubResources]
-      x-ms-hdi-routed-to: [RegionalRp]
-      x-ms-hdi-served-by: [northcentralus]
-    status: {code: 200, message: OK}
-- request:
-    body: null
-    headers:
-      Accept: [application/json]
-      Accept-Encoding: ['gzip, deflate']
-      Connection: [keep-alive]
-<<<<<<< HEAD
-      User-Agent: [python/3.7.1 (Windows-10-10.0.14393-SP0) msrest/0.6.2 msrest_azure/0.4.34
-          azure-mgmt-hdinsight/0.1.0 Azure-SDK-For-Python]
-=======
-      User-Agent: [python/2.7.12 (Windows-10-10.0.17763) requests/2.18.4 msrest/0.5.4
-          msrest_azure/0.4.34 azure-mgmt-hdinsight/0.1.0 Azure-SDK-For-Python]
->>>>>>> 217cb946
-    method: GET
-    uri: https://management.azure.com/subscriptions/00000000-0000-0000-0000-000000000000/resourceGroups/test_mgmt_hdinsight_test_cluster_create42fd1018/providers/Microsoft.HDInsight/clusters/hdisdk-py-humboldt42fd1018/azureasyncoperations/create?api-version=2018-06-01-preview
-  response:
-    body: {string: '{"status":"InProgress"}'}
-    headers:
-      cache-control: [no-cache]
-      content-length: ['23']
-      content-type: [application/json; charset=utf-8]
-<<<<<<< HEAD
+      expires: ['-1']
+      pragma: [no-cache]
+      strict-transport-security: [max-age=31536000; includeSubDomains]
+      transfer-encoding: [chunked]
+      vary: [Accept-Encoding]
+      x-content-type-options: [nosniff]
+      x-ms-hdi-matched-rule: [ClusterResourcesAndSubResources]
+      x-ms-hdi-routed-to: [RegionalRp]
+      x-ms-hdi-served-by: [northcentralus]
+    status: {code: 200, message: OK}
+- request:
+    body: null
+    headers:
+      Accept: [application/json]
+      Accept-Encoding: ['gzip, deflate']
+      Connection: [keep-alive]
+      User-Agent: [python/3.7.1 (Windows-10-10.0.14393-SP0) msrest/0.6.2 msrest_azure/0.4.34
+          azure-mgmt-hdinsight/0.1.0 Azure-SDK-For-Python]
+    method: GET
+    uri: https://management.azure.com/subscriptions/00000000-0000-0000-0000-000000000000/resourceGroups/test_mgmt_hdinsight_test_cluster_create42fd1018/providers/Microsoft.HDInsight/clusters/hdisdk-py-humboldt42fd1018/azureasyncoperations/create?api-version=2018-06-01-preview
+  response:
+    body: {string: '{"status":"InProgress"}'}
+    headers:
+      cache-control: [no-cache]
+      content-length: ['23']
+      content-type: [application/json; charset=utf-8]
       date: ['Tue, 11 Dec 2018 09:56:11 GMT']
-=======
-      date: ['Tue, 16 Oct 2018 22:30:53 GMT']
->>>>>>> 217cb946
-      expires: ['-1']
-      pragma: [no-cache]
-      strict-transport-security: [max-age=31536000; includeSubDomains]
-      transfer-encoding: [chunked]
-      vary: [Accept-Encoding]
-      x-content-type-options: [nosniff]
-      x-ms-hdi-matched-rule: [ClusterResourcesAndSubResources]
-      x-ms-hdi-routed-to: [RegionalRp]
-      x-ms-hdi-served-by: [northcentralus]
-    status: {code: 200, message: OK}
-- request:
-    body: null
-    headers:
-      Accept: [application/json]
-      Accept-Encoding: ['gzip, deflate']
-      Connection: [keep-alive]
-<<<<<<< HEAD
-      User-Agent: [python/3.7.1 (Windows-10-10.0.14393-SP0) msrest/0.6.2 msrest_azure/0.4.34
-          azure-mgmt-hdinsight/0.1.0 Azure-SDK-For-Python]
-=======
-      User-Agent: [python/2.7.12 (Windows-10-10.0.17763) requests/2.18.4 msrest/0.5.4
-          msrest_azure/0.4.34 azure-mgmt-hdinsight/0.1.0 Azure-SDK-For-Python]
->>>>>>> 217cb946
-    method: GET
-    uri: https://management.azure.com/subscriptions/00000000-0000-0000-0000-000000000000/resourceGroups/test_mgmt_hdinsight_test_cluster_create42fd1018/providers/Microsoft.HDInsight/clusters/hdisdk-py-humboldt42fd1018/azureasyncoperations/create?api-version=2018-06-01-preview
-  response:
-    body: {string: '{"status":"InProgress"}'}
-    headers:
-      cache-control: [no-cache]
-      content-length: ['23']
-      content-type: [application/json; charset=utf-8]
-<<<<<<< HEAD
+      expires: ['-1']
+      pragma: [no-cache]
+      strict-transport-security: [max-age=31536000; includeSubDomains]
+      transfer-encoding: [chunked]
+      vary: [Accept-Encoding]
+      x-content-type-options: [nosniff]
+      x-ms-hdi-matched-rule: [ClusterResourcesAndSubResources]
+      x-ms-hdi-routed-to: [RegionalRp]
+      x-ms-hdi-served-by: [northcentralus]
+    status: {code: 200, message: OK}
+- request:
+    body: null
+    headers:
+      Accept: [application/json]
+      Accept-Encoding: ['gzip, deflate']
+      Connection: [keep-alive]
+      User-Agent: [python/3.7.1 (Windows-10-10.0.14393-SP0) msrest/0.6.2 msrest_azure/0.4.34
+          azure-mgmt-hdinsight/0.1.0 Azure-SDK-For-Python]
+    method: GET
+    uri: https://management.azure.com/subscriptions/00000000-0000-0000-0000-000000000000/resourceGroups/test_mgmt_hdinsight_test_cluster_create42fd1018/providers/Microsoft.HDInsight/clusters/hdisdk-py-humboldt42fd1018/azureasyncoperations/create?api-version=2018-06-01-preview
+  response:
+    body: {string: '{"status":"InProgress"}'}
+    headers:
+      cache-control: [no-cache]
+      content-length: ['23']
+      content-type: [application/json; charset=utf-8]
       date: ['Tue, 11 Dec 2018 09:56:42 GMT']
-=======
-      date: ['Tue, 16 Oct 2018 22:31:25 GMT']
->>>>>>> 217cb946
-      expires: ['-1']
-      pragma: [no-cache]
-      strict-transport-security: [max-age=31536000; includeSubDomains]
-      transfer-encoding: [chunked]
-      vary: [Accept-Encoding]
-      x-content-type-options: [nosniff]
-      x-ms-hdi-matched-rule: [ClusterResourcesAndSubResources]
-      x-ms-hdi-routed-to: [RegionalRp]
-      x-ms-hdi-served-by: [northcentralus]
-    status: {code: 200, message: OK}
-- request:
-    body: null
-    headers:
-      Accept: [application/json]
-      Accept-Encoding: ['gzip, deflate']
-      Connection: [keep-alive]
-<<<<<<< HEAD
-      User-Agent: [python/3.7.1 (Windows-10-10.0.14393-SP0) msrest/0.6.2 msrest_azure/0.4.34
-          azure-mgmt-hdinsight/0.1.0 Azure-SDK-For-Python]
-=======
-      User-Agent: [python/2.7.12 (Windows-10-10.0.17763) requests/2.18.4 msrest/0.5.4
-          msrest_azure/0.4.34 azure-mgmt-hdinsight/0.1.0 Azure-SDK-For-Python]
-    method: GET
-    uri: https://management.azure.com/subscriptions/00000000-0000-0000-0000-000000000000/resourceGroups/test_mgmt_hdinsight_test_cluster_create42fd1018/providers/Microsoft.HDInsight/clusters/hdisdk-py-humboldt42fd1018/azureasyncoperations/create?api-version=2015-03-01-preview
-  response:
-    body: {string: !!python/unicode '{"status":"InProgress"}'}
-    headers:
-      cache-control: [no-cache]
-      content-length: ['23']
-      content-type: [application/json; charset=utf-8]
-      date: ['Tue, 16 Oct 2018 22:31:56 GMT']
-      expires: ['-1']
-      pragma: [no-cache]
-      strict-transport-security: [max-age=31536000; includeSubDomains]
-      transfer-encoding: [chunked]
-      vary: [Accept-Encoding]
-      x-content-type-options: [nosniff]
-      x-ms-hdi-matched-rule: [ClusterResourcesAndSubResources]
-      x-ms-hdi-routed-to: [RegionalRp]
-      x-ms-hdi-served-by: [northcentralus]
-    status: {code: 200, message: OK}
-- request:
-    body: null
-    headers:
-      Accept: [application/json]
-      Accept-Encoding: ['gzip, deflate']
-      Connection: [keep-alive]
-      User-Agent: [python/2.7.12 (Windows-10-10.0.17763) requests/2.18.4 msrest/0.5.4
-          msrest_azure/0.4.34 azure-mgmt-hdinsight/0.1.0 Azure-SDK-For-Python]
->>>>>>> 217cb946
-    method: GET
-    uri: https://management.azure.com/subscriptions/00000000-0000-0000-0000-000000000000/resourceGroups/test_mgmt_hdinsight_test_cluster_create42fd1018/providers/Microsoft.HDInsight/clusters/hdisdk-py-humboldt42fd1018/azureasyncoperations/create?api-version=2018-06-01-preview
-  response:
-    body: {string: '{"status":"InProgress"}'}
-    headers:
-      cache-control: [no-cache]
-      content-length: ['23']
-      content-type: [application/json; charset=utf-8]
-<<<<<<< HEAD
+      expires: ['-1']
+      pragma: [no-cache]
+      strict-transport-security: [max-age=31536000; includeSubDomains]
+      transfer-encoding: [chunked]
+      vary: [Accept-Encoding]
+      x-content-type-options: [nosniff]
+      x-ms-hdi-matched-rule: [ClusterResourcesAndSubResources]
+      x-ms-hdi-routed-to: [RegionalRp]
+      x-ms-hdi-served-by: [northcentralus]
+    status: {code: 200, message: OK}
+- request:
+    body: null
+    headers:
+      Accept: [application/json]
+      Accept-Encoding: ['gzip, deflate']
+      Connection: [keep-alive]
+      User-Agent: [python/3.7.1 (Windows-10-10.0.14393-SP0) msrest/0.6.2 msrest_azure/0.4.34
+          azure-mgmt-hdinsight/0.1.0 Azure-SDK-For-Python]
+    method: GET
+    uri: https://management.azure.com/subscriptions/00000000-0000-0000-0000-000000000000/resourceGroups/test_mgmt_hdinsight_test_cluster_create42fd1018/providers/Microsoft.HDInsight/clusters/hdisdk-py-humboldt42fd1018/azureasyncoperations/create?api-version=2018-06-01-preview
+  response:
+    body: {string: '{"status":"InProgress"}'}
+    headers:
+      cache-control: [no-cache]
+      content-length: ['23']
+      content-type: [application/json; charset=utf-8]
       date: ['Tue, 11 Dec 2018 09:57:13 GMT']
-=======
-      date: ['Tue, 16 Oct 2018 22:32:27 GMT']
->>>>>>> 217cb946
-      expires: ['-1']
-      pragma: [no-cache]
-      strict-transport-security: [max-age=31536000; includeSubDomains]
-      transfer-encoding: [chunked]
-      vary: [Accept-Encoding]
-      x-content-type-options: [nosniff]
-      x-ms-hdi-matched-rule: [ClusterResourcesAndSubResources]
-      x-ms-hdi-routed-to: [RegionalRp]
-      x-ms-hdi-served-by: [northcentralus]
-    status: {code: 200, message: OK}
-- request:
-    body: null
-    headers:
-      Accept: [application/json]
-      Accept-Encoding: ['gzip, deflate']
-      Connection: [keep-alive]
-<<<<<<< HEAD
-      User-Agent: [python/3.7.1 (Windows-10-10.0.14393-SP0) msrest/0.6.2 msrest_azure/0.4.34
-          azure-mgmt-hdinsight/0.1.0 Azure-SDK-For-Python]
-=======
-      User-Agent: [python/2.7.12 (Windows-10-10.0.17763) requests/2.18.4 msrest/0.5.4
-          msrest_azure/0.4.34 azure-mgmt-hdinsight/0.1.0 Azure-SDK-For-Python]
->>>>>>> 217cb946
-    method: GET
-    uri: https://management.azure.com/subscriptions/00000000-0000-0000-0000-000000000000/resourceGroups/test_mgmt_hdinsight_test_cluster_create42fd1018/providers/Microsoft.HDInsight/clusters/hdisdk-py-humboldt42fd1018/azureasyncoperations/create?api-version=2018-06-01-preview
-  response:
-<<<<<<< HEAD
+      expires: ['-1']
+      pragma: [no-cache]
+      strict-transport-security: [max-age=31536000; includeSubDomains]
+      transfer-encoding: [chunked]
+      vary: [Accept-Encoding]
+      x-content-type-options: [nosniff]
+      x-ms-hdi-matched-rule: [ClusterResourcesAndSubResources]
+      x-ms-hdi-routed-to: [RegionalRp]
+      x-ms-hdi-served-by: [northcentralus]
+    status: {code: 200, message: OK}
+- request:
+    body: null
+    headers:
+      Accept: [application/json]
+      Accept-Encoding: ['gzip, deflate']
+      Connection: [keep-alive]
+      User-Agent: [python/3.7.1 (Windows-10-10.0.14393-SP0) msrest/0.6.2 msrest_azure/0.4.34
+          azure-mgmt-hdinsight/0.1.0 Azure-SDK-For-Python]
+    method: GET
+    uri: https://management.azure.com/subscriptions/00000000-0000-0000-0000-000000000000/resourceGroups/test_mgmt_hdinsight_test_cluster_create42fd1018/providers/Microsoft.HDInsight/clusters/hdisdk-py-humboldt42fd1018/azureasyncoperations/create?api-version=2018-06-01-preview
+  response:
     body: {string: '{"status":"InProgress"}'}
     headers:
       cache-control: [no-cache]
       content-length: ['23']
       content-type: [application/json; charset=utf-8]
       date: ['Tue, 11 Dec 2018 09:57:44 GMT']
-=======
-    body: {string: !!python/unicode '{"id":"/subscriptions/00000000-0000-0000-0000-000000000000/resourceGroups/test_mgmt_hdinsight_test_cluster_create42fd1018/providers/Microsoft.HDInsight/clusters/hdisdk-py-humboldt42fd1018","name":"hdisdk-py-humboldt42fd1018","type":"Microsoft.HDInsight/clusters","location":"North
-        Central US","etag":"dd28945a-52f0-42db-aeca-0d7b7abb0d92","tags":{},"properties":{"clusterVersion":"3.6.1000.67","osType":"Linux","clusterDefinition":{"blueprint":"https://blueprints.azurehdinsight.net/hadoop-3.6.1000.67.1809272336.json","kind":"hadoop","componentVersion":{"hadoop":"2.7"}},"computeProfile":{"roles":[{"name":"headnode","targetInstanceCount":2,"hardwareProfile":{"vmSize":"Large"},"osProfile":{"linuxOperatingSystemProfile":{"username":"sshuser"}},"encryptDataDisks":false},{"name":"workernode","targetInstanceCount":1,"hardwareProfile":{"vmSize":"Large"},"osProfile":{"linuxOperatingSystemProfile":{"username":"sshuser"}},"encryptDataDisks":false},{"name":"zookeepernode","targetInstanceCount":3,"hardwareProfile":{"vmSize":"Medium"},"osProfile":{"linuxOperatingSystemProfile":{"username":"sshuser"}},"encryptDataDisks":false}]},"provisioningState":"Succeeded","clusterState":"Running","createdDate":"2018-10-16T22:16:54.227","quotaInfo":{"coresUsed":12},"connectivityEndpoints":[{"name":"SSH","protocol":"TCP","location":"hdisdk-py-humboldt42fd1018-ssh.azurehdinsight.net","port":22},{"name":"HTTPS","protocol":"TCP","location":"hdisdk-py-humboldt42fd1018.azurehdinsight.net","port":443}],"tier":"standard"}}'}
-    headers:
-      cache-control: [no-cache]
-      content-length: ['1508']
-      content-type: [application/json; charset=utf-8]
-      date: ['Tue, 16 Oct 2018 22:32:27 GMT']
->>>>>>> 217cb946
-      expires: ['-1']
-      pragma: [no-cache]
-      strict-transport-security: [max-age=31536000; includeSubDomains]
-      transfer-encoding: [chunked]
-      vary: [Accept-Encoding]
-      x-content-type-options: [nosniff]
-      x-ms-hdi-matched-rule: [ClusterResourcesAndSubResources]
-      x-ms-hdi-routed-to: [RegionalRp]
-      x-ms-hdi-served-by: [northcentralus]
-    status: {code: 200, message: OK}
-- request:
-    body: null
-    headers:
-      Accept: [application/json]
-      Accept-Encoding: ['gzip, deflate']
-      Connection: [keep-alive]
-<<<<<<< HEAD
-      User-Agent: [python/3.7.1 (Windows-10-10.0.14393-SP0) msrest/0.6.2 msrest_azure/0.4.34
-          azure-mgmt-hdinsight/0.1.0 Azure-SDK-For-Python]
-    method: GET
-    uri: https://management.azure.com/subscriptions/00000000-0000-0000-0000-000000000000/resourceGroups/test_mgmt_hdinsight_test_cluster_create42fd1018/providers/Microsoft.HDInsight/clusters/hdisdk-py-humboldt42fd1018/azureasyncoperations/create?api-version=2018-06-01-preview
-=======
-      Content-Length: ['26']
-      Content-Type: [application/json; charset=utf-8]
-      User-Agent: [python/2.7.12 (Windows-10-10.0.17763) requests/2.18.4 msrest/0.5.4
-          msrest_azure/0.4.34 azure-mgmt-hdinsight/0.1.0 Azure-SDK-For-Python]
-      accept-language: [en-US]
-    method: POST
-    uri: https://management.azure.com/subscriptions/00000000-0000-0000-0000-000000000000/resourceGroups/test_mgmt_hdinsight_test_cluster_create42fd1018/providers/Microsoft.HDInsight/clusters/hdisdk-py-humboldt42fd1018/roles/workernode/resize?api-version=2015-03-01-preview
->>>>>>> 217cb946
-  response:
-    body: {string: '{"status":"InProgress"}'}
-    headers:
-<<<<<<< HEAD
+      expires: ['-1']
+      pragma: [no-cache]
+      strict-transport-security: [max-age=31536000; includeSubDomains]
+      transfer-encoding: [chunked]
+      vary: [Accept-Encoding]
+      x-content-type-options: [nosniff]
+      x-ms-hdi-matched-rule: [ClusterResourcesAndSubResources]
+      x-ms-hdi-routed-to: [RegionalRp]
+      x-ms-hdi-served-by: [northcentralus]
+    status: {code: 200, message: OK}
+- request:
+    body: null
+    headers:
+      Accept: [application/json]
+      Accept-Encoding: ['gzip, deflate']
+      Connection: [keep-alive]
+      User-Agent: [python/3.7.1 (Windows-10-10.0.14393-SP0) msrest/0.6.2 msrest_azure/0.4.34
+          azure-mgmt-hdinsight/0.1.0 Azure-SDK-For-Python]
+    method: GET
+    uri: https://management.azure.com/subscriptions/00000000-0000-0000-0000-000000000000/resourceGroups/test_mgmt_hdinsight_test_cluster_create42fd1018/providers/Microsoft.HDInsight/clusters/hdisdk-py-humboldt42fd1018/azureasyncoperations/create?api-version=2018-06-01-preview
+  response:
+    body: {string: '{"status":"InProgress"}'}
+    headers:
       cache-control: [no-cache]
       content-length: ['23']
       content-type: [application/json; charset=utf-8]
       date: ['Tue, 11 Dec 2018 09:58:15 GMT']
       expires: ['-1']
-=======
-      azure-asyncoperation: ['https://management.azure.com/subscriptions/00000000-0000-0000-0000-000000000000/resourceGroups/test_mgmt_hdinsight_test_cluster_create42fd1018/providers/Microsoft.HDInsight/clusters/hdisdk-py-humboldt42fd1018/azureasyncoperations/477c28b3-cc7a-459e-9c2e-0a6548bf9e08-0-r?api-version=2015-03-01-preview']
-      cache-control: [no-cache]
-      content-length: ['0']
-      date: ['Tue, 16 Oct 2018 22:32:29 GMT']
-      expires: ['-1']
-      location: ['https://management.azure.com/subscriptions/00000000-0000-0000-0000-000000000000/resourceGroups/test_mgmt_hdinsight_test_cluster_create42fd1018/providers/Microsoft.HDInsight/clusters/hdisdk-py-humboldt42fd1018/operationresults/477c28b3-cc7a-459e-9c2e-0a6548bf9e08-0-r?api-version=2015-03-01-preview']
->>>>>>> 217cb946
-      pragma: [no-cache]
-      strict-transport-security: [max-age=31536000; includeSubDomains]
-      transfer-encoding: [chunked]
-      vary: [Accept-Encoding]
-      x-content-type-options: [nosniff]
-      x-ms-hdi-matched-rule: [ClusterResourcesAndSubResources]
-      x-ms-hdi-routed-to: [RegionalRp]
-      x-ms-hdi-served-by: [northcentralus]
-    status: {code: 200, message: OK}
-- request:
-    body: null
-    headers:
-      Accept: [application/json]
-      Accept-Encoding: ['gzip, deflate']
-      Connection: [keep-alive]
-<<<<<<< HEAD
-      User-Agent: [python/3.7.1 (Windows-10-10.0.14393-SP0) msrest/0.6.2 msrest_azure/0.4.34
-          azure-mgmt-hdinsight/0.1.0 Azure-SDK-For-Python]
-    method: GET
-    uri: https://management.azure.com/subscriptions/00000000-0000-0000-0000-000000000000/resourceGroups/test_mgmt_hdinsight_test_cluster_create42fd1018/providers/Microsoft.HDInsight/clusters/hdisdk-py-humboldt42fd1018/azureasyncoperations/create?api-version=2018-06-01-preview
-=======
-      User-Agent: [python/2.7.12 (Windows-10-10.0.17763) requests/2.18.4 msrest/0.5.4
-          msrest_azure/0.4.34 azure-mgmt-hdinsight/0.1.0 Azure-SDK-For-Python]
-    method: GET
-    uri: https://management.azure.com/subscriptions/00000000-0000-0000-0000-000000000000/resourceGroups/test_mgmt_hdinsight_test_cluster_create42fd1018/providers/Microsoft.HDInsight/clusters/hdisdk-py-humboldt42fd1018/azureasyncoperations/477c28b3-cc7a-459e-9c2e-0a6548bf9e08-0-r?api-version=2015-03-01-preview
->>>>>>> 217cb946
-  response:
-    body: {string: '{"status":"InProgress"}'}
-    headers:
-      cache-control: [no-cache]
-      content-length: ['23']
-      content-type: [application/json; charset=utf-8]
-<<<<<<< HEAD
+      pragma: [no-cache]
+      strict-transport-security: [max-age=31536000; includeSubDomains]
+      transfer-encoding: [chunked]
+      vary: [Accept-Encoding]
+      x-content-type-options: [nosniff]
+      x-ms-hdi-matched-rule: [ClusterResourcesAndSubResources]
+      x-ms-hdi-routed-to: [RegionalRp]
+      x-ms-hdi-served-by: [northcentralus]
+    status: {code: 200, message: OK}
+- request:
+    body: null
+    headers:
+      Accept: [application/json]
+      Accept-Encoding: ['gzip, deflate']
+      Connection: [keep-alive]
+      User-Agent: [python/3.7.1 (Windows-10-10.0.14393-SP0) msrest/0.6.2 msrest_azure/0.4.34
+          azure-mgmt-hdinsight/0.1.0 Azure-SDK-For-Python]
+    method: GET
+    uri: https://management.azure.com/subscriptions/00000000-0000-0000-0000-000000000000/resourceGroups/test_mgmt_hdinsight_test_cluster_create42fd1018/providers/Microsoft.HDInsight/clusters/hdisdk-py-humboldt42fd1018/azureasyncoperations/create?api-version=2018-06-01-preview
+  response:
+    body: {string: '{"status":"InProgress"}'}
+    headers:
+      cache-control: [no-cache]
+      content-length: ['23']
+      content-type: [application/json; charset=utf-8]
       date: ['Tue, 11 Dec 2018 09:58:47 GMT']
-=======
-      date: ['Tue, 16 Oct 2018 22:33:30 GMT']
->>>>>>> 217cb946
-      expires: ['-1']
-      pragma: [no-cache]
-      strict-transport-security: [max-age=31536000; includeSubDomains]
-      transfer-encoding: [chunked]
-      vary: [Accept-Encoding]
-      x-content-type-options: [nosniff]
-      x-ms-hdi-matched-rule: [ClusterResourcesAndSubResources]
-      x-ms-hdi-routed-to: [RegionalRp]
-      x-ms-hdi-served-by: [northcentralus]
-    status: {code: 200, message: OK}
-- request:
-    body: null
-    headers:
-      Accept: [application/json]
-      Accept-Encoding: ['gzip, deflate']
-      Connection: [keep-alive]
-<<<<<<< HEAD
-      User-Agent: [python/3.7.1 (Windows-10-10.0.14393-SP0) msrest/0.6.2 msrest_azure/0.4.34
-          azure-mgmt-hdinsight/0.1.0 Azure-SDK-For-Python]
-    method: GET
-    uri: https://management.azure.com/subscriptions/00000000-0000-0000-0000-000000000000/resourceGroups/test_mgmt_hdinsight_test_cluster_create42fd1018/providers/Microsoft.HDInsight/clusters/hdisdk-py-humboldt42fd1018/azureasyncoperations/create?api-version=2018-06-01-preview
-=======
-      User-Agent: [python/2.7.12 (Windows-10-10.0.17763) requests/2.18.4 msrest/0.5.4
-          msrest_azure/0.4.34 azure-mgmt-hdinsight/0.1.0 Azure-SDK-For-Python]
-    method: GET
-    uri: https://management.azure.com/subscriptions/00000000-0000-0000-0000-000000000000/resourceGroups/test_mgmt_hdinsight_test_cluster_create42fd1018/providers/Microsoft.HDInsight/clusters/hdisdk-py-humboldt42fd1018/azureasyncoperations/477c28b3-cc7a-459e-9c2e-0a6548bf9e08-0-r?api-version=2015-03-01-preview
->>>>>>> 217cb946
-  response:
-    body: {string: '{"status":"InProgress"}'}
-    headers:
-      cache-control: [no-cache]
-      content-length: ['23']
-      content-type: [application/json; charset=utf-8]
-<<<<<<< HEAD
+      expires: ['-1']
+      pragma: [no-cache]
+      strict-transport-security: [max-age=31536000; includeSubDomains]
+      transfer-encoding: [chunked]
+      vary: [Accept-Encoding]
+      x-content-type-options: [nosniff]
+      x-ms-hdi-matched-rule: [ClusterResourcesAndSubResources]
+      x-ms-hdi-routed-to: [RegionalRp]
+      x-ms-hdi-served-by: [northcentralus]
+    status: {code: 200, message: OK}
+- request:
+    body: null
+    headers:
+      Accept: [application/json]
+      Accept-Encoding: ['gzip, deflate']
+      Connection: [keep-alive]
+      User-Agent: [python/3.7.1 (Windows-10-10.0.14393-SP0) msrest/0.6.2 msrest_azure/0.4.34
+          azure-mgmt-hdinsight/0.1.0 Azure-SDK-For-Python]
+    method: GET
+    uri: https://management.azure.com/subscriptions/00000000-0000-0000-0000-000000000000/resourceGroups/test_mgmt_hdinsight_test_cluster_create42fd1018/providers/Microsoft.HDInsight/clusters/hdisdk-py-humboldt42fd1018/azureasyncoperations/create?api-version=2018-06-01-preview
+  response:
+    body: {string: '{"status":"InProgress"}'}
+    headers:
+      cache-control: [no-cache]
+      content-length: ['23']
+      content-type: [application/json; charset=utf-8]
       date: ['Tue, 11 Dec 2018 09:59:18 GMT']
-=======
-      date: ['Tue, 16 Oct 2018 22:34:01 GMT']
->>>>>>> 217cb946
-      expires: ['-1']
-      pragma: [no-cache]
-      strict-transport-security: [max-age=31536000; includeSubDomains]
-      transfer-encoding: [chunked]
-      vary: [Accept-Encoding]
-      x-content-type-options: [nosniff]
-      x-ms-hdi-matched-rule: [ClusterResourcesAndSubResources]
-      x-ms-hdi-routed-to: [RegionalRp]
-      x-ms-hdi-served-by: [northcentralus]
-    status: {code: 200, message: OK}
-- request:
-    body: null
-    headers:
-      Accept: [application/json]
-      Accept-Encoding: ['gzip, deflate']
-      Connection: [keep-alive]
-<<<<<<< HEAD
-      User-Agent: [python/3.7.1 (Windows-10-10.0.14393-SP0) msrest/0.6.2 msrest_azure/0.4.34
-          azure-mgmt-hdinsight/0.1.0 Azure-SDK-For-Python]
-    method: GET
-    uri: https://management.azure.com/subscriptions/00000000-0000-0000-0000-000000000000/resourceGroups/test_mgmt_hdinsight_test_cluster_create42fd1018/providers/Microsoft.HDInsight/clusters/hdisdk-py-humboldt42fd1018/azureasyncoperations/create?api-version=2018-06-01-preview
-=======
-      User-Agent: [python/2.7.12 (Windows-10-10.0.17763) requests/2.18.4 msrest/0.5.4
-          msrest_azure/0.4.34 azure-mgmt-hdinsight/0.1.0 Azure-SDK-For-Python]
-    method: GET
-    uri: https://management.azure.com/subscriptions/00000000-0000-0000-0000-000000000000/resourceGroups/test_mgmt_hdinsight_test_cluster_create42fd1018/providers/Microsoft.HDInsight/clusters/hdisdk-py-humboldt42fd1018/azureasyncoperations/477c28b3-cc7a-459e-9c2e-0a6548bf9e08-0-r?api-version=2015-03-01-preview
->>>>>>> 217cb946
-  response:
-    body: {string: '{"status":"InProgress"}'}
-    headers:
-      cache-control: [no-cache]
-      content-length: ['23']
-      content-type: [application/json; charset=utf-8]
-<<<<<<< HEAD
+      expires: ['-1']
+      pragma: [no-cache]
+      strict-transport-security: [max-age=31536000; includeSubDomains]
+      transfer-encoding: [chunked]
+      vary: [Accept-Encoding]
+      x-content-type-options: [nosniff]
+      x-ms-hdi-matched-rule: [ClusterResourcesAndSubResources]
+      x-ms-hdi-routed-to: [RegionalRp]
+      x-ms-hdi-served-by: [northcentralus]
+    status: {code: 200, message: OK}
+- request:
+    body: null
+    headers:
+      Accept: [application/json]
+      Accept-Encoding: ['gzip, deflate']
+      Connection: [keep-alive]
+      User-Agent: [python/3.7.1 (Windows-10-10.0.14393-SP0) msrest/0.6.2 msrest_azure/0.4.34
+          azure-mgmt-hdinsight/0.1.0 Azure-SDK-For-Python]
+    method: GET
+    uri: https://management.azure.com/subscriptions/00000000-0000-0000-0000-000000000000/resourceGroups/test_mgmt_hdinsight_test_cluster_create42fd1018/providers/Microsoft.HDInsight/clusters/hdisdk-py-humboldt42fd1018/azureasyncoperations/create?api-version=2018-06-01-preview
+  response:
+    body: {string: '{"status":"InProgress"}'}
+    headers:
+      cache-control: [no-cache]
+      content-length: ['23']
+      content-type: [application/json; charset=utf-8]
       date: ['Tue, 11 Dec 2018 09:59:49 GMT']
-=======
-      date: ['Tue, 16 Oct 2018 22:34:31 GMT']
->>>>>>> 217cb946
-      expires: ['-1']
-      pragma: [no-cache]
-      strict-transport-security: [max-age=31536000; includeSubDomains]
-      transfer-encoding: [chunked]
-      vary: [Accept-Encoding]
-      x-content-type-options: [nosniff]
-      x-ms-hdi-matched-rule: [ClusterResourcesAndSubResources]
-      x-ms-hdi-routed-to: [RegionalRp]
-      x-ms-hdi-served-by: [northcentralus]
-    status: {code: 200, message: OK}
-- request:
-    body: null
-    headers:
-      Accept: [application/json]
-      Accept-Encoding: ['gzip, deflate']
-      Connection: [keep-alive]
-<<<<<<< HEAD
-      User-Agent: [python/3.7.1 (Windows-10-10.0.14393-SP0) msrest/0.6.2 msrest_azure/0.4.34
-          azure-mgmt-hdinsight/0.1.0 Azure-SDK-For-Python]
-    method: GET
-    uri: https://management.azure.com/subscriptions/00000000-0000-0000-0000-000000000000/resourceGroups/test_mgmt_hdinsight_test_cluster_create42fd1018/providers/Microsoft.HDInsight/clusters/hdisdk-py-humboldt42fd1018/azureasyncoperations/create?api-version=2018-06-01-preview
-=======
-      User-Agent: [python/2.7.12 (Windows-10-10.0.17763) requests/2.18.4 msrest/0.5.4
-          msrest_azure/0.4.34 azure-mgmt-hdinsight/0.1.0 Azure-SDK-For-Python]
-    method: GET
-    uri: https://management.azure.com/subscriptions/00000000-0000-0000-0000-000000000000/resourceGroups/test_mgmt_hdinsight_test_cluster_create42fd1018/providers/Microsoft.HDInsight/clusters/hdisdk-py-humboldt42fd1018/azureasyncoperations/477c28b3-cc7a-459e-9c2e-0a6548bf9e08-0-r?api-version=2015-03-01-preview
->>>>>>> 217cb946
-  response:
-    body: {string: '{"status":"InProgress"}'}
-    headers:
-      cache-control: [no-cache]
-      content-length: ['23']
-      content-type: [application/json; charset=utf-8]
-<<<<<<< HEAD
+      expires: ['-1']
+      pragma: [no-cache]
+      strict-transport-security: [max-age=31536000; includeSubDomains]
+      transfer-encoding: [chunked]
+      vary: [Accept-Encoding]
+      x-content-type-options: [nosniff]
+      x-ms-hdi-matched-rule: [ClusterResourcesAndSubResources]
+      x-ms-hdi-routed-to: [RegionalRp]
+      x-ms-hdi-served-by: [northcentralus]
+    status: {code: 200, message: OK}
+- request:
+    body: null
+    headers:
+      Accept: [application/json]
+      Accept-Encoding: ['gzip, deflate']
+      Connection: [keep-alive]
+      User-Agent: [python/3.7.1 (Windows-10-10.0.14393-SP0) msrest/0.6.2 msrest_azure/0.4.34
+          azure-mgmt-hdinsight/0.1.0 Azure-SDK-For-Python]
+    method: GET
+    uri: https://management.azure.com/subscriptions/00000000-0000-0000-0000-000000000000/resourceGroups/test_mgmt_hdinsight_test_cluster_create42fd1018/providers/Microsoft.HDInsight/clusters/hdisdk-py-humboldt42fd1018/azureasyncoperations/create?api-version=2018-06-01-preview
+  response:
+    body: {string: '{"status":"InProgress"}'}
+    headers:
+      cache-control: [no-cache]
+      content-length: ['23']
+      content-type: [application/json; charset=utf-8]
       date: ['Tue, 11 Dec 2018 10:00:19 GMT']
-=======
-      date: ['Tue, 16 Oct 2018 22:35:02 GMT']
->>>>>>> 217cb946
-      expires: ['-1']
-      pragma: [no-cache]
-      strict-transport-security: [max-age=31536000; includeSubDomains]
-      transfer-encoding: [chunked]
-      vary: [Accept-Encoding]
-      x-content-type-options: [nosniff]
-      x-ms-hdi-matched-rule: [ClusterResourcesAndSubResources]
-      x-ms-hdi-routed-to: [RegionalRp]
-      x-ms-hdi-served-by: [northcentralus]
-    status: {code: 200, message: OK}
-- request:
-    body: null
-    headers:
-      Accept: [application/json]
-      Accept-Encoding: ['gzip, deflate']
-      Connection: [keep-alive]
-<<<<<<< HEAD
-      User-Agent: [python/3.7.1 (Windows-10-10.0.14393-SP0) msrest/0.6.2 msrest_azure/0.4.34
-          azure-mgmt-hdinsight/0.1.0 Azure-SDK-For-Python]
-    method: GET
-    uri: https://management.azure.com/subscriptions/00000000-0000-0000-0000-000000000000/resourceGroups/test_mgmt_hdinsight_test_cluster_create42fd1018/providers/Microsoft.HDInsight/clusters/hdisdk-py-humboldt42fd1018/azureasyncoperations/create?api-version=2018-06-01-preview
-=======
-      User-Agent: [python/2.7.12 (Windows-10-10.0.17763) requests/2.18.4 msrest/0.5.4
-          msrest_azure/0.4.34 azure-mgmt-hdinsight/0.1.0 Azure-SDK-For-Python]
-    method: GET
-    uri: https://management.azure.com/subscriptions/00000000-0000-0000-0000-000000000000/resourceGroups/test_mgmt_hdinsight_test_cluster_create42fd1018/providers/Microsoft.HDInsight/clusters/hdisdk-py-humboldt42fd1018/azureasyncoperations/477c28b3-cc7a-459e-9c2e-0a6548bf9e08-0-r?api-version=2015-03-01-preview
->>>>>>> 217cb946
-  response:
-    body: {string: '{"status":"InProgress"}'}
-    headers:
-      cache-control: [no-cache]
-      content-length: ['23']
-      content-type: [application/json; charset=utf-8]
-<<<<<<< HEAD
+      expires: ['-1']
+      pragma: [no-cache]
+      strict-transport-security: [max-age=31536000; includeSubDomains]
+      transfer-encoding: [chunked]
+      vary: [Accept-Encoding]
+      x-content-type-options: [nosniff]
+      x-ms-hdi-matched-rule: [ClusterResourcesAndSubResources]
+      x-ms-hdi-routed-to: [RegionalRp]
+      x-ms-hdi-served-by: [northcentralus]
+    status: {code: 200, message: OK}
+- request:
+    body: null
+    headers:
+      Accept: [application/json]
+      Accept-Encoding: ['gzip, deflate']
+      Connection: [keep-alive]
+      User-Agent: [python/3.7.1 (Windows-10-10.0.14393-SP0) msrest/0.6.2 msrest_azure/0.4.34
+          azure-mgmt-hdinsight/0.1.0 Azure-SDK-For-Python]
+    method: GET
+    uri: https://management.azure.com/subscriptions/00000000-0000-0000-0000-000000000000/resourceGroups/test_mgmt_hdinsight_test_cluster_create42fd1018/providers/Microsoft.HDInsight/clusters/hdisdk-py-humboldt42fd1018/azureasyncoperations/create?api-version=2018-06-01-preview
+  response:
+    body: {string: '{"status":"InProgress"}'}
+    headers:
+      cache-control: [no-cache]
+      content-length: ['23']
+      content-type: [application/json; charset=utf-8]
       date: ['Tue, 11 Dec 2018 10:00:51 GMT']
-=======
-      date: ['Tue, 16 Oct 2018 22:35:33 GMT']
->>>>>>> 217cb946
-      expires: ['-1']
-      pragma: [no-cache]
-      strict-transport-security: [max-age=31536000; includeSubDomains]
-      transfer-encoding: [chunked]
-      vary: [Accept-Encoding]
-      x-content-type-options: [nosniff]
-      x-ms-hdi-matched-rule: [ClusterResourcesAndSubResources]
-      x-ms-hdi-routed-to: [RegionalRp]
-      x-ms-hdi-served-by: [northcentralus]
-    status: {code: 200, message: OK}
-- request:
-    body: null
-    headers:
-      Accept: [application/json]
-      Accept-Encoding: ['gzip, deflate']
-      Connection: [keep-alive]
-<<<<<<< HEAD
-      User-Agent: [python/3.7.1 (Windows-10-10.0.14393-SP0) msrest/0.6.2 msrest_azure/0.4.34
-          azure-mgmt-hdinsight/0.1.0 Azure-SDK-For-Python]
-    method: GET
-    uri: https://management.azure.com/subscriptions/00000000-0000-0000-0000-000000000000/resourceGroups/test_mgmt_hdinsight_test_cluster_create42fd1018/providers/Microsoft.HDInsight/clusters/hdisdk-py-humboldt42fd1018/azureasyncoperations/create?api-version=2018-06-01-preview
-=======
-      User-Agent: [python/2.7.12 (Windows-10-10.0.17763) requests/2.18.4 msrest/0.5.4
-          msrest_azure/0.4.34 azure-mgmt-hdinsight/0.1.0 Azure-SDK-For-Python]
-    method: GET
-    uri: https://management.azure.com/subscriptions/00000000-0000-0000-0000-000000000000/resourceGroups/test_mgmt_hdinsight_test_cluster_create42fd1018/providers/Microsoft.HDInsight/clusters/hdisdk-py-humboldt42fd1018/azureasyncoperations/477c28b3-cc7a-459e-9c2e-0a6548bf9e08-0-r?api-version=2015-03-01-preview
->>>>>>> 217cb946
-  response:
-    body: {string: '{"status":"InProgress"}'}
-    headers:
-      cache-control: [no-cache]
-      content-length: ['23']
-      content-type: [application/json; charset=utf-8]
-<<<<<<< HEAD
+      expires: ['-1']
+      pragma: [no-cache]
+      strict-transport-security: [max-age=31536000; includeSubDomains]
+      transfer-encoding: [chunked]
+      vary: [Accept-Encoding]
+      x-content-type-options: [nosniff]
+      x-ms-hdi-matched-rule: [ClusterResourcesAndSubResources]
+      x-ms-hdi-routed-to: [RegionalRp]
+      x-ms-hdi-served-by: [northcentralus]
+    status: {code: 200, message: OK}
+- request:
+    body: null
+    headers:
+      Accept: [application/json]
+      Accept-Encoding: ['gzip, deflate']
+      Connection: [keep-alive]
+      User-Agent: [python/3.7.1 (Windows-10-10.0.14393-SP0) msrest/0.6.2 msrest_azure/0.4.34
+          azure-mgmt-hdinsight/0.1.0 Azure-SDK-For-Python]
+    method: GET
+    uri: https://management.azure.com/subscriptions/00000000-0000-0000-0000-000000000000/resourceGroups/test_mgmt_hdinsight_test_cluster_create42fd1018/providers/Microsoft.HDInsight/clusters/hdisdk-py-humboldt42fd1018/azureasyncoperations/create?api-version=2018-06-01-preview
+  response:
+    body: {string: '{"status":"InProgress"}'}
+    headers:
+      cache-control: [no-cache]
+      content-length: ['23']
+      content-type: [application/json; charset=utf-8]
       date: ['Tue, 11 Dec 2018 10:01:21 GMT']
-=======
-      date: ['Tue, 16 Oct 2018 22:36:04 GMT']
->>>>>>> 217cb946
-      expires: ['-1']
-      pragma: [no-cache]
-      strict-transport-security: [max-age=31536000; includeSubDomains]
-      transfer-encoding: [chunked]
-      vary: [Accept-Encoding]
-      x-content-type-options: [nosniff]
-      x-ms-hdi-matched-rule: [ClusterResourcesAndSubResources]
-      x-ms-hdi-routed-to: [RegionalRp]
-      x-ms-hdi-served-by: [northcentralus]
-    status: {code: 200, message: OK}
-- request:
-    body: null
-    headers:
-      Accept: [application/json]
-      Accept-Encoding: ['gzip, deflate']
-      Connection: [keep-alive]
-<<<<<<< HEAD
-      User-Agent: [python/3.7.1 (Windows-10-10.0.14393-SP0) msrest/0.6.2 msrest_azure/0.4.34
-          azure-mgmt-hdinsight/0.1.0 Azure-SDK-For-Python]
-    method: GET
-    uri: https://management.azure.com/subscriptions/00000000-0000-0000-0000-000000000000/resourceGroups/test_mgmt_hdinsight_test_cluster_create42fd1018/providers/Microsoft.HDInsight/clusters/hdisdk-py-humboldt42fd1018/azureasyncoperations/create?api-version=2018-06-01-preview
-=======
-      User-Agent: [python/2.7.12 (Windows-10-10.0.17763) requests/2.18.4 msrest/0.5.4
-          msrest_azure/0.4.34 azure-mgmt-hdinsight/0.1.0 Azure-SDK-For-Python]
-    method: GET
-    uri: https://management.azure.com/subscriptions/00000000-0000-0000-0000-000000000000/resourceGroups/test_mgmt_hdinsight_test_cluster_create42fd1018/providers/Microsoft.HDInsight/clusters/hdisdk-py-humboldt42fd1018/azureasyncoperations/477c28b3-cc7a-459e-9c2e-0a6548bf9e08-0-r?api-version=2015-03-01-preview
->>>>>>> 217cb946
-  response:
-    body: {string: '{"status":"InProgress"}'}
-    headers:
-      cache-control: [no-cache]
-      content-length: ['23']
-      content-type: [application/json; charset=utf-8]
-<<<<<<< HEAD
+      expires: ['-1']
+      pragma: [no-cache]
+      strict-transport-security: [max-age=31536000; includeSubDomains]
+      transfer-encoding: [chunked]
+      vary: [Accept-Encoding]
+      x-content-type-options: [nosniff]
+      x-ms-hdi-matched-rule: [ClusterResourcesAndSubResources]
+      x-ms-hdi-routed-to: [RegionalRp]
+      x-ms-hdi-served-by: [northcentralus]
+    status: {code: 200, message: OK}
+- request:
+    body: null
+    headers:
+      Accept: [application/json]
+      Accept-Encoding: ['gzip, deflate']
+      Connection: [keep-alive]
+      User-Agent: [python/3.7.1 (Windows-10-10.0.14393-SP0) msrest/0.6.2 msrest_azure/0.4.34
+          azure-mgmt-hdinsight/0.1.0 Azure-SDK-For-Python]
+    method: GET
+    uri: https://management.azure.com/subscriptions/00000000-0000-0000-0000-000000000000/resourceGroups/test_mgmt_hdinsight_test_cluster_create42fd1018/providers/Microsoft.HDInsight/clusters/hdisdk-py-humboldt42fd1018/azureasyncoperations/create?api-version=2018-06-01-preview
+  response:
+    body: {string: '{"status":"InProgress"}'}
+    headers:
+      cache-control: [no-cache]
+      content-length: ['23']
+      content-type: [application/json; charset=utf-8]
       date: ['Tue, 11 Dec 2018 10:01:52 GMT']
       expires: ['-1']
       pragma: [no-cache]
@@ -1553,36 +1140,26 @@
       content-length: ['22']
       content-type: [application/json; charset=utf-8]
       date: ['Tue, 11 Dec 2018 10:02:54 GMT']
-=======
-      date: ['Tue, 16 Oct 2018 22:36:35 GMT']
->>>>>>> 217cb946
-      expires: ['-1']
-      pragma: [no-cache]
-      strict-transport-security: [max-age=31536000; includeSubDomains]
-      transfer-encoding: [chunked]
-      vary: [Accept-Encoding]
-      x-content-type-options: [nosniff]
-      x-ms-hdi-matched-rule: [ClusterResourcesAndSubResources]
-      x-ms-hdi-routed-to: [RegionalRp]
-      x-ms-hdi-served-by: [northcentralus]
-    status: {code: 200, message: OK}
-- request:
-    body: null
-    headers:
-      Accept: [application/json]
-      Accept-Encoding: ['gzip, deflate']
-      Connection: [keep-alive]
-<<<<<<< HEAD
+      expires: ['-1']
+      pragma: [no-cache]
+      strict-transport-security: [max-age=31536000; includeSubDomains]
+      transfer-encoding: [chunked]
+      vary: [Accept-Encoding]
+      x-content-type-options: [nosniff]
+      x-ms-hdi-matched-rule: [ClusterResourcesAndSubResources]
+      x-ms-hdi-routed-to: [RegionalRp]
+      x-ms-hdi-served-by: [northcentralus]
+    status: {code: 200, message: OK}
+- request:
+    body: null
+    headers:
+      Accept: [application/json]
+      Accept-Encoding: ['gzip, deflate']
+      Connection: [keep-alive]
       User-Agent: [python/3.7.1 (Windows-10-10.0.14393-SP0) msrest/0.6.2 msrest_azure/0.4.34
           azure-mgmt-hdinsight/0.1.0 Azure-SDK-For-Python]
     method: GET
     uri: https://management.azure.com/subscriptions/00000000-0000-0000-0000-000000000000/resourceGroups/test_mgmt_hdinsight_test_cluster_create42fd1018/providers/Microsoft.HDInsight/clusters/hdisdk-py-humboldt42fd1018?api-version=2018-06-01-preview
-=======
-      User-Agent: [python/2.7.12 (Windows-10-10.0.17763) requests/2.18.4 msrest/0.5.4
-          msrest_azure/0.4.34 azure-mgmt-hdinsight/0.1.0 Azure-SDK-For-Python]
-    method: GET
-    uri: https://management.azure.com/subscriptions/00000000-0000-0000-0000-000000000000/resourceGroups/test_mgmt_hdinsight_test_cluster_create42fd1018/providers/Microsoft.HDInsight/clusters/hdisdk-py-humboldt42fd1018/azureasyncoperations/477c28b3-cc7a-459e-9c2e-0a6548bf9e08-0-r?api-version=2015-03-01-preview
->>>>>>> 217cb946
   response:
     body: {string: '{"id":"/subscriptions/00000000-0000-0000-0000-000000000000/resourceGroups/test_mgmt_hdinsight_test_cluster_create42fd1018/providers/Microsoft.HDInsight/clusters/hdisdk-py-humboldt42fd1018","name":"hdisdk-py-humboldt42fd1018","type":"Microsoft.HDInsight/clusters","location":"North
         Central US","etag":"9ed0dec5-36b8-44ba-ad50-047ca398114f","tags":{},"properties":{"clusterVersion":"3.6.1000.67","clusterHdpVersion":"2.6.5.3005-23","osType":"Linux","clusterDefinition":{"blueprint":"https://blueprints.azurehdinsight.net/hadoop-3.6.1000.67.1812021626.json","kind":"hadoop","componentVersion":{"hadoop":"2.7"}},"computeProfile":{"roles":[{"name":"headnode","targetInstanceCount":2,"hardwareProfile":{"vmSize":"Large"},"osProfile":{"linuxOperatingSystemProfile":{"username":"sshuser"}},"encryptDataDisks":false},{"name":"workernode","targetInstanceCount":1,"hardwareProfile":{"vmSize":"Large"},"osProfile":{"linuxOperatingSystemProfile":{"username":"sshuser"}},"encryptDataDisks":false},{"name":"zookeepernode","targetInstanceCount":3,"hardwareProfile":{"vmSize":"Medium"},"osProfile":{"linuxOperatingSystemProfile":{"username":"sshuser"}},"encryptDataDisks":false}]},"provisioningState":"Succeeded","clusterState":"Running","createdDate":"2018-12-11T09:41:55.573","quotaInfo":{"coresUsed":12},"connectivityEndpoints":[{"name":"SSH","protocol":"TCP","location":"hdisdk-py-humboldt42fd1018-ssh.azurehdinsight.net","port":22},{"name":"HTTPS","protocol":"TCP","location":"hdisdk-py-humboldt42fd1018.azurehdinsight.net","port":443}],"tier":"standard"}}'}
@@ -1647,228 +1224,162 @@
       cache-control: [no-cache]
       content-length: ['23']
       content-type: [application/json; charset=utf-8]
-<<<<<<< HEAD
       date: ['Tue, 11 Dec 2018 10:03:58 GMT']
-=======
-      date: ['Tue, 16 Oct 2018 22:37:06 GMT']
->>>>>>> 217cb946
-      expires: ['-1']
-      pragma: [no-cache]
-      strict-transport-security: [max-age=31536000; includeSubDomains]
-      transfer-encoding: [chunked]
-      vary: [Accept-Encoding]
-      x-content-type-options: [nosniff]
-      x-ms-hdi-matched-rule: [ClusterResourcesAndSubResources]
-      x-ms-hdi-routed-to: [RegionalRp]
-      x-ms-hdi-served-by: [northcentralus]
-    status: {code: 200, message: OK}
-- request:
-    body: null
-    headers:
-      Accept: [application/json]
-      Accept-Encoding: ['gzip, deflate']
-      Connection: [keep-alive]
-<<<<<<< HEAD
+      expires: ['-1']
+      pragma: [no-cache]
+      strict-transport-security: [max-age=31536000; includeSubDomains]
+      transfer-encoding: [chunked]
+      vary: [Accept-Encoding]
+      x-content-type-options: [nosniff]
+      x-ms-hdi-matched-rule: [ClusterResourcesAndSubResources]
+      x-ms-hdi-routed-to: [RegionalRp]
+      x-ms-hdi-served-by: [northcentralus]
+    status: {code: 200, message: OK}
+- request:
+    body: null
+    headers:
+      Accept: [application/json]
+      Accept-Encoding: ['gzip, deflate']
+      Connection: [keep-alive]
       User-Agent: [python/3.7.1 (Windows-10-10.0.14393-SP0) msrest/0.6.2 msrest_azure/0.4.34
           azure-mgmt-hdinsight/0.1.0 Azure-SDK-For-Python]
     method: GET
     uri: https://management.azure.com/subscriptions/00000000-0000-0000-0000-000000000000/resourceGroups/test_mgmt_hdinsight_test_cluster_create42fd1018/providers/Microsoft.HDInsight/clusters/hdisdk-py-humboldt42fd1018/azureasyncoperations/2e073859-7036-4eb6-845b-09d3abf956d0-0-r?api-version=2018-06-01-preview
-=======
-      User-Agent: [python/2.7.12 (Windows-10-10.0.17763) requests/2.18.4 msrest/0.5.4
-          msrest_azure/0.4.34 azure-mgmt-hdinsight/0.1.0 Azure-SDK-For-Python]
-    method: GET
-    uri: https://management.azure.com/subscriptions/00000000-0000-0000-0000-000000000000/resourceGroups/test_mgmt_hdinsight_test_cluster_create42fd1018/providers/Microsoft.HDInsight/clusters/hdisdk-py-humboldt42fd1018/azureasyncoperations/477c28b3-cc7a-459e-9c2e-0a6548bf9e08-0-r?api-version=2015-03-01-preview
->>>>>>> 217cb946
-  response:
-    body: {string: '{"status":"InProgress"}'}
-    headers:
-      cache-control: [no-cache]
-      content-length: ['23']
-      content-type: [application/json; charset=utf-8]
-<<<<<<< HEAD
+  response:
+    body: {string: '{"status":"InProgress"}'}
+    headers:
+      cache-control: [no-cache]
+      content-length: ['23']
+      content-type: [application/json; charset=utf-8]
       date: ['Tue, 11 Dec 2018 10:04:29 GMT']
-=======
-      date: ['Tue, 16 Oct 2018 22:37:37 GMT']
->>>>>>> 217cb946
-      expires: ['-1']
-      pragma: [no-cache]
-      strict-transport-security: [max-age=31536000; includeSubDomains]
-      transfer-encoding: [chunked]
-      vary: [Accept-Encoding]
-      x-content-type-options: [nosniff]
-      x-ms-hdi-matched-rule: [ClusterResourcesAndSubResources]
-      x-ms-hdi-routed-to: [RegionalRp]
-      x-ms-hdi-served-by: [northcentralus]
-    status: {code: 200, message: OK}
-- request:
-    body: null
-    headers:
-      Accept: [application/json]
-      Accept-Encoding: ['gzip, deflate']
-      Connection: [keep-alive]
-<<<<<<< HEAD
+      expires: ['-1']
+      pragma: [no-cache]
+      strict-transport-security: [max-age=31536000; includeSubDomains]
+      transfer-encoding: [chunked]
+      vary: [Accept-Encoding]
+      x-content-type-options: [nosniff]
+      x-ms-hdi-matched-rule: [ClusterResourcesAndSubResources]
+      x-ms-hdi-routed-to: [RegionalRp]
+      x-ms-hdi-served-by: [northcentralus]
+    status: {code: 200, message: OK}
+- request:
+    body: null
+    headers:
+      Accept: [application/json]
+      Accept-Encoding: ['gzip, deflate']
+      Connection: [keep-alive]
       User-Agent: [python/3.7.1 (Windows-10-10.0.14393-SP0) msrest/0.6.2 msrest_azure/0.4.34
           azure-mgmt-hdinsight/0.1.0 Azure-SDK-For-Python]
     method: GET
     uri: https://management.azure.com/subscriptions/00000000-0000-0000-0000-000000000000/resourceGroups/test_mgmt_hdinsight_test_cluster_create42fd1018/providers/Microsoft.HDInsight/clusters/hdisdk-py-humboldt42fd1018/azureasyncoperations/2e073859-7036-4eb6-845b-09d3abf956d0-0-r?api-version=2018-06-01-preview
-=======
-      User-Agent: [python/2.7.12 (Windows-10-10.0.17763) requests/2.18.4 msrest/0.5.4
-          msrest_azure/0.4.34 azure-mgmt-hdinsight/0.1.0 Azure-SDK-For-Python]
-    method: GET
-    uri: https://management.azure.com/subscriptions/00000000-0000-0000-0000-000000000000/resourceGroups/test_mgmt_hdinsight_test_cluster_create42fd1018/providers/Microsoft.HDInsight/clusters/hdisdk-py-humboldt42fd1018/azureasyncoperations/477c28b3-cc7a-459e-9c2e-0a6548bf9e08-0-r?api-version=2015-03-01-preview
->>>>>>> 217cb946
-  response:
-    body: {string: '{"status":"InProgress"}'}
-    headers:
-      cache-control: [no-cache]
-      content-length: ['23']
-      content-type: [application/json; charset=utf-8]
-<<<<<<< HEAD
+  response:
+    body: {string: '{"status":"InProgress"}'}
+    headers:
+      cache-control: [no-cache]
+      content-length: ['23']
+      content-type: [application/json; charset=utf-8]
       date: ['Tue, 11 Dec 2018 10:05:00 GMT']
-=======
-      date: ['Tue, 16 Oct 2018 22:38:08 GMT']
->>>>>>> 217cb946
-      expires: ['-1']
-      pragma: [no-cache]
-      strict-transport-security: [max-age=31536000; includeSubDomains]
-      transfer-encoding: [chunked]
-      vary: [Accept-Encoding]
-      x-content-type-options: [nosniff]
-      x-ms-hdi-matched-rule: [ClusterResourcesAndSubResources]
-      x-ms-hdi-routed-to: [RegionalRp]
-      x-ms-hdi-served-by: [northcentralus]
-    status: {code: 200, message: OK}
-- request:
-    body: null
-    headers:
-      Accept: [application/json]
-      Accept-Encoding: ['gzip, deflate']
-      Connection: [keep-alive]
-<<<<<<< HEAD
+      expires: ['-1']
+      pragma: [no-cache]
+      strict-transport-security: [max-age=31536000; includeSubDomains]
+      transfer-encoding: [chunked]
+      vary: [Accept-Encoding]
+      x-content-type-options: [nosniff]
+      x-ms-hdi-matched-rule: [ClusterResourcesAndSubResources]
+      x-ms-hdi-routed-to: [RegionalRp]
+      x-ms-hdi-served-by: [northcentralus]
+    status: {code: 200, message: OK}
+- request:
+    body: null
+    headers:
+      Accept: [application/json]
+      Accept-Encoding: ['gzip, deflate']
+      Connection: [keep-alive]
       User-Agent: [python/3.7.1 (Windows-10-10.0.14393-SP0) msrest/0.6.2 msrest_azure/0.4.34
           azure-mgmt-hdinsight/0.1.0 Azure-SDK-For-Python]
     method: GET
     uri: https://management.azure.com/subscriptions/00000000-0000-0000-0000-000000000000/resourceGroups/test_mgmt_hdinsight_test_cluster_create42fd1018/providers/Microsoft.HDInsight/clusters/hdisdk-py-humboldt42fd1018/azureasyncoperations/2e073859-7036-4eb6-845b-09d3abf956d0-0-r?api-version=2018-06-01-preview
-=======
-      User-Agent: [python/2.7.12 (Windows-10-10.0.17763) requests/2.18.4 msrest/0.5.4
-          msrest_azure/0.4.34 azure-mgmt-hdinsight/0.1.0 Azure-SDK-For-Python]
-    method: GET
-    uri: https://management.azure.com/subscriptions/00000000-0000-0000-0000-000000000000/resourceGroups/test_mgmt_hdinsight_test_cluster_create42fd1018/providers/Microsoft.HDInsight/clusters/hdisdk-py-humboldt42fd1018/azureasyncoperations/477c28b3-cc7a-459e-9c2e-0a6548bf9e08-0-r?api-version=2015-03-01-preview
->>>>>>> 217cb946
-  response:
-    body: {string: '{"status":"InProgress"}'}
-    headers:
-      cache-control: [no-cache]
-      content-length: ['23']
-      content-type: [application/json; charset=utf-8]
-<<<<<<< HEAD
+  response:
+    body: {string: '{"status":"InProgress"}'}
+    headers:
+      cache-control: [no-cache]
+      content-length: ['23']
+      content-type: [application/json; charset=utf-8]
       date: ['Tue, 11 Dec 2018 10:05:30 GMT']
-=======
-      date: ['Tue, 16 Oct 2018 22:38:38 GMT']
->>>>>>> 217cb946
-      expires: ['-1']
-      pragma: [no-cache]
-      strict-transport-security: [max-age=31536000; includeSubDomains]
-      transfer-encoding: [chunked]
-      vary: [Accept-Encoding]
-      x-content-type-options: [nosniff]
-      x-ms-hdi-matched-rule: [ClusterResourcesAndSubResources]
-      x-ms-hdi-routed-to: [RegionalRp]
-      x-ms-hdi-served-by: [northcentralus]
-    status: {code: 200, message: OK}
-- request:
-    body: null
-    headers:
-      Accept: [application/json]
-      Accept-Encoding: ['gzip, deflate']
-      Connection: [keep-alive]
-<<<<<<< HEAD
+      expires: ['-1']
+      pragma: [no-cache]
+      strict-transport-security: [max-age=31536000; includeSubDomains]
+      transfer-encoding: [chunked]
+      vary: [Accept-Encoding]
+      x-content-type-options: [nosniff]
+      x-ms-hdi-matched-rule: [ClusterResourcesAndSubResources]
+      x-ms-hdi-routed-to: [RegionalRp]
+      x-ms-hdi-served-by: [northcentralus]
+    status: {code: 200, message: OK}
+- request:
+    body: null
+    headers:
+      Accept: [application/json]
+      Accept-Encoding: ['gzip, deflate']
+      Connection: [keep-alive]
       User-Agent: [python/3.7.1 (Windows-10-10.0.14393-SP0) msrest/0.6.2 msrest_azure/0.4.34
           azure-mgmt-hdinsight/0.1.0 Azure-SDK-For-Python]
     method: GET
     uri: https://management.azure.com/subscriptions/00000000-0000-0000-0000-000000000000/resourceGroups/test_mgmt_hdinsight_test_cluster_create42fd1018/providers/Microsoft.HDInsight/clusters/hdisdk-py-humboldt42fd1018/azureasyncoperations/2e073859-7036-4eb6-845b-09d3abf956d0-0-r?api-version=2018-06-01-preview
-=======
-      User-Agent: [python/2.7.12 (Windows-10-10.0.17763) requests/2.18.4 msrest/0.5.4
-          msrest_azure/0.4.34 azure-mgmt-hdinsight/0.1.0 Azure-SDK-For-Python]
-    method: GET
-    uri: https://management.azure.com/subscriptions/00000000-0000-0000-0000-000000000000/resourceGroups/test_mgmt_hdinsight_test_cluster_create42fd1018/providers/Microsoft.HDInsight/clusters/hdisdk-py-humboldt42fd1018/azureasyncoperations/477c28b3-cc7a-459e-9c2e-0a6548bf9e08-0-r?api-version=2015-03-01-preview
->>>>>>> 217cb946
-  response:
-    body: {string: '{"status":"InProgress"}'}
-    headers:
-      cache-control: [no-cache]
-      content-length: ['23']
-      content-type: [application/json; charset=utf-8]
-<<<<<<< HEAD
+  response:
+    body: {string: '{"status":"InProgress"}'}
+    headers:
+      cache-control: [no-cache]
+      content-length: ['23']
+      content-type: [application/json; charset=utf-8]
       date: ['Tue, 11 Dec 2018 10:06:00 GMT']
-=======
-      date: ['Tue, 16 Oct 2018 22:39:09 GMT']
->>>>>>> 217cb946
-      expires: ['-1']
-      pragma: [no-cache]
-      strict-transport-security: [max-age=31536000; includeSubDomains]
-      transfer-encoding: [chunked]
-      vary: [Accept-Encoding]
-      x-content-type-options: [nosniff]
-      x-ms-hdi-matched-rule: [ClusterResourcesAndSubResources]
-      x-ms-hdi-routed-to: [RegionalRp]
-      x-ms-hdi-served-by: [northcentralus]
-    status: {code: 200, message: OK}
-- request:
-    body: null
-    headers:
-      Accept: [application/json]
-      Accept-Encoding: ['gzip, deflate']
-      Connection: [keep-alive]
-<<<<<<< HEAD
+      expires: ['-1']
+      pragma: [no-cache]
+      strict-transport-security: [max-age=31536000; includeSubDomains]
+      transfer-encoding: [chunked]
+      vary: [Accept-Encoding]
+      x-content-type-options: [nosniff]
+      x-ms-hdi-matched-rule: [ClusterResourcesAndSubResources]
+      x-ms-hdi-routed-to: [RegionalRp]
+      x-ms-hdi-served-by: [northcentralus]
+    status: {code: 200, message: OK}
+- request:
+    body: null
+    headers:
+      Accept: [application/json]
+      Accept-Encoding: ['gzip, deflate']
+      Connection: [keep-alive]
       User-Agent: [python/3.7.1 (Windows-10-10.0.14393-SP0) msrest/0.6.2 msrest_azure/0.4.34
           azure-mgmt-hdinsight/0.1.0 Azure-SDK-For-Python]
     method: GET
     uri: https://management.azure.com/subscriptions/00000000-0000-0000-0000-000000000000/resourceGroups/test_mgmt_hdinsight_test_cluster_create42fd1018/providers/Microsoft.HDInsight/clusters/hdisdk-py-humboldt42fd1018/azureasyncoperations/2e073859-7036-4eb6-845b-09d3abf956d0-0-r?api-version=2018-06-01-preview
-=======
-      User-Agent: [python/2.7.12 (Windows-10-10.0.17763) requests/2.18.4 msrest/0.5.4
-          msrest_azure/0.4.34 azure-mgmt-hdinsight/0.1.0 Azure-SDK-For-Python]
-    method: GET
-    uri: https://management.azure.com/subscriptions/00000000-0000-0000-0000-000000000000/resourceGroups/test_mgmt_hdinsight_test_cluster_create42fd1018/providers/Microsoft.HDInsight/clusters/hdisdk-py-humboldt42fd1018/azureasyncoperations/477c28b3-cc7a-459e-9c2e-0a6548bf9e08-0-r?api-version=2015-03-01-preview
->>>>>>> 217cb946
-  response:
-    body: {string: '{"status":"InProgress"}'}
-    headers:
-      cache-control: [no-cache]
-      content-length: ['23']
-      content-type: [application/json; charset=utf-8]
-<<<<<<< HEAD
+  response:
+    body: {string: '{"status":"InProgress"}'}
+    headers:
+      cache-control: [no-cache]
+      content-length: ['23']
+      content-type: [application/json; charset=utf-8]
       date: ['Tue, 11 Dec 2018 10:06:31 GMT']
-=======
-      date: ['Tue, 16 Oct 2018 22:39:41 GMT']
->>>>>>> 217cb946
-      expires: ['-1']
-      pragma: [no-cache]
-      strict-transport-security: [max-age=31536000; includeSubDomains]
-      transfer-encoding: [chunked]
-      vary: [Accept-Encoding]
-      x-content-type-options: [nosniff]
-      x-ms-hdi-matched-rule: [ClusterResourcesAndSubResources]
-      x-ms-hdi-routed-to: [RegionalRp]
-      x-ms-hdi-served-by: [northcentralus]
-    status: {code: 200, message: OK}
-- request:
-    body: null
-    headers:
-      Accept: [application/json]
-      Accept-Encoding: ['gzip, deflate']
-      Connection: [keep-alive]
-<<<<<<< HEAD
+      expires: ['-1']
+      pragma: [no-cache]
+      strict-transport-security: [max-age=31536000; includeSubDomains]
+      transfer-encoding: [chunked]
+      vary: [Accept-Encoding]
+      x-content-type-options: [nosniff]
+      x-ms-hdi-matched-rule: [ClusterResourcesAndSubResources]
+      x-ms-hdi-routed-to: [RegionalRp]
+      x-ms-hdi-served-by: [northcentralus]
+    status: {code: 200, message: OK}
+- request:
+    body: null
+    headers:
+      Accept: [application/json]
+      Accept-Encoding: ['gzip, deflate']
+      Connection: [keep-alive]
       User-Agent: [python/3.7.1 (Windows-10-10.0.14393-SP0) msrest/0.6.2 msrest_azure/0.4.34
           azure-mgmt-hdinsight/0.1.0 Azure-SDK-For-Python]
     method: GET
     uri: https://management.azure.com/subscriptions/00000000-0000-0000-0000-000000000000/resourceGroups/test_mgmt_hdinsight_test_cluster_create42fd1018/providers/Microsoft.HDInsight/clusters/hdisdk-py-humboldt42fd1018/azureasyncoperations/2e073859-7036-4eb6-845b-09d3abf956d0-0-r?api-version=2018-06-01-preview
-=======
-      User-Agent: [python/2.7.12 (Windows-10-10.0.17763) requests/2.18.4 msrest/0.5.4
-          msrest_azure/0.4.34 azure-mgmt-hdinsight/0.1.0 Azure-SDK-For-Python]
-    method: GET
-    uri: https://management.azure.com/subscriptions/00000000-0000-0000-0000-000000000000/resourceGroups/test_mgmt_hdinsight_test_cluster_create42fd1018/providers/Microsoft.HDInsight/clusters/hdisdk-py-humboldt42fd1018/azureasyncoperations/477c28b3-cc7a-459e-9c2e-0a6548bf9e08-0-r?api-version=2015-03-01-preview
->>>>>>> 217cb946
   response:
     body: {string: '{"status":"InProgress"}'}
     headers:
@@ -2010,11 +1521,7 @@
       cache-control: [no-cache]
       content-length: ['22']
       content-type: [application/json; charset=utf-8]
-<<<<<<< HEAD
       date: ['Tue, 11 Dec 2018 10:09:36 GMT']
-=======
-      date: ['Tue, 16 Oct 2018 22:40:11 GMT']
->>>>>>> 217cb946
       expires: ['-1']
       pragma: [no-cache]
       strict-transport-security: [max-age=31536000; includeSubDomains]
@@ -2032,35 +1539,21 @@
       Accept-Encoding: ['gzip, deflate']
       Connection: [keep-alive]
       Content-Length: ['0']
-<<<<<<< HEAD
       Content-Type: [application/json; charset=utf-8]
       User-Agent: [python/3.7.1 (Windows-10-10.0.14393-SP0) msrest/0.6.2 msrest_azure/0.4.34
           azure-mgmt-hdinsight/0.1.0 Azure-SDK-For-Python]
-=======
-      User-Agent: [python/2.7.12 (Windows-10-10.0.17763) requests/2.18.4 msrest/0.5.4
-          msrest_azure/0.4.34 azure-mgmt-hdinsight/0.1.0 Azure-SDK-For-Python]
->>>>>>> 217cb946
       accept-language: [en-US]
     method: DELETE
     uri: https://management.azure.com/subscriptions/00000000-0000-0000-0000-000000000000/resourceGroups/test_mgmt_hdinsight_test_cluster_create42fd1018/providers/Microsoft.HDInsight/clusters/hdisdk-py-humboldt42fd1018?api-version=2018-06-01-preview
   response:
     body: {string: ''}
     headers:
-<<<<<<< HEAD
       azure-asyncoperation: ['https://management.azure.com/subscriptions/00000000-0000-0000-0000-000000000000/providers/Microsoft.HDInsight/locations/North%20Central%20US/azureasyncoperations/e83cb369-bb18-4e9e-9cd7-8ba4b9e88643-0-r?api-version=2018-06-01-preview']
       cache-control: [no-cache]
       content-length: ['0']
       date: ['Tue, 11 Dec 2018 10:09:38 GMT']
       expires: ['-1']
       location: ['https://management.azure.com/subscriptions/00000000-0000-0000-0000-000000000000/providers/Microsoft.HDInsight/locations/North%20Central%20US/operationresults/e83cb369-bb18-4e9e-9cd7-8ba4b9e88643-0-r?api-version=2018-06-01-preview']
-=======
-      azure-asyncoperation: ['https://management.azure.com/subscriptions/00000000-0000-0000-0000-000000000000/providers/Microsoft.HDInsight/locations/North%20Central%20US/azureasyncoperations/32d21a63-b672-48cd-9114-9978ad16aa90-0-r?api-version=2015-03-01-preview']
-      cache-control: [no-cache]
-      content-length: ['0']
-      date: ['Tue, 16 Oct 2018 22:40:14 GMT']
-      expires: ['-1']
-      location: ['https://management.azure.com/subscriptions/00000000-0000-0000-0000-000000000000/providers/Microsoft.HDInsight/locations/North%20Central%20US/operationresults/32d21a63-b672-48cd-9114-9978ad16aa90-0-r?api-version=2015-03-01-preview']
->>>>>>> 217cb946
       pragma: [no-cache]
       strict-transport-security: [max-age=31536000; includeSubDomains]
       x-content-type-options: [nosniff]
@@ -2075,7 +1568,6 @@
       Accept: [application/json]
       Accept-Encoding: ['gzip, deflate']
       Connection: [keep-alive]
-<<<<<<< HEAD
       User-Agent: [python/3.7.1 (Windows-10-10.0.14393-SP0) msrest/0.6.2 msrest_azure/0.4.34
           azure-mgmt-hdinsight/0.1.0 Azure-SDK-For-Python]
     method: GET
@@ -2107,23 +1599,13 @@
           azure-mgmt-hdinsight/0.1.0 Azure-SDK-For-Python]
     method: GET
     uri: https://management.azure.com/subscriptions/00000000-0000-0000-0000-000000000000/providers/Microsoft.HDInsight/locations/North%20Central%20US/azureasyncoperations/e83cb369-bb18-4e9e-9cd7-8ba4b9e88643-0-r?api-version=2018-06-01-preview
-=======
-      User-Agent: [python/2.7.12 (Windows-10-10.0.17763) requests/2.18.4 msrest/0.5.4
-          msrest_azure/0.4.34 azure-mgmt-hdinsight/0.1.0 Azure-SDK-For-Python]
-    method: GET
-    uri: https://management.azure.com/subscriptions/00000000-0000-0000-0000-000000000000/providers/Microsoft.HDInsight/locations/North%20Central%20US/azureasyncoperations/32d21a63-b672-48cd-9114-9978ad16aa90-0-r?api-version=2015-03-01-preview
->>>>>>> 217cb946
-  response:
-    body: {string: '{"status":"InProgress"}'}
-    headers:
-      cache-control: [no-cache]
-      content-length: ['23']
-      content-type: [application/json; charset=utf-8]
-<<<<<<< HEAD
+  response:
+    body: {string: '{"status":"InProgress"}'}
+    headers:
+      cache-control: [no-cache]
+      content-length: ['23']
+      content-type: [application/json; charset=utf-8]
       date: ['Tue, 11 Dec 2018 10:11:09 GMT']
-=======
-      date: ['Tue, 16 Oct 2018 22:41:14 GMT']
->>>>>>> 217cb946
       expires: ['-1']
       pragma: [no-cache]
       strict-transport-security: [max-age=31536000; includeSubDomains]
@@ -2140,28 +1622,17 @@
       Accept: [application/json]
       Accept-Encoding: ['gzip, deflate']
       Connection: [keep-alive]
-<<<<<<< HEAD
       User-Agent: [python/3.7.1 (Windows-10-10.0.14393-SP0) msrest/0.6.2 msrest_azure/0.4.34
           azure-mgmt-hdinsight/0.1.0 Azure-SDK-For-Python]
     method: GET
     uri: https://management.azure.com/subscriptions/00000000-0000-0000-0000-000000000000/providers/Microsoft.HDInsight/locations/North%20Central%20US/azureasyncoperations/e83cb369-bb18-4e9e-9cd7-8ba4b9e88643-0-r?api-version=2018-06-01-preview
-=======
-      User-Agent: [python/2.7.12 (Windows-10-10.0.17763) requests/2.18.4 msrest/0.5.4
-          msrest_azure/0.4.34 azure-mgmt-hdinsight/0.1.0 Azure-SDK-For-Python]
-    method: GET
-    uri: https://management.azure.com/subscriptions/00000000-0000-0000-0000-000000000000/providers/Microsoft.HDInsight/locations/North%20Central%20US/azureasyncoperations/32d21a63-b672-48cd-9114-9978ad16aa90-0-r?api-version=2015-03-01-preview
->>>>>>> 217cb946
   response:
     body: {string: '{"status":"Succeeded"}'}
     headers:
       cache-control: [no-cache]
       content-length: ['22']
       content-type: [application/json; charset=utf-8]
-<<<<<<< HEAD
       date: ['Tue, 11 Dec 2018 10:11:40 GMT']
-=======
-      date: ['Tue, 16 Oct 2018 22:41:45 GMT']
->>>>>>> 217cb946
       expires: ['-1']
       pragma: [no-cache]
       strict-transport-security: [max-age=31536000; includeSubDomains]
