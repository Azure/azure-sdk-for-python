#The MIT License (MIT)
#Copyright (c) 2014 Microsoft Corporation

#Permission is hereby granted, free of charge, to any person obtaining a copy
#of this software and associated documentation files (the "Software"), to deal
#in the Software without restriction, including without limitation the rights
#to use, copy, modify, merge, publish, distribute, sublicense, and/or sell
#copies of the Software, and to permit persons to whom the Software is
#furnished to do so, subject to the following conditions:

#The above copyright notice and this permission notice shall be included in all
#copies or substantial portions of the Software.

#THE SOFTWARE IS PROVIDED "AS IS", WITHOUT WARRANTY OF ANY KIND, EXPRESS OR
#IMPLIED, INCLUDING BUT NOT LIMITED TO THE WARRANTIES OF MERCHANTABILITY,
#FITNESS FOR A PARTICULAR PURPOSE AND NONINFRINGEMENT. IN NO EVENT SHALL THE
#AUTHORS OR COPYRIGHT HOLDERS BE LIABLE FOR ANY CLAIM, DAMAGES OR OTHER
#LIABILITY, WHETHER IN AN ACTION OF CONTRACT, TORT OR OTHERWISE, ARISING FROM,
#OUT OF OR IN CONNECTION WITH THE SOFTWARE OR THE USE OR OTHER DEALINGS IN THE
#SOFTWARE.

import unittest
import time
# from types import *
<<<<<<< HEAD

import azure.cosmos.cosmos_client_connection as cosmos_client_connection
=======
import pytest
import azure.cosmos.cosmos_client as cosmos_client
>>>>>>> 661a5171
import azure.cosmos.documents as documents
import azure.cosmos.errors as errors
import azure.cosmos.base as base
import azure.cosmos.http_constants as http_constants
import azure.cosmos.constants as constants
import azure.cosmos.session as session
import test.test_config as test_config

@pytest.mark.usefixtures("teardown")
class Test_session_container(unittest.TestCase):
    # this test doesn't need real credentials, or connection to server
    host = test_config._test_config.host
    masterkey = test_config._test_config.masterKey
    connectionPolicy = test_config._test_config.connectionPolicy

    def setUp(self):
        self.client = cosmos_client_connection.CosmosClientConnection(self.host, {'masterKey': self.masterkey}, self.connectionPolicy)
        self.session = self.client.Session

    def tearDown(self):
        pass

    def test_create_collection(self):
        #validate session token population after create collection request
        session_token = self.session.get_session_token('')
        assert session_token == ''

        create_collection_response_result = {u'_self': u'dbs/DdAkAA==/colls/DdAkAPS2rAA=/', u'_rid': u'DdAkAPS2rAA=', u'id': u'sample collection'}
        create_collection_response_header = {'x-ms-session-token': '0:0#409#24=-1#12=-1', 'x-ms-alt-content-path': 'dbs/sample%20database'}
        self.session.update_session(create_collection_response_result, create_collection_response_header)

        token = self.session.get_session_token(u'/dbs/sample%20database/colls/sample%20collection')
        assert token == '0:0#409#24=-1#12=-1'

        token = self.session.get_session_token(u'dbs/DdAkAA==/colls/DdAkAPS2rAA=/')
        assert token == '0:0#409#24=-1#12=-1'
        return True

    def test_document_requests(self):
        # validate session token for rid based requests
        create_document_response_result = {u'_self': u'dbs/DdAkAA==/colls/DdAkAPS2rAA=/docs/DdAkAPS2rAACAAAAAAAAAA==/', 
                                           u'_rid': u'DdAkAPS2rAACAAAAAAAAAA==', u'id': u'eb391181-5c49-415a-ab27-848ce21d5d11'}
        create_document_response_header = {'x-ms-session-token': '0:0#406#24=-1#12=-1', 'x-ms-alt-content-path': 'dbs/sample%20database/colls/sample%20collection', 
                                           'x-ms-content-path': 'DdAkAPS2rAA='}
        
        self.session.update_session(create_document_response_result, create_document_response_header)

        token = self.session.get_session_token(u'dbs/DdAkAA==/colls/DdAkAPS2rAA=/docs/DdAkAPS2rAACAAAAAAAAAA==/')
        assert token == '0:0#406#24=-1#12=-1'

        token = self.session.get_session_token(u'dbs/sample%20database/colls/sample%20collection/docs/eb391181-5c49-415a-ab27-848ce21d5d11')
        assert token == '0:0#406#24=-1#12=-1'

if __name__ == '__main__':
    unittest.main()<|MERGE_RESOLUTION|>--- conflicted
+++ resolved
@@ -22,13 +22,9 @@
 import unittest
 import time
 # from types import *
-<<<<<<< HEAD
 
 import azure.cosmos.cosmos_client_connection as cosmos_client_connection
-=======
 import pytest
-import azure.cosmos.cosmos_client as cosmos_client
->>>>>>> 661a5171
 import azure.cosmos.documents as documents
 import azure.cosmos.errors as errors
 import azure.cosmos.base as base
