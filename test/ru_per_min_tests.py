# The MIT License (MIT)
# Copyright (c) 2017 Microsoft Corporation

# Permission is hereby granted, free of charge, to any person obtaining a copy
# of this software and associated documentation files (the "Software"), to deal
# in the Software without restriction, including without limitation the rights
# to use, copy, modify, merge, publish, distribute, sublicense, and/or sell
# copies of the Software, and to permit persons to whom the Software is
# furnished to do so, subject to the following conditions:

# The above copyright notice and this permission notice shall be included in all
# copies or substantial portions of the Software.

# THE SOFTWARE IS PROVIDED "AS IS", WITHOUT WARRANTY OF ANY KIND, EXPRESS OR
# IMPLIED, INCLUDING BUT NOT LIMITED TO THE WARRANTIES OF MERCHANTABILITY,
# FITNESS FOR A PARTICULAR PURPOSE AND NONINFRINGEMENT. IN NO EVENT SHALL THE
# AUTHORS OR COPYRIGHT HOLDERS BE LIABLE FOR ANY CLAIM, DAMAGES OR OTHER
# LIABILITY, WHETHER IN AN ACTION OF CONTRACT, TORT OR OTHERWISE, ARISING FROM,
# OUT OF OR IN CONNECTION WITH THE SOFTWARE OR THE USE OR OTHER DEALINGS IN THE
# SOFTWARE.

import unittest
import uuid
import pytest
import azure.cosmos.documents as documents
import azure.cosmos.cosmos_client_connection as cosmos_client_connection
from azure.cosmos import query_iterable
import azure.cosmos.base as base
import test.test_config as test_config

# IMPORTANT NOTES:
  
#      Most test cases in this file create collections in your Azure Cosmos
#      account.
#      Collections are billing entities.  By running these test cases, you may
#      incur monetary costs on your account.
  
#      To Run the test, replace the two member fields (masterKey and host) with
#      values
#   associated with your Azure Cosmos account.

@pytest.mark.usefixtures("teardown")
class RuPerMinTests(unittest.TestCase):
    """RuPerMinTests Tests.
    """
    
    host = test_config._test_config.host
    masterKey = test_config._test_config.masterKey
    connectionPolicy = test_config._test_config.connectionPolicy
<<<<<<< HEAD
    testDbName = 'sample database'
    
    @classmethod
    def cleanUpTestDatabase(cls):
        client = cosmos_client_connection.CosmosClientConnection(cls.host, {'masterKey': cls.masterKey}, cls.connectionPolicy)
        query_iterable = client.QueryDatabases('SELECT * FROM root r WHERE r.id=\'' + cls.testDbName + '\'')
        it = iter(query_iterable)
        
        test_db = next(it, None)
        if test_db is not None:
            client.DeleteDatabase(test_db['_self'])
=======
    client = cosmos_client.CosmosClient(host, {'masterKey': masterKey}, connectionPolicy)
    created_db = test_config._test_config.create_database_if_not_exist(client)
>>>>>>> 661a5171

    @classmethod
    def setUpClass(cls):
        # creates the database, collection, and insert all the documents
        # we will gain some speed up in running the tests by creating the
        # database, collection and inserting all the docs only once

        if (cls.masterKey == '[YOUR_KEY_HERE]' or cls.host == '[YOUR_ENDPOINT_HERE]'):
            raise Exception("You must specify your Azure Cosmos account values for "
                "'masterKey' and 'host' at the top of this class to run the "
                "tests.")
<<<<<<< HEAD
            
        RuPerMinTests.cleanUpTestDatabase()
        
        cls.client = cosmos_client_connection.CosmosClientConnection(cls.host, {'masterKey': cls.masterKey}, cls.connectionPolicy)
        cls.created_db = cls.client.CreateDatabase({ 'id': 'sample database' })
        
    @classmethod
    def tearDownClass(cls):
        RuPerMinTests.cleanUpTestDatabase()

    def setUp(self):
        colls = list(self.client.ReadContainers(self.created_db['_self']))
        for col in colls:
            self.client.DeleteContainer(RuPerMinTests.GetDocumentCollectionLink(self.created_db, col))
=======
>>>>>>> 661a5171

    def _query_offers(self, collection_self_link):
        offers = list(self.client.ReadOffers())
        for o in offers:
            if o['resource'] == collection_self_link:
                return o
        return None

    def test_create_collection_with_ru_pm(self):
        # create an ru pm collection
        collection_definition = {
            'id' : "test_create_collection_with_ru_pm collection" + str(uuid.uuid4())
        }

        options = {
            'offerEnableRUPerMinuteThroughput': True,
            'offerVersion': "V2",
            'offerThroughput': 400
        }

        created_collection = self.client.CreateContainer(self.created_db['_self'], collection_definition, options)

        offer = self._query_offers(created_collection['_self'])
        self.assertIsNotNone(offer)
        self.assertEqual(offer['offerType'], "Invalid")
        self.assertIsNotNone(offer['content'])
        self.client.DeleteContainer(created_collection['_self'])

    def test_create_collection_without_ru_pm(self):        
        # create a non ru pm collection
        collection_definition = {
            'id' : "test_create_collection_without_ru_pm collection" + str(uuid.uuid4())
        }

        options = {
            'offerEnableRUPerMinuteThroughput': False,
            'offerVersion': "V2",
            'offerThroughput': 400
        }

        created_collection = self.client.CreateContainer(self.created_db['_self'], collection_definition, options)

        offer = self._query_offers(created_collection['_self'])
        self.assertIsNotNone(offer)
        self.assertEqual(offer['offerType'], "Invalid")
        self.assertIsNotNone(offer['content'])
        self.client.DeleteContainer(created_collection['_self'])

    def test_create_collection_disable_ru_pm_on_request(self):        
        # create a non ru pm collection
        collection_definition = {
            'id' : "test_create_collection_disable_ru_pm_on_request collection" + str(uuid.uuid4())
        }

        options = {
            'offerVersion': "V2",
            'offerThroughput': 400
        }

        created_collection = self.client.CreateContainer(self.created_db['_self'], collection_definition, options)

        offer = self._query_offers(created_collection['_self'])
        self.assertIsNotNone(offer)
        self.assertEqual(offer['offerType'], "Invalid")
        self.assertIsNotNone(offer['content'])
        self.assertEqual(offer['content']['offerIsRUPerMinuteThroughputEnabled'], False)

        request_options = {
            'disableRUPerMinuteUsage': True
        }

        doc = {
            'id' : 'test_doc' + str(uuid.uuid4())
        }
        self.client.CreateItem(created_collection['_self'], doc, request_options)
        self.client.DeleteContainer(created_collection['_self'])

if __name__ == "__main__":

    # import sys;sys.argv = ['', 'Test.testName']
    unittest.main()<|MERGE_RESOLUTION|>--- conflicted
+++ resolved
@@ -47,22 +47,8 @@
     host = test_config._test_config.host
     masterKey = test_config._test_config.masterKey
     connectionPolicy = test_config._test_config.connectionPolicy
-<<<<<<< HEAD
-    testDbName = 'sample database'
-    
-    @classmethod
-    def cleanUpTestDatabase(cls):
-        client = cosmos_client_connection.CosmosClientConnection(cls.host, {'masterKey': cls.masterKey}, cls.connectionPolicy)
-        query_iterable = client.QueryDatabases('SELECT * FROM root r WHERE r.id=\'' + cls.testDbName + '\'')
-        it = iter(query_iterable)
-        
-        test_db = next(it, None)
-        if test_db is not None:
-            client.DeleteDatabase(test_db['_self'])
-=======
-    client = cosmos_client.CosmosClient(host, {'masterKey': masterKey}, connectionPolicy)
+    client = cosmos_client_connection.CosmosClientConnection(host, {'masterKey': masterKey}, connectionPolicy)
     created_db = test_config._test_config.create_database_if_not_exist(client)
->>>>>>> 661a5171
 
     @classmethod
     def setUpClass(cls):
@@ -74,23 +60,6 @@
             raise Exception("You must specify your Azure Cosmos account values for "
                 "'masterKey' and 'host' at the top of this class to run the "
                 "tests.")
-<<<<<<< HEAD
-            
-        RuPerMinTests.cleanUpTestDatabase()
-        
-        cls.client = cosmos_client_connection.CosmosClientConnection(cls.host, {'masterKey': cls.masterKey}, cls.connectionPolicy)
-        cls.created_db = cls.client.CreateDatabase({ 'id': 'sample database' })
-        
-    @classmethod
-    def tearDownClass(cls):
-        RuPerMinTests.cleanUpTestDatabase()
-
-    def setUp(self):
-        colls = list(self.client.ReadContainers(self.created_db['_self']))
-        for col in colls:
-            self.client.DeleteContainer(RuPerMinTests.GetDocumentCollectionLink(self.created_db, col))
-=======
->>>>>>> 661a5171
 
     def _query_offers(self, collection_self_link):
         offers = list(self.client.ReadOffers())
