# -*- coding: utf-8 -*-

import unittest
<<<<<<< HEAD
import azure.cosmos.cosmos_client_connection as cosmos_client_connection
=======
import uuid
import pytest
import azure.cosmos.cosmos_client as cosmos_client
>>>>>>> 661a5171
import azure.cosmos.documents as documents
import test.test_config as test_config

@pytest.mark.usefixtures("teardown")
class EncodingTest(unittest.TestCase):
    """Test to ensure escaping of non-ascii characters from partition key"""

    host = test_config._test_config.host
    masterKey = test_config._test_config.masterKey
    connectionPolicy = test_config._test_config.connectionPolicy
<<<<<<< HEAD
    testDbName = 'testDatabase'
    testCollectionName = 'encodingTestCollection'

    @classmethod
    def cleanUpTestDatabase(cls):
        global client
        client = cosmos_client_connection.CosmosClientConnection(cls.host,
                                                {'masterKey': cls.masterKey}, cls.connectionPolicy)
        query_iterable = client.QueryDatabases('SELECT * FROM root r WHERE r.id=\'' + cls.testDbName + '\'')
        it = iter(query_iterable)

        test_db = next(it, None)
        if test_db is not None:
            client.DeleteDatabase(test_db['_self'])

    @classmethod
    def tearDownClass(cls):
        EncodingTest.cleanUpTestDatabase()

    def setUp(self):
        global created_collection

        EncodingTest.cleanUpTestDatabase()
        created_db = client.CreateDatabase({ 'id': self.testDbName })

        collection_definition = { 'id': self.testCollectionName, 'partitionKey': {'paths': ['/pk'],'kind': 'Hash'} }
        collection_options = { 'offerThroughput': 10100 }
        created_collection = client.CreateContainer(created_db['_self'], collection_definition, collection_options)
=======
    client = cosmos_client.CosmosClient(host, {'masterKey': masterKey}, connectionPolicy)
    created_collection = test_config._test_config.create_multi_partition_collection_with_custom_pk_if_not_exist(client)
>>>>>>> 661a5171

    def test_unicode_characters_in_partition_key (self):
        test_string = u'€€ کلید پارتیشن विभाजन कुंजी 	123'
        document_definition = {'pk': test_string, 'id':'myid' + str(uuid.uuid4())}
        created_doc = self.client.CreateItem(self.created_collection['_self'], document_definition)

        read_options = {'partitionKey': test_string }
        read_doc = self.client.ReadItem(created_doc['_self'], read_options)
        self.assertEqual(read_doc['pk'], test_string)

    def test_create_document_with_line_separator_para_seperator_next_line_unicodes (self):

        test_string = u'Line Separator ( ) & Paragraph Separator ( ) & Next Line () & نیم‌فاصله'
        document_definition = {'pk': 'pk', 'id':'myid' + str(uuid.uuid4()), 'unicode_content':test_string }
        created_doc = self.client.CreateItem(self.created_collection['_self'], document_definition)

        read_options = {'partitionKey': 'pk' }
        read_doc = self.client.ReadItem(created_doc['_self'], read_options)
        self.assertEqual(read_doc['unicode_content'], test_string)

    def test_create_stored_procedure_with_line_separator_para_seperator_next_line_unicodes (self):

        test_string = 'Line Separator ( ) & Paragraph Separator ( ) & Next Line () & نیم‌فاصله'

        test_string_unicode = u'Line Separator ( ) & Paragraph Separator ( ) & Next Line () & نیم‌فاصله'

        stored_proc_definition = {'id':'myid' + str(uuid.uuid4()), 'body': test_string}
        created_sp = self.client.CreateStoredProcedure(self.created_collection['_self'], stored_proc_definition)

        read_sp = self.client.ReadStoredProcedure(created_sp['_self'], dict())
        self.assertEqual(read_sp['body'], test_string_unicode)
if __name__ == '__main__':
    unittest.main()<|MERGE_RESOLUTION|>--- conflicted
+++ resolved
@@ -1,13 +1,9 @@
 # -*- coding: utf-8 -*-
 
 import unittest
-<<<<<<< HEAD
 import azure.cosmos.cosmos_client_connection as cosmos_client_connection
-=======
 import uuid
 import pytest
-import azure.cosmos.cosmos_client as cosmos_client
->>>>>>> 661a5171
 import azure.cosmos.documents as documents
 import test.test_config as test_config
 
@@ -18,39 +14,8 @@
     host = test_config._test_config.host
     masterKey = test_config._test_config.masterKey
     connectionPolicy = test_config._test_config.connectionPolicy
-<<<<<<< HEAD
-    testDbName = 'testDatabase'
-    testCollectionName = 'encodingTestCollection'
-
-    @classmethod
-    def cleanUpTestDatabase(cls):
-        global client
-        client = cosmos_client_connection.CosmosClientConnection(cls.host,
-                                                {'masterKey': cls.masterKey}, cls.connectionPolicy)
-        query_iterable = client.QueryDatabases('SELECT * FROM root r WHERE r.id=\'' + cls.testDbName + '\'')
-        it = iter(query_iterable)
-
-        test_db = next(it, None)
-        if test_db is not None:
-            client.DeleteDatabase(test_db['_self'])
-
-    @classmethod
-    def tearDownClass(cls):
-        EncodingTest.cleanUpTestDatabase()
-
-    def setUp(self):
-        global created_collection
-
-        EncodingTest.cleanUpTestDatabase()
-        created_db = client.CreateDatabase({ 'id': self.testDbName })
-
-        collection_definition = { 'id': self.testCollectionName, 'partitionKey': {'paths': ['/pk'],'kind': 'Hash'} }
-        collection_options = { 'offerThroughput': 10100 }
-        created_collection = client.CreateContainer(created_db['_self'], collection_definition, collection_options)
-=======
-    client = cosmos_client.CosmosClient(host, {'masterKey': masterKey}, connectionPolicy)
+    client = cosmos_client_connection.CosmosClientConnection(host, {'masterKey': masterKey}, connectionPolicy)
     created_collection = test_config._test_config.create_multi_partition_collection_with_custom_pk_if_not_exist(client)
->>>>>>> 661a5171
 
     def test_unicode_characters_in_partition_key (self):
         test_string = u'€€ کلید پارتیشن विभाजन कुंजी 	123'
