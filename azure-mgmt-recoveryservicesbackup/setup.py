--- conflicted
+++ resolved
@@ -77,12 +77,8 @@
         'azure.mgmt',
     ]),
     install_requires=[
-<<<<<<< HEAD
-        'msrestazure>=0.4.11,<2.0.0',
-=======
         'msrest>=0.5.0',
         'msrestazure>=0.4.32,<2.0.0',
->>>>>>> a16bffe5
         'azure-common~=1.1',
     ],
     extras_require={
