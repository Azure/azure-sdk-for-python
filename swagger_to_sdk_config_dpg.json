--- conflicted
+++ resolved
@@ -1,18 +1,14 @@
 {
-  "meta": {
-    "autorest_options": {
-      "version": "3.8.1",
-<<<<<<< HEAD
-      "use": ["@autorest/python@6.0.0", "@autorest/modelerfour@4.23.5"]
-=======
-      "use": ["@autorest/python@6.1.0", "@autorest/modelerfour@4.23.5"]
->>>>>>> ab813982
-    },
-    "advanced_options": {
-      "create_sdk_pull_requests": true,
-      "sdk_generation_pull_request_base": "integration_branch"
-    },
-    "repotag": "azure-sdk-for-python",
-    "version": "0.2.0"
-  }
+    "meta": {
+        "autorest_options": {
+            "version": "3.8.1",
+            "use": ["@autorest/python@6.1.0", "@autorest/modelerfour@4.23.5"]
+        },
+        "advanced_options": {
+            "create_sdk_pull_requests": true,
+            "sdk_generation_pull_request_base": "integration_branch"
+        },
+        "repotag": "azure-sdk-for-python",
+        "version": "0.2.0"
+    }
 }