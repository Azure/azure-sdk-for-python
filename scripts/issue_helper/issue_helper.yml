--- conflicted
+++ resolved
@@ -25,13 +25,8 @@
   - group: SDK Release Helper
 
 jobs:
-<<<<<<< HEAD
-- job: IssueHelper
-  displayName: IssueHelper Python 3.9
-=======
 - job: IssueHelper 3.9
   displayName: IssueHelper Python
->>>>>>> e64902f4
   timeoutInMinutes: 30
   strategy:
     maxParallel: 3
