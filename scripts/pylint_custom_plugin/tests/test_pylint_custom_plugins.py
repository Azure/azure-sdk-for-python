--- conflicted
+++ resolved
@@ -2240,8 +2240,6 @@
 
     def test_guidelines_link_active(self):
         url = "https://azure.github.io/azure-sdk/python_design.html#python-client-connection-string"
-<<<<<<< HEAD
-=======
         config = Configuration()
         client = PipelineClient(url, config=config)
         request = client.get(url)
@@ -2325,7 +2323,6 @@
     
     def test_guidelines_link_active(self):
         url = "https://azure.github.io/azure-sdk/python_design.html#service-client"
->>>>>>> 9d550959
         config = Configuration()
         client = PipelineClient(url, config=config)
         request = client.get(url)
@@ -2747,21 +2744,7 @@
 class TestCheckNamingMismatchGeneratedCode(pylint.testutils.CheckerTestCase):
     CHECKER_CLASS = checker.CheckNamingMismatchGeneratedCode
 
-<<<<<<< HEAD
-    def test_ignores_correct_alias_code(self):
-        module_node = astroid.extract_node(
-            """
-            import something as somethingElse
-            """
-        )
-
-        with self.assertNoMessages():
-            self.checker.visit_module(module_node)
-
-    def test_catches_incorrect_import_alias_code(self):
-=======
     def test_import_naming_mismatch_violation(self):
->>>>>>> 9d550959
         import_one = astroid.extract_node(
             'import Something'
            
@@ -2792,11 +2775,7 @@
         ):
             self.checker.visit_module(module_node)
 
-<<<<<<< HEAD
-    def test_catches_incorrect_from_import_alias_code(self):
-=======
     def test_import_from_naming_mismatch_violation(self):
->>>>>>> 9d550959
         import_one = astroid.extract_node(
             'import Something'
            
@@ -2827,11 +2806,7 @@
         ):
             self.checker.visit_module(module_node)
 
-<<<<<<< HEAD
-    def test_ignores_unaliased_import_init(self):
-=======
     def test_naming_mismatch_acceptable(self):
->>>>>>> 9d550959
         import_one = astroid.extract_node(
             'import Something'
            
@@ -2855,11 +2830,7 @@
         with self.assertNoMessages():
             self.checker.visit_module(module_node)
     
-<<<<<<< HEAD
-    def test_disable_pylint_alias(self):
-=======
     def test_naming_mismatch_pylint_disable(self):
->>>>>>> 9d550959
 
         file = open("./test_files/__init__.py")
         node = astroid.parse(file.read())
@@ -2868,8 +2839,6 @@
         with self.assertNoMessages():
             self.checker.visit_module(node)
 
-<<<<<<< HEAD
-=======
     def test_guidelines_link_active(self):
         url = "https://github.com/Azure/autorest/blob/main/docs/generate/built-in-directives.md"
         config = Configuration()
@@ -2878,7 +2847,6 @@
         response = client._pipeline.run(request)
         assert response.http_response.status_code == 200
 
->>>>>>> 9d550959
 class TestCheckEnum(pylint.testutils.CheckerTestCase):
     CHECKER_CLASS = checker.CheckEnum
 
@@ -2985,8 +2953,6 @@
 
             self.checker.visit_classdef(node.body[1])
 
-<<<<<<< HEAD
-=======
     def test_guidelines_link_active(self):
         self._create_url_pipeline("https://azure.github.io/azure-sdk/python_design.html#enumerations")
         self._create_url_pipeline("https://azure.github.io/azure-sdk/python_implementation.html#extensible-enumerations")
@@ -2997,7 +2963,6 @@
         assert resp.status_code == 200
         
         
->>>>>>> 9d550959
             
 class TestCheckAPIVersion(pylint.testutils.CheckerTestCase):
     CHECKER_CLASS = checker.CheckAPIVersion
@@ -3050,10 +3015,6 @@
         node = astroid.parse(file.read())
         file.close()
 
-<<<<<<< HEAD
-        
-=======
->>>>>>> 9d550959
         with self.assertNoMessages():
             self.checker.visit_classdef(node.body[0])
 
@@ -3070,13 +3031,10 @@
         ):
             self.checker.visit_classdef(node.body[0])
 
-<<<<<<< HEAD
-=======
     def test_guidelines_link_active(self):
         url = "https://azure.github.io/azure-sdk/python_design.html#specifying-the-service-version"
         config = Configuration()
         client = PipelineClient(url, config=config)
         request = client.get(url)
         response = client._pipeline.run(request)
-        assert response.http_response.status_code == 200
->>>>>>> 9d550959
+        assert response.http_response.status_code == 200