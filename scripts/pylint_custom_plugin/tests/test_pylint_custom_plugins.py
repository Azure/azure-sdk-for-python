# ------------------------------------
# Copyright (c) Microsoft Corporation.
# Licensed under the MIT License.
# ------------------------------------

import astroid
import pylint.testutils

from azure.core import PipelineClient
from azure.core.configuration import Configuration
from pylint_custom_plugin import pylint_guidelines_checker as checker

class TestClientMethodsHaveTracingDecorators(pylint.testutils.CheckerTestCase):
    CHECKER_CLASS = checker.ClientMethodsHaveTracingDecorators

    def test_ignores_constructor(self):
        class_node, function_node = astroid.extract_node("""
        class SomeClient(): #@
            def __init__(self, **kwargs): #@
                pass
        """)

        with self.assertNoMessages():
            self.checker.visit_functiondef(function_node)

    def test_ignores_private_method(self):
        class_node, function_node = astroid.extract_node("""
        class SomeClient(): #@
            def _private_method(self, **kwargs): #@
                pass
        """)

        with self.assertNoMessages():
            self.checker.visit_functiondef(function_node)

    def test_ignores_private_method_async(self):
        class_node, function_node = astroid.extract_node("""
        class SomeClient(): #@
            async def _private_method(self, **kwargs): #@
                pass
        """)

        with self.assertNoMessages():
            self.checker.visit_asyncfunctiondef(function_node)

    def test_ignores_methods_with_decorators(self):
        class_node, func_node_a, func_node_b, func_node_c = astroid.extract_node("""
        from azure.core.tracing.decorator import distributed_trace
        class SomeClient(): #@
            @distributed_trace
            def create_configuration(self, **kwargs): #@
                pass
            @distributed_trace
            def get_thing(self, **kwargs): #@
                pass
            @distributed_trace
            def list_thing(self, **kwargs): #@
                pass
        """)

        with self.assertNoMessages():
            self.checker.visit_functiondef(func_node_a)
            self.checker.visit_functiondef(func_node_b)
            self.checker.visit_functiondef(func_node_c)

    def test_ignores_async_methods_with_decorators(self):
        class_node, func_node_a, func_node_b, func_node_c = astroid.extract_node("""
        from azure.core.tracing.decorator_async import distributed_trace_async
        class SomeClient(): #@
            @distributed_trace_async
            async def create_configuration(self, **kwargs): #@
                pass
            @distributed_trace_async
            async def get_thing(self, **kwargs): #@
                pass
            @distributed_trace_async
            async def list_thing(self, **kwargs): #@
                pass
        """)

        with self.assertNoMessages():
            self.checker.visit_asyncfunctiondef(func_node_a)
            self.checker.visit_asyncfunctiondef(func_node_b)
            self.checker.visit_asyncfunctiondef(func_node_c)

    def test_finds_sync_decorator_on_async_method(self):
        class_node, func_node_a, func_node_b, func_node_c = astroid.extract_node("""
        from azure.core.tracing.decorator import distributed_trace
        class SomeClient(): #@
            @distributed_trace
            async def create_configuration(self, **kwargs): #@
                pass
            @distributed_trace
            async def get_thing(self, **kwargs): #@
                pass
            @distributed_trace
            async def list_thing(self, **kwargs): #@
                pass
        """)
        with self.assertAddsMessages(
            pylint.testutils.Message(
                msg_id="client-method-missing-tracing-decorator-async", node=func_node_a
            ),
            pylint.testutils.Message(
                msg_id="client-method-missing-tracing-decorator-async", node=func_node_b
            ),
            pylint.testutils.Message(
                msg_id="client-method-missing-tracing-decorator-async", node=func_node_c
            ),
        ):
            self.checker.visit_asyncfunctiondef(func_node_a)
            self.checker.visit_asyncfunctiondef(func_node_b)
            self.checker.visit_asyncfunctiondef(func_node_c)

    def test_finds_async_decorator_on_sync_method(self):
        class_node, func_node_a, func_node_b, func_node_c = astroid.extract_node("""
        from azure.core.tracing.decorator_async import distributed_trace_async
        class SomeClient(): #@
            @distributed_trace_async
            def create_configuration(self, **kwargs): #@
                pass
            @distributed_trace_async
            def get_thing(self, **kwargs): #@
                pass
            @distributed_trace_async
            def list_thing(self, **kwargs): #@
                pass
        """)
        with self.assertAddsMessages(
            pylint.testutils.Message(
                msg_id="client-method-missing-tracing-decorator", node=func_node_a
            ),
            pylint.testutils.Message(
                msg_id="client-method-missing-tracing-decorator", node=func_node_b
            ),
            pylint.testutils.Message(
                msg_id="client-method-missing-tracing-decorator", node=func_node_c
            ),
        ):
            self.checker.visit_functiondef(func_node_a)
            self.checker.visit_functiondef(func_node_b)
            self.checker.visit_functiondef(func_node_c)

    def test_ignores_other_decorators(self):
        class_node, func_node_a, func_node_b = astroid.extract_node(
            """
        from azure.core.tracing.decorator import distributed_trace
        class SomeClient(): #@
            @classmethod
            @distributed_trace
            def download_thing(self, some, **kwargs): #@
                pass

            @distributed_trace
            @decorator
            def do_thing(self, some, **kwargs): #@
                pass
        """
        )

        with self.assertNoMessages():
            self.checker.visit_functiondef(func_node_a)
            self.checker.visit_functiondef(func_node_b)

    def test_ignores_other_decorators_async(self):
        class_node, func_node_a, func_node_b = astroid.extract_node(
            """
        from azure.core.tracing.decorator_async import distributed_trace_async
        class SomeClient(): #@
            @classmethod
            @distributed_trace_async
            async def download_thing(self, some, **kwargs): #@
                pass

            @distributed_trace_async
            @decorator
            async def do_thing(self, some, **kwargs): #@
                pass
        """
        )

        with self.assertNoMessages():
            self.checker.visit_asyncfunctiondef(func_node_a)
            self.checker.visit_asyncfunctiondef(func_node_b)

    def test_ignores_non_client_method(self):
        class_node, func_node_a, func_node_b = astroid.extract_node(
            """
        class SomethingElse(): #@
            def download_thing(self, some, **kwargs): #@
                pass
            
            @classmethod
            async def do_thing(self, some, **kwargs): #@
                pass
        """
        )

        with self.assertNoMessages():
            self.checker.visit_functiondef(func_node_a)
            self.checker.visit_asyncfunctiondef(func_node_b)

    def test_guidelines_link_active(self):
        url = "https://azure.github.io/azure-sdk/python_implementation.html#distributed-tracing"
        config = Configuration()
        client = PipelineClient(url, config=config)
        request = client.get(url)
        response = client._pipeline.run(request)
        assert response.http_response.status_code == 200


class TestClientsDoNotUseStaticMethods(pylint.testutils.CheckerTestCase):
    CHECKER_CLASS = checker.ClientsDoNotUseStaticMethods

    def test_ignores_constructor(self):
        class_node, function_node = astroid.extract_node("""
        class SomeClient(): #@
            def __init__(self, **kwargs): #@
                pass
        """)

        with self.assertNoMessages():
            self.checker.visit_functiondef(function_node)

    def test_ignores_private_method(self):
        class_node, function_node = astroid.extract_node("""
        class SomeClient(): #@
            @staticmethod
            def _private_method(self, **kwargs): #@
                pass
        """)

        with self.assertNoMessages():
            self.checker.visit_functiondef(function_node)

    def test_ignores_private_method_async(self):
        class_node, function_node = astroid.extract_node("""
        class SomeClient(): #@
            @staticmethod
            async def _private_method(self, **kwargs): #@
                pass
        """)

        with self.assertNoMessages():
            self.checker.visit_asyncfunctiondef(function_node)

    def test_ignores_methods_with_other_decorators(self):
        class_node, func_node_a, func_node_b, func_node_c = astroid.extract_node("""
        class SomeClient(): #@
            @distributed_trace
            def create_configuration(self): #@
                pass
            @distributed_trace
            def get_thing(self): #@
                pass
            @distributed_trace
            def list_thing(self): #@
                pass
        """)

        with self.assertNoMessages():
            self.checker.visit_functiondef(func_node_a)
            self.checker.visit_functiondef(func_node_b)
            self.checker.visit_functiondef(func_node_c)

    def test_ignores_async_methods_with_other_decorators(self):
        class_node, func_node_a, func_node_b, func_node_c = astroid.extract_node("""
        class SomeClient(): #@
            @distributed_trace_async
            async def create_configuration(self): #@
                pass
            @distributed_trace_async
            async def get_thing(self): #@
                pass
            @distributed_trace_async
            async def list_thing(self): #@
                pass
        """)

        with self.assertNoMessages():
            self.checker.visit_asyncfunctiondef(func_node_a)
            self.checker.visit_asyncfunctiondef(func_node_b)
            self.checker.visit_asyncfunctiondef(func_node_c)

    def test_finds_staticmethod_on_async_method(self):
        class_node, func_node_a, func_node_b, func_node_c = astroid.extract_node("""
        class SomeClient(): #@
            @staticmethod
            async def create_configuration(self): #@
                pass
            @staticmethod
            async def get_thing(self): #@
                pass
            @staticmethod
            async def list_thing(self): #@
                pass
        """)
        with self.assertAddsMessages(
                pylint.testutils.Message(
                    msg_id="client-method-should-not-use-static-method", node=func_node_a
                ),
                pylint.testutils.Message(
                    msg_id="client-method-should-not-use-static-method", node=func_node_b
                ),
                pylint.testutils.Message(
                    msg_id="client-method-should-not-use-static-method", node=func_node_c
                ),
        ):
            self.checker.visit_asyncfunctiondef(func_node_a)
            self.checker.visit_asyncfunctiondef(func_node_b)
            self.checker.visit_asyncfunctiondef(func_node_c)

    def test_finds_staticmethod_on_sync_method(self):
        class_node, func_node_a, func_node_b, func_node_c = astroid.extract_node("""
        class SomeClient(): #@
            @staticmethod
            def create_configuration(self): #@
                pass
            @staticmethod
            def get_thing(self): #@
                pass
            @staticmethod
            def list_thing(self): #@
                pass
        """)
        with self.assertAddsMessages(
                pylint.testutils.Message(
                    msg_id="client-method-should-not-use-static-method", node=func_node_a
                ),
                pylint.testutils.Message(
                    msg_id="client-method-should-not-use-static-method", node=func_node_b
                ),
                pylint.testutils.Message(
                    msg_id="client-method-should-not-use-static-method", node=func_node_c
                ),
        ):
            self.checker.visit_functiondef(func_node_a)
            self.checker.visit_functiondef(func_node_b)
            self.checker.visit_functiondef(func_node_c)

    def test_ignores_other_multiple_decorators(self):
        class_node, func_node_a, func_node_b = astroid.extract_node(
            """
        class SomeClient(): #@
            @classmethod
            @distributed_trace
            def download_thing(self, some, **kwargs): #@
                pass

            @distributed_trace
            @decorator
            def do_thing(self, some, **kwargs): #@
                pass
        """
        )

        with self.assertNoMessages():
            self.checker.visit_functiondef(func_node_a)
            self.checker.visit_functiondef(func_node_b)

    def test_ignores_other_multiple_decorators_async(self):
        class_node, func_node_a, func_node_b = astroid.extract_node(
            """
        class SomeClient(): #@
            @classmethod
            @distributed_trace_async
            async def download_thing(self, some, **kwargs): #@
                pass

            @distributed_trace_async
            @decorator
            async def do_thing(self, some, **kwargs): #@
                pass
        """
        )

        with self.assertNoMessages():
            self.checker.visit_asyncfunctiondef(func_node_a)
            self.checker.visit_asyncfunctiondef(func_node_b)

    def test_ignores_non_client_method(self):
        class_node, func_node_a, func_node_b = astroid.extract_node(
            """
        class SomethingElse(): #@
            @staticmethod
            def download_thing(self, some, **kwargs): #@
                pass

            @staticmethod
            async def do_thing(self, some, **kwargs): #@
                pass
        """
        )

        with self.assertNoMessages():
            self.checker.visit_functiondef(func_node_a)
            self.checker.visit_asyncfunctiondef(func_node_b)

    def test_guidelines_link_active(self):
        url = "https://azure.github.io/azure-sdk/python_introduction.html#method-signatures"
        config = Configuration()
        client = PipelineClient(url, config=config)
        request = client.get(url)
        response = client._pipeline.run(request)
        assert response.http_response.status_code == 200


class TestClientHasApprovedMethodNamePrefix(pylint.testutils.CheckerTestCase):
    CHECKER_CLASS = checker.ClientHasApprovedMethodNamePrefix

    def test_ignores_constructor(self):
        class_node, function_node = astroid.extract_node("""
        class SomeClient(): #@
            def __init__(self, **kwargs): #@
                pass
        """)

        with self.assertNoMessages():
            self.checker.visit_classdef(class_node)

    def test_ignores_private_method(self):
        class_node, function_node = astroid.extract_node("""
        class SomeClient(): #@
            def _private_method(self, **kwargs): #@
                pass
        """)

        with self.assertNoMessages():
            self.checker.visit_classdef(class_node)

    def test_ignores_if_exists_suffix(self):
        class_node, function_node = astroid.extract_node("""
        class SomeClient(): #@
            def check_if_exists(self, **kwargs): #@
                pass
        """)

        with self.assertNoMessages():
            self.checker.visit_classdef(class_node)

    def test_ignores_from_prefix(self):
        class_node, function_node = astroid.extract_node("""
        class SomeClient(): #@
            def from_connection_string(self, **kwargs): #@
                pass
        """)

        with self.assertNoMessages():
            self.checker.visit_classdef(class_node)

    def test_ignores_approved_prefix_names(self):
        class_node, func_node_a, func_node_b, func_node_c, func_node_d, func_node_e, func_node_f, func_node_g, \
            func_node_h, func_node_i, func_node_j, func_node_k, func_node_l = astroid.extract_node("""
        class SomeClient(): #@
            def create_configuration(self): #@
                pass
            def get_thing(self): #@
                pass
            def list_thing(self): #@
                pass
            def upsert_thing(self): #@
                pass
            def set_thing(self): #@
                pass
            def update_thing(self): #@
                pass
            def replace_thing(self): #@
                pass
            def append_thing(self): #@
                pass
            def add_thing(self): #@
                pass
            def delete_thing(self): #@
                pass
            def remove_thing(self): #@
                pass
            def begin_thing(self): #@
                pass
        """)

        with self.assertNoMessages():
            self.checker.visit_classdef(class_node)

    def test_ignores_non_client_with_unapproved_prefix_names(self):
        class_node, function_node = astroid.extract_node(
            """
        class SomethingElse(): #@
            def download_thing(self, some, **kwargs): #@
                pass
        """
        )

        with self.assertNoMessages():
            self.checker.visit_classdef(class_node)

    def test_ignores_nested_function_with_unapproved_prefix_names(self):
        class_node, function_node = astroid.extract_node(
            """
            class SomeClient(): #@
                def create_configuration(self, **kwargs): #@
                    def nested(hello, world):
                        pass
            """
        )

        with self.assertNoMessages():
            self.checker.visit_classdef(class_node)

    def test_finds_unapproved_prefix_names(self):
        class_node, func_node_a, func_node_b, func_node_c, func_node_d, func_node_e, func_node_f, func_node_g, \
            func_node_h, func_node_i, func_node_j, func_node_k, func_node_l, func_node_m, func_node_n, func_node_o, \
            func_node_p = astroid.extract_node("""
        class SomeClient(): #@
            @distributed_trace
            def build_configuration(self): #@
                pass
            def generate_thing(self): #@
                pass
            def make_thing(self): #@
                pass
            def insert_thing(self): #@
                pass
            def put_thing(self): #@
                pass
            def creates_configuration(self): #@
                pass
            def gets_thing(self): #@
                pass
            def lists_thing(self): #@
                pass
            def upserts_thing(self): #@
                pass
            def sets_thing(self): #@
                pass
            def updates_thing(self): #@
                pass
            def replaces_thing(self): #@
                pass
            def appends_thing(self): #@
                pass
            def adds_thing(self): #@
                pass
            def deletes_thing(self): #@
                pass
            def removes_thing(self): #@
                pass
        """)

        with self.assertAddsMessages(
            pylint.testutils.Message(
                msg_id="unapproved-client-method-name-prefix", node=func_node_a
            ),
            pylint.testutils.Message(
                msg_id="unapproved-client-method-name-prefix", node=func_node_b
            ),
            pylint.testutils.Message(
                msg_id="unapproved-client-method-name-prefix", node=func_node_c
            ),
            pylint.testutils.Message(
                msg_id="unapproved-client-method-name-prefix", node=func_node_d
            ),
            pylint.testutils.Message(
                msg_id="unapproved-client-method-name-prefix", node=func_node_e
            ),
            pylint.testutils.Message(
                msg_id="unapproved-client-method-name-prefix", node=func_node_f
            ),
            pylint.testutils.Message(
                msg_id="unapproved-client-method-name-prefix", node=func_node_g
            ),
            pylint.testutils.Message(
                msg_id="unapproved-client-method-name-prefix", node=func_node_h
            ),
            pylint.testutils.Message(
                msg_id="unapproved-client-method-name-prefix", node=func_node_i
            ),
            pylint.testutils.Message(
                msg_id="unapproved-client-method-name-prefix", node=func_node_j
            ),
            pylint.testutils.Message(
                msg_id="unapproved-client-method-name-prefix", node=func_node_k
            ),
            pylint.testutils.Message(
                msg_id="unapproved-client-method-name-prefix", node=func_node_l
            ),
            pylint.testutils.Message(
                msg_id="unapproved-client-method-name-prefix", node=func_node_m
            ),
            pylint.testutils.Message(
                msg_id="unapproved-client-method-name-prefix", node=func_node_n
            ),
            pylint.testutils.Message(
                msg_id="unapproved-client-method-name-prefix", node=func_node_o
            ),
            pylint.testutils.Message(
                msg_id="unapproved-client-method-name-prefix", node=func_node_p
            )
        ):
            self.checker.visit_classdef(class_node)

    def test_guidelines_link_active(self):
        url = "https://azure.github.io/azure-sdk/python_design.html#service-operations"
        config = Configuration()
        client = PipelineClient(url, config=config)
        request = client.get(url)
        response = client._pipeline.run(request)
        assert response.http_response.status_code == 200


class TestClientConstructorTakesCorrectParameters(pylint.testutils.CheckerTestCase):
    CHECKER_CLASS = checker.ClientConstructorTakesCorrectParameters

    def test_finds_correct_params(self):
        class_node, function_node = astroid.extract_node("""
        class SomeClient(): #@
            def __init__(self, thing_url, credential, **kwargs): #@
                pass
        """)

        with self.assertNoMessages():
            self.checker.visit_functiondef(function_node)

    def test_ignores_non_constructor_methods(self):
        class_node, function_node = astroid.extract_node("""
        class SomeClient(): #@
            def create_configuration(self): #@
                pass
        """)

        with self.assertNoMessages():
            self.checker.visit_functiondef(function_node)

    def test_ignores_non_client_constructor_methods(self):
        class_node, function_node = astroid.extract_node("""
        class SomethingElse(): #@
            def __init__(self): #@
                pass
        """)

        with self.assertNoMessages():
            self.checker.visit_functiondef(function_node)

    def test_finds_constructor_without_kwargs(self):
        class_node, function_node = astroid.extract_node("""
        class SomeClient(): #@
            def __init__(self, thing_url, credential=None): #@
                pass
        """)

        with self.assertAddsMessages(
            pylint.testutils.Message(
                msg_id="missing-client-constructor-parameter-kwargs", node=function_node
            )
        ):
            self.checker.visit_functiondef(function_node)

    def test_finds_constructor_without_credentials(self):
        class_node, function_node = astroid.extract_node("""
        class SomeClient(): #@
            def __init__(self, thing_url, **kwargs): #@
                pass
        """)

        with self.assertAddsMessages(
            pylint.testutils.Message(
                msg_id="missing-client-constructor-parameter-credential", node=function_node
            )
        ):
            self.checker.visit_functiondef(function_node)

    def test_finds_constructor_with_no_params(self):
        class_node, function_node = astroid.extract_node("""
        class SomeClient(): #@
            def __init__(self): #@
                pass
        """)

        with self.assertAddsMessages(
            pylint.testutils.Message(
                msg_id="missing-client-constructor-parameter-credential", node=function_node
            ),
            pylint.testutils.Message(
                msg_id="missing-client-constructor-parameter-kwargs", node=function_node
            )
        ):
            self.checker.visit_functiondef(function_node)

    def test_guidelines_link_active(self):
        url = "https://azure.github.io/azure-sdk/python_design.html#constructors-and-factory-methods"
        config = Configuration()
        client = PipelineClient(url, config=config)
        request = client.get(url)
        response = client._pipeline.run(request)
        assert response.http_response.status_code == 200


class TestClientMethodsUseKwargsWithMultipleParameters(pylint.testutils.CheckerTestCase):
    CHECKER_CLASS = checker.ClientMethodsUseKwargsWithMultipleParameters

    def test_ignores_method_abiding_to_guidelines(self):
        class_node, function_node, function_node_a, function_node_b, function_node_c, function_node_d, \
            function_node_e, function_node_f, function_node_g, function_node_h, function_node_i, function_node_j, \
            function_node_k, function_node_l, function_node_m = astroid.extract_node("""
        class SomeClient(): #@
            @distributed_trace
            def do_thing(): #@
                pass
            def do_thing_a(self): #@
                pass
            def do_thing_b(self, one): #@
                pass
            def do_thing_c(self, one, two): #@
                pass
            def do_thing_d(self, one, two, three): #@
                pass
            def do_thing_e(self, one, two, three, four): #@
                pass
            def do_thing_f(self, one, two, three, four, five): #@
                pass
            def do_thing_g(self, one, two, three, four, five, six=6): #@
                pass
            def do_thing_h(self, one, two, three, four, five, six=6, seven=7): #@
                pass
            def do_thing_i(self, one, two, three, four, five, *, six=6, seven=7): #@
                pass
            def do_thing_j(self, one, two, three, four, five, *, six=6, seven=7): #@
                pass
            def do_thing_k(self, one, two, three, four, five, **kwargs): #@
                pass
            def do_thing_l(self, one, two, three, four, five, *args, **kwargs): #@
                pass
            def do_thing_m(self, one, two, three, four, five, *args, six, seven=7, **kwargs): #@
                pass
        """)

        with self.assertNoMessages():
            self.checker.visit_functiondef(function_node)
            self.checker.visit_functiondef(function_node_a)
            self.checker.visit_functiondef(function_node_b)
            self.checker.visit_functiondef(function_node_c)
            self.checker.visit_functiondef(function_node_d)
            self.checker.visit_functiondef(function_node_e)
            self.checker.visit_functiondef(function_node_f)
            self.checker.visit_functiondef(function_node_g)
            self.checker.visit_functiondef(function_node_h)
            self.checker.visit_functiondef(function_node_i)
            self.checker.visit_functiondef(function_node_j)
            self.checker.visit_functiondef(function_node_k)
            self.checker.visit_functiondef(function_node_l)
            self.checker.visit_functiondef(function_node_m)

    def test_ignores_method_abiding_to_guidelines_async(self):
        class_node, function_node, function_node_a, function_node_b, function_node_c, function_node_d, \
            function_node_e, function_node_f, function_node_g, function_node_h, function_node_i, function_node_j, \
            function_node_k, function_node_l, function_node_m = astroid.extract_node("""
        class SomeClient(): #@
            @distributed_trace_async
            async def do_thing(): #@
                pass
            async def do_thing_a(self): #@
                pass
            async def do_thing_b(self, one): #@
                pass
            async def do_thing_c(self, one, two): #@
                pass
            async def do_thing_d(self, one, two, three): #@
                pass
            async def do_thing_e(self, one, two, three, four): #@
                pass
            async def do_thing_f(self, one, two, three, four, five): #@
                pass
            async def do_thing_g(self, one, two, three, four, five, six=6): #@
                pass
            async def do_thing_h(self, one, two, three, four, five, six=6, seven=7): #@
                pass
            async def do_thing_i(self, one, two, three, four, five, *, six=6, seven=7): #@
                pass
            async def do_thing_j(self, one, two, three, four, five, *, six=6, seven=7): #@
                pass
            async def do_thing_k(self, one, two, three, four, five, **kwargs): #@
                pass
            async def do_thing_l(self, one, two, three, four, five, *args, **kwargs): #@
                pass
            async def do_thing_m(self, one, two, three, four, five, *args, six, seven=7, **kwargs): #@
                pass
        """)

        with self.assertNoMessages():
            self.checker.visit_asyncfunctiondef(function_node)
            self.checker.visit_asyncfunctiondef(function_node_a)
            self.checker.visit_asyncfunctiondef(function_node_b)
            self.checker.visit_asyncfunctiondef(function_node_c)
            self.checker.visit_asyncfunctiondef(function_node_d)
            self.checker.visit_asyncfunctiondef(function_node_e)
            self.checker.visit_asyncfunctiondef(function_node_f)
            self.checker.visit_asyncfunctiondef(function_node_g)
            self.checker.visit_asyncfunctiondef(function_node_h)
            self.checker.visit_asyncfunctiondef(function_node_i)
            self.checker.visit_asyncfunctiondef(function_node_j)
            self.checker.visit_asyncfunctiondef(function_node_k)
            self.checker.visit_asyncfunctiondef(function_node_l)
            self.checker.visit_asyncfunctiondef(function_node_m)

    def test_finds_methods_with_too_many_positional_args(self):
        class_node, function_node, function_node_a, function_node_b, function_node_c, function_node_d, \
            function_node_e, function_node_f = astroid.extract_node("""
        class SomeClient(): #@
            @distributed_trace
            def do_thing(self, one, two, three, four, five, six): #@
                pass
            def do_thing_a(self, one, two, three, four, five, six, seven=7): #@
                pass
            def do_thing_b(self, one, two, three, four, five, six, *, seven): #@
                pass
            def do_thing_c(self, one, two, three, four, five, six, *, seven, eight, nine): #@
                pass
            def do_thing_d(self, one, two, three, four, five, six, **kwargs): #@
                pass
            def do_thing_e(self, one, two, three, four, five, six, *args, seven, eight, nine): #@
                pass
            def do_thing_f(self, one, two, three, four, five, six, *args, seven=7, eight=8, nine=9): #@
                pass
        """)

        with self.assertAddsMessages(
            pylint.testutils.Message(
                msg_id="client-method-has-more-than-5-positional-arguments", node=function_node
            ),
            pylint.testutils.Message(
                msg_id="client-method-has-more-than-5-positional-arguments", node=function_node_a
            ),
            pylint.testutils.Message(
                msg_id="client-method-has-more-than-5-positional-arguments", node=function_node_b
            ),
            pylint.testutils.Message(
                msg_id="client-method-has-more-than-5-positional-arguments", node=function_node_c
            ),
            pylint.testutils.Message(
                msg_id="client-method-has-more-than-5-positional-arguments", node=function_node_d
            ),
            pylint.testutils.Message(
                msg_id="client-method-has-more-than-5-positional-arguments", node=function_node_e
            ),
            pylint.testutils.Message(
                msg_id="client-method-has-more-than-5-positional-arguments", node=function_node_f
            )
        ):
            self.checker.visit_functiondef(function_node)
            self.checker.visit_functiondef(function_node_a)
            self.checker.visit_functiondef(function_node_b)
            self.checker.visit_functiondef(function_node_c)
            self.checker.visit_functiondef(function_node_d)
            self.checker.visit_functiondef(function_node_e)
            self.checker.visit_functiondef(function_node_f)

    def test_finds_methods_with_too_many_positional_args_async(self):
        class_node, function_node, function_node_a, function_node_b, function_node_c, function_node_d, \
            function_node_e, function_node_f = astroid.extract_node("""
        class SomeClient(): #@
            @distributed_trace_async
            async def do_thing(self, one, two, three, four, five, six): #@
                pass
            async def do_thing_a(self, one, two, three, four, five, six, seven=7): #@
                pass
            async def do_thing_b(self, one, two, three, four, five, six, *, seven): #@
                pass
            async def do_thing_c(self, one, two, three, four, five, six, *, seven, eight, nine): #@
                pass
            async def do_thing_d(self, one, two, three, four, five, six, **kwargs): #@
                pass
            async def do_thing_e(self, one, two, three, four, five, six, *args, seven, eight, nine): #@
                pass
            async def do_thing_f(self, one, two, three, four, five, six, *args, seven=7, eight=8, nine=9): #@
                pass
        """)

        with self.assertAddsMessages(
            pylint.testutils.Message(
                msg_id="client-method-has-more-than-5-positional-arguments", node=function_node
            ),
            pylint.testutils.Message(
                msg_id="client-method-has-more-than-5-positional-arguments", node=function_node_a
            ),
            pylint.testutils.Message(
                msg_id="client-method-has-more-than-5-positional-arguments", node=function_node_b
            ),
            pylint.testutils.Message(
                msg_id="client-method-has-more-than-5-positional-arguments", node=function_node_c
            ),
            pylint.testutils.Message(
                msg_id="client-method-has-more-than-5-positional-arguments", node=function_node_d
            ),
            pylint.testutils.Message(
                msg_id="client-method-has-more-than-5-positional-arguments", node=function_node_e
            ),
            pylint.testutils.Message(
                msg_id="client-method-has-more-than-5-positional-arguments", node=function_node_f
            )
        ):
            self.checker.visit_asyncfunctiondef(function_node)
            self.checker.visit_asyncfunctiondef(function_node_a)
            self.checker.visit_asyncfunctiondef(function_node_b)
            self.checker.visit_asyncfunctiondef(function_node_c)
            self.checker.visit_asyncfunctiondef(function_node_d)
            self.checker.visit_asyncfunctiondef(function_node_e)
            self.checker.visit_asyncfunctiondef(function_node_f)

    def test_ignores_non_client_methods(self):
        class_node, function_node_a, function_node_b = astroid.extract_node("""
        class SomethingElse(): #@
            def do_thing(self, one, two, three, four, five, six): #@
                pass
            
            @distributed_trace_async
            async def do_thing(self, one, two, three, four, five, six): #@
                pass
        """)

        with self.assertNoMessages():
            self.checker.visit_functiondef(function_node_a)
            self.checker.visit_asyncfunctiondef(function_node_b)

    def test_guidelines_link_active(self):
        url = "https://azure.github.io/azure-sdk/python_introduction.html#method-signatures"
        config = Configuration()
        client = PipelineClient(url, config=config)
        request = client.get(url)
        response = client._pipeline.run(request)
        assert response.http_response.status_code == 200


class TestClientMethodsHaveTypeAnnotations(pylint.testutils.CheckerTestCase):
    CHECKER_CLASS = checker.ClientMethodsHaveTypeAnnotations

    def test_ignores_correct_type_annotations(self):
        class_node, function_node_a, function_node_b = astroid.extract_node("""
        class SomeClient(): #@
            def do_thing(self, one: str, two: int, three: bool, four: Union[str, thing], five: dict) -> int: #@
                pass
            async def do_thing(self, one: str, two: int, three: bool, four: Union[str, thing], five: dict) -> int: #@
                pass
        """)

        with self.assertNoMessages():
            self.checker.visit_functiondef(function_node_a)
            self.checker.visit_asyncfunctiondef(function_node_b)

    def test_ignores_correct_type_comments(self):
        class_node, function_node_a, function_node_b, function_node_c = astroid.extract_node("""
        class SomeClient(): #@
            def do_thing_a(self, one, two, three, four, five): #@
                # type: (str, str, str, str, str) -> None
                pass

            def do_thing_b(self, one, two):  # type: (str, str) -> int #@
                pass

            def do_thing_c(self, #@
                           one,  # type: str
                           two,  # type: str
                           three,  # type: str
                           four,  # type: str
                           five  # type: str
                           ):
                # type: (...) -> int
                pass
        """)

        with self.assertNoMessages():
            self.checker.visit_functiondef(function_node_a)
            self.checker.visit_functiondef(function_node_b)
            self.checker.visit_functiondef(function_node_c)

    def test_ignores_correct_type_comments_async(self):
        class_node, function_node_a, function_node_b, function_node_c = astroid.extract_node("""
        class SomeClient(): #@
            async def do_thing_a(self, one, two, three, four, five): #@
                # type: (str, str, str, str, str) -> None
                pass

            async def do_thing_b(self, one, two):  # type: (str, str) -> int #@
                pass

            async def do_thing_c(self, #@
                           one,  # type: str
                           two,  # type: str
                           three,  # type: str
                           four,  # type: str
                           five  # type: str
                           ):
                # type: (...) -> int
                pass
        """)

        with self.assertNoMessages():
            self.checker.visit_asyncfunctiondef(function_node_a)
            self.checker.visit_asyncfunctiondef(function_node_b)
            self.checker.visit_asyncfunctiondef(function_node_c)

    def test_ignores_no_parameter_method_with_annotations(self):
        class_node, function_node_a, function_node_b = astroid.extract_node("""
        class SomeClient(): #@
            def do_thing_a(self): #@
                # type: () -> None
                pass

            def do_thing_b(self) -> None: #@
                pass
        """)

        with self.assertNoMessages():
            self.checker.visit_functiondef(function_node_a)
            self.checker.visit_functiondef(function_node_b)

    def test_ignores_no_parameter_method_with_annotations_async(self):
        class_node, function_node_a, function_node_b = astroid.extract_node("""
        class SomeClient(): #@
            async def do_thing_a(self): #@
                # type: () -> None
                pass

            async def do_thing_b(self) -> None: #@
                pass
        """)

        with self.assertNoMessages():
            self.checker.visit_asyncfunctiondef(function_node_a)
            self.checker.visit_asyncfunctiondef(function_node_b)

    def test_finds_no_parameter_method_without_annotations(self):
        class_node, function_node_a, function_node_b = astroid.extract_node("""
        class SomeClient(): #@
            def do_thing(self): #@
                pass
            async def do_thing(self): #@
                pass
        """)

        with self.assertAddsMessages(
                pylint.testutils.Message(
                    msg_id="client-method-missing-type-annotations", node=function_node_a
                ),
                pylint.testutils.Message(
                msg_id="client-method-missing-type-annotations", node=function_node_b
                ),
        ):
            self.checker.visit_functiondef(function_node_a)
            self.checker.visit_functiondef(function_node_b)

    def test_finds_method_missing_annotations(self):
        class_node, function_node = astroid.extract_node("""
        class SomeClient(): #@
            def do_thing(self, one, two, three): #@
                pass
        """)

        with self.assertAddsMessages(
            pylint.testutils.Message(
                msg_id="client-method-missing-type-annotations", node=function_node
            )
        ):
            self.checker.visit_functiondef(function_node)

    def test_finds_method_missing_annotations_async(self):
        class_node, function_node = astroid.extract_node("""
        class SomeClient(): #@
            async def do_thing(self, one, two, three): #@
                pass
        """)

        with self.assertAddsMessages(
            pylint.testutils.Message(
                msg_id="client-method-missing-type-annotations", node=function_node
            )
        ):
            self.checker.visit_asyncfunctiondef(function_node)

    def test_finds_constructor_without_annotations(self):
        class_node, function_node = astroid.extract_node("""
        class SomeClient(): #@
            def __init__(self, one, two, three, four, five): #@
                pass
        """)

        with self.assertAddsMessages(
                pylint.testutils.Message(
                    msg_id="client-method-missing-type-annotations", node=function_node
                )
        ):
            self.checker.visit_functiondef(function_node)

    def test_finds_missing_return_annotation_but_has_type_hints(self):
        class_node, function_node_a, function_node_b = astroid.extract_node("""
        class SomeClient(): #@
            def do_thing_a(self, one: str, two: int, three: bool, four: Union[str, thing], five: dict): #@
                pass

            def do_thing_b(self, one, two, three, four, five): #@
                # type: (str, str, str, str, str)
                pass
        """)

        with self.assertAddsMessages(
            pylint.testutils.Message(
                msg_id="client-method-missing-type-annotations", node=function_node_a
            ),
            pylint.testutils.Message(
                msg_id="client-method-missing-type-annotations", node=function_node_b
            ),
        ):
            self.checker.visit_functiondef(function_node_a)
            self.checker.visit_functiondef(function_node_b)

    def test_finds_missing_return_annotation_but_has_type_hints_async(self):
        class_node, function_node_a, function_node_b = astroid.extract_node("""
        class SomeClient(): #@
            async def do_thing_a(self, one: str, two: int, three: bool, four: Union[str, thing], five: dict): #@
                pass

            async def do_thing_b(self, one, two, three, four, five): #@
                # type: (str, str, str, str, str)
                pass
        """)

        with self.assertAddsMessages(
            pylint.testutils.Message(
                msg_id="client-method-missing-type-annotations", node=function_node_a
            ),
            pylint.testutils.Message(
                msg_id="client-method-missing-type-annotations", node=function_node_b
            ),
        ):
            self.checker.visit_asyncfunctiondef(function_node_a)
            self.checker.visit_asyncfunctiondef(function_node_b)

    def test_finds_missing_annotations_but_has_return_hint(self):
        class_node, function_node_a, function_node_b = astroid.extract_node("""
        class SomeClient(): #@
            def do_thing_a(self, one, two, three, four, five) -> None: #@
                pass

            def do_thing_b(self, one, two, three, four, five): #@
                # type: -> None
                pass
        """)

        with self.assertAddsMessages(
            pylint.testutils.Message(
                msg_id="client-method-missing-type-annotations", node=function_node_a
            ),
            pylint.testutils.Message(
                msg_id="client-method-missing-type-annotations", node=function_node_b
            )
        ):
            self.checker.visit_functiondef(function_node_a)
            self.checker.visit_functiondef(function_node_b)

    def test_finds_missing_annotations_but_has_return_hint_async(self):
        class_node, function_node_a, function_node_b = astroid.extract_node("""
        class SomeClient(): #@
            async def do_thing_a(self, one, two, three, four, five) -> None: #@
                pass

            async def do_thing_b(self, one, two, three, four, five): #@
                # type: -> None
                pass
        """)

        with self.assertAddsMessages(
            pylint.testutils.Message(
                msg_id="client-method-missing-type-annotations", node=function_node_a
            ),
            pylint.testutils.Message(
                msg_id="client-method-missing-type-annotations", node=function_node_b
            )
        ):
            self.checker.visit_asyncfunctiondef(function_node_a)
            self.checker.visit_asyncfunctiondef(function_node_b)

    def test_ignores_non_client_methods(self):
        class_node, function_node = astroid.extract_node("""
        class SomethingElse(): #@
            def do_thing(self, one, two, three, four, five, six): #@
                pass
        """)

        with self.assertNoMessages():
            self.checker.visit_functiondef(function_node)

    def test_ignores_private_methods(self):
        class_node, function_node = astroid.extract_node("""
        class SomethingElse(): #@
            def _do_thing(self, one, two, three, four, five, six): #@
                pass
        """)

        with self.assertNoMessages():
            self.checker.visit_functiondef(function_node)

    def test_guidelines_link_active(self):
        url = "https://azure.github.io/azure-sdk/python_introduction.html#types-or-not"
        config = Configuration()
        client = PipelineClient(url, config=config)
        request = client.get(url)
        response = client._pipeline.run(request)
        assert response.http_response.status_code == 200


class TestClientHasKwargsInPoliciesForCreateConfigurationMethod(pylint.testutils.CheckerTestCase):
    CHECKER_CLASS = checker.ClientHasKwargsInPoliciesForCreateConfigurationMethod

    def test_ignores_config_policies_with_kwargs(self):
        function_node_a, function_node_b = astroid.extract_node("""
        def create_configuration(self, **kwargs): #@
            config = Configuration(**kwargs)
            config.headers_policy = StorageHeadersPolicy(**kwargs)
            config.user_agent_policy = StorageUserAgentPolicy(**kwargs)
            config.retry_policy = kwargs.get('retry_policy') or ExponentialRetry(**kwargs)
            config.redirect_policy = RedirectPolicy(**kwargs)
            config.logging_policy = StorageLoggingPolicy(**kwargs)
            config.proxy_policy = ProxyPolicy(**kwargs)
            return config

        @staticmethod
        def create_config(credential, api_version=None, **kwargs): #@
            # type: (TokenCredential, Optional[str], Mapping[str, Any]) -> Configuration
            if api_version is None:
                api_version = KeyVaultClient.DEFAULT_API_VERSION
            config = KeyVaultClient.get_configuration_class(api_version, aio=False)(credential, **kwargs)
            config.authentication_policy = ChallengeAuthPolicy(credential, **kwargs)
            return config
        """)

        with self.assertNoMessages():
            self.checker.visit_functiondef(function_node_a)
            self.checker.visit_functiondef(function_node_b)

    def test_finds_config_policies_without_kwargs(self):
        function_node_a, policy_a, policy_b, policy_c, function_node_b, policy_d = astroid.extract_node("""
        def create_configuration(self, **kwargs): #@
            config = Configuration(**kwargs)
            config.headers_policy = StorageHeadersPolicy(**kwargs)
            config.user_agent_policy = StorageUserAgentPolicy() #@
            config.retry_policy = kwargs.get('retry_policy') or ExponentialRetry(**kwargs)
            config.redirect_policy = RedirectPolicy(**kwargs)
            config.logging_policy = StorageLoggingPolicy() #@
            config.proxy_policy = ProxyPolicy() #@
            return config

        @staticmethod
        def create_config(credential, api_version=None, **kwargs): #@
            # type: (TokenCredential, Optional[str], Mapping[str, Any]) -> Configuration
            if api_version is None:
                api_version = KeyVaultClient.DEFAULT_API_VERSION
            config = KeyVaultClient.get_configuration_class(api_version, aio=False)(credential, **kwargs)
            config.authentication_policy = ChallengeAuthPolicy(credential) #@
            return config
        """)

        with self.assertAddsMessages(
            pylint.testutils.Message(
                msg_id="config-missing-kwargs-in-policy", node=policy_a
            ),
            pylint.testutils.Message(
                msg_id="config-missing-kwargs-in-policy", node=policy_b
            ),
            pylint.testutils.Message(
                msg_id="config-missing-kwargs-in-policy", node=policy_c
            ),
            pylint.testutils.Message(
                msg_id="config-missing-kwargs-in-policy", node=policy_d
            )
        ):
            self.checker.visit_functiondef(function_node_a)
            self.checker.visit_functiondef(function_node_b)

    def test_ignores_policies_outside_create_config(self):
        function_node_a, function_node_b = astroid.extract_node("""
        def _configuration(self, **kwargs): #@
            config = Configuration(**kwargs)
            config.headers_policy = StorageHeadersPolicy(**kwargs)
            config.user_agent_policy = StorageUserAgentPolicy(**kwargs)
            config.retry_policy = kwargs.get('retry_policy') or ExponentialRetry()
            config.redirect_policy = RedirectPolicy()
            config.logging_policy = StorageLoggingPolicy()
            config.proxy_policy = ProxyPolicy()
            return config

        @staticmethod
        def some_other_method(credential, api_version=None, **kwargs): #@
            # type: (TokenCredential, Optional[str], Mapping[str, Any]) -> Configuration
            if api_version is None:
                api_version = KeyVaultClient.DEFAULT_API_VERSION
            config = KeyVaultClient.get_configuration_class(api_version, aio=False)(credential)
            config.authentication_policy = ChallengeAuthPolicy(credential)
            return config
        """)

        with self.assertNoMessages():
            self.checker.visit_functiondef(function_node_a)
            self.checker.visit_functiondef(function_node_b)

    def test_guidelines_link_active(self):
        url = "https://azure.github.io/azure-sdk/python_design.html#constructors-and-factory-methods"
        config = Configuration()
        client = PipelineClient(url, config=config)
        request = client.get(url)
        response = client._pipeline.run(request)
        assert response.http_response.status_code == 200


class TestClientUsesCorrectNamingConventions(pylint.testutils.CheckerTestCase):
    CHECKER_CLASS = checker.ClientUsesCorrectNamingConventions

    def test_ignores_constructor(self):
        class_node, function_node = astroid.extract_node("""
        class SomeClient(): #@
            def __init__(self, **kwargs): #@
                pass
        """)

        with self.assertNoMessages():
            self.checker.visit_classdef(class_node)

    def test_ignores_internal_client(self):
        class_node, function_node = astroid.extract_node("""
        class _BaseSomeClient(): #@
            def __init__(self, **kwargs): #@
                pass
        """)

        with self.assertNoMessages():
            self.checker.visit_classdef(class_node)

    def test_ignores_private_method(self):
        class_node, function_node_a, function_node_b = astroid.extract_node("""
        class SomeClient(): #@
            def _private_method(self, **kwargs): #@
                pass
            async def _another_private_method(self, **kwargs): #@
                pass
        """)

        with self.assertNoMessages():
            self.checker.visit_classdef(class_node)

    def test_ignores_correct_client(self):
        class_node = astroid.extract_node("""
        class SomeClient(): #@
            pass
        """)

        with self.assertNoMessages():
            self.checker.visit_classdef(class_node)

    def test_ignores_non_client(self):
        class_node, function_node = astroid.extract_node(
            """
        class SomethingElse(): #@
            def download_thing(self, some, **kwargs): #@
                pass
        """
        )

        with self.assertNoMessages():
            self.checker.visit_classdef(class_node)

    def test_ignores_correct_method_names(self):
        class_node, function_node_a, function_node_b, function_node_c = astroid.extract_node("""
        class SomeClient(): #@
            def from_connection_string(self, **kwargs): #@
                pass
            def get_thing(self, **kwargs): #@
                pass
            def delete_thing(self, **kwargs): #@
                pass
        """)

        with self.assertNoMessages():
            self.checker.visit_classdef(class_node)

    def test_ignores_correct_method_names_async(self):
        class_node, function_node_a, function_node_b, function_node_c = astroid.extract_node("""
        class SomeClient(): #@
            def from_connection_string(self, **kwargs): #@
                pass
            def get_thing(self, **kwargs): #@
                pass
            def delete_thing(self, **kwargs): #@
                pass
        """)

        with self.assertNoMessages():
            self.checker.visit_classdef(class_node)

    def test_ignores_correct_class_constant(self):
        class_node = astroid.extract_node("""
        class SomeClient(): #@
            MAX_SIZE = 14
            MIN_SIZE = 2
        """)

        with self.assertNoMessages():
            self.checker.visit_classdef(class_node)

    def test_finds_incorrectly_named_client(self):
        class_node_a, class_node_b, class_node_c = astroid.extract_node("""
        class some_client(): #@
            pass
        class Some_Client(): #@
            pass
        class someClient(): #@
            pass
        """)

        with self.assertAddsMessages(
            pylint.testutils.Message(
                msg_id="client-incorrect-naming-convention", node=class_node_a
            ),
            pylint.testutils.Message(
                msg_id="client-incorrect-naming-convention", node=class_node_b
            ),
            pylint.testutils.Message(
                msg_id="client-incorrect-naming-convention", node=class_node_c
            ),
        ):
            self.checker.visit_classdef(class_node_a)
            self.checker.visit_classdef(class_node_b)
            self.checker.visit_classdef(class_node_c)

    def test_finds_incorrectly_named_methods(self):
        class_node, func_node_a, func_node_b, func_node_c, func_node_d, func_node_e, func_node_f \
            = astroid.extract_node("""
        class SomeClient(): #@
            def Create_Config(self): #@
                pass
            def getThing(self): #@
                pass
            def List_thing(self): #@
                pass
            def UpsertThing(self): #@
                pass
            def set_Thing(self): #@
                pass
            def Updatething(self): #@
                pass
        """)

        with self.assertAddsMessages(
            pylint.testutils.Message(
                msg_id="client-incorrect-naming-convention", node=func_node_a
            ),
            pylint.testutils.Message(
                msg_id="client-incorrect-naming-convention", node=func_node_b
            ),
            pylint.testutils.Message(
                msg_id="client-incorrect-naming-convention", node=func_node_c
            ),
            pylint.testutils.Message(
                msg_id="client-incorrect-naming-convention", node=func_node_d
            ),
            pylint.testutils.Message(
                msg_id="client-incorrect-naming-convention", node=func_node_e
            ),
            pylint.testutils.Message(
                msg_id="client-incorrect-naming-convention", node=func_node_f
            ),
        ):
            self.checker.visit_classdef(class_node)

    def test_finds_incorrectly_named_methods_async(self):
        class_node, func_node_a, func_node_b, func_node_c, func_node_d, func_node_e, func_node_f \
            = astroid.extract_node("""
        class SomeClient(): #@
            async def Create_Config(self): #@
                pass
            async def getThing(self): #@
                pass
            async def List_thing(self): #@
                pass
            async def UpsertThing(self): #@
                pass
            async def set_Thing(self): #@
                pass
            async def Updatething(self): #@
                pass
        """)

        with self.assertAddsMessages(
            pylint.testutils.Message(
                msg_id="client-incorrect-naming-convention", node=func_node_a
            ),
            pylint.testutils.Message(
                msg_id="client-incorrect-naming-convention", node=func_node_b
            ),
            pylint.testutils.Message(
                msg_id="client-incorrect-naming-convention", node=func_node_c
            ),
            pylint.testutils.Message(
                msg_id="client-incorrect-naming-convention", node=func_node_d
            ),
            pylint.testutils.Message(
                msg_id="client-incorrect-naming-convention", node=func_node_e
            ),
            pylint.testutils.Message(
                msg_id="client-incorrect-naming-convention", node=func_node_f
            ),
        ):
            self.checker.visit_classdef(class_node)

    def test_finds_incorrectly_named_class_constant(self):
        class_node, const_a, const_b = astroid.extract_node("""
        class SomeClient(): #@
            max_size = 14 #@
            min_size = 2 #@
        """)

        with self.assertAddsMessages(
            pylint.testutils.Message(
                msg_id="client-incorrect-naming-convention", node=const_a
            ),
            pylint.testutils.Message(
                msg_id="client-incorrect-naming-convention", node=const_b
            ),
        ):
            self.checker.visit_classdef(class_node)

    def test_guidelines_link_active(self):
        url = "https://azure.github.io/azure-sdk/python_introduction.html#naming-conventions"
        config = Configuration()
        client = PipelineClient(url, config=config)
        request = client.get(url)
        response = client._pipeline.run(request)
        assert response.http_response.status_code == 200


class TestClientMethodsHaveKwargsParameter(pylint.testutils.CheckerTestCase):
    CHECKER_CLASS = checker.ClientMethodsHaveKwargsParameter

    def test_ignores_private_methods(self):
        class_node, function_node = astroid.extract_node("""
        class SomeClient(): #@
            def _create_configuration(self): #@
                pass
        """)

        with self.assertNoMessages():
            self.checker.visit_functiondef(function_node)

    def test_ignores_properties(self):
        class_node, function_node = astroid.extract_node("""
        class SomeClient(): #@
            @property
            def key_id(self): #@
                pass
        """)

        with self.assertNoMessages():
            self.checker.visit_functiondef(function_node)

    def test_ignores_properties_async(self):
        class_node, function_node = astroid.extract_node("""
        class SomeClient(): #@
            @property
            async def key_id(self): #@
                pass
        """)

        with self.assertNoMessages():
            self.checker.visit_asyncfunctiondef(function_node)

    def test_ignores_non_client_methods(self):
        class_node, function_node = astroid.extract_node("""
        class SomethingElse(): #@
            def create_configuration(self): #@
                pass
        """)

        with self.assertNoMessages():
            self.checker.visit_functiondef(function_node)

    def test_ignores_methods_with_kwargs(self):
        class_node, function_node_a, function_node_b = astroid.extract_node("""
        class SomeClient(): #@
            def get_thing(self, **kwargs): #@
                pass
            @distributed_trace
            def remove_thing(self, **kwargs): #@
                pass
        """)

        with self.assertNoMessages():
            self.checker.visit_functiondef(function_node_a)
            self.checker.visit_functiondef(function_node_b)

    def test_finds_missing_kwargs(self):
        class_node, function_node_a, function_node_b = astroid.extract_node("""
        from azure.core.tracing.decorator import distributed_trace
        
        class SomeClient(): #@
            @distributed_trace
            def get_thing(self): #@
                pass
            @distributed_trace
            def remove_thing(self): #@
                pass
        """)

        with self.assertAddsMessages(
            pylint.testutils.Message(
                msg_id="client-method-missing-kwargs", node=function_node_a
            ),
            pylint.testutils.Message(
                msg_id="client-method-missing-kwargs", node=function_node_b
            ),
        ):
            self.checker.visit_functiondef(function_node_a)
            self.checker.visit_functiondef(function_node_b)

    def test_ignores_methods_with_kwargs_async(self):
        class_node, function_node_a, function_node_b = astroid.extract_node("""
        class SomeClient(): #@
            async def get_thing(self, **kwargs): #@
                pass
            async def remove_thing(self, **kwargs): #@
                pass
        """)

        with self.assertNoMessages():
            self.checker.visit_asyncfunctiondef(function_node_a)
            self.checker.visit_asyncfunctiondef(function_node_b)

    def test_finds_missing_kwargs_async(self):
        class_node, function_node_a, function_node_b = astroid.extract_node("""
        from azure.core.tracing.decorator_async import distributed_trace_async
        
        class SomeClient(): #@
            @distributed_trace_async
            async def get_thing(self): #@
                pass
            @distributed_trace_async
            async def remove_thing(self): #@
                pass
        """)

        with self.assertAddsMessages(
            pylint.testutils.Message(
                msg_id="client-method-missing-kwargs", node=function_node_a
            ),
            pylint.testutils.Message(
                msg_id="client-method-missing-kwargs", node=function_node_b
            ),
        ):
            self.checker.visit_asyncfunctiondef(function_node_a)
            self.checker.visit_asyncfunctiondef(function_node_b)

    def test_guidelines_link_active(self):
        url = "https://azure.github.io/azure-sdk/python_design.html#constructors-and-factory-methods"
        config = Configuration()
        client = PipelineClient(url, config=config)
        request = client.get(url)
        response = client._pipeline.run(request)
        assert response.http_response.status_code == 200


class TestAsyncClientCorrectNaming(pylint.testutils.CheckerTestCase):
    CHECKER_CLASS = checker.AsyncClientCorrectNaming

    def test_ignores_private_client(self):
        class_node = astroid.extract_node("""
        class _AsyncBaseSomeClient(): #@
            def create_configuration(self):
                pass
        """)

        with self.assertNoMessages():
            self.checker.visit_classdef(class_node)

    def test_ignores_correct_client(self):
        class_node, function_node = astroid.extract_node("""
        class SomeClient(): #@
            def create_configuration(self): #@
                pass
        """)

        with self.assertNoMessages():
            self.checker.visit_classdef(class_node)

    def test_ignores_async_base_named_client(self):
        class_node_a = astroid.extract_node("""
        class AsyncSomeClientBase(): #@
            def get_thing(self, **kwargs):
                pass
        """)

        with self.assertNoMessages():
            self.checker.visit_classdef(class_node_a)

    def test_finds_incorrectly_named_client(self):
        class_node_a = astroid.extract_node("""
        class AsyncSomeClient(): #@
            def get_thing(self, **kwargs):
                pass
        """)

        with self.assertAddsMessages(
            pylint.testutils.Message(
                msg_id="async-client-bad-name", node=class_node_a
            ),
        ):
            self.checker.visit_classdef(class_node_a)

    def test_ignores_non_client(self):
        class_node, function_node = astroid.extract_node("""
        class SomethingElse(): #@
            def create_configuration(self): #@
                pass
        """)

        with self.assertNoMessages():
            self.checker.visit_classdef(class_node)

    def test_guidelines_link_active(self):
        url = "https://azure.github.io/azure-sdk/python_design.html#async-support"
        config = Configuration()
        client = PipelineClient(url, config=config)
        request = client.get(url)
        response = client._pipeline.run(request)
        assert response.http_response.status_code == 200


class TestFileHasCopyrightHeader(pylint.testutils.CheckerTestCase):
    CHECKER_CLASS = checker.FileHasCopyrightHeader

    # Unable to use the astroid for this testcase.

    def test_guidelines_link_active(self):
        url = "https://azure.github.io/azure-sdk/policies_opensource.html"
        config = Configuration()
        client = PipelineClient(url, config=config)
        request = client.get(url)
        response = client._pipeline.run(request)
        assert response.http_response.status_code == 200


class TestSpecifyParameterNamesInCall(pylint.testutils.CheckerTestCase):
    CHECKER_CLASS = checker.SpecifyParameterNamesInCall

    def test_ignores_call_with_only_two_unnamed_params(self):
        class_node, call_node = astroid.extract_node("""
        class SomeClient(): #@
            def do_thing(self):
                self._client.thing(one, two) #@
        """)

        with self.assertNoMessages():
            self.checker.visit_call(call_node)

    def test_ignores_call_with_two_unnamed_params_and_one_named(self):
        class_node, call_node = astroid.extract_node("""
        class SomeClient(): #@
            def do_thing(self):
                self._client.thing(one, two, three=3) #@
        """)

        with self.assertNoMessages():
            self.checker.visit_call(call_node)

    def test_ignores_call_from_non_client(self):
        class_node, call_node = astroid.extract_node("""
        class SomethingElse(): #@
            def do_thing(self):
                self._other.thing(one, two, three) #@
        """)

        with self.assertNoMessages():
            self.checker.visit_call(call_node)

    def test_ignores_call_with_named_params(self):
        class_node, call_node_a, call_node_b, call_node_c = astroid.extract_node("""
        class SomethingElse(): #@
            def do_thing_a(self):
                self._other.thing(one=one, two=two, three=three) #@
            def do_thing_b(self):
                self._other.thing(zero, number, one=one, two=two, three=three) #@
            def do_thing_c(self):
                self._other.thing(zero, one=one, two=two, three=three) #@      
        """)

        with self.assertNoMessages():
            self.checker.visit_call(call_node_a)
            self.checker.visit_call(call_node_b)
            self.checker.visit_call(call_node_c)

    def test_ignores_non_client_function_call(self):
        call_node = astroid.extract_node("""
        def do_thing():
            self._client.thing(one, two, three) #@
        """)

        with self.assertNoMessages():
            self.checker.visit_call(call_node)

    def test_finds_call_with_more_than_two_unnamed_params(self):
        class_node, call_node = astroid.extract_node("""
        class SomeClient(): #@
            def do_thing(self):
                self._client.thing(one, two, three) #@
        """)

        with self.assertAddsMessages(
            pylint.testutils.Message(
                msg_id="specify-parameter-names-in-call", node=call_node
            ),
        ):
            self.checker.visit_call(call_node)

    def test_finds_call_with_more_than_two_unnamed_params_and_some_named(self):
        class_node, call_node = astroid.extract_node("""
        class SomeClient(): #@
            def do_thing(self):
                self._client.thing(one, two, three, four=4, five=5) #@
        """)

        with self.assertAddsMessages(
            pylint.testutils.Message(
                msg_id="specify-parameter-names-in-call", node=call_node
            ),
        ):
            self.checker.visit_call(call_node)

    def test_guidelines_link_active(self):
        url = "https://azure.github.io/azure-sdk/python_introduction.html#method-signatures"
        config = Configuration()
        client = PipelineClient(url, config=config)
        request = client.get(url)
        response = client._pipeline.run(request)
        assert response.http_response.status_code == 200


class TestClientListMethodsUseCorePaging(pylint.testutils.CheckerTestCase):
    CHECKER_CLASS = checker.ClientListMethodsUseCorePaging

    def test_ignores_private_methods(self):
        class_node, function_node = astroid.extract_node("""
        class SomeClient(): #@
            def _list_thing(self): #@
                pass
        """)

        with self.assertNoMessages():
            self.checker.visit_functiondef(function_node)

    def test_ignores_non_client_methods(self):
        class_node, function_node = astroid.extract_node("""
        class SomethingElse(): #@
            def list_things(self): #@
                pass
        """)

        with self.assertNoMessages():
            self.checker.visit_functiondef(function_node)

    def test_ignores_methods_return_ItemPaged(self):
        class_node, function_node_a, function_node_b = astroid.extract_node("""
        from azure.core.paging import ItemPaged
        
        class SomeClient(): #@
            def list_thing(self): #@
                return ItemPaged()
            @distributed_trace
            def list_thing2(self): #@
                return ItemPaged(
                    command, prefix=name_starts_with, results_per_page=results_per_page,
                    page_iterator_class=BlobPropertiesPaged)
        """)

        with self.assertNoMessages():
            self.checker.visit_functiondef(function_node_a)
            self.checker.visit_functiondef(function_node_b)

    def test_ignores_methods_return_AsyncItemPaged(self):
        class_node, function_node_a, function_node_b = astroid.extract_node("""
        from azure.core.async_paging import AsyncItemPaged
        
        class SomeClient(): #@
            async def list_thing(self): #@
                return AsyncItemPaged()
            @distributed_trace
            def list_thing2(self): #@
                return AsyncItemPaged(
                    command, prefix=name_starts_with, results_per_page=results_per_page,
                    page_iterator_class=BlobPropertiesPaged)
        """)

        with self.assertNoMessages():
            self.checker.visit_functiondef(function_node_a)
            self.checker.visit_functiondef(function_node_b)

    def test_finds_method_returning_something_else(self):
        class_node, function_node_a, function_node_b = astroid.extract_node("""
        from azure.core.polling import LROPoller
        
        class SomeClient(): #@
            def list_thing(self): #@
                return list()
            def list_thing2(self): #@
                return LROPoller()
        """)

        with self.assertAddsMessages(
            pylint.testutils.Message(
                msg_id="client-list-methods-use-paging", node=function_node_a
            ),
            pylint.testutils.Message(
                msg_id="client-list-methods-use-paging", node=function_node_b
            ),
        ):
            self.checker.visit_functiondef(function_node_a)
            self.checker.visit_functiondef(function_node_b)

    def test_finds_method_returning_something_else_async(self):
        class_node, function_node_a, function_node_b = astroid.extract_node("""
        from azure.core.polling import LROPoller
        
        class SomeClient(): #@
            async def list_thing(self, **kwargs): #@
                return list()
            async def list_thing2(self, **kwargs): #@
                from azure.core.polling import LROPoller
                return LROPoller()
        """)

        with self.assertAddsMessages(
            pylint.testutils.Message(
                msg_id="client-list-methods-use-paging", node=function_node_a
            ),
            pylint.testutils.Message(
                msg_id="client-list-methods-use-paging", node=function_node_b
            ),
        ):
            self.checker.visit_functiondef(function_node_a)
            self.checker.visit_functiondef(function_node_b)

    def test_guidelines_link_active(self):
        url = "https://azure.github.io/azure-sdk/python_design.html#response-formats"
        config = Configuration()
        client = PipelineClient(url, config=config)
        request = client.get(url)
        response = client._pipeline.run(request)
        assert response.http_response.status_code == 200


class TestClientLROMethodsUseCorePolling(pylint.testutils.CheckerTestCase):
    CHECKER_CLASS = checker.ClientLROMethodsUseCorePolling

    def test_ignores_private_methods(self):
        class_node, function_node = astroid.extract_node("""
        class SomeClient(): #@
            def _begin_thing(self): #@
                pass
        """)

        with self.assertNoMessages():
            self.checker.visit_functiondef(function_node)

    def test_ignores_non_client_methods(self):
        class_node, function_node = astroid.extract_node("""
        class SomethingElse(): #@
            def begin_things(self): #@
                pass
        """)

        with self.assertNoMessages():
            self.checker.visit_functiondef(function_node)

    def test_ignores_methods_return_LROPoller(self):
        class_node, function_node_a, function_node_b = astroid.extract_node("""
        from azure.core.polling import LROPoller
        
        class SomeClient(): #@
            def begin_thing(self): #@
                return LROPoller()
            @distributed_trace
            def begin_thing2(self): #@
                return LROPoller(self._client, raw_result, get_long_running_output, polling_method)
        """)

        with self.assertNoMessages():
            self.checker.visit_functiondef(function_node_a)
            self.checker.visit_functiondef(function_node_b)

    def test_finds_method_returning_something_else(self):
        class_node, function_node_a, function_node_b = astroid.extract_node("""
        class SomeClient(): #@
            def begin_thing(self): #@
                return list()
            def begin_thing2(self): #@
                return {}
        """)

        with self.assertAddsMessages(
            pylint.testutils.Message(
                msg_id="client-lro-methods-use-polling", node=function_node_a
            ),
            pylint.testutils.Message(
                msg_id="client-lro-methods-use-polling", node=function_node_b
            ),
        ):
            self.checker.visit_functiondef(function_node_a)
            self.checker.visit_functiondef(function_node_b)

    def test_guidelines_link_active(self):
        url = "https://azure.github.io/azure-sdk/python_design.html#response-formats"
        config = Configuration()
        client = PipelineClient(url, config=config)
        request = client.get(url)
        response = client._pipeline.run(request)
        assert response.http_response.status_code == 200


class TestClientLROMethodsUseCorrectNaming(pylint.testutils.CheckerTestCase):
    CHECKER_CLASS = checker.ClientLROMethodsUseCorrectNaming

    def test_ignores_private_methods(self):
        class_node, return_node = astroid.extract_node("""
        from azure.core.polling import LROPoller
        
        class SomeClient(): #@
            def _do_thing(self): 
                return LROPoller(self._client, raw_result, get_long_running_output, polling_method) #@
        """)

        with self.assertNoMessages():
            self.checker.visit_classdef(class_node)
            self.checker.visit_return(return_node)

    def test_ignores_non_client_methods(self):
        class_node, return_node = astroid.extract_node("""
        from azure.core.polling import LROPoller
        
        class SomethingElse(): #@
            def begin_things(self):
                return LROPoller(self._client, raw_result, get_long_running_output, polling_method) #@
        """)

        with self.assertNoMessages():
            self.checker.visit_classdef(class_node)
            self.checker.visit_return(return_node)

    def test_ignores_methods_return_LROPoller_and_correctly_named(self):
        class_node, return_node_a, return_node_b = astroid.extract_node("""
        from azure.core.polling import LROPoller
        
        class SomeClient(): #@
            def begin_thing(self):
                return LROPoller() #@
            @distributed_trace
            def begin_thing2(self):
                return LROPoller(self._client, raw_result, get_long_running_output, polling_method) #@
        """)

        with self.assertNoMessages():
            self.checker.visit_classdef(class_node)
            self.checker.visit_return(return_node_a)
            self.checker.visit_return(return_node_b)

    def test_finds_incorrectly_named_method_returning_LROPoller(self):
        class_node, function_node_a, return_node_a, function_node_b, return_node_b = astroid.extract_node("""
        from azure.core.polling import LROPoller
        
        class SomeClient(): #@
            def poller_thing(self): #@
                return LROPoller() #@
            @distributed_trace
            def start_thing2(self): #@
                return LROPoller(self._client, raw_result, get_long_running_output, polling_method) #@
        """)

        with self.assertAddsMessages(
            pylint.testutils.Message(
                msg_id="lro-methods-use-correct-naming", node=function_node_a
            ),
            pylint.testutils.Message(
                msg_id="lro-methods-use-correct-naming", node=function_node_b
            ),
        ):
            self.checker.visit_classdef(class_node)
            self.checker.visit_return(return_node_a)
            self.checker.visit_return(return_node_b)

    def test_guidelines_link_active(self):
        url = "https://azure.github.io/azure-sdk/python_design.html#service-operations"
        config = Configuration()
        client = PipelineClient(url, config=config)
        request = client.get(url)
        response = client._pipeline.run(request)
        assert response.http_response.status_code == 200


class TestClientConstructorDoesNotHaveConnectionStringParam(pylint.testutils.CheckerTestCase):
    CHECKER_CLASS = checker.ClientConstructorDoesNotHaveConnectionStringParam

    def test_ignores_client_with_no_conn_str_in_constructor(self):
        class_node = astroid.extract_node("""
        class SomeClient(): #@
            def __init__(self): 
                pass
        """)

        with self.assertNoMessages():
            self.checker.visit_classdef(class_node)

    def test_ignores_non_client_methods(self):
        class_node, function_node = astroid.extract_node("""
        class SomethingElse(): #@
            def __init__(self): #@
                pass
        """)

        with self.assertNoMessages():
            self.checker.visit_classdef(class_node)

    def test_finds_client_method_using_conn_str_in_constructor_a(self):
        class_node = astroid.extract_node("""
        class SomeClient(): #@
            def __init__(self, connection_string):
                return list()
        """)

        with self.assertAddsMessages(
                pylint.testutils.Message(
                    msg_id="connection-string-should-not-be-constructor-param", node=class_node
                ),
        ):
            self.checker.visit_classdef(class_node)

    def test_finds_client_method_using_conn_str_in_constructor_b(self):
        class_node = astroid.extract_node("""
        class SomeClient(): #@
            def __init__(self, conn_str):
                return list()
        """)

        with self.assertAddsMessages(
                pylint.testutils.Message(
                    msg_id="connection-string-should-not-be-constructor-param", node=class_node
                ),
        ):
            self.checker.visit_classdef(class_node)

    def test_guidelines_link_active(self):
        url = "https://azure.github.io/azure-sdk/python_design.html#constructors-and-factory-methods"
        config = Configuration()
        client = PipelineClient(url, config=config)
        request = client.get(url)
        response = client._pipeline.run(request)
        assert response.http_response.status_code == 200


class TestClientMethodNamesDoNotUseDoubleUnderscorePrefix(pylint.testutils.CheckerTestCase):
    CHECKER_CLASS = checker.ClientMethodNamesDoNotUseDoubleUnderscorePrefix

    def test_ignores_repr(self):
        class_node, function_node = astroid.extract_node("""
        class SomeClient(): #@
            def __repr__(self): #@
                pass
        """)

        with self.assertNoMessages():
            self.checker.visit_functiondef(function_node)

    def test_ignores_constructor(self):
        class_node, function_node = astroid.extract_node("""
        class SomeClient(): #@
            def __init__(self, **kwargs): #@
                pass
        """)

        with self.assertNoMessages():
            self.checker.visit_functiondef(function_node)

    def test_ignores_other_dunder(self):
        class_node, function_node_a, function_node_b, function_node_c, function_node_d = astroid.extract_node("""
        class SomeClient(): #@
            def __enter__(self): #@
                pass
            def __exit__(self): #@
                pass
            def __aenter__(self): #@
                pass
            def __aexit__(self): #@
                pass
        """)

        with self.assertNoMessages():
            self.checker.visit_functiondef(function_node_a)
            self.checker.visit_functiondef(function_node_b)
            self.checker.visit_functiondef(function_node_c)
            self.checker.visit_functiondef(function_node_d)

    def test_ignores_private_method(self):
        class_node, function_node = astroid.extract_node("""
        class SomeClient(): #@
            @staticmethod
            def _private_method(self, **kwargs): #@
                pass
        """)

        with self.assertNoMessages():
            self.checker.visit_functiondef(function_node)

    def test_ignores_private_method_async(self):
        class_node, function_node = astroid.extract_node("""
        class SomeClient(): #@
            @staticmethod
            async def _private_method(self, **kwargs): #@
                pass
        """)

        with self.assertNoMessages():
            self.checker.visit_asyncfunctiondef(function_node)

    def test_ignores_methods_with_decorators(self):
        class_node, func_node_a, func_node_b, func_node_c = astroid.extract_node("""
        class SomeClient(): #@
            @distributed_trace
            def create_configuration(self): #@
                pass
            @distributed_trace
            def get_thing(self): #@
                pass
            @distributed_trace
            def list_thing(self): #@
                pass
        """)

        with self.assertNoMessages():
            self.checker.visit_functiondef(func_node_a)
            self.checker.visit_functiondef(func_node_b)
            self.checker.visit_functiondef(func_node_c)

    def test_ignores_async_methods_with_decorators(self):
        class_node, func_node_a, func_node_b, func_node_c = astroid.extract_node("""
        class SomeClient(): #@
            @distributed_trace_async
            async def create_configuration(self): #@
                pass
            @distributed_trace_async
            async def get_thing(self): #@
                pass
            @distributed_trace_async
            async def list_thing(self): #@
                pass
        """)

        with self.assertNoMessages():
            self.checker.visit_asyncfunctiondef(func_node_a)
            self.checker.visit_asyncfunctiondef(func_node_b)
            self.checker.visit_asyncfunctiondef(func_node_c)

    def test_finds_double_underscore_on_async_method(self):
        class_node, func_node_a, func_node_b, func_node_c = astroid.extract_node("""
        class SomeClient(): #@
            @staticmethod
            async def __create_configuration(self): #@
                pass
            @staticmethod
            async def __get_thing(self): #@
                pass
            @staticmethod
            async def __list_thing(self): #@
                pass
        """)
        with self.assertAddsMessages(
                pylint.testutils.Message(
                    msg_id="client-method-name-no-double-underscore", node=func_node_a
                ),
                pylint.testutils.Message(
                    msg_id="client-method-name-no-double-underscore", node=func_node_b
                ),
                pylint.testutils.Message(
                    msg_id="client-method-name-no-double-underscore", node=func_node_c
                ),
        ):
            self.checker.visit_asyncfunctiondef(func_node_a)
            self.checker.visit_asyncfunctiondef(func_node_b)
            self.checker.visit_asyncfunctiondef(func_node_c)

    def test_finds_double_underscore_on_sync_method(self):
        class_node, func_node_a, func_node_b, func_node_c = astroid.extract_node("""
        class SomeClient(): #@
            @staticmethod
            def __create_configuration(self): #@
                pass
            @staticmethod
            def __get_thing(self): #@
                pass
            @staticmethod
            def __list_thing(self): #@
                pass
        """)
        with self.assertAddsMessages(
                pylint.testutils.Message(
                    msg_id="client-method-name-no-double-underscore", node=func_node_a
                ),
                pylint.testutils.Message(
                    msg_id="client-method-name-no-double-underscore", node=func_node_b
                ),
                pylint.testutils.Message(
                    msg_id="client-method-name-no-double-underscore", node=func_node_c
                ),
        ):
            self.checker.visit_functiondef(func_node_a)
            self.checker.visit_functiondef(func_node_b)
            self.checker.visit_functiondef(func_node_c)

    def test_ignores_non_client_method(self):
        class_node, func_node_a, func_node_b = astroid.extract_node(
            """
        class SomethingElse(): #@
            @staticmethod
            def __download_thing(self, some, **kwargs): #@
                pass

            @staticmethod
            async def __do_thing(self, some, **kwargs): #@
                pass
        """
        )
        with self.assertNoMessages():
            self.checker.visit_functiondef(func_node_a)
            self.checker.visit_asyncfunctiondef(func_node_b)

    def test_guidelines_link_active(self):
        url = "https://azure.github.io/azure-sdk/python_introduction.html#public-vs-private"
        config = Configuration()
        client = PipelineClient(url, config=config)
        request = client.get(url)
        response = client._pipeline.run(request)
        assert response.http_response.status_code == 200


class TestCheckDocstringAdmonitionNewline(pylint.testutils.CheckerTestCase):
    CHECKER_CLASS = checker.CheckDocstringAdmonitionNewline

    def test_ignores_correct_admonition_statement_in_function(self):
        function_node = astroid.extract_node(
            """
            def function_foo(x, y, z):
                '''docstring
                .. admonition:: Example:

                    .. literalinclude:: ../samples/sample_detect_language.py
                '''
            """
        )

        with self.assertNoMessages():
            self.checker.visit_functiondef(function_node)

    def test_ignores_correct_admonition_statement_in_function_with_comments(self):
        function_node = astroid.extract_node(
            """
            def function_foo(x, y, z):
                '''docstring
                .. admonition:: Example:
                    This is Example content.
                    Should support multi-line.
                    Can also include file:

                    .. literalinclude:: ../samples/sample_detect_language.py
                '''
            """
        )

        with self.assertNoMessages():
            self.checker.visit_functiondef(function_node)

    def test_bad_admonition_statement_in_function(self):
        function_node = astroid.extract_node(
            """
            def function_foo(x, y, z):
                '''docstring
                .. admonition:: Example:
                    .. literalinclude:: ../samples/sample_detect_language.py
                '''
            """
        )

        with self.assertAddsMessages(
                pylint.testutils.Message(
                    msg_id="docstring-admonition-needs-newline", node=function_node
                )
        ):
            self.checker.visit_functiondef(function_node)

    def test_bad_admonition_statement_in_function_with_comments(self):
        function_node = astroid.extract_node(
            """
            def function_foo(x, y, z):
                '''docstring
                .. admonition:: Example:
                    This is Example content.
                    Should support multi-line.
                    Can also include file:
                    .. literalinclude:: ../samples/sample_detect_language.py
                '''
            """
        )

        with self.assertAddsMessages(
                pylint.testutils.Message(
                    msg_id="docstring-admonition-needs-newline", node=function_node
                )
        ):
            self.checker.visit_functiondef(function_node)

    def test_ignores_correct_admonition_statement_in_function_async(self):
        function_node = astroid.extract_node(
            """
            async def function_foo(x, y, z):
                '''docstring
                .. admonition:: Example:

                    .. literalinclude:: ../samples/sample_detect_language.py
                '''
            """
        )

        with self.assertNoMessages():
            self.checker.visit_asyncfunctiondef(function_node)

    def test_ignores_correct_admonition_statement_in_function_with_comments_async(self):
        function_node = astroid.extract_node(
            """
            async def function_foo(x, y, z):
                '''docstring
                .. admonition:: Example:
                    This is Example content.
                    Should support multi-line.
                    Can also include file:

                    .. literalinclude:: ../samples/sample_detect_language.py
                '''
            """
        )

        with self.assertNoMessages():
            self.checker.visit_asyncfunctiondef(function_node)

    def test_bad_admonition_statement_in_function_async(self):
        function_node = astroid.extract_node(
            """
            async def function_foo(x, y, z):
                '''docstring
                .. admonition:: Example:
                    .. literalinclude:: ../samples/sample_detect_language.py
                '''
            """
        )

        with self.assertAddsMessages(
                pylint.testutils.Message(
                    msg_id="docstring-admonition-needs-newline", node=function_node
                )
        ):
            self.checker.visit_asyncfunctiondef(function_node)

    def test_bad_admonition_statement_in_function_with_comments_async(self):
        function_node = astroid.extract_node(
            """
            async def function_foo(x, y, z):
                '''docstring
                .. admonition:: Example:
                    This is Example content.
                    Should support multi-line.
                    Can also include file:
                    .. literalinclude:: ../samples/sample_detect_language.py
                '''
            """
        )

        with self.assertAddsMessages(
                pylint.testutils.Message(
                    msg_id="docstring-admonition-needs-newline", node=function_node
                )
        ):
            self.checker.visit_asyncfunctiondef(function_node)

    def test_ignores_correct_admonition_statement_in_class(self):
        class_node = astroid.extract_node(
            """
            class SomeClient(object):
                '''docstring
                .. admonition:: Example:

                    .. literalinclude:: ../samples/sample_detect_language.py
                '''
                def __init__(self):
                    pass
            """
        )

        with self.assertNoMessages():
            self.checker.visit_classdef(class_node)

    def test_ignores_correct_admonition_statement_in_class_with_comments(self):
        class_node = astroid.extract_node(
            """
            class SomeClient(object):
                '''docstring
                .. admonition:: Example:
                    This is Example content.
                    Should support multi-line.
                    Can also include file:

                    .. literalinclude:: ../samples/sample_detect_language.py
                '''
                def __init__(self):
                    pass
            """
        )

        with self.assertNoMessages():
            self.checker.visit_classdef(class_node)

    def test_bad_admonition_statement_in_class(self):
        class_node = astroid.extract_node(
            """
            class SomeClient(object):
                '''docstring
                .. admonition:: Example:
                    .. literalinclude:: ../samples/sample_detect_language.py
                '''
                def __init__(self):
                    pass
            """
        )

        with self.assertAddsMessages(
                pylint.testutils.Message(
                    msg_id="docstring-admonition-needs-newline", node=class_node
                )
        ):
            self.checker.visit_classdef(class_node)

    def test_bad_admonition_statement_in_class_with_comments(self):
        class_node = astroid.extract_node(
            """
            class SomeClient(object):
                '''docstring
                .. admonition:: Example:
                    This is Example content.
                    Should support multi-line.
                    Can also include file:
                    .. literalinclude:: ../samples/sample_detect_language.py
                '''
                def __init__(self):
                    pass
            """
        )

        with self.assertAddsMessages(
                pylint.testutils.Message(
                    msg_id="docstring-admonition-needs-newline", node=class_node
                )
        ):
<<<<<<< HEAD
            self.checker.visit_classdef(class_node)

class TestCheckEnum(pylint.testutils.CheckerTestCase):
    CHECKER_CLASS = checker.CheckEnum

    def test_enum(self):
        function_node = astroid.extract_node(
            """
            class MyBadEnum(with_metaclass(CaseInsensitiveEnumMeta, str, Enum)): 
                One = "one"
            """
        )

        with self.assertAddsMessages(
                        pylint.testutils.Message(
                            msg_id="enum-must-be-uppercase", node=function_node.body[0].targets[0]
                        )
                ):
                    self.checker.visit_classdef(function_node)
    
    def test_ignore_other(self):
        function_node = astroid.extract_node(
            """
               class SomeClient(object):
                    my_list = []
            """
        )


        with self.assertNoMessages():
            self.checker.visit_classdef(function_node)

    def test_not_inheriting_case_insensitive(self):
        function_node = astroid.extract_node(
            """
            class MyGoodEnum(str, Enum): 
                ONE = "one"
            """
        )

        with self.assertAddsMessages(
                pylint.testutils.Message(
                    msg_id="enum-must-inherit-case-insensitive-enum-meta", node=function_node
                    )
                ):
                self.checker.visit_classdef(function_node)
    
=======
            self.checker.visit_classdef(class_node)        
    
    
class TestCheckNoAliasGeneratedCode(pylint.testutils.CheckerTestCase):
    CHECKER_CLASS = checker.CheckNoAliasGeneratedCode

    def test_ignores_correct_alias_code(self):
        module_node = astroid.extract_node(
            """
            import something as somethingElse
            """
        )

        with self.assertNoMessages():
            self.checker.visit_module(module_node)

    def test_catches_incorrect_import_alias_code(self):
        import_one = astroid.extract_node(
            'import Something'
           
        )
        import_two =  astroid.extract_node(
            'import Something2 as SomethingTwo'
           
        )
        assign_one = astroid.extract_node(
        """
            __all__ =(
            "Something",
            "SomethingTwo", 
            ) 
          """
        )
      
        module_node = astroid.Module(name = "node", file="__init__.py", doc = """ """)
        module_node.body = [import_one,import_two,assign_one]

        for name in module_node.body[-1].assigned_stmts():
            err_node = name.elts[1]
     
        with self.assertAddsMessages(
                pylint.testutils.Message(
                    msg_id="aliasing-generated-code", node=err_node ,confidence=None
                )
        ):
            self.checker.visit_module(module_node)

    def test_catches_incorrect_from_import_alias_code(self):
        import_one = astroid.extract_node(
            'import Something'
           
        )
        import_two =  astroid.extract_node(
            'from Something2 import SomethingToo as SomethingTwo'
           
        )
        assign_one = astroid.extract_node(
        """
            __all__ =(
            "Something",
            "SomethingTwo", 
            ) 
          """
        )
      
        module_node = astroid.Module(name = "node", file="__init__.py", doc = """ """)
        module_node.body = [import_one,import_two,assign_one]

        for name in module_node.body[-1].assigned_stmts():
            err_node = name.elts[1]
     
        with self.assertAddsMessages(
                pylint.testutils.Message(
                    msg_id="aliasing-generated-code", node=err_node ,confidence=None
                )
        ):
            self.checker.visit_module(module_node)

    def test_ignores_unaliased_import_init(self):
        import_one = astroid.extract_node(
            'import Something'
           
        )
        import_two =  astroid.extract_node(
            'import Something2 as SomethingTwo'
           
        )
        assign_one = astroid.extract_node(
        """
            __all__ =(
            "Something",
            "Something2", 
            ) 
          """
        )
      
        module_node = astroid.Module(name = "node", file="__init__.py", doc = """ """)
        module_node.body = [import_one,import_two,assign_one]

        with self.assertNoMessages():
            self.checker.visit_module(module_node)
    
    def test_disable_pylint_alias(self):

        file = open("./test_files/__init__.py")
        node = astroid.parse(file.read())
        file.close()

        with self.assertNoMessages():
            self.checker.visit_module(node)
>>>>>>> deee2dcb
<|MERGE_RESOLUTION|>--- conflicted
+++ resolved
@@ -2567,8 +2567,116 @@
                     msg_id="docstring-admonition-needs-newline", node=class_node
                 )
         ):
-<<<<<<< HEAD
-            self.checker.visit_classdef(class_node)
+            self.checker.visit_classdef(class_node)        
+    
+    
+class TestCheckNoAliasGeneratedCode(pylint.testutils.CheckerTestCase):
+    CHECKER_CLASS = checker.CheckNoAliasGeneratedCode
+
+    def test_ignores_correct_alias_code(self):
+        module_node = astroid.extract_node(
+            """
+            import something as somethingElse
+            """
+        )
+
+        with self.assertNoMessages():
+            self.checker.visit_module(module_node)
+
+    def test_catches_incorrect_import_alias_code(self):
+        import_one = astroid.extract_node(
+            'import Something'
+           
+        )
+        import_two =  astroid.extract_node(
+            'import Something2 as SomethingTwo'
+           
+        )
+        assign_one = astroid.extract_node(
+        """
+            __all__ =(
+            "Something",
+            "SomethingTwo", 
+            ) 
+          """
+        )
+      
+        module_node = astroid.Module(name = "node", file="__init__.py", doc = """ """)
+        module_node.body = [import_one,import_two,assign_one]
+
+        for name in module_node.body[-1].assigned_stmts():
+            err_node = name.elts[1]
+     
+        with self.assertAddsMessages(
+                pylint.testutils.Message(
+                    msg_id="aliasing-generated-code", node=err_node ,confidence=None
+                )
+        ):
+            self.checker.visit_module(module_node)
+
+    def test_catches_incorrect_from_import_alias_code(self):
+        import_one = astroid.extract_node(
+            'import Something'
+           
+        )
+        import_two =  astroid.extract_node(
+            'from Something2 import SomethingToo as SomethingTwo'
+           
+        )
+        assign_one = astroid.extract_node(
+        """
+            __all__ =(
+            "Something",
+            "SomethingTwo", 
+            ) 
+          """
+        )
+      
+        module_node = astroid.Module(name = "node", file="__init__.py", doc = """ """)
+        module_node.body = [import_one,import_two,assign_one]
+
+        for name in module_node.body[-1].assigned_stmts():
+            err_node = name.elts[1]
+     
+        with self.assertAddsMessages(
+                pylint.testutils.Message(
+                    msg_id="aliasing-generated-code", node=err_node ,confidence=None
+                )
+        ):
+            self.checker.visit_module(module_node)
+
+    def test_ignores_unaliased_import_init(self):
+        import_one = astroid.extract_node(
+            'import Something'
+           
+        )
+        import_two =  astroid.extract_node(
+            'import Something2 as SomethingTwo'
+           
+        )
+        assign_one = astroid.extract_node(
+        """
+            __all__ =(
+            "Something",
+            "Something2", 
+            ) 
+          """
+        )
+      
+        module_node = astroid.Module(name = "node", file="__init__.py", doc = """ """)
+        module_node.body = [import_one,import_two,assign_one]
+
+        with self.assertNoMessages():
+            self.checker.visit_module(module_node)
+    
+    def test_disable_pylint_alias(self):
+
+        file = open("./test_files/__init__.py")
+        node = astroid.parse(file.read())
+        file.close()
+
+        with self.assertNoMessages():
+            self.checker.visit_module(node)
 
 class TestCheckEnum(pylint.testutils.CheckerTestCase):
     CHECKER_CLASS = checker.CheckEnum
@@ -2613,117 +2721,4 @@
                     msg_id="enum-must-inherit-case-insensitive-enum-meta", node=function_node
                     )
                 ):
-                self.checker.visit_classdef(function_node)
-    
-=======
-            self.checker.visit_classdef(class_node)        
-    
-    
-class TestCheckNoAliasGeneratedCode(pylint.testutils.CheckerTestCase):
-    CHECKER_CLASS = checker.CheckNoAliasGeneratedCode
-
-    def test_ignores_correct_alias_code(self):
-        module_node = astroid.extract_node(
-            """
-            import something as somethingElse
-            """
-        )
-
-        with self.assertNoMessages():
-            self.checker.visit_module(module_node)
-
-    def test_catches_incorrect_import_alias_code(self):
-        import_one = astroid.extract_node(
-            'import Something'
-           
-        )
-        import_two =  astroid.extract_node(
-            'import Something2 as SomethingTwo'
-           
-        )
-        assign_one = astroid.extract_node(
-        """
-            __all__ =(
-            "Something",
-            "SomethingTwo", 
-            ) 
-          """
-        )
-      
-        module_node = astroid.Module(name = "node", file="__init__.py", doc = """ """)
-        module_node.body = [import_one,import_two,assign_one]
-
-        for name in module_node.body[-1].assigned_stmts():
-            err_node = name.elts[1]
-     
-        with self.assertAddsMessages(
-                pylint.testutils.Message(
-                    msg_id="aliasing-generated-code", node=err_node ,confidence=None
-                )
-        ):
-            self.checker.visit_module(module_node)
-
-    def test_catches_incorrect_from_import_alias_code(self):
-        import_one = astroid.extract_node(
-            'import Something'
-           
-        )
-        import_two =  astroid.extract_node(
-            'from Something2 import SomethingToo as SomethingTwo'
-           
-        )
-        assign_one = astroid.extract_node(
-        """
-            __all__ =(
-            "Something",
-            "SomethingTwo", 
-            ) 
-          """
-        )
-      
-        module_node = astroid.Module(name = "node", file="__init__.py", doc = """ """)
-        module_node.body = [import_one,import_two,assign_one]
-
-        for name in module_node.body[-1].assigned_stmts():
-            err_node = name.elts[1]
-     
-        with self.assertAddsMessages(
-                pylint.testutils.Message(
-                    msg_id="aliasing-generated-code", node=err_node ,confidence=None
-                )
-        ):
-            self.checker.visit_module(module_node)
-
-    def test_ignores_unaliased_import_init(self):
-        import_one = astroid.extract_node(
-            'import Something'
-           
-        )
-        import_two =  astroid.extract_node(
-            'import Something2 as SomethingTwo'
-           
-        )
-        assign_one = astroid.extract_node(
-        """
-            __all__ =(
-            "Something",
-            "Something2", 
-            ) 
-          """
-        )
-      
-        module_node = astroid.Module(name = "node", file="__init__.py", doc = """ """)
-        module_node.body = [import_one,import_two,assign_one]
-
-        with self.assertNoMessages():
-            self.checker.visit_module(module_node)
-    
-    def test_disable_pylint_alias(self):
-
-        file = open("./test_files/__init__.py")
-        node = astroid.parse(file.read())
-        file.close()
-
-        with self.assertNoMessages():
-            self.checker.visit_module(node)
->>>>>>> deee2dcb
+                self.checker.visit_classdef(function_node)