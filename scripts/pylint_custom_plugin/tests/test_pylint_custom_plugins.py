--- conflicted
+++ resolved
@@ -2568,7 +2568,6 @@
                     msg_id="docstring-admonition-needs-newline", node=class_node
                 )
         ):
-<<<<<<< HEAD
             self.checker.visit_classdef(class_node)        
     
     
@@ -2725,6 +2724,3 @@
                 ):
                 self.checker.visit_classdef(function_node)
                 
-=======
-            self.checker.visit_classdef(class_node)
->>>>>>> be1328cc
