--- conflicted
+++ resolved
@@ -1866,16 +1866,10 @@
     priority = -1
     msgs = {
         "C4745": (
-<<<<<<< HEAD
-            "Do not alias generated code."
-            "This messes up sphinx, intellisense, and apiview, so please modify the name of the generated code through"
-            " the swagger / directives, or code customizations",
-=======
             "Do not alias generated code. "
             "This messes up sphinx, intellisense, and apiview, so please modify the name of the generated code through"
             " the swagger / directives, or code customizations. See Details: "
             "https://github.com/Azure/autorest/blob/main/docs/generate/built-in-directives.md",
->>>>>>> 9d550959
             "naming-mismatch",
             "Do not alias models imported from the generated code.",
         ),
@@ -1927,10 +1921,6 @@
                 logger.debug("Pylint custom checker failed to check if model is aliased.")
                 pass
 
-<<<<<<< HEAD
-=======
-
->>>>>>> 9d550959
 # if a linter is registered in this function then it will be checked with pylint
 def register(linter):
     linter.register_checker(ClientsDoNotUseStaticMethods(linter))
@@ -1951,10 +1941,7 @@
     linter.register_checker(CheckNamingMismatchGeneratedCode(linter))
     linter.register_checker(CheckAPIVersion(linter))
     linter.register_checker(CheckEnum(linter))
-<<<<<<< HEAD
     
-=======
->>>>>>> 9d550959
 
 
     # disabled by default, use pylint --enable=check-docstrings if you want to use it
