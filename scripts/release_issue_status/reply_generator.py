from utils import run_pipeline
import re
import logging

issue_object_rg = None
logging.basicConfig(level=logging.INFO,
                    format='[auto-reply  log] - %(funcName)s[line:%(lineno)d] - %(levelname)s: %(message)s')

AUTO_ASK_FOR_CHECK = 'auto-ask-check'

def readme_comparison(rest_repo, link_dict, labels):
    # to see whether need change readme
    contents = str(rest_repo.get_contents(link_dict['readme_path']).decoded_content)
    pattern_tag = re.compile(r'tag: package-[\w+-.]+')
    package_tag = pattern_tag.findall(contents)
    readme_python_contents = str(rest_repo.get_contents(link_dict['readme_python_path']).decoded_content)
    whether_multi_api = 'multi-api' in readme_python_contents
    whether_same_tag = link_dict['readme_tag'] in package_tag
    whether_change_readme = not whether_same_tag or whether_multi_api and not 'MultiAPI' in labels
    if 'Configured' in labels:
        whether_change_readme = False
    return whether_change_readme


# parse owner's comment and get links
def get_links(readme_link):
    link_dict = {}
    comment_body = issue_object_rg.body
    pattern_readme = re.compile(r'/specification/([\w-]+/)+readme.md')
    pattern_resource_manager = re.compile(r'/specification/([\w-]+/)+resource-manager')
    pattern_tag = re.compile(r'package-[\w+-.]+')
    readme_path = pattern_readme.search(readme_link).group()
    readme_tag = pattern_tag.search(comment_body).group()
    resource_manager = pattern_resource_manager.search(readme_link).group()
    link_dict['readme_path'] = readme_path
    link_dict['readme_python_path'] = readme_path[:readme_path.rfind('/')] + '/readme.python.md'
    link_dict['readme_tag'] = 'tag: ' + readme_tag
    link_dict['resource_manager'] = resource_manager
    return link_dict


def get_latest_pr_from_readme(rest_repo, link_dict):
    commits = rest_repo.get_commits(path=link_dict['resource_manager'])
    latest_commit = [commit for commit in commits][0]
    latest_pr_brief = latest_commit.commit.message
    latest_pr_number = re.findall('\(\#[0-9]+\)', latest_pr_brief)
    latest_pr_number_int = []
    for number in latest_pr_number:
        number = int(re.search('\d+', number).group())
        latest_pr_number_int.append(number)
    latest_pr_number_int.sort()

    return latest_pr_number_int[-1]


def begin_reply_generate(item, rest_repo, readme_link, pipeline_url):
    global issue_object_rg
    issue_object_rg = item.issue_object
    link_dict = get_links(readme_link)
    labels = item.labels
    whether_change_readme = readme_comparison(rest_repo, link_dict, labels)

    if not whether_change_readme:
        res_run = run_pipeline(issue_link=issue_object_rg.html_url,
                               pipeline_url=pipeline_url,
                               spec_readme=readme_link
                               )
        if res_run:
            logging.info(f'{issue_object_rg.number} run pipeline successfully')
        else:
            logging.info(f'{issue_object_rg.number} run pipeline fail')
<<<<<<< HEAD
        issue_object_rg.add_to_labels('auto-ask-check')
=======
        issue_object_rg.add_to_labels(AUTO_ASK_FOR_CHECK)
>>>>>>> b1ca1b7e
    else:
        logging.info('issue {} need config readme'.format(issue_object_rg.number))<|MERGE_RESOLUTION|>--- conflicted
+++ resolved
@@ -69,10 +69,6 @@
             logging.info(f'{issue_object_rg.number} run pipeline successfully')
         else:
             logging.info(f'{issue_object_rg.number} run pipeline fail')
-<<<<<<< HEAD
-        issue_object_rg.add_to_labels('auto-ask-check')
-=======
         issue_object_rg.add_to_labels(AUTO_ASK_FOR_CHECK)
->>>>>>> b1ca1b7e
     else:
         logging.info('issue {} need config readme'.format(issue_object_rg.number))