import time
import os
import re
from datetime import date, datetime
import subprocess as sp
import traceback
import logging

from github import Github
from reply_generator import AUTO_ASK_FOR_CHECK, begin_reply_generate

from utils import update_issue_body, get_readme_and_output_folder, \
    get_python_pipelines, get_pipeline_url, auto_close_issue

_NULL = ' '
_FILE_OUT = 'release_issue_status.csv'
_FILE_OUT_PYTHON = 'release_python_status.md'
_PYTHON_SDK_ADMINISTRATORS = ['msyyc', 'BigCat20196']
_PYTHON_SDK_ASSIGNEES = ['BigCat20196', 'msyyc']
_ASSIGNER_DICT = {'BigCat20196': os.getenv('JF_TOKEN'),
                  'msyyc': os.getenv('TOKEN')}
logging.basicConfig(level=logging.INFO,
                    format='[auto-reply  log] - %(funcName)s[line:%(lineno)d] - %(levelname)s: %(message)s')


def my_print(cmd):
    print('==' + cmd + ' ==\n')


def print_check(cmd):
    my_print(cmd)
    sp.check_call(cmd, shell=True)


def output_python_md(issue_status_python):
    with open(_FILE_OUT_PYTHON, 'w') as file_out:
        file_out.write(
            '| issue | author | package | assignee | bot advice | created date of issue | target release date | date from target |\n')
        file_out.write('| ------ | ------ | ------ | ------ | ------ | ------ | ------ | :-----: |\n')
        file_out.writelines([item.output_python() for item in sorted(issue_status_python, key=_key_select)])


def output_csv(issue_status):
    with open(_FILE_OUT, 'w') as file_out:
        file_out.write('language,issue,author,package,created date,delay from created date,latest update time,'
                       'delay from latest update,status,bot advice\n')
        file_out.writelines([item.output() for item in sorted(issue_status, key=_key_select)])


class IssueStatus:
    link = _NULL
    author = _NULL
    package = _NULL
    create_date = 0.0
    delay_from_create_date = 0
    latest_update = 0.0
    delay_from_latest_update = 0
    status = 'confirm'
    bot_advice = _NULL
    comment_num = 0
    language = _NULL
    author_latest_comment = _NULL
    whether_author_comment = True
    issue_object = _NULL
    labels = _NULL
    assignee = _NULL
    target_date = _NULL
    days_from_target = _NULL

    def output(self):
        return '{},{},{},{},{},{},{},{},{},{}\n'.format(self.language, self.link, self.author,
                                                        self.package,
                                                        str(date.fromtimestamp(self.create_date)),
                                                        self.delay_from_create_date,
                                                        str(date.fromtimestamp(self.latest_update)),
                                                        self.delay_from_latest_update,
                                                        self.status, self.bot_advice)

    def output_python(self):
        package = self.package.split('-')[-1]
        create_date = str(date.fromtimestamp(self.create_date).strftime('%m-%d'))
        target_date = str(datetime.strptime(self.target_date, "%Y-%m-%d").strftime('%m-%d'))
        if abs(self.days_from_target) < 3:
            days_from_target = str(self.days_from_target)
        else:
            days_from_target = ' '

        return '| [#{}]({}) | {} | {} | {} | {} | {} | {} | {} |\n'.format(self.link.split('/')[-1], self.link,
                                                                           self.author,
                                                                           package, self.assignee, self.bot_advice,
                                                                           create_date,
                                                                           target_date,
                                                                           days_from_target
                                                                           )


def _extract(str_list, key_word):
    for item in str_list:
        if re.fullmatch(key_word, item):
            return item.strip()
    return _NULL


def _time_format_transform(time_gmt):
    return str(datetime.strptime(time_gmt, '%a, %d %b %Y %H:%M:%S GMT'))


def _judge_status(labels):
    for label in labels:
        if label.name == 'release':
            return 'release'
    return 'confirm'


def _extract_language(labels):
    language = {'Python', 'JS', 'Go', 'Java', 'Ruby'}
    label_set = {label.name for label in labels}
    intersect = language.intersection(label_set)
    return _NULL if not intersect else intersect.pop()


def _key_select(item):
    return item.package


def _extract_author_latest_comment(comments):
    q = [(comment.updated_at.timestamp(), comment.user.login) for comment in comments]
    q.sort()

    return _NULL if not q else q[-1][1]


def _whether_author_comment(comments):
    q = set(comment.user.login for comment in comments)
    diff = q.difference(_PYTHON_SDK_ADMINISTRATORS)
    return len(diff) > 0

def _latest_comment_time(comments, delay_from_create_date):
    q = [(comment.updated_at.timestamp(), comment.user.login)
         for comment in comments if comment.user.login not in _PYTHON_SDK_ADMINISTRATORS]
    q.sort()

    return delay_from_create_date if not q else int((time.time() - q[-1][0]) / 3600 / 24)


def auto_reply(item, request_repo, rest_repo, duplicated_issue, python_piplines, assigner_repoes):
    logging.info("new issue number: {}".format(item.issue_object.number))
    assigner_repo = assigner_repoes[item.assignee]
    if 'auto-link' not in item.labels:
        item.issue_object.add_to_labels('auto-link')
        try:
            package_name, readme_link, output_folder = update_issue_body(assigner_repo, rest_repo, item.issue_object.number)
            logging.info("pkname, readme", package_name, readme_link)
            item.package = package_name
            key = ('Python', item.package)
            duplicated_issue[key] = duplicated_issue.get(key, 0) + 1
        except Exception as e:
            item.bot_advice = 'failed to modify the body of the new issue. Please modify manually'
            item.issue_object.add_to_labels('attention')
            logging.info(e)
            raise
    else:
        try:
            readme_link, output_folder = get_readme_and_output_folder(request_repo, rest_repo, item.issue_object.number)
        except Exception as e:
            logging.info('Issue: {}  get pkname and output folder failed'.format(item.issue_object.number))
            item.bot_advice = 'failed to find Readme link and output folder!  <br>'
            item.issue_object.add_to_labels('attention')
            logging.info(e)
            raise
    try:
        pipeline_url = get_pipeline_url(python_piplines, output_folder)
<<<<<<< HEAD
        rg.begin_reply_generate(item=item, rest_repo=rest_repo, readme_link=readme_link,
                                pipeline_url=pipeline_url)
=======
        begin_reply_generate(item=item, rest_repo=rest_repo, readme_link=readme_link, pipeline_url=pipeline_url)
>>>>>>> b1ca1b7e
        if 'Configured' in item.labels:
            item.issue_object.remove_from_labels('Configured')
    except Exception as e:
        item.bot_advice = 'auto reply failed!  <br>'
        logging.info('Error from auto reply')
        logging.info('Issue:{}'.format(item.issue_object.number))
        logging.info(traceback.format_exc())


def main():
    # get latest issue status
    g = Github(os.getenv('TOKEN'))  # please fill user_token
    assigner_repoes = {}
    for k, v in _ASSIGNER_DICT.items():
        assigner_repoes[k] = Github(v).get_repo('Azure/sdk-release-request')
    request_repo = g.get_repo('Azure/sdk-release-request')
    rest_repo = g.get_repo('Azure/azure-rest-api-specs')
    sdk_repo = g.get_repo('Azure/azure-sdk-for-python')
    label1 = request_repo.get_label('ManagementPlane')
    open_issues = request_repo.get_issues(state='open', labels=[label1])
    issue_status = []
    issue_status_python = []
    duplicated_issue = dict()
    start_time = time.time()
    # get pipeline definitionid
    python_piplines = get_python_pipelines()

    for item in open_issues:
        if not item.number:
            continue
        issue = IssueStatus()
        issue.link = f'https://github.com/Azure/sdk-release-request/issues/{item.number}'
        issue.author = item.user.login
        issue.package = _extract(item.body.split('\n'), 'azure-.*')
        issue.target_date = [x.split(':')[-1].strip() for x in item.body.split('\n') if 'Target release date' in x][0]
        issue.days_from_target = int(
            (time.mktime(time.strptime(issue.target_date, '%Y-%m-%d')) - time.time()) / 3600 / 24)
        issue.create_date = item.created_at.timestamp()
        issue.delay_from_create_date = int((time.time() - item.created_at.timestamp()) / 3600 / 24)
        issue.latest_update = item.updated_at.timestamp()
        issue.delay_from_latest_update = int((time.time() - item.updated_at.timestamp()) / 3600 / 24)
        issue.status = _judge_status(item.labels)
        issue.comment_num = item.comments
        issue.language = _extract_language(item.labels)
        issue.author_latest_comment = _extract_author_latest_comment(item.get_comments())
        issue.whether_author_comment = _whether_author_comment(item.get_comments())
        issue.issue_object = item
        issue.labels = [label.name for label in item.labels]
        issue.days_from_latest_comment = _latest_comment_time(item.get_comments(), issue.delay_from_create_date)
        if item.assignee:
            issue.assignee = item.assignee.login
        issue_status.append(issue)
        key = (issue.language, issue.package)
        duplicated_issue[key] = duplicated_issue.get(key, 0) + 1

    my_print('Have cost {} seconds'.format(int(time.time() - start_time)))

    # rule1: if status is 'release', need to release asap
    # rule2: if latest comment is from author, need response asap
    # rule3: if comment num is 0, it is new issue, better to deal with it asap
    # rule4: if delay from latest update is over 7 days, better to deal with it soon.
    # rule5: if delay from created date is over 30 days, better to close.
    # rule6: if delay from created date is over 30 days and owner never reply, close it.
    # rule7: if delay from created date is over 15 days and owner never reply, remind owner to handle it.
    for item in issue_status:
        if item.language == 'Python':
            assigner_repo = assigner_repoes[item.assignee]
            item.issue_object = assigner_repo.get_issue(number=item.issue_object.number)
            issue_status_python.append(item)
        if item.status == 'release':
            item.bot_advice = 'better to release asap.'
        elif (item.comment_num == 0 or 'Configured' in item.labels) and 'Python' in item.labels:
            item.bot_advice = 'new issue ! <br>'
            if 'assigned' not in item.labels:
                time.sleep(0.1)
                assign_count = int(str(time.time())[-1]) % len(_PYTHON_SDK_ASSIGNEES)
                item.issue_object.remove_from_assignees(item.assignee)
                item.issue_object.add_to_assignees(_PYTHON_SDK_ASSIGNEES[assign_count])
                item.assignee = item.issue_object.assignee.login
                item.issue_object.add_to_labels('assigned')
            if AUTO_ASK_FOR_CHECK not in item.labels:
                try:
                    auto_reply(item, request_repo, rest_repo, duplicated_issue, python_piplines, assigner_repoes)
                except Exception as e:
                    continue
        elif not item.author_latest_comment in _PYTHON_SDK_ADMINISTRATORS:
            item.bot_advice = 'new comment.  <br>'
        if item.comment_num > 1 and item.language == 'Python':
            try:
                auto_close_issue(request_repo, item)
            except Exception as e:
                item.bot_advice = 'auto-close failed, please check!'
                logging.info(f"=====issue: {item.issue_object.number}, {e}")

        if 'base-branch-attention' in item.labels:
            item.bot_advice = 'new version is 0.0.0, please check base branch! ' + item.bot_advice

        if abs(item.days_from_target) < 3:
            item.bot_advice += ' release date < 2 ! <br>'

        if item.days_from_latest_comment >= 15 and item.language == 'Python' and '7days attention' in item.labels and item.days_from_target < 0:
            item.issue_object.create_comment(
                f'hi @{item.author}, the issue is closed since there is no reply for a long time. Please reopen it if necessary or create new one.')
            item.issue_object.edit(state='close')
        elif item.days_from_latest_comment >= 7 and item.language == 'Python' and '7days attention' not in item.labels and item.days_from_target < 7:
            item.issue_object.create_comment(
                f'hi @{item.author}, this release-request has been delayed more than 7 days,'
                ' please deal with it ASAP. We will close the issue if there is still no response after 7 days!')
            item.issue_object.add_to_labels('7days attention')

        # judge whether there is duplicated issue for same package
        if item.package != _NULL and duplicated_issue.get((item.language, item.package)) > 1:
            item.bot_advice = f'duplicated issue  <br>' + item.bot_advice

    # output result
    output_python_md(issue_status_python)
    output_csv(issue_status)

    # commit to github
    print_check('git add .')
    print_check('git commit -m \"update excel\"')
    print_check('git push -f origin HEAD')


if __name__ == '__main__':
    main()<|MERGE_RESOLUTION|>--- conflicted
+++ resolved
@@ -170,12 +170,7 @@
             raise
     try:
         pipeline_url = get_pipeline_url(python_piplines, output_folder)
-<<<<<<< HEAD
-        rg.begin_reply_generate(item=item, rest_repo=rest_repo, readme_link=readme_link,
-                                pipeline_url=pipeline_url)
-=======
         begin_reply_generate(item=item, rest_repo=rest_repo, readme_link=readme_link, pipeline_url=pipeline_url)
->>>>>>> b1ca1b7e
         if 'Configured' in item.labels:
             item.issue_object.remove_from_labels('Configured')
     except Exception as e:
