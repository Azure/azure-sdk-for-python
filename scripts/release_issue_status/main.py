--- conflicted
+++ resolved
@@ -150,12 +150,8 @@
     if 'auto-link' not in item.labels:
         item.issue_object.add_to_labels('auto-link')
         try:
-<<<<<<< HEAD
-            package_name, readme_link, output_folder = update_issue_body(assigner_repo, rest_repo, item.issue_object.number)
-=======
             package_name, readme_link, output_folder = update_issue_body(request_repo, rest_repo,
-                                                                         item.issue_object.number)
->>>>>>> e1e2a6be
+                                                                        item.issue_object.number)
             logging.info("pkname, readme", package_name, readme_link)
             item.package = package_name
             key = ('Python', item.package)
@@ -230,10 +226,7 @@
         issue.days_from_latest_comment = _latest_comment_time(item.get_comments(), issue.delay_from_create_date)
         if item.assignee:
             issue.assignee = item.assignee.login
-<<<<<<< HEAD
-=======
-
->>>>>>> e1e2a6be
+
         issue_status.append(issue)
         key = (issue.language, issue.package)
         duplicated_issue[key] = duplicated_issue.get(key, 0) + 1
@@ -249,11 +242,8 @@
     # rule7: if delay from created date is over 15 days and owner never reply, remind owner to handle it.
     for item in issue_status:
         if item.language == 'Python':
-<<<<<<< HEAD
             assigner_repo = assigner_repoes[item.assignee]
             item.issue_object = assigner_repo.get_issue(number=item.issue_object.number)
-=======
->>>>>>> e1e2a6be
             issue_status_python.append(item)
         if item.status == 'release':
             item.bot_advice = 'better to release asap.'
@@ -271,11 +261,7 @@
             except Exception as e:
                 continue
         elif not item.author_latest_comment in _PYTHON_SDK_ADMINISTRATORS:
-<<<<<<< HEAD
             item.bot_advice = 'new comment.  <br>'
-=======
-            item.bot_advice = 'new comment for author.  <br>'
->>>>>>> e1e2a6be
         if item.comment_num > 1 and item.language == 'Python':
             try:
                 auto_close_issue(request_repo, item)
@@ -289,19 +275,11 @@
         if abs(item.days_from_target) < 3:
             item.bot_advice += ' release date < 2 ! <br>'
 
-<<<<<<< HEAD
         if item.days_from_latest_comment >= 15 and item.language == 'Python' and '7days attention' in item.labels and item.days_from_target < 0:
             item.issue_object.create_comment(
                 f'hi @{item.author}, the issue is closed since there is no reply for a long time. Please reopen it if necessary or create new one.')
             item.issue_object.edit(state='close')
         elif item.days_from_latest_comment >= 7 and item.language == 'Python' and '7days attention' not in item.labels and item.days_from_target < 7:
-=======
-        if item.days_from_latest_commit >= 15 and item.language == 'Python' and '7days attention' in item.labels and item.days_from_target < 0:
-            item.issue_object.create_comment(
-                f'hi @{item.author}, the issue is closed since there is no reply for a long time. Please reopen it if necessary or create new one.')
-            item.issue_object.edit(state='close')
-        elif item.days_from_latest_commit >= 7 and item.language == 'Python' and '7days attention' not in item.labels and item.days_from_target < 7:
->>>>>>> e1e2a6be
             item.issue_object.create_comment(
                 f'hi @{item.author}, this release-request has been delayed more than 7 days,'
                 ' please deal with it ASAP. We will close the issue if there is still no response after 7 days!')
@@ -320,21 +298,11 @@
     print_check('git commit -m \"update excel\"')
     print_check('git push -f origin HEAD')
 
-<<<<<<< HEAD
 # upload to storage account(it is created in advance)
-=======
-    # upload to storage account(it is created in advance)
-
-
->>>>>>> e1e2a6be
 #     blob = BlobClient.from_connection_string(conn_str=os.getenv('CONN_STR'), container_name=os.getenv('FILE'),
 #                                              blob_name=_FILE_OUT)
 #     with open(_FILE_OUT, 'rb') as data:
 #         blob.upload_blob(data, overwrite=True)
-<<<<<<< HEAD
-=======
-
->>>>>>> e1e2a6be
 
 if __name__ == '__main__':
     main()