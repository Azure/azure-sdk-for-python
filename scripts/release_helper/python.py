from datetime import datetime
from collections import Counter
import re
from typing import Any, List, Dict, Set

from github.Repository import Repository

from common import IssueProcess, Common, get_origin_link_and_tag, IssuePackage
from utils import AUTO_CLOSE_LABEL, get_last_released_date, record_release, get_python_release_pipeline, run_pipeline

# assignee dict which will be assigned to handle issues
<<<<<<< HEAD
_PYTHON_OWNER = {'azure-sdk', 'Wzb123456789', 'BigCat20196'}
_PYTHON_ASSIGNEE = {'msyyc'}
=======
_PYTHON_OWNER = {'azure-sdk', 'msyyc'}
_PYTHON_ASSIGNEE = {'BigCat20196', 'Wzb123456789'}
>>>>>>> fe153106

# labels
_CONFIGURED = 'Configured'
_AUTO_ASK_FOR_CHECK = 'auto-ask-check'
_BRANCH_ATTENTION = 'base-branch-attention'
_7_DAY_ATTENTION = '7days attention'
_MultiAPI = 'MultiAPI'
_ON_TIME = 'on time'
_HOLD_ON = 'HoldOn'
# record published issues
_FILE_OUT = 'published_issues_python.csv'


class IssueProcessPython(IssueProcess):

    def __init__(self, issue_package: IssuePackage, request_repo_dict: Dict[str, Repository],
                 assignee_candidates: Set[str], language_owner: Set[str]):
        IssueProcess.__init__(self, issue_package, request_repo_dict, assignee_candidates, language_owner)
        self.output_folder = ''
        self.is_multiapi = False
        self.pattern_resource_manager = re.compile(r'/specification/([\w-]+/)+resource-manager')
        self.delay_time = self.get_delay_time()
        self.is_specified_tag = False

    def get_delay_time(self):
        q = [comment.updated_at
             for comment in self.issue_package.issue.get_comments() if comment.user.login not in self.language_owner]
        q.sort()
        return (datetime.now() - (self.created_time if not q else q[-1])).days

    def init_readme_link(self) -> None:
        issue_body_list = self.get_issue_body()

        # Get the origin link and readme tag in issue body
        origin_link, self.target_readme_tag = get_origin_link_and_tag(issue_body_list)
        self.is_specified_tag = any('->Readme Tag:' in line for line in issue_body_list)

        # get readme_link
        self.get_readme_link(origin_link)

    def multi_api_policy(self) -> None:
        if self.is_multiapi:
            if _AUTO_ASK_FOR_CHECK not in self.issue_package.labels_name:
                self.bot_advice.append(_MultiAPI)
            if _MultiAPI not in self.issue_package.labels_name:
                self.add_label(_MultiAPI)

    def get_package_and_output(self) -> None:
        self.init_readme_link()
        readme_python_path = self.pattern_resource_manager.search(self.readme_link).group() + '/readme.python.md'
        contents = str(self.issue_package.rest_repo.get_contents(readme_python_path).decoded_content)
        pattern_package = re.compile(r'package-name: [\w+-.]+')
        pattern_output = re.compile(r'\$\(python-sdks-folder\)/(.*?)/azure-')
        self.package_name = pattern_package.search(contents).group().split(':')[-1].strip()
        self.output_folder = pattern_output.search(contents).group().split('/')[1]
        self.is_multiapi = (_MultiAPI in self.issue_package.labels_name) or ('multi-api' in contents)

    def get_edit_content(self) -> None:
        self.edit_content = f'\n{self.readme_link.replace("/readme.md", "")}\n{self.package_name}' \
                            f'\nReadme Tag: {self.target_readme_tag}'

    @property
    def readme_comparison(self) -> bool:
        # to see whether need change readme
        if 'package-' not in self.target_readme_tag:
            return True
        if _CONFIGURED in self.issue_package.labels_name:
            return False
        readme_path = self.pattern_resource_manager.search(self.readme_link).group() + '/readme.md'
        contents = str(self.issue_package.rest_repo.get_contents(readme_path).decoded_content)
        pattern_tag = re.compile(r'tag: package-[\w+-.]+')
        package_tags = pattern_tag.findall(contents)
        whether_same_tag = self.target_readme_tag in package_tags[0]
        whether_change_readme = not whether_same_tag or self.is_multiapi
        return whether_change_readme

    def auto_reply(self) -> None:
        if self.issue_package.issue.comments == 0 or _CONFIGURED in self.issue_package.labels_name:
            issue_number = self.issue_package.issue.number
            if not self.readme_comparison:
                issue_link = self.issue_package.issue.html_url
                release_pipeline_url = get_python_release_pipeline(self.output_folder)
                python_tag = self.target_readme_tag if self.is_specified_tag else ""
                res_run = run_pipeline(issue_link=issue_link,
                                       pipeline_url=release_pipeline_url,
                                       spec_readme=self.readme_link + '/readme.md',
                                       python_tag=python_tag
                                       )
                if res_run:
                    self.log(f'{issue_number} run pipeline successfully')
                    if _CONFIGURED in self.issue_package.labels_name:
                        self.issue_package.issue.remove_from_labels(_CONFIGURED)
                else:
                    self.log(f'{issue_number} run pipeline fail')
                self.add_label(_AUTO_ASK_FOR_CHECK)
            else:
                self.log(f'issue {issue_number} need config readme')

    def attention_policy(self):
        if _BRANCH_ATTENTION in self.issue_package.labels_name:
            self.bot_advice.append('new version is 0.0.0, please check base branch!')

    def on_time_policy(self):
        if _ON_TIME in self.issue_package.labels_name:
            self.bot_advice.append('On time')

    def hold_on_policy(self):
        if _HOLD_ON in self.issue_package.labels_name:
            self.bot_advice.append('Hold on')

    def remind_policy(self):
        if self.delay_time >= 15 and _7_DAY_ATTENTION in self.issue_package.labels_name and self.date_from_target < 0:
            self.comment(
                f'hi @{self.owner}, the issue is closed since there is no reply for a long time. '
                'Please reopen it if necessary or create new one.')
            self.issue_package.issue.edit(state='close')
        elif self.delay_time >= 7 and _7_DAY_ATTENTION not in self.issue_package.labels_name and self.date_from_target < 7:
            self.comment(
                f'hi @{self.owner}, this release-request has been delayed more than 7 days,'
                ' please deal with it ASAP. We will close the issue if there is still no response after 7 days!')
            self.add_label(_7_DAY_ATTENTION)

    def auto_bot_advice(self):
        super().auto_bot_advice()
        self.multi_api_policy()
        self.attention_policy()
        self.on_time_policy()
        self.hold_on_policy()
        self.remind_policy()


    def auto_close(self) -> None:
        if AUTO_CLOSE_LABEL in self.issue_package.labels_name:
            return
        last_version, last_time = get_last_released_date(self.package_name)
        if last_time and last_time > self.created_time:
            comment = f'Hi @{self.owner}, pypi link: https://pypi.org/project/{self.package_name}/{last_version}/'
            self.issue_package.issue.create_comment(body=comment)
            self.issue_package.issue.edit(state='closed')
            self.add_label(AUTO_CLOSE_LABEL)
            self.is_open = False
            self.log(f"{self.issue_package.issue.number} has been closed!")
            record_release(self.package_name, self.issue_package.issue, _FILE_OUT, last_version)

    def run(self) -> None:
        self.get_package_and_output()
        super().run()
        self.auto_reply()
        self.auto_close()


class Python(Common):
    def __init__(self, issues, language_owner, sdk_assignees):
        super(Python, self).__init__(issues, language_owner, sdk_assignees)
        self.file_out_name = 'release_python_status.md'
        self.issue_process_function = IssueProcessPython

    def duplicated_policy(self):
        counter = Counter([item.package_name for item in self.result])
        for item in self.result:
            if counter[item.package_name] > 1:
                item.bot_advice.insert(0, 'duplicated issue  <br>')

    def run(self):
        self.proc_issue()
        self.duplicated_policy()
        self.output()


def python_process(issues: List[Any]):
    instance = Python(issues, _PYTHON_OWNER, _PYTHON_ASSIGNEE)
    instance.run()<|MERGE_RESOLUTION|>--- conflicted
+++ resolved
@@ -9,13 +9,8 @@
 from utils import AUTO_CLOSE_LABEL, get_last_released_date, record_release, get_python_release_pipeline, run_pipeline
 
 # assignee dict which will be assigned to handle issues
-<<<<<<< HEAD
-_PYTHON_OWNER = {'azure-sdk', 'Wzb123456789', 'BigCat20196'}
-_PYTHON_ASSIGNEE = {'msyyc'}
-=======
 _PYTHON_OWNER = {'azure-sdk', 'msyyc'}
 _PYTHON_ASSIGNEE = {'BigCat20196', 'Wzb123456789'}
->>>>>>> fe153106
 
 # labels
 _CONFIGURED = 'Configured'
