--- conflicted
+++ resolved
@@ -6,11 +6,8 @@
 from java import java_process
 from js import js_process
 from common import common_process, Common
-<<<<<<< HEAD
 import subprocess as sp
-=======
 
->>>>>>> 8801ffd3
 
 import os
 from typing import List
@@ -57,7 +54,6 @@
     language = os.getenv('LANGUAGE')
     languages = {_CONVERT[language]: _LANGUAGES[_CONVERT[language]]} if language in _CONVERT else _LANGUAGES
     for language in languages:
-<<<<<<< HEAD
         try:
             language_issues = select_language_issues(issues, language)
             languages[language](language_issues)
@@ -67,11 +63,6 @@
     # output
     cmd_list = ['git add -u', 'git commit -m \"update excel\"', 'git push -f origin HEAD']
     [sp.call(cmd, shell=True) for cmd in cmd_list]
-=======
-        language_issues = select_language_issues(issues, language)
-        languages[language](language_issues)
-    Common.push_md_to_storage()
->>>>>>> 8801ffd3
 
 
 if __name__ == '__main__':
