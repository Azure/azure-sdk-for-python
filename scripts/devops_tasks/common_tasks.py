--- conflicted
+++ resolved
@@ -293,7 +293,6 @@
     # if paths is set then find installed packages from given paths
     ws = WorkingSet(paths) if paths else working_set
     return ["{0}=={1}".format(p.project_name, p.version) for p in ws]
-<<<<<<< HEAD
 
 
 def get_package_properties(setup_py_path):
@@ -371,6 +370,4 @@
             name_space = packages[0]
             logging.info("Namespaces found for package {0}: {1}".format(package_name, packages))
 
-    return package_name, name_space, kwargs["version"]
-=======
->>>>>>> 69560165
+    return package_name, name_space, kwargs["version"]