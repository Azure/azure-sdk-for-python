#!/usr/bin/env python

# --------------------------------------------------------------------------------------------
# Copyright (c) Microsoft Corporation. All rights reserved.
# Licensed under the MIT License. See License.txt in the project root for license information.
# --------------------------------------------------------------------------------------------

# Below are common methods for the devops build steps. This is the common location that will be updated with
# package targeting during release.

import glob
from subprocess import check_call, CalledProcessError, Popen
import os
import errno
import shutil
import sys
import logging
import ast
import textwrap
import io
import re
import fnmatch
import platform
from typing import Tuple, Iterable

# Assumes the presence of setuptools
from pkg_resources import parse_version, parse_requirements, Requirement, WorkingSet, working_set

# this assumes the presence of "packaging"
from packaging.specifiers import SpecifierSet
from packaging.version import Version
from packaging.version import parse

DEV_REQ_FILE = "dev_requirements.txt"
NEW_DEV_REQ_FILE = "new_dev_requirements.txt"


logging.getLogger().setLevel(logging.INFO)




def log_file(file_location, is_error=False):
    with open(file_location, "r") as file:
        for line in file:
            sys.stdout.write(line)
        sys.stdout.write("\n")
        sys.stdout.flush()


def read_file(file_location):
    str_buffer = ""
    with open(file_location, "r") as file:
        for line in file:
            str_buffer += line
    return str_buffer


def cleanup_folder(target_folder):
    for file in os.listdir(target_folder):
        file_path = os.path.join(target_folder, file)
        try:
            if os.path.isfile(file_path):
                os.remove(file_path)
        except Exception as e:
            logging.error(e)


# helper functions
def clean_coverage(coverage_dir):
    try:
        os.mkdir(coverage_dir)
    except OSError as e:
        if e.errno == errno.EEXIST:
            logging.info("Coverage dir already exists. Cleaning.")
            cleanup_folder(coverage_dir)
        else:
            raise


def str_to_bool(input_string):
    if isinstance(input_string, bool):
        return input_string
    elif input_string.lower() in ("true", "t", "1"):
        return True
    elif input_string.lower() in ("false", "f", "0"):
        return False
    else:
        return False


<<<<<<< HEAD
=======
def parse_setup(setup_path: str) -> Tuple[str, str, Iterable[str], str]:
    """
    This function is used for getting metadata about a package from its setup.py.

    Tuple index:
      * 0 = name
      * 1 = version
      * 2 = array of dependencies
      * 3 = python_requires value
    """

    setup_filename = setup_path
    if not setup_path.endswith("setup.py"):
        setup_filename = os.path.join(setup_path, "setup.py")

    mock_setup = textwrap.dedent(
        """\
    def setup(*args, **kwargs):
        __setup_calls__.append((args, kwargs))
    """
    )
    parsed_mock_setup = ast.parse(mock_setup, filename=setup_filename)
    with io.open(setup_filename, "r", encoding="utf-8-sig") as setup_file:
        parsed = ast.parse(setup_file.read())
        for index, node in enumerate(parsed.body[:]):
            if (
                not isinstance(node, ast.Expr)
                or not isinstance(node.value, ast.Call)
                or not hasattr(node.value.func, "id")
                or node.value.func.id != "setup"
            ):
                continue
            parsed.body[index:index] = parsed_mock_setup.body
            break

    fixed = ast.fix_missing_locations(parsed)
    codeobj = compile(fixed, setup_filename, "exec")
    local_vars = {}
    global_vars = {"__setup_calls__": []}
    current_dir = os.getcwd()
    working_dir = os.path.dirname(setup_filename)
    os.chdir(working_dir)
    exec(codeobj, global_vars, local_vars)
    os.chdir(current_dir)
    _, kwargs = global_vars["__setup_calls__"][0]

    try:
        python_requires = kwargs["python_requires"]
    # most do not define this, fall back to what we define as universal
    except KeyError as e:
        python_requires = ">=2.7"

    version = kwargs["version"]
    name = kwargs["name"]

    requires = []
    if "install_requires" in kwargs:
        requires = kwargs["install_requires"]

    return name, version, python_requires, requires


def parse_requirements_file(file_location):
    with open(file_location, "r") as f:
        reqs = f.read()

    return dict((req.name, req) for req in parse_requirements(reqs))


def parse_setup_requires(setup_path):
    _, _, python_requires, _ = parse_setup(setup_path)

    return python_requires


def get_name_from_specifier(version):
    return re.split(r"[><=]", version)[0]


def filter_for_compatibility(package_set):
    collected_packages = []
    v = sys.version_info
    running_major_version = Version(".".join([str(v[0]), str(v[1]), str(v[2])]))

    for pkg in package_set:
        spec_set = SpecifierSet(parse_setup_requires(pkg))

        if running_major_version in spec_set:
            collected_packages.append(pkg)

    return collected_packages


def compare_python_version(version_spec):
    current_sys_version = parse(platform.python_version())
    spec_set = SpecifierSet(version_spec)

    return current_sys_version in spec_set


def filter_packages_by_compatibility_override(package_set, resolve_basename=True):
    return [
        p
        for p in package_set
        if compare_python_version(TEST_COMPATIBILITY_MAP.get(os.path.basename(p) if resolve_basename else p, ">=2.7"))
    ]


# this function is where a glob string gets translated to a list of packages
# It is called by both BUILD (package) and TEST. In the future, this function will be the central location
# for handling targeting of release packages
def process_glob_string(
    glob_string,
    target_root_dir,
    additional_contains_filter="",
    filter_type="Build",
):
    if glob_string:
        individual_globs = glob_string.split(",")
    else:
        individual_globs = "azure-*"
    collected_top_level_directories = []

    for glob_string in individual_globs:
        globbed = glob.glob(os.path.join(target_root_dir, glob_string, "setup.py")) + glob.glob(
            os.path.join(target_root_dir, "sdk/*/", glob_string, "setup.py")
        )
        collected_top_level_directories.extend([os.path.dirname(p) for p in globbed])

    # dedup, in case we have double coverage from the glob strings. Example: "azure-mgmt-keyvault,azure-mgmt-*"
    collected_directories = list(set([p for p in collected_top_level_directories if additional_contains_filter in p]))

    # if we have individually queued this specific package, it's obvious that we want to build it specifically
    # in this case, do not honor the omission list
    if len(collected_directories) == 1:
        pkg_set_ci_filtered = filter_for_compatibility(collected_directories)
    # however, if there are multiple packages being built, we should honor the omission list and NOT build the omitted
    # packages
    else:
        allowed_package_set = remove_omitted_packages(collected_directories)
        pkg_set_ci_filtered = filter_for_compatibility(allowed_package_set)

    # Apply filter based on filter type. for e.g. Docs, Regression, Management
    pkg_set_ci_filtered = list(filter(omit_funct_dict.get(filter_type, omit_build), pkg_set_ci_filtered))
    logging.info("Target packages after filtering by CI: {}".format(pkg_set_ci_filtered))
    logging.info(
        "Package(s) omitted by CI filter: {}".format(list(set(collected_directories) - set(pkg_set_ci_filtered)))
    )
    return sorted(pkg_set_ci_filtered)


def remove_omitted_packages(collected_directories):
    packages = [
        package_dir for package_dir in collected_directories if os.path.basename(package_dir) not in OMITTED_CI_PACKAGES
    ]

    return packages


>>>>>>> 10369257
def run_check_call(
    command_array,
    working_directory,
    acceptable_return_codes=[],
    run_as_shell=False,
    always_exit=True,
):
    try:
        if run_as_shell:
            logging.info(
                "Command Array: {0}, Target Working Directory: {1}".format(" ".join(command_array), working_directory)
            )
            check_call(" ".join(command_array), cwd=working_directory, shell=True)
        else:
            logging.info("Command Array: {0}, Target Working Directory: {1}".format(command_array, working_directory))
            check_call(command_array, cwd=working_directory)
    except CalledProcessError as err:
        if err.returncode not in acceptable_return_codes:
            logging.error(err)  # , file = sys.stderr
            if always_exit:
                exit(1)
            else:
                return err


# This function generates code coverage parameters
def create_code_coverage_params(parsed_args, package_name):
    coverage_args = []
    if parsed_args.disablecov:
        logging.info("Code coverage disabled as per the flag(--disablecov)")
        coverage_args.append("--no-cov")
    else:
        current_package_name = package_name.replace("-", ".")
        coverage_args.append("--cov={}".format(current_package_name))
        coverage_args.append("--cov-append")
        logging.info(
            "Code coverage is enabled for package {0}, pytest arguements: {1}".format(
                current_package_name, coverage_args
            )
        )
    return coverage_args


# This function returns if error code 5 is allowed for a given package
def is_error_code_5_allowed(target_pkg, pkg_name):
    if (
        all(
            map(
                lambda x: any([pkg_id in x for pkg_id in MANAGEMENT_PACKAGE_IDENTIFIERS]),
                [target_pkg],
            )
        )
        or pkg_name in MANAGEMENT_PACKAGE_IDENTIFIERS
    ):
        return True
    else:
        return False

<<<<<<< HEAD
=======

def parse_require(req) -> Tuple[str, str]:
    """
    Parses the incoming version specification and returns a tuple of the requirement name and specifier.

    "azure-core<2.0.0,>=1.11.0" -> [azure-core, <2.0.0,>=1.11.0]
    """

    req_object = Requirement.parse(req.split(";")[0])
    pkg_name = req_object.key
    spec = SpecifierSet(str(req_object).replace(pkg_name, ""))
    return (pkg_name, spec)


>>>>>>> 10369257
def find_whl(package_name, version, whl_directory):
    if not os.path.exists(whl_directory):
        logging.error("Whl directory is incorrect")
        exit(1)

    parsed_version = parse(version)

    logging.info("Searching whl for package {0}-{1}".format(package_name, parsed_version.base_version))
    whl_name_format = "{0}-{1}*.whl".format(package_name.replace("-", "_"), parsed_version.base_version)
    whls = []
    for root, dirnames, filenames in os.walk(whl_directory):
        for filename in fnmatch.filter(filenames, whl_name_format):
            whls.append(os.path.join(root, filename))

    whls = [os.path.relpath(w, whl_directory) for w in whls]

    if not whls:
        logging.error(
            "whl is not found in whl directory {0} for package {1}-{2}".format(
                whl_directory, package_name, parsed_version.base_version
            )
        )
        exit(1)

    return whls[0]

# This method installs package from a pre-built whl
def install_package_from_whl(package_whl_path, working_dir, python_sym_link=sys.executable):
    commands = [
        python_sym_link,
        "-m",
        "pip",
        "install",
        package_whl_path,
        "--extra-index-url",
        "https://pypi.python.org/simple",
    ]
    run_check_call(commands, working_dir)
    logging.info("Installed package from {}".format(package_whl_path))


def filter_dev_requirements(pkg_root_path, packages_to_exclude, dest_dir):
    # This method returns list of requirements from dev_requirements by filtering out packages in given list
    dev_req_path = os.path.join(pkg_root_path, DEV_REQ_FILE)
    if not os.path.exists(dev_req_path):
        logging.info("{0} is not found in package root {1}".format(DEV_REQ_FILE, pkg_root_path))
        return ""

    requirements = []
    with open(dev_req_path, "r") as dev_req_file:
        requirements = dev_req_file.readlines()

    # filter any package given in excluded list
    requirements = [req for req in requirements if os.path.basename(req.replace("\n", "")) not in packages_to_exclude]

    logging.info("Filtered dev requirements: {}".format(requirements))
    # create new dev requirements file with different name for filtered requirements
    new_dev_req_path = os.path.join(dest_dir, NEW_DEV_REQ_FILE)
    with open(new_dev_req_path, "w") as dev_req_file:
        dev_req_file.writelines(requirements)

    return new_dev_req_path


def extend_dev_requirements(dev_req_path, packages_to_include):
    requirements = []
    with open(dev_req_path, "r") as dev_req_file:
        requirements = dev_req_file.readlines()

    # include any package given in included list. omit duplicate
    for requirement in packages_to_include:
        if requirement not in requirements:
            requirements.insert(0, requirement.rstrip() + "\n")

    logging.info("Extending dev requirements. New result:: {}".format(requirements))
    # create new dev requirements file with different name for filtered requirements
    with open(dev_req_path, "w") as dev_req_file:
        dev_req_file.writelines(requirements)


def is_required_version_on_pypi(package_name: str, spec: str) -> bool:
    """
    This function evaluates a package name and version specifier combination and returns the versions on pypi
    that satisfy the provided version specifier.

    Import dependency on azure-sdk-tools.
    """

    from pypi_tools.pypi import PyPIClient

    client = PyPIClient()
    versions = []
    try:
        versions = [str(v) for v in client.get_ordered_versions(package_name) if str(v) in spec]
    except:
        logging.error("Package {} is not found on PyPI", package_name)
    return versions


def find_packages_missing_on_pypi(path: str) -> Iterable[str]:
    """
    Given a setup path, evaluate all dependencies and return a list of packages whos specifier can NOT be matched against PyPI releases.

    Import dependency on pkginfo.
    """

    import pkginfo

    requires = []
    if path.endswith(".whl"):
        requires = list(filter(lambda_filter_azure_pkg, pkginfo.get_metadata(path).requires_dist))
    else:
        _, _, _, requires = parse_setup(path)

    # parse pkg name and spec
    pkg_spec_dict = dict(parse_require(req) for req in requires)
    logging.info("Package requirement: {}".format(pkg_spec_dict))
    # find if version is available on pypi
    missing_packages = [
        "{0}{1}".format(pkg, pkg_spec_dict[pkg])
        for pkg in pkg_spec_dict.keys()
        if not is_required_version_on_pypi(pkg, pkg_spec_dict[pkg])
    ]
    if missing_packages:
        logging.error("Packages not found on PyPI: {}".format(missing_packages))
    return missing_packages


def find_tools_packages(root_path):
    """Find packages in tools directory. For e.g. azure-sdk-tools, azure-devtools"""
    glob_string = os.path.join(root_path, "tools", "*", "setup.py")
    pkgs = [os.path.basename(os.path.dirname(p)) for p in glob.glob(glob_string)]
    logging.info("Packages in tools: {}".format(pkgs))
    return pkgs


def get_installed_packages(paths=None):
    """Find packages in default or given lib paths"""
    # WorkingSet returns installed packages in given path
    # working_set returns installed packages in default path
    # if paths is set then find installed packages from given paths
    ws = WorkingSet(paths) if paths else working_set
    return ["{0}=={1}".format(p.project_name, p.version) for p in ws]
<|MERGE_RESOLUTION|>--- conflicted
+++ resolved
@@ -89,8 +89,6 @@
         return False
 
 
-<<<<<<< HEAD
-=======
 def parse_setup(setup_path: str) -> Tuple[str, str, Iterable[str], str]:
     """
     This function is used for getting metadata about a package from its setup.py.
@@ -250,7 +248,6 @@
     return packages
 
 
->>>>>>> 10369257
 def run_check_call(
     command_array,
     working_directory,
@@ -309,8 +306,6 @@
     else:
         return False
 
-<<<<<<< HEAD
-=======
 
 def parse_require(req) -> Tuple[str, str]:
     """
@@ -325,7 +320,6 @@
     return (pkg_name, spec)
 
 
->>>>>>> 10369257
 def find_whl(package_name, version, whl_directory):
     if not os.path.exists(whl_directory):
         logging.error("Whl directory is incorrect")
