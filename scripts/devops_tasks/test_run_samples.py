--- conflicted
+++ resolved
@@ -82,11 +82,8 @@
         "__init__.py",
         "consume_cloud_events_from_eventhub.py",
         "consume_eventgrid_events_from_service_bus_queue.py",
-<<<<<<< HEAD
-=======
         "sample_publish_events_to_a_topic_using_sas_credential.py",
         "sample_publish_events_to_a_topic_using_sas_credential_async.py"
->>>>>>> 7e66e387
     ],
     "azure-eventhub": [
         "connection_to_custom_endpoint_address.py",
