--- conflicted
+++ resolved
@@ -144,17 +144,10 @@
     "azure-ai-textanalytics": [
         "sample_analyze_healthcare_entities_with_cancellation.py",
         "sample_analyze_healthcare_entities_with_cancellation_async.py",
-<<<<<<< HEAD
-=======
         "sample_abstract_summary.py",
         "sample_abstract_summary_async.py",
         "sample_authentication.py",
         "sample_authentication_async.py",
-    ],
-    "azure-ai-language-conversations": [
-        "sample_assign_deployment_resources.py",
-        "sample_assign_deployment_resources_async.py",
->>>>>>> f92098ca
     ],
 }
 
