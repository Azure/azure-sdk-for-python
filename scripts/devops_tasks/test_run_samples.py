--- conflicted
+++ resolved
@@ -34,24 +34,6 @@
 """
 TIMEOUT_SAMPLES = {
     "azure-eventhub": {
-<<<<<<< HEAD
-        "receive_batch_with_checkpoint.py": (5),
-        "recv.py": (5),
-        "recv_track_last_enqueued_event_prop.py": (5),
-        "recv_with_checkpoint_by_event_count.py": (5),
-        "recv_with_checkpoint_by_time_interval.py": (5),
-        "recv_with_checkpoint_store.py": (5),
-        "recv_with_custom_starting_position.py": (5),
-        "sample_code_eventhub.py": (10),
-        "receive_batch_with_checkpoint_async.py": (5),
-        "recv_async.py": (5),
-        "recv_track_last_enqueued_event_prop_async.py": (5),
-        "recv_with_checkpoint_by_event_count_async.py": (5),
-        "recv_with_checkpoint_by_time_interval_async.py": (5),
-        "recv_with_checkpoint_store_async.py": (5),
-        "recv_with_custom_starting_position_async.py": (5),
-=======
-        "authenticate_with_sas_token.py": (10),
         "receive_batch_with_checkpoint.py": (10),
         "recv.py": (10),
         "recv_track_last_enqueued_event_prop.py": (10),
@@ -60,7 +42,6 @@
         "recv_with_checkpoint_store.py": (10),
         "recv_with_custom_starting_position.py": (10),
         "sample_code_eventhub.py": (10),
-        "authenticate_with_sas_token_async.py": (10),
         "receive_batch_with_checkpoint_async.py": (10),
         "recv_async.py": (10),
         "recv_track_last_enqueued_event_prop_async.py": (10),
@@ -68,7 +49,6 @@
         "recv_with_checkpoint_by_time_interval_async.py": (10),
         "recv_with_checkpoint_store_async.py": (10),
         "recv_with_custom_starting_position_async.py": (10),
->>>>>>> b6cea5c9
         "sample_code_eventhub_async.py": (10)
     },
     "azure-eventhub-checkpointstoreblob": {
