import os
import re
import json
import time
import logging
from glob import glob
import subprocess
from pathlib import Path
from functools import wraps
from typing import List, Any, Dict
from packaging.version import Version
from ghapi.all import GhApi
from azure.storage.blob import BlobServiceClient, ContainerClient
from datetime import datetime, timedelta

_LOG = logging.getLogger()


def return_origin_path(func):
    @wraps(func)
    def wrapper(*args, **kwargs):
        current_path = os.getcwd()
        result = func(*args, **kwargs)
        os.chdir(current_path)
        return result

    return wrapper


def log(cmd: str):
    _LOG.info('==' + cmd + ' ==\n')


def print_exec(cmd: str):
    log(cmd)
    subprocess.call(cmd, shell=True)


def print_exec_output(cmd: str) -> List[str]:
    log(cmd)
    return subprocess.getoutput(cmd).split('\n')


def print_check(cmd):
    log(cmd)
    subprocess.check_call(cmd, shell=True)


def preview_version_plus(preview_label: str, last_version: str) -> str:
    num = last_version.split(preview_label)
    num[1] = str(int(num[1]) + 1)
    return f'{num[0]}{preview_label}{num[1]}'


def stable_version_plus(changelog: str, last_version: str):
    flag = [False, False, False]  # breaking, feature, bugfix
    flag[0] = '### Breaking Changes' in changelog
    flag[1] = '### Features Added' in changelog
    flag[2] = '### Bugs Fixed' in changelog

    num = last_version.split('.')
    if flag[0]:
        return f'{int(num[0]) + 1}.0.0'
    elif flag[1]:
        return f'{num[0]}.{int(num[1]) + 1}.0'
    elif flag[2]:
        return f'{num[0]}.{num[1]}.{int(num[2]) + 1}'
    else:
        return '0.0.0'


# find all the files of one folder, including files in subdirectory
def all_files(path: str, files: List[str]):
    all_folder = os.listdir(path)
    for item in all_folder:
        folder = str(Path(f'{path}/{item}'))
        if os.path.isdir(folder):
            all_files(folder, files)
        else:
            files.append(folder)


def modify_file(file_path: str, func: Any):
    with open(file_path, 'r') as file_in:
        content = file_in.readlines()
    func(content)
    with open(file_path, 'w') as file_out:
        file_out.writelines(content)


def current_time() -> str:
    date = time.localtime(time.time())
    return '{}-{:02d}-{:02d}'.format(date.tm_year, date.tm_mon, date.tm_mday)


def current_time_month() -> str:
    date = time.localtime(time.time())
    return '{}-{:02d}'.format(date.tm_year, date.tm_mon)


def set_test_env_var():
    setting_path = str(Path(os.getenv('SCRIPT_PATH')) / 'mgmt_settings_real_.py')
    # edit mgmt_settings_real.py
    with open(setting_path, 'r') as file_in:
        list_in = file_in.readlines()

    for i in range(0, len(list_in)):
        list_in[i] = list_in[i].replace('ENV_TENANT_ID', os.environ['TENANT_ID'])
        list_in[i] = list_in[i].replace('ENV_CLIENT_ID', os.environ['CLIENT_ID'])
        list_in[i] = list_in[i].replace('ENV_CLIENT_SECRET', os.environ['CLIENT_SECRET'])
        list_in[i] = list_in[i].replace('ENV_SUBSCRIPTION_ID', os.environ['SUBSCRIPTION_ID'])
    with open(str(Path('tools/azure-sdk-tools/devtools_testutils/mgmt_settings_real.py')), 'w') as file_out:
        file_out.writelines(list_in)


class CodegenTestPR:
    """
    This class can generate SDK code, run live test and create RP
    """

    def __init__(self):
        self.issue_link = os.getenv('ISSUE_LINK', '')
        self.pipeline_link = os.getenv('PIPELINE_LINK', '')
        self.bot_token = os.getenv('GIT_TOKEN')
        self.spec_readme = os.getenv('SPEC_README', '')
        self.spec_repo = os.getenv('SPEC_REPO', '')
        self.conn_str = os.getenv('STORAGE_CONN_STR')
        self.storage_endpoint = os.getenv('STORAGE_ENDPOINT').strip('/')
        self.target_date = os.getenv('TARGET_DATE', '')
        self.test_folder = os.getenv('TEST_FOLDER', '')

        self.package_name = '' # 'dns' of 'sdk/compute/azure-mgmt-dns'
        self.new_branch = ''
        self.sdk_folder = ''  # 'compute' of 'sdk/compute/azure-mgmt-dns'
        self.autorest_result = ''
        self.next_version = ''
        self.test_result = ''
        self.pr_number = 0
        self.container_name = ''
        self.private_package_link = []  # List[str]
        self.tag_is_stable = False
<<<<<<< HEAD
        self.has_test = False
=======
        self.check_package_size_result = []  # List[str]
>>>>>>> 8c57ba14

    @property
    def target_release_date(self) -> str:
        try:
            if self.target_date:
                return (datetime.fromisoformat(self.target_date) + timedelta(days=-7)).strftime("%Y-%m-%d")
        except:
            log(f'Invalid target date: {self.target_date}')
        return current_time()

    @return_origin_path
    def get_latest_commit_in_swagger_repo(self) -> str:
        os.chdir(Path(self.spec_repo))
        head_sha = print_exec_output('git rev-parse HEAD')[0]
        return head_sha

    def readme_local_folder(self) -> str:
        return "specification" + self.spec_readme.split("specification")[-1]

    def get_sdk_folder_with_autorest_result(self):
        generate_result = self.get_autorest_result()
        self.sdk_folder = generate_result["packages"][0]["path"][0].split('/')[-1]

    @staticmethod
    def checkout_branch(env_key: str, repo: str):
        env_var = os.getenv(env_key, "")
        usr = env_var.split(":")[0] or "Azure"
        branch = env_var.split(":")[-1] or "main"
        print_exec(f'git remote add {usr} https://github.com/{usr}/{repo}.git')
        print_check(f'git fetch {usr} {branch}')
        print_check(f'git checkout {usr}/{branch}')

    @return_origin_path
    def checkout_azure_default_branch(self):
        # checkout branch in sdk repo
        self.checkout_branch("DEBUG_SDK_BRANCH", "azure-sdk-for-python")

        # checkout branch in rest repo
        if self.spec_repo:
            os.chdir(Path(self.spec_repo))
            self.checkout_branch("DEBUG_REST_BRANCH", "azure-rest-api-specs")

    def generate_code(self):
        self.checkout_azure_default_branch()

        # prepare input data
        input_data = {
            'headSha': self.get_latest_commit_in_swagger_repo(),
            'repoHttpsUrl': "https://github.com/Azure/azure-rest-api-specs",
            'specFolder': self.spec_repo,
            'relatedReadmeMdFiles': [self.readme_local_folder()]
        }
        log(str(input_data))

        # if Python tag exists
        if os.getenv('PYTHON_TAG'):
            input_data['python_tag'] = os.getenv('PYTHON_TAG')

        self.autorest_result = str(Path(os.getenv('TEMP_FOLDER')) / 'temp.json')
        with open(self.autorest_result, 'w') as file:
            json.dump(input_data, file)

        # generate code(be careful about the order)
        print_exec('python scripts/dev_setup.py -p azure-core')
        print_check(f'python -m packaging_tools.sdk_generator {self.autorest_result} {self.autorest_result}')

        generate_result = self.get_autorest_result()
        self.tag_is_stable = list(generate_result.values())[0]['tagIsStable']
        log(f"tag_is_stable is {self.tag_is_stable}")
        
        print_check(f'python -m packaging_tools.sdk_package {self.autorest_result} {self.autorest_result}')

    def get_package_name_with_autorest_result(self):
        generate_result = self.get_autorest_result()
        self.package_name = generate_result["packages"][0]["packageName"].split('-', 2)[-1]

    def prepare_branch_with_readme(self):
        self.generate_code()
        self.get_package_name_with_autorest_result()
        self.get_sdk_folder_with_autorest_result()
        self.create_new_branch()

    def create_new_branch(self):
        self.new_branch = f't2-{self.package_name}-{current_time()}-{str(time.time())[-5:]}'
        print_check(f'git checkout -b {self.new_branch}')

    def check_sdk_readme(self):
        sdk_readme = str(Path(f'sdk/{self.sdk_folder}/azure-mgmt-{self.package_name}/README.md'))

        def edit_sdk_readme(content: List[str]):
            for i in range(0, len(content)):
                if content[i].find('MyService') > 0:
                    content[i] = content[i].replace('MyService', self.package_name.capitalize())

        modify_file(sdk_readme, edit_sdk_readme)

    # Use the template to update readme and setup by packaging_tools
    @return_origin_path
    def check_file_with_packaging_tool(self):
        python_md = Path(self.spec_repo) / "specification" / self.spec_readme.split("specification/")[-1].replace("readme.md", "readme.python.md")
        title = ""
        if python_md.exists():
            with open(python_md, "r") as file_in:
                md_content = file_in.readlines()
            for line in md_content:
                if "title:" in line:
                    title = line.replace("title:", "").strip(" \r\n")
                    break
        else:
            log("{python_md} does not exist")
        os.chdir(Path(f'sdk/{self.sdk_folder}'))
        # add `title` and update `is_stable` in sdk_packaging.toml
        toml = Path(f"azure-mgmt-{self.package_name}") / "sdk_packaging.toml"
        stable_config = "is_stable = " + ("true" if self.tag_is_stable else "false") + "\n"
        if toml.exists():
            def edit_toml(content: List[str]):
                has_title = False
                has_isstable = False
                for idx in range(len(content)):
                    if "title" in content[idx]:
                        has_title = True
                    if "is_stable" in content[idx]:
                        has_isstable = True
                        content[idx] = stable_config
                if not has_title:
                    content.append(f"title = \"{title}\"\n")
                if not has_isstable:
                    content.append(stable_config)
            modify_file(str(toml), edit_toml)
        else:
            log(f"{os.getcwd()}/{toml} does not exist")

        print_check(f'python -m packaging_tools --build-conf azure-mgmt-{self.package_name}')
        log('packaging_tools --build-conf successfully ')

    def check_pprint_name(self):
        pprint_name = self.package_name.capitalize()

        def edit_file_for_pprint_name(content: List[str]):
            for i in range(0, len(content)):
                content[i] = content[i].replace('MyService', pprint_name)

        for file in os.listdir(self.sdk_code_path()):
            file_path = str(Path(self.sdk_code_path()) / file)
            if os.path.isfile(file_path):
                modify_file(file_path, edit_file_for_pprint_name)
        log(f' replace \"MyService\" with \"{pprint_name}\" successfully ')

    def get_all_files_under_package_folder(self) -> List[str]:
        files = []
        all_files(self.sdk_code_path(), files)
        return files

    def calculate_next_version_proc(self, last_version: str):
        preview_tag = not self.tag_is_stable
        changelog = self.get_changelog()
        if changelog == '':
            msg = 'it should be stable' if self.tag_is_stable else 'it should be perview'
            return f'0.0.0 ({msg})'
        preview_version = 'rc' in last_version or 'b' in last_version
        #                                           |   preview tag                     | stable tag
        # preview version(1.0.0rc1/1.0.0b1)         | 1.0.0rc2(track1)/1.0.0b2(track2)  |  1.0.0
        # stable  version (1.0.0) (breaking change) | 2.0.0rc1(track1)/2.0.0b1(track2)  |  2.0.0
        # stable  version (1.0.0) (feature)         | 1.1.0rc1(track1)/1.1.0b1(track2)  |  1.1.0
        # stable  version (1.0.0) (bugfix)          | 1.0.1rc1(track1)/1.0.1b1(track2)  |  1.0.1
        preview_label = 'b'
        if preview_version and preview_tag:
            next_version = preview_version_plus(preview_label, last_version)
        elif preview_version and not preview_tag:
            next_version = last_version.split(preview_label)[0]
        elif not preview_version and preview_tag:
            next_version = stable_version_plus(changelog, last_version) + preview_label + '1'
        else:
            next_version = stable_version_plus(changelog, last_version)

        return next_version

    def get_autorest_result(self) -> Dict[Any, Any]:
        with open(self.autorest_result, 'r') as file_in:
            content = json.load(file_in)
        return content

    def get_changelog(self) -> str:
        content = self.get_autorest_result()
        return content["packages"][0]["changelog"]["content"]

    def get_last_release_version(self) -> str:
        content = self.get_autorest_result()
        last_version = content["packages"][0]["version"]
        try:
            return str(Version(last_version))
        except:
            return ''

    def calculate_next_version(self):
        last_version = self.get_last_release_version()
        if last_version:
            self.next_version = self.calculate_next_version_proc(last_version)
        else:
            self.next_version = '1.0.0b1'

    def edit_all_version_file(self):
        files = self.get_all_files_under_package_folder()

        def edit_version_file(content: List[str]):
            for i in range(0, len(content)):
                if content[i].find('VERSION') > -1:
                    content[i] = f'VERSION = "{self.next_version}"\n'
                    break

        for file in files:
            if Path(file).name == '_version.py':
                modify_file(file, edit_version_file)

    def check_version(self):
        self.calculate_next_version()
        self.edit_all_version_file()

    def edit_changelog_for_new_service(self):
        def edit_changelog_for_new_service_proc(content: List[str]):
            for i in range(0, len(content)):
                if '##' in content[i]:
                    content[i] = f'## {self.next_version} ({self.target_release_date})\n'
                    break

        modify_file(str(Path(self.sdk_code_path()) / 'CHANGELOG.md'), edit_changelog_for_new_service_proc)

    def edit_changelog(self):
        def edit_changelog_proc(content: List[str]):
            content[1:1] = ['\n', f'## {self.next_version} ({self.target_release_date})\n\n', self.get_changelog(), '\n']

        modify_file(str(Path(self.sdk_code_path()) / 'CHANGELOG.md'), edit_changelog_proc)

    def check_changelog_file(self):
        if self.next_version == '1.0.0b1':
            self.edit_changelog_for_new_service()
        else:
            self.edit_changelog()

    def check_dev_requirement(self):
        file = Path(f'sdk/{self.sdk_folder}/azure-mgmt-{self.package_name}/dev_requirements.txt')
        content = [
            "-e ../../../tools/azure-sdk-tools\n",
            "-e ../../../tools/azure-devtools\n",
            "../../identity/azure-identity\n"
        ]
        if not file.exists():
            with open(file, "w") as file_out:
                file_out.writelines(content)

    def check_package_size(self):
        if self.after_multiapi_combiner:
            packages = self.get_private_package()
            for package in packages:
                if os.path.getsize(package) > 1024:
                    self.check_package_size_result.append(f'ERROR: Package size is over 2MBytes: {Path(package).name}!!!')

    def check_file(self):
        self.check_file_with_packaging_tool()
        self.check_pprint_name()
        self.check_sdk_readme()
        self.check_version()
        self.check_changelog_file()
        self.check_dev_requirement()
        self.check_package_size()

    def sdk_code_path(self) -> str:
        return str(Path(f'sdk/{self.sdk_folder}/azure-mgmt-{self.package_name}'))

    @property
    def is_single_path(self) -> bool:
        path = str(Path(f'sdk/{self.sdk_folder}'))
        num = sum([os.path.isdir(str(Path(f'{path}/{listx}'))) for listx in os.listdir(path)])
        return num == 1

    @return_origin_path
    def install_package_locally(self):
        os.chdir(self.sdk_code_path())
        print_check('pip install -e .')
        print_exec('pip install -r dev_requirements.txt')

    def prepare_test_env(self):
        self.install_package_locally()
        set_test_env_var()
    
    @staticmethod
    def is_live_test()-> bool:
        return str(os.getenv("AZURE_TEST_RUN_LIVE")).lower() == "true"

    @return_origin_path
    def run_test_proc(self):
        # run test
        os.chdir(self.sdk_code_path())
        test_mode = "Live test" if self.is_live_test() else "Recording test"
        succeeded_result = f'{test_mode} success'
        failed_result = f'{test_mode} fail, detailed info is in pipeline log(search keyword FAILED)!!!'
        try:
            print_check(f'pytest  --collect-only')
        except:
            log(f'{test_mode} run done, do not find any test !!!')
            self.test_result = succeeded_result
            return

        try:
            print_check(f'pytest -s')
        except:
            log('some test failed, please fix it locally')
            self.test_result = failed_result
        else:
            log(f'{test_mode} run done, do not find failure !!!')
            self.test_result = succeeded_result
        
        self.has_test = True

    @staticmethod
    def clean_test_env():
        for item in ("SSL_CERT_DIR", "REQUESTS_CA_BUNDLE"):
            if os.getenv(item):
                os.environ.pop(item)

    @return_origin_path
    def upload_recording_files(self):
        if self.is_live_test() and self.has_test:
            os.chdir(self.sdk_code_path())
            print_exec("python ../../../scripts/manage_recordings.py push")

    def run_test(self):
        self.prepare_test_env()
        self.run_test_proc()
        self.clean_test_env()
        self.upload_recording_files()

    def create_pr_proc(self):
        api = GhApi(owner='Azure', repo='azure-sdk-for-python', token=self.bot_token)
        pr_title = "[AutoRelease] {}(can only be merged by SDK owner)".format(self.new_branch)
        pr_head = "{}:{}".format(os.getenv('USR_NAME'), self.new_branch)
        pr_base = 'main'
        pr_body = "" if not self.check_package_size_result else "{}\n".format("\n".join(self.check_package_size_result))
        pr_body = pr_body + "{} \n{} \n{}".format(self.issue_link, self.test_result, self.pipeline_link)
        if not self.is_single_path:
            pr_body += f'\nBuildTargetingString\n  azure-mgmt-{self.package_name}\nSkip.CreateApiReview\ntrue'
        res_create = api.pulls.create(pr_title, pr_head, pr_base, pr_body)

        # Add issue link on PR
        api = GhApi(owner='Azure', repo='azure-sdk-for-python', token=self.bot_token)
        api.issues.create_comment(issue_number=res_create.number, body='issue link:{}'.format(self.issue_link))
        self.pr_number = res_create.number

    def zero_version_policy(self):
        if re.match(re.compile('0\.0\.0'), self.next_version):
            api_request = GhApi(owner='Azure', repo='sdk-release-request', token=self.bot_token)
            if self.issue_link:
                issue_number = int(self.issue_link.split('/')[-1])
                api_request.issues.add_labels(issue_number=issue_number, labels=['base-branch-attention'])

    def get_container_name(self) -> str:
        container_name = current_time_month()
        service_client = BlobServiceClient.from_connection_string(conn_str=self.conn_str)
        containers_exist = [container for container in service_client.list_containers()]
        containers_name = {container.name for container in containers_exist}
        # create new container if it does not exist
        if container_name not in containers_name:
            container_client = service_client.get_container_client(container=container_name)
            container_client.create_container(public_access='container', timeout=60 * 24 * 3600)
        return container_name

    @property
    def after_multiapi_combiner(self) -> bool:
        content = self.get_autorest_result()
        return content["packages"][0]["afterMultiapiCombiner"]

    def get_private_package(self) -> List[str]:
        content = self.get_autorest_result()
        return content["packages"][0]["artifacts"]

    def upload_private_package_proc(self, container_name: str):
        container_client = ContainerClient.from_connection_string(conn_str=self.conn_str, container_name=container_name)
        private_package = self.get_private_package()
        for package in private_package:
            package_name = Path(package).parts[-1]
            # package will be uploaded to storage account in the folder : container_name / pr_number / package_name
            blob_name = f'sdk_pr_{self.pr_number}/{package_name}'
            blob_client = container_client.get_blob_client(blob=blob_name)
            with open(package, 'rb') as data:
                blob_client.upload_blob(data, overwrite=True)
            self.private_package_link.append(f'{self.storage_endpoint}/{container_name}/{blob_name}')

    def upload_private_package(self):
        container_name = self.get_container_name()
        self.upload_private_package_proc(container_name)

    def get_private_package_link(self) -> str:
        self.upload_private_package()
        result = []
        # it is for markdown
        for link in self.private_package_link:
            package_name = link.split('/')[-1]
            result.append(f'* [{package_name}]({link})\n')
        return ''.join(result)

    def ask_check_policy(self):
        changelog = self.get_changelog()
        if changelog == '':
            changelog = 'no new content found by changelog tools!'

        if self.issue_link:
            # comment to ask for check from users
            issue_number = int(self.issue_link.split('/')[-1])
            api = GhApi(owner='Azure', repo='sdk-release-request', token=self.bot_token)
            author = api.issues.get(issue_number=issue_number).user.login
            body = f'Hi @{author}, Please check whether the package works well and the CHANGELOG info is as below:\n' \
                f'{self.get_private_package_link()}' \
                f'```\n' \
                f'CHANGELOG:\n' \
                f'{changelog}\n' \
                f'```\n' \
                f'* (If you are not a Python User, you can mainly check whether the changelog meets your requirements)\n\n' \
                f'* (The version of the package is only a temporary version for testing)\n\n' \
                f'https://github.com/Azure/azure-sdk-for-python/pull/{self.pr_number}'
            api.issues.create_comment(issue_number=issue_number, body=body)

            # comment for hint
            body = 'Tips: If you have special needs for release date or other things, please let us know. ' \
                'Otherwise we will follow ' \
                '[Management-SDK-Release-Cycle](https://dev.azure.com/azure-sdk/internal/_wiki/wikis/internal.wiki/761/Management-SDK-Release-Cycle) ' \
                'to release it before target date'
            api.issues.create_comment(issue_number=issue_number, body=body)

    def issue_comment(self):
        self.zero_version_policy()
        self.ask_check_policy()

    @staticmethod
    def commit_code():
        print_exec('git add sdk/')
        print_exec('git commit -m \"code and test\"')
        print_check('git push origin HEAD -f')

    def create_pr(self):
        # commit all code
        self.commit_code()

        # create PR
        self.create_pr_proc()

        # create release issue comment
        self.issue_comment()

    def run(self):
        if "https:" in self.spec_readme:
            self.prepare_branch_with_readme()
            self.check_file()
            self.run_test()
            self.create_pr()
        elif self.test_folder:
            self.sdk_folder = self.test_folder.split('/')[0]
            self.package_name = self.test_folder.split('/')[-1].split('-')[-1]
            env_var = os.getenv("DEBUG_SDK_BRANCH", "")
            branch = env_var.split(":")[-1]

            print_check(f'git checkout {branch}')
            self.run_test()

            # commit all code
            self.commit_code()


if __name__ == '__main__':
    main_logger = logging.getLogger()
    logging.basicConfig()
    main_logger.setLevel(logging.INFO)

    instance = CodegenTestPR()
    instance.run()<|MERGE_RESOLUTION|>--- conflicted
+++ resolved
@@ -139,11 +139,8 @@
         self.container_name = ''
         self.private_package_link = []  # List[str]
         self.tag_is_stable = False
-<<<<<<< HEAD
         self.has_test = False
-=======
         self.check_package_size_result = []  # List[str]
->>>>>>> 8c57ba14
 
     @property
     def target_release_date(self) -> str:
