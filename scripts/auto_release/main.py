import os
import re
import json
import time
import logging
from glob import glob
import subprocess
from pathlib import Path
from functools import wraps
from typing import List, Any, Dict
from packaging.version import Version
from ghapi.all import GhApi
from azure.storage.blob import BlobServiceClient, ContainerClient
from util import add_certificate

_LOG = logging.getLogger()


def return_origin_path(func):
    @wraps(func)
    def wrapper(*args, **kwargs):
        current_path = os.getcwd()
        result = func(*args, **kwargs)
        os.chdir(current_path)
        return result

    return wrapper


def log(cmd: str):
    _LOG.info('==' + cmd + ' ==\n')


def print_exec(cmd: str):
    log(cmd)
    subprocess.call(cmd, shell=True)


def print_exec_output(cmd: str) -> List[str]:
    log(cmd)
    return subprocess.getoutput(cmd).split('\n')


def print_check(cmd):
    log(cmd)
    subprocess.check_call(cmd, shell=True)


def preview_version_plus(preview_label: str, last_version: str) -> str:
    num = last_version.split(preview_label)
    num[1] = str(int(num[1]) + 1)
    return f'{num[0]}{preview_label}{num[1]}'


def stable_version_plus(changelog: str, last_version: str):
    flag = [False, False, False]  # breaking, feature, bugfix
<<<<<<< HEAD
    flag[0] = '### Breaking Changes' in changelog
=======
    flag[0] = '### Breaking changes' in changelog
>>>>>>> 7e05eca9
    flag[1] = '### Features Added' in changelog
    flag[2] = '### Bugs Fixed' in changelog

    num = last_version.split('.')
    if flag[0]:
        return f'{int(num[0]) + 1}.0.0'
    elif flag[1]:
        return f'{num[0]}.{int(num[1]) + 1}.0'
    elif flag[2]:
        return f'{num[0]}.{num[1]}.{int(num[2]) + 1}'
    else:
        return '0.0.0'


# find all the files of one folder, including files in subdirectory
def all_files(path: str, files: List[str]):
    all_folder = os.listdir(path)
    for item in all_folder:
        folder = str(Path(f'{path}/{item}'))
        if os.path.isdir(folder):
            all_files(folder, files)
        else:
            files.append(folder)


def checkout_azure_default_branch():
    usr = 'Azure'
    branch = 'changelog-sharerequirements'
    print_exec(f'git remote add {usr} https://github.com/{usr}/azure-sdk-for-python.git')
    print_check(f'git fetch {usr} {branch}')
    print_check(f'git checkout {usr}/{branch}')


def modify_file(file_path: str, func: Any):
    with open(file_path, 'r') as file_in:
        content = file_in.readlines()
    func(content)
    with open(file_path, 'w') as file_out:
        file_out.writelines(content)


def current_time() -> str:
    date = time.localtime(time.time())
    return '{}-{:02d}-{:02d}'.format(date.tm_year, date.tm_mon, date.tm_mday)


def current_time_month() -> str:
    date = time.localtime(time.time())
    return '{}-{:02d}'.format(date.tm_year, date.tm_mon)


def set_test_env_var():
    setting_path = str(Path(os.getenv('SCRIPT_PATH')) / 'mgmt_settings_real_.py')
    # edit mgmt_settings_real.py
    with open(setting_path, 'r') as file_in:
        list_in = file_in.readlines()

    for i in range(0, len(list_in)):
        list_in[i] = list_in[i].replace('ENV_TENANT_ID', os.environ['TENANT_ID'])
        list_in[i] = list_in[i].replace('ENV_CLIENT_ID', os.environ['CLIENT_ID'])
        list_in[i] = list_in[i].replace('ENV_CLIENT_SECRET', os.environ['CLIENT_SECRET'])
        list_in[i] = list_in[i].replace('ENV_SUBSCRIPTION_ID', os.environ['SUBSCRIPTION_ID'])
    with open(str(Path('tools/azure-sdk-tools/devtools_testutils/mgmt_settings_real.py')), 'w') as file_out:
        file_out.writelines(list_in)


def start_test_proxy():
    print_check('pwsh eng/common/testproxy/docker-start-proxy.ps1 \"start\"')


class CodegenTestPR:
    """
    This class can generate SDK code, run live test and create RP
    """

    def __init__(self):
        self.issue_link = os.getenv('ISSUE_LINK')
        self.pipeline_link = os.getenv('PIPELINE_LINK')
        self.bot_token = os.getenv('AZURESDK_BOT_TOKEN')
        self.spec_readme = os.getenv('SPEC_README', '')
        self.spec_repo = os.getenv('SPEC_REPO', '')
        self.conn_str = os.getenv('STORAGE_CONN_STR')
        self.storage_endpoint = os.getenv('STORAGE_ENDPOINT').strip('/')

        self.package_name = ''
        self.new_branch = ''
        self.sdk_folder = ''  # 'compute' in 'sdk/compute/azure-mgmt-dns'
        self.autorest_result = ''
        self.next_version = ''
        self.test_result = ''
        self.pr_number = 0
        self.container_name = ''
        self.private_package_link = []  # List[str]
        self.tag_is_stable = False

    @return_origin_path
    def get_latest_commit_in_swagger_repo(self) -> str:
        os.chdir(Path(self.spec_repo))
        head_sha = print_exec_output('git rev-parse HEAD')[0]
        return head_sha

    def readme_local_folder(self) -> Path:
        result = re.findall('specification/[a-zA-Z-]+/resource-manager', self.spec_readme)
        if len(result) == 0:
            service_name = self.spec_readme
        else:
            service_name = result[0].split('/')[1]
        return Path(f'specification/{service_name}/resource-manager/readme.md')

    def get_sdk_folder_with_autorest_result(self):
        generate_result = self.get_autorest_result()
        self.sdk_folder = generate_result["packages"][0]["path"][0].split('/')[-1]

    def generate_code(self):
        checkout_azure_default_branch()

        # prepare input data
        input_data = {
            'headSha': self.get_latest_commit_in_swagger_repo(),
            'repoHttpsUrl': "https://github.com/Azure/azure-rest-api-specs",
            'specFolder': self.spec_repo,
            'relatedReadmeMdFiles': [str(self.readme_local_folder())]
        }
        # if Python tag exists
        if os.getenv('PYTHON_TAG'):
            input_data['python_tag'] = os.getenv('PYTHON_TAG')

        self.autorest_result = str(Path(os.getenv('TEMP_FOLDER')) / 'temp.json')
        with open(self.autorest_result, 'w') as file:
            json.dump(input_data, file)

        # generate code(be careful about the order)
        print_exec('python scripts/dev_setup.py -p azure-core')
        print_check(f'python -m packaging_tools.auto_codegen {self.autorest_result} {self.autorest_result}')

        generate_result = self.get_autorest_result()
        self.tag_is_stable = list(generate_result.values())[0]['tagIsStable']
        log(f"tag_is_stable is {self.tag_is_stable}")
        
        print_check(f'python -m packaging_tools.auto_package {self.autorest_result} {self.autorest_result}')

    def get_package_name_with_autorest_result(self):
        generate_result = self.get_autorest_result()
        self.package_name = generate_result["packages"][0]["packageName"].split('-', 2)[-1]

    def prepare_branch_with_readme(self):
        self.generate_code()
        self.get_package_name_with_autorest_result()
        self.get_sdk_folder_with_autorest_result()
        self.create_new_branch()

    def get_package_name_with_branch(self) -> (str, str):
        origin_base_branch = os.getenv('BASE_BRANCH')
        # e.g. AzureSDKAutomation:sdkAuto/track2_azure-mgmt-network or azclibot:t2-network-2022-01-05-26928
        branch_info = origin_base_branch.split(':')
        split_str = 'azure-mgmt-'
        if 'azure-mgmt-' in branch_info[1]:
            self.package_name = branch_info[1].split(split_str)[-1]
        else:
            self.package_name = branch_info[1].split('-')[1]

        return branch_info[0], branch_info[1]

    def create_new_branch(self):
        self.new_branch = f't2-{self.package_name}-{current_time()}-{str(time.time())[-5:]}'
        print_check(f'git checkout -b {self.new_branch}')

    def create_branch_with_base_branch(self, github_usr: str, base_branch: str):
        # checkout base branch
        print_exec(f'git remote add {github_usr} https://github.com/{github_usr}/azure-sdk-for-python.git')
        print_check(f'git fetch {github_usr} {base_branch}')
        print_check(f'git checkout {github_usr}/{base_branch}')

        # create new branch
        self.create_new_branch()

    def prepare_branch_with_base_branch(self):
        github_usr, base_branch = self.get_package_name_with_branch()
        self.create_branch_with_base_branch(github_usr, base_branch)
        self.get_sdk_folder_with_package_name()

    def get_sdk_folder_with_package_name(self):
        folder_info = glob(f'sdk/*/azure-mgmt-{self.package_name}')[0]
        self.sdk_folder = Path(folder_info).parts[1]

    def prepare_branch(self):
        if self.spec_readme:
            self.prepare_branch_with_readme()
        # else:
        # self.prepare_branch_with_base_branch()

    def check_sdk_readme(self):
        sdk_readme = str(Path(f'sdk/{self.sdk_folder}/azure-mgmt-{self.package_name}/README.md'))

        def edit_sdk_readme(content: List[str]):
            for i in range(0, len(content)):
                if content[i].find('MyService') > 0:
                    content[i] = content[i].replace('MyService', self.package_name.capitalize())

        modify_file(sdk_readme, edit_sdk_readme)

    # Use the template to update readme and setup by packaging_tools
    @return_origin_path
    def check_file_with_packaging_tool(self):
        os.chdir(Path(f'sdk/{self.sdk_folder}'))
        print_check(f'python -m packaging_tools --build-conf azure-mgmt-{self.package_name}')
        log('packaging_tools --build-conf successfully ')

    def check_pprint_name(self):
        pprint_name = self.package_name.capitalize()

        def edit_file_for_pprint_name(content: List[str]):
            for i in range(0, len(content)):
                content[i] = content[i].replace('MyService', pprint_name)

        for file in os.listdir(self.sdk_code_path()):
            file_path = str(Path(self.sdk_code_path()) / file)
            if os.path.isfile(file_path):
                modify_file(file_path, edit_file_for_pprint_name)
        log(f' replace \"MyService\" with \"{pprint_name}\" successfully ')

    def get_all_files_under_package_folder(self) -> List[str]:
        files = []
        all_files(self.sdk_code_path(), files)
        return files

    def calculate_next_version_proc(self, last_version: str):
        preview_tag = not self.tag_is_stable
        changelog = self.get_changelog()
        if changelog == '':
            msg = 'it should be stable' if self.tag_is_stable else 'it should be perview'
            return f'0.0.0 ({msg})'
        preview_version = 'rc' in last_version or 'b' in last_version
        #                                           |   preview tag                     | stable tag
        # preview version(1.0.0rc1/1.0.0b1)         | 1.0.0rc2(track1)/1.0.0b2(track2)  |  1.0.0
        # stable  version (1.0.0) (breaking change) | 2.0.0rc1(track1)/2.0.0b1(track2)  |  2.0.0
        # stable  version (1.0.0) (feature)         | 1.1.0rc1(track1)/1.1.0b1(track2)  |  1.1.0
        # stable  version (1.0.0) (bugfix)          | 1.0.1rc1(track1)/1.0.1b1(track2)  |  1.0.1
        preview_label = 'b'
        if preview_version and preview_tag:
            next_version = preview_version_plus(preview_label, last_version)
        elif preview_version and not preview_tag:
            next_version = last_version.split(preview_label)[0]
        elif not preview_version and preview_tag:
            next_version = stable_version_plus(changelog, last_version) + preview_label + '1'
        else:
            next_version = stable_version_plus(changelog, last_version)

        return next_version

    def get_autorest_result(self) -> Dict[Any, Any]:
        with open(self.autorest_result, 'r') as file_in:
            content = json.load(file_in)
        return content

    def get_changelog(self) -> str:
        content = self.get_autorest_result()
        return content["packages"][0]["changelog"]["content"]

    def get_last_release_version(self) -> str:
        content = self.get_autorest_result()
        last_version = content["packages"][0]["version"]
        try:
            return str(Version(last_version))
        except:
            return ''

    def calculate_next_version(self):
        last_version = self.get_last_release_version()
        if last_version:
            self.next_version = self.calculate_next_version_proc(last_version)
        else:
            self.next_version = '1.0.0b1'

    def edit_all_version_file(self):
        files = self.get_all_files_under_package_folder()

        def edit_version_file(content: List[str]):
            for i in range(0, len(content)):
                if content[i].find('VERSION') > -1:
                    content[i] = f'VERSION = "{self.next_version}"\n'
                    break

        for file in files:
            if '_version.py' in file:
                modify_file(file, edit_version_file)

    def check_version(self):
        self.calculate_next_version()
        self.edit_all_version_file()

    def edit_changelog_for_new_service(self):
        def edit_changelog_for_new_service_proc(content: List[str]):
            for i in range(0, len(content)):
                if '##' in content[i]:
                    content[i] = f'## {self.next_version} ({current_time()})\n'
                    break

        modify_file(str(Path(self.sdk_code_path()) / 'CHANGELOG.md'), edit_changelog_for_new_service_proc)

    def edit_changelog(self):
        def edit_changelog_proc(content: List[str]):
            content[1:1] = ['\n', f'## {self.next_version} ({current_time()})\n\n', self.get_changelog(), '\n']

        modify_file(str(Path(self.sdk_code_path()) / 'CHANGELOG.md'), edit_changelog_proc)

    def check_changelog_file(self):
        if self.next_version == '1.0.0b1':
            self.edit_changelog_for_new_service()
        else:
            self.edit_changelog()

    @staticmethod
    def get_need_dependency():
        template_path = Path('tools/azure-sdk-tools/packaging_tools/templates/setup.py')
        with open(template_path, 'r') as fr:
            content = fr.readlines()
            for line in content:
                if 'msrest>' in line:
                    target_msrest = line.strip().strip(',').strip('\'')
                    yield target_msrest
                if 'azure-mgmt-core' in line:
                    target_mgmt_core = line.strip().strip(',').strip('\'')
                    yield target_mgmt_core

    @staticmethod
    def insert_line_num(content: List[str]) -> int:
        start_num = 0
        end_num = len(content)
        for i in range(end_num):
            if content[i].find("#override azure-mgmt-") > -1:
                start_num = i
                break
        return (int(str(time.time()).split('.')[-1]) % max(end_num - start_num, 1)) + start_num

    def check_ci_file_proc(self, dependency: str):
        def edit_ci_file(content: List[str]):
            new_line = f'#override azure-mgmt-{self.package_name} {dependency}'
            dependency_name = dependency.split('>')[0]
            for i in range(len(content)):
                if new_line in content[i]:
                    return
                if f'azure-mgmt-{self.package_name} {dependency_name}' in content[i]:
                    content[i] = new_line + '\n'
                    return
            prefix = '' if '\n' in content[-1] else '\n'
            content.insert(self.insert_line_num(content), prefix + new_line + '\n')

        modify_file(str(Path('shared_requirements.txt')), edit_ci_file)
        print_exec('git add shared_requirements.txt')

    def check_ci_file(self):
        # eg: target_msrest = 'msrest>=0.6.21', target_mgmt_core = 'azure-mgmt-core>=1.3.0,<2.0.0'
        target_msrest, target_mgmt_core = list(self.get_need_dependency())
        self.check_ci_file_proc(target_msrest)
        self.check_ci_file_proc(target_mgmt_core)

    def check_file(self):
        self.check_file_with_packaging_tool()
        self.check_pprint_name()
        self.check_sdk_readme()
        self.check_version()
        self.check_changelog_file()
        self.check_ci_file()

    def sdk_code_path(self) -> str:
        return str(Path(f'sdk/{self.sdk_folder}/azure-mgmt-{self.package_name}'))

    @property
    def is_single_path(self) -> bool:
        path = str(Path(f'sdk/{self.sdk_folder}'))
        num = sum([os.path.isdir(str(Path(f'{path}/{listx}'))) for listx in os.listdir(path)])
        return num == 1

    @return_origin_path
    def install_package_locally(self):
        os.chdir(self.sdk_code_path())
        print_check('pip install -e .')
        print_exec('pip install -r dev_requirements.txt')

    def prepare_test_env(self):
        self.install_package_locally()
        set_test_env_var()
        add_certificate()
        start_test_proxy()

    @return_origin_path
    def run_test_proc(self):
        # run test
        os.chdir(self.sdk_code_path())
        succeeded_result = 'Live test success'
        failed_result = 'Live test fail, detailed info is in pipeline log(search keyword FAILED)!!!'
        try:
            print_check(f'pytest  --collect-only')
        except:
            log('live test run done, do not find any test !!!')
            self.test_result = succeeded_result
            return

        try:
            print_check(f'pytest -s')
        except:
            log('some test failed, please fix it locally')
            self.test_result = failed_result
        else:
            log('live test run done, do not find failure !!!')
            self.test_result = succeeded_result

    def run_test(self):
        self.prepare_test_env()
        self.run_test_proc()

    def create_pr_proc(self):
        api = GhApi(owner='Azure', repo='azure-sdk-for-python', token=self.bot_token)
        pr_title = "[AutoRelease] {}(Do not merge)".format(self.new_branch)
        pr_head = "{}:{}".format(os.getenv('USR_NAME'), self.new_branch)
        pr_base = 'main'
        pr_body = "{} \n{} \n{}".format(self.issue_link, self.test_result, self.pipeline_link)
        if not self.is_single_path:
            pr_body += f'\nBuildTargetingString\n  azure-mgmt-{self.package_name}\nSkip.CreateApiReview\ntrue'
        res_create = api.pulls.create(pr_title, pr_head, pr_base, pr_body)

        # Add issue link on PR
        api = GhApi(owner='Azure', repo='azure-sdk-for-python', token=self.bot_token)
        api.issues.create_comment(issue_number=res_create.number, body='issue link:{}'.format(self.issue_link))
        self.pr_number = res_create.number

    def zero_version_policy(self):
        if self.next_version == '0.0.0':
            api_request = GhApi(owner='Azure', repo='sdk-release-request', token=self.bot_token)
            issue_number = int(self.issue_link.split('/')[-1])
            api_request.issues.add_labels(issue_number=issue_number, labels=['base-branch-attention'])

    def get_container_name(self) -> str:
        container_name = current_time_month()
        service_client = BlobServiceClient.from_connection_string(conn_str=self.conn_str)
        containers_exist = [container for container in service_client.list_containers()]
        containers_name = {container.name for container in containers_exist}
        # create new container if it does not exist
        if container_name not in containers_name:
            container_client = service_client.get_container_client(container=container_name)
            container_client.create_container(public_access='container', timeout=60 * 24 * 3600)
        return container_name

    def get_private_package(self) -> List[str]:
        content = self.get_autorest_result()
        return content["packages"][0]["artifacts"]

    def upload_private_package_proc(self, container_name: str):
        container_client = ContainerClient.from_connection_string(conn_str=self.conn_str, container_name=container_name)
        private_package = self.get_private_package()
        for package in private_package:
            package_name = Path(package).parts[-1]
            # package will be uploaded to storage account in the folder : container_name / pr_number / package_name
            blob_name = f'sdk_pr_{self.pr_number}/{package_name}'
            blob_client = container_client.get_blob_client(blob=blob_name)
            with open(package, 'rb') as data:
                blob_client.upload_blob(data, overwrite=True)
            self.private_package_link.append(f'{self.storage_endpoint}/{container_name}/{blob_name}')

    def upload_private_package(self):
        container_name = self.get_container_name()
        self.upload_private_package_proc(container_name)

    def get_private_package_link(self) -> str:
        self.upload_private_package()
        result = []
        # it is for markdown
        for link in self.private_package_link:
            package_name = link.split('/')[-1]
            result.append(f'* [{package_name}]({link})\n')
        return ''.join(result)

    def ask_check_policy(self):
        changelog = self.get_changelog()
        if changelog == '':
            changelog = 'no new content found by changelog tools!'

        # comment to ask for check from users
        issue_number = int(self.issue_link.split('/')[-1])
        api = GhApi(owner='Azure', repo='sdk-release-request', token=self.bot_token)
        author = api.issues.get(issue_number=issue_number).user.login
        body = f'Hi @{author}, Please check whether the package works well and the CHANGELOG info is as below:\n' \
               f'{self.get_private_package_link()}' \
               f'```\n' \
               f'CHANGELOG:\n' \
               f'{changelog}\n' \
               f'```\n' \
               f'* (If you are not a Python User, you can mainly check whether the changelog meets your requirements)\n\n' \
               f'* (The version of the package is only a temporary version for testing)\n\n' \
               f'https://github.com/Azure/azure-sdk-for-python/pull/{self.pr_number}'
        api.issues.create_comment(issue_number=issue_number, body=body)

        # comment for hint
        body = 'Tips: If you have special needs for release date or other things, please let us know. ' \
               'Otherwise we will release it ASAP after your check.'
        api.issues.create_comment(issue_number=issue_number, body=body)

    def issue_comment(self):
        self.zero_version_policy()
        self.ask_check_policy()

    def create_pr(self):
        # commit all code
        print_exec('git add sdk/')
        print_exec('git commit -m \"code and test\"')
        print_check('git push origin HEAD -f')

        # create PR
        self.create_pr_proc()

        # create release issue comment
        self.issue_comment()

    def run(self):
        self.prepare_branch()
        self.check_file()
        self.run_test()
        self.create_pr()


if __name__ == '__main__':
    main_logger = logging.getLogger()
    logging.basicConfig()
    main_logger.setLevel(logging.INFO)

    instance = CodegenTestPR()
    instance.run()<|MERGE_RESOLUTION|>--- conflicted
+++ resolved
@@ -54,11 +54,7 @@
 
 def stable_version_plus(changelog: str, last_version: str):
     flag = [False, False, False]  # breaking, feature, bugfix
-<<<<<<< HEAD
     flag[0] = '### Breaking Changes' in changelog
-=======
-    flag[0] = '### Breaking changes' in changelog
->>>>>>> 7e05eca9
     flag[1] = '### Features Added' in changelog
     flag[2] = '### Bugs Fixed' in changelog
 
