import os
import re
import json
import time
import logging
from glob import glob
import subprocess
from pathlib import Path
from functools import wraps
from typing import List, Any, Dict
from packaging.version import Version
from ghapi.all import GhApi
from azure.storage.blob import BlobServiceClient, ContainerClient
from util import add_certificate

_LOG = logging.getLogger()


def return_origin_path(func):
    @wraps(func)
    def wrapper(*args, **kwargs):
        current_path = os.getcwd()
        result = func(*args, **kwargs)
        os.chdir(current_path)
        return result

    return wrapper


def log(cmd: str):
    _LOG.info('==' + cmd + ' ==\n')


def print_exec(cmd: str):
    log(cmd)
    subprocess.call(cmd, shell=True)


def print_exec_output(cmd: str) -> List[str]:
    log(cmd)
    return subprocess.getoutput(cmd).split('\n')


def print_check(cmd):
    log(cmd)
    subprocess.check_call(cmd, shell=True)


def preview_version_plus(preview_label: str, last_version: str) -> str:
    num = last_version.split(preview_label)
    num[1] = str(int(num[1]) + 1)
    return f'{num[0]}{preview_label}{num[1]}'


def stable_version_plus(changelog: str, last_version: str):
    flag = [False, False, False]  # breaking, feature, bugfix
    flag[0] = '**Breaking changes**' in changelog
    flag[1] = '**Features**' in changelog
    flag[2] = '**Bugfixes**' in changelog

    num = last_version.split('.')
    if flag[0]:
        return f'{int(num[0]) + 1}.0.0'
    elif flag[1]:
        return f'{num[0]}.{int(num[1]) + 1}.0'
    elif flag[2]:
        return f'{num[0]}.{num[1]}.{int(num[2]) + 1}'
    else:
        return '0.0.0'


# find all the files of one folder, including files in subdirectory
def all_files(path: str, files: List[str]):
    all_folder = os.listdir(path)
    for item in all_folder:
        folder = str(Path(f'{path}/{item}'))
        if os.path.isdir(folder):
            all_files(folder, files)
        else:
            files.append(folder)


def checkout_azure_default_branch():
    usr = 'Azure'
    branch = 'code-report-update-comparision-category-test1'
    print_exec(f'git remote add {usr} https://github.com/{usr}/azure-sdk-for-python.git')
    print_check(f'git fetch {usr} {branch}')
    print_check(f'git checkout {usr}/{branch}')


def modify_file(file_path: str, func: Any):
    with open(file_path, 'r') as file_in:
        content = file_in.readlines()
    func(content)
    with open(file_path, 'w') as file_out:
        file_out.writelines(content)


def current_time() -> str:
    date = time.localtime(time.time())
    return '{}-{:02d}-{:02d}'.format(date.tm_year, date.tm_mon, date.tm_mday)


def current_time_month() -> str:
    date = time.localtime(time.time())
    return '{}-{:02d}'.format(date.tm_year, date.tm_mon)


def set_test_env_var():
    setting_path = str(Path(os.getenv('SCRIPT_PATH')) / 'mgmt_settings_real_.py')
    # edit mgmt_settings_real.py
    with open(setting_path, 'r') as file_in:
        list_in = file_in.readlines()

    for i in range(0, len(list_in)):
        list_in[i] = list_in[i].replace('ENV_TENANT_ID', os.environ['TENANT_ID'])
        list_in[i] = list_in[i].replace('ENV_CLIENT_ID', os.environ['CLIENT_ID'])
        list_in[i] = list_in[i].replace('ENV_CLIENT_SECRET', os.environ['CLIENT_SECRET'])
        list_in[i] = list_in[i].replace('ENV_SUBSCRIPTION_ID', os.environ['SUBSCRIPTION_ID'])
    with open(str(Path('tools/azure-sdk-tools/devtools_testutils/mgmt_settings_real.py')), 'w') as file_out:
        file_out.writelines(list_in)


def start_test_proxy():
    print_check('pwsh eng/common/testproxy/docker-start-proxy.ps1 \"start\"')


class CodegenTestPR:
    """
    This class can generate SDK code, run live test and create RP
    """

    def __init__(self):
        self.issue_link = os.getenv('ISSUE_LINK')
        self.usr_token = os.getenv('USR_TOKEN')
        self.pipeline_link = os.getenv('PIPELINE_LINK')
        self.bot_token = os.getenv('AZURESDK_BOT_TOKEN')
        self.spec_readme = os.getenv('SPEC_README', '')
        self.spec_repo = os.getenv('SPEC_REPO', '')
        self.conn_str = os.getenv('STORAGE_CONN_STR')
        self.storage_endpoint = os.getenv('STORAGE_ENDPOINT').strip('/')

        self.package_name = ''
        self.new_branch = ''
        self.sdk_folder = ''  # 'compute' in 'sdk/compute/azure-mgmt-dns'
        self.autorest_result = ''
        self.next_version = ''
        self.test_result = ''
        self.pr_number = 0
        self.container_name = ''
        self.private_package_link = []  # List[str]
        self.tag_is_stable = False

    @return_origin_path
    def get_latest_commit_in_swagger_repo(self) -> str:
        os.chdir(Path(self.spec_repo))
        head_sha = print_exec_output('git rev-parse HEAD')[0]
        return head_sha

    def readme_local_folder(self) -> Path:
        result = re.findall('specification/[a-zA-Z-]+/resource-manager', self.spec_readme)
        if len(result) == 0:
            service_name = self.spec_readme
        else:
            service_name = result[0].split('/')[1]
        return Path(f'specification/{service_name}/resource-manager/readme.md')

    def get_sdk_folder_with_autorest_result(self):
        generate_result = self.get_autorest_result()
        self.sdk_folder = generate_result["packages"][0]["path"][0].split('/')[-1]

    def generate_code(self):
        checkout_azure_default_branch()

        # prepare input data
        input_data = {
            'headSha': self.get_latest_commit_in_swagger_repo(),
            'repoHttpsUrl': "https://github.com/Azure/azure-rest-api-specs",
            'specFolder': self.spec_repo,
            'relatedReadmeMdFiles': [str(self.readme_local_folder())]
        }

        self.autorest_result = str(Path(os.getenv('TEMP_FOLDER')) / 'temp.json')
        with open(self.autorest_result, 'w') as file:
            json.dump(input_data, file)

        # generate code(be careful about the order)
        print_exec('python scripts/dev_setup.py -p azure-core')
        print_check(f'python -m packaging_tools.auto_codegen {self.autorest_result} {self.autorest_result}')
<<<<<<< HEAD
        with open(self.autorest_result, 'r') as fr:
            print("#### self.autorest_result", fr.read())
=======

        self.tag_is_stable = self.get_autorest_result()["packages"][0]["tagIsStable"]
        log(f"tag_is_stable is {self.tag_is_stable}")
>>>>>>> 8b71e048
        
        print_check(f'python -m packaging_tools.auto_package {self.autorest_result} {self.autorest_result}')

    def get_package_name_with_autorest_result(self):
        generate_result = self.get_autorest_result()
        print(f"generate_result: {generate_result}")
        self.package_name = generate_result["packages"][0]["packageName"].split('-')[-1]

    def prepare_branch_with_readme(self):
        self.generate_code()
        self.get_package_name_with_autorest_result()
        self.get_sdk_folder_with_autorest_result()
        self.create_new_branch()

    def get_package_name_with_branch(self) -> (str, str):
        origin_base_branch = os.getenv('BASE_BRANCH')
        # e.g. AzureSDKAutomation:sdkAuto/track2_azure-mgmt-network or azclibot:t2-network-2022-01-05-26928
        branch_info = origin_base_branch.split(':')
        split_str = 'azure-mgmt-'
        if 'azure-mgmt-' in branch_info[1]:
            self.package_name = branch_info[1].split(split_str)[-1]
        else:
            self.package_name = branch_info[1].split('-')[1]

        return branch_info[0], branch_info[1]

    def create_new_branch(self):
        self.new_branch = f't2-{self.package_name}-{current_time()}-{str(time.time())[-5:]}'
        print_check(f'git checkout -b {self.new_branch}')

    def create_branch_with_base_branch(self, github_usr: str, base_branch: str):
        # checkout base branch
        print_exec(f'git remote add {github_usr} https://github.com/{github_usr}/azure-sdk-for-python.git')
        print_check(f'git fetch {github_usr} {base_branch}')
        print_check(f'git checkout {github_usr}/{base_branch}')

        # create new branch
        self.create_new_branch()

    def prepare_branch_with_base_branch(self):
        github_usr, base_branch = self.get_package_name_with_branch()
        self.create_branch_with_base_branch(github_usr, base_branch)
        self.get_sdk_folder_with_package_name()

    def get_sdk_folder_with_package_name(self):
        folder_info = glob(f'sdk/*/azure-mgmt-{self.package_name}')[0]
        self.sdk_folder = Path(folder_info).parts[1]

    def prepare_branch(self):
        if self.spec_readme:
            self.prepare_branch_with_readme()
        # else:
        # self.prepare_branch_with_base_branch()

    def check_sdk_readme(self):
        sdk_readme = str(Path(f'sdk/{self.sdk_folder}/azure-mgmt-{self.package_name}/README.md'))

        def edit_sdk_readme(content: List[str]):
            for i in range(0, len(content)):
                if content[i].find('MyService') > 0:
                    content[i] = content[i].replace('MyService', self.package_name.capitalize())

        modify_file(sdk_readme, edit_sdk_readme)

    def check_sdk_setup(self):
        def edit_sdk_setup(content: List[str]):
            for i in range(0, len(content)):
                content[i] = content[i].replace('msrestazure>=0.4.32,<2.0.0', 'azure-mgmt-core>=1.3.0,<2.0.0')
                content[i] = content[i].replace('azure-mgmt-core>=1.2.0,<2.0.0', 'azure-mgmt-core>=1.3.0,<2.0.0')
                content[i] = content[i].replace('msrest>=0.5.0', 'msrest>=0.6.21')

        modify_file(str(Path(self.sdk_code_path()) / 'setup.py'), edit_sdk_setup)

    # Use the template to update readme and setup by packaging_tools
    @return_origin_path
    def check_file_with_packaging_tool(self):
        os.chdir(Path(f'sdk/{self.sdk_folder}'))
        print_check(f'python -m packaging_tools --build-conf azure-mgmt-{self.package_name}')
        log('packaging_tools --build-conf successfully ')

    def check_pprint_name(self):
        pprint_name = self.package_name.capitalize()

        def edit_file_for_pprint_name(content: List[str]):
            for i in range(0, len(content)):
                content[i] = content[i].replace('MyService', pprint_name)

        for file in os.listdir(self.sdk_code_path()):
            file_path = str(Path(self.sdk_code_path()) / file)
            if os.path.isfile(file_path):
                modify_file(file_path, edit_file_for_pprint_name)
        log(f' replace \"MyService\" with \"{pprint_name}\" successfully ')

    def get_all_files_under_package_folder(self) -> List[str]:
        files = []
        all_files(self.sdk_code_path(), files)
        return files

    def calculate_next_version_proc(self, last_version: str):
        preview_tag = not self.tag_is_stable
        changelog = self.get_changelog()
        if changelog == '':
            return '0.0.0'
        preview_version = 'rc' in last_version or 'b' in last_version
        #                                           |   preview tag                     | stable tag
        # preview version(1.0.0rc1/1.0.0b1)         | 1.0.0rc2(track1)/1.0.0b2(track2)  |  1.0.0
        # stable  version (1.0.0) (breaking change) | 2.0.0rc1(track1)/2.0.0b1(track2)  |  2.0.0
        # stable  version (1.0.0) (feature)         | 1.1.0rc1(track1)/1.1.0b1(track2)  |  1.1.0
        # stable  version (1.0.0) (bugfix)          | 1.0.1rc1(track1)/1.0.1b1(track2)  |  1.0.1
        preview_label = 'b'
        if preview_version and preview_tag:
            next_version = preview_version_plus(preview_label, last_version)
        elif preview_version and not preview_tag:
            next_version = last_version.split(preview_label)[0]
        elif not preview_version and preview_tag:
            next_version = stable_version_plus(changelog, last_version) + preview_label + '1'
        else:
            next_version = stable_version_plus(changelog, last_version)

        return next_version

    def get_autorest_result(self) -> Dict[Any, Any]:
        with open(self.autorest_result, 'r') as file_in:
            content = json.load(file_in)
        return content

    def get_changelog(self) -> str:
        content = self.get_autorest_result()
        return content["packages"][0]["changelog"]["content"]

    def get_last_release_version(self) -> str:
        content = self.get_autorest_result()
        last_version = content["packages"][0]["version"]
        try:
            return str(Version(last_version))
        except:
            return ''

    def calculate_next_version(self):
        last_version = self.get_last_release_version()
        if last_version:
            self.next_version = self.calculate_next_version_proc(last_version)
        else:
            self.next_version = '1.0.0b1'

    def edit_all_version_file(self):
        files = self.get_all_files_under_package_folder()

        def edit_version_file(content: List[str]):
            for i in range(0, len(content)):
                if content[i].find('VERSION') > -1:
                    content[i] = f'VERSION = "{self.next_version}"\n'
                    break

        for file in files:
            if '_version.py' in file:
                modify_file(file, edit_version_file)

    def check_version(self):
        self.calculate_next_version()
        self.edit_all_version_file()

    def edit_changelog_for_new_service(self):
        def edit_changelog_for_new_service_proc(content: List[str]):
            for i in range(0, len(content)):
                if '##' in content[i]:
                    content[i] = f'## {self.next_version} ({current_time()})\n'
                    break

        modify_file(str(Path(self.sdk_code_path()) / 'CHANGELOG.md'), edit_changelog_for_new_service_proc)

    def edit_changelog(self):
        def edit_changelog_proc(content: List[str]):
            content[1:1] = ['\n', f'## {self.next_version} ({current_time()})\n\n', self.get_changelog(), '\n']

        modify_file(str(Path(self.sdk_code_path()) / 'CHANGELOG.md'), edit_changelog_proc)

    def check_changelog_file(self):
        if self.next_version == '1.0.0b1':
            self.edit_changelog_for_new_service()
        else:
            self.edit_changelog()

    def check_ci_file_proc(self, dependency: str):
        def edit_ci_file(content: List[str]):
            new_line = f'#override azure-mgmt-{self.package_name} {dependency}'
            for i in range(len(content)):
                if new_line in content[i]:
                    return
            prefix = '' if '\n' in content[-1] else '\n'
            content.append(prefix + new_line + '\n')

        modify_file(str(Path('shared_requirements.txt')), edit_ci_file)
        print_exec('git add shared_requirements.txt')

    def check_ci_file(self):
        self.check_ci_file_proc('msrest>=0.6.21')
        self.check_ci_file_proc('azure-mgmt-core>=1.3.0,<2.0.0')

    def check_file(self):
        self.check_file_with_packaging_tool()
        self.check_pprint_name()
        self.check_sdk_readme()
        self.check_sdk_setup()
        self.check_version()
        self.check_changelog_file()
        self.check_ci_file()

    def sdk_code_path(self) -> str:
        return str(Path(f'sdk/{self.sdk_folder}/azure-mgmt-{self.package_name}'))

    @property
    def is_single_path(self) -> bool:
        path = str(Path(f'sdk/{self.sdk_folder}'))
        num = sum([os.path.isdir(str(Path(f'{path}/{listx}'))) for listx in os.listdir(path)])
        return num == 1

    @return_origin_path
    def install_package_locally(self):
        os.chdir(self.sdk_code_path())
        print_check('pip install -e .')
        print_exec('pip install -r dev_requirements.txt')

    def prepare_test_env(self):
        self.install_package_locally()
        set_test_env_var()
        add_certificate()
        start_test_proxy()

    @return_origin_path
    def run_test_proc(self):
        # run test
        os.chdir(self.sdk_code_path())
        succeeded_result = 'Live test success'
        failed_result = 'Live test fail, detailed info is in pipeline log(search keyword FAILED)!!!'
        try:
            print_check(f'pytest  --collect-only')
        except:
            log('live test run done, do not find any test !!!')
            self.test_result = succeeded_result
            return

        try:
            print_check(f'pytest -s')
        except:
            log('some test failed, please fix it locally')
            self.test_result = failed_result
        else:
            log('live test run done, do not find failure !!!')
            self.test_result = succeeded_result

    def run_test(self):
        self.prepare_test_env()
        self.run_test_proc()

    def create_pr_proc(self):
        api = GhApi(owner='Azure', repo='azure-sdk-for-python', token=self.usr_token)
        pr_title = "[AutoRelease] {}(Do not merge)".format(self.new_branch)
        pr_head = "{}:{}".format(os.getenv('USR_NAME'), self.new_branch)
        pr_base = 'main'
        pr_body = "{} \n{} \n{}".format(self.issue_link, self.test_result, self.pipeline_link)
        if not self.is_single_path:
            pr_body += f'\nBuildTargetingString\n  azure-mgmt-{self.package_name}\nSkip.CreateApiReview\ntrue'
        res_create = api.pulls.create(pr_title, pr_head, pr_base, pr_body)

        # Add issue link on PR
        api = GhApi(owner='Azure', repo='azure-sdk-for-python', token=self.bot_token)
        api.issues.create_comment(issue_number=res_create.number, body='issue link:{}'.format(self.issue_link))
        self.pr_number = res_create.number

    def zero_version_policy(self):
        if self.next_version == '0.0.0':
            api_request = GhApi(owner='Azure', repo='sdk-release-request', token=self.bot_token)
            issue_number = int(self.issue_link.split('/')[-1])
            api_request.issues.add_labels(issue_number=issue_number, labels=['base-branch-attention'])

    def get_container_name(self) -> str:
        container_name = current_time_month()
        service_client = BlobServiceClient.from_connection_string(conn_str=self.conn_str)
        containers_exist = [container for container in service_client.list_containers()]
        containers_name = {container.name for container in containers_exist}
        # create new container if it does not exist
        if container_name not in containers_name:
            container_client = service_client.get_container_client(container=container_name)
            container_client.create_container(public_access='container', timeout=60 * 24 * 3600)
        return container_name

    def get_private_package(self) -> List[str]:
        content = self.get_autorest_result()
        return content["packages"][0]["artifacts"]

    def upload_private_package_proc(self, container_name: str):
        container_client = ContainerClient.from_connection_string(conn_str=self.conn_str, container_name=container_name)
        private_package = self.get_private_package()
        for package in private_package:
            package_name = Path(package).parts[-1]
            # package will be uploaded to storage account in the folder : container_name / pr_number / package_name
            blob_name = f'sdk_pr_{self.pr_number}/{package_name}'
            blob_client = container_client.get_blob_client(blob=blob_name)
            with open(package, 'rb') as data:
                blob_client.upload_blob(data, overwrite=True)
            self.private_package_link.append(f'{self.storage_endpoint}/{container_name}/{blob_name}')

    def upload_private_package(self):
        container_name = self.get_container_name()
        self.upload_private_package_proc(container_name)

    def get_private_package_link(self) -> str:
        self.upload_private_package()
        result = []
        # it is for markdown
        for link in self.private_package_link:
            package_name = link.split('/')[-1]
            result.append(f'* [{package_name}]({link})\n')
        return ''.join(result)

    def ask_check_policy(self):
        changelog = self.get_changelog()
        if changelog == '':
            changelog = 'no new content found by changelog tools!'

        # comment to ask for check from users
        issue_number = int(self.issue_link.split('/')[-1])
        api = GhApi(owner='Azure', repo='sdk-release-request', token=self.bot_token)
        author = api.issues.get(issue_number=issue_number).user.login
        body = f'Hi @{author}, Please check whether the package works well and the CHANGELOG info is as below:\n' \
               f'{self.get_private_package_link()}' \
               f'```\n' \
               f'CHANGELOG:\n' \
               f'{changelog}\n' \
               f'```\n' \
               f'* (If you are not a Python User, you can mainly check whether the changelog meets your requirements)\n\n' \
               f'* (The version of the package is only a temporary version for testing)\n\n' \
               f'https://github.com/Azure/azure-sdk-for-python/pull/{self.pr_number}'
        api.issues.create_comment(issue_number=issue_number, body=body)

        # comment for hint
        body = 'Tips: If you have special needs for release date or other things, please let us know. ' \
               'Otherwise we will release it ASAP after your check.'
        api.issues.create_comment(issue_number=issue_number, body=body)

    def issue_comment(self):
        self.zero_version_policy()
        self.ask_check_policy()

    def create_pr(self):
        # commit all code
        print_exec('git add sdk/')
        print_exec('git commit -m \"code and test\"')
        print_check('git push origin HEAD -f')

        # create PR
        self.create_pr_proc()

        # create release issue comment
        self.issue_comment()

    def run(self):
        self.prepare_branch()
        self.check_file()
        self.run_test()
        self.create_pr()


if __name__ == '__main__':
    main_logger = logging.getLogger()
    logging.basicConfig()
    main_logger.setLevel(logging.INFO)

    instance = CodegenTestPR()
    instance.run()<|MERGE_RESOLUTION|>--- conflicted
+++ resolved
@@ -187,14 +187,9 @@
         # generate code(be careful about the order)
         print_exec('python scripts/dev_setup.py -p azure-core')
         print_check(f'python -m packaging_tools.auto_codegen {self.autorest_result} {self.autorest_result}')
-<<<<<<< HEAD
-        with open(self.autorest_result, 'r') as fr:
-            print("#### self.autorest_result", fr.read())
-=======
-
+        
         self.tag_is_stable = self.get_autorest_result()["packages"][0]["tagIsStable"]
         log(f"tag_is_stable is {self.tag_is_stable}")
->>>>>>> 8b71e048
         
         print_check(f'python -m packaging_tools.auto_package {self.autorest_result} {self.autorest_result}')
 
