# Live Test For Python SDK

name: $(BASE_BRANCH)

trigger:
  branches:
    exclude:
    - '*'


jobs:
- job: LiveTestPython38
  displayName: Live Test Python 3.8
  timeoutInMinutes: 1500
  strategy:
    maxParallel: 5
  pool:
    vmImage: 'ubuntu-20.04'
  steps:
    - task: UsePythonVersion@0
      inputs:
        versionSpec: '3.8'
        addToPath: true
        architecture: 'x64'
    - bash: |
        # verify $ISSUE_LINK and $BASE_BRANCH are not null
        if [ -z "$(BASE_BRANCH)" -o -z "$(ISSUE_LINK)" ]; then
          echo "ISSUE_LINK or BASE_BRANCH do not exist, pipeline fail!!!"
          exit 1
        fi

        script_path=$(pwd)/scripts/auto_release
        cd ..
        git config --global user.email "PythonSdkPipelines"
        git config --global user.name "PythonSdkPipelines"

        # clone(REPO: https://github.com/Azure/azure-sdk-for-python.git, USR_NAME: Azure, USR_TOKEN: xxxxxxxxxxxxx)
        mkdir azure-sdk-for-python
        git clone ${REPO:0:8}$(USR_NAME):$(USR_TOKEN)@${REPO:8} $(pwd)/azure-sdk-for-python

        # create virtual env
        python -m venv venv-sdk
        source venv-sdk/bin/activate
        output_path=$(pwd)/venv-sdk
        pip install packaging
        pip install -r $script_path/livetest_package.txt

        # import env variable
        export AZURE_TEST_RUN_LIVE=true
        export TENANT_ID=$(ENV_TENANT_ID)
        export CLIENT_ID=$(ENV_CLIENT_ID)
        export CLIENT_SECRET=$(ENV_CLIENT_SECRET)
        export SUBSCRIPTION_ID=$(ENV_SUBSCRIPTION_ID)
        export AZURE_TENANT_ID=$(ENV_TENANT_ID)
        export AZURE_CLIENT_ID=$(ENV_CLIENT_ID)
        export AZURE_CLIENT_SECRET=$(ENV_CLIENT_SECRET)
        export AZURE_SUBSCRIPTION_ID=$(ENV_SUBSCRIPTION_ID)

        # run
        cd azure-sdk-for-python
        python $script_path/main.py $(BASE_BRANCH) "$script_path" "$output_path"

        # judge
        if [ ! -f "$output_path/output.txt" ]; then
          echo "output.txt does not exist, pipeline fail!!!"
          exit 1
        fi

        test_result="Live test success"
        if [ -f "$output_path/live_test_fail.txt" ]; then
          test_result="Live test fail, detailed info is in pipeline log(search keyword FAILED)!!!\n"
        fi

        # create PR
        export NEW_BRANCH=`sed -n '1p' $output_path/output.txt`
        export TARGET_BRANCH=`sed -n '2p' $output_path/output.txt`
        export ISSUE_LINK=$(ISSUE_LINK)
        export USR_NAME=$(USR_NAME)
        export USR_TOKEN=$(USR_TOKEN)
        export UPDATE_TOKEN=$(UPDATE_TOKEN)
        export TEST_RESULT=$test_result

        python $script_path/create_auto_release_pr.py
<<<<<<< HEAD
=======

>>>>>>> 19aca398
        echo "\'[AutoRelease] $new_branch \' has been created!!!"

        # if test fail, still push and crete PR. But pipeline would fail to remind user
        if [ -f "$output_path/live_test_fail.txt" ]; then
          echo "please fix failure test $(ISSUE_LINK)!!! \'[AutoRelease] $new_branch \' has been created!!!"
          exit 1
        fi<|MERGE_RESOLUTION|>--- conflicted
+++ resolved
@@ -81,10 +81,7 @@
         export TEST_RESULT=$test_result
 
         python $script_path/create_auto_release_pr.py
-<<<<<<< HEAD
-=======
 
->>>>>>> 19aca398
         echo "\'[AutoRelease] $new_branch \' has been created!!!"
 
         # if test fail, still push and crete PR. But pipeline would fail to remind user
