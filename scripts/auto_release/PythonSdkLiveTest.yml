--- conflicted
+++ resolved
@@ -75,20 +75,11 @@
         export NEW_BRANCH=`sed -n '1p' $output_path/output.txt`
         export TARGET_BRANCH=`sed -n '2p' $output_path/output.txt`
         export ISSUE_LINK=$(ISSUE_LINK)
-<<<<<<< HEAD
-        export USR_NAME=$(USR_NAME)
-        export USR_TOKEN=$(USR_TOKEN)
-        export UPDATE_TOKEN=$(UPDATE_TOKEN)
-        export TEST_RESULT=$test_result
-
-        python $script_path/create_auto_release_pr.py
-=======
         export PIPELINE_LINK=$(PIPELINE_LINK)
         export USR_NAME=$(USR_NAME)
         export USR_TOKEN=$(USR_TOKEN)
         export TEST_RESULT=$test_result
         export UPDATE_TOKEN=$(UPDATE_TOKEN)
->>>>>>> 7518ab53
 
         python $script_path/create_auto_release_pr.py
         echo "\'[AutoRelease] $new_branch \' has been created!!!"
