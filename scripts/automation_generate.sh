--- conflicted
+++ resolved
@@ -5,19 +5,6 @@
 PATH="$VIRTUAL_ENV/bin:$PATH"
 export PATH
 
-<<<<<<< HEAD
-# node version degrade
-sudo npm install -g n
-sudo n 18.19.0
-export PATH=/usr/local/n/versions/node/18.19.0/bin:$PATH
-
-
-# install tsp-client globally (local install may interfere with tooling)
-echo Install tsp-client
-npm install -g @azure-tools/typespec-client-generator-cli
-
-=======
->>>>>>> 517acef2
 TEMP_FILE="$TMPDIR/venv-sdk/auto_temp.json"
 # generate code
 python -m packaging_tools.sdk_generator "$1" "$TEMP_FILE" 2>&1
