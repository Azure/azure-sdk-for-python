--- conflicted
+++ resolved
@@ -29,22 +29,15 @@
     REMOVED_OR_RENAMED_MODULE = "RemovedOrRenamedModule"
     REMOVED_FUNCTION_KWARGS = "RemovedFunctionKwargs"
 
-<<<<<<< HEAD
-    # ----------------- General Changes -----------------
-=======
 # General non-breaking changes
 class ChangeType(str, Enum):
->>>>>>> fda24bda
     ADDED_CLIENT = "AddedClient"
     ADDED_CLIENT_METHOD = "AddedClientMethod"
     ADDED_CLASS = "AddedClass"
     ADDED_CLASS_METHOD = "AddedClassMethod"
-<<<<<<< HEAD
     ADDED_CLASS_METHOD_PROPERTY = "AddedClassMethodProperty"
     ADDED_CLASS_PROPERTY = "AddedClassProperty"
     ADDED_FUNCTION_PARAMETER = "AddedFunctionParameter"
-=======
->>>>>>> fda24bda
 
 class BreakingChangesTracker:
     REMOVED_OR_RENAMED_CLIENT_MSG = \
@@ -113,15 +106,12 @@
         "The model or publicly exposed class '{}.{}' was added in the current version"
     ADDED_CLASS_METHOD_MSG = \
         "The '{}.{}' method '{}' was added in the current version"
-<<<<<<< HEAD
     ADDED_CLASS_METHOD_PROPERTY_MSG = \
         "The model or publicly exposed class '{}.{}' had property '{}' added in the {} method the current version"
     ADDED_FUNCTION_PARAMETER_MSG = \
         "The function '{}.{}' had parameter '{}' added in the current version"
     ADDED_CLASS_PROPERTY_MSG = \
         "The model or publicly exposed class '{}.{}' had property '{}' added in the current version"
-=======
->>>>>>> fda24bda
 
 
     def __init__(self, stable: Dict, current: Dict, diff: Dict, package_name: str, **kwargs: Any) -> None:
@@ -149,12 +139,8 @@
         return formatted
 
     def run_checks(self) -> None:
-<<<<<<< HEAD
-        self.run_non_breaking_change_diff_checks()
-=======
         if self.changelog:
             self.run_non_breaking_change_diff_checks()
->>>>>>> fda24bda
         self.run_breaking_change_diff_checks()
         self.check_parameter_ordering()  # not part of diff
 
@@ -189,11 +175,7 @@
                         # This is a new client
                         fa = (
                             self.ADDED_CLIENT_MSG,
-<<<<<<< HEAD
-                            BreakingChangeType.ADDED_CLIENT,
-=======
                             ChangeType.ADDED_CLIENT,
->>>>>>> fda24bda
                             self.module_name, class_name
                         )
                         self.features_added.append(fa)
@@ -201,11 +183,7 @@
                         # This is a new class
                         fa = (
                             self.ADDED_CLASS_MSG,
-<<<<<<< HEAD
-                            BreakingChangeType.ADDED_CLASS,
-=======
                             ChangeType.ADDED_CLASS,
->>>>>>> fda24bda
                             self.module_name, class_name
                         )
                         self.features_added.append(fa)
@@ -220,11 +198,7 @@
                                 # This is a new client method
                                 fa = (
                                     self.ADDED_CLIENT_METHOD_MSG,
-<<<<<<< HEAD
-                                    BreakingChangeType.ADDED_CLIENT_METHOD,
-=======
                                     ChangeType.ADDED_CLIENT_METHOD,
->>>>>>> fda24bda
                                     self.module_name, self.class_name, method_name
                                 )
                                 self.features_added.append(fa)
@@ -232,8 +206,7 @@
                                 # This is a new class method
                                 fa = (
                                     self.ADDED_CLASS_METHOD_MSG,
-<<<<<<< HEAD
-                                    BreakingChangeType.ADDED_CLASS_METHOD,
+                                    ChangeType.ADDED_CLASS_METHOD,
                                     self.module_name, class_name, method_name
                                 )
                                 self.features_added.append(fa)
@@ -259,12 +232,6 @@
                                 self.module_name, class_name, property_name
                             )
                             self.features_added.append(fa)
-=======
-                                    ChangeType.ADDED_CLASS_METHOD,
-                                    self.module_name, class_name, method_name
-                                )
-                                self.features_added.append(fa)
->>>>>>> fda24bda
 
 
     def run_class_level_diff_checks(self, module: Dict) -> None:
