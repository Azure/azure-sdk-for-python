#!/usr/bin/env python

# --------------------------------------------------------------------------------------------
# Copyright (c) Microsoft Corporation. All rights reserved.
# Licensed under the MIT License. See License.txt in the project root for license information.
# --------------------------------------------------------------------------------------------

import re
from typing import List, Optional, NamedTuple, Protocol, runtime_checkable, Union

class BreakingChange(NamedTuple):
    message: str
    change_type: str
    module: str
    class_name: Optional[str] = None
    function_name: Optional[str] = None
    parameter_name: Optional[str] = None

class Suppression(NamedTuple):
    change_type: str
    module: str
    class_name: Optional[str] = None
    function_name: Optional[str] = None
    parameter_or_property_name: Optional[str] = None

<<<<<<< HEAD
class CheckerType:
    MODULE = "module"
    CLASS = "class"
    FUNCTION_OR_METHOD = "function_or_method"
=======
class RegexSuppression:
    value: str

    def __init__(self, value: str):
        self.value = value

    def match(self, compare_value: str) -> bool:
        return True if re.fullmatch(self.value, compare_value) else False
>>>>>>> 754bb7fd

@runtime_checkable
class ChangesChecker(Protocol):
    node_type: CheckerType
    name: str
    is_breaking: bool
    message: Union[str, dict]

    def run_check(self, diff: dict, stable_nodes: dict, current_nodes: dict, **kwargs) -> List[BreakingChange]:
        ...<|MERGE_RESOLUTION|>--- conflicted
+++ resolved
@@ -23,12 +23,11 @@
     function_name: Optional[str] = None
     parameter_or_property_name: Optional[str] = None
 
-<<<<<<< HEAD
 class CheckerType:
     MODULE = "module"
     CLASS = "class"
     FUNCTION_OR_METHOD = "function_or_method"
-=======
+
 class RegexSuppression:
     value: str
 
@@ -37,7 +36,6 @@
 
     def match(self, compare_value: str) -> bool:
         return True if re.fullmatch(self.value, compare_value) else False
->>>>>>> 754bb7fd
 
 @runtime_checkable
 class ChangesChecker(Protocol):
