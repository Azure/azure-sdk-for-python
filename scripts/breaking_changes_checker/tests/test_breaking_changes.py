#!/usr/bin/env python

# --------------------------------------------------------------------------------------------
# Copyright (c) Microsoft Corporation. All rights reserved.
# Licensed under the MIT License. See License.txt in the project root for license information.
# --------------------------------------------------------------------------------------------

import os
import json
import jsondiff
import pytest
from breaking_changes_checker.breaking_changes_tracker import BreakingChangesTracker
from breaking_changes_checker.detect_breaking_changes import main
from breaking_changes_checker.checkers.method_overloads_checker import MethodOverloadsChecker

def format_breaking_changes(breaking_changes):
    formatted = "\n"
    for bc in breaking_changes:
        formatted += f"{bc}\n"
    
    formatted += f"\nFound {len(breaking_changes)} breaking changes.\n"
    formatted += "\nSee aka.ms/azsdk/breaking-changes-tool to resolve " \
                    "any reported breaking changes or false positives.\n"
    return formatted

EXPECTED = [
    "(RemovedOrRenamedInstanceAttribute): The model or publicly exposed class 'Metrics' had its instance variable 'retention_policy' deleted or renamed in the current version",
    "(RemovedOrRenamedInstanceAttribute): The client 'QueueClient' had its instance variable 'queue_name' deleted or renamed in the current version",
    "(ChangedParameterKind): The class 'QueueClient' method 'from_queue_url' had its parameter 'credential' changed from 'positional_or_keyword' to 'keyword_only' in the current version",
    "(AddedPositionalParam): The 'QueueClient' method 'get_queue_access_policy' had a 'positional_or_keyword' parameter 'queue_name' inserted in the current version",
    "(RemovedOrRenamedPositionalParam): The 'QueueClient' method 'set_queue_access_policy' had its parameter 'signed_identifiers' of kind 'positional_or_keyword' deleted or renamed in the current version",
    "(ChangedParameterDefaultValue): The class 'QueueClient' method 'set_queue_metadata' had its parameter 'metadata' default value changed from 'None' to ''",
    "(RemovedOrRenamedClassMethod): The 'QueueSasPermissions' method 'from_string' was deleted or renamed in the current version",
    "(RemovedFunctionKwargs): The class 'QueueServiceClient' method 'set_service_properties' changed from accepting keyword arguments to not accepting them in the current version",
    "(RemovedOrRenamedClientMethod): The 'QueueServiceClient' client method 'get_service_properties' was deleted or renamed in the current version",
    "(RemovedOrRenamedEnumValue): The 'StorageErrorCode' enum had its value 'queue_not_found' deleted or renamed in the current version",
    "(RemovedOrRenamedClass): The model or publicly exposed class 'QueueMessage' was deleted or renamed in the current version",
    "(ChangedParameterDefaultValue): The publicly exposed function 'generate_queue_sas' had its parameter 'permission' default value changed from 'None' to ''",
    "(ChangedParameterKind): The function 'generate_queue_sas' had its parameter 'ip' changed from 'positional_or_keyword' to 'keyword_only' in the current version",
    "(AddedPositionalParam): The function 'generate_queue_sas' had a 'positional_or_keyword' parameter 'conn_str' inserted in the current version",
    "(RemovedOrRenamedPositionalParam): The function 'generate_queue_sas' had its parameter 'account_name' of kind 'positional_or_keyword' deleted or renamed in the current version",
    "(RemovedOrRenamedModuleLevelFunction): The publicly exposed function 'generate_account_sas' was deleted or renamed in the current version",
    "(ChangedParameterKind): The class 'QueueClient' method 'from_queue_url' had its parameter 'credential' changed from 'positional_or_keyword' to 'keyword_only' in the current version",
    "(RemovedParameterDefaultValue): The class 'QueueClient' method 'update_message' had default value 'None' removed from its parameter 'pop_receipt' in the current version",
    "(ChangedFunctionKind): The class 'QueueServiceClient' method 'get_service_stats' changed from 'asynchronous' to 'synchronous' in the current version.",
    "(ChangedParameterOrdering): The class 'QueueClient' method 'from_connection_string' had its parameters re-ordered from '['conn_str', 'queue_name', 'credential', 'kwargs']' to '['queue_name', 'conn_str', 'credential', 'kwargs']' in the current version",
    "(ChangedParameterOrdering): The class 'QueueClient' method 'from_connection_string' had its parameters re-ordered from '['conn_str', 'queue_name', 'credential', 'kwargs']' to '['queue_name', 'conn_str', 'credential', 'kwargs']' in the current version",
]


def test_multiple_checkers():
    with open(os.path.join(os.path.dirname(__file__), "test_stable.json"), "r") as fd:
        stable = json.load(fd)
    with open(os.path.join(os.path.dirname(__file__), "test_current.json"), "r") as fd:
        current = json.load(fd)
    diff = jsondiff.diff(stable, current)

    bc = BreakingChangesTracker(stable, current, diff, "azure-storage-queue")
    bc.run_checks()

    changes = bc.report_changes()

    expected_msg = format_breaking_changes(EXPECTED)
    assert len(bc.breaking_changes) == len(EXPECTED)
    assert changes == expected_msg


def test_ignore_checks():
    with open(os.path.join(os.path.dirname(__file__), "test_stable.json"), "r") as fd:
        stable = json.load(fd)
    with open(os.path.join(os.path.dirname(__file__), "test_current.json"), "r") as fd:
        current = json.load(fd)
    diff = jsondiff.diff(stable, current)

    ignore = {
        "azure-storage-queue": [
            ("ChangedParameterOrdering", "azure.storage.queue.aio", "QueueClient", "from_connection_string"),
            ("ChangedParameterOrdering", "azure.storage.queue", "QueueClient", "from_connection_string"),
        ]
    }

    bc = BreakingChangesTracker(stable, current, diff, "azure-storage-queue", ignore=ignore)
    bc.run_checks()

    changes = bc.report_changes()

    expected_msg = format_breaking_changes(EXPECTED[:-2])
    assert len(bc.breaking_changes)+2 == len(EXPECTED)
    assert changes == expected_msg


def test_ignore_with_wildcard_checks():
    with open(os.path.join(os.path.dirname(__file__), "test_stable.json"), "r") as fd:
        stable = json.load(fd)
    with open(os.path.join(os.path.dirname(__file__), "test_current.json"), "r") as fd:
        current = json.load(fd)
    diff = jsondiff.diff(stable, current)

    ignore = {
        "azure-storage-queue": [
            ("ChangedParameterOrdering", "*", "*", "from_connection_string"),
            ("ChangedFunctionKind", "azure.storage.queue.aio", "QueueServiceClient", "get_service_stats"),
        ]
    }

    bc = BreakingChangesTracker(stable, current, diff, "azure-storage-queue", ignore=ignore)
    bc.run_checks()

    changes = bc.report_changes()

    expected_msg = format_breaking_changes(EXPECTED[:-3])
    assert len(bc.breaking_changes)+3 == len(EXPECTED)
    assert changes == expected_msg


def test_replace_all_params():
    current = {
        "azure.ai.formrecognizer": {
            "function_nodes": {
                "my_function_name": {
                    "parameters": {},
                    "is_async": False
                }
            },
            "class_nodes": {
                "class_name": {
                    "methods": {
                        "one": {
                            "parameters": {},
                            "is_async": True
                        },
                        "two": {
                            "parameters": {},
                            "is_async": True
                        },
                    }
                }
            }
        }
    }

    stable = {
        "azure.ai.formrecognizer": {
            "function_nodes": {
                "my_function_name": {
                    "is_async": False,
                    "parameters": {
                        "testing": {
                            "default": None,
                            "param_type": "positional_or_keyword"
                        },
                        "testing2": {
                            "default": None,
                            "param_type": "positional_or_keyword"
                        }
                    }
                }
            },
            "class_nodes": {
                "class_name": {
                    "methods": {
                        "one": {
                            "parameters": {
                                "testing": {
                                    "default": None,
                                    "param_type": "positional_or_keyword"
                                }
                            },
                            "is_async": True
                        },
                        "two": {
                            "parameters": {
                                "testing2": {
                                    "default": None,
                                    "param_type": "positional_or_keyword"
                                }
                            },
                            "is_async": True
                        },
                    }
                }
            }
        }
    }

    EXPECTED = [
        "(RemovedOrRenamedPositionalParam): The 'class_name' method 'one' had its parameter 'testing' of kind 'positional_or_keyword' deleted or renamed in the current version",
        "(RemovedOrRenamedPositionalParam): The 'class_name' method 'two' had its parameter 'testing2' of kind 'positional_or_keyword' deleted or renamed in the current version",
        "(RemovedOrRenamedPositionalParam): The function 'my_function_name' had its parameter 'testing' of kind 'positional_or_keyword' deleted or renamed in the current version",
        "(RemovedOrRenamedPositionalParam): The function 'my_function_name' had its parameter 'testing2' of kind 'positional_or_keyword' deleted or renamed in the current version"
    ]

    diff = jsondiff.diff(stable, current)
    bc = BreakingChangesTracker(stable, current, diff, "azure-storage-queue")
    bc.run_checks()

    changes = bc.report_changes()

    expected_msg = format_breaking_changes(EXPECTED)
    assert len(bc.breaking_changes) == len(EXPECTED)
    assert changes == expected_msg


def test_replace_all_functions():
    current = {
        "azure.ai.formrecognizer": {
            "function_nodes": {},
            "class_nodes": {
                "class_name": {
                    "methods": {}
                }
            }

        }
    }

    stable = {
        "azure.ai.formrecognizer": {
            "function_nodes": {
                "my_function_name": {
                    "is_async": False,
                    "parameters": {
                        "testing": {
                            "default": None,
                            "param_type": "positional_or_keyword"
                        },
                        "testing2": {
                            "default": None,
                            "param_type": "positional_or_keyword"
                        }
                    }
                },
                "my_function_name2": {
                    "is_async": False,
                    "parameters": {
                        "testing": {
                            "default": None,
                            "param_type": "positional_or_keyword"
                        },
                        "testing2": {
                            "default": None,
                            "param_type": "positional_or_keyword"
                        }
                    }
                },
            },
            "class_nodes": {
                "class_name": {
                    "methods": {
                        "one": {
                            "parameters": {
                                "testing": {
                                    "default": None,
                                    "param_type": "positional_or_keyword"
                                }
                            },
                            "is_async": True
                        },
                        "two": {
                            "parameters": {
                                "testing2": {
                                    "default": None,
                                    "param_type": "positional_or_keyword"
                                }
                            },
                            "is_async": True
                        },
                    }
                }
            }
        }
    }

    EXPECTED = [
        "(RemovedOrRenamedClassMethod): The 'class_name' method 'one' was deleted or renamed in the current version",
        "(RemovedOrRenamedClassMethod): The 'class_name' method 'two' was deleted or renamed in the current version",
        "(RemovedOrRenamedModuleLevelFunction): The publicly exposed function 'my_function_name' was deleted or renamed in the current version",
        "(RemovedOrRenamedModuleLevelFunction): The publicly exposed function 'my_function_name2' was deleted or renamed in the current version"
    ]

    diff = jsondiff.diff(stable, current)
    bc = BreakingChangesTracker(stable, current, diff, "azure-storage-queue")
    bc.run_checks()

    changes = bc.report_changes()

    expected_msg = format_breaking_changes(EXPECTED)
    assert len(bc.breaking_changes) == len(EXPECTED)
    assert changes == expected_msg


def test_replace_all_classes():
    current = {
        "azure.ai.formrecognizer": {
            "class_nodes": {}
        }
    }

    stable = {
        "azure.ai.formrecognizer": {
            "class_nodes": {
                "class_name": {
                    "methods": {
                        "one": {
                            "parameters": {
                                "testing": {
                                    "default": None,
                                    "param_type": "positional_or_keyword"
                                }
                            },
                            "is_async": True
                        },
                        "two": {
                            "parameters": {
                                "testing2": {
                                    "default": None,
                                    "param_type": "positional_or_keyword"
                                }
                            },
                            "is_async": True
                        },
                    }
                },
                "class_name2": {
                    "methods": {
                        "one": {
                            "parameters": {
                                "testing": {
                                    "default": None,
                                    "param_type": "positional_or_keyword"
                                }
                            },
                            "is_async": True
                        },
                        "two": {
                            "parameters": {
                                "testing2": {
                                    "default": None,
                                    "param_type": "positional_or_keyword"
                                }
                            },
                            "is_async": True
                        },
                    }
                },
            }
        }
    }

    EXPECTED = [
        "(RemovedOrRenamedClass): The model or publicly exposed class 'class_name' was deleted or renamed in the current version",
        "(RemovedOrRenamedClass): The model or publicly exposed class 'class_name2' was deleted or renamed in the current version"
    ]

    diff = jsondiff.diff(stable, current)
    bc = BreakingChangesTracker(stable, current, diff, "azure-storage-queue")
    bc.run_checks()

    changes = bc.report_changes()

    expected_msg = format_breaking_changes(EXPECTED)
    assert len(bc.breaking_changes) == len(EXPECTED)
    assert changes == expected_msg


def test_replace_all_modules():
    current = {}

    stable = {
        "azure.ai.formrecognizer": {
            "class_nodes": {}
        },
        "azure.ai.formrecognizer.aio": {
            "class_nodes": {}
        },
    }

    EXPECTED = [
        "(RemovedOrRenamedModule): The 'azure.ai.formrecognizer' module was deleted or renamed in the current version",
        "(RemovedOrRenamedModule): The 'azure.ai.formrecognizer.aio' module was deleted or renamed in the current version"
    ]

    diff = jsondiff.diff(stable, current)
    bc = BreakingChangesTracker(stable, current, diff, "azure-storage-queue")
    bc.run_checks()

    changes = bc.report_changes()

    expected_msg = format_breaking_changes(EXPECTED)
    assert len(bc.breaking_changes) == len(EXPECTED)
    assert changes == expected_msg


def test_pass_custom_reports_breaking(capsys):
    source_report = "test_stable.json"
    target_report = "test_current.json"

    try:
        main(None, None, None, None, "tests", False, False, False, source_report, target_report)
    except SystemExit as e:
        if e.code == 1:
            out, _ = capsys.readouterr()
            # Check if we have some breaking changes reported
            assert out.endswith("See aka.ms/azsdk/breaking-changes-tool to resolve any reported breaking changes or false positives.\n\n")
        else:
            pytest.fail("test_compare_reports failed to report breaking changes when passing custom reports")


def test_removed_operation_group():
    current = {
        "azure.contoso": {
            "class_nodes": {
                "ContosoClient": {
                    "methods": {},
                    "properties": {}
                }
            },
        }
    }

    stable = {
        "azure.contoso": {
            "class_nodes": {
                "ContosoClient": {
                    "methods": {},
                    "properties": {
                        "foo": {
                            "attr_type": "FooOperations",
                        }
                    }
                }
            },
        }
    }

    EXPECTED = [
        "(RemovedOrRenamedOperationGroup): The 'ContosoClient' client had operation group 'foo' deleted or renamed in the current version"
    ]

    diff = jsondiff.diff(stable, current)
    bc = BreakingChangesTracker(stable, current, diff, "azure-storage-queue")
    bc.run_checks()

    changes = bc.report_changes()

    expected_msg = format_breaking_changes(EXPECTED)
    assert len(bc.breaking_changes) == len(EXPECTED)
    assert changes == expected_msg

<<<<<<< HEAD
def test_async_breaking_changes_cleanup():
    breaking_changes = [
        ("Message", "RemovedOrRenamedClassMethod", "azure.contoso.aio.operations", "Foo", "foo"),
        ("Message", "RemovedOrRenamedClassMethod", "azure.contoso.operations", "Foo", "foo"),
        ("Message", "ChangedParameterOrdering", "azure.contoso", "FooClient", "from_connection_string"),
    ]

    # create dummy BreakingChangesTracker instance
    bct = BreakingChangesTracker({}, {}, {}, "azure-contoso")
    bct.breaking_changes = breaking_changes

    bct.run_async_breaking_cleanup()

    assert len(bct.breaking_changes) == 2
    assert bct.breaking_changes[0] == ("Message", "RemovedOrRenamedClassMethod", "azure.contoso.operations", "Foo", "foo")
    assert bct.breaking_changes[1] == ("Message", "ChangedParameterOrdering", "azure.contoso", "FooClient", "from_connection_string")
=======
def test_removed_overload():
    stable = {
        "azure.contoso": {
            "class_nodes": {
                "class_name": {
                    "methods": {
                        "one": {
                            "parameters": {
                                "testing": {
                                    "default": None,
                                    "param_type": "positional_or_keyword"
                                }
                            },
                            "is_async": True,
                            "overloads": [
                                {
                                    "parameters": {
                                        "testing": {
                                            "type": "Test",
                                            "default": None,
                                            "param_type": "positional_or_keyword"
                                        }
                                    },
                                    "is_async": True,
                                    "return_type": "TestResult"
                                },
                                {
                                    "parameters": {
                                        "testing": {
                                            "type": "JSON",
                                            "default": None,
                                            "param_type": "positional_or_keyword"
                                        }
                                    },
                                    "is_async": True,
                                    "return_type": None
                                }
                            ]
                        },
                        "two": {
                            "parameters": {
                                "testing2": {
                                    "default": None,
                                    "param_type": "positional_or_keyword"
                                }
                            },
                            "is_async": True,
                            "overloads": [
                                {
                                    "parameters": {
                                        "foo": {
                                            "type": "JSON",
                                            "default": None,
                                            "param_type": "positional_or_keyword"
                                        }
                                    },
                                    "is_async": True,
                                    "return_type": None
                                }
                            ]
                        },
                    }
                }
            }
        }
    }

    current = {
        "azure.contoso": {
            "class_nodes": {
                "class_name": {
                    "methods": {
                        "one": {
                            "parameters": {
                                "testing": {
                                    "default": None,
                                    "param_type": "positional_or_keyword"
                                }
                            },
                            "is_async": True,
                            "overloads": [
                                {
                                    "parameters": {
                                        "testing": {
                                            "type": "JSON",
                                            "default": None,
                                            "param_type": "positional_or_keyword"
                                        }
                                    },
                                    "is_async": True,
                                    "return_type": None
                                }
                            ]
                        },
                        "two": {
                            "parameters": {
                                "testing2": {
                                    "default": None,
                                    "param_type": "positional_or_keyword"
                                }
                            },
                            "is_async": True,
                            "overloads": []
                        },
                    }
                }
            }
        }
    }

    EXPECTED = [
        "(RemovedMethodOverload): class_name.one had an overload `def one(testing: Test) -> TestResult` removed",
        "(RemovedMethodOverload): class_name.two had all overloads removed"
    ]

    diff = jsondiff.diff(stable, current)
    bc = BreakingChangesTracker(stable, current, diff, "azure-contoso", checkers=[MethodOverloadsChecker()])
    bc.run_checks()

    changes = bc.report_changes()

    expected_msg = format_breaking_changes(EXPECTED)
    assert len(bc.breaking_changes) == len(EXPECTED)
    assert changes == expected_msg
>>>>>>> ac0b46b0
<|MERGE_RESOLUTION|>--- conflicted
+++ resolved
@@ -447,7 +447,7 @@
     assert len(bc.breaking_changes) == len(EXPECTED)
     assert changes == expected_msg
 
-<<<<<<< HEAD
+
 def test_async_breaking_changes_cleanup():
     breaking_changes = [
         ("Message", "RemovedOrRenamedClassMethod", "azure.contoso.aio.operations", "Foo", "foo"),
@@ -464,7 +464,8 @@
     assert len(bct.breaking_changes) == 2
     assert bct.breaking_changes[0] == ("Message", "RemovedOrRenamedClassMethod", "azure.contoso.operations", "Foo", "foo")
     assert bct.breaking_changes[1] == ("Message", "ChangedParameterOrdering", "azure.contoso", "FooClient", "from_connection_string")
-=======
+
+
 def test_removed_overload():
     stable = {
         "azure.contoso": {
@@ -588,5 +589,4 @@
 
     expected_msg = format_breaking_changes(EXPECTED)
     assert len(bc.breaking_changes) == len(EXPECTED)
-    assert changes == expected_msg
->>>>>>> ac0b46b0
+    assert changes == expected_msg