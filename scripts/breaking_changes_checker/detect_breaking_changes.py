--- conflicted
+++ resolved
@@ -440,30 +440,20 @@
         stable = json.load(fd)
     with open(os.path.join(pkg_dir, target_report), "r") as fd:
         current = json.load(fd)
-<<<<<<< HEAD
-    diff = jsondiff.diff(stable, current)
+
+    if "azure-mgmt-" in package_name:
+        stable = report_azure_mgmt_versioned_module(stable)
+        current = report_azure_mgmt_versioned_module(current)
+
     checker = BreakingChangesTracker(
         stable,
         current,
-        diff, # TODO in preparation for generic trackers, the diff can be created during init
         package_name,
-        checkers = [
-            MethodOverloadsChecker(),
-        ],
+        checkers = CHECKERS,
         ignore = IGNORE_BREAKING_CHANGES
     )
     if changelog:
-        checker = ChangelogTracker(stable, current, diff, package_name, ignore = IGNORE_BREAKING_CHANGES)
-=======
-
-    if "azure-mgmt-" in package_name:
-        stable = report_azure_mgmt_versioned_module(stable)
-        current = report_azure_mgmt_versioned_module(current)
-
-    checker = BreakingChangesTracker(stable, current, package_name, checkers = CHECKERS)
-    if changelog:
-        checker = ChangelogTracker(stable, current, package_name, checkers = CHECKERS)
->>>>>>> 548ea621
+        checker = ChangelogTracker(stable, current, package_name, checkers = CHECKERS, ignore = IGNORE_BREAKING_CHANGES)
     checker.run_checks()
 
     remove_json_files(pkg_dir)
