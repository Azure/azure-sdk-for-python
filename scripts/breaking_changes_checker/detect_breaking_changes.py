#!/usr/bin/env python

# --------------------------------------------------------------------------------------------
# Copyright (c) Microsoft Corporation. All rights reserved.
# Licensed under the MIT License. See License.txt in the project root for license information.
# --------------------------------------------------------------------------------------------

import re
import ast
import os
import jsondiff
import argparse
import importlib
import inspect
import json
import json
import ast
import logging
import inspect
import subprocess
from enum import Enum
from typing import Dict, Union, Type, Callable, Optional
from packaging_tools.venvtools import create_venv_with_package
from breaking_changes_allowlist import RUN_BREAKING_CHANGES_PACKAGES
from breaking_changes_tracker import BreakingChangesTracker
from changelog_tracker import ChangelogTracker
from pathlib import Path
from supported_checkers import CHECKERS

root_dir = os.path.abspath(os.path.join(os.path.abspath(__file__), "..", "..", ".."))
_LOGGER = logging.getLogger(__name__)


class ClassTreeAnalyzer(ast.NodeVisitor):
    def __init__(self, name: str) -> None:
        self.name = name
        self.cls_node = None

    def visit_ClassDef(self, node: ast.ClassDef) -> None:
        if node.name == self.name:
            self.cls_node = node
        self.generic_visit(node)


def test_find_modules(pkg_root_path: str) -> Dict:
    """Find modules within the package to import and parse.
    Code borrowed and edited from APIview.

    :param str: pkg_root_path
        Package root path
    :rtype: Dict
    """
    modules = {}
    for root, subdirs, files in os.walk(pkg_root_path):
        # Ignore any modules with name starts with "_"
        # For e.g. _generated, _shared etc
        dirs_to_skip = [x for x in subdirs if x.startswith("_") or x.startswith(".")]
        for d in dirs_to_skip:
            subdirs.remove(d)

        # Add current path as module name if _init.py is present
        if "__init__.py" in files:
            module_name = os.path.relpath(root, pkg_root_path).replace(
                os.path.sep, "."
            )
            modules[module_name] = []
            for f in files:
                if f.endswith(".py"):
                    modules[module_name].append(os.path.join(root, f))
            # Add any public py file names as modules
            sub_modules = [
                os.path.splitext(os.path.basename(f))[0]
                for f in files
                if f.endswith(".py") and not os.path.basename(f).startswith("_")
            ]
            modules[module_name].extend(["{0}.{1}".format(module_name, x) for x in sub_modules])

    return modules


def get_parameter_default(param: inspect.Parameter) -> None:
    default_value = None
    if param.default is not param.empty:
        default_value = param.default
        if default_value is None:  # the default is actually None
            default_value = "none"
        elif hasattr(default_value, "value"):
            # Get the enum value
            if isinstance(default_value.value, object):
                # Accounting for enum values like: default = DefaultProfile()
                default_value = default_value.value.__class__.__name__
            else:
                default_value = default_value.value
        elif inspect.isfunction(default_value):
            default_value = default_value.__name__
        elif inspect.isclass(default_value):
            default_value = default_value.__name__
        elif hasattr(default_value, "__class__"):
            # Some default values are objects, e.g. _UNSET = object()
            default_value = default_value.__class__.__name__

    return default_value


def get_property_type(node: ast.AST) -> str:
    if hasattr(node, "value"):
        if isinstance(node.value, ast.Call):
            if hasattr(node.value.func, "id"):
                return node.value.func.id
            elif hasattr(node.value.func, "attr"):
                return node.value.func.attr
        elif isinstance(node.value, ast.Name):
            return node.value.id
        elif isinstance(node.value, ast.Constant):
            return node.value.value
    return None


def get_property_names(node: ast.AST, attribute_names: Dict) -> None:
    assign_nodes = [node for node in node.body if isinstance(node, ast.AnnAssign)]
    # Check for class level attributes that follow the pattern: foo: List["_models.FooItem"] = rest_field(name="foo")
    for assign in assign_nodes:
        if hasattr(assign, "target"):
            if hasattr(assign.target, "id") and not assign.target.id.startswith("_"):
                attr = assign.target.id
                attr_type = None
                # FIXME: This can get the type hint for a limited set attributes. We need to address more complex
                # type hints in the future.
                # Build type hint for the attribute
                if hasattr(assign.annotation, "value") and isinstance(assign.annotation.value, ast.Name):
                    attr_type = assign.annotation.value.id
                    if attr_type == "List" and hasattr(assign.annotation, "slice"):
                        if isinstance(assign.annotation.slice, ast.Constant):
                            attr_type = f"{attr_type}[{assign.annotation.slice.value}]"
                attribute_names.update({attr: attr_type})

    func_nodes = [node for node in node.body if isinstance(node, ast.FunctionDef)]
    if func_nodes:
        assigns = [node for node in func_nodes[0].body if isinstance(node, (ast.Assign, ast.AnnAssign))]
        if assigns:
            for assign in assigns:
                if hasattr(assign, "target"):
                    if hasattr(assign.target, "attr") and not assign.target.attr.startswith("_"):
                        attr = assign.target
                        attribute_names.update({attr.attr: {
                                "attr_type": get_property_type(assign)
                            }})
                if hasattr(assign, "targets"):
                    for target in assign.targets:
                        if hasattr(target, "attr") and not target.attr.startswith("_"):
                            attribute_names.update({target.attr: {
                                "attr_type": get_property_type(assign)
                            }})


def check_base_classes(cls_node: ast.ClassDef) -> bool:
    should_look = False
    init_node = [
        node for node in cls_node.body
        if isinstance(node, ast.FunctionDef) and node.name.startswith("__init__")
    ]
    if init_node:
        if hasattr(init_node, "body"):
            for node in init_node.body:
                if isinstance(node, ast.Expr):
                    if hasattr(node, "value") and isinstance(node.value, ast.Call):
                        if isinstance(node.value.func, ast.Name):
                            if node.value.func.id == "super":
                                should_look = True
    else:
        should_look = True  # no init node so it is using init from base class
    return should_look


def get_properties(cls: Type) -> Dict:
    """Get the public instance variables of the class and any inherited.

    :param cls:
    :return:
    """
    attribute_names = {}

    path = inspect.getsourcefile(cls)
    with open(path, "r", encoding="utf-8-sig") as source:
        module = ast.parse(source.read())

    analyzer = ClassTreeAnalyzer(cls.__name__)
    analyzer.visit(module)
    cls_node = analyzer.cls_node
    extract_base_classes = check_base_classes(cls_node)

    if extract_base_classes:
        base_classes = inspect.getmro(cls)  # includes cls itself
        for base_class in base_classes:
            try:
                path = inspect.getsourcefile(base_class)
                with open(path, "r", encoding="utf-8-sig") as source:
                    module = ast.parse(source.read())
            except (TypeError, SyntaxError):
                _LOGGER.info(f"Unable to create ast of {base_class}")
                continue  # was a built-in, e.g. "object", Exception, or a Model from msrest fails here

            analyzer = ClassTreeAnalyzer(base_class.__name__)
            analyzer.visit(module)
            cls_node = analyzer.cls_node
            if cls_node:
                get_property_names(cls_node, attribute_names)
            else:
                # Abstract base classes fail here, e.g. "collections.abc.MuttableMapping"
                _LOGGER.info(f"Unable to get class node for {base_class.__name__}. Skipping...")
    else:
        get_property_names(cls_node, attribute_names)
    return attribute_names


def create_function_report(f: Callable, is_async: bool = False) -> Dict:
    function = inspect.signature(f)
    func_obj = {
        "parameters": {},
        "is_async": is_async
    }

    for par in function.parameters.values():
        default_value = get_parameter_default(par)
        param = {par.name: {"default": default_value, "param_type": None}}

        param_type = None
        if par.kind == par.KEYWORD_ONLY:
            param_type = "keyword_only"
        elif par.kind == par.POSITIONAL_ONLY:
            param_type = "positional_only"
        elif par.kind == par.POSITIONAL_OR_KEYWORD:
            param_type = "positional_or_keyword"
        elif par.kind == par.VAR_POSITIONAL:
            param_type = "var_positional"
        elif par.kind == par.VAR_KEYWORD:
            param_type = "var_keyword"

        param[par.name]["param_type"] = param_type
        func_obj["parameters"].update(param)

    return func_obj


def get_parameter_default_ast(default):
    if isinstance(default, ast.Constant):
        return default.value
    if isinstance(default, ast.Name):
        return default.id
    if isinstance(default, ast.Attribute):
        return default.attr
    return None


def get_parameter_type(annotation) -> str:
    if isinstance(annotation, ast.Name):
        return annotation.id
    if isinstance(annotation, ast.Attribute):
        return annotation.attr
    if isinstance(annotation, ast.Constant):
        return annotation.value
    if isinstance(annotation, ast.Subscript):
        if isinstance(annotation.slice, tuple):
            # TODO handle multiple types in the subscript
            return get_parameter_type(annotation.value)
        return f"{get_parameter_type(annotation.value)}[{get_parameter_type(annotation.slice)}]"
    return annotation


def create_parameters(args: ast.arg) -> Dict:
    params = {}
    if hasattr(args, "posonlyargs"):
        for arg in args.posonlyargs:
            # Initialize the function parameters
            params.update({arg.arg: {
                "type": get_parameter_type(arg.annotation),
                "default": None,
                "param_type": "positional_only"
            }})
    if hasattr(args, "args"):
        for arg in args.args:
            # Initialize the function parameters
            params.update({arg.arg: {
                "type": get_parameter_type(arg.annotation),
                "default": None,
                "param_type": "positional_or_keyword"
            }})
    # Range through the corresponding default values
    all_args = args.posonlyargs + args.args
    positional_defaults = [None] * (len(all_args) - len(args.defaults)) + args.defaults
    for arg, default in zip(all_args, positional_defaults):
        params[arg.arg]["default"] = get_parameter_default_ast(default)
    if hasattr(args, "vararg"):
        if args.vararg:
            params.update({args.vararg.arg: {
                "type": get_parameter_type(args.vararg.annotation),
                "default": None,
                "param_type": "var_positional"
            }})
    if hasattr(args, "kwonlyargs"):
        for arg in args.kwonlyargs:
            # Initialize the function parameters
            params.update({
                arg.arg: {
                    "type": get_parameter_type(arg.annotation),
                    "default": None,
                    "param_type": "keyword_only"
                }
            })
        # Range through the corresponding default values
        for i in range(len(args.kwonlyargs) - len(args.kw_defaults), len(args.kwonlyargs)):
            params[args.kwonlyargs[i].arg]["default"] = get_parameter_default_ast(args.kw_defaults[i])
    return params

def get_overloads(cls: Type, cls_methods: Dict):
    path = inspect.getsourcefile(cls)
    with open(path, "r", encoding="utf-8-sig") as source:
        module = ast.parse(source.read())

    analyzer = ClassTreeAnalyzer(cls.__name__)
    analyzer.visit(module)
    cls_node = analyzer.cls_node
    extract_base_classes = check_base_classes(cls_node)

    if extract_base_classes:
        base_classes = inspect.getmro(cls)  # includes cls itself
        for base_class in base_classes:
            try:
                path = inspect.getsourcefile(base_class)
                with open(path, "r", encoding="utf-8-sig") as source:
                    module = ast.parse(source.read())
            except (TypeError, SyntaxError):
                _LOGGER.info(f"Unable to create ast of {base_class}")
                continue  # was a built-in, e.g. "object", Exception, or a Model from msrest fails here

            analyzer = ClassTreeAnalyzer(base_class.__name__)
            analyzer.visit(module)
            cls_node = analyzer.cls_node
            if cls_node:
                get_overload_data(cls_node, cls_methods)
            else:
                # Abstract base classes fail here, e.g. "collections.abc.MuttableMapping"
                _LOGGER.info(f"Unable to get class node for {base_class.__name__}. Skipping...")
    else:
        get_overload_data(cls_node, cls_methods)


def get_overload_data(node: ast.ClassDef, cls_methods: Dict) -> None:
    func_nodes = [node for node in node.body if isinstance(node, (ast.FunctionDef, ast.AsyncFunctionDef))]
    public_func_nodes = [func for func in func_nodes if not func.name.startswith("_") or func.name.startswith("__init__")]
    # Check for method overloads on a class
    for func in public_func_nodes:
        if func.name not in cls_methods:
            _LOGGER.debug(f"Skipping overloads check for method {func.name}.")
            continue
        if "overloads" not in cls_methods[func.name]:
            cls_methods[func.name]["overloads"] = []
        is_async = False
        if isinstance(func, ast.AsyncFunctionDef):
            is_async = True
        # method_overloads.update({func.name: {"parameters": {}, "is_async": False, "return_type": None}})
        for decorator in func.decorator_list:
            if hasattr(decorator, "id") and decorator.id == "overload":
                overload_report = {
                    "parameters": create_parameters(func.args),
                    "is_async": is_async,
                    "return_type": None
                }
                cls_methods[func.name]["overloads"].append(overload_report)


def create_class_report(cls: Type) -> Dict:
    cls_info = {
        "type": None,
        "methods": {},
        "properties": {},
    }

    is_enum = Enum in cls.__mro__
    if is_enum:
        cls_info["type"] = "Enum"
        cls_info["properties"] = {str(value): str(value) for value in dir(cls) if not value.startswith("_")}
        return cls_info

    cls_info["properties"] = get_properties(cls)

    methods = [method for method in dir(cls) if not method.startswith("_") or method.startswith("__init__")]
    for method in methods:
        async_func = False
        try:
            # Some class level properties get picked up as methods. Try to get the method and skip if it fails.
            m = getattr(cls, method)
        except AttributeError:
            _LOGGER.info(f"Skipping method check for {method} on {cls}.")
    
        if inspect.isfunction(m) or inspect.ismethod(m):
            if inspect.iscoroutinefunction(m):
                async_func = True
            cls_info["methods"][method] = create_function_report(m, async_func)
    # Search for overloads
    get_overloads(cls, cls_info["methods"])
    return cls_info


def resolve_module_name(module_name: str, target_module: str) -> str:
    if module_name == ".":
        module_name = target_module
    else:
        module_name = target_module + "." + module_name
    return module_name


def build_library_report(target_module: str) -> Dict:
    module = importlib.import_module(target_module)
    modules = test_find_modules(module.__path__[0])

    public_api = {}
    for module_name, val in modules.items():
        module_name = resolve_module_name(module_name, target_module)
        public_api[module_name] = {"class_nodes": {}, "function_nodes": {}}
        module = importlib.import_module(module_name)
        importables = [importable for importable in dir(module)]
        for importable in importables:
            if not importable.startswith("_"):
                live_obj = getattr(module, importable)
                if inspect.isfunction(live_obj):
                    public_api[module_name]["function_nodes"].update({importable: create_function_report(live_obj)})
                elif inspect.isclass(live_obj):
                    public_api[module_name]["class_nodes"].update({importable: create_class_report(live_obj)})
                # else:  # Constants, version, etc. Nothing of interest at the moment
                #     public_api[module_name]["others"].update({importable: live_obj})

    return public_api


def test_compare_reports(pkg_dir: str, changelog: bool, source_report: str = "stable.json", target_report: str = "current.json") -> None:
    package_name = os.path.basename(pkg_dir)

    with open(os.path.join(pkg_dir, source_report), "r") as fd:
        stable = json.load(fd)
    with open(os.path.join(pkg_dir, target_report), "r") as fd:
        current = json.load(fd)

<<<<<<< HEAD
    checker = BreakingChangesTracker(stable, current, package_name, checkers = CHECKERS)
=======
    if "azure-mgmt-" in package_name:
        stable = report_azure_mgmt_versioned_module(stable)
        current = report_azure_mgmt_versioned_module(current)

    diff = jsondiff.diff(stable, current)
    checker = BreakingChangesTracker(
        stable,
        current,
        diff, # TODO in preparation for generic trackers, the diff can be created during init
        package_name,
        checkers = [
            MethodOverloadsChecker(),
        ]
    )
>>>>>>> 6959f31c
    if changelog:
        checker = ChangelogTracker(stable, current, package_name, checkers = CHECKERS)
    checker.run_checks()

    remove_json_files(pkg_dir)

    print(checker.report_changes())

    if not changelog and checker.breaking_changes:
        exit(1)


def remove_json_files(pkg_dir: str) -> None:
    stable_json = os.path.join(pkg_dir, "stable.json")
    current_json = os.path.join(pkg_dir, "current.json")
    if os.path.isfile(stable_json):
        os.remove(stable_json)
    if os.path.isfile(current_json):
        os.remove(current_json)
    _LOGGER.info("cleaning up")


def report_azure_mgmt_versioned_module(code_report):
    
    def parse_module_name(module):
        split_module = module.split(".")
        # Azure mgmt packages are typically in the form of: azure.mgmt.<service>
        # If the module has a version, it will be in the form of: azure.mgmt.<service>.<version> or azure.mgmt.<service>.<version>.<submodule>
        if len(split_module) >= 4:
            for i in range(3, len(split_module)):
                if re.search(r"v\d{4}_\d{2}_\d{2}", split_module[i]):
                    split_module.pop(i)
                    break
        return ".".join(split_module)

    sorted_modules = sorted(code_report.keys())
    merged_report = {}
    for module in sorted_modules:
        non_version_module_name = parse_module_name(module)
        if non_version_module_name not in merged_report:
            merged_report[non_version_module_name] = code_report[module]
            continue
        merged_report[non_version_module_name].update(code_report[module])
    return merged_report


def main(
        package_name: str,
        target_module: str,
        version: str,
        in_venv: Union[bool, str],
        pkg_dir: str,
        changelog: bool,
        code_report: bool,
        latest_pypi_version: bool,
        source_report: Optional[Path],
        target_report: Optional[Path]
    ):
    # If code_report is set, only generate a code report for the package and return
    if code_report:
        public_api = build_library_report(target_module)
        with open("code_report.json", "w") as fd:
            json.dump(public_api, fd, indent=2)
        _LOGGER.info("code_report.json is written.")
        return

    # If source_report and target_report are provided, compare the two reports
    if source_report and target_report:
        test_compare_reports(pkg_dir, changelog, str(source_report), str(target_report))
        return

    # For default behavior, find the latest stable version on PyPi
    if not version:

        from pypi_tools.pypi import PyPIClient
        client = PyPIClient()

        try:
            if latest_pypi_version:
                versions = client.get_ordered_versions(package_name)
                version = str(versions[-1])
            else:
                version = str(client.get_relevant_versions(package_name)[1])
        except IndexError:
            _LOGGER.warning(f"No revelant version for {package_name} on PyPi. Exiting...")
            exit(0)

    in_venv = True if in_venv == "true" else False  # subprocess sends back string so convert to bool

    if not in_venv:
        packages = [f"{package_name}=={version}", "jsondiff==1.2.0"]
        with create_venv_with_package(packages) as venv:
            subprocess.check_call(
                [
                    venv.env_exe,
                    "-m",
                    "pip",
                    "install",
                    "-r",
                    os.path.join(pkg_dir, "dev_requirements.txt")
                ]
            )
            _LOGGER.info(f"Installed version {version} of {package_name} in a venv")
            args = [
                venv.env_exe,
                __file__,
                "-t",
                package_name,
                "-m",
                target_module,
                "--in-venv",
                "true",
                "-s",
                version
            ]
            try:
                subprocess.check_call(args)
            except subprocess.CalledProcessError:
                _LOGGER.warning(f"Version {version} failed to create a JSON report.")
                exit(1)
    try:
        public_api = build_library_report(target_module)

        if in_venv:
            with open("stable.json", "w") as fd:
                json.dump(public_api, fd, indent=2)
            _LOGGER.info("stable.json is written.")
            return

        with open("current.json", "w") as fd:
            json.dump(public_api, fd, indent=2)
        _LOGGER.info("current.json is written.")

        test_compare_reports(pkg_dir, changelog)

    except Exception as err:  # catch any issues with capturing the public API and building the report
        print("\n*****See aka.ms/azsdk/breaking-changes-tool to resolve any build issues*****\n")
        remove_json_files(pkg_dir)
        raise err


if __name__ == "__main__":
    parser = argparse.ArgumentParser(
        description="Run breaking changes checks against target folder."
    )

    parser.add_argument(
        "-t",
        "--target",
        dest="target_package",
        help="The target package directory on disk. The target module passed to will be <target_package>/azure.",
        required=True,
    )

    parser.add_argument(
        "-m",
        "--module",
        dest="target_module",
        help="The target module. The target module passed will be the top most module in the package",
    )

    parser.add_argument(
        "-v",
        "--in-venv",
        dest="in_venv",
        help="Check if we are in the newly created venv.",
        default=False
    )

    parser.add_argument(
        "-s",
        "--stable_version",
        dest="stable_version",
        help="The stable version of the target package, if it exists on PyPi.",
        default=None
    )

    parser.add_argument(
        "-c",
        "--changelog",
        dest="changelog",
        help="Output changes listed in changelog format.",
        action="store_true",
        default=False,
    )

    parser.add_argument(
        "--code-report",
        dest="code_report",
        help="Output a code report for a package.",
        action="store_true",
        default=False,
    )

    parser.add_argument(
        "--source-report",
        dest="source_report",
        help="Path to the code report for the previous package version.",
    )

    parser.add_argument(
        "--target-report",
        dest="target_report",
        help="Path to the code report for the new package version.",
    )

    parser.add_argument(
        "--latest-pypi-version",
        dest="latest_pypi_version",
        help="Use the latest package version on PyPi (can be preview or stable).",
        action="store_true",
        default=False,
    )

    args, unknown = parser.parse_known_args()
    if unknown:
        _LOGGER.info(f"Ignoring unknown arguments: {unknown}")

    in_venv = args.in_venv
    stable_version = args.stable_version
    target_module = args.target_module
    pkg_dir = os.path.abspath(args.target_package)
    package_name = os.path.basename(pkg_dir)
    changelog = args.changelog
    logging.basicConfig(level=logging.INFO)

    # We dont need to block for code report generation
    if not args.code_report:
        if package_name not in RUN_BREAKING_CHANGES_PACKAGES and not any(bool(re.findall(p, package_name)) for p in RUN_BREAKING_CHANGES_PACKAGES):
            _LOGGER.info(f"{package_name} opted out of breaking changes checks. "
                        f"See http://aka.ms/azsdk/breaking-changes-tool to opt-in.")
            exit(0)

    if not target_module:
        from ci_tools.parsing import ParsedSetup
        pkg_details = ParsedSetup.from_path(pkg_dir)
        target_module = pkg_details.namespace

    if args.source_report:
        if not args.target_report:
            _LOGGER.exception("If providing the `--source-report` flag, the `--target-report` flag is also required.")
            exit(1)
    if args.target_report:
        if not args.source_report:
            _LOGGER.exception("If providing the `--target-report` flag, the `--source-report` flag is also required.")
            exit(1)

    main(package_name, target_module, stable_version, in_venv, pkg_dir, changelog, args.code_report, args.latest_pypi_version, args.source_report, args.target_report)<|MERGE_RESOLUTION|>--- conflicted
+++ resolved
@@ -441,24 +441,11 @@
     with open(os.path.join(pkg_dir, target_report), "r") as fd:
         current = json.load(fd)
 
-<<<<<<< HEAD
-    checker = BreakingChangesTracker(stable, current, package_name, checkers = CHECKERS)
-=======
     if "azure-mgmt-" in package_name:
         stable = report_azure_mgmt_versioned_module(stable)
         current = report_azure_mgmt_versioned_module(current)
 
-    diff = jsondiff.diff(stable, current)
-    checker = BreakingChangesTracker(
-        stable,
-        current,
-        diff, # TODO in preparation for generic trackers, the diff can be created during init
-        package_name,
-        checkers = [
-            MethodOverloadsChecker(),
-        ]
-    )
->>>>>>> 6959f31c
+    checker = BreakingChangesTracker(stable, current, package_name, checkers = CHECKERS)
     if changelog:
         checker = ChangelogTracker(stable, current, package_name, checkers = CHECKERS)
     checker.run_checks()
