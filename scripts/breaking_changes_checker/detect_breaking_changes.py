#!/usr/bin/env python

# --------------------------------------------------------------------------------------------
# Copyright (c) Microsoft Corporation. All rights reserved.
# Licensed under the MIT License. See License.txt in the project root for license information.
# --------------------------------------------------------------------------------------------

import ast
import os
import jsondiff
import argparse
import importlib
import inspect
import json
import json
import ast
import logging
import inspect
import subprocess
from enum import Enum
from typing import Dict, Union, Type, Callable
from packaging_tools.venvtools import create_venv_with_package
from breaking_changes_allowlist import RUN_BREAKING_CHANGES_PACKAGES
from breaking_changes_tracker import BreakingChangesTracker


root_dir = os.path.abspath(os.path.join(os.path.abspath(__file__), "..", "..", ".."))
_LOGGER = logging.getLogger(__name__)


class ClassTreeAnalyzer(ast.NodeVisitor):
    def __init__(self, name: str) -> None:
        self.name = name
        self.cls_node = None

    def visit_ClassDef(self, node: ast.ClassDef) -> None:
        if node.name == self.name:
            self.cls_node = node
        self.generic_visit(node)


def test_find_modules(pkg_root_path: str) -> Dict:
    """Find modules within the package to import and parse.
    Code borrowed and edited from APIview.

    :param str: pkg_root_path
        Package root path
    :rtype: Dict
    """
    modules = {}
    for root, subdirs, files in os.walk(pkg_root_path):
        # Ignore any modules with name starts with "_"
        # For e.g. _generated, _shared etc
        dirs_to_skip = [x for x in subdirs if x.startswith("_") or x.startswith(".")]
        for d in dirs_to_skip:
            subdirs.remove(d)

        # Add current path as module name if _init.py is present
        if "__init__.py" in files:
            module_name = os.path.relpath(root, pkg_root_path).replace(
                os.path.sep, "."
            )
            modules[module_name] = []
            for f in files:
                if f.endswith(".py"):
                    modules[module_name].append(os.path.join(root, f))
            # Add any public py file names as modules
            sub_modules = [
                os.path.splitext(os.path.basename(f))[0]
                for f in files
                if f.endswith(".py") and not os.path.basename(f).startswith("_")
            ]
            modules[module_name].extend(["{0}.{1}".format(module_name, x) for x in sub_modules])

    return modules


def get_parameter_default(param: inspect.Parameter) -> None:
    default_value = None
    if param.default is not param.empty:
        default_value = param.default
        if default_value is None:  # the default is actually None
            default_value = "none"
        elif hasattr(default_value, "value"):
            # Get the enum value
            if isinstance(default_value.value, object):
                # Accounting for enum values like: default = DefaultProfile()
                default_value = default_value.value.__class__.__name__
            else:
                default_value = default_value.value
        elif inspect.isfunction(default_value):
            default_value = default_value.__name__
        elif inspect.isclass(default_value):
            default_value = default_value.__name__
        elif hasattr(default_value, "__class__") and default_value.__class__ == object:
            # Some default values are objects, e.g. _UNSET = object()
            default_value = default_value.__class__.__name__

    return default_value


def get_property_names(node: ast.AST, attribute_names: Dict) -> None:
    assign_nodes = [node for node in node.body if isinstance(node, ast.AnnAssign)]
    # Check for class level attributes that follow the pattern: foo: List["_models.FooItem"] = rest_field(name="foo")
    for assign in assign_nodes:
        if hasattr(assign, "target"):
            if hasattr(assign.target, "id") and not assign.target.id.startswith("_"):
                attr = assign.target.id
                attr_type = None
                # FIXME: This can get the type hint for a limited set attributes. We need to address more complex
                # type hints in the future.
                # Build type hint for the attribute
                if hasattr(assign.annotation, "value") and isinstance(assign.annotation.value, ast.Name):
                    attr_type = assign.annotation.value.id
                    if attr_type == "List" and hasattr(assign.annotation, "slice"):
                        if isinstance(assign.annotation.slice, ast.Constant):
                            attr_type = f"{attr_type}[{assign.annotation.slice.value}]"
                attribute_names.update({attr: attr_type})

    func_nodes = [node for node in node.body if isinstance(node, ast.FunctionDef)]
    if func_nodes:
        assigns = [node for node in func_nodes[0].body if isinstance(node, (ast.Assign, ast.AnnAssign))]
        if assigns:
            for assign in assigns:
                if hasattr(assign, "target"):
                    attr = assign.target
                    attribute_names.update({attr.attr: attr.attr})
                if hasattr(assign, "targets"):
                    for attr in assign.targets:
                        if hasattr(attr, "attr") and not attr.attr.startswith("_"):
                            attribute_names.update({attr.attr: attr.attr})


def check_base_classes(cls_node: ast.ClassDef) -> bool:
    should_look = False
    init_node = [
        node for node in cls_node.body
        if isinstance(node, ast.FunctionDef) and node.name.startswith("__init__")
    ]
    if init_node:
        if hasattr(init_node, "body"):
            for node in init_node.body:
                if isinstance(node, ast.Expr):
                    if hasattr(node, "value") and isinstance(node.value, ast.Call):
                        if isinstance(node.value.func, ast.Name):
                            if node.value.func.id == "super":
                                should_look = True
    else:
        should_look = True  # no init node so it is using init from base class
    return should_look


def get_properties(cls: Type) -> Dict:
    """Get the public instance variables of the class and any inherited.

    :param cls:
    :return:
    """
    attribute_names = {}

    path = inspect.getsourcefile(cls)
    with open(path, "r", encoding="utf-8-sig") as source:
        module = ast.parse(source.read())

    analyzer = ClassTreeAnalyzer(cls.__name__)
    analyzer.visit(module)
    cls_node = analyzer.cls_node
    extract_base_classes = check_base_classes(cls_node)

    if extract_base_classes:
        base_classes = inspect.getmro(cls)  # includes cls itself
        for base_class in base_classes:
            try:
                path = inspect.getsourcefile(base_class)
                with open(path, "r", encoding="utf-8-sig") as source:
                    module = ast.parse(source.read())
            except (TypeError, SyntaxError):
                _LOGGER.info(f"Unable to create ast of {base_class}")
                continue  # was a built-in, e.g. "object", Exception, or a Model from msrest fails here

            analyzer = ClassTreeAnalyzer(base_class.__name__)
            analyzer.visit(module)
            cls_node = analyzer.cls_node
            if cls_node:
                get_property_names(cls_node, attribute_names)
            else:
                # Abstract base classes fail here, e.g. "collections.abc.MuttableMapping"
                _LOGGER.info(f"Unable to get class node for {base_class.__name__}. Skipping...")
    else:
        get_property_names(cls_node, attribute_names)
    return attribute_names


def create_function_report(f: Callable, is_async: bool = False) -> Dict:
    function = inspect.signature(f)
    func_obj = {
        "parameters": {},
        "is_async": is_async
    }

    for par in function.parameters.values():
        default_value = get_parameter_default(par)
        param = {par.name: {"default": default_value, "param_type": None}}

        param_type = None
        if par.kind == par.KEYWORD_ONLY:
            param_type = "keyword_only"
        elif par.kind == par.POSITIONAL_ONLY:
            param_type = "positional_only"
        elif par.kind == par.POSITIONAL_OR_KEYWORD:
            param_type = "positional_or_keyword"
        elif par.kind == par.VAR_POSITIONAL:
            param_type = "var_positional"
        elif par.kind == par.VAR_KEYWORD:
            param_type = "var_keyword"

        param[par.name]["param_type"] = param_type
        func_obj["parameters"].update(param)

    return func_obj


def create_class_report(cls: Type) -> Dict:
    cls_info = {
        "type": None,
        "methods": {},
        "properties": {},
    }

    is_enum = Enum in cls.__mro__
    if is_enum:
        cls_info["type"] = "Enum"
        cls_info["properties"] = {str(value): str(value) for value in dir(cls) if not value.startswith("_")}
        return cls_info

    cls_info["properties"] = get_properties(cls)

    methods = [method for method in dir(cls) if not method.startswith("_") or method.startswith("__init__")]
    for method in methods:
        async_func = False
        try:
            # Some class level properties get picked up as methods. Try to get the method and skip if it fails.
            m = getattr(cls, method)
        except AttributeError:
            _LOGGER.info(f"Skipping method check for {method} on {cls}.")
    
        if inspect.isfunction(m) or inspect.ismethod(m):
            if inspect.iscoroutinefunction(m):
                async_func = True
            cls_info["methods"][method] = create_function_report(m, async_func)

    return cls_info


def resolve_module_name(module_name: str, target_module: str) -> str:
    if module_name == ".":
        module_name = target_module
    else:
        module_name = target_module + "." + module_name
    return module_name


def build_library_report(target_module: str) -> Dict:
    module = importlib.import_module(target_module)
    modules = test_find_modules(module.__path__[0])

    public_api = {}
    for module_name, val in modules.items():
        module_name = resolve_module_name(module_name, target_module)
        public_api[module_name] = {"class_nodes": {}, "function_nodes": {}}
        module = importlib.import_module(module_name)
        importables = [importable for importable in dir(module)]
        for importable in importables:
            if not importable.startswith("_"):
                live_obj = getattr(module, importable)
                if inspect.isfunction(live_obj):
                    public_api[module_name]["function_nodes"].update({importable: create_function_report(live_obj)})
                elif inspect.isclass(live_obj):
                    public_api[module_name]["class_nodes"].update({importable: create_class_report(live_obj)})
                # else:  # Constants, version, etc. Nothing of interest at the moment
                #     public_api[module_name]["others"].update({importable: live_obj})

    return public_api


def test_compare_reports(pkg_dir: str, version: str, changelog: bool) -> None:
    package_name = os.path.basename(pkg_dir)

    with open(os.path.join(pkg_dir, "stable.json"), "r") as fd:
        stable = json.load(fd)
    with open(os.path.join(pkg_dir, "current.json"), "r") as fd:
        current = json.load(fd)
    diff = jsondiff.diff(stable, current)

    bc = BreakingChangesTracker(stable, current, diff, package_name, changelog=changelog)
    bc.run_checks()

    remove_json_files(pkg_dir)

    if changelog:
        print(bc.report_changelog())
        exit(0)
    elif bc.breaking_changes:
        bc.report_breaking_changes()
        print(bc)
        exit(1)

    print(f"\nNo breaking changes found for {package_name} between stable version {version} and current version.")


def remove_json_files(pkg_dir: str) -> None:
    stable_json = os.path.join(pkg_dir, "stable.json")
    current_json = os.path.join(pkg_dir, "current.json")
    if os.path.isfile(stable_json):
        os.remove(stable_json)
    if os.path.isfile(current_json):
        os.remove(current_json)
    _LOGGER.info("cleaning up")


def main(package_name: str, target_module: str, version: str, in_venv: Union[bool, str], pkg_dir: str, changelog: bool):
    in_venv = True if in_venv == "true" else False  # subprocess sends back string so convert to bool

    if not in_venv:
        packages = [f"{package_name}=={version}", "jsondiff==1.2.0"]
        with create_venv_with_package(packages) as venv:
            subprocess.check_call(
                [
                    venv.env_exe,
                    "-m",
                    "pip",
                    "install",
                    "-r",
                    os.path.join(pkg_dir, "dev_requirements.txt")
                ]
            )
            _LOGGER.info(f"Installed version {version} of {package_name} in a venv")
            args = [
                venv.env_exe,
                __file__,
                "-t",
                package_name,
                "-m",
                target_module,
                "--in-venv",
                "true",
                "-s",
                version
            ]
            try:
                subprocess.check_call(args)
            except subprocess.CalledProcessError:
                _LOGGER.warning(f"Version {version} failed to create a JSON report.")
                exit(1)
    try:
        public_api = build_library_report(target_module)

        if in_venv:
            with open("stable.json", "w") as fd:
                json.dump(public_api, fd, indent=2)
            _LOGGER.info("stable.json is written.")
            return

        with open("current.json", "w") as fd:
            json.dump(public_api, fd, indent=2)
        _LOGGER.info("current.json is written.")

        test_compare_reports(pkg_dir, version, changelog)

    except Exception as err:  # catch any issues with capturing the public API and building the report
        print("\n*****See aka.ms/azsdk/breaking-changes-tool to resolve any build issues*****\n")
        # remove_json_files(pkg_dir)
        raise err


if __name__ == "__main__":
    parser = argparse.ArgumentParser(
        description="Run breaking changes checks against target folder."
    )

    parser.add_argument(
        "-t",
        "--target",
        dest="target_package",
        help="The target package directory on disk. The target module passed to will be <target_package>/azure.",
        required=True,
    )

    parser.add_argument(
        "-m",
        "--module",
        dest="target_module",
        help="The target module. The target module passed will be the top most module in the package",
    )

    parser.add_argument(
        "-v",
        "--in-venv",
        dest="in_venv",
        help="Check if we are in the newly created venv.",
        default=False
    )

    parser.add_argument(
        "-s",
        "--stable_version",
        dest="stable_version",
        help="The stable version of the target package, if it exists on PyPi.",
        default=None
    )

    parser.add_argument(
        "-c",
        "--changelog",
        dest="changelog",
        help="Output changes listed in changelog format.",
        action="store_true",
        default=False,
    )

<<<<<<< HEAD
    args = parser.parse_args()
=======
    args, unknown = parser.parse_known_args()
    if unknown:
        _LOGGER.info(f"Ignoring unknown arguments: {unknown}")

>>>>>>> fda24bda
    in_venv = args.in_venv
    stable_version = args.stable_version
    target_module = args.target_module
    pkg_dir = os.path.abspath(args.target_package)
    package_name = os.path.basename(pkg_dir)
    changelog = args.changelog
    logging.basicConfig(level=logging.INFO)
    # if package_name not in RUN_BREAKING_CHANGES_PACKAGES:
    #     _LOGGER.info(f"{package_name} opted out of breaking changes checks. "
    #                  f"See http://aka.ms/azsdk/breaking-changes-tool to opt-in.")
    #     exit(0)

    if not target_module:
        from ci_tools.parsing import ParsedSetup
        pkg_details = ParsedSetup.from_path(pkg_dir)
        target_module = pkg_details.namespace

    if not stable_version:

        from pypi_tools.pypi import PyPIClient
        client = PyPIClient()

        try:
            stable_version = str(client.get_relevant_versions(package_name)[1])
        except IndexError:
            _LOGGER.warning(f"No stable version for {package_name} on PyPi. Exiting...")
            exit(0)

    main(package_name, target_module, stable_version, in_venv, pkg_dir, changelog)<|MERGE_RESOLUTION|>--- conflicted
+++ resolved
@@ -418,14 +418,10 @@
         default=False,
     )
 
-<<<<<<< HEAD
-    args = parser.parse_args()
-=======
     args, unknown = parser.parse_known_args()
     if unknown:
         _LOGGER.info(f"Ignoring unknown arguments: {unknown}")
 
->>>>>>> fda24bda
     in_venv = args.in_venv
     stable_version = args.stable_version
     target_module = args.target_module
