--- conflicted
+++ resolved
@@ -31,10 +31,7 @@
      ~/pypy3-v6.0.0-linux64/bin/pypy3 ./setup.py check -r -s
     displayName: 'Setup and Run Filtered Tests PyPy3'
     continueOnError: true
-<<<<<<< HEAD
-    enabled: true
-=======
-    
+
   - powershell: |
      sudo apt-get install build-essential libsqlite3-dev sqlite3 bzip2 libbz2-dev zlib1g-dev libssl-dev openssl libgdbm-dev liblzma-dev libreadline-dev libncursesw5-dev libffi-dev uuid-dev
      cd ~/
@@ -66,5 +63,4 @@
      
      ~/bin/python3 ./setup.py check -r -s
     displayName: 'Setup - Run Filtered Tests "Nightly" Python'
-    continueOnError: true
->>>>>>> 110cdba3
+    continueOnError: true