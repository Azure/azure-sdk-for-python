# coding=utf-8
# --------------------------------------------------------------------------
# Copyright (c) Microsoft Corporation. All rights reserved.
# Licensed under the MIT License. See License.txt in the project root for
# license information.
#
# Code generated by Microsoft (R) AutoRest Code Generator.
# Changes may cause incorrect behavior and will be lost if the code is
# regenerated.
# --------------------------------------------------------------------------

from msrest.serialization import Model


class VolumePatch(Model):
    """Volume patch resource.

    Variables are only populated by the server, and will be ignored when
    sending a request.

    :param location: Resource location
    :type location: str
    :ivar id: Resource Id
    :vartype id: str
    :ivar name: Resource name
    :vartype name: str
    :ivar type: Resource type
    :vartype type: str
    :param tags: Resource tags
    :type tags: object
    :param service_level: serviceLevel. The service level of the file system.
     Possible values include: 'Standard', 'Premium', 'Ultra'. Default value:
     "Premium" .
    :type service_level: str or ~azure.mgmt.netapp.models.ServiceLevel
    :param usage_threshold: usageThreshold. Maximum storage quota allowed for
     a file system in bytes. This is a soft quota used for alerting only.
     Minimum size is 100 GiB. Upper limit is 100TiB. Default value:
     107374182400 .
    :type usage_threshold: long
<<<<<<< HEAD
    :param export_policy: Export policy rule
=======
    :param export_policy: exportPolicy. Set of export policy rules
>>>>>>> b677c6ec
    :type export_policy:
     ~azure.mgmt.netapp.models.VolumePatchPropertiesExportPolicy
    """

    _validation = {
        'id': {'readonly': True},
        'name': {'readonly': True},
        'type': {'readonly': True},
        'usage_threshold': {'maximum': 109951162777600, 'minimum': 107374182400},
    }

    _attribute_map = {
        'location': {'key': 'location', 'type': 'str'},
        'id': {'key': 'id', 'type': 'str'},
        'name': {'key': 'name', 'type': 'str'},
        'type': {'key': 'type', 'type': 'str'},
        'tags': {'key': 'tags', 'type': 'object'},
        'service_level': {'key': 'properties.serviceLevel', 'type': 'str'},
        'usage_threshold': {'key': 'properties.usageThreshold', 'type': 'long'},
        'export_policy': {'key': 'properties.exportPolicy', 'type': 'VolumePatchPropertiesExportPolicy'},
    }

    def __init__(self, **kwargs):
        super(VolumePatch, self).__init__(**kwargs)
        self.location = kwargs.get('location', None)
        self.id = None
        self.name = None
        self.type = None
        self.tags = kwargs.get('tags', None)
        self.service_level = kwargs.get('service_level', "Premium")
        self.usage_threshold = kwargs.get('usage_threshold', 107374182400)
        self.export_policy = kwargs.get('export_policy', None)<|MERGE_RESOLUTION|>--- conflicted
+++ resolved
@@ -37,11 +37,7 @@
      Minimum size is 100 GiB. Upper limit is 100TiB. Default value:
      107374182400 .
     :type usage_threshold: long
-<<<<<<< HEAD
-    :param export_policy: Export policy rule
-=======
     :param export_policy: exportPolicy. Set of export policy rules
->>>>>>> b677c6ec
     :type export_policy:
      ~azure.mgmt.netapp.models.VolumePatchPropertiesExportPolicy
     """
