{
  "meta": {
    "autorest_options": {
      "version": "3.10.2",
      "use": ["@autorest/python@6.38.0", "@autorest/modelerfour@4.27.0"],
      "python": "",
      "sdkrel:python-sdks-folder": "./sdk/.",
      "version-tolerant": false,
      "include-x-ms-examples-original-file": true,
      "generate-sample": true,
      "generate-test": true,
<<<<<<< HEAD
      "package-mode": "azure-mgmt"
=======
      "keep-setup-py": true
>>>>>>> 61bb88ff
    },
    "advanced_options": {
      "create_sdk_pull_requests": true,
      "sdk_generation_pull_request_base": "integration_branch"
    },
    "repotag": "azure-sdk-for-python-track2",
    "version": "0.2.0"
  }
}<|MERGE_RESOLUTION|>--- conflicted
+++ resolved
@@ -9,11 +9,8 @@
       "include-x-ms-examples-original-file": true,
       "generate-sample": true,
       "generate-test": true,
-<<<<<<< HEAD
-      "package-mode": "azure-mgmt"
-=======
+      "package-mode": "azure-mgmt",
       "keep-setup-py": true
->>>>>>> 61bb88ff
     },
     "advanced_options": {
       "create_sdk_pull_requests": true,
