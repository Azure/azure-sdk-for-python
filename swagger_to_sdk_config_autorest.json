{
  "meta": {
    "autorest_options": {
      "version": "3.9.2",
<<<<<<< HEAD
      "use": ["@autorest/python@6.1.11", "@autorest/modelerfour@4.24.3"],
=======
      "use": ["@autorest/python@6.2.1", "@autorest/modelerfour@4.24.3"],
>>>>>>> dce54150
      "python": "",
      "sdkrel:python-sdks-folder": "./sdk/.",
      "version-tolerant": false,
      "include-x-ms-examples-original-file": true,
      "generate-sample": true
    },
    "advanced_options": {
      "create_sdk_pull_requests": true,
      "sdk_generation_pull_request_base": "integration_branch"
    },
    "repotag": "azure-sdk-for-python-track2",
    "version": "0.2.0"
  }
}<|MERGE_RESOLUTION|>--- conflicted
+++ resolved
@@ -2,11 +2,7 @@
   "meta": {
     "autorest_options": {
       "version": "3.9.2",
-<<<<<<< HEAD
-      "use": ["@autorest/python@6.1.11", "@autorest/modelerfour@4.24.3"],
-=======
       "use": ["@autorest/python@6.2.1", "@autorest/modelerfour@4.24.3"],
->>>>>>> dce54150
       "python": "",
       "sdkrel:python-sdks-folder": "./sdk/.",
       "version-tolerant": false,
