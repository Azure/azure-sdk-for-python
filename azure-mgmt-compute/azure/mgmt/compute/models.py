--- conflicted
+++ resolved
@@ -7,14 +7,10 @@
 import warnings
 
 from .v2017_09_01.models import *
-<<<<<<< HEAD
 from .v2018_09_01.models import *
 from .v2018_10_01.models import *
+from .v2018_09_30.models import *
 from .v2019_03_01.models import * # Note that this line is overriding some models of 2018-09-01. See link below for details.
-=======
-from .v2018_09_30.models import *
-from .v2018_10_01.models import * # Note that this line is overriding some models of 2018-09-01. See link below for details.
->>>>>>> c839e537
 
 warnings.warn("Import models from this file is deprecated. See https://aka.ms/pysdkmodels",
               DeprecationWarning)