# coding=utf-8
# --------------------------------------------------------------------------
# Copyright (c) Microsoft Corporation. All rights reserved.
# Licensed under the MIT License. See License.txt in the project root for
# license information.
#
# Code generated by Microsoft (R) AutoRest Code Generator.
# Changes may cause incorrect behavior and will be lost if the code is
# regenerated.
# --------------------------------------------------------------------------

from msrest.serialization import Model


class RecordSetUpdateParameters(Model):
    """Parameters supplied to update a record set.

    :param record_set: Specifies information about the record set being
     updated.
    :type record_set: ~azure.mgmt.dns.models.RecordSet
    """

    _attribute_map = {
        'record_set': {'key': 'RecordSet', 'type': 'RecordSet'},
    }

<<<<<<< HEAD
    def __init__(self, **kwargs):
        super(RecordSetUpdateParameters, self).__init__(**kwargs)
        self.record_set = kwargs.get('record_set', None)
=======
    def __init__(self, record_set=None):
        super(RecordSetUpdateParameters, self).__init__()
        self.record_set = record_set
>>>>>>> 38f8c840
<|MERGE_RESOLUTION|>--- conflicted
+++ resolved
@@ -24,12 +24,6 @@
         'record_set': {'key': 'RecordSet', 'type': 'RecordSet'},
     }
 
-<<<<<<< HEAD
-    def __init__(self, **kwargs):
-        super(RecordSetUpdateParameters, self).__init__(**kwargs)
-        self.record_set = kwargs.get('record_set', None)
-=======
     def __init__(self, record_set=None):
         super(RecordSetUpdateParameters, self).__init__()
-        self.record_set = record_set
->>>>>>> 38f8c840
+        self.record_set = record_set