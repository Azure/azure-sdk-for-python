import os, shutil

from typing import List
from ci_tools.scenario.generation import replace_dev_reqs
from ci_tools.parsing import ParsedSetup

integration_folder = os.path.join(os.path.dirname(__file__), "integration")
sample_dev_reqs_folder = os.path.join(integration_folder, "scenarios", "dev_requirement_samples")
repo_root = os.path.abspath(os.path.join(os.path.dirname(__file__), "..", "..", ".."))
core_location = os.path.join(repo_root, "sdk", "core", "azure-core")


def create_temporary_scenario(tmp_directory_create, target_file: str) -> str:
    """
    Creates a temporary directory, copies a target scenario file to it, and returns the path to that copied file.
    """
    tmp_dir = tmp_directory_create([])

    if not os.path.exists(target_file):
        raise Exception("Unable to create a temporary scenario based on a nonexistent requirements file.")

    if not os.path.isfile(target_file):
        raise Exception("Unable to create a temporary scenario based on a target that is not actually a file.")

    filename = os.path.basename(target_file)
    move_target = os.path.join(tmp_dir, filename)

    shutil.copy(target_file, move_target)

    return move_target


def get_requirements_from_file(requirements_file: str) -> List[str]:
    with open(requirements_file, "r", encoding="utf-8") as f:
        results = f.readlines()

    return [line.strip() for line in results if line.strip()]


def test_replace_dev_reqs_specifiers(tmp_directory_create):
    """
    Specifiers should always be pointed at an external source, nothing to build locally. Nontheless we need to confirm
    that we don't accidentally trip the replacement logic.
    """
    target_file = os.path.join(sample_dev_reqs_folder, "specifiers_requirements.txt")
    requirements_file = create_temporary_scenario(tmp_directory_create, target_file)

    requirements_before = get_requirements_from_file(requirements_file)
    replace_dev_reqs(requirements_file, core_location, None)
    requirements_after = get_requirements_from_file(requirements_file)

    assert requirements_before == requirements_after


def test_replace_dev_reqs_relative(tmp_directory_create):
    """
    This test exercises the primary workload for replace_dev_reqs, as all local relative requirements must be
    prebuilt in CI to avoid parallel access issues while pip is attempting to assemble a wheel.
    """
    target_file = os.path.join(sample_dev_reqs_folder, "relative_requirements.txt")
    requirements_file = create_temporary_scenario(tmp_directory_create, target_file)
    expected_output_folder = os.path.join(repo_root, "sdk", "core", "azure-core", ".tmp_whl_dir")

    # Get the current relative versions of the packages to properly construct the expected results
    coretestserver_version = ParsedSetup.from_path(os.path.join(repo_root, "sdk", "core", "azure-core", "tests", "testserver_tests", "coretestserver")).version
    identity_version = ParsedSetup.from_path(os.path.join(repo_root, "sdk", "identity", "azure-identity")).version
    mgmt_core_version = ParsedSetup.from_path(os.path.join(repo_root, "sdk", "core", "azure-mgmt-core")).version
    sdk_tools_version = ParsedSetup.from_path(os.path.join(repo_root, "tools", "azure-sdk-tools")).version
    core_version = ParsedSetup.from_path(os.path.join(repo_root, "sdk", "core", "azure-core")).version

    expected_results = [
<<<<<<< HEAD
        os.path.join(expected_output_folder, "coretestserver-1.0.0b1-py3-none-any.whl"),
        os.path.join(expected_output_folder, "coretestserver-1.0.0b1-py3-none-any.whl"),
        os.path.join(expected_output_folder, "azure_identity-1.19.1-py3-none-any.whl"),
        os.path.join(expected_output_folder, "azure_identity-1.19.1-py3-none-any.whl"),
        os.path.join(expected_output_folder, "azure_mgmt_core-1.5.1-py3-none-any.whl"),
        os.path.join(expected_output_folder, "azure_mgmt_core-1.5.1-py3-none-any.whl"),
        os.path.join(expected_output_folder, "azure_sdk_tools-0.0.0-py3-none-any.whl[build]"),
        os.path.join(expected_output_folder, "azure_sdk_tools-0.0.0-py3-none-any.whl[build]"),
        os.path.join(expected_output_folder, "azure_core-1.32.1-py3-none-any.whl"),
        os.path.join(expected_output_folder, "azure_core-1.32.1-py3-none-any.whl"),
=======
        os.path.join(expected_output_folder, f"coretestserver-{coretestserver_version}-py3-none-any.whl"),
        os.path.join(expected_output_folder, f"coretestserver-{coretestserver_version}-py3-none-any.whl"),
        os.path.join(expected_output_folder, f"azure_identity-{identity_version}-py3-none-any.whl"),
        os.path.join(expected_output_folder, f"azure_identity-{identity_version}-py3-none-any.whl"),
        os.path.join(expected_output_folder, f"azure_mgmt_core-{mgmt_core_version}-py3-none-any.whl"),
        os.path.join(expected_output_folder, f"azure_mgmt_core-{mgmt_core_version}-py3-none-any.whl"),
        os.path.join(expected_output_folder, f"azure_sdk_tools-{sdk_tools_version}-py3-none-any.whl[build]"),
        os.path.join(expected_output_folder, f"azure_sdk_tools-{sdk_tools_version}-py3-none-any.whl[build]"),
        os.path.join(expected_output_folder, f"azure_core-{core_version}-py3-none-any.whl"),
        os.path.join(expected_output_folder, f"azure_core-{core_version}-py3-none-any.whl"),
>>>>>>> ba4a6fc8
    ]

    requirements_before = get_requirements_from_file(requirements_file)
    replace_dev_reqs(requirements_file, core_location, None)
    requirements_after = get_requirements_from_file(requirements_file)

    assert requirements_before != requirements_after
    assert requirements_after == expected_results


def test_replace_dev_reqs_remote(tmp_directory_create):
    """
    "Remote" reqs are requirements that are reached out via some combination of VCS or HTTP. This includes
        git+https:// for version controlled source that will build in its own silo.
        https:// for raw wheels

    This test is similar to test_replace_dev_reqs_specifiers in that we're expecting proper no-ops.
    """
    target_file = os.path.join(sample_dev_reqs_folder, "remote_requirements.txt")
    requirements_file = create_temporary_scenario(tmp_directory_create, target_file)

    requirements_before = get_requirements_from_file(requirements_file)
    replace_dev_reqs(requirements_file, core_location, None)
    requirements_after = get_requirements_from_file(requirements_file)
    assert requirements_before == requirements_after<|MERGE_RESOLUTION|>--- conflicted
+++ resolved
@@ -62,25 +62,15 @@
     expected_output_folder = os.path.join(repo_root, "sdk", "core", "azure-core", ".tmp_whl_dir")
 
     # Get the current relative versions of the packages to properly construct the expected results
-    coretestserver_version = ParsedSetup.from_path(os.path.join(repo_root, "sdk", "core", "azure-core", "tests", "testserver_tests", "coretestserver")).version
+    coretestserver_version = ParsedSetup.from_path(
+        os.path.join(repo_root, "sdk", "core", "azure-core", "tests", "testserver_tests", "coretestserver")
+    ).version
     identity_version = ParsedSetup.from_path(os.path.join(repo_root, "sdk", "identity", "azure-identity")).version
     mgmt_core_version = ParsedSetup.from_path(os.path.join(repo_root, "sdk", "core", "azure-mgmt-core")).version
     sdk_tools_version = ParsedSetup.from_path(os.path.join(repo_root, "tools", "azure-sdk-tools")).version
     core_version = ParsedSetup.from_path(os.path.join(repo_root, "sdk", "core", "azure-core")).version
 
     expected_results = [
-<<<<<<< HEAD
-        os.path.join(expected_output_folder, "coretestserver-1.0.0b1-py3-none-any.whl"),
-        os.path.join(expected_output_folder, "coretestserver-1.0.0b1-py3-none-any.whl"),
-        os.path.join(expected_output_folder, "azure_identity-1.19.1-py3-none-any.whl"),
-        os.path.join(expected_output_folder, "azure_identity-1.19.1-py3-none-any.whl"),
-        os.path.join(expected_output_folder, "azure_mgmt_core-1.5.1-py3-none-any.whl"),
-        os.path.join(expected_output_folder, "azure_mgmt_core-1.5.1-py3-none-any.whl"),
-        os.path.join(expected_output_folder, "azure_sdk_tools-0.0.0-py3-none-any.whl[build]"),
-        os.path.join(expected_output_folder, "azure_sdk_tools-0.0.0-py3-none-any.whl[build]"),
-        os.path.join(expected_output_folder, "azure_core-1.32.1-py3-none-any.whl"),
-        os.path.join(expected_output_folder, "azure_core-1.32.1-py3-none-any.whl"),
-=======
         os.path.join(expected_output_folder, f"coretestserver-{coretestserver_version}-py3-none-any.whl"),
         os.path.join(expected_output_folder, f"coretestserver-{coretestserver_version}-py3-none-any.whl"),
         os.path.join(expected_output_folder, f"azure_identity-{identity_version}-py3-none-any.whl"),
@@ -91,9 +81,7 @@
         os.path.join(expected_output_folder, f"azure_sdk_tools-{sdk_tools_version}-py3-none-any.whl[build]"),
         os.path.join(expected_output_folder, f"azure_core-{core_version}-py3-none-any.whl"),
         os.path.join(expected_output_folder, f"azure_core-{core_version}-py3-none-any.whl"),
->>>>>>> ba4a6fc8
     ]
-
     requirements_before = get_requirements_from_file(requirements_file)
     replace_dev_reqs(requirements_file, core_location, None)
     requirements_after = get_requirements_from_file(requirements_file)
