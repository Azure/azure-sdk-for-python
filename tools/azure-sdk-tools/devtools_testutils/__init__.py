from .mgmt_testcase import AzureMgmtTestCase, AzureMgmtPreparer
from .mgmt_recorded_testcase import AzureMgmtRecordedTestCase
from .azure_recorded_testcase import AzureRecordedTestCase
from .azure_testcase import AzureTestCase, is_live, get_region_override
from .resource_testcase import (
    FakeResource,
    ResourceGroupPreparer,
    RandomNameResourceGroupPreparer,
    CachedResourceGroupPreparer,
)
from .storage_testcase import (
    FakeStorageAccount,
    StorageAccountPreparer,
    BlobAccountPreparer,
    CachedStorageAccountPreparer,
)
from .keyvault_preparer import KeyVaultPreparer
# cSpell:disable
from .envvariable_loader import EnvironmentVariableLoader
PowerShellPreparer = EnvironmentVariableLoader  # Backward compat
from .proxy_startup import start_test_proxy, stop_test_proxy, test_proxy
from .proxy_testcase import recorded_by_proxy
from .sanitizers import (
    add_body_key_sanitizer,
    add_body_regex_sanitizer,
    add_continuation_sanitizer,
    add_general_regex_sanitizer,
    add_header_regex_sanitizer,
    add_oauth_response_sanitizer,
    add_remove_header_sanitizer,
    add_request_subscription_id_sanitizer,
    add_uri_regex_sanitizer,
    set_bodiless_matcher,
    set_recording_settings
)
from .helpers import ResponseCallback, RetryCounter
from .fake_credentials import FakeTokenCredential

__all__ = [
    "add_body_key_sanitizer",
    "add_body_regex_sanitizer",
    "add_continuation_sanitizer",
    "add_general_regex_sanitizer",
    "add_header_regex_sanitizer",
    "add_oauth_response_sanitizer",
    "add_remove_header_sanitizer",
    "add_request_subscription_id_sanitizer",
    "add_uri_regex_sanitizer",
    "AzureMgmtTestCase",
    "AzureMgmtPreparer",
    "AzureMgmtRecordedTestCase",
    "AzureRecordedTestCase",
    "FakeResource",
    "ResourceGroupPreparer",
    "StorageAccountPreparer",
    "BlobAccountPreparer",
    "CachedStorageAccountPreparer",
    "FakeStorageAccount",
    "AzureTestCase",
    "is_live",
    "get_region_override",
    "KeyVaultPreparer",
    "RandomNameResourceGroupPreparer",
    "CachedResourceGroupPreparer",
    "PowerShellPreparer",
    "EnvironmentVariableLoader",
    "recorded_by_proxy",
    "test_proxy",
    "set_bodiless_matcher",
    "start_test_proxy",
    "stop_test_proxy",
    "ResponseCallback",
    "RetryCounter",
    "FakeTokenCredential",
<<<<<<< HEAD
    "ACCOUNT_FAKE_KEY",
    "set_recording_settings"
=======
>>>>>>> c3c8b8ee
]<|MERGE_RESOLUTION|>--- conflicted
+++ resolved
@@ -31,7 +31,6 @@
     add_request_subscription_id_sanitizer,
     add_uri_regex_sanitizer,
     set_bodiless_matcher,
-    set_recording_settings
 )
 from .helpers import ResponseCallback, RetryCounter
 from .fake_credentials import FakeTokenCredential
@@ -72,9 +71,4 @@
     "ResponseCallback",
     "RetryCounter",
     "FakeTokenCredential",
-<<<<<<< HEAD
-    "ACCOUNT_FAKE_KEY",
-    "set_recording_settings"
-=======
->>>>>>> c3c8b8ee
 ]