# -------------------------------------------------------------------------
# Copyright (c) Microsoft Corporation. All rights reserved.
# Licensed under the MIT License. See License.txt in the project root for
# license information.
# --------------------------------------------------------------------------
import functools
import os
import os.path
import six
import sys
import time
from typing import TYPE_CHECKING

from dotenv import load_dotenv, find_dotenv

from azure_devtools.scenario_tests.utilities import trim_kwargs_from_test_function

from . import mgmt_settings_fake as fake_settings
from .azure_testcase import _is_autorest_v3, get_resource_name, get_qualified_method_name
<<<<<<< HEAD
=======
from .helpers import is_live
from .sanitizers import add_general_regex_sanitizer
>>>>>>> 7e66e387

try:
    # Try to import the AsyncFakeCredential, if we cannot assume it is Python 2
    from .fake_async_credential import AsyncFakeCredential
except SyntaxError:
    pass

if TYPE_CHECKING:
    from typing import Any


load_dotenv(find_dotenv())


<<<<<<< HEAD
def is_live():
    """A module version of is_live, that could be used in pytest marker."""
    if not hasattr(is_live, "_cache"):
        is_live._cache = TestConfig().record_mode
    return is_live._cache
=======
def _sanitize_token(token, fake_token):
    add_general_regex_sanitizer(value=fake_token, regex=token)
    url_safe_token = token.replace("/", u"%2F")
    add_general_regex_sanitizer(value=fake_token, regex=url_safe_token)
    async_token = token.replace(u"%3A", ":")
    add_general_regex_sanitizer(value=fake_token, regex=async_token)


class AzureRecordedTestCase(object):
    """Test class for use by data-plane tests that use the azure-sdk-tools test proxy.
>>>>>>> 7e66e387

    For more details and usage examples, refer to
    https://github.com/Azure/azure-sdk-for-python/blob/main/doc/dev/test_proxy_migration_guide.md
    """

    @property
    def settings(self):
        if self.is_live:
            return os.environ
        else:
            return fake_settings

    def _load_settings(self):
        return fake_settings, os.environ

    @property
    def is_live(self):
        return is_live()

    @property
    def qualified_test_name(self):
        return get_qualified_method_name(self, "method_name")

    @property
    def in_recording(self):
        return self.is_live

    # TODO: This needs to be removed, recording processors are handled on the proxy side, but
    # this is needed for the preparers
    @property
    def recording_processors(self):
        return []

    def is_playback(self):
        return not self.is_live

    def get_settings_value(self, key):
        key_value = os.environ.get("AZURE_" + key, None)

        if not key_value or self.is_playback():
            try:
                key_value = getattr(self.settings, key)
            except Exception as ex:
                six.raise_from(ValueError("Could not get {}".format(key)), ex)
        return key_value

    def get_credential(self, client_class, **kwargs):
        tenant_id = os.environ.get("AZURE_TENANT_ID", getattr(os.environ, "TENANT_ID", None))
        client_id = os.environ.get("AZURE_CLIENT_ID", getattr(os.environ, "CLIENT_ID", None))
        secret = os.environ.get("AZURE_CLIENT_SECRET", getattr(os.environ, "CLIENT_SECRET", None))
        is_async = kwargs.pop("is_async", False)

        if tenant_id and client_id and secret and self.is_live:
            if _is_autorest_v3(client_class):
                # Create azure-identity class
                from azure.identity import ClientSecretCredential

                if is_async:
                    from azure.identity.aio import ClientSecretCredential
                return ClientSecretCredential(tenant_id=tenant_id, client_id=client_id, client_secret=secret)
            else:
                # Create msrestazure class
                from msrestazure.azure_active_directory import (
                    ServicePrincipalCredentials,
                )

                return ServicePrincipalCredentials(tenant=tenant_id, client_id=client_id, secret=secret)
        else:
            if _is_autorest_v3(client_class):
                if is_async:
                    if self.is_live:
                        raise ValueError(
                            "Async live doesn't support mgmt_setting_real, please set AZURE_TENANT_ID, "
                            "AZURE_CLIENT_ID, AZURE_CLIENT_SECRET"
                        )
                    return AsyncFakeCredential()
                else:
                    return self.settings.get_azure_core_credentials()
            else:
                return self.settings.get_credentials()

    def create_client_from_credential(self, client_class, credential, **kwargs):

        # Real client creation
        # TODO decide what is the final argument for that
        # if self.is_playback():
        #     kwargs.setdefault("polling_interval", 0)
        if _is_autorest_v3(client_class):
            kwargs.setdefault("logging_enable", True)
            client = client_class(credential=credential, **kwargs)
        else:
            client = client_class(credentials=credential, **kwargs)

        if self.is_playback():
            try:
                client._config.polling_interval = 0  # FIXME in azure-mgmt-core, make this a kwargs
            except AttributeError:
                pass

        if hasattr(client, "config"):  # Autorest v2
            if self.is_playback():
                client.config.long_running_operation_timeout = 0
            client.config.enable_http_logger = True
        return client

    def create_random_name(self, name):
        unique_test_name = os.getenv("PYTEST_CURRENT_TEST").encode("utf-8")
        return get_resource_name(name, unique_test_name)

    def get_resource_name(self, name):
        """Alias to create_random_name for back compatibility."""
        return self.create_random_name(name)

    def get_replayable_random_resource_name(self, name):
        """In a replay scenario (not live), gives the static moniker. In the random scenario, gives generated name."""
        if self.is_live:
            created_name = self.create_random_name(name)
            self.scrubber.register_name_pair(created_name, name)
        return name

    def get_preparer_resource_name(self, prefix):
        """Random name generation for use by preparers.

        If prefix is a blank string, use the fully qualified test name instead.
        This is what legacy tests do for resource groups."""
        return self.get_resource_name(prefix)

    @staticmethod
    def await_prepared_test(test_fn):
        """Synchronous wrapper for async test methods. Used to avoid making changes
        upstream to AbstractPreparer, which only awaits async tests that use preparers.
        (Add @AzureTestCase.await_prepared_test decorator to async tests without preparers)

        # Note: this will only be needed so long as we maintain unittest.TestCase in our
        test-class inheritance chain.
        """

        if sys.version_info < (3, 5):
            raise ImportError("Async wrapper is not needed for Python 2.7 code.")

        import asyncio

        @functools.wraps(test_fn)
        def run(test_class_instance, *args, **kwargs):
            trim_kwargs_from_test_function(test_fn, kwargs)
            loop = asyncio.get_event_loop()
            return loop.run_until_complete(test_fn(test_class_instance, **kwargs))

        return run

    def sleep(self, seconds):
        if self.is_live:
            time.sleep(seconds)

    def generate_sas(self, *args, **kwargs):
        sas_func = args[0]
        sas_func_pos_args = args[1:]

        fake_value = kwargs.pop("fake_value", "fake_token_value")
        token = sas_func(*sas_func_pos_args, **kwargs)

        fake_token = self._create_fake_token(token, fake_value)
        _sanitize_token(token, fake_token)

        if self.is_live:
            return token
        return fake_token

    def _create_fake_token(self, token, fake_value):
        parts = token.split("&")

        for idx, part in enumerate(parts):
            if part.startswith("sig"):
                key = part.split("=")
                key[1] = fake_value
                parts[idx] = "=".join(key)
            elif part.startswith("st"):
                key = part.split("=")
                key[1] = "start"
                parts[idx] = "=".join(key)
            elif part.startswith("se"):
                key = part.split("=")
                key[1] = "end"
                parts[idx] = "=".join(key)

        return "&".join(parts)<|MERGE_RESOLUTION|>--- conflicted
+++ resolved
@@ -17,11 +17,8 @@
 
 from . import mgmt_settings_fake as fake_settings
 from .azure_testcase import _is_autorest_v3, get_resource_name, get_qualified_method_name
-<<<<<<< HEAD
-=======
 from .helpers import is_live
 from .sanitizers import add_general_regex_sanitizer
->>>>>>> 7e66e387
 
 try:
     # Try to import the AsyncFakeCredential, if we cannot assume it is Python 2
@@ -36,13 +33,6 @@
 load_dotenv(find_dotenv())
 
 
-<<<<<<< HEAD
-def is_live():
-    """A module version of is_live, that could be used in pytest marker."""
-    if not hasattr(is_live, "_cache"):
-        is_live._cache = TestConfig().record_mode
-    return is_live._cache
-=======
 def _sanitize_token(token, fake_token):
     add_general_regex_sanitizer(value=fake_token, regex=token)
     url_safe_token = token.replace("/", u"%2F")
@@ -53,7 +43,6 @@
 
 class AzureRecordedTestCase(object):
     """Test class for use by data-plane tests that use the azure-sdk-tools test proxy.
->>>>>>> 7e66e387
 
     For more details and usage examples, refer to
     https://github.com/Azure/azure-sdk-for-python/blob/main/doc/dev/test_proxy_migration_guide.md
