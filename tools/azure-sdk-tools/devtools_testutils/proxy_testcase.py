--- conflicted
+++ resolved
@@ -7,13 +7,9 @@
 import logging
 import requests
 import six
-<<<<<<< HEAD
-from typing import TYPE_CHECKING
-=======
 import sys
 from typing import TYPE_CHECKING
 import pdb
->>>>>>> 7e66e387
 
 try:
     # py3
@@ -34,10 +30,6 @@
 
 if TYPE_CHECKING:
     from typing import Tuple
-<<<<<<< HEAD
-
-=======
->>>>>>> 7e66e387
 
 # To learn about how to migrate SDK tests to the test proxy, please refer to the migration guide at
 # https://github.com/Azure/azure-sdk-for-python/blob/main/doc/dev/test_proxy_migration_guide.md
@@ -99,15 +91,6 @@
             headers={"x-recording-file": test_id, "x-recording-sha": current_sha},
         )
         recording_id = result.headers["x-recording-id"]
-<<<<<<< HEAD
-        try:
-            variables = result.json()
-        except ValueError as ex:  # would be a JSONDecodeError on Python 3, which subclasses ValueError
-            six.raise_from(
-                ValueError("The response body returned from starting playback did not contain valid JSON"), ex
-            )
-
-=======
         if result.text:
             try:
                 variables = result.json()
@@ -118,7 +101,6 @@
 
     # set recording ID in a module-level variable so that sanitizers can access it
     this.recording_ids[test_id] = recording_id
->>>>>>> 7e66e387
     return (recording_id, variables)
 
 
