# -------------------------------------------------------------------------
# Copyright (c) Microsoft Corporation. All rights reserved.
# Licensed under the MIT License. See License.txt in the project root for
# license information.
# --------------------------------------------------------------------------
from typing import TYPE_CHECKING
import requests

from .config import PROXY_URL
from .helpers import get_recording_id, is_live, is_live_and_not_recording

if TYPE_CHECKING:
    from typing import Any, Optional


def set_default_function_settings() -> None:
    """Resets sanitizers, matchers, and transforms for the test proxy to their default settings, for the current test.

    This will reset any setting customizations for a single test. This must be called during test case execution, rather
    than at a session, module, or class level. To reset setting customizations for all tests, use
    `set_default_session_settings` instead.
    """

    x_recording_id = get_recording_id()
    if x_recording_id is None:
        raise RuntimeError(
            "This method must be called during test case execution. To reset test proxy settings at a session level, "
            "use `set_default_session_settings` instead."
        )
    _send_reset_request({"x-recording-id": x_recording_id})


def set_default_session_settings() -> None:
    """Resets sanitizers, matchers, and transforms for the test proxy to their default settings, for all tests.

    This will reset any setting customizations for an entire test session. To reset setting customizations for a single
    test -- which is recommended -- use `set_default_session_settings` instead.
    """

    _send_reset_request({})


# ----------MATCHERS----------
#
# A matcher is applied during a playback session. The default matcher matches a request on headers, URI, and the body.
#
# This is the least used customization as most adjustments to matching really come down to sanitizing properly before
# storing the recording. Further, when using this customization, it is recommended that one registers matchers during
# individual test case execution so that the adjusting matching only occurs for a specific recording during playback.
#
# ----------------------------


def set_bodiless_matcher() -> None:
    """Adjusts the "match" operation to EXCLUDE the body when matching a request to a recording's entries.

    This method should be called during test case execution, rather than at a session, module, or class level.
    """

    x_recording_id = get_recording_id()
    _send_matcher_request("BodilessMatcher", {"x-recording-id": x_recording_id})


def set_custom_default_matcher(**kwargs: "Any") -> None:
    """Exposes the default matcher in a customizable way.

    All optional settings are safely defaulted. This means that providing zero additional configuration will produce a
    sanitizer that is functionally identical to the default.

    :keyword bool compare_bodies: True to enable body matching (default behavior), or False to disable body matching.
    :keyword str excluded_headers: A comma separated list of headers that should be excluded during matching. The
        presence of these headers will not be taken into account while matching. Should look like
        "Authorization, Content-Length", for example.
    :keyword str ignored_headers: A comma separated list of headers that should be ignored during matching. The header
        values won't be matched, but the presence of these headers will be taken into account while matching. Should
        look like "Authorization, Content-Length", for example.
    :keyword bool ignore_query_ordering: By default, the test proxy does not sort query params before matching. Setting
        to True will sort query params alphabetically before comparing URIs.
    :keyword str ignored_query_parameters: A comma separated list of query parameters that should be ignored during
        matching. The parameter values won't be matched, but the presence of these parameters will be taken into account
        while matching. Should look like "param1, param2", for example.
    """

    x_recording_id = get_recording_id()
    request_args = _get_request_args(**kwargs)
    _send_matcher_request("CustomDefaultMatcher", {"x-recording-id": x_recording_id}, request_args)


def set_headerless_matcher() -> None:
    """Adjusts the "match" operation to ignore header differences when matching a request.

    Be aware that wholly ignoring headers during matching might incur unexpected issues down the line. This method
    should be called during test case execution, rather than at a session, module, or class level.
    """

    x_recording_id = get_recording_id()
    _send_matcher_request("HeaderlessMatcher", {"x-recording-id": x_recording_id})


# ----------SANITIZERS----------
#
# A sanitizer is applied to recordings in two locations:
#
# - Before they are saved. (Affects the session as a whole as well as individual entries)
# - During playback, when a request comes in from a client. This means that only individual entry sanitizers apply in
#   this case.
#
# Sanitizers are optionally prefixed with a title that indicates where each sanitizer applies. These prefixes are:
#
# - Uri
# - Header
# - Body
# 
# For example, A sanitizer prefixed with Body will only ever operate on the request/response body. The target URI and
# request/response headers will be left unaffected.
#
# ------------------------------


def add_body_key_sanitizer(**kwargs: "Any") -> None:
    """Registers a sanitizer that offers regex update of a specific JTokenPath within a returned body.

    For example, "TableName" within a json response body having its value replaced by whatever substitution is offered.

    :keyword str json_path: The SelectToken path (which could possibly match multiple entries) that will be used to
        select JTokens for value replacement.
    :keyword str value: The substitution value.
    :keyword str regex: A regex. Can be defined as a simple regex replace OR if groupForReplace is set, a substitution
        operation. Defaults to replacing the entire string.
    :keyword str group_for_replace: The capture group that needs to be operated upon. Do not provide if you're invoking
        a simple replacement operation.
    :keyword str condition: A condition that dictates when this sanitizer applies to a request/response pair. The
        content of this should be a JSON object that contains configuration keys. Currently, that only includes the key
        "uriRegex". This translates to an object that looks like '{ "uriRegex": "when this regex matches, apply the
        sanitizer" }'. Defaults to "apply always".
    """

    request_args = _get_request_args(**kwargs)
    _send_sanitizer_request("BodyKeySanitizer", request_args)


def add_body_regex_sanitizer(**kwargs: "Any") -> None:
    """Registers a sanitizer that offers regex replace within a returned body.

<<<<<<< HEAD
    Specifically, this means regex applying to the raw JSON. If you are attempting to simply replace a specific key, the
    BodyKeySanitizer is probably the way to go.
=======
    Specifically, this regex applies to the raw JSON of a body. If you are attempting to simply replace a specific key,
    add_body_key_sanitizer is probably more suitable.
>>>>>>> 13ae447a

    :keyword str value: The substitution value.
    :keyword str regex: A regex. Can be defined as a simple regex, or if a ``group_for_replace`` is provided, a
        substitution operation.
    :keyword str group_for_replace: The capture group that needs to be operated upon. Do not provide if you're invoking
        a simple replacement operation.
    :keyword str condition: A condition that dictates when this sanitizer applies to a request/response pair. The
        content of this should be a JSON object that contains configuration keys. Currently, that only includes the key
        "uriRegex". This translates to an object that looks like '{ "uriRegex": "when this regex matches, apply the
        sanitizer" }'. Defaults to "apply always".
    """

    request_args = _get_request_args(**kwargs)
    _send_sanitizer_request("BodyRegexSanitizer", request_args)


def add_body_string_sanitizer(**kwargs: "Any") -> None:
    """Registers a sanitizer that cleans request and response bodies via straightforward string replacement.

    Specifically, this replacement applies to the raw JSON of a body. If you are attempting to simply replace a specific
    key, add_body_key_sanitizer is probably more suitable.

    :keyword str value: The substitution value.
    :keyword str target: A target string. This could contain special regex characters like "?()+*" but they will be
        treated as a literal.
    :keyword str condition: A condition that dictates when this sanitizer applies to a request/response pair. The
        content of this should be a JSON object that contains configuration keys. Currently, that only includes the key
        "uriRegex". This translates to an object that looks like '{ "uriRegex": "when this regex matches, apply the
        sanitizer" }'. Defaults to "apply always".
    """

    request_args = _get_request_args(**kwargs)
    _send_sanitizer_request("BodyStringSanitizer", request_args)


def add_continuation_sanitizer(**kwargs: "Any") -> None:
    """Registers a sanitizer that's used to anonymize private keys in response/request pairs.

    For instance, a request hands back a "sessionId" that needs to be present in the next request. Supports "all further
    requests get this key" as well as "single response/request pair". Defaults to maintaining same key for rest of
    recording.

    :keyword str key: The name of the header whose value will be replaced from response -> next request.
    :keyword str method: The method by which the value of the targeted key will be replaced. Defaults to guid
        replacement.
    :keyword str reset_after_first: Do we need multiple pairs replaced? Or do we want to replace each value with the
        same value?
    """

    request_args = _get_request_args(**kwargs)
    _send_sanitizer_request("ContinuationSanitizer", request_args)


def add_general_regex_sanitizer(**kwargs: "Any") -> None:
    """Registers a sanitizer that offers a general regex replace across request/response Body, Headers, and URI.

    For the body, this means regex applying to the raw JSON.

    :keyword str value: The substitution value.
    :keyword str regex: A regex. Can be defined as a simple regex, or if a ``group_for_replace`` is provided, a
        substitution operation.
    :keyword str group_for_replace: The capture group that needs to be operated upon. Do not provide if you're invoking
        a simple replacement operation.
    :keyword str condition: A condition that dictates when this sanitizer applies to a request/response pair. The
        content of this should be a JSON object that contains configuration keys. Currently, that only includes the key
        "uriRegex". This translates to an object that looks like '{ "uriRegex": "when this regex matches, apply the
        sanitizer" }'. Defaults to "apply always".
    """

    request_args = _get_request_args(**kwargs)
    _send_sanitizer_request("GeneralRegexSanitizer", request_args)


def add_general_string_sanitizer(**kwargs: "Any") -> None:
    """Registers a sanitizer that cleans request and response URIs, headers, and bodies via string replacement.

    This sanitizer offers a value replace across request/response bodies, headers, and URIs. For the body, this means a
    string replacement applied directly to the raw JSON.

    :keyword str value: The substitution value.
    :keyword str target: A target string. This could contain special regex characters like "?()+*" but they will be
        treated as a literal.
    :keyword str condition: A condition that dictates when this sanitizer applies to a request/response pair. The
        content of this should be a JSON object that contains configuration keys. Currently, that only includes the key
        "uriRegex". This translates to an object that looks like '{ "uriRegex": "when this regex matches, apply the
        sanitizer" }'. Defaults to "apply always".
    """

    request_args = _get_request_args(**kwargs)
    _send_sanitizer_request("GeneralStringSanitizer", request_args)


def add_header_regex_sanitizer(**kwargs: "Any") -> None:
    """Registers a sanitizer that offers regex replace on returned headers.

    Can be used for multiple purposes: 1) To replace a key with a specific value, do not set "regex" value. 2) To do a
    simple regex replace operation, define arguments "key", "value", and "regex". 3) To do a targeted substitution of a
    specific group, define all arguments "key", "value", and "regex".

    :keyword str key: The name of the header we're operating against.
    :keyword str value: The substitution or whole new header value, depending on "regex" setting.
    :keyword str regex: A regex. Can be defined as a simple regex, or if a ``group_for_replace`` is provided, a
        substitution operation.
    :keyword str group_for_replace: The capture group that needs to be operated upon. Do not provide if you're invoking
        a simple replacement operation.
    :keyword str condition: A condition that dictates when this sanitizer applies to a request/response pair. The
        content of this should be a JSON object that contains configuration keys. Currently, that only includes the key
        "uriRegex". This translates to an object that looks like '{ "uriRegex": "when this regex matches, apply the
        sanitizer" }'. Defaults to "apply always".
    """

    request_args = _get_request_args(**kwargs)
    _send_sanitizer_request("HeaderRegexSanitizer", request_args)


def add_header_string_sanitizer(**kwargs: "Any") -> None:
    """Registers a sanitizer that cleans headers in a recording via straightforward string replacement.

    This sanitizer ONLY applies to the request/response headers -- bodies and URIs are left untouched.

    :keyword str key: The name of the header we're operating against.
    :keyword str target: A target string. This could contain special regex characters like "?()+*" but they will be
        treated as a literal.
    :keyword str value: The substitution value.
    :keyword str condition: A condition that dictates when this sanitizer applies to a request/response pair. The
        content of this should be a JSON object that contains configuration keys. Currently, that only includes the key
        "uriRegex". This translates to an object that looks like '{ "uriRegex": "when this regex matches, apply the
        sanitizer" }'. Defaults to "apply always".
    """

    request_args = _get_request_args(**kwargs)
    _send_sanitizer_request("HeaderStringSanitizer", request_args)


def add_oauth_response_sanitizer() -> None:
    """Registers a sanitizer that cleans out all request/response pairs that match an oauth regex in their URI."""

    _send_sanitizer_request("OAuthResponseSanitizer", {})


def add_remove_header_sanitizer(**kwargs: "Any") -> None:
    """Registers a sanitizer that removes specified headers before saving a recording.

    :keyword str headers: A comma separated list. Should look like "Location, Transfer-Encoding" or something along
        those lines. Don't worry about whitespace between the commas separating each key. They will be ignored.
    :keyword str condition: A condition that dictates when this sanitizer applies to a request/response pair. The
        content of this should be a JSON object that contains configuration keys. Currently, that only includes the key
        "uriRegex". This translates to an object that looks like '{ "uriRegex": "when this regex matches, apply the
        sanitizer" }'. Defaults to "apply always".
    """

    request_args = _get_request_args(**kwargs)
    _send_sanitizer_request("RemoveHeaderSanitizer", request_args)


def add_uri_regex_sanitizer(**kwargs: "Any") -> None:
    """Registers a sanitizer for cleaning URIs via regex.

    :keyword str value: The substitution value.
    :keyword str regex: A regex. Can be defined as a simple regex, or if a ``group_for_replace`` is provided, a
        substitution operation.
    :keyword str group_for_replace: The capture group that needs to be operated upon. Do not provide if you're invoking
        a simple replacement operation.
    :keyword str condition: A condition that dictates when this sanitizer applies to a request/response pair. The
        content of this should be a JSON object that contains configuration keys. Currently, that only includes the key
        "uriRegex". This translates to an object that looks like '{ "uriRegex": "when this regex matches, apply the
        sanitizer" }'. Defaults to "apply always".
    """

    request_args = _get_request_args(**kwargs)
    _send_sanitizer_request("UriRegexSanitizer", request_args)


def add_uri_string_sanitizer(**kwargs: "Any") -> None:
    """Registers a sanitizer that cleans URIs via straightforward string replacement.

    Runs a simple string replacement against the request/response URIs.

    :keyword str value: The substitution value.
    :keyword str target: A target string. This could contain special regex characters like "?()+*" but they will be
        treated as a literal.
    :keyword str condition: A condition that dictates when this sanitizer applies to a request/response pair. The
        content of this should be a JSON object that contains configuration keys. Currently, that only includes the key
        "uriRegex". This translates to an object that looks like '{ "uriRegex": "when this regex matches, apply the
        sanitizer" }'. Defaults to "apply always".
    """

    request_args = _get_request_args(**kwargs)
    _send_sanitizer_request("UriStringSanitizer", request_args)


def add_uri_subscription_id_sanitizer(**kwargs: "Any") -> None:
    """Registers a sanitizer that replaces subscription IDs in URIs.

    This sanitizer ONLY affects the URI of a request/response pair. Subscription IDs are replaced with
    "00000000-0000-0000-0000-000000000000" by default.

    :keyword str value: The fake subscription ID that will be placed where the real one is in the real request.
    :keyword str condition: A condition that dictates when this sanitizer applies to a request/response pair. The
        content of this should be a JSON object that contains configuration keys. Currently, that only includes the key
        "uriRegex". This translates to an object that looks like '{ "uriRegex": "when this regex matches, apply the
        sanitizer" }'. Defaults to "apply always".
    """

    request_args = _get_request_args(**kwargs)
    _send_sanitizer_request("UriSubscriptionIdSanitizer", request_args)


# ----------TRANSFORMS----------
#
# A transform extends functionality of the test proxy by applying to responses just before they are returned during
# playback mode.
#
# ------------------------------


def add_api_version_transform() -> None:
    """Registers a transform that copies a request's "api-version" header onto the response before returning it."""

    _send_transform_request("ApiVersionTransform", {})


def add_client_id_transform() -> None:
    """Registers a transform that copies a request's "x-ms-client-id" header onto the response before returning it."""

    _send_transform_request("ClientIdTransform", {})


def add_header_transform(**kwargs: "Any") -> None:
    """Registers a transform that sets a header in a response.

    :keyword str key: The key for the header.
    :keyword str value: The value for the header.
    :keyword str condition: A condition that dictates when this sanitizer applies to a request/response pair. The
        content of this should be a JSON object that contains configuration keys. Currently, that only includes the key
        "uriRegex". This translates to an object that looks like '{ "uriRegex": "when this regex matches, apply the
        sanitizer" }'. Defaults to "apply always".
    """

    request_args = _get_request_args(**kwargs)
    _send_transform_request("HeaderTransform", request_args)


def add_storage_request_id_transform() -> None:
    """Registers a transform that ensures a response's "x-ms-client-request-id" header matches the request's."""

    _send_transform_request("StorageRequestIdTransform", {})


# ----------HELPERS----------


def _get_request_args(**kwargs: "Any") -> dict:
    """Returns a dictionary of sanitizer constructor headers"""

    request_args = {}
    if "compare_bodies" in kwargs:
        request_args["compareBodies"] = kwargs.get("compare_bodies")
    if "condition" in kwargs:
        request_args["condition"] = kwargs.get("condition")
    if "excluded_headers" in kwargs:
        request_args["excludedHeaders"] = kwargs.get("excluded_headers")
    if "group_for_replace" in kwargs:
        request_args["groupForReplace"] = kwargs.get("group_for_replace")
    if "headers" in kwargs:
        request_args["headersForRemoval"] = kwargs.get("headers")
    if "ignored_headers" in kwargs:
        request_args["ignoredHeaders"] = kwargs.get("ignored_headers")
    if "ignore_query_ordering" in kwargs:
        request_args["ignoreQueryOrdering"] = kwargs.get("ignore_query_ordering")
    if "ignored_query_parameters" in kwargs:
        request_args["ignoredQueryParameters"] = kwargs.get("ignored_query_parameters")
    if "json_path" in kwargs:
        request_args["jsonPath"] = kwargs.get("json_path")
    if "key" in kwargs:
        request_args["key"] = kwargs.get("key")
    if "method" in kwargs:
        request_args["method"] = kwargs.get("method")
    if "regex" in kwargs:
        request_args["regex"] = kwargs.get("regex")
    if "reset_after_first" in kwargs:
        request_args["resetAfterFirst"] = kwargs.get("reset_after_first")
    if "target" in kwargs:
        request_args["target"] = kwargs.get("target")
    if "value" in kwargs:
        request_args["value"] = kwargs.get("value")
    return request_args


def _send_matcher_request(matcher: str, headers: dict, parameters: "Optional[dict]" = None) -> None:
    """Sends a POST request to the test proxy endpoint to register the specified matcher.

    If live tests are being run, no request will be sent.

    :param str matcher: The name of the matcher to set.
    :param dict headers: Any matcher headers, as a dictionary.
    """

    if is_live():
        return

    headers_to_send = {"x-abstraction-identifier": matcher}
    headers_to_send.update(headers)
    response = requests.post(
        f"{PROXY_URL}/Admin/SetMatcher",
        headers=headers_to_send,
        json=parameters
    )
    response.raise_for_status()


def _send_reset_request(headers: dict) -> None:
    """Sends a POST request to the test proxy endpoint to reset setting customizations.

    If live tests are being run with recording turned off via the AZURE_SKIP_LIVE_RECORDING environment variable, no
    request will be sent.

    :param dict headers: Any reset request headers, as a dictionary.
    """

    if is_live_and_not_recording():
        return

    response = requests.post(
        f"{PROXY_URL}/Admin/Reset",
        headers=headers
    )
    response.raise_for_status()


def _send_sanitizer_request(sanitizer: str, parameters: dict) -> None:
    """Sends a POST request to the test proxy endpoint to register the specified sanitizer.

    If live tests are being run with recording turned off via the AZURE_SKIP_LIVE_RECORDING environment variable, no
    request will be sent.

    :param str sanitizer: The name of the sanitizer to add.
    :param dict parameters: The sanitizer constructor parameters, as a dictionary.
    """

    if is_live_and_not_recording():
        return

<<<<<<< HEAD
    requests.post(
        "{}/Admin/AddSanitizer".format(PROXY_URL),
        headers={
            "x-abstraction-identifier": sanitizer,
            "Content-Type": "application/json",
        },
        json=parameters,
    )
=======
    response = requests.post(
        f"{PROXY_URL}/Admin/AddSanitizer",
        headers={"x-abstraction-identifier": sanitizer, "Content-Type": "application/json"},
        json=parameters
    )
    response.raise_for_status()


def _send_transform_request(transform: str, parameters: dict) -> None:
    """Sends a POST request to the test proxy endpoint to register the specified transform.

    If live tests are being run, no request will be sent.

    :param str transform: The name of the transform to add.
    :param dict parameters: The transform constructor parameters, as a dictionary.
    """

    if is_live():
        return

    response = requests.post(
        f"{PROXY_URL}/Admin/AddTransform",
        headers={"x-abstraction-identifier": transform, "Content-Type": "application/json"},
        json=parameters
    )
    response.raise_for_status()
>>>>>>> 13ae447a
<|MERGE_RESOLUTION|>--- conflicted
+++ resolved
@@ -142,13 +142,8 @@
 def add_body_regex_sanitizer(**kwargs: "Any") -> None:
     """Registers a sanitizer that offers regex replace within a returned body.
 
-<<<<<<< HEAD
     Specifically, this means regex applying to the raw JSON. If you are attempting to simply replace a specific key, the
     BodyKeySanitizer is probably the way to go.
-=======
-    Specifically, this regex applies to the raw JSON of a body. If you are attempting to simply replace a specific key,
-    add_body_key_sanitizer is probably more suitable.
->>>>>>> 13ae447a
 
     :keyword str value: The substitution value.
     :keyword str regex: A regex. Can be defined as a simple regex, or if a ``group_for_replace`` is provided, a
@@ -492,7 +487,6 @@
     if is_live_and_not_recording():
         return
 
-<<<<<<< HEAD
     requests.post(
         "{}/Admin/AddSanitizer".format(PROXY_URL),
         headers={
@@ -501,12 +495,6 @@
         },
         json=parameters,
     )
-=======
-    response = requests.post(
-        f"{PROXY_URL}/Admin/AddSanitizer",
-        headers={"x-abstraction-identifier": sanitizer, "Content-Type": "application/json"},
-        json=parameters
-    )
     response.raise_for_status()
 
 
@@ -527,5 +515,4 @@
         headers={"x-abstraction-identifier": transform, "Content-Type": "application/json"},
         json=parameters
     )
-    response.raise_for_status()
->>>>>>> 13ae447a
+    response.raise_for_status()