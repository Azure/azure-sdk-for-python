--- conflicted
+++ resolved
@@ -134,20 +134,14 @@
             encoding="utf-8",
         )
         output_buffer = []
-        process.wait()
         for line in process.stdout:
             output_buffer.append(line.rstrip())
-<<<<<<< HEAD
             _LOGGER.info(f"==[autorest22]" + output_buffer[-1])
         process.wait()
-=======
-            _LOGGER.info(f"==[autorest2222]" + output_buffer[-1])
-        
->>>>>>> 2a6458ed
         output = "\n".join(output_buffer)
         if process.returncode:
             # print necessary error info
-            for i in range(len(output_buffer)):
+            for i in range(-min(len(output_buffer), 10), 0):
                 _LOGGER.error(f"[Autorest1111] {output_buffer[i]}")
                 # print(f"[Autorest22] {output_buffer[i]}")
             raise subprocess.CalledProcessError(process.returncode, cmd_line, output)
