--- conflicted
+++ resolved
@@ -138,7 +138,6 @@
     return 'preview' in api_version
 
 
-<<<<<<< HEAD
 def extract_yaml_content(autorest_config: str) -> str:
     num = []
     content = autorest_config.split('\r\n')
@@ -292,7 +291,8 @@
     os.chdir(current_path)
 
     return global_config
-=======
+
+
 def format_samples(sdk_code_path) -> None:
     generate_sample_path = Path(sdk_code_path) / 'generated_samples'
     if not generate_sample_path.exists():
@@ -318,5 +318,4 @@
         with open(path, 'w') as fw:
             fw.write(file_content)
 
-    _LOGGER.info(f'format generated_samples successfully')
->>>>>>> 57882c92
+    _LOGGER.info(f'format generated_samples successfully')