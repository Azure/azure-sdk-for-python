--- conflicted
+++ resolved
@@ -19,15 +19,10 @@
 _SDK_FOLDER_RE = re.compile(r"^(sdk/[\w-]+)/(azure[\w-]+)/", re.ASCII)
 
 DEFAULT_DEST_FOLDER = "./dist"
-<<<<<<< HEAD
-DEFAULT_SPEC_FOLDER = "../../../../../azure-rest-api-specs/"
-_DPG_README = "README.md"
-=======
 _DPG_README = "README.md"
 
 def dpg_relative_folder(spec_folder: str) -> str:
     return ("../" * 4) + spec_folder + "/"
->>>>>>> ab813982
 
 def get_package_names(sdk_folder):
     files = get_add_diff_file_list(sdk_folder)
@@ -170,21 +165,12 @@
     return Path(origin_config["output-folder"]).parts[-1]
 
 
-<<<<<<< HEAD
-def gen_basic_config(origin_config: Dict[str, Any], spec_folder: str = DEFAULT_SPEC_FOLDER) -> Dict[str, Any]:
-    spec_root = re.sub('specification', '', spec_folder)
-=======
 def gen_basic_config(origin_config: Dict[str, Any], spec_folder: str) -> Dict[str, Any]:
->>>>>>> ab813982
     return {
         "package-name": gen_package_name(origin_config),
         "license-header": "MICROSOFT_MIT_NO_VERSION",
         "package-version": origin_config.get("package-version", "1.0.0b1"),
-<<<<<<< HEAD
-        "require": [spec_root + line for line in origin_config["require"]],
-=======
         "require": [spec_folder + line for line in origin_config["require"]],
->>>>>>> ab813982
         "package-mode": "dataplane",
         "output-folder": "../",
     }
@@ -225,15 +211,9 @@
     return {"batch": batch_config}
 
 
-<<<<<<< HEAD
-def gen_dpg_config_multi_client(origin_config: Dict[str, Any]) -> str:
-    # generate config
-    basic_config = gen_basic_config(origin_config)
-=======
 def gen_dpg_config_multi_client(origin_config: Dict[str, Any], spec_folder: str) -> str:
     # generate config
     basic_config = gen_basic_config(origin_config, spec_folder)
->>>>>>> ab813982
     batch_config = gen_batch_config(origin_config)
     tag_config = gen_tag_config(origin_config)
 
@@ -265,11 +245,7 @@
 
     # generate autorest configuration
     if "batch:" in autorest_config:
-<<<<<<< HEAD
-        readme_content = gen_dpg_config_multi_client(origin_config)
-=======
         readme_content = gen_dpg_config_multi_client(origin_config, spec_folder)
->>>>>>> ab813982
     else:
         readme_content = gen_dpg_config_single_client(origin_config, spec_folder)
 
