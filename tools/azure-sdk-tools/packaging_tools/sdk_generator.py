--- conflicted
+++ resolved
@@ -221,7 +221,7 @@
     python_tag = data.get("python_tag")
     package_total = set()
     readme_and_tsp = data.get("relatedReadmeMdFiles", []) + data.get("relatedTypeSpecProjectFolder", [])
-    run_in_pipeline = data.get("runInPipeline", False)
+    run_in_pipeline = data.get("runMode") is not None
     for readme_or_tsp in readme_and_tsp:
         _LOGGER.info(f"[CODEGEN]({readme_or_tsp})codegen begin")
         try:
@@ -246,14 +246,8 @@
                 config = gen_dpg(readme_or_tsp, data.get("autorestConfig", ""), dpg_relative_folder(spec_folder))
             else:
                 del_outdated_generated_files(str(Path(spec_folder, readme_or_tsp)))
-<<<<<<< HEAD
-                config = gen_typespec(
-                    readme_or_tsp, spec_folder, data["headSha"], data["repoHttpsUrl"], run_in_pipeline
-                )
-=======
-                config = gen_typespec(readme_or_tsp, spec_folder, data["headSha"], data["repoHttpsUrl"])
+                config = gen_typespec(readme_or_tsp, spec_folder, data["headSha"], data["repoHttpsUrl"], run_in_pipeline)
             _LOGGER.info(f"code generation cost time: {int(time.time() - code_generation_start_time)} seconds")
->>>>>>> 8b960680
         except Exception as e:
             _LOGGER.error(f"fail to generate sdk for {readme_or_tsp}: {str(e)}")
             for hint_message in [
