--- conflicted
+++ resolved
@@ -7,11 +7,7 @@
 from .swaggertosdk.SwaggerToSdkCore import CONFIG_FILE
 from .generate_sdk import generate
 from .generate_utils import (get_package_names, init_new_service, update_servicemetadata, judge_tag_preview,
-<<<<<<< HEAD
-                             format_samples, gen_dpg, DEFAULT_SPEC_FOLDER)
-=======
                              format_samples, gen_dpg, dpg_relative_folder)
->>>>>>> ab813982
 
 _LOGGER = logging.getLogger(__name__)
 
@@ -31,11 +27,7 @@
             config = generate(CONFIG_FILE, sdk_folder, [], relative_path_readme, spec_folder, force_generation=True,
                               python_tag=python_tag)
         else:
-<<<<<<< HEAD
-            config = gen_dpg(input_readme, data.get('autorestConfig', ''), DEFAULT_SPEC_FOLDER)
-=======
             config = gen_dpg(input_readme, data.get('autorestConfig', ''), dpg_relative_folder(spec_folder))
->>>>>>> ab813982
         package_names = get_package_names(sdk_folder)
         _LOGGER.info(f"[CODEGEN]({input_readme})codegen end. [(packages:{str(package_names)})]")
 
