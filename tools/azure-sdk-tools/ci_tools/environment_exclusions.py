#!/usr/bin/env python

# --------------------------------------------------------------------------------------------
# Copyright (c) Microsoft Corporation. All rights reserved.
# Licensed under the MIT License. See License.txt in the project root for license information.
# --------------------------------------------------------------------------------------------
from ci_tools.functions import get_config_setting
import os

PYLINT_OPT_OUT = [
    "azure-applicationinsights",
    "azure-batch",
    "azure-cognitiveservices-anomalydetector",
    "azure-cognitiveservices-formrecognizer",
    "azure-cognitiveservices-knowledge-nspkg",
    "azure-cognitiveservices-knowledge-qnamaker",
    "azure-cognitiveservices-language-luis",
    "azure-cognitiveservices-language-nspkg",
    "azure-cognitiveservices-language-spellcheck",
    "azure-cognitiveservices-language-textanalytics",
    "azure-cognitiveservices-nspkg",
    "azure-cognitiveservices-personalizer",
    "azure-cognitiveservices-search-autosuggest",
    "azure-cognitiveservices-search-customimagesearch",
    "azure-cognitiveservices-search-customsearch",
    "azure-cognitiveservices-search-entitysearch",
    "azure-cognitiveservices-search-imagesearch",
    "azure-cognitiveservices-search-newssearch",
    "azure-cognitiveservices-search-nspkg",
    "azure-cognitiveservices-search-videosearch",
    "azure-cognitiveservices-search-visualsearch",
    "azure-cognitiveservices-search-websearch",
    "azure-cognitiveservices-vision-computervision",
    "azure-cognitiveservices-vision-contentmoderator",
    "azure-cognitiveservices-vision-customvision",
    "azure-cognitiveservices-vision-face",
    "azure-cognitiveservices-vision-nspkg",
    "azure-common",
    "azure-nspkg",
    "azure-servicemanagement-legacy",
    "azure-graphrbac",
    "azure-loganalytics",
    "azure-servicefabric",
    "azure-template",
    "azure-keyvault",
    "azure-synapse",
    "azure-synapse-artifacts",
    "azure-synapse-spark",
    "azure-synapse-accesscontrol",
    "azure-synapse-monitoring",
    "azure-synapse-managedprivateendpoints",
    "azure-synapse-nspkg",
    "azure-ai-anomalydetector",
    "azure-security-attestation",
    "azure-iot-deviceupdate",
    "azure-purview-nspkg",
    "azure-purview-scanning",
    "azure-purview-catalog",
    "azure-purview-account",
    "azure-purview-administration",
    "azure-messaging-nspkg",
    "azure-agrifood-farming",
    "azure-developer-loadtesting",
    "azure-developer-devcenter",
    "azure-messaging-webpubsubservice",
]

# omit package from running mypy checks
MYPY_OPT_OUT = [
    "azure-agrifood-farming",
    "azure-ai-anomalydetector",
    "azure-appconfiguration-provider",
    "azure-security-attestation",
    "azure-batch",
    "azure-communication-chat",
    "azure-communication-email",
    "azure-communication-identity",
    "azure-communication-jobrouter",
    "azure-communication-networktraversal",
    "azure-communication-phonenumbers",
    "azure-communication-rooms",
    "azure-communication-sms",
    "azure-cosmos",
    "azure-confidentialledger",
    "azure-containerregistry",
    "azure-mgmt-core",
    "azure-iot-deviceupdate",
    "azure-digitaltwins-core",
    "azure-eventhub-checkpointstoreblob",
    "azure-eventhub-checkpointstoreblob-aio",
    "azure-eventhub-checkpointstoretable",
    "azure-developer-loadtesting",
    "azure-maps-geolocation",
    "azure-maps-render",
    "azure-maps-route",
    "azure-maps-search",
    "azure-mixedreality-authentication",
    "azure-ai-ml",
    "azure-iot-modelsrepository",
    "azure-monitor-ingestion",
    "azure-monitor-opentelemetry-exporter",
    "azure-purview-administration",
    "azure-purview-catalog",
    "azure-purview-scanning",
    "azure-schemaregistry",
    "azure-schemaregistry-avroencoder",
    "azure-search-documents",
    "azure-storage-blob",
    "azure-storage-blob-changefeed",
    "azure-storage-file-datalake",
    "azure-storage-file-share",
    "azure-storage-queue",
    "azure-synapse-accesscontrol",
    "azure-synapse-artifacts",
    "azure-synapse-managedprivateendpoints",
    "azure-synapse-monitoring",
    "azure-synapse-spark",
    "azure-messaging-webpubsubservice",
]

# omit package from running pyright checks
PYRIGHT_OPT_OUT = [
    "azure-agrifood-farming",
    "azure-ai-anomalydetector",
    "azure-appconfiguration",
    "azure-appconfiguration-provider",
    "azure-security-attestation",
    "azure-batch",
    "azure-communication-chat",
    "azure-communication-email",
    "azure-communication-identity",
    "azure-communication-jobrouter",
    "azure-communication-networktraversal",
    "azure-communication-phonenumbers",
    "azure-communication-rooms",
    "azure-communication-sms",
    "azure-confidentialledger",
    "azure-containerregistry",
    "azure-cosmos",
    "azure-developer-devcenter",
    "azure-iot-deviceupdate",
    "azure-digitaltwins-core",
    "azure-eventgrid",
    "azure-eventhub",
    "azure-eventhub-checkpointstoreblob",
    "azure-eventhub-checkpointstoreblob-aio",
    "azure-eventhub-checkpointstoretable",
    "azure-ai-formrecognizer",
    "azure-identity",
    "azure-keyvault-administration",
    "azure-keyvault-certificates",
    "azure-keyvault-keys",
    "azure-keyvault-secrets",
    "azure-developer-loadtesting",
    "azure-maps-geolocation",
    "azure-maps-render",
    "azure-maps-route",
    "azure-maps-search",
    "azure-ai-metricsadvisor",
    "azure-mixedreality-authentication",
    "azure-ai-ml",
    "azure-iot-modelsrepository",
    "azure-monitor-ingestion",
    "azure-monitor-opentelemetry-exporter",
    "azure-ai-personalizer",
    "azure-purview-administration",
    "azure-purview-catalog",
    "azure-purview-scanning",
    "azure-mixedreality-remoterendering",
    "azure-schemaregistry",
    "azure-schemaregistry-avroencoder",
    "azure-search-documents",
    "azure-servicebus",
    "azure-storage-blob",
    "azure-storage-blob-changefeed",
    "azure-storage-file-datalake",
    "azure-storage-file-share",
    "azure-storage-queue",
    "azure-synapse-accesscontrol",
    "azure-synapse-artifacts",
    "azure-synapse-managedprivateendpoints",
    "azure-synapse-monitoring",
    "azure-synapse-spark",
    "azure-data-tables",
    "azure-ai-textanalytics",
    "azure-ai-translation-document",
    "azure-messaging-webpubsubservice",
]

# omit package from running verifytypes checks
VERIFYTYPES_OPT_OUT = [
    "azure-agrifood-farming",
    "azure-ai-anomalydetector",
    "azure-appconfiguration",
    "azure-appconfiguration-provider",
    "azure-security-attestation",
    "azure-batch",
    "azure-communication-chat",
    "azure-communication-email",
    "azure-communication-identity",
    "azure-communication-jobrouter",
    "azure-communication-networktraversal",
    "azure-communication-phonenumbers",
    "azure-communication-rooms",
    "azure-communication-sms",
    "azure-confidentialledger",
    "azure-containerregistry",
<<<<<<< HEAD
=======
    # If you want to remove azure-core, check to see if azure-identity can also be removed
    "azure-core",
    "azure-mgmt-core",
    "azure-core-experimental",
    "azure-core-tracing-opencensus",
    "azure-core-tracing-opentelemetry",
>>>>>>> ab176fb9
    "azure-cosmos",
    "azure-developer-devcenter",
    # Remove azure-identity once azure-core (AccessToken) typing is completed
    "azure-identity",
    "azure-iot-deviceupdate",
    "azure-digitaltwins-core",
    "azure-eventgrid",
    "azure-eventhub",
    "azure-eventhub-checkpointstoreblob",
    "azure-eventhub-checkpointstoreblob-aio",
    "azure-eventhub-checkpointstoretable",
    "azure-keyvault-administration",
    "azure-keyvault-certificates",
    "azure-keyvault-keys",
    "azure-keyvault-secrets",
    "azure-developer-loadtesting",
    "azure-maps-geolocation",
    "azure-maps-render",
    "azure-maps-route",
    "azure-maps-search",
    "azure-ai-metricsadvisor",
    "azure-mixedreality-authentication",
    "azure-ai-ml",
    "azure-iot-modelsrepository",
    "azure-monitor-ingestion",
    "azure-monitor-opentelemetry-exporter",
    "azure-ai-personalizer",
    "azure-purview-administration",
    "azure-purview-catalog",
    "azure-purview-scanning",
    "azure-mixedreality-remoterendering",
    "azure-schemaregistry",
    "azure-schemaregistry-avroencoder",
    "azure-servicebus",
    "azure-storage-blob",
    "azure-storage-blob-changefeed",
    "azure-storage-file-datalake",
    "azure-storage-file-share",
    "azure-storage-queue",
    "azure-synapse-accesscontrol",
    "azure-synapse-artifacts",
    "azure-synapse-managedprivateendpoints",
    "azure-synapse-monitoring",
    "azure-synapse-spark",
    "azure-data-tables",
    "azure-messaging-webpubsubservice",
]

# omit package from running type checkers on samples
# note: if removed from this list, you must enable one or both of mypy or pyright checks.
TYPE_CHECK_SAMPLES_OPT_OUT = [
    "azure-ai-metricsadvisor",
    "azure-ai-personalizer",
    "azure-agrifood-farming",
    "azure-ai-anomalydetector",
    "azure-ai-formrecognizer",
    "azure-appconfiguration-provider",
    "azure-security-attestation",
    "azure-batch",
    "azure-communication-chat",
    "azure-communication-email",
    "azure-communication-identity",
    "azure-communication-jobrouter",
    "azure-communication-networktraversal",
    "azure-communication-phonenumbers",
    "azure-communication-rooms",
    "azure-communication-sms",
    "azure-confidentialledger",
    "azure-containerregistry",
    "azure-cosmos",
    "azure-developer-devcenter",
    "azure-iot-deviceupdate",
    "azure-digitaltwins-core",
    "azure-eventgrid",
    "azure-eventhub",
    "azure-eventhub-checkpointstoreblob",
    "azure-eventhub-checkpointstoreblob-aio",
    "azure-eventhub-checkpointstoretable",
    "azure-keyvault-administration",
    "azure-keyvault-certificates",
    "azure-keyvault-keys",
    "azure-keyvault-secrets",
    "azure-developer-loadtesting",
    "azure-maps-geolocation",
    "azure-maps-render",
    "azure-maps-route",
    "azure-maps-search",
    "azure-mixedreality-authentication",
    "azure-ai-ml",
    "azure-iot-modelsrepository",
    "azure-monitor-ingestion",
    "azure-monitor-opentelemetry-exporter",
    "azure-monitor-query",
    "azure-purview-administration",
    "azure-purview-catalog",
    "azure-purview-scanning",
    "azure-mixedreality-remoterendering",
    "azure-schemaregistry",
    "azure-schemaregistry-avroencoder",
    "azure-servicebus",
    "azure-storage-blob",
    "azure-storage-blob-changefeed",
    "azure-storage-file-datalake",
    "azure-storage-file-share",
    "azure-storage-queue",
    "azure-synapse-accesscontrol",
    "azure-synapse-artifacts",
    "azure-synapse-managedprivateendpoints",
    "azure-synapse-monitoring",
    "azure-synapse-spark",
    "azure-ai-translation-document",
    "azure-messaging-webpubsubservice",
]

# --------------------------------------------------------------------------------------------------------------------
# DO NOT add packages to the below lists. They are used to omit packages that will never run type checking.
IGNORE_FILTER = ["nspkg", "mgmt", "cognitiveservices"]
FILTER_EXCLUSIONS = ["azure-mgmt-core"]
IGNORE_PACKAGES = [
    "azure-applicationinsights",
    "azure-servicemanagement-legacy",
    "azure",
    "azure-storage",
    "azure-monitor",
    "azure-servicefabric",
    "azure-keyvault",
    "azure-synapse",
    "azure-common",
    "conda-recipe",
    "azure-graphrbac",
    "azure-loganalytics",
    "azure-media-analytics-edge",
    "azure-media-videoanalyzer-edge",
    "azure-template",
]


def is_check_enabled(package_path: str, check: str, default: bool = True) -> bool:
    if package_path.endswith("setup.py"):
        package_path = os.path.dirname(package_path)

    if package_path == ".":
        package_path = os.getcwd()

    enabled = default
    package_name = os.path.basename(package_path)

    # check the original exclusion lists for the package name
    exclusions_for_env = []
    try:
        exclusions_for_env = globals()[f"{check.strip().upper()}_OPT_OUT"]
    except Exception as e:
        pass

    if package_name in exclusions_for_env:
        enabled = False

    # now pull the new pyproject.toml configuration    
    config = get_config_setting(package_path, check.strip().lower(), True)
    
    return (config and enabled)


def filter_tox_environment_string(namespace_argument: str, package_path: str) -> str:
    """
    Takes an incoming comma separated list of tox environments and package name. Resolves whether or not
    each given tox environment should run, given comparison to single unified exclusion file in `environment_exclusions`.

    :param namespace_argument: A namespace argument. This takes the form of a comma separated list: "whl,sdist,mindependency". "whl". "lint,pyright,sphinx".
    :param package_path: The path to the package.
    """
    if package_path.endswith("setup.py"):
        package_path = os.path.dirname(package_path)

    package_name = os.path.basename(package_path)

    if namespace_argument:
        tox_envs = namespace_argument.strip().split(",")
        filtered_set = []

        for tox_env in tox_envs:
            if is_check_enabled(package_path, tox_env, True):
                filtered_set.append(tox_env)
        return ",".join(filtered_set)

    return namespace_argument


def is_ignored_package(package_name: str) -> bool:
    """
    Evaluates a package name and evaluates whether or not tox environments should run against it.
    """
    if package_name in IGNORE_PACKAGES:
        return True
    if package_name not in FILTER_EXCLUSIONS and any([identifier in package_name for identifier in IGNORE_FILTER]):
        return True
    return False<|MERGE_RESOLUTION|>--- conflicted
+++ resolved
@@ -205,15 +205,12 @@
     "azure-communication-sms",
     "azure-confidentialledger",
     "azure-containerregistry",
-<<<<<<< HEAD
-=======
     # If you want to remove azure-core, check to see if azure-identity can also be removed
     "azure-core",
     "azure-mgmt-core",
     "azure-core-experimental",
     "azure-core-tracing-opencensus",
     "azure-core-tracing-opentelemetry",
->>>>>>> ab176fb9
     "azure-cosmos",
     "azure-developer-devcenter",
     # Remove azure-identity once azure-core (AccessToken) typing is completed
