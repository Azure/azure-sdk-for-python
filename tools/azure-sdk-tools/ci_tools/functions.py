import fnmatch
import subprocess
import shutil
<<<<<<< HEAD

=======
import zipfile
import tarfile
from ast import Not
>>>>>>> 0c284e1c
from packaging.specifiers import SpecifierSet
from packaging.version import Version, parse, InvalidVersion
from pkg_resources import Requirement

from ci_tools.variables import discover_repo_root, DEV_BUILD_IDENTIFIER
from ci_tools.parsing import ParsedSetup, get_build_config
from pypi_tools.pypi import PyPIClient

import os, sys, platform, glob, re, logging
from typing import List, Any

INACTIVE_CLASSIFIER = "Development Status :: 7 - Inactive"

MANAGEMENT_PACKAGE_IDENTIFIERS = [
    "mgmt",
    "nspkg",
    "azure-cognitiveservices",
    "azure-servicefabric",
    "azure-keyvault",
    "azure-synapse",
    "azure-ai-anomalydetector",
]

META_PACKAGES = ["azure", "azure-mgmt", "azure-keyvault"]

REGRESSION_EXCLUDED_PACKAGES = [
    "azure-common",
]

MANAGEMENT_PACKAGES_FILTER_EXCLUSIONS = [
    "azure-mgmt-core",
]

TEST_COMPATIBILITY_MAP = {}

omit_regression = (
    lambda x: "nspkg" not in x
    and "mgmt" not in x
    and os.path.basename(x) not in MANAGEMENT_PACKAGE_IDENTIFIERS
    and os.path.basename(x) not in META_PACKAGES
    and str_to_bool(get_config_setting(x, "regression", True))
)

omit_docs = lambda x: "nspkg" not in x and os.path.basename(x) not in META_PACKAGES
omit_build = lambda x: x  # Dummy lambda to match omit type
lambda_filter_azure_pkg = lambda x: x.startswith("azure") and "-nspkg" not in x
omit_mgmt = lambda x: "mgmt" not in x or os.path.basename(x) in MANAGEMENT_PACKAGES_FILTER_EXCLUSIONS


# dict of filter type and filter function
omit_function_dict = {
    "Build": omit_build,
    "Docs": omit_docs,
    "Regression": omit_regression,
    "Omit_management": omit_mgmt,
}


def unzip_file_to_directory(path_to_zip_file: str, extract_location: str) -> str:
    if path_to_zip_file.endswith(".zip"):
        with zipfile.ZipFile(path_to_zip_file, "r") as zip_ref:
            zip_ref.extractall(extract_location)
            extracted_dir = os.path.basename(os.path.splitext(path_to_zip_file)[0])
            return os.path.join(extract_location, extracted_dir)
    else:
        with tarfile.open(path_to_zip_file) as tar_ref:
            tar_ref.extractall(extract_location)
            extracted_dir = os.path.basename(path_to_zip_file).replace(".tar.gz", "")
            return os.path.join(extract_location, extracted_dir)


def apply_compatibility_filter(package_set: List[str]) -> List[str]:
    """
    This function takes in a set of paths to python packages. It returns the set filtered by compatibility with the currently running python executable.
    If a package is unsupported by the executable, it will be omitted from the returned list.

    A manual override list of these compatibilities is also supported, but requires code change to enable. Check TEST_COMPATIBILITY_MAP in this same file.

    :param List[str] package_set: a list of paths to python packages. Each item can either be a package folder or a direct path to setup.py.
    """
    collected_packages = []
    v = sys.version_info
    running_major_version = Version(".".join([str(v[0]), str(v[1]), str(v[2])]))

    for pkg in package_set:
        try:
            spec_set = SpecifierSet(ParsedSetup.from_path(pkg).python_requires)
        except RuntimeError as e:
            logging.error(f"Unable to parse metadata for package {pkg}, omitting from build.")
            continue

        pkg_specs_override = TEST_COMPATIBILITY_MAP.get(os.path.basename(pkg), None)

        if pkg_specs_override:
            spec_set = SpecifierSet(pkg_specs_override)

        if running_major_version in spec_set:
            collected_packages.append(pkg)

    logging.debug("Target packages after applying compatibility filter: {}".format(collected_packages))
    logging.debug(
        "Package(s) omitted by compatibility filter: {}".format(generate_difference(package_set, collected_packages))
    )

    return collected_packages


def compare_python_version(version_spec: str) -> bool:
    """
    Compares the current running platform version of python against a version spec. Sanitizes
    the running platform version to just the major version.
    """
    platform_version = platform.python_version()
    parsed_version = re.match(r"[0-9\.]+", platform_version, re.IGNORECASE)

    # we want to be loud if we can't parse out a major version from the version string, not silently
    # fail and skip running samples on a platform we really should be
    if parsed_version is None:
        raise InvalidVersion(f"Unable to parse the platform version. Unparsed value was \"{platform_version}\".")
    else:
        current_sys_version = parse(parsed_version[0])
        spec_set = SpecifierSet(version_spec)

    return current_sys_version in spec_set


def str_to_bool(input_string: str) -> bool:
    """
    Takes a boolean string representation and returns a bool type value.
    """
    if isinstance(input_string, bool):
        return input_string
    elif input_string.lower() in ("true", "t", "1"):
        return True
    elif input_string.lower() in ("false", "f", "0"):
        return False
    else:
        return False


def generate_difference(original_packages: List[str], filtered_packages: List[str]):
    return list(set(original_packages) - set(filtered_packages))


def glob_packages(glob_string: str, target_root_dir: str) -> List[str]:
    if glob_string:
        individual_globs = glob_string.split(",")
    else:
        individual_globs = "azure-*"
    collected_top_level_directories = []

    for glob_string in individual_globs:
        globbed = glob.glob(os.path.join(target_root_dir, glob_string, "setup.py")) + glob.glob(
            os.path.join(target_root_dir, "sdk/*/", glob_string, "setup.py")
        )
        collected_top_level_directories.extend([os.path.dirname(p) for p in globbed])

    # deduplicate, in case we have double coverage from the glob strings. Example: "azure-mgmt-keyvault,azure-mgmt-*"
    return list(set(collected_top_level_directories))


def apply_business_filter(collected_packages: List[str], filter_type: str) -> List[str]:
    pkg_set_ci_filtered = list(filter(omit_function_dict.get(filter_type, omit_build), collected_packages))

    logging.debug("Target packages after applying business filter: {}".format(pkg_set_ci_filtered))
    logging.debug(
        "Package(s) omitted by business filter: {}".format(generate_difference(collected_packages, pkg_set_ci_filtered))
    )

    return pkg_set_ci_filtered


def discover_targeted_packages(
    glob_string: str,
    target_root_dir: str,
    additional_contains_filter: str = "",
    filter_type: str = "Build",
    compatibility_filter: bool = True,
    include_inactive: bool = False,
) -> List[str]:
    """
    During build and test, the set of targeted packages may expand or contract depending on the needs of the invocation.
    This function centralizes business and material requirements and outputs the set of packages that should be targeted.

    :param str glob_string: The basic glob used to query packages within the repo. Defaults to "azure-*"
    :param str target_root_dir: The root directory in which globbing will begin.
    :param str additional_contains_filter: Additional filter option. Used when needing to provide one-off filtration that doesn't merit an additional filter_type. Defaults to empty string.
    :param str filter_type: One a string representing a filter function as a set of options. Options [ "Build", "Docs", "Regression", "Omit_management" ] Defaults to "Build".
    :param bool compatibility_filter: Enables or disables compatibility filtering of found packages. If the invoking python executable does not match a found package's specifiers, the package will be omitted. Defaults to True.
    """

    # glob the starting package set
    collected_packages = glob_packages(glob_string, target_root_dir)

    # apply the additional contains filter
    collected_packages = [pkg for pkg in collected_packages if additional_contains_filter in pkg]

    # filter for compatibility, this means excluding a package that doesn't support py36 when we are running a py36 executable
    if compatibility_filter:
        collected_packages = apply_compatibility_filter(collected_packages)

    # apply package-specific exclusions only if we have gotten more than one
    if len(collected_packages) > 1:
        if not include_inactive:
            collected_packages = apply_inactive_filter(collected_packages)

    # Apply filter based on filter type. for e.g. Docs, Regression, Management
    collected_packages = apply_business_filter(collected_packages, filter_type)

    return sorted(collected_packages)


def get_config_setting(package_path: str, setting: str, default: Any = True) -> Any:
    # we should always take the override if one is present
    override_value = os.getenv(f"{os.path.basename(package_path).upper()}_{setting.upper()}", None)
    if override_value:
        return override_value

    # if no override, check for the config setting in the pyproject.toml
    config = get_build_config(package_path)

    if config:
        if setting.lower() in config:
            return config[setting.lower()]

    return default


def is_package_active(package_path: str):
    disabled = INACTIVE_CLASSIFIER in ParsedSetup.from_path(package_path).classifiers

    override_value = os.getenv(f"ENABLE_{os.path.basename(package_path).upper()}", None)

    if override_value:
        return str_to_bool(override_value)
    else:
        return not disabled


def apply_inactive_filter(collected_packages: List[str]) -> List[str]:
    packages = [pkg for pkg in collected_packages if is_package_active(pkg)]

    logging.debug("Target packages after applying inactive filter: {}".format(collected_packages))
    logging.debug("Package(s) omitted by inactive filter: {}".format(generate_difference(collected_packages, packages)))

    return packages


def update_requires(setup_py_path, requires_dict):
    # This method changes package requirement by overriding the specifier
    contents = []
    with open(setup_py_path, "r") as setup_file:
        contents = setup_file.readlines()

    # find and replace all existing package requirement with new requirement
    for i in range(0, len(contents) - 1):
        keys = [k for k in requires_dict.keys() if k in contents[i]]
        for key in keys:
            contents[i] = contents[i].replace(key, requires_dict[key])

    with open(setup_py_path, "w") as setup_file:
        setup_file.writelines(contents)


def is_required_version_on_pypi(package_name, spec):
    client = PyPIClient()
    try:
        pypi_results = client.get_ordered_versions(package_name)
    except:
        pypi_results = []

    versions = [str(v) for v in pypi_results if str(v) in spec]
    return versions


def get_package_from_repo(pkg_name: str, repo_root: str = None) -> ParsedSetup:
    root_dir = discover_repo_root(repo_root)

    glob_path = os.path.join(root_dir, "sdk", "*", pkg_name, "setup.py")
    paths = glob.glob(glob_path)

    if paths:
        setup_py_path = paths[0]
        parsed_setup = ParsedSetup.from_path(setup_py_path)
        return parsed_setup

    return None


def get_version_from_repo(pkg_name: str, repo_root: str = None) -> str:
    pkg_info = get_package_from_repo(pkg_name, repo_root)
    if pkg_info:
        # Remove dev build part if version for this package is already updated to dev build
        # When building package with dev build version, version for packages in same service is updated to dev build
        # and other packages will not have dev build number
        # strip dev build number so we can check if package exists in PyPI and replace
        version_obj = Version(pkg_info.version)
        if version_obj.pre:
            if version_obj.pre[0] == DEV_BUILD_IDENTIFIER:
                return version_obj.base_version

        return str(version_obj)
    else:
        logging.error("setup.py is not found for package {} to identify current version".format(pkg_name))
        exit(1)


def get_base_version(pkg_name: str) -> str:
    root_dir = discover_repo_root()
    # find version for the package from source. This logic should be revisited to find version from devops feed
    glob_path = os.path.join(root_dir, "sdk", "*", pkg_name, "setup.py")
    paths = glob.glob(glob_path)
    if paths:
        setup_py_path = paths[0]
        parsed_setup = ParsedSetup.from_path(setup_py_path)
        version_obj = Version(parsed_setup.version)
        return version_obj.base_version
    else:
        logging.error("setup.py is not found for package {} to identify current version".format(pkg_name))
        exit(1)


def process_requires(setup_py_path: str):
    """
    This method processes a setup.py's package requirements to verify if all required packages are available on PyPI.
    If any azure sdk package is not available on PyPI then requirement will be updated to refer to the sdk "dev_identifier".

    Examples:
    azure-storage-blob >= 1.0.1b1
    <there is no azure-storage-blob with any 1.0.1 patch version>
    update to require 1.0.1a1 to allow previously published dev versions to be allowed.
    """

    pkg_details = ParsedSetup.from_path(setup_py_path)
    azure_requirements = [Requirement.parse(r) for r in pkg_details.requires if r.startswith("azure")]

    # Find package requirements that are not available on PyPI
    requirement_to_update = {}
    for req in azure_requirements:
        pkg_name = req.key
        spec = SpecifierSet(str(req).replace(pkg_name, ""))

        if not is_required_version_on_pypi(pkg_name, spec):
            old_req = str(req)
            version = get_version_from_repo(pkg_name)
            base_version = get_base_version(pkg_name)
            logging.info("Updating version {0} in requirement {1} to dev build version".format(version, old_req))
            #       {} =             <must have a base version>
            #       (                <optionally, we have a prerelease version>
            #        (               <we must have 0 or 1 prerelease versions>
            #            (a|b|rc)    <we must have a prelease identifier>
            #            \d+         <followed by a number of digits N>
            #        )?
            #        (               <optionally, we have a postrelease version>
            #            \.post      <which is ".post">
            #            \d+         <followed by number of digits N>
            #        )?
            #       )?
            rx = r"{}(((a|b|rc)\d+)?(\.post\d+)?)?".format(base_version)
            new_req = re.sub(rx, "{}{}1".format(base_version, DEV_BUILD_IDENTIFIER), str(req), flags=re.IGNORECASE)
            logging.info("New requirement for package {0}: {1}".format(pkg_name, new_req))
            requirement_to_update[old_req] = new_req

    if not requirement_to_update:
        logging.info("All required packages are available on PyPI")
    else:
        logging.info("Packages not available on PyPI:{}".format(requirement_to_update))
        update_requires(setup_py_path, requirement_to_update)
        logging.info("Package requirement is updated in setup.py")


def build_and_install_dev_reqs(file: str, pkg_root: str) -> None:
    """This function builds whls for every requirement found in a package's
    dev_requirements.txt and installs it.

    :param str file: the absolute path to the dev_requirements.txt file
    :param str pkg_root: the absolute path to the package's root
    :return: None
    """
    adjusted_req_lines = []

    with open(file, "r") as f:
        for line in f:
            args = [part.strip() for part in line.split() if part and not part.strip() == "-e"]
            amended_line = " ".join(args)

            if amended_line.endswith("]"):
                trim_amount = amended_line[::-1].index("[") + 1
                amended_line = amended_line[0 : (len(amended_line) - trim_amount)]

            adjusted_req_lines.append(amended_line)

    adjusted_req_lines = list(map(lambda x: build_whl_for_req(x, pkg_root), adjusted_req_lines))
    install_deps_commands = [
        sys.executable,
        "-m",
        "pip",
        "install",
    ]
    logging.info(f"Installing dev requirements from freshly built packages: {adjusted_req_lines}")
    install_deps_commands.extend(adjusted_req_lines)
    subprocess.check_call(install_deps_commands)
    shutil.rmtree(os.path.join(pkg_root, ".tmp_whl_dir"))


def build_whl_for_req(req: str, package_path: str) -> str:
    """Builds a whl from the dev_requirements file.

    :param str req: a requirement from the dev_requirements.txt
    :param str package_path: the absolute path to the package's root
    :return: The absolute path to the whl built or the requirement if a third-party package
    """
    from ci_tools.build import create_package

    if ".." in req:
        # Create temp path if it doesn't exist
        temp_dir = os.path.join(package_path, ".tmp_whl_dir")
        if not os.path.exists(temp_dir):
            os.mkdir(temp_dir)

        req_pkg_path = os.path.abspath(os.path.join(package_path, req.replace("\n", "")))
        parsed = ParsedSetup.from_path(req_pkg_path)

        logging.info("Building wheel for package {}".format(parsed.name))
        create_package(req_pkg_path, temp_dir, enable_sdist=False)

        whl_path = os.path.join(temp_dir, find_whl(temp_dir, parsed.name, parsed.version))
        logging.info("Wheel for package {0} is {1}".format(parsed.name, whl_path))
        logging.info("Replacing dev requirement. Old requirement:{0}, New requirement:{1}".format(req, whl_path))
        return whl_path
    else:
        return req


def find_sdist(dist_dir: str, pkg_name: str, pkg_version: str) -> str:
    """This function attempts to look within a directory (and all subdirs therein) and find a source distribution for the targeted package and version."""
    # This function will find a sdist for given package name
    if not os.path.exists(dist_dir):
        logging.error("dist_dir is incorrect")
        return

    if pkg_name is None:
        logging.error("Package name cannot be empty to find sdist")
        return

    pkg_name_format = f"{pkg_name}-{pkg_version}.tar.gz"

    packages = []
    for root, dirnames, filenames in os.walk(dist_dir):
        for filename in fnmatch.filter(filenames, pkg_name_format):
            packages.append(os.path.join(root, filename))

    packages = [os.path.relpath(w, dist_dir) for w in packages]

    if not packages:
        logging.error("No sdist is found in directory %s with package name format %s", dist_dir, pkg_name_format)
        return
    return packages[0]


def get_interpreter_compatible_tags() -> List[str]:
    """
    This function invokes pip from the invoking interpreter and discovers which tags the interpreter is compatible with.
    """

    commands = [sys.executable, "-m", "pip", "debug", "--verbose"]

    output = subprocess.run(
        commands,
        check=True,
        capture_output=True,
    ).stdout.decode(encoding="utf-8")

    tag_strings = output.split(os.linesep)

    for index, value in enumerate(tag_strings):
        if "Compatible tags" in value:
            break

    tags = tag_strings[index + 1 :]

    return [tag.strip() for tag in tags if tag]


def check_whl_against_tags(whl_name: str, tags: List[str]) -> bool:
    for tag in tags:
        if tag in whl_name:
            return True
    return False


def find_whl(whl_dir: str, pkg_name: str, pkg_version: str) -> str:
    """This function attempts to look within a directory (and all subdirs therein) and find a wheel that matches our targeted name and version AND
    whose compilation is compatible with the invoking interpreter."""
    if not os.path.exists(whl_dir):
        logging.error("whl_dir is incorrect")
        return

    if pkg_name is None:
        logging.error("Package name cannot be empty to find whl")
        return

    pkg_name_format = f"{pkg_name.replace('-', '_')}-{pkg_version}*.whl"
    whls = []

    # todo: replace with glob, we aren't using py2 anymore!
    for root, dirnames, filenames in os.walk(whl_dir):
        for filename in fnmatch.filter(filenames, pkg_name_format):
            whls.append(os.path.join(root, filename))

    whls = [os.path.relpath(w, whl_dir) for w in whls]

    if not whls:
        logging.error("No whl is found in directory %s with package name format %s", whl_dir, pkg_name_format)
        logging.info("List of whls in directory: %s", glob.glob(os.path.join(whl_dir, "*.whl")))
        return

    compatible_tags = get_interpreter_compatible_tags()

    logging.debug("Dumping visible tags and whls")
    logging.debug(compatible_tags)
    logging.debug(whls)

    if whls:
        # grab the first whl that matches a tag from our compatible_tags list
        for whl in whls:
            if check_whl_against_tags(whl, compatible_tags):
                logging.info(f"Found whl {whl}")
                return whl

        # if whl is platform independent then there should only be one whl in filtered list
        if len(whls) > 1:
            # if we have reached here, that means we have whl specific to platform as well.
            # for now we are failing the test if platform specific wheels are found. Todo: enhance to find platform specific whl
            logging.error(f"We were unable to locate a compatible wheel for {pkg_name}")
            sys.exit(1)

    return None


def discover_prebuilt_package(dist_directory: str, setup_path: str, package_type: str) -> List[str]:
    """Discovers a prebuild wheel or sdist for a given setup path."""
    packages = []
    pkg = ParsedSetup.from_path(setup_path)
    if package_type == "wheel":
        prebuilt_package = find_whl(dist_directory, pkg.name, pkg.version)
    else:
        prebuilt_package = find_sdist(dist_directory, pkg.name, pkg.version)

    if prebuilt_package is not None:
        packages.append(prebuilt_package)
    return packages
<|MERGE_RESOLUTION|>--- conflicted
+++ resolved
@@ -1,13 +1,9 @@
 import fnmatch
 import subprocess
 import shutil
-<<<<<<< HEAD
-
-=======
 import zipfile
 import tarfile
 from ast import Not
->>>>>>> 0c284e1c
 from packaging.specifiers import SpecifierSet
 from packaging.version import Version, parse, InvalidVersion
 from pkg_resources import Requirement
