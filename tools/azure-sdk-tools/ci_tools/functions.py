--- conflicted
+++ resolved
@@ -1,10 +1,7 @@
-<<<<<<< HEAD
-=======
 import fnmatch
 import subprocess
 import shutil
 from ast import Not
->>>>>>> ac108efc
 from packaging.specifiers import SpecifierSet
 from packaging.version import Version, parse
 from pkg_resources import Requirement
