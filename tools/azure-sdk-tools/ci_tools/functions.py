--- conflicted
+++ resolved
@@ -360,111 +360,6 @@
         logging.info("Package requirement is updated in setup.py")
 
 
-<<<<<<< HEAD
-=======
-def build_and_install_dev_reqs(file: str, pkg_root: str) -> None:
-    """This function builds whls for every requirement found in a package's
-    dev_requirements.txt and installs it.
-
-    :param str file: the absolute path to the dev_requirements.txt file
-    :param str pkg_root: the absolute path to the package's root
-    :return: None
-    """
-    adjusted_req_lines = []
-
-    with open(file, "r") as f:
-        for line in f:
-            args = [part.strip() for part in line.split() if part and not part.strip() == "-e"]
-            amended_line = " ".join(args)
-
-            if amended_line.endswith("]"):
-                trim_amount = amended_line[::-1].index("[") + 1
-                amended_line = amended_line[0 : (len(amended_line) - trim_amount)]
-
-            adjusted_req_lines.append(amended_line)
-
-    adjusted_req_lines = list(map(lambda x: build_whl_for_req(x, pkg_root), adjusted_req_lines))
-    install_deps_commands = [
-        sys.executable,
-        "-m",
-        "pip",
-        "install",
-    ]
-    logging.info(f"Installing dev requirements from freshly built packages: {adjusted_req_lines}")
-    install_deps_commands.extend(adjusted_req_lines)
-    subprocess.check_call(install_deps_commands)
-    shutil.rmtree(os.path.join(pkg_root, ".tmp_whl_dir"))
-
-
-def replace_dev_reqs(file, pkg_root):
-    adjusted_req_lines = []
-
-    with open(file, "r") as f:
-        original_req_lines = list(line.strip() for line in f)
-
-    for line in original_req_lines:
-        args = [part.strip() for part in line.split() if part and not part.strip() == "-e"]
-        amended_line = " ".join(args)
-        extras = ""
-
-        if amended_line.endswith("]"):
-            amended_line, extras = amended_line.rsplit("[", maxsplit=1)
-            if extras:
-                extras = f"[{extras}"
-
-        adjusted_req_lines.append(f"{build_whl_for_req(amended_line, pkg_root)}{extras}")
-
-    req_file_name = os.path.basename(file)
-    logging.info("Old {0}:{1}".format(req_file_name, original_req_lines))
-    logging.info("New {0}:{1}".format(req_file_name, adjusted_req_lines))
-
-    with open(file, "w") as f:
-        # note that we directly use '\n' here instead of os.linesep due to how f.write() actually handles this stuff internally
-        # If a file is opened in text mode (the default), during write python will accidentally double replace due to "\r" being
-        # replaced with "\r\n" on Windows. Result: "\r\n\n". Extra line breaks!
-        f.write("\n".join(adjusted_req_lines))
-
-
-def is_relative_install_path(req: str, package_path: str) -> str:
-    possible_setup_path = os.path.join(package_path, req, "setup.py")
-
-    # blank lines are _allowed_ in a dev requirements. they should not resolve to the package_path erroneously
-    if not req:
-        return False
-
-    return os.path.exists(possible_setup_path)
-
-
-def build_whl_for_req(req: str, package_path: str) -> str:
-    """Builds a whl from the dev_requirements file.
-
-    :param str req: a requirement from the dev_requirements.txt
-    :param str package_path: the absolute path to the package's root
-    :return: The absolute path to the whl built or the requirement if a third-party package
-    """
-    from ci_tools.build import create_package
-
-    if is_relative_install_path(req, package_path):
-        # Create temp path if it doesn't exist
-        temp_dir = os.path.join(package_path, ".tmp_whl_dir")
-        if not os.path.exists(temp_dir):
-            os.mkdir(temp_dir)
-
-        req_pkg_path = os.path.abspath(os.path.join(package_path, req.replace("\n", "")))
-        parsed = ParsedSetup.from_path(req_pkg_path)
-
-        logging.info("Building wheel for package {}".format(parsed.name))
-        create_package(req_pkg_path, temp_dir, enable_sdist=False)
-
-        whl_path = os.path.join(temp_dir, find_whl(temp_dir, parsed.name, parsed.version))
-        logging.info("Wheel for package {0} is {1}".format(parsed.name, whl_path))
-        logging.info("Replacing dev requirement. Old requirement:{0}, New requirement:{1}".format(req, whl_path))
-        return whl_path
-    else:
-        return req
-
-
->>>>>>> 301a1514
 def find_sdist(dist_dir: str, pkg_name: str, pkg_version: str) -> str:
     """This function attempts to look within a directory (and all subdirs therein) and find a source distribution for the targeted package and version."""
     # This function will find a sdist for given package name
