--- conflicted
+++ resolved
@@ -73,11 +73,6 @@
         target_setup, distribution_directory, target_setup, package_type, force_create
     )
 
-<<<<<<< HEAD
-    target_package = ParsedSetup.from_path(target_setup)
-
-=======
->>>>>>> 72491061
     # ensure that discovered packages are always copied to the distribution directory regardless of other factors
     for built_package in discovered_packages:
         if os.getenv("PREBUILT_WHEEL_DIR") is not None:
