import os
import ast
import textwrap
import re

try:
    # py 311 adds this library natively
    import tomllib as toml
except:
    # otherwise fall back to pypi package tomli
    import tomli as toml

from typing import Dict, List, Tuple, Any

# Assumes the presence of setuptools
from pkg_resources import (
    parse_version,
    parse_requirements,
    Requirement,
    WorkingSet,
    working_set,
)

# this assumes the presence of "packaging"
from packaging.specifiers import SpecifierSet


NEW_REQ_PACKAGES = ["azure-core", "azure-mgmt-core"]


class ParsedSetup:
    """
    Python version
    """

    def __init__(
        self,
        name: str,
        version: str,
        python_requires: str,
        requires: List[str],
        is_new_sdk: bool,
        setup_filename: str,
        name_space: str,
        package_data: Dict[str, Any],
        include_package_data: bool,
        classifiers: List[str],
        keywords: List[str],
    ):
        self.name: str = name
        self.version: str = version
        self.python_requires: str = python_requires
        self.requires: List[str] = requires
        self.is_new_sdk: bool = is_new_sdk
        self.setup_filename: str = setup_filename
        self.namespace: str = name_space
        self.package_data: Dict[str, Any] = package_data
        self.include_package_data: bool = include_package_data
        self.classifiers: List[str] = classifiers
        self.keywords: List[str] = keywords

        self.folder = os.path.dirname(self.setup_filename)

    @classmethod
    def from_path(cls, parse_directory_or_file: str):
        (
            name,
            version,
            python_requires,
            requires,
            is_new_sdk,
            setup_filename,
            name_space,
            package_data,
            include_package_data,
            classifiers,
            keywords,
        ) = parse_setup(parse_directory_or_file)

        return cls(
            name,
            version,
            python_requires,
            requires,
            is_new_sdk,
            setup_filename,
            name_space,
            package_data,
            include_package_data,
            classifiers,
            keywords,
        )

    def get_build_config(self) -> Dict[str, Any]:
        return get_build_config(self.folder)


<<<<<<< HEAD
=======
def update_build_config(package_path: str, new_build_config: Dict[str, Any]) -> Dict[str, Any]:
    """
    Attempts to update a pyproject.toml's [tools.azure-sdk-tools] section with a new check configuration.
    
    This function can only append or override existing check values. It cannot delete them.
    """
    if os.path.isfile(package_path):
        package_path = os.path.dirname(package_path)

    toml_file = os.path.join(package_path, "pyproject.toml")

    if os.path.exists(toml_file):
        with open(toml_file, "rb") as f:
            toml_dict = toml.load(f)
            if "tool" in toml_dict:
                tool_configs = toml_dict["tool"]
                if "azure-sdk-build" in tool_configs:
                    tool_configs["azure-sdk-build"] = new_build_config
    else:
        toml_dict = {"tool": {"azure-sdk-build": new_build_config}}

    with open(toml_file, "wb") as f:
        import tomli_w
        tomli_w.dump(toml_dict, f)

    return new_build_config


def get_config_setting(package_path: str, setting: str, default: Any = True) -> Any:
    """
    Attempts to retrieve a specific setting within the [tools.azure-sdk-tools] section of a discovered
    pyproject.toml. If the input 'setting' does NOT exist, the provided default value will be returned.
    """
    # we should always take the override if one is present
    override_value = os.getenv(f"{os.path.basename(package_path).upper()}_{setting.upper()}", None)
    if override_value:
        return override_value

    # if no override, check for the config setting in the pyproject.toml
    config = get_build_config(package_path)

    if config:
        if setting.lower() in config:
            return config[setting.lower()]

    return default


>>>>>>> 301a1514
def get_build_config(package_path: str) -> Dict[str, Any]:
    """
    Attempts to retrieve all values within [tools.azure-sdk-build] section of a pyproject.toml.

    If passed an actual file in package_path arg, the pyproject.toml will be found alongside the targeted file.
    """
    if os.path.isfile(package_path):
        package_path = os.path.dirname(package_path)

    toml_file = os.path.join(package_path, "pyproject.toml")

    if os.path.exists(toml_file):
        try:
            with open(toml_file, "rb") as f:
                toml_dict = toml.load(f)
                if "tool" in toml_dict:
                    tool_configs = toml_dict["tool"]
                    if "azure-sdk-build" in tool_configs:
                        return tool_configs["azure-sdk-build"]
        except:
            return {}


def read_setup_py_content(setup_filename: str) -> str:
    """
    Get setup.py content, returns a string.
    """
    with open(setup_filename, "r", encoding="utf-8-sig") as setup_file:
        content = setup_file.read()
        return content


def parse_setup(
    setup_filename: str,
) -> Tuple[str, str, str, List[str], bool, str, str, Dict[str, Any], bool, List[str]]:
    """
    Used to evaluate a setup.py (or a directory containing a setup.py) and return a tuple containing:
    (
        <package-name>,
        <package_version>,
        <python_requires>,
        <requires>,
        <boolean indicating track1 vs track2>,
        <parsed setup.py location>,
        <namespace>,
        <package_data dict>,
        <include_package_data bool>,
        <classifiers>,
        <keywords>
    )
    """
    if not setup_filename.endswith("setup.py"):
        setup_filename = os.path.join(setup_filename, "setup.py")
    mock_setup = textwrap.dedent(
        """\
    def setup(*args, **kwargs):
        __setup_calls__.append((args, kwargs))
    """
    )
    parsed_mock_setup = ast.parse(mock_setup, filename=setup_filename)

    content = read_setup_py_content(setup_filename)

    parsed = ast.parse(content)

    for index, node in enumerate(parsed.body[:]):
        if (
            not isinstance(node, ast.Expr)
            or not isinstance(node.value, ast.Call)
            or not hasattr(node.value.func, "id")
            or node.value.func.id != "setup"
        ):
            continue
        parsed.body[index:index] = parsed_mock_setup.body
        break

    fixed = ast.fix_missing_locations(parsed)
    codeobj = compile(fixed, setup_filename, "exec")
    local_vars = {}
    kwargs = {}
    global_vars = {"__setup_calls__": []}
    current_dir = os.getcwd()
    working_dir = os.path.dirname(setup_filename)
    os.chdir(working_dir)
    try:
        exec(codeobj, global_vars, local_vars)
        _, kwargs = global_vars["__setup_calls__"][0]
    finally:
        os.chdir(current_dir)

    try:
        python_requires = kwargs["python_requires"]
    # most do not define this, fall back to what we define as universal
    except KeyError as e:
        python_requires = ">=2.7"

    version = kwargs["version"]
    name = kwargs["name"]
    name_space = name.replace("-", ".")

    if "packages" in kwargs.keys():
        packages = kwargs["packages"]
        if packages:
            name_space = packages[0]

    requires = []
    if "install_requires" in kwargs:
        requires = kwargs["install_requires"]

    package_data = None
    if "package_data" in kwargs:
        package_data = kwargs["package_data"]

    include_package_data = None
    if "include_package_data" in kwargs:
        include_package_data = kwargs["include_package_data"]

    classifiers = []
    if "classifiers" in kwargs:
        classifiers = kwargs["classifiers"]

    keywords = []
    if "keywords" in kwargs:
        keywords = kwargs["keywords"]

    is_new_sdk = name in NEW_REQ_PACKAGES or any(map(lambda x: (parse_require(x)[0] in NEW_REQ_PACKAGES), requires))

    return (
        name,
        version,
        python_requires,
        requires,
        is_new_sdk,
        setup_filename,
        name_space,
        package_data,
        include_package_data,
        classifiers,
        keywords,
    )


def get_install_requires(setup_path: str) -> List[str]:
    """
    Simple helper function to just directly get the installation requirements given a python package.
    """
    return ParsedSetup.from_path(setup_path).requires


def parse_require(req: str) -> Tuple[str, SpecifierSet]:
    """
    Parses the incoming version specification and returns a tuple of the requirement name and specifier.

    "azure-core<2.0.0,>=1.11.0" -> [azure-core, <2.0.0,>=1.11.0]
    """
    req_object = Requirement.parse(req.split(";")[0].lower())
    pkg_name = req_object.key

    # we were not passed a full requirement. Instead we were passed a value of "readme-renderer" or another string without a version.
    if not req_object.specifier:
        return [pkg_name, None]

    # regex details ripped from https://peps.python.org/pep-0508/
    isolated_spec = re.sub(r"^([a-zA-Z0-9\-\_\.]+)(\[[a-zA-Z0-9\-\_\.\,]*\])?", "", str(req_object))
    spec = SpecifierSet(isolated_spec)
    return (pkg_name, spec)


def parse_freeze_output(file_location: str) -> Dict[str, str]:
    """
    Takes a python requirements file and returns a dictionary representing the contents.
    """
    with open(file_location, "r") as f:
        reqs = f.read()

    return dict((req.name, req) for req in parse_requirements(reqs))


def get_name_from_specifier(version: str) -> str:
    """
    Given a specifier string of format of <package-name><comparison><versionNumber>, returns the package name.

    "azure-core<2.0.0,>=1.11.0" -> azure-core
    """
    return re.split(r"[><=]", version)[0]<|MERGE_RESOLUTION|>--- conflicted
+++ resolved
@@ -95,8 +95,6 @@
         return get_build_config(self.folder)
 
 
-<<<<<<< HEAD
-=======
 def update_build_config(package_path: str, new_build_config: Dict[str, Any]) -> Dict[str, Any]:
     """
     Attempts to update a pyproject.toml's [tools.azure-sdk-tools] section with a new check configuration.
@@ -145,7 +143,6 @@
     return default
 
 
->>>>>>> 301a1514
 def get_build_config(package_path: str) -> Dict[str, Any]:
     """
     Attempts to retrieve all values within [tools.azure-sdk-build] section of a pyproject.toml.
