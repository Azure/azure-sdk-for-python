--- conflicted
+++ resolved
@@ -6,11 +6,8 @@
     parse_freeze_output,
     read_setup_py_content,
     get_build_config,
-<<<<<<< HEAD
-=======
     get_config_setting,
     update_build_config,
->>>>>>> 301a1514
 )
 
 __all__ = [
@@ -21,9 +18,6 @@
     "parse_freeze_output",
     "read_setup_py_content",
     "get_build_config",
-<<<<<<< HEAD
-=======
     "get_config_setting",
     "update_build_config",
->>>>>>> 301a1514
 ]