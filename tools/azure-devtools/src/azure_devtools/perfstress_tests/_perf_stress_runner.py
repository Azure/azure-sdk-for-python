# --------------------------------------------------------------------------------------------
# Copyright (c) Microsoft Corporation. All rights reserved.
# Licensed under the MIT License. See License.txt in the project root for license information.
# --------------------------------------------------------------------------------------------

import argparse
import inspect
import logging
import math
import os
import pkgutil
import importlib
import sys
from typing import List, Optional, Tuple
import multiprocessing
import threading

from ._perf_stress_base import _PerfTestABC, _PerfTestBase
from ._batch_perf_test import BatchPerfTest
from ._event_perf_test import EventPerfTest
from ._perf_stress_test import PerfStressTest
from ._repeated_timer import RepeatedTimer
from ._perf_stress_proc import run_process


class _PerfStressRunner:
    def __init__(self, test_folder_path: Optional[str] = None, debug: bool = False):
        self._operation_status_tracker: int = -1

        self.logger = logging.getLogger(__name__)
        handler = logging.StreamHandler()
        if debug:
            self.logger.setLevel(level=logging.DEBUG)
            handler.setLevel(level=logging.DEBUG)
        else:
            self.logger.setLevel(level=logging.INFO)
            handler.setLevel(level=logging.INFO)
        self.logger.addHandler(handler)

        # NOTE: If you need to support registering multiple test locations, move this into Initialize, call lazily on Run, expose RegisterTestLocation function.
        self._discover_tests(test_folder_path or os.getcwd())
        self._test_name: str = self._parse_args()

    def _get_completed_operations(self, results: List[Tuple[int, int, float]]) -> int:
        return sum([r[1] for r in results])

    def _get_operations_per_second(self, results: List[Tuple[int, int, float]]) -> float:
        return sum(map(lambda x: x[1] / x[2] if x[2] else 0, results))

    def _parse_args(self) -> str:
        # First, detect which test we're running.
        arg_parser = argparse.ArgumentParser(
            description="Python Perf Test Runner", usage="{} <TEST> [<args>]".format(__file__)
        )

        # NOTE: remove this and add another help string to query for available tests
        # if/when # of classes become enough that this isn't practical.
        arg_parser.add_argument(
            "test", help="Which test to run.  Supported tests: {}".format(" ".join(sorted(self._test_classes.keys())))
        )

        args = arg_parser.parse_args(sys.argv[1:2])
        test_name = args.test
        try:
            self._test_class_to_run = self._test_classes[test_name][0]
        except KeyError as e:
            self.logger.error(
                "Invalid test: {}\n    Test must be one of: {}\n".format(
                    args.test, " ".join(sorted(self._test_classes.keys()))
                )
            )
            raise

        # Next, parse args for that test.  We also do global args here too so as not to confuse the initial test parse.
        per_test_arg_parser = argparse.ArgumentParser(
            description=self._test_class_to_run.__doc__ or test_name, usage="{} {} [<args>]".format(__file__, args.test)
        )

        # Global args
        per_test_arg_parser.add_argument(
            "-p", "--parallel", nargs="?", type=int, help="Degree of parallelism to run with.  Default is 1.", default=1
        )
        per_test_arg_parser.add_argument(
            "--processes", nargs="?", type=int, help="Number of concurrent processes over which to distribute the parallel runs.  Default is the number of cores.", default=multiprocessing.cpu_count()
        )
        per_test_arg_parser.add_argument(
            "-d", "--duration", nargs="?", type=int, help="Duration of the test in seconds.  Default is 10.", default=10
        )
        per_test_arg_parser.add_argument(
            "-w", "--warmup", nargs="?", type=int, help="Duration of warmup in seconds.  Default is 5.", default=5
        )
        per_test_arg_parser.add_argument(
            "--no-cleanup", action="store_true", help="Do not run cleanup logic.  Default is false.", default=False
        )
        per_test_arg_parser.add_argument(
            "--sync", action="store_true", help="Run tests in sync mode.  Default is False.", default=False
        )
        per_test_arg_parser.add_argument(
            "--profile", action="store_true", help="Run tests with profiler.  Default is False.", default=False
        )
        per_test_arg_parser.add_argument(
            "-x", "--test-proxies", help="URIs of TestProxy Servers (separated by ';')",
            type=lambda s: s.split(';')
        )
        per_test_arg_parser.add_argument(
            "--insecure", action="store_true", help="Disable SSL validation. Default is False.", default=False
        )

        # Per-test args
        self._test_class_to_run.add_arguments(per_test_arg_parser)
        self.per_test_args = per_test_arg_parser.parse_args(sys.argv[2:])

        self.logger.info("")
        self.logger.info("=== Options ===")
        self.logger.info(args)
        self.logger.info(self.per_test_args)
        self.logger.info("")
        return test_name

    def _discover_tests(self, test_folder_path):
        base_classes = [PerfStressTest, BatchPerfTest, EventPerfTest]
        self._test_classes = {}
        if os.path.isdir(os.path.join(test_folder_path, 'tests')):
            test_folder_path = os.path.join(test_folder_path, 'tests')
        sys.path.append(test_folder_path)
        self.logger.debug("Searching for tests in {}".format(test_folder_path))

        # Dynamically enumerate all python modules under the tests path for classes that implement PerfStressTest
        for _, module_name, _ in pkgutil.walk_packages([test_folder_path]):
            try:
                module = importlib.import_module(module_name)
            except Exception as e:
                self.logger.debug("Unable to load module {}: {}".format(module_name, e))
                continue
            for name, value in inspect.getmembers(module):
                if name.startswith("_"):
                    continue
                if inspect.isclass(value):
                    if issubclass(value, _PerfTestABC) and value not in base_classes:
                        self.logger.info("Loaded test class: {}".format(name))
                        self._test_classes[name] = (value, module_name)

    def _next_stage(self, title: str, track_status: bool = False, report_results: bool = False):
        # Wait for previous stage to complete.
        self.test_stages[title].wait()

        # Stop any status tracking of the previous stage.
        if self.status_thread.is_running:
            self.status_thread.stop()

        # If previous stage had results, report.
        if report_results:
            self._report_results()

        self.logger.info("")
        self.logger.info("=== {} ===".format(title))

        # If next stage status should be tracked, restart tracker.
        if track_status:
            self._operation_status_tracker = -1
            self.status_thread.start()

    async def start(self):
        # If unspecified, number of process will be the lesser of number of cores
        # and number of parallel tests.
        processes = min(self.per_test_args.parallel, self.per_test_args.processes)

        # Evenly divide the number of parallel tests between the processes into a list
        # of tuples containing the first parallel index used by each process, and the number
        # of threads that will be run by each process.
        # E.g. if parallel=10, processes=4: mapping=[(0, 3), (3, 3), (6, 2), (8, 2)]
        k, m = divmod(self.per_test_args.parallel, processes)
        mapping = [(i*k+min(i, m), ((i+1)*k+min(i+1, m)) - (i*k+min(i, m))) for i in range(processes)]

        ctx = multiprocessing.get_context('spawn')
        self.results = ctx.Queue()
        self.status = ctx.JoinableQueue()
        self.status_thread = RepeatedTimer(1, self._print_status, self.per_test_args.parallel, start_now=False)

        # The barrier will synchronize each child proc with the parent at each stage of the
        # the testing run. This prevents one proc from running tests while global resources
        # are still being configured or cleaned up.
        self.test_stages = {
            "Setup": ctx.Barrier(processes + 1),
            "Post Setup": ctx.Barrier(processes + 1),
            "Warmup": ctx.Barrier(processes + 1),
            "Tests": ctx.Barrier(processes + 1),
            "Pre Cleanup": ctx.Barrier(processes + 1),
            "Cleanup": ctx.Barrier(processes + 1),
            "Finished": ctx.Barrier(processes + 1)
        }

        try:
            futures = [ctx.Process(
                        target=run_process,
                        args=(
                            index,
                            self.per_test_args,
                            self._test_classes[self._test_name][1],
                            self._test_name,
                            threads,
                            self.test_stages,
                            self.results,
                            self.status),
                        daemon=True) for index, threads in mapping]
            [f.start() for f in futures]

            # All tests wait to start "Setup".
            # This allows one proc to finish the "GlobalSetup" before all of them
            # start the per-test "Setup".
            self._next_stage("Setup")

            # All tests wait to start Post Setup.
            self._next_stage("Post Setup")

            # If a warm up is configured, wait will all tests have finished all setup
            # stages before beginning "Warmup".
            if self.per_test_args.warmup:
                self._next_stage("Warmup", track_status=True)

            # Wait will all tests have completed setup and warmup before beginning "Tests".
            self._next_stage("Tests", track_status=True, report_results=True)

            # Wait till all tests have completed before beginning cleanup and shutdown.
            self._next_stage("Pre Cleanup", report_results=True)

            # If cleanup is configured, wait till all tests are ready to begin "Cleanup"
            if not self.per_test_args.no_cleanup:
                self._next_stage("Cleanup")

            # Wait till all tests have finished cleaning up, this allows one proc to start
            # the "GlobalCleanup" which may start pulling down resources.
            self._next_stage("Finished")

            # Close all processes.
            [f.join() for f in futures]

        except threading.BrokenBarrierError:
            self.logger.warn("Exception: One or more test processes failed and exited.")
        except Exception as e:
            self.logger.warn("Exception: " + str(e))

    def _report_results(self):
        """Calculate and log the test run results across all child processes"""
        operations = []
        while not self.results.empty():
            operations.append(self.results.get())

        total_operations = self._get_completed_operations(operations)
        self.logger.info("")
        operations_per_second = self._get_operations_per_second(operations)
        if operations_per_second:
            seconds_per_operation = 1 / operations_per_second
            weighted_average_seconds = total_operations / operations_per_second
            self.logger.info(
                "Completed {:,} operations in a weighted-average of {}s ({} ops/s, {} s/op)".format(
                    total_operations,
                    self._format_number(weighted_average_seconds, 4),
                    self._format_number(operations_per_second, 4),
                    self._format_number(seconds_per_operation, 4)
                )
            )
        else:
            self.logger.info("Completed without generating operation statistics.")
        self.logger.info("")

    def _print_status(self, num_tests):
        """Print the ongoing status as reported by all child processes"""
        if self._operation_status_tracker == -1:
            self._operation_status_tracker = 0
            self.logger.info("Current\t\tTotal\t\tAverage")

        operations = [None] * num_tests
        while not self.status.empty():
            test_status = self.status.get()
            operations[test_status[0]] = test_status
            if all(operations):
                # We only print status stats when all processes have reported
                # otherwise we can't correctly calculate the current operations.
                total_operations = self._get_completed_operations(operations)
                current_operations = total_operations - self._operation_status_tracker
                average_operations = self._get_operations_per_second(operations)

                self._operation_status_tracker = total_operations
                self.logger.info("{}\t\t{}\t\t{:.2f}".format(current_operations, total_operations, average_operations))

<<<<<<< HEAD
            self.status.task_done()
=======
        self._operation_status_tracker = total_operations
        self.logger.info("{}\t\t{}\t\t{:.2f}".format(current_operations, total_operations, average_operations))

    def _format_number(self, value, min_significant_digits):
        """
        Formats a number with a minimum number of significant digits.
        Digits to the left of the decimal point are always significant.

        This function has been ported from .NET for cross-language consistency.

        Examples:
        - _format_number(0, 4) -> "0.000"
        - _format_number(12345, 4) -> "12,345"
        - _format_number(1.2345, 4) -> "1.235"
        - _format_number(0.00012345, 4) -> "0.0001235"
        """

        # Special case since log(0) is undefined
        if value == 0:
            return ("{:." + str(min_significant_digits - 1) + "f}").format(value)

        log = math.log10(abs(value))
        significant_digits = max(math.ceil(log), min_significant_digits)

        divisor = 10 ** (math.ceil(log) - significant_digits)
        rounded = divisor * round(value / divisor)

        decimals = max(0, significant_digits - math.floor(log) - 1)

        return ("{:,." + str(decimals) + "f}").format(rounded)
>>>>>>> e92df2ac
<|MERGE_RESOLUTION|>--- conflicted
+++ resolved
@@ -284,11 +284,7 @@
                 self._operation_status_tracker = total_operations
                 self.logger.info("{}\t\t{}\t\t{:.2f}".format(current_operations, total_operations, average_operations))
 
-<<<<<<< HEAD
             self.status.task_done()
-=======
-        self._operation_status_tracker = total_operations
-        self.logger.info("{}\t\t{}\t\t{:.2f}".format(current_operations, total_operations, average_operations))
 
     def _format_number(self, value, min_significant_digits):
         """
@@ -316,5 +312,4 @@
 
         decimals = max(0, significant_digits - math.floor(log) - 1)
 
-        return ("{:,." + str(decimals) + "f}").format(rounded)
->>>>>>> e92df2ac
+        return ("{:,." + str(decimals) + "f}").format(rounded)