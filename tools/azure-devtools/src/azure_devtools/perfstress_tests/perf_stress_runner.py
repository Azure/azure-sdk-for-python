# --------------------------------------------------------------------------------------------
# Copyright (c) Microsoft Corporation. All rights reserved.
# Licensed under the MIT License. See License.txt in the project root for license information.
# --------------------------------------------------------------------------------------------

import argparse
import asyncio
import time
import inspect
import logging
import os
import pkgutil
import sys
import threading

from .perf_stress_test import PerfStressTest
from .repeated_timer import RepeatedTimer


class PerfStressRunner:
    def __init__(self, test_folder_path=None):
        if test_folder_path is None:
            # Use current working directory
            test_folder_path = os.getcwd()

        self.logger = logging.getLogger(__name__)
        self.logger.setLevel(level=logging.INFO)
        handler = logging.StreamHandler()
        handler.setLevel(level=logging.INFO)
        self.logger.addHandler(handler)

        # NOTE: If you need to support registering multiple test locations, move this into Initialize, call lazily on Run, expose RegisterTestLocation function.
        self._discover_tests(test_folder_path)
        self._parse_args()

    def _get_completed_operations(self):
        return sum(self._completed_operations)

    def _get_operations_per_second(self):
        return sum(
            map(lambda x: x[0] / x[1] if x[1] else 0, zip(self._completed_operations, self._last_completion_times))
        )

    def _parse_args(self):
        # First, detect which test we're running.
        arg_parser = argparse.ArgumentParser(
            description="Python Perf Test Runner", usage="{} <TEST> [<args>]".format(__file__)
        )

        # NOTE: remove this and add another help string to query for available tests
        # if/when # of classes become enough that this isn't practical.
        arg_parser.add_argument(
            "test", help="Which test to run.  Supported tests: {}".format(" ".join(sorted(self._test_classes.keys())))
        )

        args = arg_parser.parse_args(sys.argv[1:2])
        try:
            self._test_class_to_run = self._test_classes[args.test]
        except KeyError as e:
            self.logger.error(
                "Invalid test: {}\n    Test must be one of: {}\n".format(
                    args.test, " ".join(sorted(self._test_classes.keys()))
                )
            )
            raise

        # Next, parse args for that test.  We also do global args here too so as not to confuse the initial test parse.
        per_test_arg_parser = argparse.ArgumentParser(
            description=self._test_class_to_run.__doc__ or args.test, usage="{} {} [<args>]".format(__file__, args.test)
        )

        # Global args
        per_test_arg_parser.add_argument(
            "-p", "--parallel", nargs="?", type=int, help="Degree of parallelism to run with.  Default is 1.", default=1
        )
        per_test_arg_parser.add_argument(
            "-d", "--duration", nargs="?", type=int, help="Duration of the test in seconds.  Default is 10.", default=10
        )
        per_test_arg_parser.add_argument(
            "-i",
            "--iterations",
            nargs="?",
            type=int,
            help="Number of iterations in the main test loop.  Default is 1.",
            default=1,
        )
        per_test_arg_parser.add_argument(
            "-w", "--warmup", nargs="?", type=int, help="Duration of warmup in seconds.  Default is 5.", default=5
        )
        per_test_arg_parser.add_argument(
            "--no-cleanup", action="store_true", help="Do not run cleanup logic.  Default is false.", default=False
        )
        per_test_arg_parser.add_argument(
            "--sync", action="store_true", help="Run tests in sync mode.  Default is False.", default=False
        )
<<<<<<< HEAD
        per_test_arg_parser.add_argument(
            "--profile", action="store_true", help="Run tests with profiler.  Default is False.", default=False
        )
        per_test_arg_parser.add_argument(
            "-x", "--test-proxy", help="URI of TestProxy Server"
        )
=======
>>>>>>> f3bceeca

        # Per-test args
        self._test_class_to_run.add_arguments(per_test_arg_parser)
        self.per_test_args = per_test_arg_parser.parse_args(sys.argv[2:])

        self.logger.info("")
        self.logger.info("=== Options ===")
        self.logger.info(args)
        self.logger.info(self.per_test_args)
        self.logger.info("")

    def _discover_tests(self, test_folder_path):
        self._test_classes = {}

        # Dynamically enumerate all python modules under the tests path for classes that implement PerfStressTest
        for loader, name, _ in pkgutil.walk_packages([test_folder_path]):
            try:
                module = loader.find_module(name).load_module(name)
            except Exception as e:
                self.logger.warn("Unable to load module {}: {}".format(name, e))
                continue
            for name, value in inspect.getmembers(module):

                if name.startswith("_"):
                    continue
                if inspect.isclass(value) and issubclass(value, PerfStressTest) and value != PerfStressTest:
                    self.logger.info("Loaded test class: {}".format(name))
                    self._test_classes[name] = value

    async def start(self):
        self.logger.info("=== Setup ===")

        tests = []
        for _ in range(0, self.per_test_args.parallel):
            tests.append(self._test_class_to_run(self.per_test_args))

        try:
            try:
                await tests[0].global_setup()
                try:
                    await asyncio.gather(*[test.setup() for test in tests])
                    self.logger.info("")

                    if self.per_test_args.test_proxy:
                        self.logger.info("=== Record and Start Playback ===")
                        await asyncio.gather(*[test.record_and_start_playback() for test in tests])
                        self.logger.info("")

                    if self.per_test_args.warmup > 0:
                        await self._run_tests(tests, self.per_test_args.warmup, "Warmup")

                    for i in range(0, self.per_test_args.iterations):
                        title = "Test"
                        if self.per_test_args.iterations > 1:
                            title += " " + (i + 1)
                        await self._run_tests(
                            tests,
                            self.per_test_args.duration,
                            title,
                            with_profiler=self.per_test_args.profile)
                except Exception as e:
                    print("Exception: " + str(e))
                finally:
                    if self.per_test_args.test_proxy:
                        self.logger.info("=== Stop Playback ===")
                        await asyncio.gather(*[test.stop_playback() for test in tests])
                        self.logger.info("")

                    if not self.per_test_args.no_cleanup:
                        self.logger.info("=== Cleanup ===")
                        await asyncio.gather(*[test.cleanup() for test in tests])
            except Exception as e:
                print("Exception: " + str(e))
            finally:
                if not self.per_test_args.no_cleanup:
                    await tests[0].global_cleanup()
        except Exception as e:
            print("Exception: " + str(e))
        finally:
            await asyncio.gather(*[test.close() for test in tests])

    async def _run_tests(self, tests, duration, title, with_profiler=False):
        self._completed_operations = [0] * len(tests)
        self._last_completion_times = [0] * len(tests)
        self._last_total_operations = -1

        status_thread = RepeatedTimer(1, self._print_status, title)

        if self.per_test_args.sync:
            threads = []
            for id, test in enumerate(tests):
                thread = threading.Thread(
                    target=lambda: self._run_sync_loop(test, duration, id, with_profiler)
                )
                threads.append(thread)
                thread.start()
            for thread in threads:
                thread.join()
        else:
            tasks = [self._run_async_loop(test, duration, id, with_profiler) for id, test in enumerate(tests)]
            await asyncio.gather(*tasks)

        status_thread.stop()

        self.logger.info("")
        self.logger.info("=== Results ===")

        total_operations = self._get_completed_operations()
        operations_per_second = self._get_operations_per_second()
        seconds_per_operation = 1 / operations_per_second
        weighted_average_seconds = total_operations / operations_per_second

        self.logger.info(
            "Completed {:,} operations in a weighted-average of {:,.2f}s ({:,.2f} ops/s, {:,.3f} s/op)".format(
                total_operations, weighted_average_seconds, operations_per_second, seconds_per_operation
            )
        )
        self.logger.info("")

    def _run_sync_loop(self, test, duration, id, with_profiler):
        start = time.time()
        runtime = 0
        if with_profiler:
            import cProfile
            profile = None
            while runtime < duration:
                profile = cProfile.Profile()
                profile.enable()
                test.run_sync()
                profile.disable()
                runtime = time.time() - start
                self._completed_operations[id] += 1
                self._last_completion_times[id] = runtime
            
            if profile:
                # Store only profile for final iteration
                profile_name = "{}/cProfile-{}-{}-sync.pstats".format(os.getcwd(), test.__class__.__name__, id)
                print("Dumping profile data to {}".format(profile_name))
                profile.dump_stats(profile_name)
            else:
                print("No profile generated.")
        else:
            while runtime < duration:
                test.run_sync()
                runtime = time.time() - start
                self._completed_operations[id] += 1
                self._last_completion_times[id] = runtime

    async def _run_async_loop(self, test, duration, id, with_profiler):
        start = time.time()
        runtime = 0
        if with_profiler:
            import cProfile
            profile = None
            while runtime < duration:
                profile = cProfile.Profile()
                profile.enable()
                await test.run_async()
                profile.disable()
                runtime = time.time() - start
                self._completed_operations[id] += 1
                self._last_completion_times[id] = runtime
            
            if profile:
                # Store only profile for final iteration
                profile_name = "{}/cProfile-{}-{}-async.pstats".format(os.getcwd(), test.__class__.__name__, id)
                print("Dumping profile data to {}".format(profile_name))
                profile.dump_stats(profile_name)
            else:
                print("No profile generated.")
        else:
            while runtime < duration:
                await test.run_async()
                runtime = time.time() - start
                self._completed_operations[id] += 1
                self._last_completion_times[id] = runtime

    def _print_status(self, title):
        if self._last_total_operations == -1:
            self._last_total_operations = 0
            self.logger.info("=== {} ===\nCurrent\t\tTotal\t\tAverage".format(title))

        total_operations = self._get_completed_operations()
        current_operations = total_operations - self._last_total_operations
        average_operations = self._get_operations_per_second()

        self._last_total_operations = total_operations
        self.logger.info("{}\t\t{}\t\t{:.2f}".format(current_operations, total_operations, average_operations))<|MERGE_RESOLUTION|>--- conflicted
+++ resolved
@@ -93,15 +93,12 @@
         per_test_arg_parser.add_argument(
             "--sync", action="store_true", help="Run tests in sync mode.  Default is False.", default=False
         )
-<<<<<<< HEAD
         per_test_arg_parser.add_argument(
             "--profile", action="store_true", help="Run tests with profiler.  Default is False.", default=False
         )
         per_test_arg_parser.add_argument(
             "-x", "--test-proxy", help="URI of TestProxy Server"
         )
-=======
->>>>>>> f3bceeca
 
         # Per-test args
         self._test_class_to_run.add_arguments(per_test_arg_parser)
