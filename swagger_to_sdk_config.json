--- conflicted
+++ resolved
@@ -75,19 +75,14 @@
       "markdown": "specification/cdn/resource-manager/readme.md",
       "output_dir": "azure-mgmt-cdn/azure/mgmt/cdn"
     },
-<<<<<<< HEAD
     "cognitiveservices.mgmt": {
       "markdown": "specification/cognitiveservices/resource-manager/readme.md",
-=======
-    "cognitiveservices": {
->>>>>>> 64f26c84
       "autorest_options": {
         "namespace": "azure.mgmt.cognitiveservices",
         "package-version": "2.0.0"
       },
-      "build_dir": "azure-mgmt-cognitiveservices",
-      "markdown": "specification/cognitiveservices/resource-manager/readme.md",
-      "output_dir": "azure-mgmt-cognitiveservices/azure/mgmt/cognitiveservices"
+      "output_dir": "azure-mgmt-cognitiveservices/azure/mgmt/cognitiveservices",
+      "build_dir": "azure-mgmt-cognitiveservices"
     },
     "cognitiveservices.language.textanalytics": {
       "markdown": "specification/cognitiveservices/data-plane/TextAnalytics/readme.md",
@@ -714,15 +709,9 @@
         "namespace": "azure.servicefabric",
         "package-version": "6.0.2"
       },
-<<<<<<< HEAD
-      "output_dir": "azure-servicefabric/azure/servicefabric",
-      "generated_relative_base_directory": "azure/servicefabric",
-      "build_dir": "azure-servicefabric"      
-=======
       "build_dir": "azure-servicefabric",
       "generated_relative_base_directory": "azure/servicefabric",
       "output_dir": "azure-servicefabric/azure/servicefabric"
->>>>>>> 64f26c84
     },
     "servicefabric.mgmt": {
       "autorest_options": {
