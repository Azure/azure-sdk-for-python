--- conflicted
+++ resolved
@@ -199,10 +199,6 @@
   $packageExpression = "$packageName$packageVersion"
   try {
     $pipInstallOutput = ""
-<<<<<<< HEAD
-    $extraIndexUrl = " --extra-index-url=$PackageSourceOverride"
-=======
->>>>>>> 62df3543
     if ($PackageSourceOverride) {
       Write-Host "pip install $packageExpression --no-cache-dir --target $installTargetFolder --extra-index-url=$PackageSourceOverride"
       $pipInstallOutput = pip `
