omitted_paths:
  - eng/*
  - tools/*
  - scripts/*
  - azure-mgmt-netapp/tests/*
  - sdk/*/azure-mgmt*/*
  - sdk/keyvault/azure-keyvault/*
  - doc/*
  - sdk/**/samples/*
  - sdk/identity/azure-identity/tests/*
  - sdk/**/tests/perfstress_tests/*
  - sdk/**/tests/perf_tests/*
  - sdk/nspkg/*
  - sdk/**/swagger/*
  - sdk/ml/azure-ai-ml/tests/*
<<<<<<< HEAD
  - sdk/storage/azure-storage-extensions/*
=======
  - sdk/vision/azure-ai-vision-imageanalysis/tests/*
>>>>>>> 99009957

language: python
root_check_enabled: True
required_readme_sections:
  - ^Azure (.+ client library for Python|Smoke Test for Python)
  - ^Getting started$
  - ^Key concepts$
  - ^Examples$
  - ^Troubleshooting$
  - ^Next steps$
  - ^Contributing$

known_presence_issues:
  - ['HISTORY.rst','#4554']
  - ['sdk/template/azure-template/HISTORY.rst','#4554']
  # Converted from README.rst to README.md
  - ['sdk/batch/azure-batch/README.md', '#4554']
  - ['sdk/core/azure-common/README.md', '#4554']
  - ['sdk/core/azure/README.md', '#4554']
  - ['sdk/core/azure-servicemanagement-legacy/README.md', '#4554']
  - ['sdk/servicebus/azure-servicebus/README.md', '#4554']

known_content_issues:
  # data plane. common issue filed to azure-sdk-for-python
  - ['README.rst', '#4554']
  - ['sdk/synapse/azure-synapse/README.md', '#4554']
  - ['sdk/synapse/azure-synapse-accesscontrol/README.md', '#4554']
  - ['sdk/synapse/azure-synapse-spark/README.md', '#4554']
  - ['sdk/synapse/azure-synapse-artifacts/README.md', '#4554']
  - ['sdk/synapse/azure-synapse-monitoring/README.md', '#4554']
  - ['sdk/synapse/azure-synapse-managedprivateendpoints/README.md', '#4554']
  - ['sdk/anomalydetector/azure-ai-anomalydetector/README.md', '#4554']
  - ['sdk/metricsadvisor/azure-ai-metricsadvisor/README.md', '#4554']
  - ['sdk/applicationinsights/azure-applicationinsights/README.md', '#4554']
  - ['sdk/batch/azure-batch/README.md', '#4554']
  - ['sdk/cognitiveservices/azure-cognitiveservices-anomalydetector/README.md', '#4554']
  - ['sdk/cognitiveservices/azure-cognitiveservices-formrecognizer/README.md', '#4554']
  - ['sdk/cognitiveservices/azure-cognitiveservices-knowledge-qnamaker/README.md', '#4554']
  - ['sdk/cognitiveservices/azure-cognitiveservices-language-luis/README.md', '#4554']
  - ['sdk/cognitiveservices/azure-cognitiveservices-language-spellcheck/README.md', '#4554']
  - ['sdk/cognitiveservices/azure-cognitiveservices-language-textanalytics/README.md', '#4554']
  - ['sdk/cognitiveservices/azure-cognitiveservices-personalizer/README.md', '#4554']
  - ['sdk/cognitiveservices/azure-cognitiveservices-search-autosuggest/README.md', '#4554']
  - ['sdk/cognitiveservices/azure-cognitiveservices-search-customimagesearch/README.md', '#4554']
  - ['sdk/cognitiveservices/azure-cognitiveservices-search-customsearch/README.md', '#4554']
  - ['sdk/cognitiveservices/azure-cognitiveservices-search-entitysearch/README.md', '#4554']
  - ['sdk/cognitiveservices/azure-cognitiveservices-search-imagesearch/README.md', '#4554']
  - ['sdk/cognitiveservices/azure-cognitiveservices-search-newssearch/README.md', '#4554']
  - ['sdk/cognitiveservices/azure-cognitiveservices-search-videosearch/README.md', '#4554']
  - ['sdk/cognitiveservices/azure-cognitiveservices-search-visualsearch/README.md', '#4554']
  - ['sdk/cognitiveservices/azure-cognitiveservices-search-websearch/README.md', '#4554']
  - ['sdk/cognitiveservices/azure-cognitiveservices-vision-computervision/README.md', '#4554']
  - ['sdk/cognitiveservices/azure-cognitiveservices-vision-contentmoderator/README.md', '#4554']
  - ['sdk/cognitiveservices/azure-cognitiveservices-vision-customvision/README.md', '#4554']
  - ['sdk/cognitiveservices/azure-cognitiveservices-vision-face/README.md', '#4554']
  - ['sdk/core/azure/README.md', '#4554']
  - ['sdk/core/azure-common/README.md', '#4554']
  - ['sdk/core/azure-servicemanagement-legacy/README.md', '#4554']
  - ['sdk/eventgrid/azure-eventgrid/README.md', '#4554']
  - ['sdk/monitor/azure-monitor-query/README.md', '#4554']
  - ['sdk/monitor/azure-monitor-query/samples/README.md', '#4554']
  - ['sdk/graphrbac/azure-graphrbac/README.md', '#4554']
  - ['sdk/loganalytics/azure-loganalytics/README.md', '#4554']
  - ['sdk/schemaregistry/azure-schemaregistry-avroserializer/README.md', '#4554']
  - ['sdk/servicebus/azure-servicebus/README.md', '#4554']
  - ['sdk/servicebus/azure-servicebus/tests/perf_tests/README.md', '#4554']
  - ['sdk/servicebus/azure-servicebus/stress/scripts/README.md', '#4554']
  - ['sdk/servicefabric/azure-servicefabric/README.md', '#4554']
  - ['sdk/storage/azure-storage-blob/swagger/README.md', '#4554']
  - ['cognitivelanguage/azure-ai-language-questionanswering/swagger/README.md', '#4554']
  - ['sdk/storage/azure-storage-file-datalake/swagger/README.md', '#4554']
  - ['sdk/storage/azure-storage-file-share/swagger/README.md', '#4554']
  - ['sdk/storage/azure-storage/README.md', '#4554']
  - ['sdk/storage/azure-storage-queue/swagger/README.md', '#4554']
  - ['sdk/storage/README.md', '#4554']
  - ['sdk/textanalytics/azure-ai-textanalytics/samples/README.md', '#4554']
  - ['sdk/monitor/azure-monitor-opentelemetry-exporter/README.md', '#4554']
  - ['sdk/monitor/azure-monitor/README.md', '#4554']
  - ['sdk/digitaltwins/azure-digitaltwins-core/swagger/README.md', '#4554']
  - ['sdk/textanalytics/azure-ai-textanalytics/swagger/README.md', '#4554']
  - ['sdk/translation/azure-ai-translation-document/swagger/README.md', '#4554']
  - ['sdk/purview/azure-purview-catalog/swagger/README.md',  '#4554']
  - ['sdk/purview/azure-purview-scanning/swagger/README.md',  '#4554']
  - ['sdk/agrifood/azure-agrifood-farming/swagger/README.md',  '#4554']
  - ['sdk/purview/azure-purview-account/swagger/README.md', '#4554']
  - ['sdk/purview/azure-purview-administration/swagger/README.md', '#4554']
  - ['sdk/containerregistry/azure-containerregistry/swagger/README.md', '#4554']
  - ['sdk/appconfiguration/azure-appconfiguration/swagger/README.md', '#4554']
  - ['sdk/attestation/azure-security-attestation/swagger/README.md', '#4554']
  - ['sdk/core/azure-core/tests/testserver_tests/coretestserver/README.rst', '#4554']
  - ['sdk/core/corehttp/tests/testserver_tests/coretestserver/README.rst', '#4554']
  - ['sdk/media/azure-media-analytics-edge/README.md', '#4554']
  - ['sdk/remoterendering/azure-mixedreality-remoterendering/README.md', '#4554']
  - ['sdk/modelsrepository/azure-iot-modelsrepository/README.md', '#4554']
  - ['sdk/openai/azure-openai/README.md', '#4554']

  # common.
  - ['sdk/appconfiguration/azure-appconfiguration/README.md', 'common']
  - ['sdk/appconfiguration/azure-appconfiguration/samples/README.md', 'common']
  - ['sdk/core/azure/README.rst', 'common']
  - ['sdk/core/azure-common/README.rst', 'common']
  - ['sdk/core/azure-core/README.md', 'common']
  - ['sdk/core/azure-core/samples/README.md', 'common']
  - ['sdk/core/corehttp/README.md', 'common']
  - ['sdk/core/corehttp/samples/README.md', 'common']
  - ['sdk/search/azure-search-documents/README.md', 'common']
  - ['sdk/storage/azure-storage-blob/samples/README.md', 'common']
  - ['sdk/storage/azure-storage-file-datalake/samples/README.md', 'common']
  - ['sdk/storage/azure-storage-blob-changefeed/samples/README.md', 'common']
  - ['sdk/storage/azure-storage-file-share/samples/README.md', 'common']
  - ['sdk/storage/azure-storage-queue/samples/README.md', 'common']
  - ['sdk/eventhub/azure-eventhub/samples/README.md', 'common']
  - ['sdk/cosmos/README.md', 'common']
  - ['sdk/iot/azure-iot-nspkg/README.md', 'common']
  # HISTORY.rst
  - ['sdk/core/azure/HISTORY.rst','nspkg and common']
  - ['sdk/digitaltwins/azure-digitaltwins-nspkg/README.md', 'nspkg and common']
  - ['sdk/nspkg/azure-messaging-nspkg/README.md', '#4554']
  - ['sdk/signalr/azure-mgmt-signalr/README.md', '#4554']
  - ['sdk/webpubsub/azure-messaging-webpubsubservice/README.md', '#4554']
  # root readme
  - ['README.md', 'root readme']

  # dev tools
  - ['doc/dev/mgmt/swagger/single_api/readme.md', 'dev readme']
  - ['doc/dev/mgmt/swagger/multi_api/readme.md', 'dev readme']
  - ['doc/dev/mgmt/README.md', 'dev readme']
  - ['doc/dev/README.md', dev readme']
  - ['doc/README.md', 'dev readme']

  # swagger files
  - ['sdk/schemaregistry/azure-schemaregistry/swagger/README.md', '#4554']
  - ['sdk/servicebus/azure-servicebus/swagger/README.md', '#4554']
  - ['sdk/storage/azure-storage-blob/swagger/README.md', '#4554']
  - ['sdk/storage/azure-storage-file-datalake/swagger/README.md', '#4554']
  - ['sdk/storage/azure-storage-file-share/swagger/README.md', '#4554']
  - ['sdk/storage/azure-storage-queue/swagger/README.md', '#4554']
  - ['sdk/monitor/azure-monitor-opentelemetry-exporter/swagger/README.md', '#4554']
  - ['sdk/digitaltwins/azure-digitaltwins-core/swagger/README.md', '#4554']
  - ['sdk/textanalytics/azure-ai-textanalytics/swagger/README.md', '#4554']
  - ['sdk/appconfiguration/azure-appconfiguration/swagger/README.md', '#4554']
  - ['sdk/core/azure-core/tests/testserver_tests/coretestserver/README.md', '#4554']
  - ['sdk/core/azure-core-experimental/README.md', '#4554']
  - ['sdk/identity/azure-identity-broker/README.md', '#4554']
package_indexing_exclusion_list:
  - 'azure-sdk-tools'
  - 'azure-template'<|MERGE_RESOLUTION|>--- conflicted
+++ resolved
@@ -13,11 +13,8 @@
   - sdk/nspkg/*
   - sdk/**/swagger/*
   - sdk/ml/azure-ai-ml/tests/*
-<<<<<<< HEAD
+  - sdk/vision/azure-ai-vision-imageanalysis/tests/*
   - sdk/storage/azure-storage-extensions/*
-=======
-  - sdk/vision/azure-ai-vision-imageanalysis/tests/*
->>>>>>> 99009957
 
 language: python
 root_check_enabled: True
