omitted_paths:
  - eng/*
  - tools/*
  - scripts/*
  - azure-mgmt-netapp/tests/*
  - sdk/*/azure-mgmt*/*
  - sdk/keyvault/azure-keyvault/*
  - doc/*
  - sdk/**/samples/*
  - sdk/identity/azure-identity/tests/*
  - sdk/**/tests/perfstress_tests/*
  - sdk/nspkg/*

language: python
root_check_enabled: True
required_readme_sections:
  - ^Azure (.+ client library for Python|Smoke Test for Python)
  - ^Getting started$
  - ^Key concepts$
  - ^Examples$
  - ^Troubleshooting$
  - ^Next steps$
  - ^Contributing$

known_presence_issues:
  - ['HISTORY.rst','#4554']
  - ['sdk/template/azure-template/HISTORY.rst','#4554']
  # Converted from README.rst to README.md
  - ['sdk/batch/azure-batch/README.md', '#4554']
  - ['sdk/core/azure-common/README.md', '#4554']
  - ['sdk/core/azure/README.md', '#4554']
  - ['sdk/core/azure-servicemanagement-legacy/README.md', '#4554']
  - ['sdk/servicebus/azure-servicebus/README.md', '#4554']

known_content_issues:
  # data plane. common issue filed to azure-sdk-for-python
  - ['README.rst', '#4554']
  - ['sdk/synapse/azure-synapse/README.md', '#4554']
  - ['sdk/synapse/azure-synapse-accesscontrol/README.md', '#4554']
  - ['sdk/synapse/azure-synapse-spark/README.md', '#4554']
  - ['sdk/synapse/azure-synapse-artifacts/README.md', '#4554']
  - ['sdk/synapse/azure-synapse-monitoring/README.md', '#4554']
  - ['sdk/synapse/azure-synapse-managedprivateendpoints/README.md', '#4554']
  - ['sdk/anomalydetector/azure-ai-anomalydetector/README.md', '#4554']
  - ['sdk/metricsadvisor/azure-ai-metricsadvisor/README.md', '#4554']
  - ['sdk/applicationinsights/azure-applicationinsights/README.md', '#4554']
  - ['sdk/batch/azure-batch/README.md', '#4554']
  - ['sdk/cognitiveservices/azure-cognitiveservices-anomalydetector/README.md', '#4554']
  - ['sdk/cognitiveservices/azure-cognitiveservices-formrecognizer/README.md', '#4554']
  - ['sdk/cognitiveservices/azure-cognitiveservices-knowledge-qnamaker/README.md', '#4554']
  - ['sdk/cognitiveservices/azure-cognitiveservices-language-luis/README.md', '#4554']
  - ['sdk/cognitiveservices/azure-cognitiveservices-language-spellcheck/README.md', '#4554']
  - ['sdk/cognitiveservices/azure-cognitiveservices-language-textanalytics/README.md', '#4554']
  - ['sdk/cognitiveservices/azure-cognitiveservices-personalizer/README.md', '#4554']
  - ['sdk/cognitiveservices/azure-cognitiveservices-search-autosuggest/README.md', '#4554']
  - ['sdk/cognitiveservices/azure-cognitiveservices-search-customimagesearch/README.md', '#4554']
  - ['sdk/cognitiveservices/azure-cognitiveservices-search-customsearch/README.md', '#4554']
  - ['sdk/cognitiveservices/azure-cognitiveservices-search-entitysearch/README.md', '#4554']
  - ['sdk/cognitiveservices/azure-cognitiveservices-search-imagesearch/README.md', '#4554']
  - ['sdk/cognitiveservices/azure-cognitiveservices-search-newssearch/README.md', '#4554']
  - ['sdk/cognitiveservices/azure-cognitiveservices-search-videosearch/README.md', '#4554']
  - ['sdk/cognitiveservices/azure-cognitiveservices-search-visualsearch/README.md', '#4554']
  - ['sdk/cognitiveservices/azure-cognitiveservices-search-websearch/README.md', '#4554']
  - ['sdk/cognitiveservices/azure-cognitiveservices-vision-computervision/README.md', '#4554']
  - ['sdk/cognitiveservices/azure-cognitiveservices-vision-contentmoderator/README.md', '#4554']
  - ['sdk/cognitiveservices/azure-cognitiveservices-vision-customvision/README.md', '#4554']
  - ['sdk/cognitiveservices/azure-cognitiveservices-vision-face/README.md', '#4554']
  - ['sdk/core/azure/README.md', '#4554']
  - ['sdk/core/azure-common/README.md', '#4554']
  - ['sdk/core/azure-servicemanagement-legacy/README.md', '#4554']
  - ['sdk/eventgrid/azure-eventgrid/README.md', '#4554']
  - ['sdk/graphrbac/azure-graphrbac/README.md', '#4554']
  - ['sdk/loganalytics/azure-loganalytics/README.md', '#4554']
  - ['sdk/servicebus/azure-servicebus/README.md', '#4554']
  - ['sdk/servicebus/azure-servicebus/tests/perf_tests/README.md', '#4554']
  - ['sdk/servicefabric/azure-servicefabric/README.md', '#4554']
  - ['sdk/storage/azure-storage-blob/swagger/README.md', '#4554']
  - ['sdk/storage/azure-storage-file-datalake/swagger/README.md', '#4554']
  - ['sdk/storage/azure-storage-file-share/swagger/README.md', '#4554']
  - ['sdk/storage/azure-storage/README.md', '#4554']
  - ['sdk/storage/azure-storage-queue/swagger/README.md', '#4554']
  - ['sdk/storage/README.md', '#4554']
  - ['sdk/textanalytics/azure-ai-textanalytics/samples/README.md', '#4554']
  - ['sdk/monitor/azure-monitor-opentelemetry-exporter/README.md', '#4554']
  - ['sdk/digitaltwins/azure-digitaltwins-core/swagger/README.md', '#4554']
  - ['sdk/textanalytics/azure-ai-textanalytics/swagger/README.md', '#4554']

  - ['sdk/containerregistry/azure-containerregistry/swagger/README.md', '#4554']
  - ['sdk/appconfiguration/azure-appconfiguration/swagger/README.md', '#4554']

  # common.
  - ['sdk/appconfiguration/azure-appconfiguration/README.md', 'common']
  - ['sdk/appconfiguration/azure-appconfiguration/samples/README.md', 'common']
  - ['sdk/core/azure/README.rst', 'common']
  - ['sdk/core/azure-common/README.rst', 'common']
  - ['sdk/core/azure-core/README.md', 'common']
  - ['sdk/core/azure-core/samples/README.md', 'common']
  - ['sdk/search/azure-search-documents/README.md', 'common']
  - ['sdk/storage/azure-storage-blob/samples/README.md', 'common']
  - ['sdk/storage/azure-storage-file-datalake/samples/README.md', 'common']
  - ['sdk/storage/azure-storage-blob-changefeed/samples/README.md', 'common']
  - ['sdk/storage/azure-storage-file-share/samples/README.md', 'common']
  - ['sdk/storage/azure-storage-queue/samples/README.md', 'common']
  - ['sdk/eventhub/azure-eventhub/samples/README.md', 'common']
  - ['sdk/cosmos/README.md', 'common']
  - ['sdk/iot/azure-iot-nspkg/README.md', 'common']
  # HISTORY.rst
<<<<<<< HEAD
  - ['sdk/core/azure/HISTORY.rst','nspkg and common']
  - ['sdk/digitaltwins/azure-digitaltwins-nspkg/README.md', 'nspkg and common']
  - ['sdk/nspkg/azure-messaging-nspkg/README.md', '#4554']
  - ['sdk/signalr/azure-mgmt-signalr/README.md', '#4554']
  - ['sdk/webpubsub/azure-messaging-webpubsubservice/README.md', '#4554']

=======
  - ['sdk/core/azure/HISTORY.rst','common']
>>>>>>> 4be7317d
  # root readme
  - ['README.md', 'root readme']

  # dev tools
  - ['doc/dev/mgmt/swagger/single_api/readme.md', 'dev readme']
  - ['doc/dev/mgmt/swagger/multi_api/readme.md', 'dev readme']
  - ['doc/dev/mgmt/README.md', 'dev readme']
  - ['doc/dev/README.md', dev readme']
  - ['doc/README.md', 'dev readme']

  # swagger files
  - ['sdk/schemaregistry/azure-schemaregistry/swagger/README.md', '#4554']
  - ['sdk/servicebus/azure-servicebus/swagger/README.md', '#4554']
  - ['sdk/storage/azure-storage-blob/swagger/README.md', '#4554']
  - ['sdk/storage/azure-storage-file-datalake/swagger/README.md', '#4554']
  - ['sdk/storage/azure-storage-file-share/swagger/README.md', '#4554']
  - ['sdk/storage/azure-storage-queue/swagger/README.md', '#4554']
  - ['sdk/monitor/azure-monitor-opentelemetry-exporter/swagger/README.md', '#4554']
  - ['sdk/digitaltwins/azure-digitaltwins-core/swagger/README.md', '#4554']
  - ['sdk/textanalytics/azure-ai-textanalytics/swagger/README.md', '#4554']
  - ['sdk/appconfiguration/azure-appconfiguration/swagger/README.md', '#4554']
package_indexing_exclusion_list:
  - 'azure-sdk-tools'
  - 'azure-template'<|MERGE_RESOLUTION|>--- conflicted
+++ resolved
@@ -105,16 +105,11 @@
   - ['sdk/cosmos/README.md', 'common']
   - ['sdk/iot/azure-iot-nspkg/README.md', 'common']
   # HISTORY.rst
-<<<<<<< HEAD
   - ['sdk/core/azure/HISTORY.rst','nspkg and common']
   - ['sdk/digitaltwins/azure-digitaltwins-nspkg/README.md', 'nspkg and common']
   - ['sdk/nspkg/azure-messaging-nspkg/README.md', '#4554']
   - ['sdk/signalr/azure-mgmt-signalr/README.md', '#4554']
   - ['sdk/webpubsub/azure-messaging-webpubsubservice/README.md', '#4554']
-
-=======
-  - ['sdk/core/azure/HISTORY.rst','common']
->>>>>>> 4be7317d
   # root readme
   - ['README.md', 'root readme']
 
