omitted_paths:
  - eng/*
  - tools/*
  - scripts/*
  - azure-mgmt-netapp/tests/*
  - sdk/*/azure-mgmt*/*
  - sdk/keyvault/azure-keyvault/*
  - doc/*
  - sdk/**/samples/*
  - sdk/identity/azure-identity/tests/*
  - sdk/**/tests/perfstress_tests/*
  - sdk/nspkg/*

language: python
root_check_enabled: True
required_readme_sections:
  - ^Azure (.+ client library for Python|Smoke Test for Python)
  - ^Getting started$
  - ^Key concepts$
  - ^Examples$
  - ^Troubleshooting$
  - ^Next steps$
  - ^Contributing$

known_presence_issues:
  - ['HISTORY.rst','#4554']
  - ['sdk/template/azure-template/HISTORY.rst','#4554']
  # Converted from README.rst to README.md
  - ['sdk/batch/azure-batch/README.md', '#4554']
  - ['sdk/core/azure-common/README.md', '#4554']
  - ['sdk/core/azure/README.md', '#4554']
  - ['sdk/core/azure-servicemanagement-legacy/README.md', '#4554']
  - ['sdk/servicebus/azure-servicebus/README.md', '#4554']

known_content_issues:
  # data plane. common issue filed to azure-sdk-for-python
  - ['README.rst', '#4554']
  - ['sdk/synapse/azure-synapse/README.md', '#4554']
  - ['sdk/synapse/azure-synapse-accesscontrol/README.md', '#4554']
  - ['sdk/synapse/azure-synapse-spark/README.md', '#4554']
  - ['sdk/synapse/azure-synapse-artifacts/README.md', '#4554']
  - ['sdk/synapse/azure-synapse-monitoring/README.md', '#4554']
  - ['sdk/synapse/azure-synapse-managedprivateendpoints/README.md', '#4554']
  - ['sdk/anomalydetector/azure-ai-anomalydetector/README.md', '#4554']
  - ['sdk/metricsadvisor/azure-ai-metricsadvisor/README.md', '#4554']
  - ['sdk/applicationinsights/azure-applicationinsights/README.md', '#4554']
  - ['sdk/batch/azure-batch/README.md', '#4554']
  - ['sdk/cognitiveservices/azure-cognitiveservices-anomalydetector/README.md', '#4554']
  - ['sdk/cognitiveservices/azure-cognitiveservices-formrecognizer/README.md', '#4554']
  - ['sdk/cognitiveservices/azure-cognitiveservices-knowledge-qnamaker/README.md', '#4554']
  - ['sdk/cognitiveservices/azure-cognitiveservices-language-luis/README.md', '#4554']
  - ['sdk/cognitiveservices/azure-cognitiveservices-language-spellcheck/README.md', '#4554']
  - ['sdk/cognitiveservices/azure-cognitiveservices-language-textanalytics/README.md', '#4554']
  - ['sdk/cognitiveservices/azure-cognitiveservices-personalizer/README.md', '#4554']
  - ['sdk/cognitiveservices/azure-cognitiveservices-search-autosuggest/README.md', '#4554']
  - ['sdk/cognitiveservices/azure-cognitiveservices-search-customimagesearch/README.md', '#4554']
  - ['sdk/cognitiveservices/azure-cognitiveservices-search-customsearch/README.md', '#4554']
  - ['sdk/cognitiveservices/azure-cognitiveservices-search-entitysearch/README.md', '#4554']
  - ['sdk/cognitiveservices/azure-cognitiveservices-search-imagesearch/README.md', '#4554']
  - ['sdk/cognitiveservices/azure-cognitiveservices-search-newssearch/README.md', '#4554']
  - ['sdk/cognitiveservices/azure-cognitiveservices-search-videosearch/README.md', '#4554']
  - ['sdk/cognitiveservices/azure-cognitiveservices-search-visualsearch/README.md', '#4554']
  - ['sdk/cognitiveservices/azure-cognitiveservices-search-websearch/README.md', '#4554']
  - ['sdk/cognitiveservices/azure-cognitiveservices-vision-computervision/README.md', '#4554']
  - ['sdk/cognitiveservices/azure-cognitiveservices-vision-contentmoderator/README.md', '#4554']
  - ['sdk/cognitiveservices/azure-cognitiveservices-vision-customvision/README.md', '#4554']
  - ['sdk/cognitiveservices/azure-cognitiveservices-vision-face/README.md', '#4554']
  - ['sdk/core/azure/README.md', '#4554']
  - ['sdk/core/azure-common/README.md', '#4554']
  - ['sdk/core/azure-servicemanagement-legacy/README.md', '#4554']
  - ['sdk/eventgrid/azure-eventgrid/README.md', '#4554']
  - ['sdk/graphrbac/azure-graphrbac/README.md', '#4554']
  - ['sdk/loganalytics/azure-loganalytics/README.md', '#4554']
  - ['sdk/schemaregistry/azure-schemaregistry/swagger/README.md', '#4554']
  - ['sdk/servicebus/azure-servicebus/README.md', '#4554']
  - ['sdk/servicebus/azure-servicebus/swagger/README.md', '#4554']
  - ['sdk/servicebus/azure-servicebus/tests/perf_tests/README.md', '#4554']
  - ['sdk/servicefabric/azure-servicefabric/README.md', '#4554']
  - ['sdk/storage/azure-storage-blob/swagger/README.md', '#4554']
  - ['sdk/storage/azure-storage-file-datalake/swagger/README.md', '#4554']
  - ['sdk/storage/azure-storage-file-share/swagger/README.md', '#4554']
  - ['sdk/storage/azure-storage/README.md', '#4554']
  - ['sdk/storage/azure-storage-queue/swagger/README.md', '#4554']
  - ['sdk/storage/README.md', '#4554']
  - ['sdk/textanalytics/azure-ai-textanalytics/samples/README.md', '#4554']
  - ['sdk/monitor/azure-monitor-opentelemetry-exporter/swagger/README.md', '#4554']
  - ['sdk/monitor/azure-monitor-opentelemetry-exporter/README.md', '#4554']
  - ['sdk/digitaltwins/azure-digitaltwins-core/swagger/README.md', '#4554']
  - ['sdk/textanalytics/azure-ai-textanalytics/swagger/README.md', '#4554']
  - ['sdk/containerregistry/azure-containerregistry/swagger/README.md', '#4554']
  - ['sdk/appconfiguration/azure-appconfiguration/swagger/README.md', '#4554']

  # common.
  - ['sdk/appconfiguration/azure-appconfiguration/README.md', 'common']
  - ['sdk/appconfiguration/azure-appconfiguration/samples/README.md', 'common']
  - ['sdk/core/azure/README.rst', 'common']
  - ['sdk/core/azure-common/README.rst', 'common']
  - ['sdk/core/azure-core/README.md', 'common']
  - ['sdk/core/azure-core/samples/README.md', 'common']
  - ['sdk/search/azure-search-documents/README.md', 'common']
  - ['sdk/storage/azure-storage-blob/samples/README.md', 'common']
  - ['sdk/storage/azure-storage-file-datalake/samples/README.md', 'common']
  - ['sdk/storage/azure-storage-blob-changefeed/samples/README.md', 'common']
  - ['sdk/storage/azure-storage-file-share/samples/README.md', 'common']
  - ['sdk/storage/azure-storage-queue/samples/README.md', 'common']
  - ['sdk/eventhub/azure-eventhub/samples/README.md', 'common']
  - ['sdk/cosmos/README.md', 'common']
  # HISTORY.rst
<<<<<<< HEAD
  - ['sdk/core/azure/HISTORY.rst','common']
=======
  - ['sdk/core/azure/HISTORY.rst','nspkg and common']
  - ['sdk/digitaltwins/azure-digitaltwins-nspkg/README.md', 'nspkg and common']
  - ['sdk/nspkg/azure-messaging-nspkg/README.md', '#4554']
>>>>>>> b95e58bf

  # root readme
  - ['README.md', 'root readme']

  # dev tools
  - ['doc/dev/mgmt/swagger/single_api/readme.md', 'dev readme']
  - ['doc/dev/mgmt/swagger/multi_api/readme.md', 'dev readme']
  - ['doc/dev/mgmt/README.md', 'dev readme']
  - ['doc/dev/README.md', dev readme']
  - ['doc/README.md', 'dev readme']
package_indexing_exclusion_list:
  - 'azure-sdk-tools'
  - 'azure-template'<|MERGE_RESOLUTION|>--- conflicted
+++ resolved
@@ -106,14 +106,7 @@
   - ['sdk/eventhub/azure-eventhub/samples/README.md', 'common']
   - ['sdk/cosmos/README.md', 'common']
   # HISTORY.rst
-<<<<<<< HEAD
   - ['sdk/core/azure/HISTORY.rst','common']
-=======
-  - ['sdk/core/azure/HISTORY.rst','nspkg and common']
-  - ['sdk/digitaltwins/azure-digitaltwins-nspkg/README.md', 'nspkg and common']
-  - ['sdk/nspkg/azure-messaging-nspkg/README.md', '#4554']
->>>>>>> b95e58bf
-
   # root readme
   - ['README.md', 'root readme']
 
