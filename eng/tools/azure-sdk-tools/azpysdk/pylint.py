import argparse
import os
import sys

from typing import Optional, List
import subprocess
from subprocess import CalledProcessError, check_call

from .Check import Check
from ci_tools.functions import install_into_venv, get_pip_command
from ci_tools.scenario.generation import create_package_and_install
from ci_tools.variables import discover_repo_root, in_ci, set_envvar_defaults
from ci_tools.environment_exclusions import is_check_enabled
from ci_tools.logging import logger, run_logged

REPO_ROOT = discover_repo_root()
PYLINT_VERSION = "3.2.7"
PYGITHUB_VERSION = "1.59.0"


class pylint(Check):
    def __init__(self) -> None:
        super().__init__()

    def register(
        self, subparsers: "argparse._SubParsersAction", parent_parsers: Optional[List[argparse.ArgumentParser]] = None
    ) -> None:
        """Register the pylint check. The pylint check installs pylint and runs pylint against the target package."""
        parents = parent_parsers or []
        p = subparsers.add_parser("pylint", parents=parents, help="Run the pylint check")
        p.set_defaults(func=self.run)

        p.add_argument(
            "--next",
            default=False,
            help="Next version of pylint is being tested.",
            required=False,
        )

    def run(self, args: argparse.Namespace) -> int:
        """Run the pylint check command."""
        logger.info("Running pylint check...")

        set_envvar_defaults()
        targeted = self.get_targeted_directories(args)

        results: List[int] = []

        for parsed in targeted:
            package_dir = parsed.folder
            package_name = parsed.name
            executable, staging_directory = self.get_executable(args.isolate, args.command, sys.executable, package_dir)
            logger.info(f"Processing {package_name} for pylint check")
            pip_cmd = get_pip_command(executable)

            # install dependencies
            self.install_dev_reqs(executable, args, package_dir)
            try:
<<<<<<< HEAD
                pip_install(
                    [
                        "azure-pylint-guidelines-checker==0.5.6",
                        "--index-url=https://pkgs.dev.azure.com/azure-sdk/public/_packaging/azure-sdk-for-python/pypi/simple/",
                    ],
                    True,
                    executable,
                    package_dir,
                )
=======
                install_into_venv(executable, ["azure-pylint-guidelines-checker==0.5.6", "--index-url=https://pkgs.dev.azure.com/azure-sdk/public/_packaging/azure-sdk-for-python/pypi/simple/"], package_dir)
>>>>>>> 5c30d5fe
            except CalledProcessError as e:
                logger.error(f"Failed to install dependencies: {e}")
                return e.returncode

            create_package_and_install(
                distribution_directory=staging_directory,
                target_setup=package_dir,
                skip_install=False,
                cache_dir=None,
                work_dir=staging_directory,
                force_create=False,
                package_type="sdist",
                pre_download_disabled=False,
                python_executable=executable,
            )

            # install pylint
            try:
                if args.next:
                    # use latest version of pylint
                    install_into_venv(executable, ["pylint", f"PyGithub=={PYGITHUB_VERSION}"], package_dir)
                else:
                    install_into_venv(executable, [f"pylint=={PYLINT_VERSION}"], package_dir)
            except CalledProcessError as e:
                logger.error(f"Failed to install pylint: {e}")
                return e.returncode

            # debug a pip freeze result
            cmd = pip_cmd + ["freeze"]
            freeze_result = subprocess.run(
                cmd,
                cwd=package_dir,
                check=False,
                text=True,
                stdout=subprocess.PIPE,
                stderr=subprocess.STDOUT
            )
            logger.debug(f"Running pip freeze with {cmd}")
            logger.debug(freeze_result.stdout)

            top_level_module = parsed.namespace.split(".")[0]

            if in_ci():
                if not is_check_enabled(package_dir, "pylint"):
                    logger.info(f"Package {package_name} opts-out of pylint check.")
                    continue

            rcFileLocation = (
                os.path.join(REPO_ROOT, "eng/pylintrc") if args.next else os.path.join(REPO_ROOT, "pylintrc")
            )

            try:
<<<<<<< HEAD
                results.append(
                    check_call(
                        [
                            executable,
                            "-m",
                            "pylint",
                            "--rcfile={}".format(rcFileLocation),
                            "--output-format=parseable",
                            os.path.join(package_dir, top_level_module),
                        ]
                    )
                )
=======
                logger.info([
                        executable,
                        "-m",
                        "pylint",
                        "--rcfile={}".format(rcFileLocation),
                        "--output-format=parseable",
                        os.path.join(package_dir, top_level_module),
                    ])

                results.append(check_call(
                    [
                        executable,
                        "-m",
                        "pylint",
                        "--rcfile={}".format(rcFileLocation),
                        "--output-format=parseable",
                        os.path.join(package_dir, top_level_module),
                    ]
                ))
>>>>>>> 5c30d5fe
            except CalledProcessError as e:
                logger.error(
                    "{} exited with linting error {}. Please see this link for more information https://aka.ms/azsdk/python/pylint-guide".format(
                        package_name, e.returncode
                    )
                )
                if args.next and in_ci():
                    from gh_tools.vnext_issue_creator import create_vnext_issue

                    create_vnext_issue(package_dir, "pylint")

                results.append(e.returncode)

            if args.next and in_ci():
                from gh_tools.vnext_issue_creator import close_vnext_issue

                close_vnext_issue(package_name, "pylint")

        return max(results) if results else 0<|MERGE_RESOLUTION|>--- conflicted
+++ resolved
@@ -56,19 +56,7 @@
             # install dependencies
             self.install_dev_reqs(executable, args, package_dir)
             try:
-<<<<<<< HEAD
-                pip_install(
-                    [
-                        "azure-pylint-guidelines-checker==0.5.6",
-                        "--index-url=https://pkgs.dev.azure.com/azure-sdk/public/_packaging/azure-sdk-for-python/pypi/simple/",
-                    ],
-                    True,
-                    executable,
-                    package_dir,
-                )
-=======
                 install_into_venv(executable, ["azure-pylint-guidelines-checker==0.5.6", "--index-url=https://pkgs.dev.azure.com/azure-sdk/public/_packaging/azure-sdk-for-python/pypi/simple/"], package_dir)
->>>>>>> 5c30d5fe
             except CalledProcessError as e:
                 logger.error(f"Failed to install dependencies: {e}")
                 return e.returncode
@@ -121,20 +109,6 @@
             )
 
             try:
-<<<<<<< HEAD
-                results.append(
-                    check_call(
-                        [
-                            executable,
-                            "-m",
-                            "pylint",
-                            "--rcfile={}".format(rcFileLocation),
-                            "--output-format=parseable",
-                            os.path.join(package_dir, top_level_module),
-                        ]
-                    )
-                )
-=======
                 logger.info([
                         executable,
                         "-m",
@@ -154,7 +128,6 @@
                         os.path.join(package_dir, top_level_module),
                     ]
                 ))
->>>>>>> 5c30d5fe
             except CalledProcessError as e:
                 logger.error(
                     "{} exited with linting error {}. Please see this link for more information https://aka.ms/azsdk/python/pylint-guide".format(
