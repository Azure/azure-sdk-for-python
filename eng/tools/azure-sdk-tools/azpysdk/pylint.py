--- conflicted
+++ resolved
@@ -59,11 +59,7 @@
             try:
                 if args.next:
                     # use latest version of pylint
-<<<<<<< HEAD
-                    install_into_venv(executable, ["pylint", f"PyGithub=={PYGITHUB_VERSION}"])
-=======
-                    install_into_venv(executable, ["pylint"], package_dir)
->>>>>>> 46d8caa2
+                    install_into_venv(executable, ["pylint", f"PyGithub=={PYGITHUB_VERSION}"], package_dir)
                 else:
                     install_into_venv(executable, [f"pylint=={PYLINT_VERSION}"], package_dir)
             except CalledProcessError as e:
