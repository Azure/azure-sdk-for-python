import abc
import os
import argparse
import traceback
import sys
import shutil
import tempfile
import pathlib

from typing import Sequence, Optional, List, Any, Tuple
import subprocess

from ci_tools.parsing import ParsedSetup
from ci_tools.functions import (
    discover_targeted_packages,
    get_venv_call,
    install_into_venv,
    get_venv_python,
    get_pip_command,
    find_whl,
)
from ci_tools.variables import discover_repo_root, in_ci
from ci_tools.logging import logger

# right now, we are assuming you HAVE to be in the azure-sdk-tools repo
# we assume this because we don't know how a dev has installed this package, and might be
# being called from within a site-packages folder. Due to that, we can't trust the location of __file__
REPO_ROOT = discover_repo_root()


class Check(abc.ABC):
    """
    Base class for checks.

    Subclasses must implement register() to add a subparser for the check.
    """

    def __init__(self) -> None:
        pass

    @abc.abstractmethod
    def register(
        self, subparsers: "argparse._SubParsersAction", parent_parsers: Optional[List[argparse.ArgumentParser]] = None
    ) -> None:
        """
        Register this check with the CLI subparsers.

        `subparsers` is the object returned by ArgumentParser.add_subparsers().
        `parent_parsers` can be a list of ArgumentParser objects to be used as parents.
        Subclasses MUST implement this method.
        """
        raise NotImplementedError

    def run(self, args: argparse.Namespace) -> int:
        """Run the check command.

        Subclasses can override this to perform the actual work.
        """
        return 0

    def create_venv(self, isolate: bool, venv_location: str) -> str:
        """Abstraction for creating a virtual environment."""
        if isolate:
            venv_cmd = get_venv_call(sys.executable)
            venv_python = get_venv_python(venv_location)
            if os.path.exists(venv_python):
                logger.info(f"Reusing existing venv at {venv_python}")
                return venv_python
            else:
                shutil.rmtree(venv_location, ignore_errors=True)

            subprocess.check_call(venv_cmd + [venv_location])

            if in_ci():
                # first attempt to retrieve azure-sdk-tools from the prebuilt wheel directory
                # if present, install from there instead of constantly rebuilding azure-sdk-tools in a possible
                # parallel situation
                wheel_dir = os.getenv("PREBUILT_WHEEL_DIR", None) or os.path.join(REPO_ROOT, ".wheels")
                prebuilt_whl = find_whl(wheel_dir, "azure-sdk-tools", "0.0.0")

                if prebuilt_whl:
                    install_location = os.path.join(wheel_dir, prebuilt_whl)
                    install_into_venv(venv_location, [f"{install_location}[build]"], REPO_ROOT)
                else:
                    logger.error(
                        "Falling back to manual build and install of azure-sdk-tools into isolated env,"
                        f" unable to locate prebuilt azure-sdk-tools within {wheel_dir}"
                    )
            else:
                install_into_venv(
                    venv_location, [os.path.join(REPO_ROOT, "eng/tools/azure-sdk-tools[build]")], REPO_ROOT
                )

            venv_python_exe = get_venv_python(venv_location)

            return venv_python_exe

        # if we don't need to isolate, just return the python executable that we're invoking
        return sys.executable

    def get_executable(self, isolate: bool, check_name: str, executable: str, package_folder: str) -> Tuple[str, str]:
        """Get the Python executable that should be used for this check."""
        venv_location = os.path.join(package_folder, f".venv_{check_name}")

        # if isolation is required, the executable we get back will align with the venv
        # otherwise we'll just get sys.executable and install in current
        executable = self.create_venv(isolate, venv_location)
        staging_directory = os.path.join(venv_location, ".staging")
        os.makedirs(staging_directory, exist_ok=True)
        return executable, staging_directory

    def run_venv_command(
        self, executable: str, command: Sequence[str], cwd: str, check: bool = False, append_executable: bool = True
    ) -> subprocess.CompletedProcess[str]:
        """Run a command in the given virtual environment.
        - Prepends the virtual environment's bin directory to the PATH environment variable (if one exists)
        - Uses the provided Python executable to run the command.
        - Collects the output.
        - If check is True, raise CalledProcessError on failure."""

        if command[0].endswith("python") or command[0].endswith("python.exe"):
            raise ValueError(
                "The command array should not include the python executable, it is provided by the 'executable' argument"
            )

        env = os.environ.copy()

        python_exec = pathlib.Path(executable)
        if python_exec.exists():
            venv_bin = str(python_exec.parent)
            venv_root = str(python_exec.parent.parent)
            env["VIRTUAL_ENV"] = venv_root
            env["PATH"] = venv_bin + os.pathsep + env.get("PATH", "")
            env.pop("PYTHONPATH", None)
            env.pop("PYTHONHOME", None)
        else:
            raise RuntimeError(f"Unable to find parent venv for executable {executable}")

        # When not appending executable, resolve the command using the modified PATH
        if not append_executable:
            resolved = shutil.which(command[0], path=env["PATH"])
            if not resolved:
                raise RuntimeError(f"Command '{command[0]}' not found in PATH: {env['PATH']}")
            cmd_to_run = [resolved] + list(command[1:])
        else:
            cmd_to_run = [executable] + list(command)

        logger.debug(f"Running command: {cmd_to_run}.")
        logger.debug(f"VIRTUAL_ENV: {env['VIRTUAL_ENV']}.")
        logger.debug(f"PATH : {env['PATH']}.")

        result = subprocess.run(
<<<<<<< HEAD
            [executable, *command],
            cwd=cwd,
            stdout=subprocess.PIPE,
            stderr=subprocess.PIPE,
            text=True,
            check=check,
            env=env,
=======
            cmd_to_run, cwd=cwd, stdout=subprocess.PIPE, stderr=subprocess.PIPE, text=True, check=check, env=env
>>>>>>> 9642d962
        )

        return result

    def get_targeted_directories(self, args: argparse.Namespace) -> List[ParsedSetup]:
        """
        Get the directories that are targeted for the check.
        """
        targeted: List[ParsedSetup] = []
        targeted_dir = os.getcwd()

        if args.target == ".":
            try:
                targeted.append(ParsedSetup.from_path(targeted_dir))
            except Exception as e:
                logger.error(
                    "Error: Current directory does not appear to be a Python package (no setup.py or setup.cfg found). Remove '.' argument to run on child directories."
                )
                logger.error(f"Exception: {e}")
                return []
        else:
            targeted_packages = discover_targeted_packages(args.target, targeted_dir)
            for pkg in targeted_packages:
                try:
                    targeted.append(ParsedSetup.from_path(pkg))
                except Exception as e:
                    logger.error(f"Unable to parse {pkg} as a Python package. Dumping exception detail and skipping.")
                    logger.error(f"Exception: {e}")
                    logger.error(traceback.format_exc())

        return targeted

    def install_dev_reqs(self, executable: str, args: argparse.Namespace, package_dir: str) -> None:
        """Install dev requirements for the given package."""
        dev_requirements = os.path.join(package_dir, "dev_requirements.txt")

        requirements = []
        if os.path.exists(dev_requirements):
            requirements += ["-r", dev_requirements]
        else:
            logger.warning(
                f"No dev_requirements.txt found for {package_dir}, skipping installation of dev requirements."
            )
            return

        temp_req_file = None
        if not getattr(args, "isolate", False):
            # don't install azure-sdk-tools when not isolated
            with open(dev_requirements, "r") as f:
                filtered_req_lines = [line.strip() for line in f if "eng/tools/azure-sdk-tools" not in line]
            with tempfile.NamedTemporaryFile(mode="w", delete=False) as temp_req_file:
                temp_req_file.write("\n".join(filtered_req_lines))
            if temp_req_file.name:
                requirements = ["-r", temp_req_file.name]
        try:
            logger.info(f"Installing dev requirements for {package_dir}")
            install_into_venv(executable, requirements, package_dir)
        except subprocess.CalledProcessError as e:
            logger.error("Failed to install dev requirements:", e)
            raise e
        finally:
            if temp_req_file and temp_req_file.name:
                try:
                    os.remove(temp_req_file.name)
                except Exception as cleanup_error:
                    logger.warning(f"Failed to remove temporary requirements file: {cleanup_error}")

    def pip_freeze(self, executable: str) -> None:
        """Run pip freeze in the given virtual environment and log the output. This function handles both isolated and non-isolated
        environments, as well as calling the proper `uv` executable with additional --python argument if needed.

        :param executable: Path to the python executable that should invoke this check.
        :returns None:
        """
        try:
            # to uv pip install or freeze to a target environment, we have to add `--python <path to python exe>`
            # to tell uv which environment to target
            command = get_pip_command(executable)

            if command[0] == "uv":
                command += ["freeze", "--python", executable]
            else:
                command += ["freeze"]

            result = subprocess.run(command, cwd=os.getcwd(), check=True, capture_output=True, text=True)
            logger.info("Installed packages:")
            logger.info(result.stdout)
        except subprocess.CalledProcessError as e:
            logger.error(f"Failed to run pip freeze: {e}")
            logger.error(e.stdout)
            logger.error(e.stderr)<|MERGE_RESOLUTION|>--- conflicted
+++ resolved
@@ -150,17 +150,7 @@
         logger.debug(f"PATH : {env['PATH']}.")
 
         result = subprocess.run(
-<<<<<<< HEAD
-            [executable, *command],
-            cwd=cwd,
-            stdout=subprocess.PIPE,
-            stderr=subprocess.PIPE,
-            text=True,
-            check=check,
-            env=env,
-=======
             cmd_to_run, cwd=cwd, stdout=subprocess.PIPE, stderr=subprocess.PIPE, text=True, check=check, env=env
->>>>>>> 9642d962
         )
 
         return result
