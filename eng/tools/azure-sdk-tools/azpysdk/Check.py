--- conflicted
+++ resolved
@@ -8,10 +8,6 @@
 from subprocess import check_call
 
 from ci_tools.parsing import ParsedSetup
-<<<<<<< HEAD
-from ci_tools.functions import discover_targeted_packages
-from ci_tools.logging import logger
-=======
 from ci_tools.functions import discover_targeted_packages, get_venv_call
 from ci_tools.variables import discover_repo_root
 from ci_tools.scenario import install_into_venv, get_venv_python
@@ -20,7 +16,7 @@
 # we assume this because we don't know how a dev has installed this package, and might be
 # being called from within a site-packages folder. Due to that, we can't trust the location of __file__
 REPO_ROOT = discover_repo_root()
->>>>>>> 158e9887
+from ci_tools.logging import logger
 
 class Check(abc.ABC):
     """
