--- conflicted
+++ resolved
@@ -61,17 +61,9 @@
                 python_executable=executable
             )
 
-<<<<<<< HEAD
-            # todo, come up with a good pattern for passing all the additional args after -- to pytest
-            logger.info(f"Invoke pytest for {pkg}")
-
-            exit_code = pytest_main(
-                [pkg]
-            )
-=======
             # TODO: split sys.argv[1:] on -- and pass in everything after the -- as additional arguments
             # TODO: handle mark_args
-            logging.info(f"Invoke pytest for {pkg}")
+            logger.info(f"Invoke pytest for {pkg}")
             exit_code = run(
                 [executable, "-m", "pytest", "."] + [
                     "-rsfE",
@@ -87,7 +79,6 @@
                 ]
                 , cwd=pkg
             ).returncode
->>>>>>> 158e9887
 
             if exit_code != 0:
                 if exit_code == 5 and is_error_code_5_allowed(parsed.folder, parsed.name):
