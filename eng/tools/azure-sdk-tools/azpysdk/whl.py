import argparse
import os
import sys
from subprocess import CalledProcessError
from typing import List, Optional

from .Check import Check

from ci_tools.functions import is_error_code_5_allowed, install_into_venv
from ci_tools.scenario.generation import create_package_and_install
from ci_tools.variables import discover_repo_root, set_envvar_defaults
from ci_tools.logging import logger

REPO_ROOT = discover_repo_root()

PACKAGING_REQUIREMENTS = [
    "wheel==0.45.1",
    "packaging==24.2",
    "urllib3==2.2.3",
    "tomli==2.2.1",
    "build==1.2.2.post1",
    "pkginfo==1.12.1.2",
]

TEST_TOOLS_REQUIREMENTS = os.path.join(REPO_ROOT, "eng/test_tools.txt")


class whl(Check):
    def __init__(self) -> None:
        super().__init__()

    def register(
        self, subparsers: "argparse._SubParsersAction", parent_parsers: Optional[List[argparse.ArgumentParser]] = None
    ) -> None:
        """Register the `whl` check. The `whl` check installs the wheel version of the target package + its dev_requirements.txt,
        then invokes pytest. Failures indicate a test issue.
        """
        parents = parent_parsers or []
        p = subparsers.add_parser("whl", parents=parents, help="Run the whl check")
        p.set_defaults(func=self.run)
        p.add_argument(
            "--pytest-args",
            nargs=argparse.REMAINDER,
            help="Additional arguments forwarded to pytest.",
        )

    def run(self, args: argparse.Namespace) -> int:
        """Run the whl check command."""
        logger.info("Running whl check...")

        set_envvar_defaults({"PROXY_URL": "http://localhost:5001"})

        targeted = self.get_targeted_directories(args)
        if not targeted:
            logger.warning("No target packages discovered for whl check.")
            return 0

<<<<<<< HEAD
        overall_result = 0
=======
        results = []
>>>>>>> 6da6464e

        for parsed in targeted:
            package_dir = parsed.folder
            package_name = parsed.name

            executable, staging_directory = self.get_executable(args.isolate, args.command, sys.executable, package_dir)
            logger.info(f"Processing {package_name} using interpreter {executable}")

            try:
                self._install_common_requirements(executable, package_dir)
                self.install_dev_reqs(executable, args, package_dir)
            except CalledProcessError as exc:
                logger.error(f"Failed to install dependencies for {package_name}: {exc}")
<<<<<<< HEAD
                overall_result = max(overall_result, exc.returncode or 1)
=======
                results.append(exc.returncode)
>>>>>>> 6da6464e
                continue

            try:
                create_package_and_install(
                    distribution_directory=staging_directory,
                    target_setup=package_dir,
                    skip_install=False,
                    cache_dir=None,
                    work_dir=staging_directory,
                    force_create=False,
                    package_type="wheel",
                    pre_download_disabled=False,
                    python_executable=executable,
                )
            except CalledProcessError as exc:
                logger.error(f"Failed to build/install wheel for {package_name}: {exc}")
<<<<<<< HEAD
                overall_result = max(overall_result, exc.returncode or 1)
=======
                results.append(1)
>>>>>>> 6da6464e
                continue

            pytest_args = self._build_pytest_args(package_dir, args)
            pytest_command = ["-m", "pytest", *pytest_args]
            pytest_result = self.run_venv_command(executable, pytest_command, cwd=package_dir, immediately_dump=True)

            if pytest_result.returncode != 0:
                if pytest_result.returncode == 5 and is_error_code_5_allowed(package_dir, package_name):
                    logger.info(
                        "pytest exited with code 5 for %s, which is allowed for management or opt-out packages.",
                        package_name,
                    )
                    # Align with tox: skip coverage when tests are skipped entirely
                    continue
<<<<<<< HEAD
                logger.error(f"pytest failed for {package_name} with exit code {pytest_result.returncode}.")
                overall_result = max(overall_result, pytest_result.returncode or 1)
                continue
=======
                else:
                    results.append(pytest_result.returncode)
                    logger.error(f"pytest failed for {package_name} with exit code {pytest_result.returncode}.")
                    continue
>>>>>>> 6da6464e

            coverage_command = [
                os.path.join(REPO_ROOT, "eng/tox/run_coverage.py"),
                "-t",
                package_dir,
                "-r",
                REPO_ROOT,
            ]
            coverage_result = self.run_venv_command(executable, coverage_command, cwd=package_dir)
            if coverage_result.returncode != 0:
                logger.error(
                    f"Coverage generation failed for {package_name} with exit code {coverage_result.returncode}."
                )
                if coverage_result.stdout:
                    logger.error(coverage_result.stdout)
                if coverage_result.stderr:
                    logger.error(coverage_result.stderr)
<<<<<<< HEAD
                overall_result = max(overall_result, coverage_result.returncode)

        return overall_result
=======
                results.append(coverage_result.returncode)

        return max(results) if results else 0
>>>>>>> 6da6464e

    def _install_common_requirements(self, executable: str, package_dir: str) -> None:
        install_into_venv(executable, PACKAGING_REQUIREMENTS, package_dir)

        if os.path.exists(TEST_TOOLS_REQUIREMENTS):
            install_into_venv(executable, ["-r", TEST_TOOLS_REQUIREMENTS], package_dir)
        else:
            logger.warning(f"Test tools requirements file not found at {TEST_TOOLS_REQUIREMENTS}.")

    def _build_pytest_args(self, package_dir: str, args: argparse.Namespace) -> List[str]:
        log_level = os.getenv("PYTEST_LOG_LEVEL", "51")
        junit_path = os.path.join(package_dir, f"test-junit-{args.command}.xml")

        default_args = [
            "-rsfE",
            f"--junitxml={junit_path}",
            "--verbose",
            "--cov-branch",
            "--durations=10",
            "--ignore=azure",
            "--ignore=.tox",
            "--ignore-glob=.venv*",
            "--ignore=build",
            "--ignore=.eggs",
            "--ignore=samples",
            f"--log-cli-level={log_level}",
        ]

        additional = args.pytest_args if args.pytest_args else []

        return [*default_args, *additional, package_dir]<|MERGE_RESOLUTION|>--- conflicted
+++ resolved
@@ -55,11 +55,7 @@
             logger.warning("No target packages discovered for whl check.")
             return 0
 
-<<<<<<< HEAD
-        overall_result = 0
-=======
         results = []
->>>>>>> 6da6464e
 
         for parsed in targeted:
             package_dir = parsed.folder
@@ -73,11 +69,7 @@
                 self.install_dev_reqs(executable, args, package_dir)
             except CalledProcessError as exc:
                 logger.error(f"Failed to install dependencies for {package_name}: {exc}")
-<<<<<<< HEAD
-                overall_result = max(overall_result, exc.returncode or 1)
-=======
                 results.append(exc.returncode)
->>>>>>> 6da6464e
                 continue
 
             try:
@@ -94,11 +86,7 @@
                 )
             except CalledProcessError as exc:
                 logger.error(f"Failed to build/install wheel for {package_name}: {exc}")
-<<<<<<< HEAD
-                overall_result = max(overall_result, exc.returncode or 1)
-=======
                 results.append(1)
->>>>>>> 6da6464e
                 continue
 
             pytest_args = self._build_pytest_args(package_dir, args)
@@ -113,16 +101,10 @@
                     )
                     # Align with tox: skip coverage when tests are skipped entirely
                     continue
-<<<<<<< HEAD
-                logger.error(f"pytest failed for {package_name} with exit code {pytest_result.returncode}.")
-                overall_result = max(overall_result, pytest_result.returncode or 1)
-                continue
-=======
                 else:
                     results.append(pytest_result.returncode)
                     logger.error(f"pytest failed for {package_name} with exit code {pytest_result.returncode}.")
                     continue
->>>>>>> 6da6464e
 
             coverage_command = [
                 os.path.join(REPO_ROOT, "eng/tox/run_coverage.py"),
@@ -140,15 +122,9 @@
                     logger.error(coverage_result.stdout)
                 if coverage_result.stderr:
                     logger.error(coverage_result.stderr)
-<<<<<<< HEAD
-                overall_result = max(overall_result, coverage_result.returncode)
-
-        return overall_result
-=======
                 results.append(coverage_result.returncode)
 
         return max(results) if results else 0
->>>>>>> 6da6464e
 
     def _install_common_requirements(self, executable: str, package_dir: str) -> None:
         install_into_venv(executable, PACKAGING_REQUIREMENTS, package_dir)
