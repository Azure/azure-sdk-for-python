--- conflicted
+++ resolved
@@ -16,10 +16,7 @@
 
 PYTHON_VERSION = "3.9"
 MYPY_VERSION = "1.14.1"
-<<<<<<< HEAD
 PYGITHUB_VERSION = "1.59.0"
-=======
-
 ADDITIONAL_LOCKED_DEPENDENCIES = [
   "types-chardet==5.0.4.6",
   "types-requests==2.31.0.6",
@@ -27,7 +24,6 @@
   "types-redis==4.6.0.7",
   "PyGitHub>=1.59.0"
 ]
->>>>>>> 10083517
 
 class mypy(Check):
     def __init__(self) -> None:
@@ -70,11 +66,7 @@
             try:
                 if args.next:
                     # use latest version of mypy
-<<<<<<< HEAD
-                    install_into_venv(executable, ["mypy", f"PyGithub=={PYGITHUB_VERSION}"])
-=======
-                    install_into_venv(executable, ["mypy"] + additional_requirements)
->>>>>>> 10083517
+                    install_into_venv(executable, ["mypy", f"PyGithub=={PYGITHUB_VERSION}"] + additional_requirements)
                 else:
                     install_into_venv(executable, [f"mypy=={MYPY_VERSION}"] + additional_requirements)
             except CalledProcessError as e:
