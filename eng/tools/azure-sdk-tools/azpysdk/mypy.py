import argparse
import os
import sys
import tempfile

from typing import Optional, List
from subprocess import CalledProcessError, check_call

from .Check import Check
from ci_tools.parsing import ParsedSetup
from ci_tools.functions import pip_install
from ci_tools.scenario.generation import create_package_and_install
from ci_tools.variables import in_ci, set_envvar_defaults
from ci_tools.environment_exclusions import (
    is_check_enabled, is_typing_ignored
)
from ci_tools.logging import logger

PYTHON_VERSION = "3.9"
MYPY_VERSION = "1.14.1"

class mypy(Check):
    def __init__(self) -> None:
        super().__init__()

    def register(self, subparsers: "argparse._SubParsersAction", parent_parsers: Optional[List[argparse.ArgumentParser]] = None) -> None:
        """Register the `mypy` check. The mypy check installs mypy and runs mypy against the target package.
        """
        parents = parent_parsers or []
        p = subparsers.add_parser("mypy", parents=parents, help="Run the mypy check")
        p.set_defaults(func=self.run)

        p.add_argument(
            "--next",
            default=False,
            help="Next version of mypy is being tested",
            required=False
        )

    def run(self, args: argparse.Namespace) -> int:
        """Run the mypy check command."""
        logger.info("Running mypy check in isolated venv...")

        set_envvar_defaults()

        targeted = self.get_targeted_directories(args)

        results: List[int] = []

        for parsed in targeted:
            package_dir = parsed.folder
            package_name = parsed.name
<<<<<<< HEAD
            logger.info(f"Processing {package_name} for mypy check")

            staging_area = tempfile.mkdtemp()
=======
            executable, staging_directory = self.get_executable(args.isolate, args.command, sys.executable, package_dir)
            print(f"Processing {package_name} for mypy check")
>>>>>>> 158e9887
            create_package_and_install(
                distribution_directory=staging_directory,
                target_setup=package_dir,
                skip_install=False,
                cache_dir=None,
                work_dir=staging_directory,
                force_create=False,
                package_type="wheel",
                pre_download_disabled=False,
                python_executable=executable
            )

            # install mypy
            try:
                if (args.next):
                    # use latest version of mypy
                    pip_install(["mypy"], True, executable, package_dir)
                else:
                    pip_install([f"mypy=={MYPY_VERSION}"], True, executable, package_dir)
            except CalledProcessError as e:
                logger.error("Failed to install mypy:", e)
                return e.returncode

            logger.info(f"Running mypy against {package_name}")

            if not args.next and in_ci():
                if not is_check_enabled(package_dir, "mypy", True) or is_typing_ignored(package_name):
                    logger.info(
                        f"Package {package_name} opts-out of mypy check. See https://aka.ms/python/typing-guide for information."
                    )
                    continue

            top_level_module = parsed.namespace.split(".")[0]

            commands = [
                executable,
                "-m",
                "mypy",
                "--python-version",
                PYTHON_VERSION,
                "--show-error-codes",
                "--ignore-missing-imports",
            ]
            src_code = [*commands, os.path.join(package_dir, top_level_module)]
            src_code_error = None
            sample_code_error = None
            try:
                logger.info(
                    f"Running mypy commands on src code: {src_code}"
                )
                results.append(check_call(src_code))
                logger.info("Verified mypy, no issues found")
            except CalledProcessError as src_error:
                src_code_error = src_error
                results.append(src_error.returncode)

            if not args.next and in_ci() and not is_check_enabled(package_dir, "type_check_samples", True):
                logger.info(
                    f"Package {package_name} opts-out of mypy check on samples."
                )
                continue
            else:
                # check if sample dirs exists, if not, skip sample code check
                samples = os.path.exists(os.path.join(package_dir, "samples"))
                generated_samples = os.path.exists(os.path.join(package_dir, "generated_samples"))
                if not samples and not generated_samples:
                    logger.info(
                        f"Package {package_name} does not have a samples directory."
                    )
                else:
                    sample_code = [
                        *commands,
                        "--check-untyped-defs",
                        "--follow-imports=silent",
                        os.path.join(package_dir, "samples" if samples else "generated_samples"),
                    ]
                    try:
                        logger.info(
                            f"Running mypy commands on sample code: {sample_code}"
                        )
                        results.append(check_call(sample_code))
                    except CalledProcessError as sample_error:
                        sample_code_error = sample_error
                        results.append(sample_error.returncode)

            if args.next and in_ci() and not is_typing_ignored(package_name):
                from gh_tools.vnext_issue_creator import create_vnext_issue, close_vnext_issue
                if src_code_error or sample_code_error:
                    create_vnext_issue(package_dir, "mypy")
                else:
                    close_vnext_issue(package_name, "mypy")

        return max(results) if results else 0<|MERGE_RESOLUTION|>--- conflicted
+++ resolved
@@ -50,14 +50,8 @@
         for parsed in targeted:
             package_dir = parsed.folder
             package_name = parsed.name
-<<<<<<< HEAD
+            executable, staging_directory = self.get_executable(args.isolate, args.command, sys.executable, package_dir)
             logger.info(f"Processing {package_name} for mypy check")
-
-            staging_area = tempfile.mkdtemp()
-=======
-            executable, staging_directory = self.get_executable(args.isolate, args.command, sys.executable, package_dir)
-            print(f"Processing {package_name} for mypy check")
->>>>>>> 158e9887
             create_package_and_install(
                 distribution_directory=staging_directory,
                 target_setup=package_dir,
