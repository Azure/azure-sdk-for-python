import argparse
import os
import sys
import tempfile

from typing import Optional, List
from subprocess import CalledProcessError, check_call

from .Check import Check
from ci_tools.parsing import ParsedSetup
from ci_tools.functions import install_into_venv
from ci_tools.scenario.generation import create_package_and_install
from ci_tools.variables import in_ci, set_envvar_defaults
from ci_tools.environment_exclusions import is_check_enabled, is_typing_ignored
from ci_tools.logging import logger

PYTHON_VERSION = "3.9"
MYPY_VERSION = "1.14.1"
PYGITHUB_VERSION = "1.59.0"
ADDITIONAL_LOCKED_DEPENDENCIES = [
  "types-chardet==5.0.4.6",
  "types-requests==2.31.0.6",
  "types-six==1.16.21.9",
  "types-redis==4.6.0.7",
  "PyGitHub>=1.59.0"
]

class mypy(Check):
    def __init__(self) -> None:
        super().__init__()

    def register(
        self, subparsers: "argparse._SubParsersAction", parent_parsers: Optional[List[argparse.ArgumentParser]] = None
    ) -> None:
        """Register the `mypy` check. The mypy check installs mypy and runs mypy against the target package."""
        parents = parent_parsers or []
        p = subparsers.add_parser("mypy", parents=parents, help="Run the mypy check")
        p.set_defaults(func=self.run)

        p.add_argument("--next", default=False, help="Next version of mypy is being tested", required=False)

    def run(self, args: argparse.Namespace) -> int:
        """Run the mypy check command."""
        logger.info("Running mypy check...")

        set_envvar_defaults()

        targeted = self.get_targeted_directories(args)

        results: List[int] = []

        for parsed in targeted:
            package_dir = parsed.folder
            package_name = parsed.name
            additional_requirements = ADDITIONAL_LOCKED_DEPENDENCIES

            executable, staging_directory = self.get_executable(args.isolate, args.command, sys.executable, package_dir)
            logger.info(f"Processing {package_name} for mypy check")

            # # need to install dev_requirements to ensure that type-hints properly resolve
            self.install_dev_reqs(executable, args, package_dir)

            # install mypy
            try:
                if args.next:
                    # use latest version of mypy
<<<<<<< HEAD
                    install_into_venv(executable, ["mypy", f"PyGithub=={PYGITHUB_VERSION}"] + additional_requirements)
=======
                    install_into_venv(executable, ["mypy"] + additional_requirements, package_dir)
>>>>>>> 46d8caa2
                else:
                    install_into_venv(executable, [f"mypy=={MYPY_VERSION}"] + additional_requirements, package_dir)
            except CalledProcessError as e:
                logger.error("Failed to install mypy:", e)
                return e.returncode

            logger.info(f"Running mypy against {package_name}")

            if not args.next and in_ci():
                if not is_check_enabled(package_dir, "mypy", True) or is_typing_ignored(package_name):
                    logger.info(
                        f"Package {package_name} opts-out of mypy check. See https://aka.ms/python/typing-guide for information."
                    )
                    continue

            top_level_module = parsed.namespace.split(".")[0]

            commands = [
                executable,
                "-m",
                "mypy",
                "--python-version",
                PYTHON_VERSION,
                "--show-error-codes",
                "--ignore-missing-imports",
            ]
            src_code = [*commands, os.path.join(package_dir, top_level_module)]
            src_code_error = None
            sample_code_error = None
            try:
                logger.info(f"Running mypy commands on src code: {src_code}")
                results.append(check_call(src_code))
                logger.info("Verified mypy, no issues found")
            except CalledProcessError as src_error:
                src_code_error = src_error
                results.append(src_error.returncode)

            if not args.next and in_ci() and not is_check_enabled(package_dir, "type_check_samples", True):
                logger.info(f"Package {package_name} opts-out of mypy check on samples.")
                continue
            else:
                # check if sample dirs exists, if not, skip sample code check
                samples = os.path.exists(os.path.join(package_dir, "samples"))
                generated_samples = os.path.exists(os.path.join(package_dir, "generated_samples"))
                if not samples and not generated_samples:
                    logger.info(f"Package {package_name} does not have a samples directory.")
                else:
                    sample_code = [
                        *commands,
                        "--check-untyped-defs",
                        "--follow-imports=silent",
                        os.path.join(package_dir, "samples" if samples else "generated_samples"),
                    ]
                    try:
                        logger.info(f"Running mypy commands on sample code: {sample_code}")
                        results.append(check_call(sample_code))
                    except CalledProcessError as sample_error:
                        sample_code_error = sample_error
                        results.append(sample_error.returncode)

            if args.next and in_ci() and not is_typing_ignored(package_name):
                from gh_tools.vnext_issue_creator import create_vnext_issue, close_vnext_issue

                if src_code_error or sample_code_error:
                    create_vnext_issue(package_dir, "mypy")
                else:
                    close_vnext_issue(package_name, "mypy")

        return max(results) if results else 0<|MERGE_RESOLUTION|>--- conflicted
+++ resolved
@@ -64,11 +64,7 @@
             try:
                 if args.next:
                     # use latest version of mypy
-<<<<<<< HEAD
-                    install_into_venv(executable, ["mypy", f"PyGithub=={PYGITHUB_VERSION}"] + additional_requirements)
-=======
                     install_into_venv(executable, ["mypy"] + additional_requirements, package_dir)
->>>>>>> 46d8caa2
                 else:
                     install_into_venv(executable, [f"mypy=={MYPY_VERSION}"] + additional_requirements, package_dir)
             except CalledProcessError as e:
