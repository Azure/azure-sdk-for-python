import argparse
import os
import sys
import logging

from typing import Optional, List
from subprocess import CalledProcessError, check_call

from .Check import Check
<<<<<<< HEAD
=======
from ci_tools.parsing import ParsedSetup
from ci_tools.functions import pip_install
from ci_tools.scenario.generation import create_package_and_install
>>>>>>> 158e9887
from ci_tools.variables import in_ci, set_envvar_defaults
from ci_tools.environment_exclusions import (
    is_check_enabled, is_typing_ignored
)

logging.getLogger().setLevel(logging.INFO)

PYTHON_VERSION = "3.9"
MYPY_VERSION = "1.14.1"

class mypy(Check):
    def __init__(self) -> None:
        super().__init__()

    def register(self, subparsers: "argparse._SubParsersAction", parent_parsers: Optional[List[argparse.ArgumentParser]] = None) -> None:
        """Register the `mypy` check. The mypy check installs mypy and runs mypy against the target package.
        """
        parents = parent_parsers or []
        p = subparsers.add_parser("mypy", parents=parents, help="Run the mypy check")
        p.set_defaults(func=self.run)

        p.add_argument(
            "--next",
            default=False,
            help="Next version of mypy is being tested",
            required=False
        )

    def run(self, args: argparse.Namespace) -> int:
        """Run the mypy check command."""
        print("Running mypy check in isolated venv...")

        set_envvar_defaults()

        targeted = self.get_targeted_directories(args)

        results: List[int] = []

        for parsed in targeted:
            package_dir = parsed.folder
            package_name = parsed.name
            executable, staging_directory = self.get_executable(args.isolate, args.command, sys.executable, package_dir)
            print(f"Processing {package_name} for mypy check")
<<<<<<< HEAD
=======
            create_package_and_install(
                distribution_directory=staging_directory,
                target_setup=package_dir,
                skip_install=False,
                cache_dir=None,
                work_dir=staging_directory,
                force_create=False,
                package_type="wheel",
                pre_download_disabled=False,
                python_executable=executable
            )
>>>>>>> 158e9887

            # install mypy
            try:
                if (args.next):
                    # use latest version of mypy
                    pip_install(["mypy"], True, executable, package_dir)
                else:
                    pip_install([f"mypy=={MYPY_VERSION}"], True, executable, package_dir)
            except CalledProcessError as e:
                print("Failed to install mypy:", e)
                return e.returncode

            logging.info(f"Running mypy against {package_name}")

            if not args.next and in_ci():
                if not is_check_enabled(package_dir, "mypy", True) or is_typing_ignored(package_name):
                    logging.info(
                        f"Package {package_name} opts-out of mypy check. See https://aka.ms/python/typing-guide for information."
                    )
                    continue

            top_level_module = parsed.namespace.split(".")[0]

            commands = [
                executable,
                "-m",
                "mypy",
                "--python-version",
                PYTHON_VERSION,
                "--show-error-codes",
                "--ignore-missing-imports",
            ]
            src_code = [*commands, os.path.join(package_dir, top_level_module)]
            src_code_error = None
            sample_code_error = None
            try:
                logging.info(
                    f"Running mypy commands on src code: {src_code}"
                )
                results.append(check_call(src_code))
                logging.info("Verified mypy, no issues found")
            except CalledProcessError as src_error:
                src_code_error = src_error
                results.append(src_error.returncode)

            if not args.next and in_ci() and not is_check_enabled(package_dir, "type_check_samples", True):
                logging.info(
                    f"Package {package_name} opts-out of mypy check on samples."
                )
                continue
            else:
                # check if sample dirs exists, if not, skip sample code check
                samples = os.path.exists(os.path.join(package_dir, "samples"))
                generated_samples = os.path.exists(os.path.join(package_dir, "generated_samples"))
                if not samples and not generated_samples:
                    logging.info(
                        f"Package {package_name} does not have a samples directory."
                    )
                else:
                    sample_code = [
                        *commands,
                        "--check-untyped-defs",
                        "--follow-imports=silent",
                        os.path.join(package_dir, "samples" if samples else "generated_samples"),
                    ]
                    try:
                        logging.info(
                            f"Running mypy commands on sample code: {sample_code}"
                        )
                        results.append(check_call(sample_code))
                    except CalledProcessError as sample_error:
                        sample_code_error = sample_error
                        results.append(sample_error.returncode)

            if args.next and in_ci() and not is_typing_ignored(package_name):
                from gh_tools.vnext_issue_creator import create_vnext_issue, close_vnext_issue
                if src_code_error or sample_code_error:
                    create_vnext_issue(package_dir, "mypy")
                else:
                    close_vnext_issue(package_name, "mypy")

        return max(results) if results else 0<|MERGE_RESOLUTION|>--- conflicted
+++ resolved
@@ -7,12 +7,9 @@
 from subprocess import CalledProcessError, check_call
 
 from .Check import Check
-<<<<<<< HEAD
-=======
 from ci_tools.parsing import ParsedSetup
 from ci_tools.functions import pip_install
 from ci_tools.scenario.generation import create_package_and_install
->>>>>>> 158e9887
 from ci_tools.variables import in_ci, set_envvar_defaults
 from ci_tools.environment_exclusions import (
     is_check_enabled, is_typing_ignored
@@ -56,8 +53,6 @@
             package_name = parsed.name
             executable, staging_directory = self.get_executable(args.isolate, args.command, sys.executable, package_dir)
             print(f"Processing {package_name} for mypy check")
-<<<<<<< HEAD
-=======
             create_package_and_install(
                 distribution_directory=staging_directory,
                 target_setup=package_dir,
@@ -69,7 +64,6 @@
                 pre_download_disabled=False,
                 python_executable=executable
             )
->>>>>>> 158e9887
 
             # install mypy
             try:
