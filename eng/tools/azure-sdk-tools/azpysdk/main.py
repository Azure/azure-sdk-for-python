"""azpysdk CLI

A minimal command-line interface using argparse. This file provides a
`main()` entrypoint so the package can be invoked as a module
(e.g. `python -m azpysdk.main`) or installed as a console script.
"""

from __future__ import annotations

import argparse
import shutil
import os
from typing import Sequence, Optional

from .import_all import import_all
from .mypy import mypy
from .next_mypy import next_mypy
from .pylint import pylint
from .next_pylint import next_pylint
from .sphinx import sphinx
from .next_sphinx import next_sphinx
from .black import black
from .pyright import pyright
from .next_pyright import next_pyright
from .ruff import ruff
from .verifytypes import verifytypes
from .apistub import apistub
from .verify_sdist import verify_sdist
from .whl import whl
from .verify_whl import verify_whl
from .bandit import bandit
from .verify_keywords import verify_keywords
from .generate import generate
from .breaking import breaking
<<<<<<< HEAD
from .optional import optional
=======
from .devtest import devtest
>>>>>>> 76242dc1

from ci_tools.logging import configure_logging, logger

__all__ = ["main", "build_parser"]
__version__ = "0.0.0"


def build_parser() -> argparse.ArgumentParser:
    """Create and return the top-level ArgumentParser for the CLI."""
    parser = argparse.ArgumentParser(prog="azpysdk", description="Azure SDK Python tools (minimal CLI)")
    parser.add_argument("-V", "--version", action="version", version=__version__)
    # global flag: allow --isolate to appear before the subcommand as well
    parser.add_argument(
        "--isolate", action="store_true", default=False, help="If set, run in an isolated virtual environment."
    )

    # mutually exclusive logging options
    log_group = parser.add_mutually_exclusive_group()
    log_group.add_argument(
        "--quiet", action="store_true", default=False, help="Enable quiet mode (only shows ERROR logs)"
    )
    log_group.add_argument(
        "--verbose", action="store_true", default=False, help="Enable verbose mode (shows DEBUG logs)"
    )
    log_group.add_argument(
        "--log-level", choices=["DEBUG", "INFO", "WARN", "ERROR", "FATAL"], help="Set the logging level."
    )

    common = argparse.ArgumentParser(add_help=False)
    common.add_argument(
        "target",
        nargs="?",
        default="**",
        help="Glob pattern for packages. Defaults to '**', but will match patterns below CWD if a value is provided.",
    )
    # allow --isolate to be specified after the subcommand as well
    common.add_argument(
        "--isolate", action="store_true", default=False, help="If set, run in an isolated virtual environment."
    )

    subparsers = parser.add_subparsers(title="commands", dest="command")

    # register our checks with the common params as their parent
    import_all().register(subparsers, [common])
    mypy().register(subparsers, [common])
    next_mypy().register(subparsers, [common])
    pylint().register(subparsers, [common])
    next_pylint().register(subparsers, [common])
    sphinx().register(subparsers, [common])
    next_sphinx().register(subparsers, [common])
    black().register(subparsers, [common])
    pyright().register(subparsers, [common])
    next_pyright().register(subparsers, [common])
    ruff().register(subparsers, [common])
    verifytypes().register(subparsers, [common])
    apistub().register(subparsers, [common])
    verify_sdist().register(subparsers, [common])
    whl().register(subparsers, [common])
    verify_whl().register(subparsers, [common])
    bandit().register(subparsers, [common])
    verify_keywords().register(subparsers, [common])
    generate().register(subparsers, [common])
    breaking().register(subparsers, [common])
<<<<<<< HEAD
    optional().register(subparsers, [common])
=======
    devtest().register(subparsers, [common])
>>>>>>> 76242dc1

    return parser


def main(argv: Optional[Sequence[str]] = None) -> int:
    """CLI entrypoint.

    Args:
        argv: Optional list of arguments to parse (defaults to sys.argv[1:]).

    Returns:
        Exit code to return to the OS.
    """
    parser = build_parser()
    args = parser.parse_args(argv)

    configure_logging(args)

    if not hasattr(args, "func"):
        parser.print_help()
        return 1

    # default to uv if available
    uv_path = shutil.which("uv")
    if uv_path:
        os.environ["TOX_PIP_IMPL"] = "uv"

    try:
        result = args.func(args)
        return int(result or 0)
    except KeyboardInterrupt:
        logger.error("Interrupted by user")
        return 130
    except Exception as exc:  # pragma: no cover - simple top-level error handling
        logger.error(f"Error: {exc}")
        return 2


if __name__ == "__main__":
    raise SystemExit(main())<|MERGE_RESOLUTION|>--- conflicted
+++ resolved
@@ -32,11 +32,8 @@
 from .verify_keywords import verify_keywords
 from .generate import generate
 from .breaking import breaking
-<<<<<<< HEAD
+from .devtest import devtest
 from .optional import optional
-=======
-from .devtest import devtest
->>>>>>> 76242dc1
 
 from ci_tools.logging import configure_logging, logger
 
@@ -100,11 +97,8 @@
     verify_keywords().register(subparsers, [common])
     generate().register(subparsers, [common])
     breaking().register(subparsers, [common])
-<<<<<<< HEAD
+    devtest().register(subparsers, [common])
     optional().register(subparsers, [common])
-=======
-    devtest().register(subparsers, [common])
->>>>>>> 76242dc1
 
     return parser
 
