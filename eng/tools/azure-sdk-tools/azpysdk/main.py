"""azpysdk CLI

A minimal command-line interface using argparse. This file provides a
`main()` entrypoint so the package can be invoked as a module
(e.g. `python -m azpysdk.main`) or installed as a console script.
"""

from __future__ import annotations

import argparse
import shutil
import os
from typing import Sequence, Optional

from .import_all import import_all
from .mypy import mypy
from .next_mypy import next_mypy
from .pylint import pylint
from .next_pylint import next_pylint
from .sphinx import sphinx
from .next_sphinx import next_sphinx
from .black import black
from .pyright import pyright
from .next_pyright import next_pyright
from .ruff import ruff
from .verifytypes import verifytypes
from .apistub import apistub
from .verify_sdist import verify_sdist
from .whl import whl
from .verify_whl import verify_whl
from .bandit import bandit
from .verify_keywords import verify_keywords
from .generate import generate
from .breaking import breaking
<<<<<<< HEAD
from .samples import samples
=======
from .devtest import devtest
>>>>>>> e18d002a

from ci_tools.logging import configure_logging, logger

__all__ = ["main", "build_parser"]
__version__ = "0.0.0"


def build_parser() -> argparse.ArgumentParser:
    """Create and return the top-level ArgumentParser for the CLI."""
    parser = argparse.ArgumentParser(prog="azpysdk", description="Azure SDK Python tools (minimal CLI)")
    parser.add_argument("-V", "--version", action="version", version=__version__)
    # global flag: allow --isolate to appear before the subcommand as well
    parser.add_argument(
        "--isolate", action="store_true", default=False, help="If set, run in an isolated virtual environment."
    )

    # mutually exclusive logging options
    log_group = parser.add_mutually_exclusive_group()
    log_group.add_argument(
        "--quiet", action="store_true", default=False, help="Enable quiet mode (only shows ERROR logs)"
    )
    log_group.add_argument(
        "--verbose", action="store_true", default=False, help="Enable verbose mode (shows DEBUG logs)"
    )
    log_group.add_argument(
        "--log-level", choices=["DEBUG", "INFO", "WARN", "ERROR", "FATAL"], help="Set the logging level."
    )

    common = argparse.ArgumentParser(add_help=False)
    common.add_argument(
        "target",
        nargs="?",
        default="**",
        help="Glob pattern for packages. Defaults to '**', but will match patterns below CWD if a value is provided.",
    )
    # allow --isolate to be specified after the subcommand as well
    common.add_argument(
        "--isolate", action="store_true", default=False, help="If set, run in an isolated virtual environment."
    )

    subparsers = parser.add_subparsers(title="commands", dest="command")

    # register our checks with the common params as their parent
    import_all().register(subparsers, [common])
    mypy().register(subparsers, [common])
    next_mypy().register(subparsers, [common])
    pylint().register(subparsers, [common])
    next_pylint().register(subparsers, [common])
    sphinx().register(subparsers, [common])
    next_sphinx().register(subparsers, [common])
    black().register(subparsers, [common])
    pyright().register(subparsers, [common])
    next_pyright().register(subparsers, [common])
    ruff().register(subparsers, [common])
    verifytypes().register(subparsers, [common])
    apistub().register(subparsers, [common])
    verify_sdist().register(subparsers, [common])
    whl().register(subparsers, [common])
    verify_whl().register(subparsers, [common])
    bandit().register(subparsers, [common])
    verify_keywords().register(subparsers, [common])
    generate().register(subparsers, [common])
    breaking().register(subparsers, [common])
<<<<<<< HEAD
    samples().register(subparsers, [common])
=======
    devtest().register(subparsers, [common])
>>>>>>> e18d002a

    return parser


def main(argv: Optional[Sequence[str]] = None) -> int:
    """CLI entrypoint.

    Args:
        argv: Optional list of arguments to parse (defaults to sys.argv[1:]).

    Returns:
        Exit code to return to the OS.
    """
    parser = build_parser()
    args = parser.parse_args(argv)

    configure_logging(args)

    if not hasattr(args, "func"):
        parser.print_help()
        return 1

    # default to uv if available
    uv_path = shutil.which("uv")
    if uv_path:
        os.environ["TOX_PIP_IMPL"] = "uv"

    try:
        result = args.func(args)
        return int(result or 0)
    except KeyboardInterrupt:
        logger.error("Interrupted by user")
        return 130
    except Exception as exc:  # pragma: no cover - simple top-level error handling
        logger.error(f"Error: {exc}")
        return 2


if __name__ == "__main__":
    raise SystemExit(main())<|MERGE_RESOLUTION|>--- conflicted
+++ resolved
@@ -32,11 +32,8 @@
 from .verify_keywords import verify_keywords
 from .generate import generate
 from .breaking import breaking
-<<<<<<< HEAD
 from .samples import samples
-=======
 from .devtest import devtest
->>>>>>> e18d002a
 
 from ci_tools.logging import configure_logging, logger
 
@@ -100,11 +97,8 @@
     verify_keywords().register(subparsers, [common])
     generate().register(subparsers, [common])
     breaking().register(subparsers, [common])
-<<<<<<< HEAD
     samples().register(subparsers, [common])
-=======
     devtest().register(subparsers, [common])
->>>>>>> e18d002a
 
     return parser
 
