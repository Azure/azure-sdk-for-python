--- conflicted
+++ resolved
@@ -25,12 +25,9 @@
 from .next_pyright import next_pyright
 from .ruff import ruff
 from .verifytypes import verifytypes
-<<<<<<< HEAD
-from .bandit import bandit
-=======
 from .verify_whl import verify_whl
 from .verify_sdist import verify_sdist
->>>>>>> edfa2803
+from .bandit import bandit
 
 from ci_tools.logging import configure_logging, logger
 
@@ -87,12 +84,9 @@
     next_pyright().register(subparsers, [common])
     ruff().register(subparsers, [common])
     verifytypes().register(subparsers, [common])
-<<<<<<< HEAD
-    bandit().register(subparsers, [common])
-=======
     verify_sdist().register(subparsers, [common])
     verify_whl().register(subparsers, [common])
->>>>>>> edfa2803
+    bandit().register(subparsers, [common])
 
     return parser
 
