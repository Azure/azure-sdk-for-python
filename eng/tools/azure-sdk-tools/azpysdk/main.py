--- conflicted
+++ resolved
@@ -83,11 +83,8 @@
     next_pyright().register(subparsers, [common])
     ruff().register(subparsers, [common])
     verifytypes().register(subparsers, [common])
-<<<<<<< HEAD
     verify_sdist().register(subparsers, [common])
     verify_whl().register(subparsers, [common])
-=======
->>>>>>> fa629aa1
 
     return parser
 
