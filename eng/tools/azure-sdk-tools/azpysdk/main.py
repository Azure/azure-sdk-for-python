"""azpysdk CLI

A minimal command-line interface using argparse. This file provides a
`main()` entrypoint so the package can be invoked as a module
(e.g. `python -m azpysdk.main`) or installed as a console script.
"""

from __future__ import annotations

import argparse
import sys
import os
from typing import Sequence, Optional

from .whl import whl
from .import_all import import_all
from .mypy import mypy
from .next_mypy import next_mypy
from .pylint import pylint
from .next_pylint import next_pylint
from .sphinx import sphinx
from .next_sphinx import next_sphinx
from .black import black
from .pyright import pyright
from .next_pyright import next_pyright
from .ruff import ruff
from .verifytypes import verifytypes
<<<<<<< HEAD
from .verify_sdist import verify_sdist
=======
from .verify_whl import verify_whl
>>>>>>> a43ca4c2

from ci_tools.logging import configure_logging, logger

__all__ = ["main", "build_parser"]
__version__ = "0.0.0"

def build_parser() -> argparse.ArgumentParser:
    """Create and return the top-level ArgumentParser for the CLI."""
    parser = argparse.ArgumentParser(
        prog="azpysdk", description="Azure SDK Python tools (minimal CLI)"
    )
    parser.add_argument("-V", "--version", action="version", version=__version__)
    # global flag: allow --isolate to appear before the subcommand as well
    parser.add_argument("--isolate", action="store_true", default=False,
                        help="If set, run in an isolated virtual environment.")

    # mutually exclusive logging options
    log_group = parser.add_mutually_exclusive_group()
    log_group.add_argument(
        "--quiet",
        action="store_true",
        default=False,
        help="Enable quiet mode (only shows ERROR logs)"
    )
    log_group.add_argument(
        "--verbose",
        action="store_true",
        default=False,
        help="Enable verbose mode (shows DEBUG logs)"
    )
    log_group.add_argument(
        "--log-level",
        choices=["DEBUG", "INFO", "WARN", "ERROR", "FATAL"],
        help="Set the logging level."
    )

    common = argparse.ArgumentParser(add_help=False)
    common.add_argument(
        "target",
        nargs="?",
        default="**",
        help="Glob pattern for packages. Defaults to '**', but will match patterns below CWD if a value is provided."
    )
    # allow --isolate to be specified after the subcommand as well
    common.add_argument(
        "--isolate",
        action="store_true",
        default=False,
        help="If set, run in an isolated virtual environment."
    )

    subparsers = parser.add_subparsers(title="commands", dest="command")

    # register our checks with the common params as their parent
    whl().register(subparsers, [common])
    import_all().register(subparsers, [common])
    mypy().register(subparsers, [common])
    next_mypy().register(subparsers, [common])
    pylint().register(subparsers, [common])
    next_pylint().register(subparsers, [common])
    sphinx().register(subparsers, [common])
    next_sphinx().register(subparsers, [common])
    black().register(subparsers, [common])
    pyright().register(subparsers, [common])
    next_pyright().register(subparsers, [common])
    ruff().register(subparsers, [common])
    verifytypes().register(subparsers, [common])
<<<<<<< HEAD
    verify_sdist().register(subparsers, [common])

=======
    verify_whl().register(subparsers, [common])
    
>>>>>>> a43ca4c2
    return parser

def main(argv: Optional[Sequence[str]] = None) -> int:
    """CLI entrypoint.

    Args:
        argv: Optional list of arguments to parse (defaults to sys.argv[1:]).

    Returns:
        Exit code to return to the OS.
    """
    parser = build_parser()
    args = parser.parse_args(argv)

    configure_logging(args)

    if not hasattr(args, "func"):
        parser.print_help()
        return 1

    try:
        result = args.func(args)
        return int(result or 0)
    except KeyboardInterrupt:
        logger.error("Interrupted by user")
        return 130
    except Exception as exc:  # pragma: no cover - simple top-level error handling
        logger.error(f"Error: {exc}")
        return 2

if __name__ == "__main__":
    raise SystemExit(main())<|MERGE_RESOLUTION|>--- conflicted
+++ resolved
@@ -25,11 +25,8 @@
 from .next_pyright import next_pyright
 from .ruff import ruff
 from .verifytypes import verifytypes
-<<<<<<< HEAD
+from .verify_whl import verify_whl
 from .verify_sdist import verify_sdist
-=======
-from .verify_whl import verify_whl
->>>>>>> a43ca4c2
 
 from ci_tools.logging import configure_logging, logger
 
@@ -97,13 +94,9 @@
     next_pyright().register(subparsers, [common])
     ruff().register(subparsers, [common])
     verifytypes().register(subparsers, [common])
-<<<<<<< HEAD
     verify_sdist().register(subparsers, [common])
+    verify_whl().register(subparsers, [common])
 
-=======
-    verify_whl().register(subparsers, [common])
-    
->>>>>>> a43ca4c2
     return parser
 
 def main(argv: Optional[Sequence[str]] = None) -> int:
