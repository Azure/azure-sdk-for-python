--- conflicted
+++ resolved
@@ -21,12 +21,9 @@
 from .sphinx import sphinx
 from .next_sphinx import next_sphinx
 from .black import black
-<<<<<<< HEAD
 from .pyright import pyright
 from .next_pyright import next_pyright
-=======
 from .ruff import ruff
->>>>>>> 787b062a
 
 from ci_tools.logging import configure_logging, logger
 
@@ -90,12 +87,9 @@
     sphinx().register(subparsers, [common])
     next_sphinx().register(subparsers, [common])
     black().register(subparsers, [common])
-<<<<<<< HEAD
     pyright().register(subparsers, [common])
     next_pyright().register(subparsers, [common])
-=======
     ruff().register(subparsers, [common])
->>>>>>> 787b062a
 
     return parser
 
