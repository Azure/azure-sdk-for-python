--- conflicted
+++ resolved
@@ -34,12 +34,9 @@
 from .verify_keywords import verify_keywords
 from .generate import generate
 from .breaking import breaking
-<<<<<<< HEAD
 from .mindependency import mindependency
 from .latestdependency import latestdependency
-=======
 from .samples import samples
->>>>>>> 674b7ff7
 from .devtest import devtest
 from .optional import optional
 
@@ -107,12 +104,9 @@
     verify_keywords().register(subparsers, [common])
     generate().register(subparsers, [common])
     breaking().register(subparsers, [common])
-<<<<<<< HEAD
     mindependency().register(subparsers, [common])
     latestdependency().register(subparsers, [common])
-=======
     samples().register(subparsers, [common])
->>>>>>> 674b7ff7
     devtest().register(subparsers, [common])
     optional().register(subparsers, [common])
 
