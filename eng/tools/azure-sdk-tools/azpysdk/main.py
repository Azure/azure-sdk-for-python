"""azpysdk CLI

A minimal command-line interface using argparse. This file provides a
`main()` entrypoint so the package can be invoked as a module
(e.g. `python -m azpysdk.main`) or installed as a console script.
"""

from __future__ import annotations

import argparse
import shutil
import os
from typing import Sequence, Optional

from .import_all import import_all
from .mypy import mypy
from .next_mypy import next_mypy
from .pylint import pylint
from .next_pylint import next_pylint
from .sphinx import sphinx
from .next_sphinx import next_sphinx
from .black import black
from .pyright import pyright
from .next_pyright import next_pyright
from .ruff import ruff
from .verifytypes import verifytypes
from .apistub import apistub
from .verify_sdist import verify_sdist
from .whl import whl
from .sdist import sdist
from .whl_no_aio import whl_no_aio
from .verify_whl import verify_whl
from .bandit import bandit
from .verify_keywords import verify_keywords
from .generate import generate
from .breaking import breaking
<<<<<<< HEAD
from .mindependency import mindependency
from .latestdependency import latestdependency
=======
from .devtest import devtest
>>>>>>> da88eec3

from ci_tools.logging import configure_logging, logger

__all__ = ["main", "build_parser"]
__version__ = "0.0.0"


def build_parser() -> argparse.ArgumentParser:
    """Create and return the top-level ArgumentParser for the CLI."""
    parser = argparse.ArgumentParser(prog="azpysdk", description="Azure SDK Python tools (minimal CLI)")
    parser.add_argument("-V", "--version", action="version", version=__version__)
    # global flag: allow --isolate to appear before the subcommand as well
    parser.add_argument(
        "--isolate", action="store_true", default=False, help="If set, run in an isolated virtual environment."
    )

    # mutually exclusive logging options
    log_group = parser.add_mutually_exclusive_group()
    log_group.add_argument(
        "--quiet", action="store_true", default=False, help="Enable quiet mode (only shows ERROR logs)"
    )
    log_group.add_argument(
        "--verbose", action="store_true", default=False, help="Enable verbose mode (shows DEBUG logs)"
    )
    log_group.add_argument(
        "--log-level", choices=["DEBUG", "INFO", "WARN", "ERROR", "FATAL"], help="Set the logging level."
    )

    common = argparse.ArgumentParser(add_help=False)
    common.add_argument(
        "target",
        nargs="?",
        default="**",
        help="Glob pattern for packages. Defaults to '**', but will match patterns below CWD if a value is provided.",
    )
    # allow --isolate to be specified after the subcommand as well
    common.add_argument(
        "--isolate", action="store_true", default=False, help="If set, run in an isolated virtual environment."
    )

    subparsers = parser.add_subparsers(title="commands", dest="command")

    # register our checks with the common params as their parent
    import_all().register(subparsers, [common])
    mypy().register(subparsers, [common])
    next_mypy().register(subparsers, [common])
    pylint().register(subparsers, [common])
    next_pylint().register(subparsers, [common])
    sphinx().register(subparsers, [common])
    next_sphinx().register(subparsers, [common])
    black().register(subparsers, [common])
    pyright().register(subparsers, [common])
    next_pyright().register(subparsers, [common])
    ruff().register(subparsers, [common])
    verifytypes().register(subparsers, [common])
    apistub().register(subparsers, [common])
    verify_sdist().register(subparsers, [common])
    whl().register(subparsers, [common])
    sdist().register(subparsers, [common])
    whl_no_aio().register(subparsers, [common])
    verify_whl().register(subparsers, [common])
    bandit().register(subparsers, [common])
    verify_keywords().register(subparsers, [common])
    generate().register(subparsers, [common])
    breaking().register(subparsers, [common])
<<<<<<< HEAD
    mindependency().register(subparsers, [common])
    latestdependency().register(subparsers, [common])
=======
    devtest().register(subparsers, [common])
>>>>>>> da88eec3

    return parser


def main(argv: Optional[Sequence[str]] = None) -> int:
    """CLI entrypoint.

    Args:
        argv: Optional list of arguments to parse (defaults to sys.argv[1:]).

    Returns:
        Exit code to return to the OS.
    """
    parser = build_parser()
    args = parser.parse_args(argv)

    configure_logging(args)

    if not hasattr(args, "func"):
        parser.print_help()
        return 1

    # default to uv if available
    uv_path = shutil.which("uv")
    if uv_path:
        os.environ["TOX_PIP_IMPL"] = "uv"

    try:
        result = args.func(args)
        return int(result or 0)
    except KeyboardInterrupt:
        logger.error("Interrupted by user")
        return 130
    except Exception as exc:  # pragma: no cover - simple top-level error handling
        logger.error(f"Error: {exc}")
        return 2


if __name__ == "__main__":
    raise SystemExit(main())<|MERGE_RESOLUTION|>--- conflicted
+++ resolved
@@ -34,12 +34,9 @@
 from .verify_keywords import verify_keywords
 from .generate import generate
 from .breaking import breaking
-<<<<<<< HEAD
 from .mindependency import mindependency
 from .latestdependency import latestdependency
-=======
 from .devtest import devtest
->>>>>>> da88eec3
 
 from ci_tools.logging import configure_logging, logger
 
@@ -105,12 +102,9 @@
     verify_keywords().register(subparsers, [common])
     generate().register(subparsers, [common])
     breaking().register(subparsers, [common])
-<<<<<<< HEAD
     mindependency().register(subparsers, [common])
     latestdependency().register(subparsers, [common])
-=======
     devtest().register(subparsers, [common])
->>>>>>> da88eec3
 
     return parser
 
