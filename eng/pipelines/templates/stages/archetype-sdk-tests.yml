parameters:
  - name: ServiceDirectory
    type: string
    default: ''
  - name: TestResourceDirectories
    type: object
    default:
  - name: PreSteps
    type: object
    default: []
  - name: PostSteps
    type: object
    default: []
  - name: EnvVars
    type: object
    default: {}
  - name: MaxParallel
    type: number
    default: 0
  - name: BeforeTestSteps
    type: object
    default: []
  - name: AfterTestSteps
    type: object
    default: []
  - name: BuildTargetingString
    type: string
    default: 'azure-*'
  - name: AdditionalTestArgs
    type: string
    default: ''
  - name: TestMarkArgument
    type: string
    default: ''
  - name: InjectedPackages
    type: string
    default: ''
  - name: BuildDocs
    type: boolean
    default: true
  - name: JobName
    type: string
    default: 'Test'
  - name: TestTimeoutInMinutes
    type: number
    default: 120
  - name: Location
    type: string
    default: ''
  - name: Clouds
    type: string
    default: 'Public'
  - name: SupportedClouds
    type: string
    default: 'Public'
  - name: CloudConfig
    type: object
    default:
      Public:
        SubscriptionConfiguration: $(sub-config-azure-cloud-test-resources)
      Preview:
        SubscriptionConfiguration: $(sub-config-azure-cloud-test-resources-preview)
      Canary:
        SubscriptionConfiguration: $(sub-config-azure-cloud-test-resources)
        Location: 'centraluseuap'
      UsGov:
        SubscriptionConfiguration: $(sub-config-gov-test-resources)
      China:
        SubscriptionConfiguration: $(sub-config-cn-test-resources)
  - name: MatrixConfigs
    type: object
    default:
      - Name: Python_live_test_base
        Path: eng/pipelines/templates/stages/platform-matrix.json
        Selection: sparse
        GenerateVMJobs: true
  - name: AdditionalMatrixConfigs
    type: object
    default: []
  - name: MatrixFilters
    type: object
    default: []
  - name: MatrixReplace
    type: object
    default: []
  - name: PlatformPreSteps
    type: object
    default: []
  - name: PlatformPostSteps
    type: object
    default: []
  - name: TestProxy
    type: boolean
    default: false

stages:
- ${{ each cloud in parameters.CloudConfig }}:
  - ${{ if or(contains(parameters.Clouds, cloud.key), and(contains(variables['Build.DefinitionName'], 'tests-weekly'), contains(parameters.SupportedClouds, cloud.key))) }}:
    - ${{ if not(contains(parameters.UnsupportedClouds, cloud.key)) }}:
      - stage: ${{ cloud.key }}_${{ parameters.JobName }}
        dependsOn: []
        jobs:
        - template: /eng/common/pipelines/templates/jobs/archetype-sdk-tests-generate.yml
          parameters:
            SparseCheckoutPaths:
              # Python recording files are implicit excluded here since they are using '.yaml' file extension.
              - "sdk/${{ parameters.ServiceDirectory }}/**/*.json"
            JobTemplatePath: /eng/pipelines/templates/jobs/live.tests.yml
            AdditionalParameters:
              ServiceDirectory: ${{ parameters.ServiceDirectory }}
              TestResourceDirectories: ${{ parameters.TestResourceDirectories }}
              PreSteps:
                - ${{ parameters.PlatformPreSteps }}
                - ${{ parameters.PreSteps }}
              PostSteps:
                - ${{ parameters.PlatformPostSteps }}
                - ${{ parameters.PostSteps }}
              EnvVars: ${{ parameters.EnvVars }}
              MaxParallel: ${{ parameters.MaxParallel }}
              BeforeTestSteps: ${{ parameters.BeforeTestSteps }}
              AfterTestSteps: ${{ parameters.AfterTestSteps }}
              AdditionalTestArgs: ${{ parameters.AdditionalTestArgs }}
              BuildTargetingString: ${{ parameters.BuildTargetingString }}
              TestMarkArgument: ${{ parameters.TestMarkArgument }}
              InjectedPackages: ${{ parameters.InjectedPackages }}
              BuildDocs: ${{ parameters.BuildDocs }}
              TestTimeoutInMinutes: ${{ parameters.TestTimeoutInMinutes }}
              TestProxy: ${{ parameters.TestProxy }}
            MatrixConfigs:
              # Enumerate platforms and additional platforms based on supported clouds (sparse platform<-->cloud matrix).
              - ${{ each config in parameters.MatrixConfigs }}:
                -  ${{ config }}
              - ${{ each config in parameters.AdditionalMatrixConfigs }}:
                -  ${{ config }}
            MatrixFilters:
              - ${{ each cloudFilter in cloud.value.MatrixFilters }}:
                - ${{ cloudFilter }}
              - ${{ parameters.MatrixFilters }}
            MatrixReplace:
              - ${{ each cloudReplace in cloud.value.MatrixReplace }}:
                - ${{ cloudReplace }}
              - ${{ parameters.MatrixReplace }}
            CloudConfig:
              SubscriptionConfiguration: ${{ cloud.value.SubscriptionConfiguration }}
              SubscriptionConfigurations: ${{ cloud.value.SubscriptionConfigurations }}
              Location: ${{ coalesce(parameters.Location, cloud.value.Location) }}
              Cloud: ${{ cloud.key }}

- ${{ if contains(variables['Build.DefinitionName'], 'tests-weekly')  }}:
  - stage:
    displayName: 'Analyze_${{ parameters.JobName }}'
    dependsOn: []
    jobs:
      - job: 'Analyze'
        timeoutInMinutes: 90

        variables:
          PythonVersion: '3.7'

        pool:
          name: azsdk-pool-mms-ubuntu-2004-general
          vmImage: MMSUbuntu20.04

        steps:
          - task: UsePythonVersion@0
            displayName: 'Use Python 3.7'
            inputs:
             versionSpec: '3.7'
          - script: |
              python -m pip install setuptools==58.3.0
              python -m pip install -r eng/ci_tools.txt
            displayName: 'Prep Environment'
          - task: PythonScript@0
            displayName: 'Run Pylint Next'
            continueOnError: true
            inputs:
<<<<<<< HEAD
              scriptPath: 'scripts/devops_tasks/dispatch_check.py'
=======
              scriptPath: 'scripts/devops_tasks/dispatch_tox.py'
>>>>>>> eb22d096
              arguments: >-
                "azure*" 
                --mark_arg="${{ parameters.TestMarkArgument }}" 
                --service="${{ parameters.ServiceDirectory }}" 
                --toxenv="next-pylint"
                --disablecov
                --filter-type="Omit_management"
            env:
              GH_TOKEN: $(azuresdk-github-pat)

          - task: PythonScript@0
            displayName: 'Run MyPy Next'
            continueOnError: true
            inputs:
<<<<<<< HEAD
              scriptPath: 'scripts/devops_tasks/dispatch_check.py'
=======
              scriptPath: 'scripts/devops_tasks/dispatch_tox.py'
>>>>>>> eb22d096
              arguments: >-
                "azure*" 
                --mark_arg="${{ parameters.TestMarkArgument }}" 
                --service="${{ parameters.ServiceDirectory }}" 
                --toxenv="next-mypy"
                --disablecov
            env:
              GH_TOKEN: $(azuresdk-github-pat)

          - task: PythonScript@0
            displayName: 'Run Pyright Next'
            continueOnError: true
            inputs:
<<<<<<< HEAD
              scriptPath: 'scripts/devops_tasks/dispatch_check.py'
=======
              scriptPath: 'scripts/devops_tasks/dispatch_tox.py'
>>>>>>> eb22d096
              arguments: >-
                "azure*"
                --mark_arg="${{ parameters.TestMarkArgument }}"
                --service="${{ parameters.ServiceDirectory }}"
                --toxenv="next-pyright"
                --disablecov
            env:
              GH_TOKEN: $(azuresdk-github-pat)

          - task: PythonScript@0
            displayName: 'Run Ruff'
            continueOnError: true
            inputs:
<<<<<<< HEAD
              scriptPath: 'scripts/devops_tasks/dispatch_check.py'
=======
              scriptPath: 'scripts/devops_tasks/dispatch_tox.py'
>>>>>>> eb22d096
              arguments: >-
                "azure*" 
                --mark_arg="${{ parameters.TestMarkArgument }}" 
                --service="${{ parameters.ServiceDirectory }}" 
                --toxenv="ruff"
                --disablecov
            env: ${{ parameters.EnvVars }}<|MERGE_RESOLUTION|>--- conflicted
+++ resolved
@@ -174,11 +174,7 @@
             displayName: 'Run Pylint Next'
             continueOnError: true
             inputs:
-<<<<<<< HEAD
-              scriptPath: 'scripts/devops_tasks/dispatch_check.py'
-=======
-              scriptPath: 'scripts/devops_tasks/dispatch_tox.py'
->>>>>>> eb22d096
+              scriptPath: 'scripts/devops_tasks/dispatch_tox.py'
               arguments: >-
                 "azure*" 
                 --mark_arg="${{ parameters.TestMarkArgument }}" 
@@ -193,11 +189,7 @@
             displayName: 'Run MyPy Next'
             continueOnError: true
             inputs:
-<<<<<<< HEAD
-              scriptPath: 'scripts/devops_tasks/dispatch_check.py'
-=======
-              scriptPath: 'scripts/devops_tasks/dispatch_tox.py'
->>>>>>> eb22d096
+              scriptPath: 'scripts/devops_tasks/dispatch_tox.py'
               arguments: >-
                 "azure*" 
                 --mark_arg="${{ parameters.TestMarkArgument }}" 
@@ -211,11 +203,7 @@
             displayName: 'Run Pyright Next'
             continueOnError: true
             inputs:
-<<<<<<< HEAD
-              scriptPath: 'scripts/devops_tasks/dispatch_check.py'
-=======
-              scriptPath: 'scripts/devops_tasks/dispatch_tox.py'
->>>>>>> eb22d096
+              scriptPath: 'scripts/devops_tasks/dispatch_tox.py'
               arguments: >-
                 "azure*"
                 --mark_arg="${{ parameters.TestMarkArgument }}"
@@ -229,11 +217,7 @@
             displayName: 'Run Ruff'
             continueOnError: true
             inputs:
-<<<<<<< HEAD
-              scriptPath: 'scripts/devops_tasks/dispatch_check.py'
-=======
-              scriptPath: 'scripts/devops_tasks/dispatch_tox.py'
->>>>>>> eb22d096
+              scriptPath: 'scripts/devops_tasks/dispatch_tox.py'
               arguments: >-
                 "azure*" 
                 --mark_arg="${{ parameters.TestMarkArgument }}" 
