--- conflicted
+++ resolved
@@ -27,7 +27,7 @@
       InjectedPackages: ${{parameters.InjectedPackages}}
       Artifacts: ${{parameters.Artifacts}}
 
-<<<<<<< HEAD
+
   - stage: Test_Emulator
     dependsOn: []
     jobs:
@@ -60,33 +60,4 @@
             OSVmImage: $(OSVmImage)
             ToxTestEnv: 'whl,sdist'
             InjectedPackages: ${{parameters.InjectedPackages}}
-=======
-#  - stage: Test_Emulator
-#    dependsOn: []
-#    jobs:
-#    - job: Emulator
-#      strategy:
-#        matrix:
-#          Windows_Python36:
-#            OSVmImage: 'windows-2019'
-#            PythonVersion: '3.6'
-#      pool:
-#        vmImage: $(OSVmImage)
-#
-#      steps:
-#        - template: /eng/common/pipelines/templates/steps/cosmos-emulator.yml
-#          parameters:
-#            EmulatorMsiUrl: ${{ parameters.EmulatorMsiUrl }}
-#            StartParameters: ${{ parameters.EmulatorStartParameters }}
-#
-#        - template: /eng/pipelines/templates/steps/build-test.yml
-#          parameters:
-#            TestMarkArgument: not globaldb
-#            EnvVars:
-#              ACCOUNT_HOST: https://localhost:8081/
-#            ServiceDirectory: ${{ parameters.ServiceDirectory }}
-#            PythonVersion: $(PythonVersion)
-#            OSVmImage: $(OSVmImage)
-#            ToxTestEnv: 'whl,sdist'
-#            InjectedPackages: ${{parameters.InjectedPackages}}
->>>>>>> 71396f16
+            