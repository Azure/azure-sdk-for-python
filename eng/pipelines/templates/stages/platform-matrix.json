--- conflicted
+++ resolved
@@ -10,11 +10,7 @@
       "windows-2022": { "OSVmImage": "MMS2022", "Pool": "azsdk-pool-mms-win-2022-general" },
       "macos-11": { "OSVmImage": "macos-11", "Pool": "Azure Pipelines" }
     },
-<<<<<<< HEAD
-    "PythonVersion": [ "pypy3.7", "3.7", "3.8", "3.10", "3.12.0-rc.1" ],
-=======
-    "PythonVersion": [ "pypy3.9", "3.7", "3.8", "3.10" ],
->>>>>>> 0cd0b13d
+    "PythonVersion": [ "pypy3.9", "3.7", "3.8", "3.10", "3.12.0-rc.1" ],
     "CoverageArg": "--disablecov",
     "TestSamples": "false"
   },
