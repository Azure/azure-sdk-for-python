parameters:
  - name: BuildTargetingString
    type: string
    default: 'azure-*'
  - name: ServiceDirectory
    type: string
    default: ''
  - name: TestMarkArgument
    type: string
    default: ''
  - name: AdditionalTestArgs
    type: string
    default: ''
  - name: Artifacts
    type: object
    default: []
  - name: VerifyAutorest
    type: boolean
    default: true

steps:
  - template: /eng/pipelines/templates/steps/analyze_dependency.yml

  - ${{ each artifact in parameters.Artifacts }}:
    - ${{if ne(artifact.skipVerifyChangeLog, 'true')}}:
      - template: /eng/common/pipelines/templates/steps/verify-changelog.yml
        parameters:
          PackageName: ${{artifact.name}}
          ServiceName: ${{parameters.ServiceDirectory}}
          ForRelease: false

    # Using --always-succeed so as not to block the build. Once package
    # target is based on data available per-package the --always-succeed should
    # be removed so this script can help enforce correct practices
    # (https://github.com/Azure/azure-sdk-for-python/issues/8697)
  - script: |
      cd eng/versioning
      pip install -r requirements.txt
      python find_invalid_versions.py --always-succeed --service=${{parameters.ServiceDirectory}}
    displayName: Find Invalid Versions

  - pwsh: |
      Get-ChildItem $(Build.SourcesDirectory) -Filter "*.py" |
      Foreach-Object {
        if ((Get-Content $_ -Raw) -match "\r\n") {
          Write-Error "Found CRLF line ending in `$_`"
        }
      }

      Get-ChildItem $(Build.SourcesDirectory) -Filter "*.md" |
      Foreach-Object {
        if ((Get-Content $_ -Raw) -match "\r\n") {
          Write-Error "Found CRLF line ending in `$_`"
        }
      }
    displayName: Check for CRLF Line endings

  - template: /eng/common/pipelines/templates/steps/verify-path-length.yml
    parameters:
      SourceDirectory: $(Build.SourcesDirectory)

  - task: ms.vss-governance-buildtask.governance-build-task-component-detection.ComponentGovernanceComponentDetection@0
    # ComponentGovernance is currently unable to run on pull requests of public projects. Running on non-PR
    # builds should be sufficient.
    condition: and(succeededOrFailed(), ne(variables['Build.Reason'],'PullRequest'))
    displayName: 'Component Detection'

  - task: PublishBuildArtifacts@1
    condition: succeededOrFailed()
    displayName: 'Publish Report Artifacts'
    inputs:
     artifactName: reports
     pathtoPublish: $(Build.ArtifactStagingDirectory)/reports

  - task: PythonScript@0
    displayName: 'Verify sdist'
    condition: and(succeededOrFailed(), ne(variables['Skip.VerifySdist'],'true'))
    inputs:
     scriptPath: 'scripts/devops_tasks/setup_execute_tests.py'
     arguments: '"${{ parameters.BuildTargetingString }}" --service=${{parameters.ServiceDirectory}} --toxenv=verifysdist'

  - task: PythonScript@0
    displayName: 'Verify whl'
    condition: and(succeededOrFailed(), ne(variables['Skip.VerifyWhl'],'true'))
    inputs:
     scriptPath: 'scripts/devops_tasks/setup_execute_tests.py'
     arguments: '"${{ parameters.BuildTargetingString }}" --service=${{parameters.ServiceDirectory}} --toxenv=verifywhl'

  - template: run_mypy.yml
    parameters:
      ServiceDirectory: ${{ parameters.ServiceDirectory }}
      BuildTargetingString: ${{ parameters.BuildTargetingString }}
      TestMarkArgument: ${{ parameters.TestMarkArgument }}

  - template: run_pylint.yml
    parameters:
      ServiceDirectory: ${{ parameters.ServiceDirectory }}
      BuildTargetingString: ${{ parameters.BuildTargetingString }}
      TestMarkArgument: ${{ parameters.TestMarkArgument }}

  - task: DownloadPipelineArtifact@0
    condition: and(succeededOrFailed(), ne(variables['Skip.ApiStubGen'],'true'))
    inputs:
      artifactName: 'packages'
      targetPath: $(Build.ArtifactStagingDirectory)

  - template: ../steps/run_apistub.yml
    parameters:
      ServiceDirectory: ${{ parameters.ServiceDirectory }}
      BuildTargetingString: ${{ parameters.BuildTargetingString }}
      TestMarkArgument: ${{ parameters.TestMarkArgument }}
      AdditionalTestArgs: ${{parameters.AdditionalTestArgs}}

  - template: ../steps/run_bandit.yml
    parameters:
      ServiceDirectory: ${{ parameters.ServiceDirectory }}
      BuildTargetingString: ${{ parameters.BuildTargetingString }}
      TestMarkArgument: ${{ parameters.TestMarkArgument }}
      AdditionalTestArgs: ${{parameters.AdditionalTestArgs}}

  - template: ../steps/run_breaking_changes.yml
    parameters:
      ServiceDirectory: ${{ parameters.ServiceDirectory }}
      BuildTargetingString: ${{ parameters.BuildTargetingString }}
      TestMarkArgument: ${{ parameters.TestMarkArgument }}
      AdditionalTestArgs: ${{parameters.AdditionalTestArgs}}

<<<<<<< HEAD
  - ${{if eq(parameters.VerifyAutorest, 'true')}}:
    - template: ../steps/verify-autorest.yml
      parameters:
        ServiceDirectory: ${{ parameters.ServiceDirectory }}
=======
  - template: /eng/common/pipelines/templates/steps/eng-common-workflow-enforcer.yml
>>>>>>> e6af37c4
<|MERGE_RESOLUTION|>--- conflicted
+++ resolved
@@ -125,11 +125,9 @@
       TestMarkArgument: ${{ parameters.TestMarkArgument }}
       AdditionalTestArgs: ${{parameters.AdditionalTestArgs}}
 
-<<<<<<< HEAD
   - ${{if eq(parameters.VerifyAutorest, 'true')}}:
     - template: ../steps/verify-autorest.yml
       parameters:
         ServiceDirectory: ${{ parameters.ServiceDirectory }}
-=======
-  - template: /eng/common/pipelines/templates/steps/eng-common-workflow-enforcer.yml
->>>>>>> e6af37c4
+
+  - template: /eng/common/pipelines/templates/steps/eng-common-workflow-enforcer.yml