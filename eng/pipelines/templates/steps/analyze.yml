parameters:
  ServiceDirectory: ''
  TestMarkArgument: ''
  AdditionalTestArgs: ''
  Artifacts: []
  TestPipeline: false
  VerifyAutorest: false
  ValidateFormatting: false
  GenerateApiReviewForManualOnly: false

# The variable TargetingString is set by template `eng/pipelines/templates/steps/targeting-string-resolve.yml`. This template is invoked from yml files:
#     eng/pipelines/templates/jobs/ci.tests.yml
#     eng/pipelines/templates/jobs/ci.yml
#     eng/pipelines/templates/jobs/live.test.yml

# Please use `$(TargetingString)` to refer to the python packages glob string. This was previously `${{ parameters.BuildTargetingString }}`.
steps:
  - template: /eng/pipelines/templates/steps/analyze_dependency.yml
    parameters:
      ScanPath: $(Build.SourcesDirectory)/sdk/${{ parameters.ServiceDirectory }}

  - template: /eng/common/pipelines/templates/steps/set-test-pipeline-version.yml
    parameters:
      PackageName: "azure-template"
      ServiceDirectory: "template"
      TestPipeline: ${{ parameters.TestPipeline }}

  - task: PythonScript@0
    displayName: 'Set Tox Environment Skips'
    inputs:
      scriptPath: 'scripts/devops_tasks/set_tox_environment.py'
      arguments: '"$(TargetingString)" --team-project="$(System.TeamProject)" --service="${{ parameters.ServiceDirectory }}"'

  - ${{ each artifact in parameters.Artifacts }}:
    - ${{if ne(artifact.skipVerifyChangeLog, 'true')}}:
      - template: /eng/common/pipelines/templates/steps/verify-changelog.yml
        parameters:
          PackageName: ${{artifact.name}}
          ServiceName: ${{parameters.ServiceDirectory}}
          ForRelease: false

  - script: |
      python -m pip install "./tools/azure-sdk-tools[build]" -q -I
      sdk_find_invalid_versions --always-succeed --service=${{parameters.ServiceDirectory}}
    displayName: Find Invalid Versions
    condition: succeededOrFailed()

  - pwsh: |
      Get-ChildItem $(Build.SourcesDirectory) -Filter "*.py" |
      Foreach-Object {
        if ((Get-Content $_ -Raw) -match "\r\n") {
          Write-Error "Found CRLF line ending in `$_`"
        }
      }

      Get-ChildItem $(Build.SourcesDirectory) -Filter "*.md" |
      Foreach-Object {
        if ((Get-Content $_ -Raw) -match "\r\n") {
          Write-Error "Found CRLF line ending in `$_`"
        }
      }
    displayName: Check for CRLF Line endings

  - template: /eng/common/pipelines/templates/steps/verify-path-length.yml
    parameters:
      SourceDirectory: $(Build.SourcesDirectory)

  - template: ../steps/verify-autorest.yml
    parameters:
      ServiceDirectory: ${{ parameters.ServiceDirectory }}
      VerifyAutorest: ${{ parameters.VerifyAutorest }}

  - template: ../steps/set-dev-build.yml
    parameters:
      ServiceDirectory: ${{ parameters.ServiceDirectory }}
      
  - task: PythonScript@0
    displayName: 'Verify sdist'
    condition: and(succeededOrFailed(), ne(variables['Skip.VerifySdist'],'true'))
    inputs:
     scriptPath: 'scripts/devops_tasks/dispatch_tox.py'
     arguments: '"$(TargetingString)" --service=${{parameters.ServiceDirectory}} --toxenv=verifysdist ${{ parameters.AdditionalTestArgs }}'

  - task: PythonScript@0
    displayName: 'Verify whl'
    condition: and(succeededOrFailed(), ne(variables['Skip.VerifyWhl'],'true'))
    inputs:
     scriptPath: 'scripts/devops_tasks/dispatch_tox.py'
     arguments: '"$(TargetingString)" --service=${{parameters.ServiceDirectory}} --toxenv=verifywhl ${{ parameters.AdditionalTestArgs }}'

  - template: run_mypy.yml
    parameters:
      ServiceDirectory: ${{ parameters.ServiceDirectory }}
      TestMarkArgument: ${{ parameters.TestMarkArgument }}
      AdditionalTestArgs: ${{ parameters.AdditionalTestArgs }}

  - template: run_pyright.yml
    parameters:
      ServiceDirectory: ${{ parameters.ServiceDirectory }}
      TestMarkArgument: ${{ parameters.TestMarkArgument }}
<<<<<<< HEAD
      AdditionalTestArgs: ${{parameters.AdditionalTestArgs }}
=======
      AdditionalTestArgs: ${{ parameters.AdditionalTestArgs }}
>>>>>>> b461d381

  - template: run_pylint.yml
    parameters:
      ServiceDirectory: ${{ parameters.ServiceDirectory }}
<<<<<<< HEAD
      AdditionalTestArgs: ${{parameters.AdditionalTestArgs }}
=======
      AdditionalTestArgs: ${{ parameters.AdditionalTestArgs }}
>>>>>>> b461d381

  - ${{ if parameters.ValidateFormatting }}:
    - template: run_black.yml
      parameters:
        ServiceDirectory: ${{ parameters.ServiceDirectory }}
        ValidateFormatting: ${{ parameters.ValidateFormatting }}

  - task: PythonScript@0
    displayName: 'Run Keyword Validation Check'
    inputs:
      scriptPath: 'scripts/devops_tasks/dispatch_tox.py'
      arguments: '"$(TargetingString)" --service=${{parameters.ServiceDirectory}} --toxenv=verify_keywords ${{ parameters.AdditionalTestArgs }}'
    condition: and(succeededOrFailed(), ne(variables['Skip.KeywordCheck'],'true'))

  - template: ../steps/run_bandit.yml
    parameters:
      ServiceDirectory: ${{ parameters.ServiceDirectory }}
      TestMarkArgument: ${{ parameters.TestMarkArgument }}
<<<<<<< HEAD
      AdditionalTestArgs: ${{parameters.AdditionalTestArgs }}
=======
      AdditionalTestArgs: ${{ parameters.AdditionalTestArgs }}
>>>>>>> b461d381

  - template: /eng/pipelines/templates/steps/update_snippet.yml
    parameters:
      ScanPath: $(Build.SourcesDirectory)/sdk/${{ parameters.ServiceDirectory }}
<<<<<<< HEAD
      AdditionalTestArgs: ${{parameters.AdditionalTestArgs }}
=======
      AdditionalTestArgs: ${{ parameters.AdditionalTestArgs }}
>>>>>>> b461d381

  - template: ../steps/run_breaking_changes.yml
    parameters:
      ServiceDirectory: ${{ parameters.ServiceDirectory }}
      TestMarkArgument: ${{ parameters.TestMarkArgument }}
<<<<<<< HEAD
      AdditionalTestArgs: ${{parameters.AdditionalTestArgs }}
=======
      AdditionalTestArgs: ${{ parameters.AdditionalTestArgs }}
>>>>>>> b461d381

  - template: /eng/common/pipelines/templates/steps/create-apireview.yml
    parameters:
      Artifacts: ${{ parameters.Artifacts }}
      GenerateApiReviewForManualOnly: ${{ parameters.GenerateApiReviewForManualOnly }}
      ArtifactName: "packages_extended"

  - template: /eng/common/pipelines/templates/steps/detect-api-changes.yml
    parameters:
      Artifacts: ${{ parameters.Artifacts }}
      ArtifactName: "packages_extended"

  - template: /eng/common/pipelines/templates/steps/validate-all-packages.yml
    parameters:
      Artifacts: ${{ parameters.Artifacts }}
      ArtifactName: "packages_extended"

  - template: /eng/common/pipelines/templates/steps/eng-common-workflow-enforcer.yml

  - template: /eng/common/pipelines/templates/steps/publish-1es-artifact.yml
    parameters:
      ArtifactPath: '$(Build.ArtifactStagingDirectory)/reports'
      ArtifactName: 'reports'<|MERGE_RESOLUTION|>--- conflicted
+++ resolved
@@ -98,20 +98,12 @@
     parameters:
       ServiceDirectory: ${{ parameters.ServiceDirectory }}
       TestMarkArgument: ${{ parameters.TestMarkArgument }}
-<<<<<<< HEAD
-      AdditionalTestArgs: ${{parameters.AdditionalTestArgs }}
-=======
       AdditionalTestArgs: ${{ parameters.AdditionalTestArgs }}
->>>>>>> b461d381
 
   - template: run_pylint.yml
     parameters:
       ServiceDirectory: ${{ parameters.ServiceDirectory }}
-<<<<<<< HEAD
-      AdditionalTestArgs: ${{parameters.AdditionalTestArgs }}
-=======
       AdditionalTestArgs: ${{ parameters.AdditionalTestArgs }}
->>>>>>> b461d381
 
   - ${{ if parameters.ValidateFormatting }}:
     - template: run_black.yml
@@ -130,30 +122,18 @@
     parameters:
       ServiceDirectory: ${{ parameters.ServiceDirectory }}
       TestMarkArgument: ${{ parameters.TestMarkArgument }}
-<<<<<<< HEAD
-      AdditionalTestArgs: ${{parameters.AdditionalTestArgs }}
-=======
       AdditionalTestArgs: ${{ parameters.AdditionalTestArgs }}
->>>>>>> b461d381
 
   - template: /eng/pipelines/templates/steps/update_snippet.yml
     parameters:
       ScanPath: $(Build.SourcesDirectory)/sdk/${{ parameters.ServiceDirectory }}
-<<<<<<< HEAD
-      AdditionalTestArgs: ${{parameters.AdditionalTestArgs }}
-=======
       AdditionalTestArgs: ${{ parameters.AdditionalTestArgs }}
->>>>>>> b461d381
 
   - template: ../steps/run_breaking_changes.yml
     parameters:
       ServiceDirectory: ${{ parameters.ServiceDirectory }}
       TestMarkArgument: ${{ parameters.TestMarkArgument }}
-<<<<<<< HEAD
-      AdditionalTestArgs: ${{parameters.AdditionalTestArgs }}
-=======
       AdditionalTestArgs: ${{ parameters.AdditionalTestArgs }}
->>>>>>> b461d381
 
   - template: /eng/common/pipelines/templates/steps/create-apireview.yml
     parameters:
