--- conflicted
+++ resolved
@@ -15,13 +15,8 @@
       arguments: >-
         "$(TargetingString)"
         --service="${{ parameters.ServiceDirectory }}"
-<<<<<<< HEAD
         --check="pyright"
-=======
-        --toxenv="pyright"
         --disable-compatibility-filter
-        --disablecov
->>>>>>> d5643294
         ${{ parameters.AdditionalTestArgs }}
     env:
       TOX_PIP_IMPL: "uv"
@@ -36,13 +31,8 @@
       arguments: >-
         "$(TargetingString)"
         --service="${{ parameters.ServiceDirectory }}"
-<<<<<<< HEAD
         --check="verifytypes"
-=======
-        --toxenv="verifytypes"
         --disable-compatibility-filter
-        --disablecov
->>>>>>> d5643294
         ${{ parameters.AdditionalTestArgs }}
     env:
       TOX_PIP_IMPL: "uv"
