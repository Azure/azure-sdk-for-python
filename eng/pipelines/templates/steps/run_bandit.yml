parameters:
  ServiceDirectory: ''
  TestMarkArgument: ''
  EnvVars: {}

# The variable TargetingString is set by template `eng/pipelines/templates/steps/targeting-string-resolve.yml`. This template is invoked from yml files:
#     eng/pipelines/templates/jobs/ci.tests.yml
#     eng/pipelines/templates/jobs/ci.yml
#     eng/pipelines/templates/jobs/live.test.yml

# Please use `$(TargetingString)` to refer to the python packages glob string. This was previously `${{ parameters.BuildTargetingString }}`.
steps:
  - script: |
      python -m pip install setuptools==58.3.0
      python -m pip install -r eng/ci_tools.txt
    displayName: 'Prep Environment'
    condition: and(succeededOrFailed(), ne(variables['Skip.Bandit'],'true'))

  - task: PythonScript@0
    displayName: 'Run Bandit'
    inputs:
<<<<<<< HEAD
      scriptPath: 'scripts/devops_tasks/dispatch_check.py'
=======
      scriptPath: 'scripts/devops_tasks/dispatch_tox.py'
>>>>>>> eb22d096
      arguments: >-
        "$(TargetingString)" 
        --mark_arg="${{ parameters.TestMarkArgument }}" 
        --service="${{ parameters.ServiceDirectory }}" 
        --toxenv="bandit"
        --disablecov
        --filter-type="Omit_management"
    env: ${{ parameters.EnvVars }}
    condition: and(succeededOrFailed(), ne(variables['Skip.Bandit'],'true'))<|MERGE_RESOLUTION|>--- conflicted
+++ resolved
@@ -19,11 +19,7 @@
   - task: PythonScript@0
     displayName: 'Run Bandit'
     inputs:
-<<<<<<< HEAD
-      scriptPath: 'scripts/devops_tasks/dispatch_check.py'
-=======
       scriptPath: 'scripts/devops_tasks/dispatch_tox.py'
->>>>>>> eb22d096
       arguments: >-
         "$(TargetingString)" 
         --mark_arg="${{ parameters.TestMarkArgument }}" 
