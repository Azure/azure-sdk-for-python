parameters:
  ServiceDirectory: ''

# The variable TargetingString is set by template `eng/pipelines/templates/steps/targeting-string-resolve.yml`. This template is invoked from yml files:
#     eng/pipelines/templates/jobs/ci.tests.yml
#     eng/pipelines/templates/jobs/ci.yml
#     eng/pipelines/templates/jobs/live.test.yml

# Please use `$(TargetingString)` to refer to the python packages glob string. This was previously `${{ parameters.BuildTargetingString }}`.
steps:
  - task: UsePythonVersion@0
    displayName: 'Use Python 3.10'
    inputs:
     versionSpec: '3.10'
    condition: and(succeededOrFailed(), ne(variables['Skip.ApiStubGen'],'true'))

  - script: |
      python -m pip install setuptools==58.3.0
      python -m pip install -r eng/ci_tools.txt
    displayName: 'Prep Environment'

  - task: PythonScript@0
    condition: and(succeededOrFailed(), ne(variables['Skip.ApiStubGen'],'true'))
    displayName: 'Generate API stub files'
    inputs:
<<<<<<< HEAD
      scriptPath: 'scripts/devops_tasks/dispatch_check.py'
=======
      scriptPath: 'scripts/devops_tasks/dispatch_tox.py'
>>>>>>> eb22d096
      arguments: >-
        "$(TargetingString)"
        ${{ parameters.AdditionalTestArgs }}
        -d "$(Build.ArtifactStagingDirectory)"
        --mark_arg="${{ parameters.TestMarkArgument }}" 
        --service="${{ parameters.ServiceDirectory }}" 
        --toxenv="apistub"
        --disablecov
        --filter-type="Omit_management"<|MERGE_RESOLUTION|>--- conflicted
+++ resolved
@@ -23,11 +23,7 @@
     condition: and(succeededOrFailed(), ne(variables['Skip.ApiStubGen'],'true'))
     displayName: 'Generate API stub files'
     inputs:
-<<<<<<< HEAD
-      scriptPath: 'scripts/devops_tasks/dispatch_check.py'
-=======
       scriptPath: 'scripts/devops_tasks/dispatch_tox.py'
->>>>>>> eb22d096
       arguments: >-
         "$(TargetingString)"
         ${{ parameters.AdditionalTestArgs }}
