--- conflicted
+++ resolved
@@ -26,11 +26,7 @@
   - template: /eng/common/pipelines/templates/steps/verify-agent-os.yml
 
   - script: |
-<<<<<<< HEAD
-      python -m pip install pip == 20.1
-=======
       python -m pip install pip==20.1
->>>>>>> 7b8084b5
       pip install -r eng/ci_tools.txt
       pip --version
     displayName: 'Prep Environment'
