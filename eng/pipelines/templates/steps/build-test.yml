--- conflicted
+++ resolved
@@ -64,17 +64,11 @@
   - ${{ parameters.AfterTestSteps }}
 
   - pwsh: |
-<<<<<<< HEAD
-      Get-ChildItem .\_coverage\ -Recurse |
-      Foreach-Object {
-        Get-Content $_
-=======
       if (Test-Path -Path '.\_coverage\') {
-        Get-ChildItem .\_coverage\ |
+        Get-ChildItem .\_coverage\ -Recurse |
         Foreach-Object {
           Get-Content $_
         }
->>>>>>> eddbaf30
       }
     displayName: 'Show .coverage files'
     condition: and(succeeded(), ${{ parameters.RunCoverage }})
