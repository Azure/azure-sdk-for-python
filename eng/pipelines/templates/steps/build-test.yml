--- conflicted
+++ resolved
@@ -70,10 +70,7 @@
       inputs:
         azureSubscription: ${{ parameters.ServiceConnection }}
         azurePowerShellVersion: LatestVersion
-<<<<<<< HEAD
-=======
         pwsh: true
->>>>>>> 719362c1
         ScriptType: InlineScript
         Inline: >-
           python scripts/devops_tasks/dispatch_tox.py
@@ -128,10 +125,7 @@
       inputs:
         azureSubscription: ${{ parameters.ServiceConnection }}
         azurePowerShellVersion: LatestVersion
-<<<<<<< HEAD
-=======
         pwsh: true
->>>>>>> 719362c1
         ScriptType: InlineScript
         Inline: >-
           scripts/devops_tasks/dispatch_tox.py
