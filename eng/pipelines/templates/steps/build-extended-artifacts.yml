--- conflicted
+++ resolved
@@ -54,33 +54,11 @@
 
   - template: set-dev-build.yml
 
-<<<<<<< HEAD
-  - ${{if eq(variables['System.TeamProject'], 'internal') }}:
-    - template: auth-dev-feed.yml
-      parameters:
-        DevFeedName: ${{ parameters.DevFeedName }}
-
   - ${{ if eq(parameters.BuildDocs, 'true') }}:
     - template: /eng/pipelines/templates/steps/run_sphinx.yml
       parameters:
         ServiceDirectory: "${{ parameters.ServiceDirectory }}"
         WheelDirectory: "$(Build.ArtifactStagingDirectory)"
-=======
-  - task: PythonScript@0
-    displayName: 'Generate Docs'
-    condition: and(succeededOrFailed(), ${{parameters.BuildDocs}})
-    inputs:
-      scriptPath: 'scripts/devops_tasks/dispatch_tox.py'
-      arguments: >-
-        "$(TargetingString)"
-        --service="${{ parameters.ServiceDirectory }}"
-        --toxenv=sphinx
-        --wheel_dir="$(Build.ArtifactStagingDirectory)"
-
-  - pwsh: |
-      Write-Host "##vso[task.setvariable variable=PIP_INDEX_URL]https://pypi.python.org/simple"
-    displayName: Reset PIP Index For APIStubGen
->>>>>>> 6473aafb
 
   - ${{ if eq(parameters.RunApiStubGen, 'true') }}:
     - template: /eng/pipelines/templates/steps/run_apistub.yml
@@ -90,7 +68,6 @@
 
   - ${{ parameters.BeforePublishSteps }}
 
-<<<<<<< HEAD
   - ${{ if eq(parameters.RunApiStubGen, 'true') }}:
     - task: Powershell@2
       inputs:
@@ -100,21 +77,6 @@
         pwsh: true
         workingDirectory: $(Pipeline.Workspace)
       displayName: Update package properties with namespaces
-
-    - template: /eng/common/pipelines/templates/steps/publish-1es-artifact.yml
-      parameters:
-        ArtifactPath: '$(Build.ArtifactStagingDirectory)'
-        ArtifactName: 'packages_extended'
-=======
-  - task: Powershell@2
-    inputs:
-      filePath: $(Build.SourcesDirectory)/eng/scripts/Save-Package-Namespaces-Property.ps1
-      arguments: >
-        -ArtifactStagingDirectory "$(Build.ArtifactStagingDirectory)"
-        -ArtifactsList ('${{ convertToJson(parameters.Artifacts) }}' | ConvertFrom-Json)
-      pwsh: true
-      workingDirectory: $(Pipeline.Workspace)
-    displayName: Update package properties with namespaces
 
     # Component governance collates discovered dependencies from a combination of
     # manifest files, splatted json output from CG detections, setup.py files, and other sources.
@@ -137,7 +99,6 @@
     parameters:
       ArtifactPath: '$(Build.ArtifactStagingDirectory)'
       ArtifactName: 'packages_extended'
->>>>>>> 6473aafb
 
   - ${{ if eq(parameters.BuildDocs, 'true') }}:
     - pwsh: |
