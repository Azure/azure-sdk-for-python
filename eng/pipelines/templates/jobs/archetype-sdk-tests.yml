--- conflicted
+++ resolved
@@ -28,15 +28,11 @@
       PythonVersion: 'pypy3'
     Linux_Python39:
       OSVmImage: 'ubuntu-18.04'
-<<<<<<< HEAD
       PythonVersion: '3.8'
   CloudConfigurations:
     AzureCloud:
       SubscriptionConfiguration: $(sub-config-azure-cloud-test-resources)
-=======
-      PythonVersion: '3.9.0'
 
->>>>>>> 412b6595
 jobs:
   - ${{ each cloudConfig in parameters.CloudConfigurations }}:
     - job: ${{ parameters.JobName }}
