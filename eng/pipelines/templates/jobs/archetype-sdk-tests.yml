--- conflicted
+++ resolved
@@ -34,19 +34,9 @@
     Linux_Python39:
       OSVmImage: 'ubuntu-18.04'
       PythonVersion: '3.9'
-<<<<<<< HEAD
       CoverageArg: ''
 
-jobs:
-  - job: ${{ parameters.JobName }}
-    variables:
-      skipComponentGovernanceDetection: true
-    timeoutInMinutes: ${{ parameters.TestTimeoutInMinutes }}
-    strategy:
-      maxParallel: ${{ parameters.MaxParallel }}
-      matrix: ${{ parameters.Matrix }}
-    continueOnError: false
-=======
+
   CloudConfigurations:
     AzureCloud:
       SubscriptionConfiguration: $(sub-config-azure-cloud-test-resources)
@@ -56,14 +46,12 @@
     - job: ${{ parameters.JobName }}
       variables:
         skipComponentGovernanceDetection: true
-        CoverageArg: --disablecov
 
       timeoutInMinutes: ${{ parameters.TestTimeoutInMinutes }}
       strategy:
         maxParallel: ${{ parameters.MaxParallel }}
         matrix: ${{ parameters.Matrix }}
       continueOnError: false
->>>>>>> 0a13cfbe
 
       pool:
         vmImage: $(OSVmImage)
