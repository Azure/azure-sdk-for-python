trigger:
  - main

jobs:

  - job: Validate_RC_Python_Build_Windows
    displayName: Validate Release Candidate Python - Windows
    variables:
      skipComponentGovernanceDetection: true
      PythonVersion: '3.11.0-rc.1'

    timeoutInMinutes: 90

    pool:
      name: 'azsdk-pool-mms-win-2022-general'

    steps:
      - template: /eng/pipelines/templates/steps/use-python-version.yml
        parameters:
          versionSpec: $(PythonVersion)
        
      - script: |
          python -m pip freeze
          python -m pip --version
          python -m pip install setuptools==58.3.0 wheel==0.37.0 tox==4.5.0 packaging==23.1 requests
          python -m pip install $(Build.SourcesDirectory)/tools/azure-sdk-tools[build]
        displayName: Install Dependencies

      - template: /eng/common/testproxy/test-proxy-tool.yml
        parameters:
          runProxy: false

      - script: |
<<<<<<< HEAD
          python ./scripts/devops_tasks/dispatch_check.py "$(BuildTargetingString)" --junitxml="junit/test_results.xml" --toxenv="whl" --filter-type="None"
=======
          python ./scripts/devops_tasks/dispatch_tox.py "$(BuildTargetingString)" --junitxml="junit/test_results.xml" --toxenv="whl" --filter-type="None"
>>>>>>> eb22d096
        displayName: 'Setup - Run Filtered Tests For Python $(PythonVersion)'
        env:
          YARL_NO_EXTENSIONS: 1
          AIOHTTP_NO_EXTENSIONS: 1
          PROXY_URL: "http://localhost:5000"
        continueOnError: true

      - task: PublishTestResults@2
        condition: always()
        inputs:
          testResultsFiles: '**/*test*.xml'
          testRunTitle: 'Python $(PythonVersion)'
          failTaskOnFailedTests: true

  - job: Validate_RC_Python_Build_Linux
    displayName: Validate Release Candidate Python - Linux
    variables:
      skipComponentGovernanceDetection: true
      PythonVersion: '3.11.0-rc.1'

    timeoutInMinutes: 90

    pool:
      name: 'azsdk-pool-mms-ubuntu-2004-general'

    steps:
      - template: /eng/pipelines/templates/steps/use-python-version.yml
        parameters:
          versionSpec: $(PythonVersion)

      - script: |
          sudo apt-get update
          sudo apt-get install build-essential -y
          python -m pip freeze
          python -m pip --version
          python -m pip install setuptools==58.3.0 wheel==0.37.0 tox==4.5.0 packaging==23.1 requests
          python -m pip install $(Build.SourcesDirectory)/tools/azure-sdk-tools[build]
        displayName: Install Dependencies

      - template: /eng/common/testproxy/test-proxy-tool.yml
        parameters:
          runProxy: false

      - script: |
          find /usr/lib -name "libffi.so*"
          ln -s /usr/lib/x86_64-linux-gnu/libffi.so.7 /usr/lib/x86_64-linux-gnu/libffi.so.6
<<<<<<< HEAD
          python ./scripts/devops_tasks/dispatch_check.py "$(BuildTargetingString)" --junitxml="junit/test_results.xml" --toxenv="whl" --filter-type="None"
=======
          python ./scripts/devops_tasks/dispatch_tox.py "$(BuildTargetingString)" --junitxml="junit/test_results.xml" --toxenv="whl" --filter-type="None"
>>>>>>> eb22d096
        displayName: 'Setup - Run Filtered Tests For Python $(PythonVersion)'
        env:
          YARL_NO_EXTENSIONS: 1
          AIOHTTP_NO_EXTENSIONS: 1
          PROXY_URL: "http://localhost:5000"
        continueOnError: true

      - task: PublishTestResults@2
        condition: always()
        inputs:
          testResultsFiles: '**/*test*.xml'
          testRunTitle: 'Python $(PythonVersion)'
          failTaskOnFailedTests: true

  - job: Validate_Nightly_Python_Build
    displayName: Validate Nightly Dev Python Build
    variables:
      skipComponentGovernanceDetection: true

    timeoutInMinutes: 90

    pool:
      name: 'azsdk-pool-mms-ubuntu-2004-general'

    steps:
      - task: UsePythonVersion@0
        displayName: 'Use Python 3.9 For Build Tools'
        inputs:
          versionSpec: '3.9'


      - template: /eng/common/testproxy/test-proxy-tool.yml
        parameters:
          runProxy: false

      - script: |
          sudo apt-get update
          sudo apt-get install build-essential libsqlite3-dev sqlite3 bzip2 libbz2-dev zlib1g-dev libssl-dev openssl libgdbm-dev liblzma-dev libreadline-dev libncursesw5-dev libffi-dev uuid-dev
          cd ~/
          git clone https://github.com/python/cpython.git
          cd cpython
          mkdir debug
          cd debug
          ../configure --enable-optimizations --prefix=$HOME
          make
          make install
          export PATH=~/bin:$PATH
          export PATH=~/lib:$PATH
          export PATH=~/.local/bin:$PATH
          curl https://bootstrap.pypa.io/get-pip.py -o get-pip.py
          python3 get-pip.py
          python3 -m pip install setuptools==67.6.0 wheel
          python3 -m pip install tox packaging twine beautifulsoup4
          python3 --version
          cd $(Build.SourcesDirectory)
<<<<<<< HEAD
          python3 ./scripts/devops_tasks/dispatch_check.py "$(BuildTargetingString)" --junitxml="junit/test_results_38.xml" --toxenv="whl" --filter-type="None"
=======
          python3 ./scripts/devops_tasks/dispatch_tox.py "$(BuildTargetingString)" --junitxml="junit/test_results_38.xml" --toxenv="whl" --filter-type="None"
>>>>>>> eb22d096
        displayName: 'Setup - Run Filtered Tests "Nightly" using Python Edge'
        env:
          YARL_NO_EXTENSIONS: 1
          PROXY_URL: "http://localhost:5000"
          AIOHTTP_NO_EXTENSIONS: 1
        continueOnError: true

      - task: PublishTestResults@2
        condition: always()
        inputs:
          testResultsFiles: '**/junit/test-results.xml'
          testRunTitle: 'Python Nightly'
          failTaskOnFailedTests: true<|MERGE_RESOLUTION|>--- conflicted
+++ resolved
@@ -31,11 +31,7 @@
           runProxy: false
 
       - script: |
-<<<<<<< HEAD
-          python ./scripts/devops_tasks/dispatch_check.py "$(BuildTargetingString)" --junitxml="junit/test_results.xml" --toxenv="whl" --filter-type="None"
-=======
           python ./scripts/devops_tasks/dispatch_tox.py "$(BuildTargetingString)" --junitxml="junit/test_results.xml" --toxenv="whl" --filter-type="None"
->>>>>>> eb22d096
         displayName: 'Setup - Run Filtered Tests For Python $(PythonVersion)'
         env:
           YARL_NO_EXTENSIONS: 1
@@ -82,11 +78,7 @@
       - script: |
           find /usr/lib -name "libffi.so*"
           ln -s /usr/lib/x86_64-linux-gnu/libffi.so.7 /usr/lib/x86_64-linux-gnu/libffi.so.6
-<<<<<<< HEAD
-          python ./scripts/devops_tasks/dispatch_check.py "$(BuildTargetingString)" --junitxml="junit/test_results.xml" --toxenv="whl" --filter-type="None"
-=======
           python ./scripts/devops_tasks/dispatch_tox.py "$(BuildTargetingString)" --junitxml="junit/test_results.xml" --toxenv="whl" --filter-type="None"
->>>>>>> eb22d096
         displayName: 'Setup - Run Filtered Tests For Python $(PythonVersion)'
         env:
           YARL_NO_EXTENSIONS: 1
@@ -142,11 +134,7 @@
           python3 -m pip install tox packaging twine beautifulsoup4
           python3 --version
           cd $(Build.SourcesDirectory)
-<<<<<<< HEAD
-          python3 ./scripts/devops_tasks/dispatch_check.py "$(BuildTargetingString)" --junitxml="junit/test_results_38.xml" --toxenv="whl" --filter-type="None"
-=======
           python3 ./scripts/devops_tasks/dispatch_tox.py "$(BuildTargetingString)" --junitxml="junit/test_results_38.xml" --toxenv="whl" --filter-type="None"
->>>>>>> eb22d096
         displayName: 'Setup - Run Filtered Tests "Nightly" using Python Edge'
         env:
           YARL_NO_EXTENSIONS: 1
