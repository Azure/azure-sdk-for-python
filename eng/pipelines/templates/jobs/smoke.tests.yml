--- conflicted
+++ resolved
@@ -16,10 +16,7 @@
         name: "azsdk-pool-mms-ubuntu-2004-general"
         vmImage: "MMSUbuntu20.04"
       steps:
-<<<<<<< HEAD
-=======
         - ${{ if and(ne(variables['Skip.Release'], 'true'), ne(parameters.Artifact.skipPublishPackage, 'true')) }}:
->>>>>>> ab943a95
           - pwsh: |
               $packages = Get-Content $(Build.SourcesDirectory)/common/smoketest/requirements-release.txt
               if ($packages | Where-Object { $_ -match "${{ replace(parameters.Artifact.name, '_', '-') }}" }) {
