parameters:
  - name: ServiceDirectory
    type: string
    default: ''
  - name: Artifacts
    type: object
    default: []
  - name: TestPipeline
    type: boolean
    default: false
  - name: BeforePublishSteps
    type: object
    default: []
  - name: TestMarkArgument
    type: string
    default: ''
  - name: BeforeTestSteps
    type: object
    default: []
  - name: AfterTestSteps
    type: object
    default: []
  - name: BuildTargetingString
    type: string
    default: 'azure-*'
  - name: TestTimeoutInMinutes
    type: number
    default: 60
  - name: ToxEnvParallel
    type: string
    default: '--tenvparallel'
  - name: InjectedPackages
    type: string
    default: ''
  - name: BuildDocs
    type: boolean
    default: true
  - name: DevFeedName
    type: string
    default: 'public/azure-sdk-for-python'
  - name: MatrixConfigs
    type: object
  - name: MatrixFilters
    type: object
    default: []
  - name: MatrixReplace
    type: object
    default: []
  - name: VerifyAutorest
    type: boolean
    default: false
  - name: ValidateFormatting
    type: boolean
    default: false
  - name: UnsupportedToxEnvironments
    type: string
    default: ''
  - name: TestProxy
    type: boolean
    default: false
  - name: GenerateApiReviewForManualOnly
    type: boolean
    default: false
  - name: AdvancedBuild
    type: boolean
    default: false

jobs:
<<<<<<< HEAD
  
  - ${{ if eq(parameters['AdvancedBuild'], false) }}:
    - job: 'Build'
      timeoutInMinutes: 90
      variables:
        Codeql.Enabled: true
        Codeql.BuildIdentifier: ${{ parameters.ServiceDirectory }}
        Codeql.SkipTaskAutoInjection: false
=======
  - job: 'Build'
    timeoutInMinutes: 90
>>>>>>> ed55769c

      pool:
        name: azsdk-pool-mms-ubuntu-2004-general
        vmImage: MMSUbuntu20.04

      steps:
      - template: /eng/pipelines/templates/steps/targeting-string-resolve.yml
        parameters:
          BuildTargetingString: ${{ parameters.BuildTargetingString }}

      - template: ../steps/build-package-artifacts.yml
        parameters:
          ServiceDirectory: ${{ parameters.ServiceDirectory }}
          BeforePublishSteps: ${{ parameters.BeforePublishSteps }}
          TestPipeline: ${{ parameters.TestPipeline }}
          Artifacts: ${{ parameters.Artifacts }}

  - ${{ if eq(parameters['AdvancedBuild'], true) }}:
    - job: 'Build'
      timeoutInMinutes: 90
      variables:
        Codeql.Enabled: true
        Codeql.BuildIdentifier: ${{ parameters.ServiceDirectory }}
        Codeql.SkipTaskAutoInjection: false

      strategy:
        matrix:
          Linux:
            imageName: 'MMSUbuntu22.04'
            poolName: 'azsdk-pool-mms-ubuntu-2204-general'
            ArtifactName: 'linux'
          ${{ if parameters.AdvancedBuild }}:
            Windows:
              imageName: 'MMS2022'
              poolName: 'azsdk-pool-mms-win-2022-general'
              ArtifactName: 'windows'
            Mac:
              imageName: 'macos-11'
              poolName: 'Azure Pipelines'
              ArtifactName: 'mac'

      pool:
        name: $(poolName)
        vmImage: $(imageName)

      steps:
      - template: /eng/pipelines/templates/steps/targeting-string-resolve.yml
        parameters:
          BuildTargetingString: ${{ parameters.BuildTargetingString }}

      - template: ../steps/build-package-artifacts.yml
        parameters:
          ServiceDirectory: ${{ parameters.ServiceDirectory }}
          BeforePublishSteps: ${{ parameters.BeforePublishSteps }}
          TestPipeline: ${{ parameters.TestPipeline }}
          Artifacts: ${{ parameters.Artifacts }}
          ArtifactSuffix: $(ArtifactName)

    - job: 'CoalesceBuildArtifacts'
      displayName: Combine Built Artifacts
      dependsOn: 
        - 'Build'
      timeoutInMinutes: 90

      pool:
        name: azsdk-pool-mms-ubuntu-2004-general
        vmImage: MMSUbuntu20.04

      steps:
      - task: DownloadPipelineArtifact@2
        inputs:
          artifactName: 'packages_windows'
          targetPath: $(Build.ArtifactStagingDirectory)/packages

      - task: DownloadPipelineArtifact@2
        inputs:
          artifactName: 'packages_mac'
          targetPath: $(Build.ArtifactStagingDirectory)/packages

      - task: DownloadPipelineArtifact@2
        inputs:
          artifactName: 'packages_linux'
          targetPath: $(Build.ArtifactStagingDirectory)/packages

      - template: /eng/common/pipelines/templates/steps/publish-artifact.yml
        parameters:
          ArtifactPath: '$(Build.ArtifactStagingDirectory)/packages'
          ArtifactName: 'packages'

  - job: 'Build_Extended'
    displayName: Build Extended
    dependsOn: 
      - 'Build'
      - ${{ if eq(parameters['AdvancedBuild'], true) }}:
        - 'CoalesceBuildArtifacts'
    timeoutInMinutes: 90

    pool:
      name: azsdk-pool-mms-ubuntu-2004-general
      vmImage: MMSUbuntu20.04

    steps:
    - template: /eng/pipelines/templates/steps/targeting-string-resolve.yml
      parameters:
        BuildTargetingString: ${{ parameters.BuildTargetingString }}

    - template: ../steps/build-extended-artifacts.yml
      parameters:
        ServiceDirectory: ${{ parameters.ServiceDirectory }}
        BeforePublishSteps: ${{ parameters.BeforePublishSteps }}
        BuildDocs: ${{ parameters.BuildDocs }}
        TestPipeline: ${{ parameters.TestPipeline }}
        Artifacts: ${{ parameters.Artifacts }}

  - job: 'Analyze'
    condition: and(succeededOrFailed(), ne(variables['Skip.Analyze'], 'true'))

    timeoutInMinutes: ${{ parameters.TestTimeoutInMinutes }}

    dependsOn:
      - 'Build_Extended'

    pool:
      name: azsdk-pool-mms-ubuntu-2004-general
      vmImage: MMSUbuntu20.04

    steps:
    - template: /eng/pipelines/templates/steps/targeting-string-resolve.yml
      parameters:
        BuildTargetingString: ${{ parameters.BuildTargetingString }}

    - template: /eng/common/pipelines/templates/steps/check-spelling.yml
      parameters:
        ContinueOnError: false

    - template: /eng/common/pipelines/templates/steps/verify-links.yml
      parameters:
        ${{ if eq(variables['Build.Reason'], 'PullRequest') }}:
          Directory: ''
          Urls: (eng/common/scripts/get-markdown-files-from-changed-files.ps1)
        ${{ if ne(variables['Build.Reason'], 'PullRequest') }}:
          Directory: sdk/${{ parameters.ServiceDirectory }}
        CheckLinkGuidance: $true

    - template: ../steps/analyze.yml
      parameters:
        ServiceDirectory: ${{ parameters.ServiceDirectory }}
        TestMarkArgument: ${{ parameters.TestMarkArgument }}
        AdditionalTestArgs: '--wheel_dir="$(Build.ArtifactStagingDirectory)"'
        TestPipeline: ${{ parameters.TestPipeline }}
        Artifacts: ${{ parameters.Artifacts }}
        VerifyAutorest: ${{ parameters.VerifyAutorest }}
        ValidateFormatting: ${{ parameters.ValidateFormatting }}
        GenerateApiReviewForManualOnly: ${{ parameters.GenerateApiReviewForManualOnly }}

  - job: Compliance
    pool:
      name: azsdk-pool-mms-win-2022-general
      vmImage: MMS2022

    variables:
      Codeql.SkipTaskAutoInjection: false
      Codeql.Enabled: true
      Codeql.Language: python
      Codeql.BuildIdentifier: "${{ parameters.ServiceDirectory }}"
      Codeql.SourceRoot: "sdk/${{ parameters.ServiceDirectory }}"

    # per the guidance of the codeql team:
    # https://eng.ms/docs/cloud-ai-platform/devdiv/one-engineering-system-1es/1es-docs/codeql/snippets/codeql-3000-other-issues#timeouts
    timeoutInMinutes: 360

    steps:
      - template: /eng/common/pipelines/templates/steps/credscan.yml
        parameters:
          ServiceDirectory: ${{ parameters.ServiceDirectory }}
          BaselineFilePath: $(Build.SourcesDirectory)\eng\python.gdnbaselines

  - template: /eng/common/pipelines/templates/jobs/archetype-sdk-tests-generate.yml
    parameters:
      JobTemplatePath: /eng/pipelines/templates/jobs/ci.tests.yml
      DependsOn:
        - 'Build'
        - ${{ if eq(parameters['AdvancedBuild'], true) }}:
          - 'CoalesceBuildArtifacts'
      MatrixConfigs: ${{ parameters.MatrixConfigs }}
      MatrixFilters: ${{ parameters.MatrixFilters }}
      MatrixReplace: ${{ parameters.MatrixReplace }}
      CloudConfig:
        Cloud: Public
      AdditionalParameters:
        ServiceDirectory: ${{ parameters.ServiceDirectory }}
        TestPipeline: ${{ parameters.TestPipeline }}
        TestMarkArgument: ${{ parameters.TestMarkArgument }}
        BeforeTestSteps: ${{ parameters.BeforeTestSteps }}
        AfterTestSteps: ${{ parameters.AfterTestSteps }}
        BuildTargetingString: ${{ parameters.BuildTargetingString }}
        TestTimeoutInMinutes: ${{ parameters.TestTimeoutInMinutes }}
        ToxEnvParallel: ${{ parameters.ToxEnvParallel }}
        InjectedPackages: ${{ parameters.InjectedPackages }}
        UnsupportedToxEnvironments: ${{ parameters.UnsupportedToxEnvironments }}
        TestProxy: ${{ parameters.TestProxy }}

  - template: /eng/common/pipelines/templates/jobs/archetype-sdk-tests-generate.yml
    parameters:
      JobTemplatePath: /eng/pipelines/templates/jobs/regression.yml
      GenerateJobName: generate_regression_matrix
      SparseCheckoutPaths: [ "scripts/", "sdk/", "tools/azure-sdk-tools/" ]
      MatrixConfigs:
          - Name: Python_regression_envs
            Path: eng/pipelines/templates/stages/regression-job-matrix.json
            Selection: sparse
            GenerateVMJobs: true
      PreGenerationSteps:
        - pwsh: |
            python -m pip install "./tools/azure-sdk-tools[build]"
          displayName: 'Prep Environment'
        - template: /eng/pipelines/templates/steps/targeting-string-resolve.yml
          parameters:
            BuildTargetingString: ${{ parameters.BuildTargetingString }}
        - task: PythonScript@0
          displayName: 'Ensure service coverage'
          inputs:
            scriptPath: '$(Build.SourcesDirectory)/scripts/devops_tasks/update_regression_services.py'
            arguments: >-
              "$(TargetingString)"
              --service="${{ parameters.ServiceDirectory }}"
              --json=$(Build.SourcesDirectory)/eng/pipelines/templates/stages/regression-job-matrix.json
      CloudConfig:
        Cloud: Public
      DependsOn:
        - 'Build'
        - ${{ if eq(parameters['AdvancedBuild'], true) }}:
          - 'CoalesceBuildArtifacts'
      AdditionalParameters:
        BuildTargetingString: ${{ parameters.BuildTargetingString }}
        ServiceDirectory: ${{ parameters.ServiceDirectory }}
        TestTimeoutInMinutes: 90<|MERGE_RESOLUTION|>--- conflicted
+++ resolved
@@ -66,19 +66,10 @@
     default: false
 
 jobs:
-<<<<<<< HEAD
   
   - ${{ if eq(parameters['AdvancedBuild'], false) }}:
     - job: 'Build'
       timeoutInMinutes: 90
-      variables:
-        Codeql.Enabled: true
-        Codeql.BuildIdentifier: ${{ parameters.ServiceDirectory }}
-        Codeql.SkipTaskAutoInjection: false
-=======
-  - job: 'Build'
-    timeoutInMinutes: 90
->>>>>>> ed55769c
 
       pool:
         name: azsdk-pool-mms-ubuntu-2004-general
@@ -99,10 +90,6 @@
   - ${{ if eq(parameters['AdvancedBuild'], true) }}:
     - job: 'Build'
       timeoutInMinutes: 90
-      variables:
-        Codeql.Enabled: true
-        Codeql.BuildIdentifier: ${{ parameters.ServiceDirectory }}
-        Codeql.SkipTaskAutoInjection: false
 
       strategy:
         matrix:
@@ -110,15 +97,14 @@
             imageName: 'MMSUbuntu22.04'
             poolName: 'azsdk-pool-mms-ubuntu-2204-general'
             ArtifactName: 'linux'
-          ${{ if parameters.AdvancedBuild }}:
-            Windows:
-              imageName: 'MMS2022'
-              poolName: 'azsdk-pool-mms-win-2022-general'
-              ArtifactName: 'windows'
-            Mac:
-              imageName: 'macos-11'
-              poolName: 'Azure Pipelines'
-              ArtifactName: 'mac'
+          Windows:
+            imageName: 'MMS2022'
+            poolName: 'azsdk-pool-mms-win-2022-general'
+            ArtifactName: 'windows'
+          Mac:
+            imageName: 'macos-11'
+            poolName: 'Azure Pipelines'
+            ArtifactName: 'mac'
 
       pool:
         name: $(poolName)
