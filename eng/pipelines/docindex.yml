--- conflicted
+++ resolved
@@ -77,11 +77,7 @@
         inputs:
           pwsh: true
           filePath: eng/common/scripts/Update-DocsMsPackages.ps1
-<<<<<<< HEAD
-          arguments: -DocRepoLocation $(DocRepoLocation) -PackageSourceOverride "https://pkgs.dev.azure.com/azure-sdk/public/_packaging/azure-sdk-for-python/pypi/simple/"
-=======
           arguments: -DocRepoLocation $(DocRepoLocation) -PackageSourceOverride "https://pkgs.dev.azure.com/azure-sdk/public/_packaging/azure-sdk-for-python/pypi/simple/" -ImageId '$(DocValidationImageId)'
->>>>>>> 62df3543
         displayName: Update Docs Onboarding for Daily branch
       - template: /eng/common/pipelines/templates/steps/git-push-changes.yml
         parameters:
