parameters:
  - name: ServiceDirectory
    type: string
    default: ""
  - name: DiffDirectory
    type: string
    default: $(Build.ArtifactStagingDirectory)/diff
  - name: PackageInfoDirectory
    type: string
    default: $(Build.ArtifactStagingDirectory)/PackageInfo
  - name: TargetPath
    type: string
    default: $(Build.SourcesDirectory)
  - name: ScriptDirectory
    type: string
    default: eng/common/scripts
  - name: ExcludePaths
    type: object
    default: []

steps:
  # There will be transitory period for every language repo where the <language> - pullrequest build definition will run
  # alongside the <language> - <service> - ci definitions. These pullrequest build definitions will have the ServiceDirectory parameter
  # set to 'auto', which will allow the expanding and contracting based on PR Diff.

  # The other public CI builds will pass a real service directory, which will not activate the PR diff logic and as such will operate
  # as before this change.
  - ${{ if and(eq(variables['Build.Reason'], 'PullRequest'), eq(parameters.ServiceDirectory, 'auto')) }}:
      - task: Powershell@2
        displayName: Generate PR Diff
        inputs:
          targetType: inline
          script: >
            ${{ parameters.ScriptDirectory }}/Generate-PR-Diff.ps1
            -TargetPath '${{ parameters.TargetPath }}'
            -ArtifactPath '${{ parameters.DiffDirectory }}'
            -ExcludePaths ('${{ convertToJson(parameters.ExcludePaths) }}' | ConvertFrom-Json)
          pwsh: true
<<<<<<< HEAD
=======
          workingDirectory: '${{ parameters.WorkingDirectory }}'
>>>>>>> 2c9172e2

      # When running in PR mode, we want the detected changed services to be attached to the build as tags.
      # However, the public identity does not have the permissions to attach tags to the build.
      # Instead, we will save the changed services to a file, attach it as an attachment for PiplineWitness to pick up and utilize.
      - pwsh: |
          $changedServices = (Get-Content -Path '${{ parameters.DiffDirectory }}/diff.json' -Raw | ConvertFrom-Json).ChangedServices

          if ($changedServices) {
            Write-Host "Attaching changed service names to the build for additional tag generation."
            $changedServices | ConvertTo-Json -AsArray | Out-File -FilePath $(System.DefaultWorkingDirectory)/tags.json -Encoding utf8
            Write-Host '##vso[task.addattachment type=AdditionalTags;name=AdditionalTags;]$(System.DefaultWorkingDirectory)/tags.json'
          }
        displayName: Upload tags.json with changed services
<<<<<<< HEAD
=======
        workingDirectory: '${{ parameters.WorkingDirectory }}'
>>>>>>> 2c9172e2

      - task: Powershell@2
        displayName: Save package properties filtered for PR
        inputs:
          filePath: ${{ parameters.ScriptDirectory }}/Save-Package-Properties.ps1
          arguments: >
            -PrDiff '${{ parameters.DiffDirectory }}/diff.json'
            -OutDirectory '${{ parameters.PackageInfoDirectory }}'
          pwsh: true
<<<<<<< HEAD
=======
          workingDirectory: '${{ parameters.WorkingDirectory }}'
>>>>>>> 2c9172e2
  - ${{ else }}:
      - task: Powershell@2
        displayName: Save package properties
        inputs:
          filePath: ${{ parameters.ScriptDirectory }}/Save-Package-Properties.ps1
          arguments: >
            -ServiceDirectory '${{parameters.ServiceDirectory}}'
            -OutDirectory '${{ parameters.PackageInfoDirectory }}'
            -AddDevVersion:($env:SETDEVVERSION -eq 'true')
<<<<<<< HEAD
          pwsh: true
=======
          pwsh: true
          workingDirectory: '${{ parameters.WorkingDirectory }}'
>>>>>>> 2c9172e2
<|MERGE_RESOLUTION|>--- conflicted
+++ resolved
@@ -36,10 +36,7 @@
             -ArtifactPath '${{ parameters.DiffDirectory }}'
             -ExcludePaths ('${{ convertToJson(parameters.ExcludePaths) }}' | ConvertFrom-Json)
           pwsh: true
-<<<<<<< HEAD
-=======
           workingDirectory: '${{ parameters.WorkingDirectory }}'
->>>>>>> 2c9172e2
 
       # When running in PR mode, we want the detected changed services to be attached to the build as tags.
       # However, the public identity does not have the permissions to attach tags to the build.
@@ -53,10 +50,7 @@
             Write-Host '##vso[task.addattachment type=AdditionalTags;name=AdditionalTags;]$(System.DefaultWorkingDirectory)/tags.json'
           }
         displayName: Upload tags.json with changed services
-<<<<<<< HEAD
-=======
         workingDirectory: '${{ parameters.WorkingDirectory }}'
->>>>>>> 2c9172e2
 
       - task: Powershell@2
         displayName: Save package properties filtered for PR
@@ -66,10 +60,7 @@
             -PrDiff '${{ parameters.DiffDirectory }}/diff.json'
             -OutDirectory '${{ parameters.PackageInfoDirectory }}'
           pwsh: true
-<<<<<<< HEAD
-=======
           workingDirectory: '${{ parameters.WorkingDirectory }}'
->>>>>>> 2c9172e2
   - ${{ else }}:
       - task: Powershell@2
         displayName: Save package properties
@@ -79,9 +70,5 @@
             -ServiceDirectory '${{parameters.ServiceDirectory}}'
             -OutDirectory '${{ parameters.PackageInfoDirectory }}'
             -AddDevVersion:($env:SETDEVVERSION -eq 'true')
-<<<<<<< HEAD
           pwsh: true
-=======
-          pwsh: true
-          workingDirectory: '${{ parameters.WorkingDirectory }}'
->>>>>>> 2c9172e2
+          workingDirectory: '${{ parameters.WorkingDirectory }}'