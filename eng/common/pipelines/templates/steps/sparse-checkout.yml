parameters:
  - name: Paths
    type: object
    default: []
  - name: Repositories
    type: object
    default:
      - Name: $(Build.Repository.Name)
        Commitish: $(Build.SourceVersion)
        WorkingDirectory: $(System.DefaultWorkingDirectory)
<<<<<<< HEAD
  - name: MultipleCheckout
=======
  - name: SkipDefaultCheckout
>>>>>>> 66416e77
    type: boolean
    default: false

steps:
<<<<<<< HEAD
  - ${{ if not(parameters.MultipleCheckout) }}:
=======
  - ${{ if not(parameters.SkipDefaultCheckout) }}:
>>>>>>> 66416e77
    - checkout: none

  - ${{ each repo in parameters.Repositories }}:
    - pwsh: |
        $dir = "${{ coalesce(repo.WorkingDirectory, format('{0}/{1}', '$(System.DefaultWorkingDirectory)', repo.Name)) }}"
        New-Item $dir -ItemType Directory -Force

    - pwsh: |
        git clone --no-checkout --filter=tree:0 git://github.com/${{ repo.Name }} .
        git sparse-checkout init
        git sparse-checkout set eng
      displayName: Init sparse checkout ${{ repo.Name }}
      workingDirectory: ${{ coalesce(repo.WorkingDirectory, format('{0}/{1}', '$(System.DefaultWorkingDirectory)', repo.Name)) }}

    - ${{ each path in parameters.Paths }}:
      - pwsh: git sparse-checkout add ${{ path }}
        displayName: Add sparse checkout path ${{ path }}
        workingDirectory: ${{ coalesce(repo.WorkingDirectory, format('{0}/{1}', '$(System.DefaultWorkingDirectory)', repo.Name)) }}

    - pwsh: git checkout ${{ repo.Commitish }}
      displayName: Sparse checkout at ${{ repo.Commitish }}
      workingDirectory: ${{ coalesce(repo.WorkingDirectory, format('{0}/{1}', '$(System.DefaultWorkingDirectory)', repo.Name)) }}<|MERGE_RESOLUTION|>--- conflicted
+++ resolved
@@ -8,34 +8,24 @@
       - Name: $(Build.Repository.Name)
         Commitish: $(Build.SourceVersion)
         WorkingDirectory: $(System.DefaultWorkingDirectory)
-<<<<<<< HEAD
-  - name: MultipleCheckout
-=======
   - name: SkipDefaultCheckout
->>>>>>> 66416e77
     type: boolean
     default: false
 
 steps:
-<<<<<<< HEAD
-  - ${{ if not(parameters.MultipleCheckout) }}:
-=======
   - ${{ if not(parameters.SkipDefaultCheckout) }}:
->>>>>>> 66416e77
     - checkout: none
 
   - ${{ each repo in parameters.Repositories }}:
     - pwsh: |
         $dir = "${{ coalesce(repo.WorkingDirectory, format('{0}/{1}', '$(System.DefaultWorkingDirectory)', repo.Name)) }}"
         New-Item $dir -ItemType Directory -Force
-
     - pwsh: |
         git clone --no-checkout --filter=tree:0 git://github.com/${{ repo.Name }} .
         git sparse-checkout init
         git sparse-checkout set eng
       displayName: Init sparse checkout ${{ repo.Name }}
       workingDirectory: ${{ coalesce(repo.WorkingDirectory, format('{0}/{1}', '$(System.DefaultWorkingDirectory)', repo.Name)) }}
-
     - ${{ each path in parameters.Paths }}:
       - pwsh: git sparse-checkout add ${{ path }}
         displayName: Add sparse checkout path ${{ path }}
@@ -43,4 +33,5 @@
 
     - pwsh: git checkout ${{ repo.Commitish }}
       displayName: Sparse checkout at ${{ repo.Commitish }}
-      workingDirectory: ${{ coalesce(repo.WorkingDirectory, format('{0}/{1}', '$(System.DefaultWorkingDirectory)', repo.Name)) }}+      workingDirectory: ${{ coalesce(repo.WorkingDirectory, format('{0}/{1}', '$(System.DefaultWorkingDirectory)', repo.Name)) }}
+      