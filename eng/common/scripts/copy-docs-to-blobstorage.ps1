# Note, due to how `Expand-Archive` is leveraged in this script,
# powershell core is a requirement for successful execution.
param (
  # used by VerifyPackages
  $artifactLocation, # the root of the artifact folder. DevOps $(System.ArtifactsDirectory)
  $workingDirectory, # directory that package artifacts will be extracted into for examination (if necessary)
  $packageRepository, # used to indicate destination against which we will check the existing version.
  # valid options: PyPI, Nuget, NPM, Maven, C, CPP
  # used by CreateTags
  $releaseSha, # the SHA for the artifacts. DevOps: $(Release.Artifacts.<artifactAlias>.SourceVersion) or $(Build.SourceVersion)
  [switch]$continueOnError = $true,

  $AzCopy,
  $DocLocation,
  $SASKey,
  $Language,
  $BlobName,
  $ExitOnError=1,
  $UploadLatest=1,
<<<<<<< HEAD
  $RepoReplaceRegex,
  $Tag
)

. (Join-Path $PSScriptRoot link-replacement.ps1)
=======
  $RepoReplaceRegex = "(https://github.com/.*/(?:blob|tree)/)master(/.*)"
)

. (Join-Path $PSScriptRoot artifact-metadata-parsing.ps1)
>>>>>>> fd0c2226

$Language = $Language.ToLower()

# Regex inspired but simplified from https://semver.org/#is-there-a-suggested-regular-expression-regex-to-check-a-semver-string
$SEMVER_REGEX = "^(?<major>0|[1-9]\d*)\.(?<minor>0|[1-9]\d*)\.(?<patch>0|[1-9]\d*)(?:-?(?<prelabel>[a-zA-Z-]*)(?:\.?(?<prenumber>0|[1-9]\d*))?)?$"

function ToSemVer($version){
    if ($version -match $SEMVER_REGEX)
    {
        if(-not $matches['prelabel']) {
            # artifically provide these values for non-prereleases to enable easy sorting of them later than prereleases.
            $prelabel = "zzz"
            $prenumber = 999;
            $isPre = $false;
        }
        else {
            $prelabel = $matches["prelabel"]
            $prenumber = 0

            # some older packages don't have a prenumber, should handle this
            if($matches["prenumber"]){
                $prenumber = [int]$matches["prenumber"]
            }

            $isPre = $true;
        }

        New-Object PSObject -Property @{
            Major = [int]$matches['major']
            Minor = [int]$matches['minor']
            Patch = [int]$matches['patch']
            PrereleaseLabel = $prelabel
            PrereleaseNumber = $prenumber
            IsPrerelease = $isPre
            RawVersion = $version
        }
    }
    else
    {
        if ($ExitOnError)
        {
            throw "Unable to convert $version to valid semver and hard exit on error is enabled. Exiting."
        }
        else
        {
            return $null
        }
    }
}

function SortSemVersions($versions)
{
    return $versions | Sort -Property Major, Minor, Patch, PrereleaseLabel, PrereleaseNumber -Descending
}

function Sort-Versions
{
    Param (
        [Parameter(Mandatory=$true)] [string[]]$VersionArray
    )

    # standard init and sorting existing
    $versionsObject = New-Object PSObject -Property @{
        OriginalVersionArray = $VersionArray
        SortedVersionArray = @()
        LatestGAPackage = ""
        RawVersionsList = ""
        LatestPreviewPackage = ""
    }

    if ($VersionArray.Count -eq 0)
    {
        return $versionsObject
    }

    $versionsObject.SortedVersionArray = @(SortSemVersions -versions ($VersionArray | % { ToSemVer $_}))
    $versionsObject.RawVersionsList = $versionsObject.SortedVersionArray | % { $_.RawVersion }

    # handle latest and preview
    # we only want to hold onto the latest preview if its NEWER than the latest GA.
    # this means that the latest preview package either A) has to be the latest value in the VersionArray
    # or B) set to nothing. We'll handle the set to nothing case a bit later.
    $versionsObject.LatestPreviewPackage = $versionsObject.SortedVersionArray[0].RawVersion
    $gaVersions = $versionsObject.SortedVersionArray | ? { !$_.IsPrerelease }

    # we have a GA package
    if ($gaVersions.Count -ne 0)
    {
        # GA is the newest non-preview package
        $versionsObject.LatestGAPackage = $gaVersions[0].RawVersion

        # in the case where latest preview == latestGA (because of our default selection earlier)
        if ($versionsObject.LatestGAPackage -eq $versionsObject.LatestPreviewPackage)
        {
            # latest is newest, unset latest preview
            $versionsObject.LatestPreviewPackage = ""
        }
    }

    return $versionsObject
}

function Get-Existing-Versions
{
    Param (
        [Parameter(Mandatory=$true)] [String]$PkgName
    )
    $versionUri = "$($BlobName)/`$web/$($Language)/$($PkgName)/versioning/versions"
    Write-Host "Heading to $versionUri to retrieve known versions"

    try {
        return ((Invoke-RestMethod -Uri $versionUri -MaximumRetryCount 3 -RetryIntervalSec 5) -Split "\n" | % {$_.Trim()} | ? { return $_ })
    }
    catch {
        # Handle 404. If it's 404, this is the first time we've published this package.
        if ($_.Exception.Response.StatusCode.value__ -eq 404){
            Write-Host "Version file does not exist. This is the first time we have published this package."
        }
        else {
            # If it's not a 404. exit. We don't know what's gone wrong.
            Write-Host "Exception getting version file. Aborting"
            Write-Host $_
            exit(1)
        }
    }
}

function Update-Existing-Versions
{
    Param (
        [Parameter(Mandatory=$true)] [String]$PkgName,
        [Parameter(Mandatory=$true)] [String]$PkgVersion,
        [Parameter(Mandatory=$true)] [String]$DocDest
    )
    $existingVersions = @(Get-Existing-Versions -PkgName $PkgName)

    Write-Host "Before I update anything, I am seeing $existingVersions"

    if (!$existingVersions)
    {
        $existingVersions = @()
        $existingVersions += $PkgVersion
        Write-Host "No existing versions. Adding $PkgVersion."
    }
    else
    {
        $existingVersions += $pkgVersion
        Write-Host "Already Existing Versions. Adding $PkgVersion."
    }

    $existingVersions = $existingVersions | Select-Object -Unique

    # newest first
    $sortedVersionObj = (Sort-Versions -VersionArray $existingVersions)

    Write-Host $sortedVersionObj
    Write-Host $sortedVersionObj.LatestGAPackage
    Write-Host $sortedVersionObj.LatestPreviewPackage

    # write to file. to get the correct performance with "actually empty" files, we gotta do the newline
    # join ourselves. This way we have absolute control over the trailing whitespace.
    $sortedVersionObj.RawVersionsList -join "`n" | Out-File -File "$($DocLocation)/versions" -Force -NoNewLine
    $sortedVersionObj.LatestGAPackage | Out-File -File "$($DocLocation)/latest-ga" -Force -NoNewLine
    $sortedVersionObj.LatestPreviewPackage | Out-File -File "$($DocLocation)/latest-preview" -Force -NoNewLine

    & $($AzCopy) cp "$($DocLocation)/versions" "$($DocDest)/$($PkgName)/versioning/versions$($SASKey)"
    & $($AzCopy) cp "$($DocLocation)/latest-preview" "$($DocDest)/$($PkgName)/versioning/latest-preview$($SASKey)"
    & $($AzCopy) cp "$($DocLocation)/latest-ga" "$($DocDest)/$($PkgName)/versioning/latest-ga$($SASKey)"

    return $sortedVersionObj
}

function Upload-Blobs
{
    Param (
        [Parameter(Mandatory=$true)] [String]$DocDir,
        [Parameter(Mandatory=$true)] [String]$PkgName,
        [Parameter(Mandatory=$true)] [String]$DocVersion,
        [Parameter(Mandatory=$false)] [String]$ReleaseTag
    )
    #eg : $BlobName = "https://azuresdkdocs.blob.core.windows.net"
    $DocDest = "$($BlobName)/`$web/$($Language)"

    Write-Host "DocDest $($DocDest)"
    Write-Host "PkgName $($PkgName)"
    Write-Host "DocVersion $($DocVersion)"
    Write-Host "DocDir $($DocDir)"
    Write-Host "Final Dest $($DocDest)/$($PkgName)/$($DocVersion)"
    Write-Host "Release Tag $($ReleaseTag)"

    # Use the step to replace master link to release tag link 
<<<<<<< HEAD
    Write-Host "Replacing all readme master links with release tag $Tag"
    ReplaceLink -scanFolder $DocDir -fileSuffix ".html" -replacement $Tag -customRegex $RepoReplaceRegex
=======
    if ($ReleaseTag) {
        foreach ($htmlFile in (Get-ChildItem $DocDir -include *.html -r)) 
        {
            $fileContent = Get-Content -Path $htmlFile
            $checkPattern = $false
            while ($fileContent -match $RepoReplaceRegex) {
                $fileContent = $fileContent -replace $RepoReplaceRegex, "`${1}$ReleaseTag`$2"
                $checkPattern = $true
            }
            if ($checkPattern) {
                Set-Content -Path $htmlFile -Value $fileContent
            }
        }
    } 
>>>>>>> fd0c2226
   
    Write-Host "Uploading $($PkgName)/$($DocVersion) to $($DocDest)..."
    & $($AzCopy) cp "$($DocDir)/**" "$($DocDest)/$($PkgName)/$($DocVersion)$($SASKey)" --recursive=true

    Write-Host "Handling versioning files under $($DocDest)/$($PkgName)/versioning/"
    $versionsObj = (Update-Existing-Versions -PkgName $PkgName -PkgVersion $DocVersion -DocDest $DocDest)

    # we can safely assume we have AT LEAST one version here. Reason being we just completed Update-Existing-Versions
    $latestVersion = ($versionsObj.SortedVersionArray | Select-Object -First 1).RawVersion

    if ($UploadLatest -and ($latestVersion -eq $DocVersion))
    {
        Write-Host "Uploading $($PkgName) to latest folder in $($DocDest)..."
        & $($AzCopy) cp "$($DocDir)/**" "$($DocDest)/$($PkgName)/latest$($SASKey)" --recursive=true
    }
}

function RetrieveReleaseTag([Object[]]$pkgs) {
    if (!$pkgs -or !$pkgs[0]) {
        Write-Warning "There is no release tag retrieved out from current package. "
        return ""
    }
    Write-Host "Here is the release tag: $($pkgs[0].Tag)."
    return $pkgs[0].Tag
}

# VERIFY PACKAGES
$apiUrl = "https://api.github.com/repos/$repoId"
$pkgList = VerifyPackages -pkgRepository $packageRepository `
    -artifactLocation $artifactLocation `
    -workingDirectory $workingDirectory `
    -apiUrl $apiUrl -releaseSha $releaseSha `
    -continueOnError $continueOnError

$releaseTag = RetrieveReleaseTag $pkgList

if ($Language -eq "javascript")
{
    $PublishedDocs = Get-ChildItem "$($DocLocation)/documentation" | Where-Object -FilterScript {$_.Name.EndsWith(".zip")}

    foreach ($Item in $PublishedDocs) {
        $PkgName = "azure-$($Item.BaseName)"
        Write-Host $PkgName
        Expand-Archive -Force -Path "$($DocLocation)/documentation/$($Item.Name)" -DestinationPath "$($DocLocation)/documentation/$($Item.BaseName)"
        $dirList = Get-ChildItem "$($DocLocation)/documentation/$($Item.BaseName)/$($Item.BaseName)" -Attributes Directory

        if($dirList.Length -eq 1){
            $DocVersion = $dirList[0].Name
            Write-Host "Uploading Doc for $($PkgName) Version:- $($DocVersion)..."
            Upload-Blobs -DocDir "$($DocLocation)/documentation/$($Item.BaseName)/$($Item.BaseName)/$($DocVersion)" -PkgName $PkgName -DocVersion $DocVersion -ReleaseTag $releaseTag
        }
        else{
            Write-Host "found more than 1 folder under the documentation for package - $($Item.Name)"
        }
    }
}

if ($Language -eq "dotnet")
{
    $PublishedPkgs = Get-ChildItem "$($DocLocation)/packages" | Where-Object -FilterScript {$_.Name.EndsWith(".nupkg") -and -not $_.Name.EndsWith(".symbols.nupkg")}
    $PublishedDocs = Get-ChildItem "$($DocLocation)" | Where-Object -FilterScript {$_.Name.StartsWith("Docs.")}

    foreach ($Item in $PublishedDocs) {
        $PkgName = $Item.Name.Remove(0, 5)
        $PkgFullName = $PublishedPkgs | Where-Object -FilterScript {$_.Name -match "$($PkgName).\d"}

        if (($PkgFullName | Measure-Object).count -eq 1)
        {
            $DocVersion = $PkgFullName[0].BaseName.Remove(0, $PkgName.Length + 1)

            Write-Host "Start Upload for $($PkgName)/$($DocVersion)"
            Write-Host "DocDir $($Item)"
            Write-Host "PkgName $($PkgName)"
            Write-Host "DocVersion $($DocVersion)"
            Upload-Blobs -DocDir "$($Item)" -PkgName $PkgName -DocVersion $DocVersion -ReleaseTag $releaseTag
        }
        else
        {
            Write-Host "Package with the same name Exists. Upload Skipped"
            continue
        }
    }
}

if ($Language -eq "python")
{
    $PublishedDocs = Get-ChildItem "$DocLocation" | Where-Object -FilterScript {$_.Name.EndsWith(".zip")}

    foreach ($Item in $PublishedDocs) {
        $PkgName = $Item.BaseName
        $ZippedDocumentationPath = Join-Path -Path $DocLocation -ChildPath $Item.Name
        $UnzippedDocumentationPath = Join-Path -Path $DocLocation -ChildPath $PkgName
        $VersionFileLocation = Join-Path -Path $UnzippedDocumentationPath -ChildPath "version.txt"

        Expand-Archive -Force -Path $ZippedDocumentationPath -DestinationPath $UnzippedDocumentationPath

        $Version = $(Get-Content $VersionFileLocation).Trim()

        Write-Host "Discovered Package Name: $PkgName"
        Write-Host "Discovered Package Version: $Version"
        Write-Host "Directory for Upload: $UnzippedDocumentationPath"
        Upload-Blobs -DocDir $UnzippedDocumentationPath -PkgName $PkgName -DocVersion $Version -ReleaseTag $releaseTag
    }
}

if ($Language -eq "java")
{
    $PublishedDocs = Get-ChildItem "$DocLocation" | Where-Object -FilterScript {$_.Name.EndsWith("-javadoc.jar")}
    foreach ($Item in $PublishedDocs) {
        $UnjarredDocumentationPath = ""
        try {
            $PkgName = $Item.BaseName
            # The jar's unpacking command doesn't allow specifying a target directory
            # and will unjar all of the files in whatever the current directory is.
            # Create a subdirectory to unjar into, set the location, unjar and then
            # set the location back to its original location.
            $UnjarredDocumentationPath = Join-Path -Path $DocLocation -ChildPath $PkgName
            New-Item -ItemType directory -Path "$UnjarredDocumentationPath"
            $CurrentLocation = Get-Location
            Set-Location $UnjarredDocumentationPath
            jar -xf "$($Item.FullName)"
            Set-Location $CurrentLocation

            # If javadocs are produced for a library with source, there will always be an
            # index.html. If this file doesn't exist in the UnjarredDocumentationPath then
            # this is a sourceless library which means there are no javadocs and nothing
            # should be uploaded to blob storage.
            $IndexHtml = Join-Path -Path $UnjarredDocumentationPath -ChildPath "index.html"
            if (!(Test-Path -path $IndexHtml))
            {
                Write-Host "$($PkgName) does not have an index.html file, skippping."
                continue
            }

            # Get the POM file for the artifact we're processing
            $PomFile = $Item.FullName.Substring(0,$Item.FullName.LastIndexOf(("-javadoc.jar"))) + ".pom"
            Write-Host "PomFile $($PomFile)"

            # Pull the version from the POM
            [xml]$PomXml = Get-Content $PomFile
            $Version = $PomXml.project.version
            $ArtifactId = $PomXml.project.artifactId

            Write-Host "Start Upload for $($PkgName)/$($Version)"
            Write-Host "DocDir $($UnjarredDocumentationPath)"
            Write-Host "PkgName $($ArtifactId)"
            Write-Host "DocVersion $($Version)"
            Upload-Blobs -DocDir $UnjarredDocumentationPath -PkgName $ArtifactId -DocVersion $Version -ReleaseTag $releaseTag

        } Finally {
            if (![string]::IsNullOrEmpty($UnjarredDocumentationPath)) {
                if (Test-Path -Path $UnjarredDocumentationPath) {
                    Write-Host "Cleaning up $UnjarredDocumentationPath"
                    Remove-Item -Recurse -Force $UnjarredDocumentationPath
                }
            }
        }
    }
}

if ($Language -eq "c")
{
    # The documentation publishing process for C differs from the other
    # langauges in this file because this script is invoked for the whole SDK
    # publishing. It is not, for example, invoked once per service publishing.
    # There is a similar situation for other langauge publishing steps above...
    # Those loops are left over from previous versions of this script which were
    # used to publish multiple docs packages in a single invocation.
    $pkgInfo = Get-Content $DocLocation/package-info.json | ConvertFrom-Json
    Upload-Blobs -DocDir $DocLocation -PkgName 'docs' -DocVersion $pkgInfo.version -ReleaseTag $releaseTag
}

if ($Language -eq "cpp")
{
    $packageInfo = (Get-Content (Join-Path $DocLocation 'package-info.json') | ConvertFrom-Json)
    Upload-Blobs -DocDir $DocLocation -PkgName $packageInfo.name -DocVersion $packageInfo.version -ReleaseTag $releaseTag
}<|MERGE_RESOLUTION|>--- conflicted
+++ resolved
@@ -17,18 +17,10 @@
   $BlobName,
   $ExitOnError=1,
   $UploadLatest=1,
-<<<<<<< HEAD
-  $RepoReplaceRegex,
-  $Tag
-)
-
-. (Join-Path $PSScriptRoot link-replacement.ps1)
-=======
   $RepoReplaceRegex = "(https://github.com/.*/(?:blob|tree)/)master(/.*)"
 )
 
 . (Join-Path $PSScriptRoot artifact-metadata-parsing.ps1)
->>>>>>> fd0c2226
 
 $Language = $Language.ToLower()
 
@@ -220,10 +212,6 @@
     Write-Host "Release Tag $($ReleaseTag)"
 
     # Use the step to replace master link to release tag link 
-<<<<<<< HEAD
-    Write-Host "Replacing all readme master links with release tag $Tag"
-    ReplaceLink -scanFolder $DocDir -fileSuffix ".html" -replacement $Tag -customRegex $RepoReplaceRegex
-=======
     if ($ReleaseTag) {
         foreach ($htmlFile in (Get-ChildItem $DocDir -include *.html -r)) 
         {
@@ -238,7 +226,6 @@
             }
         }
     } 
->>>>>>> fd0c2226
    
     Write-Host "Uploading $($PkgName)/$($DocVersion) to $($DocDest)..."
     & $($AzCopy) cp "$($DocDir)/**" "$($DocDest)/$($PkgName)/$($DocVersion)$($SASKey)" --recursive=true
