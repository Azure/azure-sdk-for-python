param (
  [string]$TargetDirectory = "", # Code path to code owners. e.g sdk/core/azure-amqp
  [string]$CodeOwnerFileLocation = (Resolve-Path $PSScriptRoot/../../../.github/CODEOWNERS), # The absolute path of CODEOWNERS file. 
  [string]$ToolVersion = "1.0.0-dev.20211123.13", # Placeholder. Will update in next PR
  [string]$ToolPath = (Join-Path ([System.IO.Path]::GetTempPath()) "codeowners-tool-path"), # The place to check the tool existence. Put temp path as default
  [string]$DevOpsFeed = "https://pkgs.dev.azure.com/azure-sdk/public/_packaging/azure-sdk-for-net/nuget/v3/index.json", # DevOp tool feeds.
  [string]$VsoVariable = "", # Option of write code owners into devop variable
  [switch]$IncludeNonUserAliases, # Option to filter out the team alias in code owner list. e.g. Azure/azure-sdk-team
  [switch]$Test  #Run test functions against the script logic
)

function Get-CodeOwnersTool()
{
  $command = Join-Path $ToolPath "retrieve-codeowners"
  # Check if the retrieve-codeowners tool exsits or not.
  if (Get-Command $command -errorAction SilentlyContinue) {
    return $command
  }
  if (!(Test-Path $ToolPath)) {
    New-Item -ItemType Directory -Path $ToolPath | Out-Null
  }
  Write-Host "Installing the retrieve-codeowners tool under $ToolPath... "
  dotnet tool install --tool-path $ToolPath --add-source $DevOpsFeed --version $ToolVersion "Azure.Sdk.Tools.RetrieveCodeOwners" | Out-Null

  # Test to see if the tool properly installed.
  if (!(Get-Command $command -errorAction SilentlyContinue)) {
    Write-Error "The retrieve-codeowners tool is not properly installed. Please check your tool path. $ToolPath"
    return 
  }
  return $command
}

function Get-CodeOwners ([string]$targetDirectory, [string]$codeOwnerFileLocation, [bool]$includeNonUserAliases = $false)
{
  $command = Get-CodeOwnersTool
  # Filter out the non user alias from code owner list.
  if($includeNonUserAliases) {
    $codeOwnersString = & $command --target-directory $targetDirectory --code-owner-file-path $codeOwnerFileLocation 2>&1
  }
  else {
    $codeOwnersString = & $command --target-directory $targetDirectory --code-owner-file-path $codeOwnerFileLocation --filter-out-non-user-aliases 2>&1
  }
  # Failed at the command of fetching code owners.
  if ($LASTEXITCODE -ne 0) {
    Write-Host $codeOwnersString
    return ,@()
  }
  
  $codeOwnersJson = $codeOwnersString | ConvertFrom-Json
  if (!$codeOwnersJson) {
    Write-Host "No code owners returned from the path: $targetDirectory"
    return ,@()
  }
  
  if ($VsoVariable) {
    $codeOwners = $codeOwnersJson.Owners -join ","
    Write-Host "##vso[task.setvariable variable=$VsoVariable;]$codeOwners"
  }

  return ,@($codeOwnersJson.Owners)
}

function TestGetCodeOwner([string]$targetDirectory, [string]$codeOwnerFileLocation, [bool]$includeNonUserAliases = $false, [string[]]$expectReturn) {
  Write-Host "Testing on $targetDirectory..."
  $actualReturn = Get-CodeOwners -targetDirectory $targetDirectory -codeOwnerFileLocation $codeOwnerFileLocation -includeNonUserAliases $IncludeNonUserAliases

  if ($actualReturn.Count -ne $expectReturn.Count) {
    Write-Error "The length of actual result is not as expected. Expected length: $($expectReturn.Count), Actual length: $($actualReturn.Count)."
    exit 1
  }
  for ($i = 0; $i -lt $expectReturn.Count; $i++) {
    if ($expectReturn[$i] -ne $actualReturn[$i]) {
      Write-Error "Expect result $expectReturn[$i] is different than actual result $actualReturn[$i]."
      exit 1
    }
  }
}

if($Test) {
  $testFile = (Resolve-Path $PSScriptRoot/../../../tools/code-owners-parser/Azure.Sdk.Tools.RetrieveCodeOwners.Tests/CODEOWNERS)
  TestGetCodeOwner -targetDirectory "sdk" -codeOwnerFileLocation $testFile -includeNonUserAliases $true -expectReturn @("person1", "person2")
  TestGetCodeOwner -targetDirectory "sdk/noPath" -codeOwnerFileLocation $testFile -includeNonUserAliases $true -expectReturn @("person1", "person2")
  TestGetCodeOwner -targetDirectory "/sdk/azconfig" -codeOwnerFileLocation $testFile -includeNonUserAliases $true -expectReturn @("person3", "person4")
  TestGetCodeOwner -targetDirectory "/sdk/azconfig/package" -codeOwnerFileLocation $testFile -includeNonUserAliases $true  $testFile -expectReturn @("person3", "person4")
  TestGetCodeOwner -targetDirectory "/sd" -codeOwnerFileLocation $testFile -includeNonUserAliases $true  -expectReturn @()
  TestGetCodeOwner -targetDirectory "/sdk/testUser/" -codeOwnerFileLocation $testFile -expectReturn @("azure-sdk") 
  exit 0
}
else {
<<<<<<< HEAD
  Write-Host "Unable to match path $target in CODEOWNERS file located at $codeOwnersLocation."
  Write-Host ($ownedFolders | ConvertTo-Json)
  return ""
=======
  return Get-CodeOwners -targetDirectory $TargetDirectory -codeOwnerFileLocation $CodeOwnerFileLocation -includeNonUserAliases $IncludeNonUserAliases
>>>>>>> 7e66e387
}<|MERGE_RESOLUTION|>--- conflicted
+++ resolved
@@ -87,11 +87,5 @@
   exit 0
 }
 else {
-<<<<<<< HEAD
-  Write-Host "Unable to match path $target in CODEOWNERS file located at $codeOwnersLocation."
-  Write-Host ($ownedFolders | ConvertTo-Json)
-  return ""
-=======
   return Get-CodeOwners -targetDirectory $TargetDirectory -codeOwnerFileLocation $CodeOwnerFileLocation -includeNonUserAliases $IncludeNonUserAliases
->>>>>>> 7e66e387
 }