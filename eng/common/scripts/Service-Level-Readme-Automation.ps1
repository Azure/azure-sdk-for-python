--- conflicted
+++ resolved
@@ -42,51 +42,6 @@
 
 Set-StrictMode -Version 3
 
-<<<<<<< HEAD
-# Parse out the rest content of service readme after excluding index table and metadata.
-function Get-RestContent($readmePath) {
-  $restContent = ''
-  if (Test-Path $readmePath) {
-    $readmeContent = Get-Content $readmePath -Raw
-    if ($readmeContent -match "\[\!INCLUDE\s\[.*-packages\]\(.*-index.md\)\]") {
-      # The existing service level readme contains both metadata and index table
-      if ($readmeContent -match "^---(\r?\n.*){1,30}\[\!INCLUDE\s\[.*-packages\]\(.*-index.md\)\](?<content>(\r?\n.*)*)$") {
-        $restContent = $Matches["content"].trim()
-      }
-    }
-    elseif ($readmeContent -match "^---") {
-      # The existing service level readme contains only metadata
-      if ($readmeContent -match "^---\n*(.*\n?)*?---\n*(?<content>(.*\n?)*)") {
-        $restContent = $Matches["content"].trim()
-      }
-    }
-    else {
-      # Readme contains neither metadata nor index table.
-      $restContent = $readmeContent
-    }
-  }
-  return $restContent
-}
-
-# Always update metadata and index table.
-function update-service-readme($readmeFolder, $readmeName, $moniker, $msService, $clientTableLink, $mgmtTableLink, $serviceName)
-{
-  $readmePath = (Join-Path $readmeFolder -ChildPath $readmeName)
-  $restContent = Get-RestContent -readmePath $readmePath
-  $content = ""
-  if (Test-Path (Join-Path $readmeFolder -ChildPath $clientTableLink)) {
-    $content += "## Client packages - $moniker`n"
-    $content += "[!INCLUDE [client-packages]($clientTableLink)]`n"
-  }
-  if (Test-Path (Join-Path $readmeFolder -ChildPath $mgmtTableLink)) {
-    $content += "## Management packages - $moniker`n"
-    $content += "[!INCLUDE [mgmt-packages]($mgmtTableLink)]"
-  }
-  if (!$content) {
-    if (Test-Path $readmePath) {
-      Remove-Item $readmePath -Force
-    }
-=======
 function create-metadata-table($readmeFolder, $readmeName, $moniker, $msService, $indexTableLink, $mgmtTableLink, $serviceName)
 {
   $readmePath = Join-Path $readmeFolder -ChildPath $readmeName
@@ -98,7 +53,6 @@
   if (!$content) {
     LogError "There are no packages under $serviceName. "
     return
->>>>>>> 437c9ea5
   }
   # Generate the front-matter for docs needs
   # $Language, $LanguageDisplayName are the variables globally defined in Language-Settings.ps1
@@ -108,13 +62,6 @@
   Set-Content -Path $readmePath -Value $metadataString -NoNewline
 
   # Add tables, seperate client and mgmt.
-<<<<<<< HEAD
-  $readmeHeader = "# Azure $serviceName SDK for $languageDisplayName - $moniker`n"
-  Add-Content -Path $readmePath -Value $readmeHeader -NoNewline
-  Add-Content -Path $readmePath -Value $content
-  if ($restContent) {
-    Add-Content -Path $readmePath -Value $restContent -NoNewline
-=======
   $readmeHeader = "# Azure $serviceName SDK for $languageDisplayName - $moniker`r`n"
   Set-Content -Path $readmePath -Value "$metadataString$readmeHeader$content" -NoNewline
 }
@@ -130,10 +77,13 @@
   if ($match) {
     $restContent = $Matches["content"].trim()
     $metadata = $Matches["metadata"].trim()
->>>>>>> 437c9ea5
-  }
-}
-
+  }
+  # $Language, $LanguageDisplayName are the variables globally defined in Language-Settings.ps1
+  $metadataString = GenerateDocsMsMetadata -originalMetadata $metadata -language $Language -languageDisplayName $LanguageDisplayName -serviceName $serviceName `
+    -tenantId $TenantId -clientId $ClientId -clientSecret $ClientSecret `
+    -msService $msService
+  Set-Content -Path $readmePath -Value "$metadataString$restContent" -NoNewline
+}
 function generate-markdown-table($readmeFolder, $readmeName, $packageInfos, $moniker) {
   $tableHeader = "| Reference | Package | Source |`r`n|---|---|---|`r`n" 
   $tableContent = ""
@@ -176,22 +126,9 @@
   if ($packageInfos) {
     generate-markdown-table -readmeFolder $readmeFolder -readmeName $indexReadme -packageInfos $packageInfos -moniker $moniker
   }
-<<<<<<< HEAD
-  else {
-    $clientReadme = (Join-Path $readmeFolder $clientIndexReadme)
-    if (Test-Path $clientReadme) {
-      Remove-Item $clientReadme
-    }
-  }
-
-  $mgmtPackageInfo = $packageInfos.Where({ 'mgmt' -eq $_.Type }) | Sort-Object -Property Package
-  if ($mgmtPackageInfo) {
-    generate-markdown-table -readmeFolder $readmeFolder -readmeName $mgmtIndexReadme -packageInfo $mgmtPackageInfo -moniker $moniker
-=======
   if (!(Test-Path "$readmeFolder$serviceReadme")) {
     create-service-readme -readmeFolder $readmeFolder -readmeName $serviceReadme -moniker $moniker -msService $msService `
     -tableLink $indexReadme -serviceName $serviceName
->>>>>>> 437c9ea5
   }
   else {
     $mgmtReadme = (Join-Path $readmeFolder $mgmtIndexReadme)
