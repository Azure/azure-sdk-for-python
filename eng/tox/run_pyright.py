#!/usr/bin/env python

# --------------------------------------------------------------------------------------------
# Copyright (c) Microsoft Corporation. All rights reserved.
# Licensed under the MIT License. See License.txt in the project root for license information.
# --------------------------------------------------------------------------------------------

# This script is used to execute pyright within a tox environment.

from subprocess import check_call, CalledProcessError
import argparse
import os
import logging
import sys
import json

from ci_tools.environment_exclusions import (
    is_check_enabled, is_typing_ignored
)
from ci_tools.parsing import ParsedSetup
from ci_tools.variables import in_ci
<<<<<<< HEAD
from gh_tools.vnext_issue_creator import create_vnext_issue, close_vnext_issue
=======
>>>>>>> d8c71c81

logging.getLogger().setLevel(logging.INFO)

root_dir = os.path.abspath(os.path.join(os.path.abspath(__file__), "..", "..", ".."))


def get_pyright_config_path(args):
    """Give pyright an execution environment when running with tox. Otherwise
    we use pyright's default for import resolution which doesn't work well
    in our monorepo.

    Since we don't want to be burdened with upkeep of this config for every library
    that runs pyright checks, nor do we need this when running pyright without tox,
    we'll add the config on the fly when invoked with tox.
    """

    # find the repo-level or package-level pyrightconfig.json
    user_config_path = args.target_package if os.path.exists(os.path.join(args.target_package, "pyrightconfig.json")) else root_dir

    # read the config and adjust relative paths
    with open(os.path.join(user_config_path, "pyrightconfig.json"), "r") as f:
        config_text = f.read()
        config_text = config_text.replace("\"**", "\"../../../../**")
        config = json.loads(config_text)

    # add or update the execution environment for tox
    if config.get("executionEnvironments"):
        config["executionEnvironments"].append({"root": args.target_package})
    else:
        config.update({"executionEnvironments": [{"root": args.target_package}]})

    # write the pyrightconfig.json to the tox environment and return the path so we can point to it
    pyright_env = "pyright" if not args.next else "next-pyright"
    pyright_config_path = os.path.join(args.target_package, ".tox", pyright_env, "tmp", "pyrightconfig.json")
    with open(pyright_config_path, "w+") as f:
        f.write(json.dumps(config, indent=4))
    return pyright_config_path


if __name__ == "__main__":
    parser = argparse.ArgumentParser(description="Run pyright against target folder. ")

    parser.add_argument(
        "-t",
        "--target",
        dest="target_package",
        help="The target package directory on disk. The target module passed to run pyright will be <target_package>/azure.",
        required=True,
    )

    parser.add_argument(
        "--next",
        default=False,
        help="Next version of pyright is being tested.",
        required=False
    )

    args = parser.parse_args()
    package_dir = os.path.abspath(args.target_package)
    package_name = os.path.basename(package_dir)

    if not args.next and in_ci():
        if not is_check_enabled(args.target_package, "pyright") or is_typing_ignored(package_name):
            logging.info(
                f"Package {package_name} opts-out of pyright check. See https://aka.ms/python/typing-guide for information."
            )
            exit(0)

    pkg_details = ParsedSetup.from_path(package_dir)
    top_level_module = pkg_details.namespace.split(".")[0]
    paths = [
        os.path.join(args.target_package, top_level_module),
        os.path.join(args.target_package, "samples"),
    ]

    if not args.next and in_ci():
        if not is_check_enabled(args.target_package, "type_check_samples"):
            logging.info(
                f"Package {package_name} opts-out of pyright check on samples."
            )
            paths = paths[:-1]

    pyright_config_path = get_pyright_config_path(args)

    commands = [
        sys.executable,
        "-m",
        "pyright",
        "--project",
        pyright_config_path,
    ]
    commands.extend(paths)
    try:
        check_call(commands)
    except CalledProcessError as error:
        if args.next and in_ci() and is_check_enabled(args.target_package, "pyright") and not is_typing_ignored(package_name):
            from gh_tools.vnext_issue_creator import create_vnext_issue
            create_vnext_issue(package_name, "pyright")

        print("See https://aka.ms/python/typing-guide for information.\n\n")
        raise error

    if args.next and in_ci() and not is_typing_ignored(package_name):
        close_vnext_issue(package_name, "pyright")<|MERGE_RESOLUTION|>--- conflicted
+++ resolved
@@ -19,10 +19,6 @@
 )
 from ci_tools.parsing import ParsedSetup
 from ci_tools.variables import in_ci
-<<<<<<< HEAD
-from gh_tools.vnext_issue_creator import create_vnext_issue, close_vnext_issue
-=======
->>>>>>> d8c71c81
 
 logging.getLogger().setLevel(logging.INFO)
 
@@ -126,4 +122,5 @@
         raise error
 
     if args.next and in_ci() and not is_typing_ignored(package_name):
+        from gh_tools.vnext_issue_creator import close_vnext_issue
         close_vnext_issue(package_name, "pyright")