--- conflicted
+++ resolved
@@ -429,11 +429,7 @@
 deps =
     {[packaging]pkgs}
 commands =
-<<<<<<< HEAD
-    python -m pip install {repository_root}/tools/azure-sdk-tools --no-deps
-=======
     {[tox]pip_command} install {repository_root}/tools/azure-sdk-tools --no-deps
->>>>>>> 72491061
     sdk_build_package --package_folder {tox_root} -d {envtmpdir} --package_type sdist
     python {repository_root}/eng/tox/verify_sdist.py -d {envtmpdir} -t {tox_root}
 
