--- conflicted
+++ resolved
@@ -85,15 +85,12 @@
 deps =
   {[base]deps}
 commands =
-<<<<<<< HEAD
     {envbindir}/python -m pip install --index-url="https://pkgs.dev.azure.com/azure-sdk/public/_packaging/azure-sdk-for-python/pypi/simple/" pylint-guidelines-checker==0.0.2
-=======
     {envbindir}/python {toxinidir}/../../../eng/tox/create_package_and_install.py \
       -d {distdir} \
       -p {toxinidir} \
       -w {envtmpdir} \
       --package-type sdist
->>>>>>> 572f53bd
     {envbindir}/python {toxinidir}/../../../eng/tox/run_pylint.py -t {toxinidir}
 
 
