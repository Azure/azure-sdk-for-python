--- conflicted
+++ resolved
@@ -40,18 +40,11 @@
 
 [packaging]
 pkgs =
-<<<<<<< HEAD
-    wheel==0.43.0
-    packaging==23.1
-    urllib3==1.26.15
-    tomli==2.0.1
-    build==1.2.2.post1
-=======
     wheel==0.45.1
     packaging==24.2
     urllib3==2.2.3
     tomli==2.2.1
->>>>>>> 9bafcc47
+    build==1.2.2.post1
 
 [pytest]
 ignore_args=--ignore=.tox --ignore=build --ignore=.eggs --ignore=samples
