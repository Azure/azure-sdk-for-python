#!/usr/bin/env python

# --------------------------------------------------------------------------------------------
# Copyright (c) Microsoft Corporation. All rights reserved.
# Licensed under the MIT License. See License.txt in the project root for license information.
# --------------------------------------------------------------------------------------------

import argparse
import os
import sys
import logging
import re

from subprocess import check_call
from typing import TYPE_CHECKING, Callable, Optional
from pkg_resources import parse_version, Requirement
from pypi_tools.pypi import PyPIClient
from packaging.specifiers import SpecifierSet
from packaging.version import Version

from ci_tools.parsing import ParsedSetup, parse_require
from ci_tools.functions import compare_python_version, handle_incompatible_minimum_dev_reqs

from typing import List

DEV_REQ_FILE = "dev_requirements.txt"
NEW_DEV_REQ_FILE = "new_dev_requirements.txt"
PKGS_TXT_FILE = "packages.txt"

logging.getLogger().setLevel(logging.INFO)

# GENERIC_OVERRIDES dictionaries pair a specific dependency with a MINIMUM or MAXIMUM inclusive bound.
# During LATEST and MINIMUM dependency checks, we sometimes need to ignore versions for various compatibility
# reasons.
MINIMUM_VERSION_GENERIC_OVERRIDES = {
    "azure-common": "1.1.10",
    "msrest": "0.6.10",
    "typing-extensions": "4.6.0",
    "opentelemetry-api": "1.3.0",
    "opentelemetry-sdk": "1.3.0",
    "azure-core": "1.11.0",
    "requests": "2.19.0",
    "six": "1.12.0",
    "cryptography": "38.0.3",
    "msal": "1.23.0",
    "azure-storage-file-datalake": "12.2.0",
}

MAXIMUM_VERSION_GENERIC_OVERRIDES = {}

# SPECIFIC OVERRIDES provide additional filtering of upper and lower bound by
# binding an override to the specific package being processed. As an example, when
# processing the latest or minimum deps for "azure-eventhub", the minimum version of "azure-core"
# will be overridden to 1.25.0.
MINIMUM_VERSION_SPECIFIC_OVERRIDES = {
    "azure-eventhub": {"azure-core": "1.25.0"},
    "azure-eventhub-checkpointstoreblob-aio": {"azure-core": "1.25.0", "azure-eventhub": "5.11.0"},
    "azure-eventhub-checkpointstoreblob": {"azure-core": "1.25.0", "azure-eventhub": "5.11.0"},
    "azure-eventhub-checkpointstoretable": {"azure-core": "1.25.0", "azure-eventhub": "5.11.0"},
    "azure-identity": {"msal": "1.23.0"},
    "azure-core-tracing-opentelemetry": {"azure-core": "1.28.0"},
    "azure-storage-file-datalake": {"azure-storage-blob": "12.22.0"},
}

MAXIMUM_VERSION_SPECIFIC_OVERRIDES = {}

# PLATFORM SPECIFIC OVERRIDES provide additional generic (EG not tied to the package whos dependencies are being processed)
# filtering on a _per platform_ basis. Primarily used to limit certain packages due to platform compatbility
PLATFORM_SPECIFIC_MINIMUM_OVERRIDES = {
<<<<<<< HEAD
    ">=3.12.0": {
        "azure-core": "1.23.1",
        "aiohttp": "3.8.6",
        "six": "1.16.0",
        "requests": "2.30.0"
    },
    ">=3.13.0": {
        "typing-extensions": "4.12.0",
    }
=======
    ">=3.12.0": {"azure-core": "1.23.1", "aiohttp": "3.8.6", "six": "1.16.0", "requests": "2.30.0"}
>>>>>>> 5557c7ac
}

PLATFORM_SPECIFIC_MAXIMUM_OVERRIDES = {}

# This is used to actively _add_ requirements to the install set. These are used to actively inject
# a new requirement specifier to the set of packages being installed.
SPECIAL_CASE_OVERRIDES = {
    # this package has an override
    "azure-core": {
        # if the version being installed matches this specifier, add the listed packages to the install list
        "<1.24.0": ["msrest<0.7.0"]
    }
}


def install_dependent_packages(setup_py_file_path, dependency_type, temp_dir):
    # This method identifies latest/ minimal version of dependent packages and installs them from pyPI
    # dependency type must either be latest or minimum
    # Latest dependency will find latest released package that satisfies requires of given package name
    # Minimum type will find minimum version on PyPI that satisfies requires of given package name
    released_packages = find_released_packages(setup_py_file_path, dependency_type)
    override_added_packages = []

    # new section added to account for difficulties with msrest
    for pkg_spec in released_packages:
        override_added_packages.extend(check_pkg_against_overrides(pkg_spec))

    logging.info("%s released packages: %s", dependency_type, released_packages)

    additional_filter_fn = None
    if dependency_type == "Minimum":
        additional_filter_fn = handle_incompatible_minimum_dev_reqs

    # before september 2024, filter_dev_requirements only would remove any packages present in released_packages from the dev_requirements,
    # then create a new file "new_dev_requirements.txt" without the problematic packages.
    # after september 2024, filter_dev_requirements will also check for **compatibility** with the packages being installed when filtering the dev_requirements.
    dev_req_file_path = filter_dev_requirements(setup_py_file_path, released_packages, temp_dir, additional_filter_fn)

    if override_added_packages:
        logging.info(f"Expanding the requirement set by the packages {override_added_packages}.")

    install_set = released_packages + list(set(override_added_packages))

    # install released dependent packages
    if released_packages or dev_req_file_path:
        install_packages(install_set, dev_req_file_path)

    if released_packages:
        # create a file with list of packages and versions found based on minimum or latest check on PyPI
        # This file can be used to verify if we have correct version installed
        pkgs_file_path = os.path.join(temp_dir, PKGS_TXT_FILE)
        with open(pkgs_file_path, "w") as pkgs_file:
            for package in released_packages:
                pkgs_file.write(package + "\n")
        logging.info("Created file %s to track azure packages found on PyPI", pkgs_file_path)


def check_pkg_against_overrides(pkg_specifier: str) -> List[str]:
    """
    Checks a set of package specifiers of form "[A==1.0.0, B=2.0.0]". Used to inject additional package installations
    as indicated by the SPECIAL_CASE_OVERRIDES dictionary.

    :param str pkg_specifier: A specifically targeted package that is about to be passed to install_packages.
    """
    additional_installs = []
    target_package, target_version = pkg_specifier.split("==")

    target_version = Version(target_version)
    if target_package in SPECIAL_CASE_OVERRIDES:
        special_case_specifiers = SPECIAL_CASE_OVERRIDES[target_package]

        for specifier_set in special_case_specifiers.keys():
            spec = SpecifierSet(specifier_set)
            if target_version in spec:
                additional_installs.extend(special_case_specifiers[specifier_set])

    return additional_installs


def find_released_packages(setup_py_path, dependency_type):
    # this method returns list of required available package on PyPI in format <package-name>==<version>
    pkg_info = ParsedSetup.from_path(setup_py_path)

    # parse setup.py and find install requires
    requires = [r for r in pkg_info.requires if "-nspkg" not in r]

    # Get available version on PyPI for each required package
    avlble_packages = [x for x in map(lambda x: process_requirement(x, dependency_type, pkg_info.name), requires) if x]

    return avlble_packages


def process_bounded_versions(originating_pkg_name: str, pkg_name: str, versions: List[str]) -> List[str]:
    """
    Processes a target package based on an originating package (target is a dep of originating) and the versions available from pypi for the target package.

    Returns the set of versions AFTER general, platform, and package-specific overrides have been applied.

    :param str originating_pkg_name: The name of the package whos requirements are being processed.
    :param str pkg_name: A specific requirement of the originating package being processed.
    :param List[str] versions: All the versions available on pypi for pkg_name.
    """

    # lower bound general
    if pkg_name in MINIMUM_VERSION_GENERIC_OVERRIDES:
        versions = [
            v for v in versions if parse_version(v) >= parse_version(MINIMUM_VERSION_GENERIC_OVERRIDES[pkg_name])
        ]

    # lower bound platform-specific
    for platform_bound in PLATFORM_SPECIFIC_MINIMUM_OVERRIDES.keys():
        if compare_python_version(platform_bound):
            restrictions = PLATFORM_SPECIFIC_MINIMUM_OVERRIDES[platform_bound]

            if pkg_name in restrictions:
                versions = [v for v in versions if parse_version(v) >= parse_version(restrictions[pkg_name])]

    # lower bound package-specific
    if (
        originating_pkg_name in MINIMUM_VERSION_SPECIFIC_OVERRIDES
        and pkg_name in MINIMUM_VERSION_SPECIFIC_OVERRIDES[originating_pkg_name]
    ):
        versions = [
            v
            for v in versions
            if parse_version(v) >= parse_version(MINIMUM_VERSION_SPECIFIC_OVERRIDES[originating_pkg_name][pkg_name])
        ]

    # upper bound general
    if pkg_name in MAXIMUM_VERSION_GENERIC_OVERRIDES:
        versions = [
            v for v in versions if parse_version(v) <= parse_version(MAXIMUM_VERSION_GENERIC_OVERRIDES[pkg_name])
        ]

    # upper bound platform
    for platform_bound in PLATFORM_SPECIFIC_MAXIMUM_OVERRIDES.keys():
        if compare_python_version(platform_bound):
            restrictions = PLATFORM_SPECIFIC_MAXIMUM_OVERRIDES[platform_bound]

            if pkg_name in restrictions:
                versions = [v for v in versions if parse_version(v) <= parse_version(restrictions[pkg_name])]

    # upper bound package-specific
    if (
        originating_pkg_name in MAXIMUM_VERSION_SPECIFIC_OVERRIDES
        and pkg_name in MAXIMUM_VERSION_SPECIFIC_OVERRIDES[originating_pkg_name]
    ):
        versions = [
            v
            for v in versions
            if parse_version(v) <= parse_version(MAXIMUM_VERSION_SPECIFIC_OVERRIDES[originating_pkg_name][pkg_name])
        ]

    return versions


def process_requirement(req, dependency_type, orig_pkg_name):
    # this method finds either latest or minimum version of a package that is available on PyPI

    # find package name and requirement specifier from requires
    requirement = parse_require(req)
    pkg_name = requirement.key
    spec = requirement.specifier if len(requirement.specifier) else None

    # Filter out requirements with environment markers that don't match the current environment
    # e.g. `; python_version > 3.10` when running on Python3.9
    if not (requirement.marker is None or requirement.marker.evaluate()):
        logging.info(
            f"Skipping requirement {req!r}. Environment marker {str(requirement.marker)!r} "
            + "does not apply to current environment."
        )
        return ""

    # get available versions on PyPI
    client = PyPIClient()
    versions = [str(v) for v in client.get_ordered_versions(pkg_name, True)]
    logging.info("Versions available on PyPI for %s: %s", pkg_name, versions)

    # think of the various versions that come back from pypi as the top of a funnel
    # We apply generic overrides -> platform specific overrides -> package specific overrides
    versions = process_bounded_versions(orig_pkg_name, pkg_name, versions)

    # Search from lowest to latest in case of finding minimum dependency
    # Search from latest to lowest in case of finding latest required version
    # reverse the list to get latest version first
    if dependency_type == "Latest":
        versions.reverse()

    # return first version that matches specifier in <package-name>==<version> format
    for version in versions:
        # if there IS NO specifier, then we should take the first entry. we have already sorted for latest/minimum.
        if spec is None:
            return pkg_name + "==" + version

        if version in spec:
            logging.info(
                "Found %s version %s that matches specifier %s",
                dependency_type,
                version,
                spec,
            )
            return pkg_name + "==" + version

    logging.error(
        "No version is found on PyPI for package %s that matches specifier %s",
        pkg_name,
        spec,
    )
    return ""


def check_req_against_exclusion(req, req_to_exclude):
    """
    This function evaluates a requirement from a dev_requirements file against a file name. Returns True
    if the requirement is for the same package listed in "req_to_exclude". False otherwise.

    :param req: An incoming "req" looks like a requirement that appears in a dev_requirements file. EG: [ "../../../tools/azure-sdk-tools",
        "https://docsupport.blob.core.windows.net/repackaged/cffi-1.14.6-cp310-cp310-win_amd64.whl; sys_platform=='win32' and python_version >= '3.10'",
        "msrestazure>=0.4.11", "pytest" ]

    :param req_to_exclude: A valid and complete python package name. No specifiers.
    """
    req_id = ""
    for c in req:
        if re.match(r"[A-Za-z0-9_-]", c):
            req_id += c
        else:
            break

    return req_id == req_to_exclude


def filter_dev_requirements(
    setup_py_path,
    released_packages,
    temp_dir,
    additional_filter_fn: Optional[Callable[[str, List[str], List[Requirement]], List[str]]] = None,
):
    """
    This function takes an existing package path, a list of specific package specifiers that we have resolved, a temporary directory to write
    the modified dev_requirements to, and an optional additional_filter_fn that can be used to further filter the dev_requirements file if necessary.

    The function will filter out any requirements present in the dev_requirements file that are present in the released_packages list (aka are required
    by the package).
    """
    # This method returns list of requirements from dev_requirements by filtering out packages in given list
    dev_req_path = os.path.join(os.path.dirname(setup_py_path), DEV_REQ_FILE)
    requirements = []
    with open(dev_req_path, "r") as dev_req_file:
        requirements = dev_req_file.readlines()

    # filter out any package available on PyPI (released_packages)
    # include packages without relative reference and packages not available on PyPI
    released_packages = [parse_require(p) for p in released_packages]
    released_package_names = [p.key for p in released_packages]
    # find prebuilt whl paths in dev requiremente
    prebuilt_dev_reqs = [os.path.basename(req.replace("\n", "")) for req in requirements if os.path.sep in req]
    # filter any req if wheel is for a released package
    req_to_exclude = [req for req in prebuilt_dev_reqs if req.split("-")[0].replace("_", "-") in released_package_names]
    req_to_exclude.extend(released_package_names)

    filtered_req = [
        req
        for req in requirements
        if os.path.basename(req.replace("\n", "")) not in req_to_exclude
        and not any([check_req_against_exclusion(req, i) for i in req_to_exclude])
    ]

    if additional_filter_fn:
        # this filter function handles the case where a dev requirement is incompatible with the current set of targeted packages
        filtered_req = additional_filter_fn(setup_py_path, filtered_req, released_packages)

    logging.info("Filtered dev requirements: %s", filtered_req)

    new_dev_req_path = ""
    if filtered_req:
        # create new dev requirements file with different name for filtered requirements
        new_dev_req_path = os.path.join(temp_dir, NEW_DEV_REQ_FILE)
        with open(new_dev_req_path, "w") as dev_req_file:
            dev_req_file.writelines(line if line.endswith("\n") else line + "\n" for line in filtered_req)

    return new_dev_req_path


def install_packages(packages, req_file):
    # install list of given packages from PyPI
    commands = [
        sys.executable,
        "-m",
        "pip",
        "install",
    ]

    if packages:
        commands.extend(packages)

    if req_file:
        commands.extend(["-r", req_file])

    logging.info("Installing packages. Command: %s", commands)
    check_call(commands)


if __name__ == "__main__":
    parser = argparse.ArgumentParser(description="Install either latest or minimum version of dependent packages.")

    parser.add_argument(
        "-t",
        "--target",
        dest="target_package",
        help="The target package directory on disk.",
        required=True,
    )

    parser.add_argument(
        "-d",
        "--dependency-type",
        dest="dependency_type",
        choices=["Latest", "Minimum"],
        help="Dependency type to install. Dependency type is either 'Latest' or 'Minimum'",
        required=True,
    )

    parser.add_argument(
        "-w",
        "--work-dir",
        dest="work_dir",
        help="Temporary working directory to create new dev requirements file",
        required=True,
    )

    args = parser.parse_args()
    setup_path = os.path.join(os.path.abspath(args.target_package), "setup.py")

    if not (os.path.exists(setup_path) and os.path.exists(args.work_dir)):
        logging.error("Invalid arguments. Please make sure target directory and working directory are valid path")
        sys.exit(1)

    install_dependent_packages(setup_path, args.dependency_type, args.work_dir)<|MERGE_RESOLUTION|>--- conflicted
+++ resolved
@@ -67,7 +67,6 @@
 # PLATFORM SPECIFIC OVERRIDES provide additional generic (EG not tied to the package whos dependencies are being processed)
 # filtering on a _per platform_ basis. Primarily used to limit certain packages due to platform compatbility
 PLATFORM_SPECIFIC_MINIMUM_OVERRIDES = {
-<<<<<<< HEAD
     ">=3.12.0": {
         "azure-core": "1.23.1",
         "aiohttp": "3.8.6",
@@ -77,9 +76,6 @@
     ">=3.13.0": {
         "typing-extensions": "4.12.0",
     }
-=======
-    ">=3.12.0": {"azure-core": "1.23.1", "aiohttp": "3.8.6", "six": "1.16.0", "requests": "2.30.0"}
->>>>>>> 5557c7ac
 }
 
 PLATFORM_SPECIFIC_MAXIMUM_OVERRIDES = {}
