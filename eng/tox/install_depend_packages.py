--- conflicted
+++ resolved
@@ -39,14 +39,8 @@
     "six": "1.12.0",
 }
 
-<<<<<<< HEAD
-MAXIMUM_VERSION_SUPPORTED_OVERRIDE = {
-    'cryptography': '3.4.8'
-}
-=======
 MAXIMUM_VERSION_SUPPORTED_OVERRIDE = {"cryptography": "3.4.8"}
 
->>>>>>> 62df3543
 
 def install_dependent_packages(setup_py_file_path, dependency_type, temp_dir):
     # This method identifies latest/ minimal version of dependent packages and installs them from pyPI
@@ -103,13 +97,6 @@
     logging.info("Versions available on PyPI for %s: %s", pkg_name, versions)
 
     if pkg_name in MINIMUM_VERSION_SUPPORTED_OVERRIDE:
-<<<<<<< HEAD
-        versions = [v for v in versions if parse_version(v) >= parse_version(MINIMUM_VERSION_SUPPORTED_OVERRIDE[pkg_name])]
-
-    if pkg_name in MAXIMUM_VERSION_SUPPORTED_OVERRIDE:
-        versions = [v for v in versions if parse_version(v) <= parse_version(MAXIMUM_VERSION_SUPPORTED_OVERRIDE[pkg_name])]
-
-=======
         versions = [
             v for v in versions if parse_version(v) >= parse_version(MINIMUM_VERSION_SUPPORTED_OVERRIDE[pkg_name])
         ]
@@ -118,7 +105,6 @@
         versions = [
             v for v in versions if parse_version(v) <= parse_version(MAXIMUM_VERSION_SUPPORTED_OVERRIDE[pkg_name])
         ]
->>>>>>> 62df3543
 
     # Search from lowest to latest in case of finding minimum dependency
     # Search from latest to lowest in case of finding latest required version
@@ -185,12 +171,8 @@
     filtered_req = [
         req
         for req in requirements
-<<<<<<< HEAD
-        if os.path.basename(req.replace('\n', '')) not in req_to_exclude and not any([req.startswith(i) for i in req_to_exclude])
-=======
         if os.path.basename(req.replace("\n", "")) not in req_to_exclude
         and not any([check_req_against_exclusion(req, i) for i in req_to_exclude])
->>>>>>> 62df3543
     ]
 
     logging.info("Filtered dev requirements: %s", filtered_req)
