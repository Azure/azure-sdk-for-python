#!/usr/bin/env python

# --------------------------------------------------------------------------------------------
# Copyright (c) Microsoft Corporation. All rights reserved.
# Licensed under the MIT License. See License.txt in the project root for license information.
# --------------------------------------------------------------------------------------------

import argparse
import os
import sys
import logging
import re
import pkginfo

from subprocess import check_call
from typing import TYPE_CHECKING, Callable, Optional
from pkg_resources import parse_version, Requirement
from pypi_tools.pypi import PyPIClient
from packaging.specifiers import SpecifierSet
<<<<<<< HEAD
from packaging.version import Version
=======
from packaging.version import Version, parse
>>>>>>> a88c1455

from ci_tools.parsing import ParsedSetup, parse_require
from ci_tools.functions import compare_python_version

from typing import List

DEV_REQ_FILE = "dev_requirements.txt"
NEW_DEV_REQ_FILE = "new_dev_requirements.txt"
PKGS_TXT_FILE = "packages.txt"

logging.getLogger().setLevel(logging.INFO)

# GENERIC_OVERRIDES dictionaries pair a specific dependency with a MINIMUM or MAXIMUM inclusive bound.
# During LATEST and MINIMUM dependency checks, we sometimes need to ignore versions for various compatibility
# reasons.
MINIMUM_VERSION_GENERIC_OVERRIDES = {
    "azure-common": "1.1.10",
    "msrest": "0.6.10",
    "typing-extensions": "4.6.0",
    "opentelemetry-api": "1.3.0",
    "opentelemetry-sdk": "1.3.0",
    "azure-core": "1.11.0",
    "requests": "2.19.0",
    "six": "1.12.0",
    "cryptography": "38.0.3",
    "msal": "1.23.0",
    "azure-storage-file-datalake": "12.2.0",
}

MAXIMUM_VERSION_GENERIC_OVERRIDES = {}

# SPECIFIC OVERRIDES provide additional filtering of upper and lower bound by
# binding an override to the specific package being processed. As an example, when
# processing the latest or minimum deps for "azure-eventhub", the minimum version of "azure-core"
# will be overridden to 1.25.0.
MINIMUM_VERSION_SPECIFIC_OVERRIDES = {
    "azure-eventhub": {"azure-core": "1.25.0"},
    "azure-eventhub-checkpointstoreblob-aio": {"azure-core": "1.25.0", "azure-eventhub": "5.11.0"},
    "azure-eventhub-checkpointstoreblob": {"azure-core": "1.25.0", "azure-eventhub": "5.11.0"},
    "azure-eventhub-checkpointstoretable": {"azure-core": "1.25.0", "azure-eventhub": "5.11.0"},
    "azure-identity": {"msal": "1.23.0"},
    "azure-core-tracing-opentelemetry": {"azure-core": "1.28.0"},
    "azure-storage-file-datalake": {"azure-storage-blob": "12.22.0"}
}

MAXIMUM_VERSION_SPECIFIC_OVERRIDES = {}

# PLATFORM SPECIFIC OVERRIDES provide additional generic (EG not tied to the package whos dependencies are being processed)
# filtering on a _per platform_ basis. Primarily used to limit certain packages due to platform compatbility
PLATFORM_SPECIFIC_MINIMUM_OVERRIDES = {
    ">=3.12.0": {
        "azure-core": "1.23.1",
        "aiohttp": "3.8.6",
        "six": "1.16.0",
        "requests": "2.30.0"
    }
}

PLATFORM_SPECIFIC_MAXIMUM_OVERRIDES = {}

# This is used to actively _add_ requirements to the install set. These are used to actively inject
# a new requirement specifier to the set of packages being installed.
SPECIAL_CASE_OVERRIDES = {
    # this package has an override
    "azure-core": {
        # if the version being installed matches this specifier, add the listed packages to the install list
        "<1.24.0": ["msrest<0.7.0"]
    }
}

def resolve_compatible_package(dev_req_pkg_name: str, dev_req_pkg_version: str, dev_req_pkg_reqs: List[Requirement], immovable_requirements: List[Requirement]) -> Optional[str]:
    """
    This function resolves a compatible version of dev_req_pkg_name that is compatible with the input_packages. It is intended to be used
    when a dev requirement is incompatible with the current set of packages being installed, so it only walks backwards from newest version of
    dev_req_pkg_name to oldest.
    """

    pypi = PyPIClient()
    immovable_pkgs = {req.key: req for req in immovable_requirements}

    # Let's use a real use-case to walk through this function. We're going to use the azure-ai-language-conversations package as an example.
    # immovable_pkgs = the selected mindependency for azure-ai-language-conversations
    #   -> "azure-core==1.28.0",
    #   -> "isodate==0.6.1",
    #   -> "typing-extensions==4.0.1",
    for pkg in immovable_pkgs:
        required_pkg_version = next(iter(immovable_pkgs[pkg].specifier)).version
        # as we walk through each hard dependency, we need to check all of the dev_requirements for compatibility with these packages
        for dev_req_dependency in dev_req_pkg_reqs:
            # if the dev_req_dependency is present in the hard dependencies, we need to check compatibility
            if dev_req_dependency.key in immovable_pkgs:
                if str(dev_req_dependency.specifier):
                    # check compatibility here. if the dep is compatible with the current set of packages, we can use it.
                    # otherwise we need to keep walking backwards until we find a compatible version.
                    # from here on we have to check the same dependency for this package on the retrieved version as well
                    available_versions = pypi.get_ordered_versions(dev_req_dependency.key, True) # they come back smallest to largest by default
                    available_versions.reverse()

                    if not required_pkg_version in dev_req_dependency.specifier:
                        breakpoint()

                        pypi.get_ordered_versions(dev_req_dependency.key, True)


                    # # we're attempting to do this entirely with metadata instead of downloading each version
                    # for version in available_versions:
                    #     version_release = pypi.project_release(dev_req_dependency.key, version)
                    #     breakpoint()

                    # breakpoint()

    # no changes necessary
    return None



def handle_incompatible_minimum_dev_reqs(setup_path: str, filtered_requirement_list: List[str], packages_for_install: List[Requirement]) -> List[str]:
    """
    This function is used to handle the case where a dev requirement is incompatible with the current set of packages
    being installed. This is used to update or remove dev_requirements that are incompatible with a targeted set of packages.

    :param str setup_path: The path to the setup.py file whos dev_requirements are being filtered.

    :param List[str] filtered_requirement_list: A list of dev requirements that have been filtered out of the original dev requirements file. This list
    must be filtered for compatibility with packages_for_install.

    :param List[Requirement] packages_for_install: A list of packages that dev_requirements MUST be compatible with.
    """

    cleansed_reqs = []

    for req in filtered_requirement_list:
        cleansed_req = req.strip().replace("-e ", "").split("#")[0].split(";")[0]

        if cleansed_req:
            # this is a replaced dev req that we can use pkginfo to resolve
            if os.path.exists(cleansed_req):
                try:
                    local_package_metadata = pkginfo.get_metadata(cleansed_req)

                    if local_package_metadata:
                        local_reqs = [Requirement(r) for r in local_package_metadata.requires_dist]
                        new_req = resolve_compatible_package(local_package_metadata.name, local_package_metadata.version, local_reqs, packages_for_install)
                        if new_req:
                            cleansed_reqs.append(new_req)
                        else:
                            cleansed_reqs.append(cleansed_req)
                    else:
                        logging.error(f"Error while processing locally built requirement {cleansed_req}. Unable to resolve metadata.")
                        cleansed_reqs.append(cleansed_req)
                except Exception as e:
                    logging.error(f"Error while processing locally built requirement {cleansed_req}: {e}")
                    cleansed_reqs.append(cleansed_req)
            # relative requirement
            elif cleansed_req.startswith("."):
                try:
                    local_package = ParsedSetup.from_path(os.path.join(setup_path, cleansed_req))
                    local_reqs = [Requirement(r) for r in local_package.requires]
                    new_req = resolve_compatible_package(local_package.name, local_package.version, local_reqs, packages_for_install)

                    if new_req:
                        cleansed_reqs.append(new_req)
                    else:
                        cleansed_reqs.append(new_req)

                except Exception as e:
                    logging.error(f"Error while processing relative requirement {cleansed_req}: {e}")
                    cleansed_reqs.append(cleansed_req)
            else:
                # doing nothing here, as we don't understand how to resolve this yet
                cleansed_reqs.append(cleansed_req)
                logging.info(f"While filtering incompatible minimum dev requirements, found a requirement that I don't know how to deal with yet: \"{cleansed_req}\"")
                continue

    return cleansed_reqs


def install_dependent_packages(setup_py_file_path, dependency_type, temp_dir):
    # This method identifies latest/ minimal version of dependent packages and installs them from pyPI
    # dependency type must either be latest or minimum
    # Latest dependency will find latest released package that satisfies requires of given package name
    # Minimum type will find minimum version on PyPI that satisfies requires of given package name
    released_packages = find_released_packages(setup_py_file_path, dependency_type)
    override_added_packages = []

    # new section added to account for difficulties with msrest
    for pkg_spec in released_packages:
        override_added_packages.extend(check_pkg_against_overrides(pkg_spec))

    logging.info("%s released packages: %s", dependency_type, released_packages)
    # filter released packages from dev_requirements and create a new file "new_dev_requirements.txt"
<<<<<<< HEAD

    additionalFilterFn = None
    if dependency_type == "Minimum":
        additionalFilterFn = handle_incompatible_minimum_dev_reqs

    dev_req_file_path = filter_dev_requirements(setup_py_file_path, released_packages, temp_dir, additionalFilterFn)
=======
    dev_req_file_path = filter_dev_requirements(setup_py_file_path, released_packages, temp_dir, dependency_type)
>>>>>>> a88c1455

    if override_added_packages:
        logging.info(f"Expanding the requirement set by the packages {override_added_packages}.")

    install_set = released_packages + list(set(override_added_packages))

    # install released dependent packages
    if released_packages or dev_req_file_path:
        install_packages(install_set, dev_req_file_path)

    if released_packages:
        # create a file with list of packages and versions found based on minimum or latest check on PyPI
        # This file can be used to verify if we have correct version installed
        pkgs_file_path = os.path.join(temp_dir, PKGS_TXT_FILE)
        with open(pkgs_file_path, "w") as pkgs_file:
            for package in released_packages:
                pkgs_file.write(package + "\n")
        logging.info("Created file %s to track azure packages found on PyPI", pkgs_file_path)


def check_pkg_against_overrides(pkg_specifier: str) -> List[str]:
    """
    Checks a set of package specifiers of form "[A==1.0.0, B=2.0.0]". Used to inject additional package installations
    as indicated by the SPECIAL_CASE_OVERRIDES dictionary.

    :param str pkg_specifier: A specifically targeted package that is about to be passed to install_packages.
    """
    additional_installs = []
    target_package, target_version = pkg_specifier.split("==")

    target_version = Version(target_version)
    if target_package in SPECIAL_CASE_OVERRIDES:
        special_case_specifiers = SPECIAL_CASE_OVERRIDES[target_package]

        for specifier_set in special_case_specifiers.keys():
            spec = SpecifierSet(specifier_set)
            if target_version in spec:
                additional_installs.extend(special_case_specifiers[specifier_set])

    return additional_installs


def find_released_packages(setup_py_path, dependency_type):
    # this method returns list of required available package on PyPI in format <package-name>==<version>
    pkg_info = ParsedSetup.from_path(setup_py_path)

    # parse setup.py and find install requires
    requires = [r for r in pkg_info.requires if "-nspkg" not in r]

    # Get available version on PyPI for each required package
    avlble_packages = [x for x in map(lambda x: process_requirement(x, dependency_type, pkg_info.name), requires) if x]

    return avlble_packages

def process_bounded_versions(originating_pkg_name: str, pkg_name: str, versions: List[str]) -> List[str]:
    """
    Processes a target package based on an originating package (target is a dep of originating) and the versions available from pypi for the target package.

    Returns the set of versions AFTER general, platform, and package-specific overrides have been applied.

    :param str originating_pkg_name: The name of the package whos requirements are being processed.
    :param str pkg_name: A specific requirement of the originating package being processed.
    :param List[str] versions: All the versions available on pypi for pkg_name.
    """

    # lower bound general
    if pkg_name in MINIMUM_VERSION_GENERIC_OVERRIDES:
        versions = [
            v for v in versions if parse_version(v) >= parse_version(MINIMUM_VERSION_GENERIC_OVERRIDES[pkg_name])
        ]

    # lower bound platform-specific
    for platform_bound in PLATFORM_SPECIFIC_MINIMUM_OVERRIDES.keys():
        if compare_python_version(platform_bound):
            restrictions = PLATFORM_SPECIFIC_MINIMUM_OVERRIDES[platform_bound]

            if pkg_name in restrictions:
                versions = [
                    v for v in versions if parse_version(v) >= parse_version(restrictions[pkg_name])
                ]

    # lower bound package-specific
    if (
        originating_pkg_name in MINIMUM_VERSION_SPECIFIC_OVERRIDES
        and pkg_name in MINIMUM_VERSION_SPECIFIC_OVERRIDES[originating_pkg_name]
    ):
        versions = [
            v
            for v in versions
            if parse_version(v) >= parse_version(MINIMUM_VERSION_SPECIFIC_OVERRIDES[originating_pkg_name][pkg_name])
        ]

    # upper bound general
    if pkg_name in MAXIMUM_VERSION_GENERIC_OVERRIDES:
        versions = [
            v for v in versions if parse_version(v) <= parse_version(MAXIMUM_VERSION_GENERIC_OVERRIDES[pkg_name])
        ]

    # upper bound platform
    for platform_bound in PLATFORM_SPECIFIC_MAXIMUM_OVERRIDES.keys():
        if compare_python_version(platform_bound):
            restrictions = PLATFORM_SPECIFIC_MAXIMUM_OVERRIDES[platform_bound]

            if pkg_name in restrictions:
                versions = [
                    v for v in versions if parse_version(v) <= parse_version(restrictions[pkg_name])
                ]

    # upper bound package-specific
    if (
        originating_pkg_name in MAXIMUM_VERSION_SPECIFIC_OVERRIDES
        and pkg_name in MAXIMUM_VERSION_SPECIFIC_OVERRIDES[originating_pkg_name]
    ):
        versions = [
            v
            for v in versions
            if parse_version(v) <= parse_version(MAXIMUM_VERSION_SPECIFIC_OVERRIDES[originating_pkg_name][pkg_name])
        ]

    return versions


def process_requirement(req, dependency_type, orig_pkg_name):
    # this method finds either latest or minimum version of a package that is available on PyPI

    # find package name and requirement specifier from requires
    requirement = parse_require(req)
    pkg_name = requirement.key
    spec = requirement.specifier if len(requirement.specifier) else None

    # Filter out requirements with environment markers that don't match the current environment
    # e.g. `; python_version > 3.10` when running on Python3.9
    if not (requirement.marker is None or requirement.marker.evaluate()):
        logging.info(
            f"Skipping requirement {req!r}. Environment marker {str(requirement.marker)!r} "
            + "does not apply to current environment."
        )
        return ""

    # get available versions on PyPI
    client = PyPIClient()
    versions = [str(v) for v in client.get_ordered_versions(pkg_name, True)]
    logging.info("Versions available on PyPI for %s: %s", pkg_name, versions)

    # think of the various versions that come back from pypi as the top of a funnel
    # We apply generic overrides -> platform specific overrides -> package specific overrides
    versions = process_bounded_versions(orig_pkg_name, pkg_name, versions)

    # Search from lowest to latest in case of finding minimum dependency
    # Search from latest to lowest in case of finding latest required version
    # reverse the list to get latest version first
    if dependency_type == "Latest":
        versions.reverse()

    # return first version that matches specifier in <package-name>==<version> format
    for version in versions:
        # if there IS NO specifier, then we should take the first entry. we have already sorted for latest/minimum.
        if spec is None:
            return pkg_name + "==" + version

        if version in spec:
            logging.info(
                "Found %s version %s that matches specifier %s",
                dependency_type,
                version,
                spec,
            )
            return pkg_name + "==" + version

    logging.error(
        "No version is found on PyPI for package %s that matches specifier %s",
        pkg_name,
        spec,
    )
    return ""


def check_req_against_exclusion(req, req_to_exclude):
    """
    This function evaluates a requirement from a dev_requirements file against a file name. Returns True
    if the requirement is for the same package listed in "req_to_exclude". False otherwise.

    :param req: An incoming "req" looks like a requirement that appears in a dev_requirements file. EG: [ "../../../tools/azure-sdk-tools",
        "https://docsupport.blob.core.windows.net/repackaged/cffi-1.14.6-cp310-cp310-win_amd64.whl; sys_platform=='win32' and python_version >= '3.10'",
        "msrestazure>=0.4.11", "pytest" ]

    :param req_to_exclude: A valid and complete python package name. No specifiers.
    """
    req_id = ""
    for c in req:
        if re.match(r"[A-Za-z0-9_-]", c):
            req_id += c
        else:
            break

    return req_id == req_to_exclude

# todo: remove when merging #37450
def replace_identity(dev_requirement_line) -> str:
    regex = r"azure[-_]identity"

    if re.search(regex, dev_requirement_line):
        return "azure-identity==1.17.0\n"
    else:
        return dev_requirement_line

<<<<<<< HEAD
def filter_dev_requirements(setup_py_path, released_packages, temp_dir, additionalFilterFn: Optional[Callable[[str, List[str],List[Requirement]], List[str]]] = None):
=======

def filter_dev_requirements(setup_py_path, released_packages, temp_dir, dependency_type):
>>>>>>> a88c1455
    # This method returns list of requirements from dev_requirements by filtering out packages in given list
    dev_req_path = os.path.join(os.path.dirname(setup_py_path), DEV_REQ_FILE)
    requirements = []
    with open(dev_req_path, "r") as dev_req_file:
        requirements = dev_req_file.readlines()

    # filter out any package available on PyPI (released_packages)
    # include packages without relative reference and packages not available on PyPI
    released_packages = [parse_require(p) for p in released_packages]
    released_package_names = [p.key for p in released_packages]
    # find prebuilt whl paths in dev requiremente
    prebuilt_dev_reqs = [os.path.basename(req.replace("\n", "")) for req in requirements if os.path.sep in req]
    # filter any req if wheel is for a released package
    req_to_exclude = [req for req in prebuilt_dev_reqs if req.split("-")[0].replace("_", "-") in released_package_names]
    req_to_exclude.extend(released_package_names)

    filtered_req = [
        req
        for req in requirements
        if os.path.basename(req.replace("\n", "")) not in req_to_exclude
        and not any([check_req_against_exclusion(req, i) for i in req_to_exclude])
    ]

<<<<<<< HEAD
    if additionalFilterFn:
        filtered_req = additionalFilterFn(setup_py_path, filtered_req, released_packages)
=======
    if dependency_type == "Minimum":
        # replace identity with the minimum version of the package
        filtered_req = [replace_identity(req) for req in filtered_req]
>>>>>>> a88c1455

    logging.info("Filtered dev requirements: %s", filtered_req)

    new_dev_req_path = ""
    if filtered_req:
        # create new dev requirements file with different name for filtered requirements
        new_dev_req_path = os.path.join(temp_dir, NEW_DEV_REQ_FILE)
        with open(new_dev_req_path, "w") as dev_req_file:
            dev_req_file.writelines(filtered_req)

    return new_dev_req_path


def install_packages(packages, req_file):
    # install list of given packages from PyPI
    commands = [
        sys.executable,
        "-m",
        "pip",
        "install",
    ]

    if packages:
        commands.extend(packages)

    if req_file:
        commands.extend(["-r", req_file])

    logging.info("Installing packages. Command: %s", commands)
    check_call(commands)


if __name__ == "__main__":
    parser = argparse.ArgumentParser(description="Install either latest or minimum version of dependent packages.")

    parser.add_argument(
        "-t",
        "--target",
        dest="target_package",
        help="The target package directory on disk.",
        required=True,
    )

    parser.add_argument(
        "-d",
        "--dependency-type",
        dest="dependency_type",
        choices=["Latest", "Minimum"],
        help="Dependency type to install. Dependency type is either 'Latest' or 'Minimum'",
        required=True,
    )

    parser.add_argument(
        "-w",
        "--work-dir",
        dest="work_dir",
        help="Temporary working directory to create new dev requirements file",
        required=True,
    )

    args = parser.parse_args()
    setup_path = os.path.join(os.path.abspath(args.target_package), "setup.py")

    if not (os.path.exists(setup_path) and os.path.exists(args.work_dir)):
        logging.error("Invalid arguments. Please make sure target directory and working directory are valid path")
        sys.exit(1)

    install_dependent_packages(setup_path, args.dependency_type, args.work_dir)<|MERGE_RESOLUTION|>--- conflicted
+++ resolved
@@ -17,11 +17,7 @@
 from pkg_resources import parse_version, Requirement
 from pypi_tools.pypi import PyPIClient
 from packaging.specifiers import SpecifierSet
-<<<<<<< HEAD
 from packaging.version import Version
-=======
-from packaging.version import Version, parse
->>>>>>> a88c1455
 
 from ci_tools.parsing import ParsedSetup, parse_require
 from ci_tools.functions import compare_python_version
@@ -213,16 +209,12 @@
 
     logging.info("%s released packages: %s", dependency_type, released_packages)
     # filter released packages from dev_requirements and create a new file "new_dev_requirements.txt"
-<<<<<<< HEAD
 
     additionalFilterFn = None
     if dependency_type == "Minimum":
         additionalFilterFn = handle_incompatible_minimum_dev_reqs
 
     dev_req_file_path = filter_dev_requirements(setup_py_file_path, released_packages, temp_dir, additionalFilterFn)
-=======
-    dev_req_file_path = filter_dev_requirements(setup_py_file_path, released_packages, temp_dir, dependency_type)
->>>>>>> a88c1455
 
     if override_added_packages:
         logging.info(f"Expanding the requirement set by the packages {override_added_packages}.")
@@ -420,21 +412,8 @@
 
     return req_id == req_to_exclude
 
-# todo: remove when merging #37450
-def replace_identity(dev_requirement_line) -> str:
-    regex = r"azure[-_]identity"
-
-    if re.search(regex, dev_requirement_line):
-        return "azure-identity==1.17.0\n"
-    else:
-        return dev_requirement_line
-
-<<<<<<< HEAD
+
 def filter_dev_requirements(setup_py_path, released_packages, temp_dir, additionalFilterFn: Optional[Callable[[str, List[str],List[Requirement]], List[str]]] = None):
-=======
-
-def filter_dev_requirements(setup_py_path, released_packages, temp_dir, dependency_type):
->>>>>>> a88c1455
     # This method returns list of requirements from dev_requirements by filtering out packages in given list
     dev_req_path = os.path.join(os.path.dirname(setup_py_path), DEV_REQ_FILE)
     requirements = []
@@ -458,14 +437,8 @@
         and not any([check_req_against_exclusion(req, i) for i in req_to_exclude])
     ]
 
-<<<<<<< HEAD
     if additionalFilterFn:
         filtered_req = additionalFilterFn(setup_py_path, filtered_req, released_packages)
-=======
-    if dependency_type == "Minimum":
-        # replace identity with the minimum version of the package
-        filtered_req = [replace_identity(req) for req in filtered_req]
->>>>>>> a88c1455
 
     logging.info("Filtered dev requirements: %s", filtered_req)
 
