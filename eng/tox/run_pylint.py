#!/usr/bin/env python

# --------------------------------------------------------------------------------------------
# Copyright (c) Microsoft Corporation. All rights reserved.
# Licensed under the MIT License. See License.txt in the project root for license information.
# --------------------------------------------------------------------------------------------

# This script is used to execute pylint within a tox environment. Depending on which package is being executed against,
# a failure may be suppressed.

from subprocess import check_call, CalledProcessError
import argparse
import os
import logging
import sys

from ci_tools.environment_exclusions import is_check_enabled
from ci_tools.parsing import ParsedSetup
from ci_tools.variables import in_ci

logging.getLogger().setLevel(logging.INFO)

root_dir = os.path.abspath(os.path.join(os.path.abspath(__file__), "..", "..", ".."))
lint_plugin_path = os.path.join(root_dir, "scripts/pylint_custom_plugin")

if __name__ == "__main__":
    parser = argparse.ArgumentParser(
        description="Run pylint against target folder. Add a local custom plugin to the path prior to execution. "
    )

    parser.add_argument(
        "-t",
        "--target",
        dest="target_package",
        help="The target package directory on disk. The target module passed to pylint will be <target_package>/azure.",
        required=True,
    )

    parser.add_argument(
        "--next",
        default=False,
        help="Next version of pylint is being tested.",
        required=False,      
    )

    args = parser.parse_args()

    pkg_dir = os.path.abspath(args.target_package)
    pkg_details = ParsedSetup.from_path(pkg_dir)
<<<<<<< HEAD
=======
    rcFileLocation = os.path.join(root_dir, "eng/pylintrc") if args.next else os.path.join(root_dir, "pylintrc")

>>>>>>> ac108efc
    top_level_module = pkg_details.namespace.split('.')[0]

    if in_ci():
        if not is_check_enabled(args.target_package, "pylint"):
            logging.info(
                f"Package {pkg_details.name} opts-out of pylint check."
            )
            exit(0)

    try:
        check_call(
            [
                sys.executable,
                "-m",
                "pylint",
                "--rcfile={}".format(rcFileLocation),
                "--output-format=parseable",
                os.path.join(args.target_package, top_level_module),
            ]
        )
    except CalledProcessError as e:
        logging.error(
            "{} exited with linting error {}".format(pkg_details.name, e.returncode)
        )
        exit(1)<|MERGE_RESOLUTION|>--- conflicted
+++ resolved
@@ -47,11 +47,8 @@
 
     pkg_dir = os.path.abspath(args.target_package)
     pkg_details = ParsedSetup.from_path(pkg_dir)
-<<<<<<< HEAD
-=======
     rcFileLocation = os.path.join(root_dir, "eng/pylintrc") if args.next else os.path.join(root_dir, "pylintrc")
 
->>>>>>> ac108efc
     top_level_module = pkg_details.namespace.split('.')[0]
 
     if in_ci():
