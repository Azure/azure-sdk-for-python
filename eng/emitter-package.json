{
  "main": "dist/src/index.js",
  "dependencies": {
<<<<<<< HEAD
    "@azure-tools/typespec-python": "0.15.0",
    "@azure-tools/typespec-autorest": "0.34.0"
=======
    "@azure-tools/typespec-python": "0.15.6",
    "@azure-tools/typespec-azure-resource-manager": "0.35.0"
>>>>>>> 0c3999de
  }
}<|MERGE_RESOLUTION|>--- conflicted
+++ resolved
@@ -1,12 +1,7 @@
 {
   "main": "dist/src/index.js",
   "dependencies": {
-<<<<<<< HEAD
-    "@azure-tools/typespec-python": "0.15.0",
-    "@azure-tools/typespec-autorest": "0.34.0"
-=======
     "@azure-tools/typespec-python": "0.15.6",
     "@azure-tools/typespec-azure-resource-manager": "0.35.0"
->>>>>>> 0c3999de
   }
 }