{
  "version": "1.0",
  "tasks": [
    {
      "taskType": "trigger",
      "capabilityId": "IssueResponder",
      "subCapability": "IssuesOnlyResponder",
      "version": "1.0",
      "config": {
        "taskName": "Add needs triage label to new issues",
        "conditions": {
          "operator": "and",
          "operands": [
            {
              "name": "isAction",
              "parameters": {}
            },
            {
              "operator": "not",
              "operands": [
                {
                  "name": "isPartOfProject",
                  "parameters": {}
                }
              ]
            },
            {
              "operator": "not",
              "operands": [
                {
                  "name": "isAssignedToSomeone",
                  "parameters": {}
                }
              ]
            },
            {
              "operator": "not",
              "operands": [
                {
                  "name": "isLabeled",
                  "parameters": {}
                }
              ]
            }
          ]
        },
        "actions": [
          {
            "name": "addLabel",
            "parameters": {
              "label": "needs-triage"
            }
          }
        ],
        "eventType": "issue",
        "eventNames": [
          "issues",
          "project_card"
        ]
      },
      "disabled": false
    },
    {
      "taskType": "trigger",
      "capabilityId": "IssueResponder",
      "subCapability": "IssueCommentResponder",
      "version": "1.0",
      "config": {
        "taskName": "Replace needs author feedback label with needs attention label when the author comments on an issue",
        "conditions": {
          "operator": "and",
          "operands": [
            {
              "name": "isAction",
              "parameters": {
                "action": "created"
              }
            },
            {
              "name": "isActivitySender",
              "parameters": {
                "user": {
                  "type": "author"
                }
              }
            },
            {
              "name": "hasLabel",
              "parameters": {
                "label": "needs-author-feedback"
              }
            },
            {
              "name": "isOpen",
              "parameters": {}
            }
          ]
        },
        "actions": [
          {
            "name": "addLabel",
            "parameters": {
              "label": "needs-team-attention"
            }
          },
          {
            "name": "removeLabel",
            "parameters": {
              "label": "needs-author-feedback"
            }
          }
        ],
        "eventType": "issue",
        "eventNames": [
          "issue_comment"
        ]
      },
      "disabled": false
    },
    {
      "taskType": "trigger",
      "capabilityId": "IssueResponder",
      "subCapability": "IssuesOnlyResponder",
      "version": "1.0",
      "config": {
        "taskName": "Remove no recent activity label from issues",
        "conditions": {
          "operator": "and",
          "operands": [
            {
              "operator": "not",
              "operands": [
                {
                  "name": "isAction",
                  "parameters": {
                    "action": "closed"
                  }
                }
              ]
            },
            {
              "name": "hasLabel",
              "parameters": {
                "label": "no-recent-activity"
              }
            }
          ]
        },
        "actions": [
          {
            "name": "removeLabel",
            "parameters": {
              "label": "no-recent-activity"
            }
          }
        ],
        "eventType": "issue",
        "eventNames": [
          "issues",
          "project_card"
        ]
      },
      "disabled": false
    },
    {
      "taskType": "trigger",
      "capabilityId": "IssueResponder",
      "subCapability": "IssueCommentResponder",
      "version": "1.0",
      "config": {
        "taskName": "Remove no recent activity label when an issue is commented on",
        "conditions": {
          "operator": "and",
          "operands": [
            {
              "name": "hasLabel",
              "parameters": {
                "label": "no-recent-activity"
              }
            }
          ]
        },
        "actions": [
          {
            "name": "removeLabel",
            "parameters": {
              "label": "no-recent-activity"
            }
          }
        ],
        "eventType": "issue",
        "eventNames": [
          "issue_comment"
        ]
      },
      "disabled": false
    },
    {
      "taskType": "scheduled",
      "capabilityId": "ScheduledSearch",
      "subCapability": "ScheduledSearch",
      "version": "1.1",
      "config": {
        "taskName": "Close stale issues",
        "frequency": [
          {
            "weekDay": 0,
            "hours": [
              1
            ],
            "timezoneOffset": -7
          },
          {
            "weekDay": 1,
            "hours": [
              1
            ],
            "timezoneOffset": -7
          },
          {
            "weekDay": 2,
            "hours": [
              1
            ],
            "timezoneOffset": -7
          },
          {
            "weekDay": 3,
            "hours": [
              1
            ],
            "timezoneOffset": -7
          },
          {
            "weekDay": 4,
            "hours": [
              1
            ],
            "timezoneOffset": -7
          },
          {
            "weekDay": 5,
            "hours": [
              1
            ],
            "timezoneOffset": -7
          },
          {
            "weekDay": 6,
            "hours": [
              1
            ],
            "timezoneOffset": -7
          }
        ],
        "searchTerms": [
          {
            "name": "isIssue",
            "parameters": {}
          },
          {
            "name": "isOpen",
            "parameters": {}
          },
          {
            "name": "hasLabel",
            "parameters": {
              "label": "needs-author-feedback"
            }
          },
          {
            "name": "hasLabel",
            "parameters": {
              "label": "no-recent-activity"
            }
          },
          {
            "name": "noActivitySince",
            "parameters": {
              "days": 14
            }
          }
        ],
        "actions": [
          {
            "name": "closeIssue",
            "parameters": {}
          }
        ]
      },
      "disabled": false
    },
    {
      "taskType": "scheduled",
      "capabilityId": "ScheduledSearch",
      "subCapability": "ScheduledSearch",
      "version": "1.1",
      "config": {
        "taskName": "Add no recent activity label to issues",
        "frequency": [
          {
            "weekDay": 0,
            "hours": [
              1,
              7,
              13,
              19
            ],
            "timezoneOffset": -7
          },
          {
            "weekDay": 1,
            "hours": [
              1,
              7,
              13,
              19
            ],
            "timezoneOffset": -7
          },
          {
            "weekDay": 2,
            "hours": [
              1,
              7,
              13,
              19
            ],
            "timezoneOffset": -7
          },
          {
            "weekDay": 3,
            "hours": [
              1,
              7,
              13,
              19
            ],
            "timezoneOffset": -7
          },
          {
            "weekDay": 4,
            "hours": [
              1,
              7,
              13,
              19
            ],
            "timezoneOffset": -7
          },
          {
            "weekDay": 5,
            "hours": [
              1,
              7,
              13,
              19
            ],
            "timezoneOffset": -7
          },
          {
            "weekDay": 6,
            "hours": [
              1,
              7,
              13,
              19
            ],
            "timezoneOffset": -7
          }
        ],
        "searchTerms": [
          {
            "name": "isIssue",
            "parameters": {}
          },
          {
            "name": "isOpen",
            "parameters": {}
          },
          {
            "name": "hasLabel",
            "parameters": {
              "label": "needs-author-feedback"
            }
          },
          {
            "name": "noActivitySince",
            "parameters": {
              "days": 7
            }
          },
          {
            "name": "noLabel",
            "parameters": {
              "label": "no-recent-activity"
            }
          }
        ],
        "actions": [
          {
            "name": "addLabel",
            "parameters": {
              "label": "no-recent-activity"
            }
          },
          {
            "name": "addReply",
            "parameters": {
              "comment": "Hi, we're sending this friendly reminder because we haven't heard back from you in a while. We need more information about this issue to help address it. Please be sure to give us your input within the next **7 days**. If we don't hear back from you within **14 days** of this comment the issue will be automatically closed. Thank you!"
            }
          }
        ]
      },
      "disabled": false
    },
    {
      "taskType": "trigger",
      "capabilityId": "IssueResponder",
      "subCapability": "IssuesOnlyResponder",
      "version": "1.0",
      "config": {
        "conditions": {
          "operator": "and",
          "operands": [
            {
              "name": "isAction",
              "parameters": {
                "action": "labeled"
              }
            },
            {
              "name": "hasLabel",
              "parameters": {
                "label": "needs-triage"
              }
            },
            {
              "operator": "not",
              "operands": [
                {
                  "name": "labelAdded",
                  "parameters": {
                    "label": "needs-triage"
                  }
                }
              ]
            }
          ]
        },
        "eventType": "issue",
        "eventNames": [
          "issues",
          "project_card"
        ],
        "taskName": "Remove needs-triage label on issues once they are labeled",
        "actions": [
          {
            "name": "removeLabel",
            "parameters": {
              "label": "needs-triage"
            }
          }
        ]
      },
      "disabled": false
    },
    {
      "taskType": "trigger",
      "capabilityId": "IssueResponder",
      "subCapability": "IssuesOnlyResponder",
      "version": "1.0",
      "config": {
        "conditions": {
          "operator": "and",
          "operands": [
            {
              "name": "isAction",
              "parameters": {
                "action": "opened"
              }
            },
            {
              "operator": "and",
              "operands": [
                {
                  "operator": "not",
                  "operands": [
                    {
                      "name": "activitySenderHasPermissions",
                      "parameters": {
                        "association": "MEMBER",
                        "permissions": "write"
                      }
                    }
                  ]
                },
                {
                  "operator": "not",
                  "operands": [
                    {
                      "name": "activitySenderHasAssociation",
                      "parameters": {
                        "association": "MEMBER"
                      }
                    }
                  ]
                },
                {
                  "operator": "not",
                  "operands": [
                    {
                      "name": "activitySenderHasAssociation",
                      "parameters": {
                        "association": "COLLABORATOR"
                      }
                    }
                  ]
                },
                {
                  "operator": "not",
                  "operands": [
                    {
                      "name": "activitySenderHasPermissions",
                      "parameters": {
                        "permissions": "admin"
                      }
                    }
                  ]
                }
              ]
            }
          ]
        },
        "eventType": "issue",
        "eventNames": [
          "issues",
          "project_card"
        ],
        "taskName": "Add customer-reported label to issues coming from non-collaborators",
        "actions": [
          {
            "name": "addLabel",
            "parameters": {
              "label": "customer-reported"
            }
          },
          {
            "name": "addLabel",
            "parameters": {
              "label": "question"
            }
          }
        ]
      },
      "disabled": false
    },
    {
      "taskType": "trigger",
      "capabilityId": "IssueResponder",
      "subCapability": "IssueCommentResponder",
      "version": "1.0",
      "config": {
        "conditions": {
          "operator": "and",
          "operands": [
            {
              "operator": "not",
              "operands": [
                {
                  "name": "isOpen",
                  "parameters": {}
                }
              ]
            },
            {
              "name": "isAction",
              "parameters": {
                "action": "created"
              }
            },
            {
              "name": "hasLabel",
              "parameters": {
                "label": "no-recent-activity"
              }
            },
            {
              "name": "hasLabel",
              "parameters": {
                "label": "needs-author-feedback"
              }
            },
            {
              "operator": "not",
              "operands": [
                {
                  "name": "noActivitySince",
                  "parameters": {
                    "days": 7
                  }
                }
              ]
            },
            {
              "operator": "not",
              "operands": [
                {
                  "name": "isCloseAndComment",
                  "parameters": {}
                }
              ]
            },
            {
              "name": "isActivitySender",
              "parameters": {
                "user": {
                  "type": "author"
                }
              }
            },
            {
              "name": "activitySenderHasPermissions",
              "parameters": {
                "permissions": "none"
              }
            }
          ]
        },
        "eventType": "issue",
        "eventNames": [
          "issue_comment"
        ],
        "taskName": "For issues closed due to inactivity, re-open an issue if issue author posts a reply within 7 days.",
        "actions": [
          {
            "name": "reopenIssue",
            "parameters": {}
          },
          {
            "name": "removeLabel",
            "parameters": {
              "label": "no-recent-activity"
            }
          },
          {
            "name": "removeLabel",
            "parameters": {
              "label": "needs-author-feedback"
            }
          },
          {
            "name": "addLabel",
            "parameters": {
              "label": "needs-team-attention"
            }
          }
        ]
      },
      "disabled": false
    },
    {
      "taskType": "trigger",
      "capabilityId": "IssueResponder",
      "subCapability": "IssueCommentResponder",
      "version": "1.0",
      "config": {
        "conditions": {
          "operator": "and",
          "operands": [
            {
              "name": "isAction",
              "parameters": {
                "action": "created"
              }
            },
            {
              "operator": "not",
              "operands": [
                {
                  "name": "isOpen",
                  "parameters": {}
                }
              ]
            },
            {
              "name": "activitySenderHasPermissions",
              "parameters": {
                "permissions": "none"
              }
            },
            {
              "name": "noActivitySince",
              "parameters": {
                "days": 7
              }
            },
            {
              "operator": "not",
              "operands": [
                {
                  "name": "isCloseAndComment",
                  "parameters": {}
                }
              ]
            }
          ]
        },
        "eventType": "issue",
        "eventNames": [
          "issue_comment"
        ],
        "taskName": "For issues closed with no activity over 7 days, ask non-contributor to consider opening a new issue instead.",
        "actions": [
          {
            "name": "addReply",
            "parameters": {
              "comment": "Thank you for your interest in this issue! Because it has been closed for a period of time, we strongly advise that you open a new issue linking to this to ensure better visibility of your comment. "
            }
          }
        ]
      },
      "disabled": false
    },
    {
      "taskType": "trigger",
      "capabilityId": "IssueResponder",
      "subCapability": "IssuesOnlyResponder",
      "version": "1.0",
      "config": {
        "conditions": {
          "operator": "and",
          "operands": [
            {
              "name": "isOpen",
              "parameters": {}
            },
            {
              "name": "hasLabel",
              "parameters": {
                "label": "customer-reported"
              }
            },
            {
              "name": "labelRemoved",
              "parameters": {
                "label": "Service Attention"
              }
            }
          ]
        },
        "eventType": "issue",
        "eventNames": [
          "issues",
          "project_card"
        ],
        "taskName": "Add label after \"Service Attention\" is removed",
        "actions": [
          {
            "name": "addLabel",
            "parameters": {
              "label": "needs-team-triage"
            }
          }
        ]
      }
    },
    {
      "taskType": "trigger",
      "capabilityId": "PrAutoLabel",
      "subCapability": "Path",
      "version": "1.0",
      "config": {
        "configs": [
          {
            "label": "Azure.Core",
            "pathFilter": [
              "sdk/core/"
            ],
            "exclude": [
              ""
            ]
          },
          {
            "label": "Azure.Identity",
            "pathFilter": [
              "sdk/identity/"
            ],
            "exclude": [
              ""
            ]
          },
          {
            "label": "Event Hubs",
            "pathFilter": [
              "sdk/eventhub/"
            ],
            "exclude": [
              ""
            ]
          },
          {
            "label": "Storage",
            "pathFilter": [
              "sdk/storage/"
            ],
            "exclude": [
              ""
            ]
          },
          {
            "label": "App Configuration",
            "pathFilter": [
              "sdk/appconfiguration/"
            ],
            "exclude": [
              ""
            ]
          },
          {
            "label": "Batch",
            "pathFilter": [
              "sdk/batch/"
            ],
            "exclude": [
              ""
            ]
          },
          {
            "label": "Communication",
            "pathFilter": [
              "sdk/communication/"
            ],
            "exclude": [
              ""
            ]
          },
          {
            "label": "Communication - Chat",
            "pathFilter": [
              "/sdk/communication/azure-communication-chat/"
            ]
          },
          {
            "label": "Communication - Identity",
            "pathFilter": [
              "/sdk/communication/azure-communication-identity/"
            ]
          },
          {
            "label": "Communication - Network Traversal",
            "pathFilter": [
              "/sdk/communication/azure-communication-networktraversal/"
            ]
          },
          {
            "label": "Communication - Phone Numbers",
            "pathFilter": [
              "/sdk/communication/azure-communication-phonenumbers/"
            ]
          },
          {
            "label": "Communication - SMS",
            "pathFilter": [
              "/sdk/communication/azure-communication-sms/"
            ]
          },
          {
            "label": "Communication - Resource Manager",
            "pathFilter": [
              "/sdk/communication/azure-mgmt-communication/"
            ]
          },
          {
            "label": "KeyVault",
            "pathFilter": [
              "sdk/keyvault/"
            ],
            "exclude": [
              ""
            ]
          },
          {
            "label": "Monitor - LogAnalytics",
            "pathFilter": [
              "sdk/loganalytics/"
            ],
            "exclude": [
              ""
            ]
          },
          {
            "label": "Monitor - Exporter",
            "pathFilter": [
              "sdk/monitor/opentelemetry-exporter-azuremonitor"
            ],
            "exclude": [
              ""
            ]
          },
          {
            "label": "Container Instances",
            "pathFilter": [
              "sdk/containerinstance/"
            ],
            "exclude": [
              ""
            ]
          },
          {
            "label": "Container Registry",
            "pathFilter": [
              "sdk/containerregistry/"
            ],
            "exclude": [
              ""
            ]
          },
          {
            "label": "Cosmos",
            "pathFilter": [
              "sdk/cosmos/"
            ],
            "exclude": [
              ""
            ]
          },
          {
            "label": "Data Factory",
            "pathFilter": [
              "sdk/datafactory/"
            ],
            "exclude": [
              ""
            ]
          },
          {
            "label": "Event Grid",
            "pathFilter": [
              "sdk/eventgrid/"
            ],
            "exclude": [
              ""
            ]
          },
          {
            "label": "HDInsight",
            "pathFilter": [
              "sdk/hdinsight/"
            ],
            "exclude": [
              ""
            ]
          },
          {
            "label": "Machine Learning Compute",
            "pathFilter": [
              "sdk/machinelearningcompute/"
            ],
            "exclude": [
              ""
            ]
          },
          {
            "label": "Recovery Services",
            "pathFilter": [
              "sdk/recoveryservices/"
            ],
            "exclude": [
              ""
            ]
          },
          {
            "label": "Schema Registry",
            "pathFilter": [
              "sdk/schemaregistry/"
            ],
            "exclude": [
              ""
            ]
          },
          {
            "label": "Search",
            "pathFilter": [
              "sdk/search/"
            ],
            "exclude": [
              ""
            ]
          },
          {
            "label": "Service Fabric",
            "pathFilter": [
              "sdk/servicefabric/"
            ],
            "exclude": [
              ""
            ]
          },
          {
            "label": "SQL",
            "pathFilter": [
              "sql/sql/"
            ],
            "exclude": [
              ""
            ]
          },
          {
            "label": "Service Bus",
            "pathFilter": [
              "sdk/servicebus/"
            ],
            "exclude": [
              ""
            ]
          },
          {
            "label": "Synapse",
            "pathFilter": [
              "sdk/synapse/"
            ],
            "exclude": [
              ""
            ]
          },
          {
            "label": "EngSys",
            "pathFilter": [
              "sdk/template/"
            ],
            "exclude": [
              ""
            ]
          },
          {
            "label": "Cognitive - Text Analytics",
            "pathFilter": [
              "sdk/textanalytics/"
            ],
            "exclude": [
              ""
            ]
          },
          {
            "label": "Cognitive - Form Recognizer",
            "pathFilter": [
              "sdk/formrecognizer/"
            ],
            "exclude": [
              ""
            ]
          },
          {
            "label": "Cognitive - Metrics Advisor",
            "pathFilter": [
              "sdk/metricsadvisor/"
            ],
            "exclude": [
              ""
            ]
          },
          {
<<<<<<< HEAD
=======
            "label": "ML-AutoML",
            "pathFilter": [
              "/sdk/ml/automl.tests.yml"
            ],
            "exclude": [
              ""
            ]
          },
          {
            "label": "ML-Data",
            "pathFilter": [
              "/sdk/ml/data-experiences.tests.yml"
            ],
            "exclude": [
              ""
            ]
          },
          {
            "label": "ML-Pipelines",
            "pathFilter": [
              "/sdk/ml/azure-ai-ml/azure/ai/ml/_schema/pipeline",
              "/sdk/ml/azure-ai-ml/azure/ai/ml/_schema/component",
              "/sdk/ml/azure-ai-ml/azure/ai/ml/_schema/schedule",
              "/sdk/ml/azure-ai-ml/azure/ai/ml/dsl",
              "/sdk/ml/azure-ai-ml/azure/ai/ml/entities/_schedule",
              "/sdk/ml/azure-ai-ml/azure/ai/ml/entities/_component",
              "/sdk/ml/azure-ai-ml/azure/ai/ml/entities/_builders",
              "/sdk/ml/azure-ai-ml/azure/ai/ml/_internal",
              "/sdk/ml/pipeline.tests.yml"
            ],
            "exclude": [
              ""
            ]
          },
          {
>>>>>>> dce54150
            "label": "ML-Local Endpoints",
            "pathFilter": [
              "sdk/ml/azure-ai-ml/azure/ai/ml/_local_endpoints/"
            ],
            "exclude": [
              ""
            ]
          },
          {
            "label": "ML-Jobs",
            "pathFilter": [
              "sdk/ml/azure-ai-ml/azure/ai/ml/_schema/job",
<<<<<<< HEAD
              "/sdk/ml/azure-ai-ml/azure/ai/ml/entities/_job"
=======
              "/sdk/ml/azure-ai-ml/azure/ai/ml/entities/_job",
              "/sdk/ml/training-experiences.tests.yml"
            ],
            "exclude": [
              ""
            ]
          },
          {
            "label": "ML-Registry Management",
            "pathFilter": [
              "sdk/ml/azure-ai-ml/azure/ai/ml/_schema/registry",
              "sdk/ml/azure-ai-ml/azure/ai/ml/operations/_registry_operations.py",
              "sdk/ml/azure-ai-ml/azure/ai/ml/entities/_registry"
            ],
            "exclude": [
              ""
            ]
          },
          {
            "label": "ML-Assets",
            "pathFilter": [
              "sdk/ml/azure-ai-ml/azure/ai/ml/_schema/component",
              "sdk/ml/azure-ai-ml/azure/ai/ml/entities/_component",
              "sdk/ml/azure-ai-ml/azure/ai/ml/operations/_code_operations.py",
              "sdk/ml/azure-ai-ml/azure/ai/ml/operations/_component_operations.py",
              "sdk/ml/azure-ai-ml/azure/ai/ml/operations/_environment_operations.py",
              "sdk/ml/azure-ai-ml/azure/ai/ml/operations/_model_operations.py",
              "sdk/ml/azure-ai-ml/azure/ai/ml/entities/_assets",
              "sdk/ml/azure-ai-ml/azure/ai/ml/entities/_deployment",
              "sdk/ml/azure-ai-ml/azure/ai/ml/entities/_endpoint",
              "sdk/ml/azure-ai-ml/azure/ai/ml/_schema/assets"
            ],
            "exclude": [
              ""
            ]
          },
          {
            "label": "ML-Inference",
            "pathFilter": [
              "sdk/ml/azure-ai-ml/azure/ai/ml/operations/_batch_deployment_operations.py",
              "sdk/ml/azure-ai-ml/azure/ai/ml/operations/_batch_endpoint_operations.py",
              "sdk/ml/azure-ai-ml/azure/ai/ml/operations/_online_deployment_operations.py",
              "sdk/ml/azure-ai-ml/azure/ai/ml/operations/_online_endpoint_operations.py",
              "sdk/ml/azure-ai-ml/azure/ai/ml/_schema/_deployment",
              "sdk/ml/azure-ai-ml/azure/ai/ml/_schema/_endpoint",
              "/sdk/ml/production-experiences.tests.yml"
>>>>>>> dce54150
            ],
            "exclude": [
              ""
            ]
          },
          {
            "label": "Tables",
            "pathFilter": [
              "sdk/tables/"
            ],
            "exclude": [
              ""
            ]
          }
        ],
        "taskName": "Auto PR based on folder paths "
      }
    },
    {
      "taskType": "scheduled",
      "capabilityId": "ScheduledSearch",
      "subCapability": "ScheduledSearch",
      "version": "1.1",
      "config": {
        "frequency": [
          {
            "weekDay": 0,
            "hours": [
              1,
              4,
              7,
              10,
              13,
              16,
              19,
              22
            ],
            "timezoneOffset": -7
          },
          {
            "weekDay": 1,
            "hours": [
              1,
              4,
              7,
              10,
              13,
              16,
              19,
              22
            ],
            "timezoneOffset": -7
          },
          {
            "weekDay": 2,
            "hours": [
              1,
              4,
              7,
              10,
              13,
              16,
              19,
              22
            ],
            "timezoneOffset": -7
          },
          {
            "weekDay": 3,
            "hours": [
              1,
              4,
              7,
              10,
              13,
              16,
              19,
              22
            ],
            "timezoneOffset": -7
          },
          {
            "weekDay": 4,
            "hours": [
              1,
              4,
              7,
              10,
              13,
              16,
              19,
              22
            ],
            "timezoneOffset": -7
          },
          {
            "weekDay": 5,
            "hours": [
              1,
              4,
              7,
              10,
              13,
              16,
              19,
              22
            ],
            "timezoneOffset": -7
          },
          {
            "weekDay": 6,
            "hours": [
              1,
              4,
              7,
              10,
              13,
              16,
              19,
              22
            ],
            "timezoneOffset": -7
          }
        ],
        "searchTerms": [
          {
            "name": "isOpen",
            "parameters": {}
          },
          {
            "name": "hasLabel",
            "parameters": {
              "label": "MySQL"
            }
          },
          {
            "name": "hasLabel",
            "parameters": {
              "label": "Service Attention"
            }
          },
          {
            "name": "noAssignees",
            "parameters": {}
          }
        ],
        "taskName": "Assign service attention issues to mentionees for MySQL (requested by service team)",
        "actions": [
          {
            "name": "assignToGitHubUserGroup",
            "parameters": {
              "groupId": "5f074a9e4200c210c870e0ee"
            }
          }
        ]
      }
    },
    {
      "taskType": "scheduled",
      "capabilityId": "ScheduledSearch",
      "subCapability": "ScheduledSearch",
      "version": "1.1",
      "config": {
        "frequency": [
          {
            "weekDay": 0,
            "hours": [
              2,
              5,
              8,
              11,
              14,
              17,
              20,
              23
            ],
            "timezoneOffset": -7
          },
          {
            "weekDay": 1,
            "hours": [
              2,
              5,
              8,
              11,
              14,
              17,
              20,
              23
            ],
            "timezoneOffset": -7
          },
          {
            "weekDay": 2,
            "hours": [
              2,
              5,
              8,
              11,
              14,
              17,
              20,
              23
            ],
            "timezoneOffset": -7
          },
          {
            "weekDay": 3,
            "hours": [
              2,
              5,
              8,
              11,
              14,
              17,
              20,
              23
            ],
            "timezoneOffset": -7
          },
          {
            "weekDay": 4,
            "hours": [
              2,
              5,
              8,
              11,
              14,
              17,
              20,
              23
            ],
            "timezoneOffset": -7
          },
          {
            "weekDay": 5,
            "hours": [
              2,
              5,
              8,
              11,
              14,
              17,
              20,
              23
            ],
            "timezoneOffset": -7
          },
          {
            "weekDay": 6,
            "hours": [
              2,
              5,
              8,
              11,
              14,
              17,
              20,
              23
            ],
            "timezoneOffset": -7
          }
        ],
        "searchTerms": [
          {
            "name": "isOpen",
            "parameters": {}
          },
          {
            "name": "hasLabel",
            "parameters": {
              "label": "MariaDB"
            }
          },
          {
            "name": "hasLabel",
            "parameters": {
              "label": "Service Attention"
            }
          },
          {
            "name": "noAssignees",
            "parameters": {}
          }
        ],
        "taskName": "Assign service attention issues to mentionees for MariaDB (requested by service team)",
        "actions": [
          {
            "name": "assignToGitHubUserGroup",
            "parameters": {
              "groupId": "5f074a9e4200c210c870e0ee"
            }
          }
        ]
      }
    },
    {
      "taskType": "scheduledAndTrigger",
      "capabilityId": "IssueRouting",
      "subCapability": "@Mention",
      "version": "1.0",
      "config": {
        "labelsAndMentions": [
          {
            "labels": [
              "Service Attention",
              "AAD"
            ],
            "mentionees": [
              "adamedx"
            ]
          },
          {
            "labels": [
              "Service Attention",
              "AKS"
            ],
            "mentionees": [
              "Azure/aks-pm"
            ]
          },
          {
            "labels": [
              "Service Attention",
              "Alerts Management"
            ],
            "mentionees": [
              "liadtal",
              "yairgil"
            ]
          },
          {
            "labels": [
              "Service Attention",
              "ARM"
            ],
            "mentionees": [
              "armleads-azure"
            ]
          },
          {
            "labels": [
              "Service Attention",
              "ARM - Templates"
            ],
            "mentionees": [
              "armleads-azure"
            ]
          },
          {
            "labels": [
              "Service Attention",
              "ARM - Tags"
            ],
            "mentionees": [
              "armleads-azure"
            ]
          },
          {
            "labels": [
              "Service Attention",
              "ARM - Core"
            ],
            "mentionees": [
              "armleads-azure"
            ]
          },
          {
            "labels": [
              "Service Attention",
              "ARM - Managed Applications"
            ],
            "mentionees": [
              "armleads-azure"
            ]
          },
          {
            "labels": [
              "Service Attention",
              "ARM - Service Catalog"
            ],
            "mentionees": [
              "armleads-azure"
            ]
          },
          {
            "labels": [
              "Service Attention",
              "ARM - RBAC"
            ],
            "mentionees": [
              "armleads-azure"
            ]
          },
          {
            "labels": [
              "Service Attention",
              "Advisor"
            ],
            "mentionees": [
              "mojayara",
              "Prasanna-Padmanabhan"
            ]
          },
          {
            "labels": [
              "Service Attention",
              "Analysis Services"
            ],
            "mentionees": [
              "athipp",
              "taiwu",
              "minghan"
            ]
          },
          {
            "labels": [
              "Service Attention",
              "API Management"
            ],
            "mentionees": [
              "miaojiang"
            ]
          },
          {
            "labels": [
              "Service Attention",
              "Application Insights"
            ],
            "mentionees": [
              "azmonapplicationinsights"
            ]
          },
          {
            "labels": [
              "Service Attention",
              "App Services"
            ],
            "mentionees": [
              "antcp",
              "AzureAppServiceCLI"
            ]
          },
          {
            "labels": [
              "Service Attention",
              "App Configuration"
            ],
            "mentionees": [
              "shenmuxiaosen",
              "avanigupta"
            ]
          },
          {
            "labels": [
              "Service Attention",
              "ARO"
            ],
            "mentionees": [
              "mjudeikis",
              "jim-minter",
              "julienstroheker",
              "amanohar"
            ]
          },
          {
            "labels": [
              "Service Attention",
              "Attestation"
            ],
            "mentionees": [
              "anilba06",
              "gkostal",
              "Azure/azure-sdk-write-attestation"
            ]
          },
          {
            "labels": [
              "Service Attention",
              "Authorization"
            ],
            "mentionees": [
              "darshanhs90",
              "AshishGargMicrosoft"
            ]
          },
          {
            "labels": [
              "Service Attention",
              "Automation"
            ],
            "mentionees": [
              "jaspkaur28",
              "omairabdullah"
            ]
          },
          {
            "labels": [
              "Service Attention",
              "AVS"
            ],
            "mentionees": [
              "divka78",
              "amitchat",
              "aishu"
            ]
          },
          {
            "labels": [
              "Service Attention",
              "Azure Stack"
            ],
            "mentionees": [
              "sijuman",
              "sarathys",
              "bganapa",
              "rakku-ms"
            ]
          },
          {
            "labels": [
              "Service Attention",
              "Batch"
            ],
            "mentionees": [
              "mksuni",
              "bgklein",
              "mscurrell",
              "cRui861",
              "paterasMSFT",
              "gingi",
              "dpwatrous"
            ]
          },
          {
            "labels": [
              "Service Attention",
              "BatchAI"
            ],
            "mentionees": [
              "matthchr"
            ]
          },
          {
            "labels": [
              "Service Attention",
              "Billing"
            ],
            "mentionees": [
              "cabbpt"
            ]
          },
          {
            "labels": [
              "Service Attention",
              "Blueprint"
            ],
            "mentionees": [
              "alex-frankel",
              "filizt"
            ]
          },
          {
            "labels": [
              "Service Attention",
              "Bot Service"
            ],
            "mentionees": [
              "sgellock"
            ]
          },
          {
            "labels": [
              "Service Attention",
              "Cloud Shell"
            ],
            "mentionees": [
              "maertendMSFT"
            ]
          },
          {
            "labels": [
              "Service Attention",
              "Cognitive - Text Analytics"
            ],
            "mentionees": [
              "mikaelsitruk"
            ]
          },
          {
            "labels": [
              "Service Attention",
              "Cognitive - Form Recognizer"
            ],
            "mentionees": [
              "ctstone",
              "vkurpad"
            ]
          },
          {
            "labels": [
              "Service Attention",
              "Cognitive - Anomaly Detector"
            ],
            "mentionees": [
              "yingqunpku",
              "bowgong"
            ]
          },
          {
            "labels": [
              "Service Attention",
              "Cognitive - Custom Vision"
            ],
            "mentionees": [
              "areddish",
              "tburns10"
            ]
          },
          {
            "labels": [
              "Service Attention",
              "Cognitive - Computer Vision"
            ],
            "mentionees": [
              "ryogok",
              "TFR258",
              "tburns10"
            ]
          },
          {
            "labels": [
              "Service Attention",
              "Cognitive - Face"
            ],
            "mentionees": [
              "JinyuID",
              "dipidoo",
              "SteveMSFT"
            ]
          },
          {
            "labels": [
              "Service Attention",
              "Cognitive - QnA Maker"
            ],
            "mentionees": [
              "bingisbestest",
              "nerajput1607"
            ]
          },
          {
            "labels": [
              "Service Attention",
              "Cognitive - Translator"
            ],
            "mentionees": [
              "swmachan"
            ]
          },
          {
            "labels": [
              "Service Attention",
              "Cognitive - Speech"
            ],
            "mentionees": [
              "robch",
              "oscholz"
            ]
          },
          {
            "labels": [
              "Service Attention",
              "Cognitive - LUIS"
            ],
            "mentionees": [
              "cahann",
              "kayousef"
            ]
          },
          {
            "labels": [
              "Service Attention",
              "Cognitive - Content Moderator"
            ],
            "mentionees": [
              "swiftarrow11"
            ]
          },
          {
            "labels": [
              "Service Attention",
              "Cognitive - Personalizer"
            ],
            "mentionees": [
              "dwaijam"
            ]
          },
          {
            "labels": [
              "Service Attention",
              "Cognitive - Immersive Reader"
            ],
            "mentionees": [
              "metanMSFT"
            ]
          },
          {
            "labels": [
              "Service Attention",
              "Cognitive - Ink Recognizer"
            ],
            "mentionees": [
              "olduroja"
            ]
          },
          {
            "labels": [
              "Service Attention",
              "Cognitive - Bing"
            ],
            "mentionees": [
              "jaggerbodas-ms",
              "arwong"
            ]
          },
          {
            "labels": [
              "Service Attention",
              "Cognitive - Mgmt"
            ],
            "mentionees": [
              "yangyuan"
            ]
          },
          {
            "labels": [
              "Service Attention",
              "Commerce"
            ],
            "mentionees": [
              "ms-premp",
              "qiaozha"
            ]
          },
          {
            "labels": [
              "Service Attention",
              "Compute"
            ],
            "mentionees": [
              "Drewm3",
              "avirishuv",
              "vaibhav-agar",
              "amjads1"
            ]
          },
          {
            "labels": [
              "Service Attention",
              "Compute - Extensions"
            ],
            "mentionees": [
              "Drewm3",
              "amjads1"
            ]
          },
          {
            "labels": [
              "Service Attention",
              "Compute - Images"
            ],
            "mentionees": [
              "Drewm3",
              "vaibhav-agar"
            ]
          },
          {
            "labels": [
              "Service Attention",
              "Compute - Managed Disks"
            ],
            "mentionees": [
              "Drewm3",
              "vaibhav-agar"
            ]
          },
          {
            "labels": [
              "Service Attention",
              "Compute - RDFE"
            ],
            "mentionees": [
              "Drewm3",
              "avirishuv"
            ]
          },
          {
            "labels": [
              "Service Attention",
              "Compute - VM"
            ],
            "mentionees": [
              "Drewm3",
              "avirishuv"
            ]
          },
          {
            "labels": [
              "Service Attention",
              "Compute - VMSS"
            ],
            "mentionees": [
              "Drewm3",
              "avirishuv"
            ]
          },
          {
            "labels": [
              "Service Attention",
              "Connected Kubernetes"
            ],
            "mentionees": [
              "akashkeshari"
            ]
          },
          {
            "labels": [
              "Service Attention",
              "Container Instances"
            ],
            "mentionees": [
              "macolso"
            ]
          },
          {
            "labels": [
              "Service Attention",
              "Container Registry"
            ],
            "mentionees": [
              "djyou",
              "YalinLi0312"
            ]
          },
          {
            "labels": [
              "Service Attention",
              "Container Service"
            ],
            "mentionees": [
              "qike-ms",
              "jwilder",
              "thomas1206",
              "seanmck"
            ]
          },
          {
            "labels": [
              "Service Attention",
              "Cosmos"
            ],
            "mentionees": [
              "simorenoh",
              "gahl-levy",
              "pjohari-ms",
              "JericHunter"
            ]
          },
          {
            "labels": [
              "Client",
              "Cosmos"
            ],
            "mentionees": [
              "simorenoh",
              "gahl-levy",
              "JericHunter"
            ]
          },
          {
            "labels": [
              "Service Attention",
              "Customer Insights"
            ],
            "mentionees": [
              "shefymk"
            ]
          },
          {
            "labels": [
              "Service Attention",
              "Custom Providers"
            ],
            "mentionees": [
              "manoharp",
              "MSEvanhi"
            ]
          },
          {
            "labels": [
              "Service Attention",
              "CycleCloud"
            ],
            "mentionees": [
              "adriankjohnson"
            ]
          },
          {
            "labels": [
              "Service Attention",
              "Data Bricks"
            ],
            "mentionees": [
              "arindamc"
            ]
          },
          {
            "labels": [
              "Service Attention",
              "DataBox"
            ],
            "mentionees": [
              "tmvishwajit",
              "matdickson",
              "manuaery",
              "madhurinms"
            ]
          },
          {
            "labels": [
              "Service Attention",
              "DataBox Edge"
            ],
            "mentionees": [
              "a-t-mason",
              "ganzee",
              "manuaery"
            ]
          },
          {
            "labels": [
              "Service Attention",
              "Data Catalog"
            ],
            "mentionees": [
              "ingave"
            ]
          },
          {
            "labels": [
              "Service Attention",
              "Data Factory"
            ],
            "mentionees": [
              "Jingshu923",
              "zhangyd2015",
              "Frey-Wang"
            ]
          },
          {
            "labels": [
              "Service Attention",
              "Data Lake"
            ],
            "mentionees": [
              "sumantmehtams"
            ]
          },
          {
            "labels": [
              "Service Attention",
              "Data Lake Storage Gen1"
            ],
            "mentionees": [
              "sumantmehtams"
            ]
          },
          {
            "labels": [
              "Service Attention",
              "Data Lake Storage Gen2"
            ],
            "mentionees": [
              "sumantmehtams"
            ]
          },
          {
            "labels": [
              "Service Attention",
              "Data Lake Analytics"
            ],
            "mentionees": [
              "idear1203"
            ]
          },
          {
            "labels": [
              "Service Attention",
              "Data Lake Store"
            ],
            "mentionees": [
              "sumantmehtams"
            ]
          },
          {
            "labels": [
              "Service Attention",
              "Data Migration"
            ],
            "mentionees": [
              "radjaram",
              "kavitham10"
            ]
          },
          {
            "labels": [
              "Service Attention",
              "Data Share"
            ],
            "mentionees": [
              "raedJarrar",
              "jifems"
            ]
          },
          {
            "labels": [
              "Service Attention",
              "DevOps"
            ],
            "mentionees": [
              "narula0781",
              "ashishonce",
              "romil07"
            ]
          },
          {
            "labels": [
              "Service Attention",
              "Dev Spaces"
            ],
            "mentionees": [
              "yuzorMa",
              "johnsta",
              "greenie-msft"
            ]
          },
          {
            "labels": [
              "Service Attention",
              "Devtestlab"
            ],
            "mentionees": [
              "Tanmayeekamath"
            ]
          },
          {
            "labels": [
              "Service Attention",
              "Device Provisioning Service"
            ],
            "mentionees": [
              "nberdy"
            ]
          },
          {
            "labels": [
              "Service Attention",
              "Digital Twins"
            ],
            "mentionees": [
              "johngallardo",
              "ashish93-stack",
              "sjiherzig",
              "Satya-Kolluri"
            ]
          },
          {
            "labels": [
              "Service Attention",
              "Event Grid"
            ],
            "mentionees": [
              "jfggdl"
            ]
          },
          {
            "labels": [
              "Service Attention",
              "Event Hubs"
            ],
            "mentionees": [
              "kasun04",
              "saglodha"
            ]
          },
          {
            "labels": [
              "Service Attention",
              "Functions"
            ],
            "mentionees": [
              "ahmedelnably",
              "fabiocav"
            ]
          },
          {
            "labels": [
              "Service Attention",
              "Graph.Microsoft"
            ],
            "mentionees": [
              "dkershaw10",
              "baywet"
            ]
          },
          {
            "labels": [
              "Service Attention",
              "Guest Configuration"
            ],
            "mentionees": [
              "mgreenegit",
              "vivlingaiah"
            ]
          },
          {
            "labels": [
              "Service Attention",
              "HDInsight"
            ],
            "mentionees": [
              "aim-for-better",
              "idear1203",
              "deshriva"
            ]
          },
          {
            "labels": [
              "Service Attention",
              "HPC Cache"
            ],
            "mentionees": [
              "romahamu",
              "omzevall"
            ]
          },
          {
            "labels": [
              "Service Attention",
              "Import Export"
            ],
            "mentionees": [
              "madhurinms"
            ]
          },
          {
            "labels": [
              "Service Attention",
              "KeyVault"
            ],
            "mentionees": [
              "RandalliLama",
              "schaabs",
              "jlichwa"
            ]
          },
          {
            "labels": [
              "Service Attention",
              "Kubernetes Configuration"
            ],
            "mentionees": [
              "NarayanThiru"
            ]
          },
          {
            "labels": [
              "Service Attention",
              "Azure Data Explorer"
            ],
            "mentionees": [
              "ilayrn",
              "orhasban",
              "zoharHenMicrosoft",
              "sagivf",
              "Aviv-Yaniv"
            ]
          },
          {
            "labels": [
              "Service Attention",
              "Lab Services"
            ],
            "mentionees": [
              "Tanmayeekamath"
            ]
          },
          {
            "labels": [
              "Service Attention",
              "Logic App"
            ],
            "mentionees": [
              "Azure/azure-logicapps-team"
            ]
          },
          {
            "labels": [
              "Service Attention",
              "LOUIS"
            ],
            "mentionees": [
              "minamnmik"
            ]
          },
          {
            "labels": [
              "Service Attention",
              "Managed Identity"
            ],
            "mentionees": [
              "varunkch"
            ]
          },
          {
            "labels": [
              "Service Attention",
              "Machine Learning"
            ],
            "mentionees": [
              "azureml-github",
              "Azure/azure-ml-sdk"
            ]
          },
          {
            "labels": [
              "Service Attention",
              "Machine Learning Compute"
            ],
            "mentionees": [
              "azureml-github"
            ]
          },
          {
            "labels": [
              "Service Attention",
              "Machine Learning Experimentation"
            ],
            "mentionees": [
              "aashishb"
            ]
          },
          {
            "labels": [
              "Service Attention",
              "Managed Services"
            ],
            "mentionees": [
              "Lighthouse-Azure"
            ]
          },
          {
            "labels": [
              "Service Attention",
              "MariaDB"
            ],
            "mentionees": [
              "ambhatna",
              "savjani"
            ]
          },
          {
            "labels": [
              "Service Attention",
              "Marketplace Ordering"
            ],
            "mentionees": [
              "prbansa"
            ]
          },
          {
            "labels": [
              "Service Attention",
              "Media Services"
            ],
            "mentionees": [
              "akucer"
            ]
          },
          {
            "labels": [
              "Service Attention",
              "Migrate"
            ],
            "mentionees": [
              "shijojoy"
            ]
          },
          {
            "labels": [
              "Service Attention",
              "Mobile Engagement"
            ],
            "mentionees": [
              "kpiteira"
            ]
          },
          {
            "labels": [
              "Service Attention",
              "Monitor"
            ],
            "mentionees": [
              "SameergMS",
              "dadunl"
            ]
          },
          {
            "labels": [
              "Service Attention",
              "Monitor - Autoscale"
            ],
            "mentionees": [
              "AzMonEssential"
            ]
          },
          {
            "labels": [
              "Service Attention",
              "Monitor - ActivityLogs"
            ],
            "mentionees": [
              "AzMonEssential"
            ]
          },
          {
            "labels": [
              "Service Attention",
              "Monitor - Metrics"
            ],
            "mentionees": [
              "AzMonEssential"
            ]
          },
          {
            "labels": [
              "Service Attention",
              "Monitor - Diagnostic Settings"
            ],
            "mentionees": [
              "AzMonEssential"
            ]
          },
          {
            "labels": [
              "Service Attention",
              "Monitor - Alerts"
            ],
            "mentionees": [
              "AzmonAlerts"
            ]
          },
          {
            "labels": [
              "Service Attention",
              "Monitor - ActionGroups"
            ],
            "mentionees": [
              "AzmonActionG"
            ]
          },
          {
            "labels": [
              "Service Attention",
              "Monitor - LogAnalytics"
            ],
            "mentionees": [
              "AzmonLogA"
            ]
          },
          {
            "labels": [
              "Service Attention",
              "Monitor - ApplicationInsights"
            ],
            "mentionees": [
              "azmonapplicationinsights"
            ]
          },
          {
            "labels": [
              "Service Attention",
              "MySQL"
            ],
            "mentionees": [
              "ambhatna",
              "savjani"
            ]
          },
          {
            "labels": [
              "Service Attention",
              "Network"
            ],
            "mentionees": [
              "aznetsuppgithub"
            ]
          },
          {
            "labels": [
              "Service Attention",
              "Network - Application Gateway"
            ],
            "mentionees": [
              "appgwsuppgithub"
            ]
          },
          {
            "labels": [
              "Service Attention",
              "Network - CDN"
            ],
            "mentionees": [
              "cdnfdsuppgithub"
            ]
          },
          {
            "labels": [
              "Service Attention",
              "Network - DDOS Protection"
            ],
            "mentionees": [
              "ddossuppgithub"
            ]
          },
          {
            "labels": [
              "Service Attention",
              "Network - ExpressRoute"
            ],
            "mentionees": [
              "exrsuppgithub"
            ]
          },
          {
            "labels": [
              "Service Attention",
              "Network - Firewall"
            ],
            "mentionees": [
              "fwsuppgithub"
            ]
          },
          {
            "labels": [
              "Service Attention",
              "Network - Front Door"
            ],
            "mentionees": [
              "cdnfdsuppgithub"
            ]
          },
          {
            "labels": [
              "Service Attention",
              "Network - Load Balancer"
            ],
            "mentionees": [
              "slbsupportgithub"
            ]
          },
          {
            "labels": [
              "Service Attention",
              "Network - Virtual Network NAT"
            ],
            "mentionees": [
              "vnetsuppgithub"
            ]
          },
          {
            "labels": [
              "Service Attention",
              "Network - Network Watcher"
            ],
            "mentionees": [
              "netwatchsuppgithub"
            ]
          },
          {
            "labels": [
              "Service Attention",
              "Network - DNS"
            ],
            "mentionees": [
              "dnssuppgithub"
            ]
          },
          {
            "labels": [
              "Service Attention",
              "Network - Traffic Manager"
            ],
            "mentionees": [
              "tmsuppgithub"
            ]
          },
          {
            "labels": [
              "Service Attention",
              "Network - VPN Gateway"
            ],
            "mentionees": [
              "vpngwsuppgithub"
            ]
          },
          {
            "labels": [
              "Service Attention",
              "Notification Hub"
            ],
            "mentionees": [
              "tjsomasundaram"
            ]
          },
          {
            "labels": [
              "Service Attention",
              "Operational Insights"
            ],
            "mentionees": [
              "AzmonLogA"
            ]
          },
          {
            "labels": [
              "Service Attention",
              "Policy"
            ],
            "mentionees": [
              "aperezcloud",
              "kenieva"
            ]
          },
          {
            "labels": [
              "Service Attention",
              "Policy Insights"
            ],
            "mentionees": [
              "kenieva"
            ]
          },
          {
            "labels": [
              "Service Attention",
              "PostgreSQL"
            ],
            "mentionees": [
              "sunilagarwal",
              "lfittl-msft",
              "sr-msft",
              "niklarin"
            ]
          },
          {
            "labels": [
              "Service Attention",
              "Recovery Services Backup"
            ],
            "mentionees": [
              "pvrk",
              "adityabalaji-msft",
              "Daya-Patil"
            ]
          },
          {
            "labels": [
              "Service Attention",
              "Recovery Services Site-Recovery"
            ],
            "mentionees": [
              "Sharmistha-Rai"
            ]
          },
          {
            "labels": [
              "Service Attention",
              "Redis Cache"
            ],
            "mentionees": [
              "yegu-ms"
            ]
          },
          {
            "labels": [
              "Service Attention",
              "Relay"
            ],
            "mentionees": [
              "jfggdl"
            ]
          },
          {
            "labels": [
              "Service Attention",
              "Reservations"
            ],
            "mentionees": [
              "Rkapso"
            ]
          },
          {
            "labels": [
              "Service Attention",
              "Resource Authorization"
            ],
            "mentionees": [
              "darshanhs90",
              "AshishGargMicrosoft"
            ]
          },
          {
            "labels": [
              "Service Attention",
              "Resource Graph"
            ],
            "mentionees": [
              "chiragg4u"
            ]
          },
          {
            "labels": [
              "Service Attention",
              "Resource Health"
            ],
            "mentionees": [
              "stephbaron"
            ]
          },
          {
            "labels": [
              "Service Attention",
              "Scheduler"
            ],
            "mentionees": [
              "derek1ee"
            ]
          },
          {
            "labels": [
              "Service Attention",
              "Search"
            ],
            "mentionees": [
              "brjohnstmsft",
              "bleroy",
              "tjacobhi",
              "markheff",
              "miwelsh"
            ]
          },
          {
            "labels": [
              "Service Attention",
              "Security"
            ],
            "mentionees": [
              "chlahav"
            ]
          },
          {
            "labels": [
              "Service Attention",
              "Service Bus"
            ],
            "mentionees": [
              "saglodha",
              "EldertGrootenboer"
            ]
          },
          {
            "labels": [
              "Service Attention",
              "Service Fabric"
            ],
            "mentionees": [
              "QingChenmsft",
              "vaishnavk",
              "juhacket"
            ]
          },
          {
            "labels": [
              "Service Attention",
              "Schema Registry"
            ],
            "mentionees": [
              "arerlend",
              "alzimmermsft"
            ]
          },
          {
            "labels": [
              "Service Attention",
              "SignalR"
            ],
            "mentionees": [
              "sffamily",
              "chenkennt"
            ]
          },
          {
            "labels": [
              "Service Attention",
              "SQL"
            ],
            "mentionees": [
              "azureSQLGitHub"
            ]
          },
          {
            "labels": [
              "Service Attention",
              "SQL - VM"
            ],
            "mentionees": [
              "azureSQLGitHub"
            ]
          },
          {
            "labels": [
              "Service Attention",
              "SQL - Backup & Restore"
            ],
            "mentionees": [
              "azureSQLGitHub"
            ]
          },
          {
            "labels": [
              "Service Attention",
              "SQL - Data Security"
            ],
            "mentionees": [
              "azureSQLGitHub"
            ]
          },
          {
            "labels": [
              "Service Attention",
              "SQL - Elastic Jobs"
            ],
            "mentionees": [
              "azureSQLGitHub"
            ]
          },
          {
            "labels": [
              "Service Attention",
              "SQL - Managed Instance"
            ],
            "mentionees": [
              "azureSQLGitHub"
            ]
          },
          {
            "labels": [
              "Service Attention",
              "SQL - Replication & Failover"
            ],
            "mentionees": [
              "azureSQLGitHub"
            ]
          },
          {
            "labels": [
              "Service Attention",
              "Storage"
            ],
            "mentionees": [
              "xgithubtriage"
            ]
          },
          {
            "labels": [
              "Service Attention",
              "Storsimple"
            ],
            "mentionees": [
              "anoobbacker",
              "ganzee",
              "manuaery",
              "patelkunal"
            ]
          },
          {
            "labels": [
              "Service Attention",
              "Stream Analytics"
            ],
            "mentionees": [
              "atpham256"
            ]
          },
          {
            "labels": [
              "Service Attention",
              "Subscription"
            ],
            "mentionees": [
              "anuragdalmia",
              "shilpigautam",
              "ramaganesan-rg"
            ]
          },
          {
            "labels": [
              "Service Attention",
              "Support"
            ],
            "mentionees": [
              "shahbj79",
              "mit2nil",
              "aygoya",
              "ganganarayanan"
            ]
          },
          {
            "labels": [
              "Service Attention",
              "Synapse"
            ],
            "mentionees": [
              "wonner",
              "yanjungao718"
            ]
          },
          {
            "labels": [
              "Service Attention",
              "Tables"
            ],
            "mentionees": [
              "klaaslanghout"
            ]
          },
          {
            "labels": [
              "Service Attention",
              "TimeseriesInsights"
            ],
            "mentionees": [
              "Shipra1Mishra"
            ]
          },
          {
            "labels": [
              "Service Attention",
              "vFXT"
            ],
            "mentionees": [
              "zhusijia26"
            ]
          },
          {
            "labels": [
              "Service Attention",
              "Web Apps"
            ],
            "mentionees": [
              "AzureAppServiceCLI",
              "antcp"
            ]
          },
          {
            "labels": [
              "Service Attention",
              "Network - Virtual Network"
            ],
            "mentionees": [
              "vnetsuppgithub"
            ]
          },
          {
            "labels": [
              "Service Attention",
              "Network - Virtual WAN"
            ],
            "mentionees": [
              "vwansuppgithub"
            ]
          },
          {
            "labels": [
              "Service Attention",
              "Network - Network Virtual Appliance"
            ],
            "mentionees": [
              "nvasuppgithub"
            ]
          },
          {
            "labels": [
              "Service Attention",
              "Network - Bastion"
            ],
            "mentionees": [
              "bastionsuppgithub"
            ]
          },
          {
            "labels": [
              "Azure.Spring - Cosmos"
            ],
            "mentionees": [
              "kushagraThapar"
            ]
          },
          {
            "labels": [
              "Service Attention",
              "Network - Private Link"
            ],
            "mentionees": [
              "privlinksuppgithub"
            ]
          },
          {
            "labels": [
              "Service Attention",
              "Azure Arc enabled servers"
            ],
            "mentionees": [
              "rpsqrd",
              "edyoung"
            ]
          },
          {
            "labels": [
              "Service Attention",
              "SecurityInsights"
            ],
            "mentionees": [
              "amirkeren"
            ]
          },
          {
            "labels": [
              "Service Attention",
              "IoT/CLI"
            ],
            "mentionees": [
              "Azure/azure-iot-cli-triage"
            ]
          },
          {
            "labels": [
              "Service Attention",
              "Communication"
            ],
            "mentionees": [
              "acsdevx-msft"
            ]
          },
          {
            "labels": [
              "Service Attention",
              "ML-AutoML"
            ],
            "mentionees": [
              "Aniththa"
            ]
          },
          {
            "labels": [
              "Service Attention",
              "ML-Hyperdrive"
            ],
            "mentionees": [
              "Aniththa"
            ]
          },
          {
            "labels": [
              "Service Attention",
              "ML-Compute"
            ],
            "mentionees": [
              "nishankgu"
            ]
          },
          {
            "labels": [
              "Service Attention",
              "ML-Core UI"
            ],
            "mentionees": [
              "abeomor"
            ]
          },
          {
            "labels": [
              "Service Attention",
              "ML-Data4ML"
            ],
            "mentionees": [
              "SturgeonMi"
            ]
          },
          {
            "labels": [
              "Service Attention",
              "ML-Designer"
            ],
            "mentionees": [
              "alainli0928"
            ]
          },
          {
            "labels": [
              "Service Attention",
              "ML-Data Labeling"
            ],
            "mentionees": [
              "kvijaykannan"
            ]
          },
          {
            "labels": [
              "Service Attention",
              "ML-Inference"
            ],
            "mentionees": [
              "shivanissambare"
            ]
          },
          {
            "labels": [
              "Service Attention",
              "ML-MLOps"
            ],
            "mentionees": [
              "lostmygithubaccount"
            ]
          },
          {
            "labels": [
              "Service Attention",
              "ML-Pipelines"
            ],
            "mentionees": [
              "shbijlan"
            ]
          },
          {
            "labels": [
              "Service Attention",
              "ML-Responsible AI"
            ],
            "mentionees": [
              "minthigpen"
            ]
          },
          {
            "labels": [
              "Service Attention",
              "ML-Reinforcement Learning"
            ],
            "mentionees": [
              "keijik"
            ]
          },
          {
            "labels": [
              "Service Attention",
              "ML-Training"
            ],
            "mentionees": [
              "lostmygithubaccount"
            ]
          },
          {
            "labels": [
              "Service Attention",
              "ML-Workspace Management"
            ],
            "mentionees": [
              "rastala"
            ]
          },
          {
            "labels": [
              "Service Attention",
              "Cost Management - Budget"
            ],
            "mentionees": [
              "ccmaxpcrew"
            ]
          },
          {
            "labels": [
              "Service Attention",
              "Consumption - Budget"
            ],
            "mentionees": [
              "ccmaxpcrew"
            ]
          },
          {
            "labels": [
              "Service Attention",
              "Cost Management - Query"
            ],
            "mentionees": [
              "ccmixpdevs"
            ]
          },
          {
            "labels": [
              "Service Attention",
              "Consumption - Query"
            ],
            "mentionees": [
              "ccmixpdevs"
            ]
          },
          {
            "labels": [
              "Service Attention",
              "Cost Management - Billing"
            ],
            "mentionees": [
              "ccmbpxpcrew"
            ]
          },
          {
            "labels": [
              "Service Attention",
              "Consumption - Billing"
            ],
            "mentionees": [
              "ccmbpxpcrew"
            ]
          },
          {
            "labels": [
              "Service Attention",
              "Cost Management - UsageDetailsAndExport"
            ],
            "mentionees": [
              "TiagoCrewGitHubIssues"
            ]
          },
          {
            "labels": [
              "Service Attention",
              "Consumption - UsageDetailsAndExport"
            ],
            "mentionees": [
              "TiagoCrewGitHubIssues"
            ]
          },
          {
            "labels": [
              "Service Attention",
              "Cost Management - RIandShowBack"
            ],
            "mentionees": [
              "ccmshowbackdevs"
            ]
          },
          {
            "labels": [
              "Service Attention",
              "Consumption - RIandShowBack"
            ],
            "mentionees": [
              "ccmshowbackdevs"
            ]
          },
          {
            "labels": [
              "Monitor - Exporter",
              "Service Attention"
            ],
            "mentionees": [
              "cijothomas",
              "reyang",
              "rajkumar-rangaraj",
              "TimothyMothra",
              "vishweshbankwar",
              "ramthi"
            ]
          },
          {
            "labels": [
              "Service Attention",
              "AgriFood"
            ],
            "mentionees": [
              "bhargav-kansagara"
            ]
          },
          {
            "labels": [
              "Service Attention",
              "Confidential Ledger"
            ],
            "mentionees": [
              "lynshi"
            ]
          },
          {
            "labels": [
              "Service Attention",
              "Device Update"
            ],
            "mentionees": [
              "dpokluda",
              "sedols"
            ]
          },
          {
            "labels": [
              "Service Attention",
              "Maps"
            ],
            "mentionees": [
              "alextts627"
            ]
          },
          {
            "labels": [
              "Service Attention",
              "Mixed Reality"
            ],
            "mentionees": [
              "crtreasu",
              "rikogeln"
            ]
          },
          {
            "labels": [
              "Service Attention",
              "ML-Local Endpoints"
            ],
            "mentionees": [
              "NonStatic2014",
              "arunsu",
              "stanley-msft",
              "JustinFirsching"
            ]
          },
          {
            "labels": [
              "Service Attention",
              "ML-Jobs"
            ],
            "mentionees": [
              "DouglasXiaoMS",
              "TonyJ1",
              "wangchao1230"
            ]
          }
        ],
        "replyTemplate": "Thanks for the feedback! We are routing this to the appropriate team for follow-up. cc ${mentionees}.",
        "taskName": "Triage issues to the service team"
      }
    },
    {
      "taskType": "trigger",
      "capabilityId": "AutoMerge",
      "subCapability": "AutoMerge",
      "version": "1.0",
      "config": {
        "taskName": "Auto merge pull requests",
        "label": "auto-merge",
        "allowAutoMergeInstructionsWithoutLabel": false,
        "mergeType": "squash",
        "deleteBranches": true,
        "removeLabelOnPush": true,
        "requireAllStatuses": true,
        "requireSpecificCheckRuns": false,
        "usePrDescriptionAsCommitMessage": true
      }
    },
    {
      "taskType": "trigger",
      "capabilityId": "IssueResponder",
      "subCapability": "PullRequestResponder",
      "version": "1.0",
      "config": {
        "conditions": {
          "operator": "and",
          "operands": [
            {
              "name": "isAction",
              "parameters": {
                "action": "opened"
              }
            },
            {
              "operator": "and",
              "operands": [
                {
                  "operator": "not",
                  "operands": [
                    {
                      "name": "activitySenderHasPermissions",
                      "parameters": {
                        "permissions": "write"
                      }
                    }
                  ]
                },
                {
                  "operator": "not",
                  "operands": [
                    {
                      "name": "activitySenderHasAssociation",
                      "parameters": {
                        "association": "MEMBER"
                      }
                    }
                  ]
                },
                {
                  "operator": "not",
                  "operands": [
                    {
                      "name": "activitySenderHasAssociation",
                      "parameters": {
                        "association": "COLLABORATOR"
                      }
                    }
                  ]
                },
                {
                  "operator": "not",
                  "operands": [
                    {
                      "name": "activitySenderHasPermissions",
                      "parameters": {
                        "permissions": "admin"
                      }
                    }
                  ]
                }
              ]
            }
          ]
        },
        "eventType": "pull_request",
        "eventNames": [
          "pull_request",
          "issues",
          "project_card"
        ],
        "taskName": "Add customer-reported label to PRs from customers ",
        "actions": [
          {
            "name": "addLabel",
            "parameters": {
              "label": "customer-reported"
            }
          },
          {
            "name": "addReply",
            "parameters": {
              "comment": "Thank you for your contribution ${issueAuthor}! We will review the pull request and get back to you soon."
            }
          }
        ]
      }
    },
    {
      "taskType": "trigger",
      "capabilityId": "IssueResponder",
      "subCapability": "IssuesOnlyResponder",
      "version": "1.0",
      "config": {
        "conditions": {
          "operator": "and",
          "operands": [
            {
              "name": "isAction",
              "parameters": {
                "action": "labeled"
              }
            },
            {
              "operator": "not",
              "operands": [
                {
                  "name": "hasLabel",
                  "parameters": {
                    "label": "needs-triage"
                  }
                }
              ]
            },
            {
              "operator": "not",
              "operands": [
                {
                  "name": "hasLabel",
                  "parameters": {
                    "label": "needs-team-triage"
                  }
                }
              ]
            },
            {
              "operator": "not",
              "operands": [
                {
                  "name": "hasLabel",
                  "parameters": {
                    "label": "needs-author-feedback"
                  }
                }
              ]
            },
            {
              "name": "hasLabel",
              "parameters": {
                "label": "customer-reported"
              }
            },
            {
              "operator": "not",
              "operands": [
                {
                  "name": "isInMilestone",
                  "parameters": {}
                }
              ]
            },
            {
              "name": "isOpen",
              "parameters": {}
            },
            {
              "operator": "not",
              "operands": [
                {
                  "name": "hasLabel",
                  "parameters": {
                    "label": "issue-addressed"
                  }
                }
              ]
            }
          ]
        },
        "eventType": "issue",
        "eventNames": [
          "issues",
          "project_card"
        ],
        "taskName": "Ensure 'needs-team-attention' label is assigned to issues not in a milestone",
        "actions": [
          {
            "name": "addLabel",
            "parameters": {
              "label": "needs-team-attention"
            }
          }
        ]
      }
    },
    {
      "taskType": "trigger",
      "capabilityId": "IssueResponder",
      "subCapability": "PullRequestResponder",
      "version": "1.0",
      "config": {
        "conditions": {
          "operator": "and",
          "operands": [
            {
              "name": "isOpen",
              "parameters": {}
            },
            {
              "name": "hasLabel",
              "parameters": {
                "label": "auto-merge"
              }
            },
            {
              "name": "isAction",
              "parameters": {
                "action": "synchronize"
              }
            },
            {
              "operator": "and",
              "operands": [
                {
                  "operator": "not",
                  "operands": [
                    {
                      "name": "activitySenderHasPermissions",
                      "parameters": {
                        "permissions": "admin"
                      }
                    }
                  ]
                },
                {
                  "operator": "not",
                  "operands": [
                    {
                      "name": "activitySenderHasPermissions",
                      "parameters": {
                        "permissions": "write"
                      }
                    }
                  ]
                }
              ]
            }
          ]
        },
        "eventType": "pull_request",
        "eventNames": [
          "pull_request",
          "issues",
          "project_card"
        ],
        "taskName": "[Auto Merge] Reset Approvals on Untrusted Changes",
        "actions": [
          {
            "name": "dismissApprovalPullRequest",
            "parameters": {
              "dismissAction": "dismissAll",
              "comment": "Hi @{issueAuthor}.  We've noticed that new changes have been pushed to this pull request.  Because it is set to automatically merge, we've reset the approvals to allow the opportunity to review the updates."
            }
          }
        ]
      }
    },
    {
      "taskType": "trigger",
      "capabilityId": "IssueResponder",
      "subCapability": "IssuesOnlyResponder",
      "version": "1.0",
      "config": {
        "conditions": {
          "operator": "and",
          "operands": [
            {
              "name": "labelAdded",
              "parameters": {
                "label": "issue-addressed"
              }
            }
          ]
        },
        "eventType": "issue",
        "eventNames": [
          "issues",
          "project_card"
        ],
        "taskName": "[Resolve Workflow] Issue Addressed Label Applied",
        "actions": [
          {
            "name": "addReply",
            "parameters": {
              "comment": "Hi @${issueAuthor}.  Thank you for opening this issue and giving us the opportunity to assist.  We believe that this has been addressed.  If you feel that further discussion is needed, please add a comment with the text “`/unresolve`” to remove the “issue-addressed” label and continue the conversation."
            }
          },
          {
            "name": "removeLabel",
            "parameters": {
              "label": "needs-triage"
            }
          },
          {
            "name": "removeLabel",
            "parameters": {
              "label": "needs-team-triage"
            }
          },
          {
            "name": "removeLabel",
            "parameters": {
              "label": "needs-team-attention"
            }
          },
          {
            "name": "removeLabel",
            "parameters": {
              "label": "needs-author-feedback"
            }
          },
          {
            "name": "removeLabel",
            "parameters": {
              "label": "no-recent-activity"
            }
          }
        ]
      }
    },
    {
      "taskType": "scheduled",
      "capabilityId": "ScheduledSearch",
      "subCapability": "ScheduledSearch",
      "version": "1.1",
      "config": {
        "frequency": [
          {
            "weekDay": 0,
            "hours": [
              0,
              6,
              12,
              18
            ],
            "timezoneOffset": -4
          },
          {
            "weekDay": 1,
            "hours": [
              0,
              6,
              12,
              18
            ],
            "timezoneOffset": -4
          },
          {
            "weekDay": 2,
            "hours": [
              0,
              6,
              12,
              18
            ],
            "timezoneOffset": -4
          },
          {
            "weekDay": 3,
            "hours": [
              0,
              6,
              12,
              18
            ],
            "timezoneOffset": -4
          },
          {
            "weekDay": 4,
            "hours": [
              0,
              6,
              12,
              18
            ],
            "timezoneOffset": -4
          },
          {
            "weekDay": 5,
            "hours": [
              0,
              6,
              12,
              18
            ],
            "timezoneOffset": -4
          },
          {
            "weekDay": 6,
            "hours": [
              0,
              6,
              12,
              18
            ],
            "timezoneOffset": -4
          }
        ],
        "searchTerms": [
          {
            "name": "isIssue",
            "parameters": {}
          },
          {
            "name": "isOpen",
            "parameters": {}
          },
          {
            "name": "hasLabel",
            "parameters": {
              "label": "issue-addressed"
            }
          },
          {
            "name": "noActivitySince",
            "parameters": {
              "days": 7
            }
          }
        ],
        "taskName": "[Resolve Workflow] Close Addressed Issues",
        "actions": [
          {
            "name": "addReply",
            "parameters": {
              "comment": "Hi @${issueAuthor}, since you haven’t asked that we “`/unresolve`” the issue, we’ll close this out. If you believe further discussion is needed, please add a comment “`/unresolve`” to reopen the issue."
            }
          },
          {
            "name": "closeIssue",
            "parameters": {}
          }
        ]
      }
    },
    {
      "taskType": "trigger",
      "capabilityId": "IssueResponder",
      "subCapability": "IssueCommentResponder",
      "version": "1.0",
      "config": {
        "conditions": {
          "operator": "and",
          "operands": [
            {
              "name": "hasLabel",
              "parameters": {
                "label": "issue-addressed"
              }
            },
            {
              "name": "commentContains",
              "parameters": {
                "commentPattern": "/unresolve"
              }
            },
            {
              "operator": "or",
              "operands": [
                {
                  "name": "isActivitySender",
                  "parameters": {
                    "user": {
                      "type": "author"
                    }
                  }
                },
                {
                  "name": "activitySenderHasPermissions",
                  "parameters": {
                    "permissions": "admin"
                  }
                },
                {
                  "name": "activitySenderHasPermissions",
                  "parameters": {
                    "permissions": "write"
                  }
                }
              ]
            }
          ]
        },
        "eventType": "issue",
        "eventNames": [
          "issue_comment"
        ],
        "taskName": "[Resolve Workflow] Unresolve Command by Author",
        "actions": [
          {
            "name": "reopenIssue",
            "parameters": {}
          },
          {
            "name": "removeLabel",
            "parameters": {
              "label": "issue-addressed"
            }
          },
          {
            "name": "addLabel",
            "parameters": {
              "label": "needs-team-attention"
            }
          }
        ]
      }
    },
    {
      "taskType": "trigger",
      "capabilityId": "IssueResponder",
      "subCapability": "IssueCommentResponder",
      "version": "1.0",
      "config": {
        "conditions": {
          "operator": "and",
          "operands": [
            {
              "name": "hasLabel",
              "parameters": {
                "label": "issue-addressed"
              }
            },
            {
              "name": "commentContains",
              "parameters": {
                "commentPattern": "/unresolve"
              }
            },
            {
              "operator": "and",
              "operands": [
                {
                  "operator": "not",
                  "operands": [
                    {
                      "name": "isActivitySender",
                      "parameters": {
                        "user": {
                          "type": "author"
                        }
                      }
                    }
                  ]
                },
                {
                  "operator": "not",
                  "operands": [
                    {
                      "name": "activitySenderHasPermissions",
                      "parameters": {
                        "permissions": "admin"
                      }
                    }
                  ]
                },
                {
                  "operator": "not",
                  "operands": [
                    {
                      "name": "activitySenderHasPermissions",
                      "parameters": {
                        "permissions": "write"
                      }
                    }
                  ]
                }
              ]
            }
          ]
        },
        "eventType": "issue",
        "eventNames": [
          "issue_comment"
        ],
        "taskName": "[Resolve Workflow] Unresolve Command Without Permissions",
        "actions": [
          {
            "name": "addReply",
            "parameters": {
              "comment": "Hi ${contextualAuthor}, only the original author of the issue can ask that it be unresolved.  Please open a new issue with your scenario and details if you would like to discuss this topic with the team."
            }
          }
        ]
      }
    },
    {
      "taskType": "trigger",
      "capabilityId": "IssueResponder",
      "subCapability": "IssuesOnlyResponder",
      "version": "1.0",
      "config": {
        "conditions": {
          "operator": "and",
          "operands": [
            {
              "name": "isOpen",
              "parameters": {}
            },
            {
              "name": "hasLabel",
              "parameters": {
                "label": "issue-addressed"
              }
            },
            {
              "operator": "or",
              "operands": [
                {
                  "name": "labelAdded",
                  "parameters": {
                    "label": "needs-team-attention"
                  }
                },
                {
                  "name": "labelAdded",
                  "parameters": {
                    "label": "needs-author-feedback"
                  }
                },
                {
                  "name": "labelAdded",
                  "parameters": {
                    "label": "Service Attention"
                  }
                },
                {
                  "name": "labelAdded",
                  "parameters": {
                    "label": "needs-triage"
                  }
                },
                {
                  "name": "labelAdded",
                  "parameters": {
                    "label": "needs-team-triage"
                  }
                }
              ]
            }
          ]
        },
        "eventType": "issue",
        "eventNames": [
          "issues",
          "project_card"
        ],
        "taskName": "[Resolve Workflow] Unresolve on WIP Labels",
        "actions": [
          {
            "name": "removeLabel",
            "parameters": {
              "label": "issue-addressed"
            }
          }
        ]
      }
    },
    {
      "taskType": "trigger",
      "capabilityId": "IssueResponder",
      "subCapability": "PullRequestResponder",
      "version": "1.0",
      "config": {
        "conditions": {
          "operator": "and",
          "operands": [
            {
              "name": "isAction",
              "parameters": {
                "action": "opened"
              }
            },
            {
              "operator": "not",
              "operands": [
                {
                  "name": "hasLabel",
                  "parameters": {
                    "label": "Impact++"
                  }
                }
              ]
            },
            {
              "operator": "or",
              "operands": [
                {
                  "name": "isActivitySender",
                  "parameters": {
                    "user": "emilychang9"
                  }
                },
                {
                  "name": "isActivitySender",
                  "parameters": {
                    "user": "DaisyCisneros"
                  }
                }
              ]
            }
          ]
        },
        "eventType": "pull_request",
        "eventNames": [
          "pull_request",
          "issues",
          "project_card"
        ],
        "taskName": "[Short Term Event] Impact++ Contribution",
        "actions": [
          {
            "name": "addLabel",
            "parameters": {
              "label": "Impact++"
            }
          }
        ]
      }
    },
    {
      "taskType": "trigger",
      "capabilityId": "IssueResponder",
      "subCapability": "IssuesOnlyResponder",
      "version": "1.0",
      "config": {
        "conditions": {
          "operator": "and",
          "operands": [
            {
              "name": "isOpen",
              "parameters": {}
            },
            {
              "name": "labelAdded",
              "parameters": {
                "label": "CXP Attention"
              }
            },
            {
              "operator": "not",
              "operands": [
                {
                  "name": "hasLabel",
                  "parameters": {
                    "label": "Service Attention"
                  }
                }
              ]
            }
          ]
        },
        "eventType": "issue",
        "eventNames": [
          "issues",
          "project_card"
        ],
        "taskName": "[CXP Pilot] CXP Attention Responder",
        "actions": [
          {
            "name": "addReply",
            "parameters": {
              "comment": "Thank you for your feedback.  This has been routed to the support team for assistance."
            }
          }
        ]
      }
    },
    {
      "taskType": "trigger",
      "capabilityId": "IssueResponder",
      "subCapability": "PullRequestResponder",
      "version": "1.0",
      "config": {
        "conditions": {
          "operator": "and",
          "operands": [
            {
              "name": "hasLabel",
              "parameters": {
                "label": "no-recent-activity"
              }
            },
            {
              "name": "isOpen",
              "parameters": {}
            },
            {
              "operator": "or",
              "operands": [
                {
                  "name": "isAction",
                  "parameters": {
                    "action": "merged"
                  }
                },
                {
                  "name": "isAction",
                  "parameters": {
                    "action": "synchronize"
                  }
                },
                {
                  "name": "isAction",
                  "parameters": {
                    "action": "review_requested"
                  }
                }
              ]
            }
          ]
        },
        "eventType": "pull_request",
        "eventNames": [
          "pull_request",
          "issues",
          "project_card"
        ],
        "taskName": "[Stale Pull Requests] Remove Stale PR Designation on Activity",
        "actions": [
          {
            "name": "removeLabel",
            "parameters": {
              "label": "no-recent-activity"
            }
          }
        ]
      }
    },
    {
      "taskType": "trigger",
      "capabilityId": "IssueResponder",
      "subCapability": "PullRequestReviewResponder",
      "version": "1.0",
      "config": {
        "conditions": {
          "operator": "and",
          "operands": [
            {
              "name": "hasLabel",
              "parameters": {
                "label": "no-recent-activity"
              }
            },
            {
              "name": "isOpen",
              "parameters": {}
            }
          ]
        },
        "eventType": "pull_request",
        "eventNames": [
          "pull_request_review"
        ],
        "taskName": "[Stale Pull Requests] Remove Stale PR Designation on on Review",
        "actions": [
          {
            "name": "removeLabel",
            "parameters": {
              "label": "no-recent-activity"
            }
          }
        ]
      }
    },
    {
      "taskType": "trigger",
      "capabilityId": "IssueResponder",
      "subCapability": "PullRequestCommentResponder",
      "version": "1.0",
      "config": {
        "conditions": {
          "operator": "and",
          "operands": [
            {
              "name": "isAction",
              "parameters": {
                "action": "created"
              }
            },
            {
              "name": "hasLabel",
              "parameters": {
                "label": "no-recent-activity"
              }
            },
            {
              "name": "isOpen",
              "parameters": {}
            },
            {
              "operator": "and",
              "operands": [
                {
                  "operator": "not",
                  "operands": [
                    {
                      "name": "commentContains",
                      "parameters": {
                        "commentPattern": "What is Check Enforcer?"
                      }
                    }
                  ]
                },
                {
                  "operator": "not",
                  "operands": [
                    {
                      "name": "commentContains",
                      "parameters": {
                        "commentPattern": "Since there hasn't been recent engagement, this is being closed out."
                      }
                    }
                  ]
                }
              ]
            }
          ]
        },
        "eventType": "pull_request",
        "eventNames": [
          "issue_comment"
        ],
        "taskName": "[Stale Pull Requests] Remove Stale PR Designation on on Comment",
        "actions": [
          {
            "name": "removeLabel",
            "parameters": {
              "label": "no-recent-activity"
            }
          }
        ]
      }
    },
    {
      "taskType": "scheduled",
      "capabilityId": "ScheduledSearch",
      "subCapability": "ScheduledSearch",
      "version": "1.1",
      "config": {
        "frequency": [
          {
            "weekDay": 0,
            "hours": [
              1,
              7,
              13,
              19
            ],
            "timezoneOffset": -4
          },
          {
            "weekDay": 1,
            "hours": [
              1,
              7,
              13,
              19
            ],
            "timezoneOffset": -4
          },
          {
            "weekDay": 2,
            "hours": [
              1,
              7,
              13,
              19
            ],
            "timezoneOffset": -4
          },
          {
            "weekDay": 3,
            "hours": [
              1,
              7,
              13,
              19
            ],
            "timezoneOffset": -4
          },
          {
            "weekDay": 4,
            "hours": [
              1,
              7,
              13,
              19
            ],
            "timezoneOffset": -4
          },
          {
            "weekDay": 5,
            "hours": [
              1,
              7,
              13,
              19
            ],
            "timezoneOffset": -4
          },
          {
            "weekDay": 6,
            "hours": [
              1,
              7,
              13,
              19
            ],
            "timezoneOffset": -4
          }
        ],
        "searchTerms": [
          {
            "name": "isOpen",
            "parameters": {}
          },
          {
            "name": "hasLabel",
            "parameters": {
              "label": "no-recent-activity"
            }
          },
          {
            "name": "isPr",
            "parameters": {}
          },
          {
            "name": "noActivitySince",
            "parameters": {
              "days": 7
            }
          }
        ],
        "taskName": "[Stale Pull Requests] Scheduled Close for Stale PRs",
        "actions": [
          {
            "name": "closeIssue",
            "parameters": {}
          },
          {
            "name": "addReply",
            "parameters": {
              "comment": "Hi @${issueAuthor}.  Thank you for your contribution.  Since there hasn't been recent engagement, we're going to close this out.  Feel free to respond with a comment containing \"/reopen\" if you'd like to continue working on these changes.  Please be sure to use the command to reopen or remove the \"no-recent-activity\" label; otherwise, this is likely to be closed again with the next cleanup pass.  "
            }
          }
        ]
      }
    },
    {
      "taskType": "trigger",
      "capabilityId": "IssueResponder",
      "subCapability": "PullRequestCommentResponder",
      "version": "1.0",
      "config": {
        "conditions": {
          "operator": "and",
          "operands": [
            {
              "operator": "not",
              "operands": [
                {
                  "name": "isOpen",
                  "parameters": {}
                }
              ]
            },
            {
              "name": "commentContains",
              "parameters": {
                "commentPattern": "/reopen"
              }
            },
            {
              "name": "hasLabel",
              "parameters": {
                "label": "no-recent-activity"
              }
            },
            {
              "operator": "or",
              "operands": [
                {
                  "name": "isActivitySender",
                  "parameters": {
                    "user": {
                      "type": "author"
                    }
                  }
                },
                {
                  "name": "activitySenderHasPermissions",
                  "parameters": {
                    "permissions": "admin"
                  }
                },
                {
                  "name": "activitySenderHasPermissions",
                  "parameters": {
                    "permissions": "write"
                  }
                }
              ]
            }
          ]
        },
        "eventType": "pull_request",
        "eventNames": [
          "issue_comment"
        ],
        "taskName": "[Stale Pull Requests] Reopen Command",
        "actions": [
          {
            "name": "reopenIssue",
            "parameters": {}
          },
          {
            "name": "removeLabel",
            "parameters": {
              "label": "no-recent-activity"
            }
          }
        ]
      }
    },
    {
      "taskType": "scheduled",
      "capabilityId": "ScheduledSearch",
      "subCapability": "ScheduledSearch",
      "version": "1.1",
      "config": {
        "frequency": [
          {
            "weekDay": 5,
            "hours": [
              5
            ],
            "timezoneOffset": -5
          }
        ],
        "searchTerms": [
          {
            "name": "isOpen",
            "parameters": {}
          },
          {
            "name": "noLabel",
            "parameters": {
              "label": "no-recent-activity"
            }
          },
          {
            "name": "noActivitySince",
            "parameters": {
              "days": 60
            }
          },
          {
            "name": "isPr",
            "parameters": {}
          }
        ],
        "taskName": "[Stale Pull Requests] Scheduled Marking of Stale PRs",
        "actions": [
          {
            "name": "addLabel",
            "parameters": {
              "label": "no-recent-activity"
            }
          },
          {
            "name": "addReply",
            "parameters": {
              "comment": "Hi @${issueAuthor}.  Thank you for your interest in helping to improve the Azure SDK experience and for your contribution.  We've noticed that there hasn't been recent engagement on this pull request.  If this is still an active work stream, please let us know by pushing some changes or leaving a comment.  Otherwise, we'll close this out in 7 days."
            }
          }
        ]
      }
    }
  ],
  "userGroups": [
    {
      "_id": "5f074a9e4200c210c870e0ee",
      "groupType": "GitHub",
      "name": "MariaDB and MySQL Contacts",
      "githubUserNames": [
        "ambhatna",
        "savjani",
        "mksuni",
        "Bashar-MSFT"
      ],
      "assignmentSchemes": [
        {
          "target": "All",
          "lastAssignedIndex": 90
        }
      ]
    }
  ]
}<|MERGE_RESOLUTION|>--- conflicted
+++ resolved
@@ -1061,8 +1061,6 @@
             ]
           },
           {
-<<<<<<< HEAD
-=======
             "label": "ML-AutoML",
             "pathFilter": [
               "/sdk/ml/automl.tests.yml"
@@ -1098,7 +1096,6 @@
             ]
           },
           {
->>>>>>> dce54150
             "label": "ML-Local Endpoints",
             "pathFilter": [
               "sdk/ml/azure-ai-ml/azure/ai/ml/_local_endpoints/"
@@ -1111,9 +1108,6 @@
             "label": "ML-Jobs",
             "pathFilter": [
               "sdk/ml/azure-ai-ml/azure/ai/ml/_schema/job",
-<<<<<<< HEAD
-              "/sdk/ml/azure-ai-ml/azure/ai/ml/entities/_job"
-=======
               "/sdk/ml/azure-ai-ml/azure/ai/ml/entities/_job",
               "/sdk/ml/training-experiences.tests.yml"
             ],
@@ -1160,7 +1154,6 @@
               "sdk/ml/azure-ai-ml/azure/ai/ml/_schema/_deployment",
               "sdk/ml/azure-ai-ml/azure/ai/ml/_schema/_endpoint",
               "/sdk/ml/production-experiences.tests.yml"
->>>>>>> dce54150
             ],
             "exclude": [
               ""
