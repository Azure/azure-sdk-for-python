--- conflicted
+++ resolved
@@ -223,7 +223,7 @@
 **REQUIREMENTS:**
 - Use Python 3.9 compatible environment
 - Follow official fixing guidelines
-<<<<<<< HEAD
+- Use tox mcp tool for running MyPy
 
 
 ## Python SDK Health tool
@@ -260,7 +260,4 @@
 Mypy: FAIL
 Tests - CI: FAIL
 
-This library is failing two release blocking checks - Mypy and Tests - CI. The library needs attention primarily due to Pylint warnings, disabled sample tests, and open customer-reported issues.
-=======
-- Use tox mcp tool for running MyPy
->>>>>>> f336e8f5
+This library is failing two release blocking checks - Mypy and Tests - CI. The library needs attention primarily due to Pylint warnings, disabled sample tests, and open customer-reported issues.