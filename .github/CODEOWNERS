--- conflicted
+++ resolved
@@ -41,10 +41,7 @@
 /sdk/communication/                                                  @acsdevx-msft
 /sdk/communication/azure-communication-phonenumbers/                 @RoyHerrod @danielav7 @whisper6284 @AlonsoMondal
 /sdk/communication/azure-communication-sms/                          @RoyHerrod @arifibrahim4
-<<<<<<< HEAD
-=======
 /sdk/communication/azure-communication-identity/                     @Azure/acs-identity-sdk
->>>>>>> 62df3543
 
 # PRLabel: %KeyVault
 /sdk/keyvault/                                                       @schaabs @chlowell @mccoyp @YalinLi0312
