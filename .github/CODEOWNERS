--- conflicted
+++ resolved
@@ -57,12 +57,9 @@
 # PRLabel: %CognitiveServices
 /sdk/cognitiveservices/                                              @kristapratico
 
-<<<<<<< HEAD
-=======
 # PRLabel: %Communication
 /sdk/communication/                                                  @acsdevx-msft
 
->>>>>>> dce54150
 # PRLabel: %Communication - Chat
 /sdk/communication/azure-communication-chat/                         @AikoBB @LuChen-Microsoft
 
@@ -89,9 +86,6 @@
 
 # PRLabel: %Communication - Common
 /sdk/communication/**/_shared/                                       @Azure/acs-identity-sdk @petrsvihlik @AikoBB @maximrytych-ms @ostoliarova-msft
-
-# PRLabel: %Confidential Ledger
-sdk/confidentialledger/azure-confidentialledger                      @lynshi
 
 # PRLabel: %Confidential Ledger
 sdk/confidentialledger/azure-confidentialledger                      @lynshi
@@ -155,25 +149,19 @@
 # PRLabel: %Machine Learning
 /sdk/ml/                                                             @paulshealy1 @singankit @diondrapeck @luigiw @harneetvirk @kdestin @MilesHolland @needuv @nthandeMS
 
-<<<<<<< HEAD
-=======
 # PRLabel: %ML-AutoML
 /sdk/ml/automl.tests.yml                                             @skasturi
 
 # PRLabel: %ML-Data
 /sdk/ml/data-experiences.tests.yml                                   @sogansky @MayankKumar91 @code-vicar
 
->>>>>>> dce54150
 # PRLabel: %ML-Local Endpoints
 /sdk/ml/azure-ai-ml/azure/ai/ml/_local_endpoints/                    @NonStatic2014 @arunsu @stanley-msft @JustinFirsching
 
 # PRLabel: %ML-Jobs
 /sdk/ml/azure-ai-ml/azure/ai/ml/_schema/job                          @DouglasXiaoMS @TonyJ1 @wangchao1230
 /sdk/ml/azure-ai-ml/azure/ai/ml/entities/_job                        @DouglasXiaoMS @TonyJ1 @wangchao1230
-<<<<<<< HEAD
-=======
 /sdk/ml/training-experiences.tests.yml                               @DouglasXiaoMS @TonyJ1
->>>>>>> dce54150
 
 # PRLabel: %ML-Pipelines
 /sdk/ml/azure-ai-ml/azure/ai/ml/_schema/pipeline                     @wangchao1230
@@ -184,8 +172,6 @@
 /sdk/ml/azure-ai-ml/azure/ai/ml/entities/_component                  @wangchao1230
 /sdk/ml/azure-ai-ml/azure/ai/ml/entities/_builders                   @wangchao1230
 /sdk/ml/azure-ai-ml/azure/ai/ml/_internal                            @wangchao1230
-<<<<<<< HEAD
-=======
 /sdk/ml/pipeline.tests.yml                                           @wangchao1230 @eniac871
 
 # PRLabel: %ML-RegistryManagement
@@ -213,7 +199,6 @@
 /sdk/ml/azure-ai-ml/azure/ai/ml/_schema/_deployment                           @hugoaponte @Man-MSFT @nancy-mejia @TajiHarrisMicrosoft @banibrata
 /sdk/ml/azure-ai-ml/azure/ai/ml/_schema/_endpoint                             @hugoaponte @Man-MSFT @nancy-mejia @TajiHarrisMicrosoft @banibrata
 /sdk/ml/production-experiences.tests.yml                                      @hugoaponte @Man-MSFT @nancy-mejia @TajiHarrisMicrosoft @banibrata
->>>>>>> dce54150
 
 # PRLabel: %Maps
 /sdk/maps/                                                           @alextts627
