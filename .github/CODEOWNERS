--- conflicted
+++ resolved
@@ -64,7 +64,7 @@
 /sdk/communication/azure-communication-email/                        @yogeshmo
 
 # PRLabel: %Communication - Job Router
-/sdk/communication/azure-communication-jobrouter/                    @sarkar-rajarshi 
+/sdk/communication/azure-communication-jobrouter/                    @sarkar-rajarshi
 
 # PRLabel: %Communication - Phone Numbers
 /sdk/communication/azure-communication-phonenumbers/                 @miguhern @whisper6284 @lucasrsant @RoyHerrod @danielav7
@@ -154,7 +154,10 @@
 # PRLabel: %Local Endpoints
 /sdk/ml/azure-ai-ml/azure/ai/ml/_local_endpoints/                    @NonStatic2014 @arunsu @stanley-msft @JustinFirsching
 
-<<<<<<< HEAD
+# PRLabel: %Job
+/sdk/ml/azure-ai-ml/azure/ai/ml/_schema/job                          @DouglasXiaoMS @TonyJ1 @wangchao1230
+/sdk/ml/azure-ai-ml/azure/ai/ml/entities/_job                        @DouglasXiaoMS @TonyJ1 @wangchao1230
+
 # PRLabel: %Maps
 /sdk/maps/                                                           @alextts627
 
@@ -163,12 +166,7 @@
 /sdk/remoterendering/                                                @rikogeln
 
 # PRLabel: %Purview
-/sdk/purview/                                                        @iscai-msft @msyyc 
-=======
-# PRLabel: %Job
-/sdk/ml/azure-ai-ml/azure/ai/ml/_schema/job                          @DouglasXiaoMS @TonyJ1 @wangchao1230
-/sdk/ml/azure-ai-ml/azure/ai/ml/entities/_job                        @DouglasXiaoMS @TonyJ1 @wangchao1230
->>>>>>> 67a6f0f3
+/sdk/purview/                                                        @iscai-msft @msyyc
 
 # PRLabel: %Recovery Services
 /sdk/recoveryservices/                                               @DheerendraRathor
