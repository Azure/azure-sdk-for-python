--- conflicted
+++ resolved
@@ -79,10 +79,6 @@
     ]),
     install_requires=[
         'msrest>=0.5.0',
-<<<<<<< HEAD
-        'msrestazure>=0.4.32,<2.0.0',
-=======
->>>>>>> 5627b6c1
         'azure-common~=1.1',
     ],
     extras_require={
