--- conflicted
+++ resolved
@@ -19,9 +19,7 @@
         SERVICE_BUS_CONNECTION_STR_RO: $(python-sb-livetest-service-connection-str-ro)
         SERVICE_BUS_CONNECTION_STR_WO: $(python-sb-livetest-service-connection-str-wo)
         SERVICE_BUS_CONNECTION_STR_ENTITY: $(python-sb-livetest-service-connection-entity)
-<<<<<<< HEAD
         AZURE_TEST_RUN_LIVE: 'true'
-=======
       Matrix:
         Linux_Python35:
           OSName: 'Linux'
@@ -38,5 +36,4 @@
         Linux_Python38:
           OSName: 'Linux'
           OSVmImage: 'ubuntu-16.04'
-          PythonVersion: '3.8'
->>>>>>> d91fcfe0
+          PythonVersion: '3.8'