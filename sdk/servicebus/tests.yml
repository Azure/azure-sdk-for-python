trigger: none

stages:
  - template: ../../eng/pipelines/templates/stages/archetype-sdk-tests.yml
    parameters:
      ServiceDirectory: servicebus
      TestTimeoutInMinutes: 300
      DeployArmTemplate: true
      TestSamples: true
      BuildTargetingString: azure-servicebus*
      TestCanary: false
      EnvVars:
        AZURE_SUBSCRIPTION_ID: $(azure-subscription-id)
        AZURE_TENANT_ID: $(aad-azure-sdk-test-tenant-id)
        AZURE_CLIENT_ID: $(aad-azure-sdk-test-client-id)
        AZURE_CLIENT_SECRET: $(aad-azure-sdk-test-client-secret)
        AZURE_TEST_RUN_LIVE: 'true'
<<<<<<< HEAD
      Matrix:
        Linux_Python35:
          OSVmImage: 'ubuntu-18.04'
          PythonVersion: '3.5'
        MacOs_Python37:
          OSVmImage: 'macOS-10.15'
          PythonVersion: '3.7'
        Windows_Python27:
          OSVmImage: 'windows-2019'
          PythonVersion: '2.7'
        Linux_Python38:
          OSVmImage: 'ubuntu-18.04'
          PythonVersion: '3.8'
       - ${{ if eq(parameters.TestCanary, 'true') }}:
            Linux_Python38_Canary:
              TestRegionOverride: 'centraluseuap'
              OSVmImage: 'ubuntu-18.04'
              PythonVersion: '3.8'
=======
      MatrixFilters:
        - '"PythonVersion=^(?!pypy3).*"'
>>>>>>> c1b88c2f
<|MERGE_RESOLUTION|>--- conflicted
+++ resolved
@@ -15,26 +15,12 @@
         AZURE_CLIENT_ID: $(aad-azure-sdk-test-client-id)
         AZURE_CLIENT_SECRET: $(aad-azure-sdk-test-client-secret)
         AZURE_TEST_RUN_LIVE: 'true'
-<<<<<<< HEAD
-      Matrix:
-        Linux_Python35:
-          OSVmImage: 'ubuntu-18.04'
-          PythonVersion: '3.5'
-        MacOs_Python37:
-          OSVmImage: 'macOS-10.15'
-          PythonVersion: '3.7'
-        Windows_Python27:
-          OSVmImage: 'windows-2019'
-          PythonVersion: '2.7'
-        Linux_Python38:
-          OSVmImage: 'ubuntu-18.04'
-          PythonVersion: '3.8'
-       - ${{ if eq(parameters.TestCanary, 'true') }}:
-            Linux_Python38_Canary:
-              TestRegionOverride: 'centraluseuap'
-              OSVmImage: 'ubuntu-18.04'
-              PythonVersion: '3.8'
-=======
-      MatrixFilters:
-        - '"PythonVersion=^(?!pypy3).*"'
->>>>>>> c1b88c2f
+      Clouds: 'Public,Canary'
+      CloudConfig:
+        Public:
+          MatrixFilters:
+            - '"PythonVersion=^(?!pypy3).*"'
+        Canary:
+          Location: 'centraluseuap'
+          MatrixFilters:
+            - '"PythonVersion=^(?!pypy3).*"'