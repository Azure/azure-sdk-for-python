# -------------------------------------------------------------------------
# Copyright (c) Microsoft Corporation. All rights reserved.
# Licensed under the MIT License. See License.txt in the project root for
# license information.
# --------------------------------------------------------------------------

import time
import threading
from datetime import datetime, timedelta
import concurrent
import sys
import os
import asyncio
import logging

try:
    import psutil
except ImportError:
    pass  # If psutil isn't installed, simply does not capture process stats.

from azure.servicebus import ServiceBusMessage, ServiceBusMessageBatch
from azure.servicebus.exceptions import MessageAlreadySettled

from logger import get_logger
from app_insights_metric import AbstractMonitorMetric
from process_monitor import ProcessMonitor

LOGFILE_NAME = os.environ.get("DEBUG_SHARE") + "output"
PRINT_CONSOLE = True
_logger = get_logger(LOGFILE_NAME, "stress_test", logging.DEBUG)


class ReceiveType:
    push = "push"
    pull = "pull"
    none = None


class StressTestResults(object):
    def __init__(self):
        self.total_sent = 0
        self.total_received = 0
        self.time_elapsed = None
        self.state_by_sender = {}
        self.state_by_receiver = {}
        self.actual_size = 0

    def __repr__(self):
        return str(vars(self))

class StressTestRunnerState(object):
    """Per-runner state, e.g. if you spawn 3 senders each will have this as their state object,
    which will be coalesced at completion into StressTestResults"""

    def __init__(self):
        self.total_sent = 0
        self.total_received = 0
        self.cpu_percent = None
        self.memory_bytes = None
        self.timestamp = None
        self.exceptions = []

    def __repr__(self):
        return str(vars(self))

    def populate_process_stats(self, monitor):
        self.timestamp = datetime.utcnow()
        try:
            self.cpu_percent = psutil.cpu_percent()
            self.memory_bytes = psutil.virtual_memory().percent
        except NameError:
            return  # psutil was not installed, fall back to simply not capturing these stats.


class StressTestRunner:
    """Framework for running a service bus stress test.
    Duration can be overriden via the --stress_test_duration flag from the command line"""

    def __init__(
        self,
        senders,
        receivers,
        admin_client,
        duration=timedelta(minutes=15),
        receive_type=ReceiveType.push,
        send_batch_size=None,
        message_size=10,
        max_wait_time=10,
        send_delay=1.0,
        receive_delay=0,
        should_complete_messages=True,
        max_message_count=10,
        send_session_id=None,
        fail_on_exception=True,
        azure_monitor_metric=None,
        process_monitor=None,
    ):
        self.senders = senders
        self.receivers = receivers
        self.admin_client = admin_client
        self.duration = duration
        self.receive_type = receive_type
        self.message_size = message_size
        self.send_batch_size = send_batch_size
        self.max_wait_time = max_wait_time
        self.send_delay = send_delay
        self.receive_delay = receive_delay
        self.should_complete_messages = should_complete_messages
        self.max_message_count = max_message_count
        self.fail_on_exception = fail_on_exception
        self.send_session_id = send_session_id
        self.azure_monitor_metric = azure_monitor_metric or AbstractMonitorMetric(
            "fake_test_name"
        )
        self.process_monitor = process_monitor or ProcessMonitor(
            "monitor_{}".format(LOGFILE_NAME),
            "test_stress_queues",
            print_console=PRINT_CONSOLE,
        )

        # Because of pickle we need to create a state object and not just pass around ourselves.
        # If we ever require multiple runs of this one after another, just make Run() reset this.
        self._state = StressTestRunnerState()

        self._duration_override = None
        for arg in sys.argv:
            if arg.startswith("--duration="):
                self._duration_override = timedelta(seconds=int(arg.split("=")[1]))

        self._should_stop = False

    # Plugin functions the caller can override to further tailor the test.
    def on_send(self, state, sent_message, sender):
        """Called on every successful send, per message"""
        pass

    def on_receive(self, state, received_message, receiver):
        """Called on every successful receive, per message"""
        pass

    def on_receive_batch(self, state, batch, receiver):
        """Called on every successful receive, at the batch or iterator level rather than per-message"""
        pass

    def post_receive(self, state, receiver):
        """Called after completion of every successful receive"""
        pass

    def on_complete(self, send_results=[], receive_results=[]):
        """Called on stress test run completion"""
        pass

    def pre_process_message(self, message):
        """Allows user to transform the message before batching or sending it."""
        pass

    def pre_process_message_batch(self, message):
        """Allows user to transform the batch before sending it."""
        pass

    def pre_process_message_body(self, payload):
        """Allows user to transform message payload before sending it."""
        return payload

    def _schedule_interval_logger(self, end_time, description="", interval_seconds=5):
        def _do_interval_logging():
            if end_time > datetime.utcnow() and not self._should_stop:
                self._state.populate_process_stats(self.process_monitor)
                _logger.critical(
                    "{} RECURRENT STATUS: {}".format(description, self._state)
                )
                self._schedule_interval_logger(end_time, description, interval_seconds)

        t = threading.Timer(interval_seconds, _do_interval_logging)
        t.start()

    def _construct_message(self):
        if self.send_batch_size != None:
            batch = ServiceBusMessageBatch()
            for _ in range(self.send_batch_size):
                message = ServiceBusMessage(
                    self.pre_process_message_body("a" * self.message_size)
                )
                self.pre_process_message(message)
                batch.add_message(message)
            self.pre_process_message_batch(batch)
            return batch
        else:
            message = ServiceBusMessage(
                self.pre_process_message_body("a" * self.message_size)
            )
            self.pre_process_message(message)
            return message

    def _send(self, sender, end_time):
        # self._schedule_interval_logger(end_time, "Sender " + str(self))
        try:
            _logger.debug("Starting send loop")
            # log sender
            _logger.debug("Sender: {}".format(sender))
            with sender:
                while end_time > datetime.utcnow() and not self._should_stop:
                    try:
                        message = self._construct_message()
                        if self.send_session_id != None:
                            message.session_id = self.send_session_id
                        _logger.debug("Sending message: {}".format(message))
                        sender.send_messages(message)
                        self.azure_monitor_metric.record_messages_cpu_memory(
                            self.send_batch_size,
                            self.process_monitor.cpu_usage_percent,
                            self.process_monitor.memory_usage_percent,
                        )
                        if self.send_batch_size:
                            self._state.total_sent += self.send_batch_size
                        else:
                            self._state.total_sent += 1 # send single message
                        self.on_send(self._state, message, sender)
          
                    except Exception as e:
                        _logger.exception("Exception during send: {}".format(e))
                        self.azure_monitor_metric.record_error(e)
                        self._state.exceptions.append(e)
                        if self.fail_on_exception:
                            raise
                    time.sleep(self.send_delay)
            self._state.timestamp = datetime.utcnow()
            return self._state
        except Exception as e:
            _logger.exception("Exception in sender: {}".format(e))
            self._should_stop = True
            raise

    def _receive(self, receiver, end_time):
        self._schedule_interval_logger(end_time, "Receiver " + str(self))
        # log receiver
        _logger.debug("Receiver: {}".format(receiver))
        try:
            with receiver:
                while end_time > datetime.utcnow() and not self._should_stop:
                    try:
                        if self.receive_type == ReceiveType.pull:
                            batch = receiver.receive_messages(
                                max_message_count=self.max_message_count,
                                max_wait_time=self.max_wait_time,
                            )
                        elif self.receive_type == ReceiveType.push:
                            receiver.max_wait_time = self.max_wait_time
                            batch = receiver
<<<<<<< HEAD
                        else:
                            batch = []
=======
>>>>>>> fbe7a0e0

                        for message in batch:
                            # log reciever
                            _logger.debug("Received message: {}".format(message))
                            self.on_receive(self._state, message, receiver)
                            try:
                                if self.should_complete_messages:
                                    receiver.complete_message(message)
                            except MessageAlreadySettled:  # It may have been settled in the plugin callback.
                                pass

                            self._state.total_received += 1
                            # TODO: Get EnqueuedTimeUtc out of broker properties and calculate latency. Should properties/app properties be mostly None?
                            if end_time <= datetime.utcnow():
                                break
                            time.sleep(self.receive_delay)
                            self.azure_monitor_metric.record_messages_cpu_memory(
                                1,
                                self.process_monitor.cpu_usage_percent,
                                self.process_monitor.memory_usage_percent,
                            )
                        self.post_receive(self._state, receiver)
                    except Exception as e:
                        _logger.exception("Exception during receive: {}".format(e))
                        self._state.exceptions.append(e)
                        self.azure_monitor_metric.record_error(e)
                        if self.fail_on_exception:
                            raise
                self._state.timestamp = datetime.utcnow()
            return self._state
        except Exception as e:
            self.azure_monitor_metric.record_error(e)
            _logger.exception("Exception in receiver {}".format(e))
            self._should_stop = True
            raise

    def run(self):

        start_time = datetime.utcnow()
        if isinstance(self.duration, int):
            self.duration = timedelta(seconds=self.duration)
        end_time = start_time + (self._duration_override or self.duration)

        with self.process_monitor:
            with concurrent.futures.ThreadPoolExecutor(max_workers=4) as proc_pool:
                _logger.info("STARTING PROC POOL")
                senders = [
                    proc_pool.submit(self._send, sender, end_time)
                    for sender in self.senders
                ]
                receivers = [
                    proc_pool.submit(self._receive, receiver, end_time)
                    for receiver in self.receivers
                ]

                result = StressTestResults()
                for each in concurrent.futures.as_completed(senders + receivers):
                    _logger.info("SOMETHING FINISHED")
                    if each in senders:
                        result.state_by_sender[each] = each.result()
                    if each in receivers:
                        result.state_by_receiver[each] = each.result()
                # TODO: do as_completed in one batch to provide a way to short-circuit on failure.

                result.state_by_sender = {
                    s: f.result()
                    for s, f in zip(
                        self.senders, concurrent.futures.as_completed(senders)
                    )
                }
                result.state_by_receiver = {
                    r: f.result()
                    for r, f in zip(
                        self.receivers, concurrent.futures.as_completed(receivers)
                    )
                }
                _logger.info("Got receiver results")
                result.total_sent = sum(
                    [r.total_sent for r in result.state_by_sender.values()]
                )
                result.total_received = sum(
                    [r.total_received for r in result.state_by_receiver.values()]
                )
                result.time_elapsed = end_time - start_time
                _logger.critical("Stress test completed.  Results:\n{}".format(result))
                return result


class StressTestRunnerAsync(StressTestRunner):
    def __init__(
        self,
        senders,
        receivers,
        duration=timedelta(minutes=15),
        admin_client=None,
        receive_type=ReceiveType.push,
        send_batch_size=None,
        message_size=10,
        max_wait_time=10,
        send_delay=1.00,
        receive_delay=0,
        should_complete_messages=True,
        max_message_count=1,
        send_session_id=None,
        fail_on_exception=True,
        azure_monitor_metric=None,
        process_monitor=None,
    ):
        super(StressTestRunnerAsync, self).__init__(
            senders,
            receivers,
            duration=duration,
            admin_client=admin_client,
            receive_type=receive_type,
            send_batch_size=send_batch_size,
            message_size=message_size,
            max_wait_time=max_wait_time,
            send_delay=send_delay,
            receive_delay=receive_delay,
            should_complete_messages=should_complete_messages,
            max_message_count=max_message_count,
            send_session_id=send_session_id,
            fail_on_exception=fail_on_exception,
            azure_monitor_metric=azure_monitor_metric,
            process_monitor=process_monitor,
        )

    async def _send_async(self, sender, end_time):
        self._schedule_interval_logger(end_time, "Sender " + str(self))
        try:
            _logger.info("STARTING SENDER")
            async with sender:
                while end_time > datetime.utcnow() and not self._should_stop:
                    try:
                        message = self._construct_message()
                        if self.send_session_id != None:
                            message.session_id = self.send_session_id
                        await sender.send_messages(message)
                        self.azure_monitor_metric.record_messages_cpu_memory(
                            self.send_batch_size,
                            self.process_monitor.cpu_usage_percent,
                            self.process_monitor.memory_usage_percent,
                        )
                        if self.send_batch_size:
                            self._state.total_sent += self.send_batch_size
                        else:
                            self._state.total_sent += 1
                        self.on_send(self._state, message, sender)
                    except Exception as e:
                        _logger.exception("Exception during send: {}".format(e))
                        self.azure_monitor_metric.record_error(e)
                        self._state.exceptions.append(e)
                        if self.fail_on_exception:
                            raise
                    await asyncio.sleep(self.send_delay)
            self._state.timestamp = datetime.utcnow()
            return self._state
        except Exception as e:
            _logger.exception("Exception in sender: {}".format(e))
            self._should_stop = True
            raise

    async def _receive_handle_message(self, message, receiver, end_time):
        # _logger = get_logger(LOGFILE_NAME, "stress_test_receive", level=logging.INFO, print_console=PRINT_CONSOLE)
        self.on_receive(self._state, message, receiver)
        try:
            if self.should_complete_messages:
                await receiver.complete_message(message)
        except MessageAlreadySettled:  # It may have been settled in the plugin callback.
            pass
        self._state.total_received += 1
        # TODO: Get EnqueuedTimeUtc out of broker properties and calculate latency. Should properties/app properties be mostly None?
        await asyncio.sleep(self.receive_delay)
        self.azure_monitor_metric.record_messages_cpu_memory(
            1,
            self.process_monitor.cpu_usage_percent,
            self.process_monitor.memory_usage_percent,
        )

    async def _receive_async(self, receiver, end_time):
        self._schedule_interval_logger(end_time, "Receiver " + str(self))
        try:
            async with receiver:
                while end_time > datetime.utcnow() and not self._should_stop:
                    _logger.info("RECEIVE LOOP")
                    try:
                        if self.receive_type == ReceiveType.pull:
                            batch = await receiver.receive_messages(
                                max_message_count=self.max_message_count,
                                max_wait_time=self.max_wait_time,
                            )
                            for message in batch:
                                await self._receive_handle_message(
                                    message, receiver, end_time
                                )
                        elif self.receive_type == ReceiveType.push:
                            receiver.max_wait_time = self.max_wait_time
<<<<<<< HEAD
                            async for message in receiver:
=======
                            batch = receiver
                            async for message in batch:
>>>>>>> fbe7a0e0
                                if end_time <= datetime.utcnow():
                                    break
                                await self._receive_handle_message(
                                    message, receiver, end_time
                                )
                        self.post_receive(self._state, receiver)
                    except Exception as e:
                        _logger.exception("Exception during receive: {}".format(e))
                        self._state.exceptions.append(e)
                        self.azure_monitor_metric.record_error(e)
                        if self.fail_on_exception:
                            raise
            self._state.timestamp = datetime.utcnow()
            return self._state
        except Exception as e:
            self.azure_monitor_metric.record_error(e)
            _logger.exception("Exception in receiver {}".format(e))
            self._should_stop = True
            raise

    async def run_async(self):
        start_time = datetime.utcnow()
        if isinstance(self.duration, int):
            self.duration = timedelta(seconds=self.duration)
        end_time = start_time + (self._duration_override or self.duration)
        send_tasks = [
            asyncio.create_task(self._send_async(sender, end_time))
            for sender in self.senders
        ]
        receive_tasks = [
            asyncio.create_task(self._receive_async(receiver, end_time))
            for receiver in self.receivers
        ]
        with self.process_monitor:
            # await asyncio.gather(*send_tasks, *receive_tasks)
            for task in asyncio.as_completed(send_tasks + receive_tasks):
                try:
                    await task
                except Exception as e:
                    print(e)
            result = StressTestResults()
            result.state_by_sender = {
                s: f.result() for s, f in zip(self.senders, send_tasks)
            }
            result.state_by_receiver = {
                r: f.result() for r, f in zip(self.receivers, receive_tasks)
            }
            _logger.info("got receiver results")
            result.total_sent = sum(
                [r.total_sent for r in result.state_by_sender.values()]
            )
            result.total_received = sum(
                [r.total_received for r in result.state_by_receiver.values()]
            )
            result.time_elapsed = end_time - start_time
            _logger.critical("Stress test completed.  Results:\n{}".format(result))
            return result<|MERGE_RESOLUTION|>--- conflicted
+++ resolved
@@ -247,11 +247,8 @@
                         elif self.receive_type == ReceiveType.push:
                             receiver.max_wait_time = self.max_wait_time
                             batch = receiver
-<<<<<<< HEAD
                         else:
                             batch = []
-=======
->>>>>>> fbe7a0e0
 
                         for message in batch:
                             # log reciever
@@ -449,12 +446,8 @@
                                 )
                         elif self.receive_type == ReceiveType.push:
                             receiver.max_wait_time = self.max_wait_time
-<<<<<<< HEAD
-                            async for message in receiver:
-=======
                             batch = receiver
                             async for message in batch:
->>>>>>> fbe7a0e0
                                 if end_time <= datetime.utcnow():
                                     break
                                 await self._receive_handle_message(
