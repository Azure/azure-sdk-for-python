#!/usr/bin/env python

# --------------------------------------------------------------------------------------------
# Copyright (c) Microsoft Corporation. All rights reserved.
# Licensed under the MIT License. See License.txt in the project root for license information.
# --------------------------------------------------------------------------------------------

"""
Example to show sending message(s) to and receiving messages from a Service Bus Queue with session enabled asynchronously.
"""

# pylint: disable=C0111

import os
import asyncio
from azure.servicebus import Message
from azure.servicebus.aio import ServiceBusClient

CONNECTION_STR = os.environ['SERVICE_BUS_CONNECTION_STR']
SESSION_QUEUE_NAME = os.environ["SERVICE_BUS_SESSION_QUEUE_NAME"]
SESSION_ID = "<your session id>"


async def send_single_message(sender):
    message = Message("Single session message", session_id=SESSION_ID)
    await sender.send(message)


async def send_a_list_of_messages(sender):
    messages = [Message("Session Message in list", session_id=SESSION_ID) for _ in range(10)]
    await sender.send(messages)


async def send_batch_message(sender):
    batch_message = await sender.create_batch()
    for _ in range(10):
        try:
            batch_message.add(Message("Session Message inside a BatchMessage", session_id=SESSION_ID))
        except ValueError:
            # BatchMessage object reaches max_size.
            # New BatchMessage object can be created here to send more data.
            break
    await sender.send(batch_message)


async def receive_batch_messages(receiver):
    session = receiver.session
    await session.set_session_state("START")
    print("Session state:", await session.get_session_state())
    received_msgs = await receiver.receive(max_batch_size=10, max_wait_time=5)
    for msg in received_msgs:
        print(str(msg))
        await msg.complete()
        await session.renew_lock()
    await session.set_session_state("END")
    print("Session state:", await session.get_session_state())


async def main():
    servicebus_client = ServiceBusClient.from_connection_string(conn_str=CONNECTION_STR)

    async with servicebus_client:
        sender = servicebus_client.get_queue_sender(queue_name=SESSION_QUEUE_NAME)
        async with sender:
            await send_single_message(sender)
            await send_a_list_of_messages(sender)
            await send_batch_message(sender)

        print("Send message is done.")

<<<<<<< HEAD
        receiver = servicebus_client.get_queue_session_receiver(queue_name=SESSION_QUEUE_NAME, session_id=SESSION_ID, prefetch=10)
=======
        receiver = servicebus_client.get_queue_session_receiver(queue_name=QUEUE_NAME, session_id=SESSION_ID)
>>>>>>> 7463abb0
        async with receiver:
            await receive_batch_messages(receiver)

        print("Receive is done.")


loop = asyncio.get_event_loop()
loop.run_until_complete(main())<|MERGE_RESOLUTION|>--- conflicted
+++ resolved
@@ -18,17 +18,17 @@
 
 CONNECTION_STR = os.environ['SERVICE_BUS_CONNECTION_STR']
 SESSION_QUEUE_NAME = os.environ["SERVICE_BUS_SESSION_QUEUE_NAME"]
-SESSION_ID = "<your session id>"
+SESSION_ID = os.environ['SERVICE_BUS_SESSION_ID']
 
 
 async def send_single_message(sender):
     message = Message("Single session message", session_id=SESSION_ID)
-    await sender.send(message)
+    await sender.send_messages(message)
 
 
 async def send_a_list_of_messages(sender):
     messages = [Message("Session Message in list", session_id=SESSION_ID) for _ in range(10)]
-    await sender.send(messages)
+    await sender.send_messages(messages)
 
 
 async def send_batch_message(sender):
@@ -40,14 +40,14 @@
             # BatchMessage object reaches max_size.
             # New BatchMessage object can be created here to send more data.
             break
-    await sender.send(batch_message)
+    await sender.send_messages(batch_message)
 
 
 async def receive_batch_messages(receiver):
     session = receiver.session
     await session.set_session_state("START")
     print("Session state:", await session.get_session_state())
-    received_msgs = await receiver.receive(max_batch_size=10, max_wait_time=5)
+    received_msgs = await receiver.receive_messages(max_batch_size=10, max_wait_time=5)
     for msg in received_msgs:
         print(str(msg))
         await msg.complete()
@@ -68,11 +68,7 @@
 
         print("Send message is done.")
 
-<<<<<<< HEAD
-        receiver = servicebus_client.get_queue_session_receiver(queue_name=SESSION_QUEUE_NAME, session_id=SESSION_ID, prefetch=10)
-=======
-        receiver = servicebus_client.get_queue_session_receiver(queue_name=QUEUE_NAME, session_id=SESSION_ID)
->>>>>>> 7463abb0
+        receiver = servicebus_client.get_queue_session_receiver(queue_name=SESSION_QUEUE_NAME, session_id=SESSION_ID)
         async with receiver:
             await receive_batch_messages(receiver)
 
