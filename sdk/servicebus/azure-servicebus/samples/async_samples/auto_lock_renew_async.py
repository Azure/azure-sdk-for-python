#!/usr/bin/env python

# --------------------------------------------------------------------------------------------
# Copyright (c) Microsoft Corporation. All rights reserved.
# Licensed under the MIT License. See License.txt in the project root for license information.
# --------------------------------------------------------------------------------------------

"""
Example to show usage of AutoLockRenewer asynchronously:
    1. Automatically renew locks on messages received from non-sessionful entity
    2. Automatically renew locks on the session of sessionful entity
"""

# pylint: disable=C0111

import os
import asyncio

from azure.servicebus import ServiceBusMessage
from azure.servicebus.aio import ServiceBusClient, AutoLockRenewer
from azure.servicebus.exceptions import MessageLockExpired

CONNECTION_STR = os.environ['SERVICE_BUS_CONNECTION_STR']
QUEUE_NAME = os.environ["SERVICE_BUS_QUEUE_NAME"]
SESSION_QUEUE_NAME = os.environ['SERVICE_BUS_SESSION_QUEUE_NAME']


async def renew_lock_on_message_received_from_non_sessionful_entity():
    servicebus_client = ServiceBusClient.from_connection_string(conn_str=CONNECTION_STR)

    async with servicebus_client:
        async with servicebus_client.get_queue_sender(queue_name=QUEUE_NAME) as sender:
            msgs_to_send = [ServiceBusMessage("session message: {}".format(i)) for i in range(10)]
            await sender.send_messages(msgs_to_send)
            print('Send messages to non-sessionful queue.')

        # Can also be called via "with AutoLockRenewer() as renewer" to automate shutdown.
        renewer = AutoLockRenewer()

        async with servicebus_client.get_queue_receiver(queue_name=QUEUE_NAME, prefetch_count=10) as receiver:
            received_msgs = await receiver.receive_messages(max_message_count=10, max_wait_time=5)

            for msg in received_msgs:
                # automatically renew the lock on each message for 100 seconds
<<<<<<< HEAD
                renewer.register(msg, max_lock_renewal_duration=100)
=======
                renewer.register(receiver, msg, timeout=100)
>>>>>>> a912eecf
            print('Register messages into AutoLockRenewer done.')

            await asyncio.sleep(100)  # message handling for long period (E.g. application logic)

            for msg in received_msgs:
                await receiver.complete_message(msg)
            print('Complete messages.')

        await renewer.close()


async def renew_lock_on_session_of_the_sessionful_entity():
    servicebus_client = ServiceBusClient.from_connection_string(conn_str=CONNECTION_STR)

    async with servicebus_client:

        async with servicebus_client.get_queue_sender(queue_name=SESSION_QUEUE_NAME) as sender:
            msgs_to_send = [ServiceBusMessage("session message: {}".format(i), session_id='SESSION') for i in range(10)]
            await sender.send_messages(msgs_to_send)
            print('Send messages to sessionful queue.')

        renewer = AutoLockRenewer()

        async with servicebus_client.get_queue_receiver(
            queue_name=SESSION_QUEUE_NAME,
            session_id='SESSION',
            prefetch_count=10
        ) as receiver:
            # automatically renew the lock on the session for 100 seconds
<<<<<<< HEAD
            renewer.register(receiver.session, max_lock_renewal_duration=100)
=======
            renewer.register(receiver, receiver.session, timeout=100)
>>>>>>> a912eecf
            print('Register session into AutoLockRenewer.')

            received_msgs = await receiver.receive_messages(max_message_count=10, max_wait_time=5)
            await asyncio.sleep(100)  # message handling for long period (E.g. application logic)

            for msg in received_msgs:
                await receiver.complete_message(msg)
            print('Complete messages.')


async def renew_lock_with_lock_renewal_failure_callback():
    servicebus_client = ServiceBusClient.from_connection_string(conn_str=CONNECTION_STR)

    async with servicebus_client:
        async with servicebus_client.get_queue_sender(queue_name=QUEUE_NAME) as sender:
            await sender.send_messages(ServiceBusMessage("message"))
        
        async with AutoLockRenewer() as renewer:
            # For this sample we're going to set the renewal recurrence of the autolockrenewer to greater than the
            # service side message lock duration, to demonstrate failure.  Normally, this should not be adjusted.
            renewer._sleep_time = 40
            async with servicebus_client.get_queue_receiver(queue_name=QUEUE_NAME, prefetch_count=10) as receiver:

                async def on_lock_renew_failure_callback(renewable, error):
                    # If auto-lock-renewal fails, this function will be called.
                    # If failure is due to an error, the second argument will be populated, otherwise
                    # it will default to `None`.
                    # This callback can be an ideal location to log the failure, or take action to safely
                    # handle any processing on the message or session that was in progress.
                    print("Intentionally failed to renew lock on {} due to {}".format(renewable, error))

                received_msgs = await receiver.receive_messages(max_message_count=1, max_wait_time=5)

                for msg in received_msgs:
                    # automatically renew the lock on each message for 120 seconds
<<<<<<< HEAD
                    renewer.register(msg, max_lock_renewal_duration=90, on_lock_renew_failure=on_lock_renew_failure_callback)
=======
                    renewer.register(receiver, msg, timeout=90, on_lock_renew_failure=on_lock_renew_failure_callback)
>>>>>>> a912eecf
                print('Register messages into AutoLockRenewer done.')

                # Cause the messages and autorenewal to time out.
                # Other reasons for renew failure could include a network or service outage.
                await asyncio.sleep(80)

                try:
                    for msg in received_msgs:
                        await receiver.complete_message(msg)
                except MessageLockExpired as e:
                    print('Messages cannot be settled if they have timed out. (This is expected)')
                
                print('Lock renew failure demonstration complete.')



loop = asyncio.get_event_loop()
loop.run_until_complete(renew_lock_on_message_received_from_non_sessionful_entity())
loop.run_until_complete(renew_lock_on_session_of_the_sessionful_entity())
loop.run_until_complete(renew_lock_with_lock_renewal_failure_callback())<|MERGE_RESOLUTION|>--- conflicted
+++ resolved
@@ -42,11 +42,7 @@
 
             for msg in received_msgs:
                 # automatically renew the lock on each message for 100 seconds
-<<<<<<< HEAD
-                renewer.register(msg, max_lock_renewal_duration=100)
-=======
-                renewer.register(receiver, msg, timeout=100)
->>>>>>> a912eecf
+                renewer.register(receiver, msg, max_lock_renewal_duration=100)
             print('Register messages into AutoLockRenewer done.')
 
             await asyncio.sleep(100)  # message handling for long period (E.g. application logic)
@@ -76,11 +72,7 @@
             prefetch_count=10
         ) as receiver:
             # automatically renew the lock on the session for 100 seconds
-<<<<<<< HEAD
-            renewer.register(receiver.session, max_lock_renewal_duration=100)
-=======
-            renewer.register(receiver, receiver.session, timeout=100)
->>>>>>> a912eecf
+            renewer.register(receiver, receiver.session, max_lock_renewal_duration=100)
             print('Register session into AutoLockRenewer.')
 
             received_msgs = await receiver.receive_messages(max_message_count=10, max_wait_time=5)
@@ -116,11 +108,10 @@
 
                 for msg in received_msgs:
                     # automatically renew the lock on each message for 120 seconds
-<<<<<<< HEAD
-                    renewer.register(msg, max_lock_renewal_duration=90, on_lock_renew_failure=on_lock_renew_failure_callback)
-=======
-                    renewer.register(receiver, msg, timeout=90, on_lock_renew_failure=on_lock_renew_failure_callback)
->>>>>>> a912eecf
+                    renewer.register(receiver,
+                                     msg,
+                                     max_lock_renewal_duration=90,
+                                     on_lock_renew_failure=on_lock_renew_failure_callback)
                 print('Register messages into AutoLockRenewer done.')
 
                 # Cause the messages and autorenewal to time out.
