#!/usr/bin/env python

# --------------------------------------------------------------------------------------------
# Copyright (c) Microsoft Corporation. All rights reserved.
# Licensed under the MIT License. See License.txt in the project root for license information.
# --------------------------------------------------------------------------------------------

"""
Example to show receiving dead-lettered messages from a Service Bus Queue.
"""

# pylint: disable=C0111

import os
from azure.servicebus import ServiceBusClient, Message

CONNECTION_STR = os.environ['SERVICE_BUS_CONNECTION_STR']
QUEUE_NAME = os.environ["SERVICE_BUS_QUEUE_NAME"]

servicebus_client = ServiceBusClient.from_connection_string(conn_str=CONNECTION_STR)

with servicebus_client:
<<<<<<< HEAD
    sender = servicebus_client.get_queue_sender(queue_name=QUEUE_NAME)
    messages = [Message("Message to be deadlettered") for _ in range(10)]
    with sender:
        sender.send(messages)

    print('dead lettering messages')
    receiver = servicebus_client.get_queue_receiver(queue_name=QUEUE_NAME, prefetch=10)
=======
    receiver = servicebus_client.get_queue_deadletter_receiver(queue_name=QUEUE_NAME)
>>>>>>> 7463abb0
    with receiver:
        received_msgs = receiver.receive_messages(max_batch_size=10, max_wait_time=5)
        for msg in received_msgs:
            print(str(msg))
            msg.dead_letter()

    print('receiving deadlettered messages')
    dlq_receiver = servicebus_client.get_queue_deadletter_receiver(queue_name=QUEUE_NAME, prefetch=10)
    with dlq_receiver:
        received_msgs = dlq_receiver.receive(max_batch_size=10, max_wait_time=5)
        for msg in received_msgs:
            print(str(msg))
            msg.complete()

print("Receive is done.")<|MERGE_RESOLUTION|>--- conflicted
+++ resolved
@@ -20,17 +20,13 @@
 servicebus_client = ServiceBusClient.from_connection_string(conn_str=CONNECTION_STR)
 
 with servicebus_client:
-<<<<<<< HEAD
     sender = servicebus_client.get_queue_sender(queue_name=QUEUE_NAME)
     messages = [Message("Message to be deadlettered") for _ in range(10)]
     with sender:
-        sender.send(messages)
+        sender.send_messages(messages)
 
     print('dead lettering messages')
-    receiver = servicebus_client.get_queue_receiver(queue_name=QUEUE_NAME, prefetch=10)
-=======
-    receiver = servicebus_client.get_queue_deadletter_receiver(queue_name=QUEUE_NAME)
->>>>>>> 7463abb0
+    receiver = servicebus_client.get_queue_receiver(queue_name=QUEUE_NAME)
     with receiver:
         received_msgs = receiver.receive_messages(max_batch_size=10, max_wait_time=5)
         for msg in received_msgs:
@@ -38,9 +34,9 @@
             msg.dead_letter()
 
     print('receiving deadlettered messages')
-    dlq_receiver = servicebus_client.get_queue_deadletter_receiver(queue_name=QUEUE_NAME, prefetch=10)
+    dlq_receiver = servicebus_client.get_queue_deadletter_receiver(queue_name=QUEUE_NAME)
     with dlq_receiver:
-        received_msgs = dlq_receiver.receive(max_batch_size=10, max_wait_time=5)
+        received_msgs = dlq_receiver.receive_messages(max_batch_size=10, max_wait_time=5)
         for msg in received_msgs:
             print(str(msg))
             msg.complete()
