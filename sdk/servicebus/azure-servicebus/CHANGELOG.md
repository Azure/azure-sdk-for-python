--- conflicted
+++ resolved
@@ -3,12 +3,9 @@
 ## 7.0.0b9 (Unreleased)
 
 **Breaking Changes**
-<<<<<<< HEAD
 
 * Setting `ServiceBusMessage.partition_key` to a value different than `session_id` on the message instance now raises `ValueError`.
-=======
 * `ServiceBusSender` and `ServiceBusReceiver` are no more reusable and will raise `ValueError` when trying to operate on a closed handler.
->>>>>>> 732d3195
 
 ## 7.0.0b8 (2020-11-05)
 
