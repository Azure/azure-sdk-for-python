# Release History

## 7.0.0b6 (Unreleased)

**New Features**
<<<<<<< HEAD

* `renew_lock()` now returns the UTC datetime that the lock is set to expire at.
* `receive_deferred_messages()` can now take a single sequence number as well as a list of sequence numbers.

**Breaking Changes**

* Renamed `prefetch` to `prefetch_count`.
* Renamed `ReceiveSettleMode` enum to `ReceiveMode`, and respectively the `mode` parameter to `receive_mode`
* `retry_total`, `retry_backoff_factor` and `retry_backoff_max` are now defined at the `ServiceBusClient` level and inherited by senders and receivers created from it.
* No longer export `NEXT_AVAILABLE` in `azure.servicebus` module.  A null `session_id` will suffice.
* Renamed parameter `message_count` to `max_message_count` as fewer messages may be present for method `peek_messages()` and `receive_messages()` 
* Renamed `PeekMessage` to `PeekedMessage`
* Renamed `get_session_state()` and `set_session_state()` to `get_state()` and `set_state()` accordingly.
* Renamed `session_id` to `id`
* Renamed parameter `description` to `error_description` for method `dead_letter()`
* Renamed properties `created_time` and `modified_time` to `created_at_utc` and `modified_at_utc` within `AuthorizationRule` and `NamespaceProperties`
* Removed parameter `requires_preprocessing` from `SqlRuleFilter` and `SqlRuleAction`
* Removed property `namespace_type` from `NamespaceProperties`
=======
* Messages can now be sent twice in succession.

**Breaking Changes**

* Attempting to call `send_messages` on something not a `Message`, `BatchMessage`, or list of `Message`s, will now throw a `TypeError` instead of `ValueError`
* Sending a message twice will no longer result in a MessageAlreadySettled exception.
>>>>>>> 167328ab
* `ServiceBusClient.close()` now closes spawned senders and receivers.
* Attempting to initialize a sender or receiver with a different connection string entity and specified entity (e.g. `queue_name`) will result in an AuthenticationError

## 7.0.0b5 (2020-08-10)

**New Features**

* Added new properties to Message, PeekMessage and ReceivedMessage: `content_type`, `correlation_id`, `label`,
`message_id`, `reply_to`, `reply_to_session_id` and `to`. Please refer to the docstring for further information.
* Added new properties to PeekMessage and ReceivedMessage: `enqueued_sequence_number`, `dead_letter_error_description`,
`dead_letter_reason`, `dead_letter_source`, `delivery_count` and `expires_at_utc`. Please refer to the docstring for further information.
* Added support for sending received messages via `ServiceBusSender.send_messages`.
* Added `on_lock_renew_failure` as a parameter to `AutoLockRenew.register`, taking a callback for when the lock is lost non-intentially (e.g. not via settling, shutdown, or autolockrenew duration completion).
* Added new supported value types int, float, datetime and timedelta for `CorrelationFilter.properties`.
* Added new properties `parameters` and `requires_preprocessing` to `SqlRuleFilter` and `SqlRuleAction`.
* Added an explicit method to fetch the continuous receiving iterator, `get_streaming_message_iter()` such that `max_wait_time` can be specified as an override.

**Breaking Changes**

* Removed/Renamed several properties and instance variables on Message (the changes applied to the inherited Message type PeekMessage and ReceivedMessage).
  - Renamed property `user_properties` to `properties`
      - The original instance variable `properties` which represents the AMQP properties now becomes an internal instance variable `_amqp_properties`.
  - Removed property `enqueue_sequence_number`.
  - Removed property `annotations`.
  - Removed instance variable `header`.
* Removed several properties and instance variables on PeekMessage and ReceivedMessage.
  - Removed property `partition_id` on both type.
  - Removed property `settled` on both type.
  - Removed instance variable `received_timestamp_utc` on both type.
  - Removed property `settled` on `PeekMessage`.
  - Removed property `expired` on `ReceivedMessage`.
* `AutoLockRenew.sleep_time` and `AutoLockRenew.renew_period` have been made internal as `_sleep_time` and `_renew_period` respectively, as it is not expected a user will have to interact with them.
* `AutoLockRenew.shutdown` is now `AutoLockRenew.close` to normalize with other equivalent behaviors.
* Renamed `QueueDescription`, `TopicDescription`, `SubscriptionDescription` and `RuleDescription` to `QueueProperties`, `TopicProperties`, `SubscriptionProperties`, and `RuleProperties`.
* Renamed `QueueRuntimeInfo`, `TopicRuntimeInfo`, and `SubscriptionRuntimeInfo` to `QueueRuntimeProperties`, `TopicRuntimeProperties`, and `SubscriptionRuntimeProperties`.
* Removed param `queue` from `create_queue`, `topic` from `create_topic`, `subscription` from `create_subscription` and `rule` from `create_rule`
 of `ServiceBusManagementClient`. Added param `name` to them and keyword arguments for queue properties, topic properties, subscription properties and rule properties.
* Removed model class attributes related keyword arguments from `update_queue` and `update_topic` of `ServiceBusManagementClient`. This is to encourage utilizing the model class instance instead as returned from a create_\*, list_\* or get_\* operation to ensure it is properly populated.  Properties may still be modified.
* Model classes `QueueProperties`, `TopicProperties`, `SubscriptionProperties` and `RuleProperties` require all arguments to be present for creation.  This is to protect against lack of partial updates by requiring all properties to be specified.
* Renamed `idle_timeout` in `get_<queue/subscription>_receiver()` to `max_wait_time` to normalize with naming elsewhere.
* Updated uAMQP dependency to 1.2.10 such that the receiver does not shut down when generator times out, and can be received from again.

## 7.0.0b4 (2020-07-06)

**New Features**

* Added support for management of topics, subscriptions, and rules.
* `receive_messages()` (formerly `receive()`) now supports receiving a batch of messages (`max_batch_size` > 1) without the need to set `prefetch` parameter during `ServiceBusReceiver` initialization.

**BugFixes**

* Fixed bug where sync `AutoLockRenew` does not shutdown itself timely.
* Fixed bug where async `AutoLockRenew` does not support context manager.

**Breaking Changes**

* Renamed `receive()`, `peek()` `schedule()` and `send()` to `receive_messages()`, `peek_messages()`, `schedule_messages()` and `send_messages()` to align with other service bus SDKs.
* `receive_messages()` (formerly `receive()`) no longer raises a `ValueError` if `max_batch_size` is less than the `prefetch` parameter set during `ServiceBusReceiver` initialization.

## 7.0.0b3 (2020-06-08)

**New Features**

* Added support for management of queue entities.
    - Use `azure.servicebus.management.ServiceBusManagementClient` (`azure.servicebus.management.aio.ServiceBusManagementClient` for aio) to create, update, delete, list queues and get settings as well as runtime information of queues under a ServiceBus namespace.
* Added methods `get_queue_deadletter_receiver` and `get_subscription_deadletter_receiver` in `ServiceBusClient` to get a `ServiceBusReceiver` for the dead-letter sub-queue of the target entity.

**BugFixes**

* Updated uAMQP dependency to 1.2.8.
    * Fixed bug where reason and description were not being set when dead-lettering messages.

## 7.0.0b2 (2020-05-04)

**New Features**

* Added method `get_topic_sender` in `ServiceBusClient` to get a `ServiceBusSender` for a topic.
* Added method `get_subscription_receiver` in `ServiceBusClient` to get a `ServiceBusReceiver` for a subscription under specific topic.
* Added support for scheduling messages and scheduled message cancellation.
    - Use `ServiceBusSender.schedule(messages, schedule_time_utc)` for scheduling messages.
    - Use `ServiceBusSender.cancel_scheduled_messages(sequence_numbers)` for scheduled messages cancellation.
* `ServiceBusSender.send()` can now send a list of messages in one call, if they fit into a single batch.  If they do not fit a `ValueError` is thrown.
* `BatchMessage.add()` and `ServiceBusSender.send()` would raise `MessageContentTooLarge` if the content is over-sized.
* `ServiceBusReceiver.receive()` raises `ValueError` if its param `max_batch_size` is greater than param `prefetch` of `ServiceBusClient`.
* Added exception classes `MessageError`, `MessageContentTooLarge`, `ServiceBusAuthenticationError`.
   - `MessageError`: when you send a problematic message, such as an already sent message or an over-sized message.
   - `MessageContentTooLarge`: when you send an over-sized message. A subclass of `ValueError` and `MessageError`.
   - `ServiceBusAuthenticationError`: on failure to be authenticated by the service.
* Removed exception class `InvalidHandlerState`.

**BugFixes**

* Fixed bug where http_proxy and transport_type in ServiceBusClient are not propagated into Sender/Receiver creation properly.
* Updated uAMQP dependency to 1.2.7.
    * Fixed bug in setting certificate of tlsio on MacOS. #7201
    * Fixed bug that caused segmentation fault in network tracing on MacOS when setting `logging_enable` to `True` in `ServiceBusClient`.

**Breaking Changes**

* Session receivers are now created via their own top level functions, e.g. `get_queue_sesison_receiver` and `get_subscription_session_receiver`.  Non session receivers no longer take session_id as a paramter.
* `ServiceBusSender.send()` no longer takes a timeout parameter, as it should be redundant with retry options provided when creating the client.
* Exception imports have been removed from module `azure.servicebus`. Import from `azure.servicebus.exceptions` instead.
* `ServiceBusSender.schedule()` has swapped the ordering of parameters `schedule_time_utc` and `messages` for better consistency with `send()` syntax.

## 7.0.0b1 (2020-04-06)

Version 7.0.0b1 is a preview of our efforts to create a client library that is user friendly and idiomatic to the Python ecosystem. The reasons for most of the changes in this update can be found in the Azure SDK Design Guidelines for Python. For more information, please visit https://aka.ms/azure-sdk-preview1-python.
* Note: Not all historical functionality exists in this version at this point.  Topics, Subscriptions, scheduling, dead_letter management and more will be added incrementally over upcoming preview releases.

**New Features**

* Added new configuration parameters when creating `ServiceBusClient`.
    * `credential`: The credential object used for authentication which implements `TokenCredential` interface of getting tokens.
    * `http_proxy`: A dictionary populated with proxy settings.  
    * For detailed information about configuration parameters, please see docstring in `ServiceBusClient` and/or the reference documentation for more information.
* Added support for authentication using Azure Identity credentials.
* Added support for retry policy.
* Added support for http proxy.
* Manually calling `reconnect` should no longer be necessary, it is now performed implicitly.
* Manually calling `open` should no longer be necessary, it is now performed implicitly.
    * Note: `close()`-ing is still required if a context manager is not used, to avoid leaking connections.
* Added support for sending a batch of messages destined for heterogenous sessions.

**Breaking changes**

* Simplified API and set of clients
    * `get_queue` no longer exists, utilize `get_queue_sender/receiver` instead.
    * `peek` and other `queue_client` functions have moved to their respective sender/receiver.
    * Renamed `fetch_next` to `receive`.
    * Renamed `session` to `session_id` to normalize naming when requesting a receiver against a given session.
    * `reconnect` no longer exists, and is performed implicitly if needed.
    * `open` no longer exists, and is performed implicitly if needed.
* Normalized top level client parameters with idiomatic and consistent naming.
    * Renamed `debug` in `ServiceBusClient` initializer to `logging_enable`.
    * Renamed `service_namespace` in `ServiceBusClient` initializer to `fully_qualified_namespace`.
* New error hierarchy, with more specific semantics
    * `azure.servicebus.exceptions.ServiceBusError`
    * `azure.servicebus.exceptions.ServiceBusConnectionError`
    * `azure.servicebus.exceptions.ServiceBusResourceNotFound`
    * `azure.servicebus.exceptions.ServiceBusAuthorizationError`
    * `azure.servicebus.exceptions.NoActiveSession`
    * `azure.servicebus.exceptions.OperationTimeoutError`
    * `azure.servicebus.exceptions.InvalidHandlerState`
    * `azure.servicebus.exceptions.AutoLockRenewTimeout`
    * `azure.servicebus.exceptions.AutoLockRenewFailed`
    * `azure.servicebus.exceptions.EventDataSendError`
    * `azure.servicebus.exceptions.MessageSendFailed`
    * `azure.servicebus.exceptions.MessageLockExpired`
    * `azure.servicebus.exceptions.MessageSettleFailed`
    * `azure.servicebus.exceptions.MessageAlreadySettled`
    * `azure.servicebus.exceptions.SessionLockExpired`
* BatchMessage creation is now initiated via `create_batch` on a Sender, using `add()` on the batch to add messages, in order to enforce service-side max batch sized limitations.
* Session is now set on the message itself, via `session_id` parameter or property, as opposed to on `Send` or `get_sender` via `session`.  This is to allow sending a batch of messages destined to varied sessions.
* Session management is now encapsulated within a property of a receiver, e.g. `receiver.session`, to better compartmentalize functionality specific to sessions.
    * To use `AutoLockRenew` against sessions, one would simply pass the inner session object, instead of the receiver itself.

## 0.50.2 (2019-12-09)

**New Features**

* Added support for delivery tag lock tokens

**BugFixes**

* Fixed bug where Message would pass through invalid kwargs on init when attempting to thread through subject.
* Increments UAMQP dependency min version to 1.2.5, to include a set of fixes, including handling of large messages and mitigation of segfaults.

## 0.50.1 (2019-06-24)

**BugFixes**

* Fixed bug where enqueued_time and scheduled_enqueue_time of message being parsed as local timestamp rather than UTC.


## 0.50.0 (2019-01-17)

**Breaking changes**

* Introduces new AMQP-based API.
* Original HTTP-based API still available under new namespace: azure.servicebus.control_client
* For full API changes, please see updated [reference documentation](https://docs.microsoft.com/python/api/azure-servicebus/azure.servicebus?view=azure-python).

Within the new namespace, the original HTTP-based API from version 0.21.1 remains unchanged (i.e. no additional features or bugfixes)
so for those intending to only use HTTP operations - there is no additional benefit in updating at this time.

**New Features**

* New API supports message send and receive via AMQP with improved performance and stability.
* New asynchronous APIs (using `asyncio`) for send, receive and message handling.
* Support for message and session auto lock renewal via background thread or async operation.
* Now supports scheduled message cancellation.


## 0.21.1 (2017-04-27)

This wheel package is now built with the azure wheel extension

## 0.21.0 (2017-01-13)

**New Features**

* `str` messages are now accepted in Python 3 and will be encoded in 'utf-8' (will not raise TypeError anymore)
* `broker_properties` can now be defined as a dict, and not only a JSON `str`. datetime, int, float and boolean are converted.
* #902 add `send_topic_message_batch` operation (takes an iterable of messages)
* #902 add `send_queue_message_batch` operation (takes an iterable of messages)

**Bugfixes**

* #820 the code is now more robust to unexpected changes on the SB RestAPI

## 0.20.3 (2016-08-11)

**News**

* #547 Add get dead letter path static methods to Python
* #513 Add renew lock

**Bugfixes**

* #628 Fix custom properties with double quotes

## 0.20.2 (2016-06-28)

**Bugfixes**

* New header in Rest API which breaks the SDK #658 #657

## 0.20.1 (2015-09-14)

**News**

* Create a requests.Session() if the user doesn't pass one in.

## 0.20.0 (2015-08-31)

Initial release of this package, from the split of the `azure` package.
See the `azure` package release note for 1.0.0 for details and previous
history on Service Bus.<|MERGE_RESOLUTION|>--- conflicted
+++ resolved
@@ -3,10 +3,10 @@
 ## 7.0.0b6 (Unreleased)
 
 **New Features**
-<<<<<<< HEAD
 
 * `renew_lock()` now returns the UTC datetime that the lock is set to expire at.
 * `receive_deferred_messages()` can now take a single sequence number as well as a list of sequence numbers.
+* Messages can now be sent twice in succession.
 
 **Breaking Changes**
 
@@ -22,14 +22,8 @@
 * Renamed properties `created_time` and `modified_time` to `created_at_utc` and `modified_at_utc` within `AuthorizationRule` and `NamespaceProperties`
 * Removed parameter `requires_preprocessing` from `SqlRuleFilter` and `SqlRuleAction`
 * Removed property `namespace_type` from `NamespaceProperties`
-=======
-* Messages can now be sent twice in succession.
-
-**Breaking Changes**
-
 * Attempting to call `send_messages` on something not a `Message`, `BatchMessage`, or list of `Message`s, will now throw a `TypeError` instead of `ValueError`
-* Sending a message twice will no longer result in a MessageAlreadySettled exception.
->>>>>>> 167328ab
+* Sending a message twice will no longer result in a `MessageAlreadySettled` exception.
 * `ServiceBusClient.close()` now closes spawned senders and receivers.
 * Attempting to initialize a sender or receiver with a different connection string entity and specified entity (e.g. `queue_name`) will result in an AuthenticationError
 
