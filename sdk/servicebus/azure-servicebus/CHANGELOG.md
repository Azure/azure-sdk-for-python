--- conflicted
+++ resolved
@@ -12,12 +12,11 @@
   - `ServiceBusReceiver`: `receive_deferred_messages` and `peek_messages`
   - `ServiceBusSession`: `get_state`, `set_state` and `renew_lock`
   - `ReceivedMessage`: `renew_lock`
-
-**Breaking Changes**
-
-<<<<<<< HEAD
-* `azure.servicebus.ServiceBusError` now inherits from `azure.core.exception.AzureError`.
-* The parameter `inner_exception` that `ServiceBusError` takes is now renamed to `error`.
+* `azure.servicebus.exceptions.ServiceBusError` now inherits from `azure.core.exceptions.AzureError`.
+
+**Breaking Changes**
+
+* The parameter `inner_exception` that `ServiceBusError.__init__` takes is now renamed to `error`.
 * The following Service Bus errors are renamed:
   - `ServiceBusConnectionError` to `ConnectionError`
   - `ServiceBusAuthorizationError` to `AuthorizationError`
@@ -25,14 +24,13 @@
   - `MessageError` to `ServiceBusMessageError`
 * Removed error `ServiceBusResourceNotFound` as `azure.core.exceptions.ResourceNotFoundError` is now raised when a Service Bus
 resource does not exist when using the `ServiceBusAdministrationClient`.
-=======
 * Message settlement methods (`complete`, `abandon`, `defer` and `dead_letter`)
 and methods that use amqp management link for request like `schedule_messages`, `received_deferred_messages`, etc.
 now raise more concrete exception other than `MessageSettleFailed` and `ServiceBusError`.
 * Exceptions `MessageSendFailed`, `MessageSettleFailed` and `MessageLockExpired`
  now inherit from `azure.servicebus.exceptions.MessageError`.
-* Removed Exception `ServiceBusResourceNotFound` as `azure.core.exceptions.ResourceNotFoundError` is now raised when a Service Bus resource does not exist.
->>>>>>> 4f8a21d0
+* Removed Exception `ServiceBusResourceNotFound` as `azure.core.exceptions.ResourceNotFoundError` is now raised when a
+ Service Bus resource does not exist.
 
 **BugFixes**
 
