--- conflicted
+++ resolved
@@ -2,7 +2,6 @@
 
 ## 7.2.0b1 (Unreleased)
 
-<<<<<<< HEAD
 **New features**
 
 * Added support for sending AMQP annotated message which allows full access to the AMQP message fields.
@@ -12,11 +11,14 @@
   - `SEQUENCE`: The body of message consists of one or more sequence sections and each section contains an arbitrary number of structured data elements.
   - `VALUE`: The body of message consists of one amqp-value section and the section contains a single AMQP value.
 * Added new property `body_type` on `azure.servicebus.ServiceBusMessage` and `azure.servicebus.ReceivedMessage` which returns `azure.servicebus.AMQPMessageBodyType`.
-=======
+
+## 7.1.1 (Unreleased)
+
+This version and all future versions will require Python 2.7 or Python 3.6+, Python 3.5 is no longer supported.
+
 **New Features**
 
 * Updated `forward_to` and `forward_dead_lettered_messages_to` parameters in `create_queue`, `update_queue`, `create_subscription`, and `update_subscription` methods on sync and async `ServiceBusAdministrationClient` to accept entities as well, rather than only full paths. In the case that an entity is passed in, it is assumed that the entity exists within the same namespace used for constructing the `ServiceBusAdministrationClient`.
->>>>>>> e46f4108
 
 ## 7.1.0 (2021-03-09)
 
