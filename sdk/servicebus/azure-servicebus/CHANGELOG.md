# Release History

## 7.0.0b5 (2020-08-10)

**New Features**

* Added new properties to Message, PeekMessage and ReceivedMessage: `content_type`, `correlation_id`, `label`,
`message_id`, `reply_to`, `reply_to_session_id` and `to`. Please refer to the docstring for further information.
* Added new properties to PeekedMessaged and ReceivedMessage: `enqueued_sequence_number`, `dead_letter_error_description`,
`dead_letter_reason`, `dead_letter_source`, `delivery_count` and `expires_at_utc`. Please refer to the docstring for further information.
* Added support for sending received messages via `ServiceBusSender.send_messages`.
<<<<<<< HEAD
* Add `on_lock_renew_failure` as a parameter to `AutoLockRenew.register`, taking a callback for when the lock is lost non-intentially (e.g. not via settling, shutdown, or autolockrenew duration completion)
* Added an explicit method to fetch the continuous receiving iterator, `get_streaming_message_iter()` such that `max_wait_time` can be specified as an override.
=======
* Added `on_lock_renew_failure` as a parameter to `AutoLockRenew.register`, taking a callback for when the lock is lost non-intentially (e.g. not via settling, shutdown, or autolockrenew duration completion).
* Added new supported value types int, float, datetime and timedelta for `CorrelationFilter.properties`.
* Added new properties `parameters` and `requires_preprocessing` to `SqlRuleFilter` and `SqlRuleAction`.
>>>>>>> 64e01262

**Breaking Changes**

* Removed/Renamed several properties and instance variables on Message (the changes applied to the inherited Message type PeekMessage and ReceivedMessage).
  - Renamed property `user_properties` to `properties`
      - The original instance variable `properties` which represents the AMQP properties now becomes an internal instance variable `_amqp_properties`.
  - Removed property `enqueue_sequence_number`.
  - Removed property `annotations`.
  - Removed instance variable `header`.
* Removed several properties and instance variables on PeekMessage and ReceivedMessage.
  - Removed property `partition_id` on both type.
  - Removed property `settled` on both type.
  - Removed instance variable `received_timestamp_utc` on both type.
  - Removed property `settled` on `PeekMessage`.
  - Removed property `expired` on `ReceivedMessage`.
<<<<<<< HEAD
* `idle_timeout` in `get_<queue/subscription>_receiver()` has been renamed to `max_wait_time` to normalize with naming elsewhere.
* `AutoLockRenew.sleep_time` and `AutoLockRenew.renew_period` have been made internal as `_sleep_time` and `_renew_period` respectively, as it is not expected a user will have to interact with them.
* `AutoLockRenew.shutdown` is now `AutoLockRenew.close` to normalize with other equivelent behaviors.
* Updated uAMQP dependency to 1.2.10 such that the receiver does not shut down when generator times out, and can be received from again.
=======

* `AutoLockRenew.sleep_time` and `AutoLockRenew.renew_period` have been made internal as `_sleep_time` and `_renew_period` respectively, as it is not expected a user will have to interact with them.
* `AutoLockRenew.shutdown` is now `AutoLockRenew.close` to normalize with other equivalent behaviors.

* Renamed `QueueDescription`, `TopicDescription`, `SubscriptionDescription` and `RuleDescription` to `QueueProperties`, `TopicProperties`, `SubscriptionProperties`, and `RuleProperties`.
* Renamed `QueueRuntimeInfo`, `TopicRuntimeInfo`, and `SubscriptionRuntimeInfo` to `QueueRuntimeProperties`, `TopicRuntimeProperties`, and `SubscriptionRuntimeProperties`.
* Removed param `queue` from `create_queue`, `topic` from `create_topic`, `subscription` from `create_subscription` and `rule` from `create_rule`
 of `ServiceBusManagementClient`. Added param `name` to them and keyword arguments for queue properties, topic properties, subscription properties and rule properties.
* Removed model class attributes related keyword arguments from `update_queue` and `update_topic` of `ServiceBusManagementClient`. This is to encourage utilizing the model class instance instead as returned from a create_\*, list_\* or get_\* operation to ensure it is properly populated.  Properties may still be modified.
* Model classes `QueueProperties`, `TopicProperties`, `SubscriptionProperties` and `RuleProperties` require all arguments to be present for creation.  This is to protect against lack of partial updates by requiring all properties to be specified.

>>>>>>> 64e01262

## 7.0.0b4 (2020-07-06)

**New Features**

* Added support for management of topics, subscriptions, and rules.
* `receive_messages()` (formerly `receive()`) now supports receiving a batch of messages (`max_batch_size` > 1) without the need to set `prefetch` parameter during `ServiceBusReceiver` initialization.

**BugFixes**

* Fixed bug where sync `AutoLockRenew` does not shutdown itself timely.
* Fixed bug where async `AutoLockRenew` does not support context manager.

**Breaking Changes**

* Renamed `receive()`, `peek()` `schedule()` and `send()` to `receive_messages()`, `peek_messages()`, `schedule_messages()` and `send_messages()` to align with other service bus SDKs.
* `receive_messages()` (formerly `receive()`) no longer raises a `ValueError` if `max_batch_size` is less than the `prefetch` parameter set during `ServiceBusReceiver` initialization.

## 7.0.0b3 (2020-06-08)

**New Features**

* Added support for management of queue entities.
    - Use `azure.servicebus.management.ServiceBusManagementClient` (`azure.servicebus.management.aio.ServiceBusManagementClient` for aio) to create, update, delete, list queues and get settings as well as runtime information of queues under a ServiceBus namespace.
* Added methods `get_queue_deadletter_receiver` and `get_subscription_deadletter_receiver` in `ServiceBusClient` to get a `ServiceBusReceiver` for the dead-letter sub-queue of the target entity.

**BugFixes**

* Updated uAMQP dependency to 1.2.8.
    * Fixed bug where reason and description were not being set when dead-lettering messages.

## 7.0.0b2 (2020-05-04)

**New Features**

* Added method `get_topic_sender` in `ServiceBusClient` to get a `ServiceBusSender` for a topic.
* Added method `get_subscription_receiver` in `ServiceBusClient` to get a `ServiceBusReceiver` for a subscription under specific topic.
* Added support for scheduling messages and scheduled message cancellation.
    - Use `ServiceBusSender.schedule(messages, schedule_time_utc)` for scheduling messages.
    - Use `ServiceBusSender.cancel_scheduled_messages(sequence_numbers)` for scheduled messages cancellation.
* `ServiceBusSender.send()` can now send a list of messages in one call, if they fit into a single batch.  If they do not fit a `ValueError` is thrown.
* `BatchMessage.add()` and `ServiceBusSender.send()` would raise `MessageContentTooLarge` if the content is over-sized.
* `ServiceBusReceiver.receive()` raises `ValueError` if its param `max_batch_size` is greater than param `prefetch` of `ServiceBusClient`.
* Added exception classes `MessageError`, `MessageContentTooLarge`, `ServiceBusAuthenticationError`.
   - `MessageError`: when you send a problematic message, such as an already sent message or an over-sized message.
   - `MessageContentTooLarge`: when you send an over-sized message. A subclass of `ValueError` and `MessageError`.
   - `ServiceBusAuthenticationError`: on failure to be authenticated by the service.
* Removed exception class `InvalidHandlerState`.

**BugFixes**

* Fixed bug where http_proxy and transport_type in ServiceBusClient are not propagated into Sender/Receiver creation properly.
* Updated uAMQP dependency to 1.2.7.
    * Fixed bug in setting certificate of tlsio on MacOS. #7201
    * Fixed bug that caused segmentation fault in network tracing on MacOS when setting `logging_enable` to `True` in `ServiceBusClient`.

**Breaking Changes**

* Session receivers are now created via their own top level functions, e.g. `get_queue_sesison_receiver` and `get_subscription_session_receiver`.  Non session receivers no longer take session_id as a paramter.
* `ServiceBusSender.send()` no longer takes a timeout parameter, as it should be redundant with retry options provided when creating the client.
* Exception imports have been removed from module `azure.servicebus`. Import from `azure.servicebus.exceptions` instead.
* `ServiceBusSender.schedule()` has swapped the ordering of parameters `schedule_time_utc` and `messages` for better consistency with `send()` syntax.

## 7.0.0b1 (2020-04-06)

Version 7.0.0b1 is a preview of our efforts to create a client library that is user friendly and idiomatic to the Python ecosystem. The reasons for most of the changes in this update can be found in the Azure SDK Design Guidelines for Python. For more information, please visit https://aka.ms/azure-sdk-preview1-python.
* Note: Not all historical functionality exists in this version at this point.  Topics, Subscriptions, scheduling, dead_letter management and more will be added incrementally over upcoming preview releases.

**New Features**

* Added new configuration parameters when creating `ServiceBusClient`.
    * `credential`: The credential object used for authentication which implements `TokenCredential` interface of getting tokens.
    * `http_proxy`: A dictionary populated with proxy settings.  
    * For detailed information about configuration parameters, please see docstring in `ServiceBusClient` and/or the reference documentation for more information.
* Added support for authentication using Azure Identity credentials.
* Added support for retry policy.
* Added support for http proxy.
* Manually calling `reconnect` should no longer be necessary, it is now performed implicitly.
* Manually calling `open` should no longer be necessary, it is now performed implicitly.
    * Note: `close()`-ing is still required if a context manager is not used, to avoid leaking connections.
* Added support for sending a batch of messages destined for heterogenous sessions.

**Breaking changes**

* Simplified API and set of clients
    * `get_queue` no longer exists, utilize `get_queue_sender/receiver` instead.
    * `peek` and other `queue_client` functions have moved to their respective sender/receiver.
    * Renamed `fetch_next` to `receive`.
    * Renamed `session` to `session_id` to normalize naming when requesting a receiver against a given session.
    * `reconnect` no longer exists, and is performed implicitly if needed.
    * `open` no longer exists, and is performed implicitly if needed.
* Normalized top level client parameters with idiomatic and consistent naming.
    * Renamed `debug` in `ServiceBusClient` initializer to `logging_enable`.
    * Renamed `service_namespace` in `ServiceBusClient` initializer to `fully_qualified_namespace`.
* New error hierarchy, with more specific semantics
    * `azure.servicebus.exceptions.ServiceBusError`
    * `azure.servicebus.exceptions.ServiceBusConnectionError`
    * `azure.servicebus.exceptions.ServiceBusResourceNotFound`
    * `azure.servicebus.exceptions.ServiceBusAuthorizationError`
    * `azure.servicebus.exceptions.NoActiveSession`
    * `azure.servicebus.exceptions.OperationTimeoutError`
    * `azure.servicebus.exceptions.InvalidHandlerState`
    * `azure.servicebus.exceptions.AutoLockRenewTimeout`
    * `azure.servicebus.exceptions.AutoLockRenewFailed`
    * `azure.servicebus.exceptions.EventDataSendError`
    * `azure.servicebus.exceptions.MessageSendFailed`
    * `azure.servicebus.exceptions.MessageLockExpired`
    * `azure.servicebus.exceptions.MessageSettleFailed`
    * `azure.servicebus.exceptions.MessageAlreadySettled`
    * `azure.servicebus.exceptions.SessionLockExpired`
* BatchMessage creation is now initiated via `create_batch` on a Sender, using `add()` on the batch to add messages, in order to enforce service-side max batch sized limitations.
* Session is now set on the message itself, via `session_id` parameter or property, as opposed to on `Send` or `get_sender` via `session`.  This is to allow sending a batch of messages destined to varied sessions.
* Session management is now encapsulated within a property of a receiver, e.g. `receiver.session`, to better compartmentalize functionality specific to sessions.
    * To use `AutoLockRenew` against sessions, one would simply pass the inner session object, instead of the receiver itself.

## 0.50.2 (2019-12-09)

**New Features**

* Added support for delivery tag lock tokens

**BugFixes**

* Fixed bug where Message would pass through invalid kwargs on init when attempting to thread through subject.
* Increments UAMQP dependency min version to 1.2.5, to include a set of fixes, including handling of large messages and mitigation of segfaults.

## 0.50.1 (2019-06-24)

**BugFixes**

* Fixed bug where enqueued_time and scheduled_enqueue_time of message being parsed as local timestamp rather than UTC.


## 0.50.0 (2019-01-17)

**Breaking changes**

* Introduces new AMQP-based API.
* Original HTTP-based API still available under new namespace: azure.servicebus.control_client
* For full API changes, please see updated [reference documentation](https://docs.microsoft.com/python/api/azure-servicebus/azure.servicebus?view=azure-python).

Within the new namespace, the original HTTP-based API from version 0.21.1 remains unchanged (i.e. no additional features or bugfixes)
so for those intending to only use HTTP operations - there is no additional benefit in updating at this time.

**New Features**

* New API supports message send and receive via AMQP with improved performance and stability.
* New asynchronous APIs (using `asyncio`) for send, receive and message handling.
* Support for message and session auto lock renewal via background thread or async operation.
* Now supports scheduled message cancellation.


## 0.21.1 (2017-04-27)

This wheel package is now built with the azure wheel extension

## 0.21.0 (2017-01-13)

**New Features**

* `str` messages are now accepted in Python 3 and will be encoded in 'utf-8' (will not raise TypeError anymore)
* `broker_properties` can now be defined as a dict, and not only a JSON `str`. datetime, int, float and boolean are converted.
* #902 add `send_topic_message_batch` operation (takes an iterable of messages)
* #902 add `send_queue_message_batch` operation (takes an iterable of messages)

**Bugfixes**

* #820 the code is now more robust to unexpected changes on the SB RestAPI

## 0.20.3 (2016-08-11)

**News**

* #547 Add get dead letter path static methods to Python
* #513 Add renew lock

**Bugfixes**

* #628 Fix custom properties with double quotes

## 0.20.2 (2016-06-28)

**Bugfixes**

* New header in Rest API which breaks the SDK #658 #657

## 0.20.1 (2015-09-14)

**News**

* Create a requests.Session() if the user doesn't pass one in.

## 0.20.0 (2015-08-31)

Initial release of this package, from the split of the `azure` package.
See the `azure` package release note for 1.0.0 for details and previous
history on Service Bus.<|MERGE_RESOLUTION|>--- conflicted
+++ resolved
@@ -9,14 +9,10 @@
 * Added new properties to PeekedMessaged and ReceivedMessage: `enqueued_sequence_number`, `dead_letter_error_description`,
 `dead_letter_reason`, `dead_letter_source`, `delivery_count` and `expires_at_utc`. Please refer to the docstring for further information.
 * Added support for sending received messages via `ServiceBusSender.send_messages`.
-<<<<<<< HEAD
-* Add `on_lock_renew_failure` as a parameter to `AutoLockRenew.register`, taking a callback for when the lock is lost non-intentially (e.g. not via settling, shutdown, or autolockrenew duration completion)
-* Added an explicit method to fetch the continuous receiving iterator, `get_streaming_message_iter()` such that `max_wait_time` can be specified as an override.
-=======
 * Added `on_lock_renew_failure` as a parameter to `AutoLockRenew.register`, taking a callback for when the lock is lost non-intentially (e.g. not via settling, shutdown, or autolockrenew duration completion).
 * Added new supported value types int, float, datetime and timedelta for `CorrelationFilter.properties`.
 * Added new properties `parameters` and `requires_preprocessing` to `SqlRuleFilter` and `SqlRuleAction`.
->>>>>>> 64e01262
+* Added an explicit method to fetch the continuous receiving iterator, `get_streaming_message_iter()` such that `max_wait_time` can be specified as an override.
 
 **Breaking Changes**
 
@@ -32,12 +28,6 @@
   - Removed instance variable `received_timestamp_utc` on both type.
   - Removed property `settled` on `PeekMessage`.
   - Removed property `expired` on `ReceivedMessage`.
-<<<<<<< HEAD
-* `idle_timeout` in `get_<queue/subscription>_receiver()` has been renamed to `max_wait_time` to normalize with naming elsewhere.
-* `AutoLockRenew.sleep_time` and `AutoLockRenew.renew_period` have been made internal as `_sleep_time` and `_renew_period` respectively, as it is not expected a user will have to interact with them.
-* `AutoLockRenew.shutdown` is now `AutoLockRenew.close` to normalize with other equivelent behaviors.
-* Updated uAMQP dependency to 1.2.10 such that the receiver does not shut down when generator times out, and can be received from again.
-=======
 
 * `AutoLockRenew.sleep_time` and `AutoLockRenew.renew_period` have been made internal as `_sleep_time` and `_renew_period` respectively, as it is not expected a user will have to interact with them.
 * `AutoLockRenew.shutdown` is now `AutoLockRenew.close` to normalize with other equivalent behaviors.
@@ -49,7 +39,8 @@
 * Removed model class attributes related keyword arguments from `update_queue` and `update_topic` of `ServiceBusManagementClient`. This is to encourage utilizing the model class instance instead as returned from a create_\*, list_\* or get_\* operation to ensure it is properly populated.  Properties may still be modified.
 * Model classes `QueueProperties`, `TopicProperties`, `SubscriptionProperties` and `RuleProperties` require all arguments to be present for creation.  This is to protect against lack of partial updates by requiring all properties to be specified.
 
->>>>>>> 64e01262
+* Renamed `idle_timeout` in `get_<queue/subscription>_receiver()` to `max_wait_time` to normalize with naming elsewhere.
+* Updated uAMQP dependency to 1.2.10 such that the receiver does not shut down when generator times out, and can be received from again.
 
 ## 7.0.0b4 (2020-07-06)
 
