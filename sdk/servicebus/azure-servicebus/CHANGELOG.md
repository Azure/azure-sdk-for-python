# Release History

## 7.0.0b9 (Unreleased)

**Breaking Changes**

<<<<<<< HEAD
* `ServiceBusSender` and `ServiceBusReceiver` are no more reusable and will raise `ValueError` when trying to operate on a closed handler.
* `send_messages`, `schedule_messages`, `cancel_scheduled_messages` and `receive_deferred_messages` now performs a no-op rather than raising a `ValueError` if provided an empty list of messages or an empty batch.
=======
* `ServiceBusSender` and `ServiceBusReceiver` are no longer reusable and will raise `ValueError` when trying to operate on a closed handler.

**BugFixes**

* FQDNs and Connection strings are now supported even with strippable whitespace or protocol headers (e.g. 'sb://').

**Bug Fixes**

* Using parameter `auto_lock_renewer` on a sessionful receiver alongside `ReceiveMode.ReceiveAndDelete` will no longer fail during receipt due to failure to register the message with the renewer.
>>>>>>> 9f4e92b5

## 7.0.0b8 (2020-11-05)

**New Features**

* Added support for `timeout` parameter on the following operations:
  - `ServiceBusSender`: `send_messages`, `schedule_messages` and `cancel_scheduled_messages`
  - `ServiceBusReceiver`: `receive_deferred_messages`, `peek_messages` and `renew_message_lock`
  - `ServiceBusSession`: `get_state`, `set_state` and `renew_lock`
* `azure.servicebus.exceptions.ServiceBusError` now inherits from `azure.core.exceptions.AzureError`.
* Added a `parse_connection_string` method which parses a connection string into a properties bag containing its component parts
* Add support for `auto_lock_renewer` parameter on `get_queue_receiver` and `get_subscription_receiver` calls to allow auto-registration of messages and sessions for auto-renewal.

**Breaking Changes**

* Renamed `AutoLockRenew` to `AutoLockRenewer`.
* Removed class `ServiceBusSessionReceiver` which is now unified within class `ServiceBusReceiver`.
  - Removed methods `ServiceBusClient.get_queue_session_receiver` and `ServiceBusClient.get_subscription_session_receiver`.
  - `ServiceBusClient.get_queue_receiver` and `ServiceBusClient.get_subscription_receiver` now take keyword parameter `session_id` which must be set when getting a receiver for the sessionful entity.
* The parameter `inner_exception` that `ServiceBusError.__init__` takes is now renamed to `error`.
* Renamed `azure.servicebus.exceptions.MessageError` to `azure.servicebus.exceptions.ServiceBusMessageError`
* Removed error `azure.servicebus.exceptions.ServiceBusResourceNotFound` as `azure.core.exceptions.ResourceNotFoundError` is now raised when a Service Bus
resource does not exist when using the `ServiceBusAdministrationClient`.
* Renamed `Message` to `ServiceBusMessage`.
* Renamed `ReceivedMessage` to `ServiceBusReceivedMessage`.
* Renamed `BatchMessage` to `ServiceBusMessageBatch`.
  - Renamed method `add` to `add_message` on the class.
* Removed class `PeekedMessage`.
* Removed class `ReceivedMessage` under module `azure.servicebus.aio`.
* Renamed `ServiceBusSender.create_batch` to `ServiceBusSender.create_message_batch`.
* Exceptions `MessageSendFailed`, `MessageSettleFailed` and `MessageLockExpired`
 now inherit from `azure.servicebus.exceptions.ServiceBusMessageError`.
* `get_state` in `ServiceBusSession` now returns `bytes` instead of a `string`.
* `ServiceBusReceiver.receive_messages/get_streaming_message_iter` and
 `ServiceBusClient.get_<queue/subscription>_receiver` now raises ValueError if the given `max_wait_time` is less than or equal to 0.
* Message settlement methods are moved from `ServiceBusMessage` to `ServiceBusReceiver`:
  - Use `ServiceBusReceiver.complete_message` instead of `ServiceBusReceivedMessage.complete` to complete a message.
  - Use `ServiceBusReceiver.abandon_message` instead of `ServiceBusReceivedMessage.abandon` to abandon a message.
  - Use `ServiceBusReceiver.defer_message` instead of `ServiceBusReceivedMessage.defer` to defer a message.
  - Use `ServiceBusReceiver.dead_letter_message` instead of `ServiceBusReceivedMessage.dead_letter` to dead letter a message.
* Message settlement methods (`complete_message`, `abandon_message`, `defer_message` and `dead_letter_message`)
and methods that use amqp management link for request like `schedule_messages`, `received_deferred_messages`, etc.
now raise more concrete exception other than `MessageSettleFailed` and `ServiceBusError`.
* Message `renew_lock` method is moved from `ServiceBusMessage` to `ServiceBusReceiver`:
  - Changed `ServiceBusReceivedMessage.renew_lock` to `ServiceBusReceiver.renew_message_lock`
* `AutoLockRenewer.register` now takes `ServiceBusReceiver` as a positional parameter.
* Removed `encoding` support from `ServiceBusMessage`.
* `ServiceBusMessage.amqp_message` has been renamed to `ServiceBusMessage.amqp_annotated_message` for cross-sdk consistency.
* All `name` parameters in `ServiceBusAdministrationClient` are now precisely specified ala `queue_name` or `rule_name`
* `ServiceBusMessage.via_partition_key` is no longer exposed, this is pending a full implementation of transactions as it has no external use. If needed, the underlying value can still be accessed in `ServiceBusMessage.amqp_annotated_message.annotations`.
* `ServiceBusMessage.properties` has been renamed to `ServiceBusMessage.application_properties` for consistency with service verbiage.
* Sub-client (`ServiceBusSender` and `ServiceBusReceiver`) `from_connection_string` initializers have been made internal until needed. Clients should be initialized from root `ServiceBusClient`.
* `ServiceBusMessage.label` has been renamed to `ServiceBusMessage.subject`.
* `ServiceBusMessage.amqp_annotated_message` has had its type renamed from `AMQPMessage` to `AMQPAnnotatedMessage`
* `AutoLockRenewer` `timeout` parameter is renamed to `max_lock_renew_duration`
* Attempting to autorenew a non-renewable message, such as one received in `ReceiveAndDelete` mode, or configure auto-autorenewal on a `ReceiveAndDelete` receiver, will raise a `ValueError`.
* The default value of parameter `max_message_count` on `ServiceBusReceiver.receive_messages` is now `1` instead of `None` and will raise ValueError if the given value is less than or equal to 0.

**BugFixes**

* Updated uAMQP dependency to 1.2.12.
  - Added support for Python 3.9.
  - Fixed bug where amqp message `footer` and `delivery_annotation` were not encoded into the outgoing payload.

## 7.0.0b7 (2020-10-05)

**Breaking Changes**

* Passing any type other than `ReceiveMode` as parameter `receive_mode` now throws a `TypeError` instead of `AttributeError`.
* Administration Client calls now take only entity names, not `<Entity>Descriptions` as well to reduce ambiguity in which entity was being acted on. TypeError will now be thrown on improper parameter types (non-string).
* `AMQPMessage` (`Message.amqp_message`) properties are now read-only, changes of these properties would not be reflected in the underlying message.  This may be subject to change before GA.

## 7.0.0b6 (2020-09-10)

**New Features**

* `renew_lock()` now returns the UTC datetime that the lock is set to expire at.
* `receive_deferred_messages()` can now take a single sequence number as well as a list of sequence numbers.
* Messages can now be sent twice in succession.
* Connection strings used with `from_connection_string` methods now support using the `SharedAccessSignature` key in leiu of `sharedaccesskey` and `sharedaccesskeyname`, taking the string of the properly constructed token as value.
* Internal AMQP message properties (header, footer, annotations, properties, etc) are now exposed via `Message.amqp_message`

**Breaking Changes**

* Renamed `prefetch` to `prefetch_count`.
* Renamed `ReceiveSettleMode` enum to `ReceiveMode`, and respectively the `mode` parameter to `receive_mode`.
* `retry_total`, `retry_backoff_factor` and `retry_backoff_max` are now defined at the `ServiceBusClient` level and inherited by senders and receivers created from it.
* No longer export `NEXT_AVAILABLE` in `azure.servicebus` module.  A null `session_id` will suffice.
* Renamed parameter `message_count` to `max_message_count` as fewer messages may be present for method `peek_messages()` and `receive_messages()`.
* Renamed `PeekMessage` to `PeekedMessage`.
* Renamed `get_session_state()` and `set_session_state()` to `get_state()` and `set_state()` accordingly.
* Renamed parameter `description` to `error_description` for method `dead_letter()`.
* Renamed properties `created_time` and `modified_time` to `created_at_utc` and `modified_at_utc` within `AuthorizationRule` and `NamespaceProperties`.
* Removed parameter `requires_preprocessing` from `SqlRuleFilter` and `SqlRuleAction`.
* Removed property `namespace_type` from `NamespaceProperties`.
* Rename `ServiceBusManagementClient` to `ServiceBusAdministrationClient`
* Attempting to call `send_messages` on something not a `Message`, `BatchMessage`, or list of `Message`s, will now throw a `TypeError` instead of `ValueError`
* Sending a message twice will no longer result in a MessageAlreadySettled exception.
* `ServiceBusClient.close()` now closes spawned senders and receivers.
* Attempting to initialize a sender or receiver with a different connection string entity and specified entity (e.g. `queue_name`) will result in an AuthenticationError
* Remove `is_anonymous_accessible` from management entities.
* Remove `support_ordering` from `create_queue` and `QueueProperties`
* Remove `enable_subscription_partitioning` from `create_topic` and `TopicProperties`
* `get_dead_letter_[queue,subscription]_receiver()` has been removed.  To connect to a dead letter queue, utilize the `sub_queue` parameter of `get_[queue,subscription]_receiver()` provided with a value from the `SubQueue` enum
* No longer export `ServiceBusSharedKeyCredential`
* Rename `entity_availability_status` to `availability_status`

## 7.0.0b5 (2020-08-10)

**New Features**

* Added new properties to Message, PeekMessage and ReceivedMessage: `content_type`, `correlation_id`, `label`,
`message_id`, `reply_to`, `reply_to_session_id` and `to`. Please refer to the docstring for further information.
* Added new properties to PeekMessage and ReceivedMessage: `enqueued_sequence_number`, `dead_letter_error_description`,
`dead_letter_reason`, `dead_letter_source`, `delivery_count` and `expires_at_utc`. Please refer to the docstring for further information.
* Added support for sending received messages via `ServiceBusSender.send_messages`.
* Added `on_lock_renew_failure` as a parameter to `AutoLockRenew.register`, taking a callback for when the lock is lost non-intentially (e.g. not via settling, shutdown, or autolockrenew duration completion).
* Added new supported value types int, float, datetime and timedelta for `CorrelationFilter.properties`.
* Added new properties `parameters` and `requires_preprocessing` to `SqlRuleFilter` and `SqlRuleAction`.
* Added an explicit method to fetch the continuous receiving iterator, `get_streaming_message_iter()` such that `max_wait_time` can be specified as an override.

**Breaking Changes**

* Removed/Renamed several properties and instance variables on Message (the changes applied to the inherited Message type PeekMessage and ReceivedMessage).
  - Renamed property `user_properties` to `properties`
      - The original instance variable `properties` which represents the AMQP properties now becomes an internal instance variable `_amqp_properties`.
  - Removed property `enqueue_sequence_number`.
  - Removed property `annotations`.
  - Removed instance variable `header`.
* Removed several properties and instance variables on PeekMessage and ReceivedMessage.
  - Removed property `partition_id` on both type.
  - Removed property `settled` on both type.
  - Removed instance variable `received_timestamp_utc` on both type.
  - Removed property `settled` on `PeekMessage`.
  - Removed property `expired` on `ReceivedMessage`.
* `AutoLockRenew.sleep_time` and `AutoLockRenew.renew_period` have been made internal as `_sleep_time` and `_renew_period` respectively, as it is not expected a user will have to interact with them.
* `AutoLockRenew.shutdown` is now `AutoLockRenew.close` to normalize with other equivalent behaviors.
* Renamed `QueueDescription`, `TopicDescription`, `SubscriptionDescription` and `RuleDescription` to `QueueProperties`, `TopicProperties`, `SubscriptionProperties`, and `RuleProperties`.
* Renamed `QueueRuntimeInfo`, `TopicRuntimeInfo`, and `SubscriptionRuntimeInfo` to `QueueRuntimeProperties`, `TopicRuntimeProperties`, and `SubscriptionRuntimeProperties`.
* Removed param `queue` from `create_queue`, `topic` from `create_topic`, `subscription` from `create_subscription` and `rule` from `create_rule`
 of `ServiceBusManagementClient`. Added param `name` to them and keyword arguments for queue properties, topic properties, subscription properties and rule properties.
* Removed model class attributes related keyword arguments from `update_queue` and `update_topic` of `ServiceBusManagementClient`. This is to encourage utilizing the model class instance instead as returned from a create_\*, list_\* or get_\* operation to ensure it is properly populated.  Properties may still be modified.
* Model classes `QueueProperties`, `TopicProperties`, `SubscriptionProperties` and `RuleProperties` require all arguments to be present for creation.  This is to protect against lack of partial updates by requiring all properties to be specified.
* Renamed `idle_timeout` in `get_<queue/subscription>_receiver()` to `max_wait_time` to normalize with naming elsewhere.
* Updated uAMQP dependency to 1.2.10 such that the receiver does not shut down when generator times out, and can be received from again.

## 7.0.0b4 (2020-07-06)

**New Features**

* Added support for management of topics, subscriptions, and rules.
* `receive_messages()` (formerly `receive()`) now supports receiving a batch of messages (`max_batch_size` > 1) without the need to set `prefetch` parameter during `ServiceBusReceiver` initialization.

**BugFixes**

* Fixed bug where sync `AutoLockRenew` does not shutdown itself timely.
* Fixed bug where async `AutoLockRenew` does not support context manager.

**Breaking Changes**

* Renamed `receive()`, `peek()` `schedule()` and `send()` to `receive_messages()`, `peek_messages()`, `schedule_messages()` and `send_messages()` to align with other service bus SDKs.
* `receive_messages()` (formerly `receive()`) no longer raises a `ValueError` if `max_batch_size` is less than the `prefetch` parameter set during `ServiceBusReceiver` initialization.

## 7.0.0b3 (2020-06-08)

**New Features**

* Added support for management of queue entities.
    - Use `azure.servicebus.management.ServiceBusManagementClient` (`azure.servicebus.management.aio.ServiceBusManagementClient` for aio) to create, update, delete, list queues and get settings as well as runtime information of queues under a ServiceBus namespace.
* Added methods `get_queue_deadletter_receiver` and `get_subscription_deadletter_receiver` in `ServiceBusClient` to get a `ServiceBusReceiver` for the dead-letter sub-queue of the target entity.

**BugFixes**

* Updated uAMQP dependency to 1.2.8.
    * Fixed bug where reason and description were not being set when dead-lettering messages.

## 7.0.0b2 (2020-05-04)

**New Features**

* Added method `get_topic_sender` in `ServiceBusClient` to get a `ServiceBusSender` for a topic.
* Added method `get_subscription_receiver` in `ServiceBusClient` to get a `ServiceBusReceiver` for a subscription under specific topic.
* Added support for scheduling messages and scheduled message cancellation.
    - Use `ServiceBusSender.schedule(messages, schedule_time_utc)` for scheduling messages.
    - Use `ServiceBusSender.cancel_scheduled_messages(sequence_numbers)` for scheduled messages cancellation.
* `ServiceBusSender.send()` can now send a list of messages in one call, if they fit into a single batch.  If they do not fit a `ValueError` is thrown.
* `BatchMessage.add()` and `ServiceBusSender.send()` would raise `MessageContentTooLarge` if the content is over-sized.
* `ServiceBusReceiver.receive()` raises `ValueError` if its param `max_batch_size` is greater than param `prefetch` of `ServiceBusClient`.
* Added exception classes `MessageError`, `MessageContentTooLarge`, `ServiceBusAuthenticationError`.
   - `MessageError`: when you send a problematic message, such as an already sent message or an over-sized message.
   - `MessageContentTooLarge`: when you send an over-sized message. A subclass of `ValueError` and `MessageError`.
   - `ServiceBusAuthenticationError`: on failure to be authenticated by the service.
* Removed exception class `InvalidHandlerState`.

**BugFixes**

* Fixed bug where http_proxy and transport_type in ServiceBusClient are not propagated into Sender/Receiver creation properly.
* Updated uAMQP dependency to 1.2.7.
    * Fixed bug in setting certificate of tlsio on MacOS. #7201
    * Fixed bug that caused segmentation fault in network tracing on MacOS when setting `logging_enable` to `True` in `ServiceBusClient`.

**Breaking Changes**

* Session receivers are now created via their own top level functions, e.g. `get_queue_sesison_receiver` and `get_subscription_session_receiver`.  Non session receivers no longer take session_id as a paramter.
* `ServiceBusSender.send()` no longer takes a timeout parameter, as it should be redundant with retry options provided when creating the client.
* Exception imports have been removed from module `azure.servicebus`. Import from `azure.servicebus.exceptions` instead.
* `ServiceBusSender.schedule()` has swapped the ordering of parameters `schedule_time_utc` and `messages` for better consistency with `send()` syntax.

## 7.0.0b1 (2020-04-06)

Version 7.0.0b1 is a preview of our efforts to create a client library that is user friendly and idiomatic to the Python ecosystem. The reasons for most of the changes in this update can be found in the Azure SDK Design Guidelines for Python. For more information, please visit https://aka.ms/azure-sdk-preview1-python.
* Note: Not all historical functionality exists in this version at this point.  Topics, Subscriptions, scheduling, dead_letter management and more will be added incrementally over upcoming preview releases.

**New Features**

* Added new configuration parameters when creating `ServiceBusClient`.
    * `credential`: The credential object used for authentication which implements `TokenCredential` interface of getting tokens.
    * `http_proxy`: A dictionary populated with proxy settings.  
    * For detailed information about configuration parameters, please see docstring in `ServiceBusClient` and/or the reference documentation for more information.
* Added support for authentication using Azure Identity credentials.
* Added support for retry policy.
* Added support for http proxy.
* Manually calling `reconnect` should no longer be necessary, it is now performed implicitly.
* Manually calling `open` should no longer be necessary, it is now performed implicitly.
    * Note: `close()`-ing is still required if a context manager is not used, to avoid leaking connections.
* Added support for sending a batch of messages destined for heterogenous sessions.

**Breaking changes**

* Simplified API and set of clients
    * `get_queue` no longer exists, utilize `get_queue_sender/receiver` instead.
    * `peek` and other `queue_client` functions have moved to their respective sender/receiver.
    * Renamed `fetch_next` to `receive`.
    * Renamed `session` to `session_id` to normalize naming when requesting a receiver against a given session.
    * `reconnect` no longer exists, and is performed implicitly if needed.
    * `open` no longer exists, and is performed implicitly if needed.
* Normalized top level client parameters with idiomatic and consistent naming.
    * Renamed `debug` in `ServiceBusClient` initializer to `logging_enable`.
    * Renamed `service_namespace` in `ServiceBusClient` initializer to `fully_qualified_namespace`.
* New error hierarchy, with more specific semantics
    * `azure.servicebus.exceptions.ServiceBusError`
    * `azure.servicebus.exceptions.ServiceBusConnectionError`
    * `azure.servicebus.exceptions.ServiceBusResourceNotFound`
    * `azure.servicebus.exceptions.ServiceBusAuthorizationError`
    * `azure.servicebus.exceptions.NoActiveSession`
    * `azure.servicebus.exceptions.OperationTimeoutError`
    * `azure.servicebus.exceptions.InvalidHandlerState`
    * `azure.servicebus.exceptions.AutoLockRenewTimeout`
    * `azure.servicebus.exceptions.AutoLockRenewFailed`
    * `azure.servicebus.exceptions.EventDataSendError`
    * `azure.servicebus.exceptions.MessageSendFailed`
    * `azure.servicebus.exceptions.MessageLockExpired`
    * `azure.servicebus.exceptions.MessageSettleFailed`
    * `azure.servicebus.exceptions.MessageAlreadySettled`
    * `azure.servicebus.exceptions.SessionLockExpired`
* BatchMessage creation is now initiated via `create_batch` on a Sender, using `add()` on the batch to add messages, in order to enforce service-side max batch sized limitations.
* Session is now set on the message itself, via `session_id` parameter or property, as opposed to on `Send` or `get_sender` via `session`.  This is to allow sending a batch of messages destined to varied sessions.
* Session management is now encapsulated within a property of a receiver, e.g. `receiver.session`, to better compartmentalize functionality specific to sessions.
    * To use `AutoLockRenew` against sessions, one would simply pass the inner session object, instead of the receiver itself.

## 0.50.2 (2019-12-09)

**New Features**

* Added support for delivery tag lock tokens

**BugFixes**

* Fixed bug where Message would pass through invalid kwargs on init when attempting to thread through subject.
* Increments UAMQP dependency min version to 1.2.5, to include a set of fixes, including handling of large messages and mitigation of segfaults.

## 0.50.1 (2019-06-24)

**BugFixes**

* Fixed bug where enqueued_time and scheduled_enqueue_time of message being parsed as local timestamp rather than UTC.


## 0.50.0 (2019-01-17)

**Breaking changes**

* Introduces new AMQP-based API.
* Original HTTP-based API still available under new namespace: azure.servicebus.control_client
* For full API changes, please see updated [reference documentation](https://docs.microsoft.com/python/api/azure-servicebus/azure.servicebus?view=azure-python).

Within the new namespace, the original HTTP-based API from version 0.21.1 remains unchanged (i.e. no additional features or bugfixes)
so for those intending to only use HTTP operations - there is no additional benefit in updating at this time.

**New Features**

* New API supports message send and receive via AMQP with improved performance and stability.
* New asynchronous APIs (using `asyncio`) for send, receive and message handling.
* Support for message and session auto lock renewal via background thread or async operation.
* Now supports scheduled message cancellation.


## 0.21.1 (2017-04-27)

This wheel package is now built with the azure wheel extension

## 0.21.0 (2017-01-13)

**New Features**

* `str` messages are now accepted in Python 3 and will be encoded in 'utf-8' (will not raise TypeError anymore)
* `broker_properties` can now be defined as a dict, and not only a JSON `str`. datetime, int, float and boolean are converted.
* #902 add `send_topic_message_batch` operation (takes an iterable of messages)
* #902 add `send_queue_message_batch` operation (takes an iterable of messages)

**Bugfixes**

* #820 the code is now more robust to unexpected changes on the SB RestAPI

## 0.20.3 (2016-08-11)

**News**

* #547 Add get dead letter path static methods to Python
* #513 Add renew lock

**Bugfixes**

* #628 Fix custom properties with double quotes

## 0.20.2 (2016-06-28)

**Bugfixes**

* New header in Rest API which breaks the SDK #658 #657

## 0.20.1 (2015-09-14)

**News**

* Create a requests.Session() if the user doesn't pass one in.

## 0.20.0 (2015-08-31)

Initial release of this package, from the split of the `azure` package.
See the `azure` package release note for 1.0.0 for details and previous
history on Service Bus.<|MERGE_RESOLUTION|>--- conflicted
+++ resolved
@@ -4,20 +4,13 @@
 
 **Breaking Changes**
 
-<<<<<<< HEAD
 * `ServiceBusSender` and `ServiceBusReceiver` are no more reusable and will raise `ValueError` when trying to operate on a closed handler.
 * `send_messages`, `schedule_messages`, `cancel_scheduled_messages` and `receive_deferred_messages` now performs a no-op rather than raising a `ValueError` if provided an empty list of messages or an empty batch.
-=======
-* `ServiceBusSender` and `ServiceBusReceiver` are no longer reusable and will raise `ValueError` when trying to operate on a closed handler.
 
 **BugFixes**
 
 * FQDNs and Connection strings are now supported even with strippable whitespace or protocol headers (e.g. 'sb://').
-
-**Bug Fixes**
-
 * Using parameter `auto_lock_renewer` on a sessionful receiver alongside `ReceiveMode.ReceiveAndDelete` will no longer fail during receipt due to failure to register the message with the renewer.
->>>>>>> 9f4e92b5
 
 ## 7.0.0b8 (2020-11-05)
 
