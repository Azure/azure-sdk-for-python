# Release History

## 7.0.0b7 (Unreleased)

**Breaking Changes**
* Passing any type other than `ReceiveMode` as parameter `receive_mode` now throws a `TypeError` instead of `AttributeError`.
<<<<<<< HEAD
* `AMQPMessage` (`Message.amqp_message`) properties are now read-only, changes of these properties would not be reflected in the underlying message.  This may be subject to change before GA.
=======
* Administration Client calls now take only entity names, not `<Entity>Descriptions` as well to reduce ambiguity in which entity was being acted on. TypeError will now be thrown on improper parameter types (non-string).
>>>>>>> 6e5caf22

## 7.0.0b6 (2020-09-10)

**New Features**

* `renew_lock()` now returns the UTC datetime that the lock is set to expire at.
* `receive_deferred_messages()` can now take a single sequence number as well as a list of sequence numbers.
* Messages can now be sent twice in succession.
* Connection strings used with `from_connection_string` methods now support using the `SharedAccessSignature` key in leiu of `sharedaccesskey` and `sharedaccesskeyname`, taking the string of the properly constructed token as value.
* Internal AMQP message properties (header, footer, annotations, properties, etc) are now exposed via `Message.amqp_message`

**Breaking Changes**

* Renamed `prefetch` to `prefetch_count`.
* Renamed `ReceiveSettleMode` enum to `ReceiveMode`, and respectively the `mode` parameter to `receive_mode`.
* `retry_total`, `retry_backoff_factor` and `retry_backoff_max` are now defined at the `ServiceBusClient` level and inherited by senders and receivers created from it.
* No longer export `NEXT_AVAILABLE` in `azure.servicebus` module.  A null `session_id` will suffice.
* Renamed parameter `message_count` to `max_message_count` as fewer messages may be present for method `peek_messages()` and `receive_messages()`.
* Renamed `PeekMessage` to `PeekedMessage`.
* Renamed `get_session_state()` and `set_session_state()` to `get_state()` and `set_state()` accordingly.
* Renamed parameter `description` to `error_description` for method `dead_letter()`.
* Renamed properties `created_time` and `modified_time` to `created_at_utc` and `modified_at_utc` within `AuthorizationRule` and `NamespaceProperties`.
* Removed parameter `requires_preprocessing` from `SqlRuleFilter` and `SqlRuleAction`.
* Removed property `namespace_type` from `NamespaceProperties`.
* Rename `ServiceBusManagementClient` to `ServiceBusAdministrationClient`
* Attempting to call `send_messages` on something not a `Message`, `BatchMessage`, or list of `Message`s, will now throw a `TypeError` instead of `ValueError`
* Sending a message twice will no longer result in a MessageAlreadySettled exception.
* `ServiceBusClient.close()` now closes spawned senders and receivers.
* Attempting to initialize a sender or receiver with a different connection string entity and specified entity (e.g. `queue_name`) will result in an AuthenticationError
* Remove `is_anonymous_accessible` from management entities.
* Remove `support_ordering` from `create_queue` and `QueueProperties`
* Remove `enable_subscription_partitioning` from `create_topic` and `TopicProperties`
* `get_dead_letter_[queue,subscription]_receiver()` has been removed.  To connect to a dead letter queue, utilize the `sub_queue` parameter of `get_[queue,subscription]_receiver()` provided with a value from the `SubQueue` enum
* No longer export `ServiceBusSharedKeyCredential`
* Rename `entity_availability_status` to `availability_status`

## 7.0.0b5 (2020-08-10)

**New Features**

* Added new properties to Message, PeekMessage and ReceivedMessage: `content_type`, `correlation_id`, `label`,
`message_id`, `reply_to`, `reply_to_session_id` and `to`. Please refer to the docstring for further information.
* Added new properties to PeekMessage and ReceivedMessage: `enqueued_sequence_number`, `dead_letter_error_description`,
`dead_letter_reason`, `dead_letter_source`, `delivery_count` and `expires_at_utc`. Please refer to the docstring for further information.
* Added support for sending received messages via `ServiceBusSender.send_messages`.
* Added `on_lock_renew_failure` as a parameter to `AutoLockRenew.register`, taking a callback for when the lock is lost non-intentially (e.g. not via settling, shutdown, or autolockrenew duration completion).
* Added new supported value types int, float, datetime and timedelta for `CorrelationFilter.properties`.
* Added new properties `parameters` and `requires_preprocessing` to `SqlRuleFilter` and `SqlRuleAction`.
* Added an explicit method to fetch the continuous receiving iterator, `get_streaming_message_iter()` such that `max_wait_time` can be specified as an override.

**Breaking Changes**

* Removed/Renamed several properties and instance variables on Message (the changes applied to the inherited Message type PeekMessage and ReceivedMessage).
  - Renamed property `user_properties` to `properties`
      - The original instance variable `properties` which represents the AMQP properties now becomes an internal instance variable `_amqp_properties`.
  - Removed property `enqueue_sequence_number`.
  - Removed property `annotations`.
  - Removed instance variable `header`.
* Removed several properties and instance variables on PeekMessage and ReceivedMessage.
  - Removed property `partition_id` on both type.
  - Removed property `settled` on both type.
  - Removed instance variable `received_timestamp_utc` on both type.
  - Removed property `settled` on `PeekMessage`.
  - Removed property `expired` on `ReceivedMessage`.
* `AutoLockRenew.sleep_time` and `AutoLockRenew.renew_period` have been made internal as `_sleep_time` and `_renew_period` respectively, as it is not expected a user will have to interact with them.
* `AutoLockRenew.shutdown` is now `AutoLockRenew.close` to normalize with other equivalent behaviors.
* Renamed `QueueDescription`, `TopicDescription`, `SubscriptionDescription` and `RuleDescription` to `QueueProperties`, `TopicProperties`, `SubscriptionProperties`, and `RuleProperties`.
* Renamed `QueueRuntimeInfo`, `TopicRuntimeInfo`, and `SubscriptionRuntimeInfo` to `QueueRuntimeProperties`, `TopicRuntimeProperties`, and `SubscriptionRuntimeProperties`.
* Removed param `queue` from `create_queue`, `topic` from `create_topic`, `subscription` from `create_subscription` and `rule` from `create_rule`
 of `ServiceBusManagementClient`. Added param `name` to them and keyword arguments for queue properties, topic properties, subscription properties and rule properties.
* Removed model class attributes related keyword arguments from `update_queue` and `update_topic` of `ServiceBusManagementClient`. This is to encourage utilizing the model class instance instead as returned from a create_\*, list_\* or get_\* operation to ensure it is properly populated.  Properties may still be modified.
* Model classes `QueueProperties`, `TopicProperties`, `SubscriptionProperties` and `RuleProperties` require all arguments to be present for creation.  This is to protect against lack of partial updates by requiring all properties to be specified.
* Renamed `idle_timeout` in `get_<queue/subscription>_receiver()` to `max_wait_time` to normalize with naming elsewhere.
* Updated uAMQP dependency to 1.2.10 such that the receiver does not shut down when generator times out, and can be received from again.

## 7.0.0b4 (2020-07-06)

**New Features**

* Added support for management of topics, subscriptions, and rules.
* `receive_messages()` (formerly `receive()`) now supports receiving a batch of messages (`max_batch_size` > 1) without the need to set `prefetch` parameter during `ServiceBusReceiver` initialization.

**BugFixes**

* Fixed bug where sync `AutoLockRenew` does not shutdown itself timely.
* Fixed bug where async `AutoLockRenew` does not support context manager.

**Breaking Changes**

* Renamed `receive()`, `peek()` `schedule()` and `send()` to `receive_messages()`, `peek_messages()`, `schedule_messages()` and `send_messages()` to align with other service bus SDKs.
* `receive_messages()` (formerly `receive()`) no longer raises a `ValueError` if `max_batch_size` is less than the `prefetch` parameter set during `ServiceBusReceiver` initialization.

## 7.0.0b3 (2020-06-08)

**New Features**

* Added support for management of queue entities.
    - Use `azure.servicebus.management.ServiceBusManagementClient` (`azure.servicebus.management.aio.ServiceBusManagementClient` for aio) to create, update, delete, list queues and get settings as well as runtime information of queues under a ServiceBus namespace.
* Added methods `get_queue_deadletter_receiver` and `get_subscription_deadletter_receiver` in `ServiceBusClient` to get a `ServiceBusReceiver` for the dead-letter sub-queue of the target entity.

**BugFixes**

* Updated uAMQP dependency to 1.2.8.
    * Fixed bug where reason and description were not being set when dead-lettering messages.

## 7.0.0b2 (2020-05-04)

**New Features**

* Added method `get_topic_sender` in `ServiceBusClient` to get a `ServiceBusSender` for a topic.
* Added method `get_subscription_receiver` in `ServiceBusClient` to get a `ServiceBusReceiver` for a subscription under specific topic.
* Added support for scheduling messages and scheduled message cancellation.
    - Use `ServiceBusSender.schedule(messages, schedule_time_utc)` for scheduling messages.
    - Use `ServiceBusSender.cancel_scheduled_messages(sequence_numbers)` for scheduled messages cancellation.
* `ServiceBusSender.send()` can now send a list of messages in one call, if they fit into a single batch.  If they do not fit a `ValueError` is thrown.
* `BatchMessage.add()` and `ServiceBusSender.send()` would raise `MessageContentTooLarge` if the content is over-sized.
* `ServiceBusReceiver.receive()` raises `ValueError` if its param `max_batch_size` is greater than param `prefetch` of `ServiceBusClient`.
* Added exception classes `MessageError`, `MessageContentTooLarge`, `ServiceBusAuthenticationError`.
   - `MessageError`: when you send a problematic message, such as an already sent message or an over-sized message.
   - `MessageContentTooLarge`: when you send an over-sized message. A subclass of `ValueError` and `MessageError`.
   - `ServiceBusAuthenticationError`: on failure to be authenticated by the service.
* Removed exception class `InvalidHandlerState`.

**BugFixes**

* Fixed bug where http_proxy and transport_type in ServiceBusClient are not propagated into Sender/Receiver creation properly.
* Updated uAMQP dependency to 1.2.7.
    * Fixed bug in setting certificate of tlsio on MacOS. #7201
    * Fixed bug that caused segmentation fault in network tracing on MacOS when setting `logging_enable` to `True` in `ServiceBusClient`.

**Breaking Changes**

* Session receivers are now created via their own top level functions, e.g. `get_queue_sesison_receiver` and `get_subscription_session_receiver`.  Non session receivers no longer take session_id as a paramter.
* `ServiceBusSender.send()` no longer takes a timeout parameter, as it should be redundant with retry options provided when creating the client.
* Exception imports have been removed from module `azure.servicebus`. Import from `azure.servicebus.exceptions` instead.
* `ServiceBusSender.schedule()` has swapped the ordering of parameters `schedule_time_utc` and `messages` for better consistency with `send()` syntax.

## 7.0.0b1 (2020-04-06)

Version 7.0.0b1 is a preview of our efforts to create a client library that is user friendly and idiomatic to the Python ecosystem. The reasons for most of the changes in this update can be found in the Azure SDK Design Guidelines for Python. For more information, please visit https://aka.ms/azure-sdk-preview1-python.
* Note: Not all historical functionality exists in this version at this point.  Topics, Subscriptions, scheduling, dead_letter management and more will be added incrementally over upcoming preview releases.

**New Features**

* Added new configuration parameters when creating `ServiceBusClient`.
    * `credential`: The credential object used for authentication which implements `TokenCredential` interface of getting tokens.
    * `http_proxy`: A dictionary populated with proxy settings.  
    * For detailed information about configuration parameters, please see docstring in `ServiceBusClient` and/or the reference documentation for more information.
* Added support for authentication using Azure Identity credentials.
* Added support for retry policy.
* Added support for http proxy.
* Manually calling `reconnect` should no longer be necessary, it is now performed implicitly.
* Manually calling `open` should no longer be necessary, it is now performed implicitly.
    * Note: `close()`-ing is still required if a context manager is not used, to avoid leaking connections.
* Added support for sending a batch of messages destined for heterogenous sessions.

**Breaking changes**

* Simplified API and set of clients
    * `get_queue` no longer exists, utilize `get_queue_sender/receiver` instead.
    * `peek` and other `queue_client` functions have moved to their respective sender/receiver.
    * Renamed `fetch_next` to `receive`.
    * Renamed `session` to `session_id` to normalize naming when requesting a receiver against a given session.
    * `reconnect` no longer exists, and is performed implicitly if needed.
    * `open` no longer exists, and is performed implicitly if needed.
* Normalized top level client parameters with idiomatic and consistent naming.
    * Renamed `debug` in `ServiceBusClient` initializer to `logging_enable`.
    * Renamed `service_namespace` in `ServiceBusClient` initializer to `fully_qualified_namespace`.
* New error hierarchy, with more specific semantics
    * `azure.servicebus.exceptions.ServiceBusError`
    * `azure.servicebus.exceptions.ServiceBusConnectionError`
    * `azure.servicebus.exceptions.ServiceBusResourceNotFound`
    * `azure.servicebus.exceptions.ServiceBusAuthorizationError`
    * `azure.servicebus.exceptions.NoActiveSession`
    * `azure.servicebus.exceptions.OperationTimeoutError`
    * `azure.servicebus.exceptions.InvalidHandlerState`
    * `azure.servicebus.exceptions.AutoLockRenewTimeout`
    * `azure.servicebus.exceptions.AutoLockRenewFailed`
    * `azure.servicebus.exceptions.EventDataSendError`
    * `azure.servicebus.exceptions.MessageSendFailed`
    * `azure.servicebus.exceptions.MessageLockExpired`
    * `azure.servicebus.exceptions.MessageSettleFailed`
    * `azure.servicebus.exceptions.MessageAlreadySettled`
    * `azure.servicebus.exceptions.SessionLockExpired`
* BatchMessage creation is now initiated via `create_batch` on a Sender, using `add()` on the batch to add messages, in order to enforce service-side max batch sized limitations.
* Session is now set on the message itself, via `session_id` parameter or property, as opposed to on `Send` or `get_sender` via `session`.  This is to allow sending a batch of messages destined to varied sessions.
* Session management is now encapsulated within a property of a receiver, e.g. `receiver.session`, to better compartmentalize functionality specific to sessions.
    * To use `AutoLockRenew` against sessions, one would simply pass the inner session object, instead of the receiver itself.

## 0.50.2 (2019-12-09)

**New Features**

* Added support for delivery tag lock tokens

**BugFixes**

* Fixed bug where Message would pass through invalid kwargs on init when attempting to thread through subject.
* Increments UAMQP dependency min version to 1.2.5, to include a set of fixes, including handling of large messages and mitigation of segfaults.

## 0.50.1 (2019-06-24)

**BugFixes**

* Fixed bug where enqueued_time and scheduled_enqueue_time of message being parsed as local timestamp rather than UTC.


## 0.50.0 (2019-01-17)

**Breaking changes**

* Introduces new AMQP-based API.
* Original HTTP-based API still available under new namespace: azure.servicebus.control_client
* For full API changes, please see updated [reference documentation](https://docs.microsoft.com/python/api/azure-servicebus/azure.servicebus?view=azure-python).

Within the new namespace, the original HTTP-based API from version 0.21.1 remains unchanged (i.e. no additional features or bugfixes)
so for those intending to only use HTTP operations - there is no additional benefit in updating at this time.

**New Features**

* New API supports message send and receive via AMQP with improved performance and stability.
* New asynchronous APIs (using `asyncio`) for send, receive and message handling.
* Support for message and session auto lock renewal via background thread or async operation.
* Now supports scheduled message cancellation.


## 0.21.1 (2017-04-27)

This wheel package is now built with the azure wheel extension

## 0.21.0 (2017-01-13)

**New Features**

* `str` messages are now accepted in Python 3 and will be encoded in 'utf-8' (will not raise TypeError anymore)
* `broker_properties` can now be defined as a dict, and not only a JSON `str`. datetime, int, float and boolean are converted.
* #902 add `send_topic_message_batch` operation (takes an iterable of messages)
* #902 add `send_queue_message_batch` operation (takes an iterable of messages)

**Bugfixes**

* #820 the code is now more robust to unexpected changes on the SB RestAPI

## 0.20.3 (2016-08-11)

**News**

* #547 Add get dead letter path static methods to Python
* #513 Add renew lock

**Bugfixes**

* #628 Fix custom properties with double quotes

## 0.20.2 (2016-06-28)

**Bugfixes**

* New header in Rest API which breaks the SDK #658 #657

## 0.20.1 (2015-09-14)

**News**

* Create a requests.Session() if the user doesn't pass one in.

## 0.20.0 (2015-08-31)

Initial release of this package, from the split of the `azure` package.
See the `azure` package release note for 1.0.0 for details and previous
history on Service Bus.<|MERGE_RESOLUTION|>--- conflicted
+++ resolved
@@ -4,11 +4,8 @@
 
 **Breaking Changes**
 * Passing any type other than `ReceiveMode` as parameter `receive_mode` now throws a `TypeError` instead of `AttributeError`.
-<<<<<<< HEAD
+* Administration Client calls now take only entity names, not `<Entity>Descriptions` as well to reduce ambiguity in which entity was being acted on. TypeError will now be thrown on improper parameter types (non-string).
 * `AMQPMessage` (`Message.amqp_message`) properties are now read-only, changes of these properties would not be reflected in the underlying message.  This may be subject to change before GA.
-=======
-* Administration Client calls now take only entity names, not `<Entity>Descriptions` as well to reduce ambiguity in which entity was being acted on. TypeError will now be thrown on improper parameter types (non-string).
->>>>>>> 6e5caf22
 
 ## 7.0.0b6 (2020-09-10)
 
