# Release History

## 7.0.0b9 (Unreleased)

<<<<<<< HEAD
**BugFixes**

* FQDNs and Connection strings are now supported even with strippable whitespace or protocol headers (e.g. 'sb://')
=======
**Breaking Changes**
* `ServiceBusSender` and `ServiceBusReceiver` are no more reusable and will raise `ValueError` when trying to operate on a closed handler.
>>>>>>> 82175dc6

## 7.0.0b8 (2020-11-05)

**New Features**

* Added support for `timeout` parameter on the following operations:
  - `ServiceBusSender`: `send_messages`, `schedule_messages` and `cancel_scheduled_messages`
  - `ServiceBusReceiver`: `receive_deferred_messages`, `peek_messages` and `renew_message_lock`
  - `ServiceBusSession`: `get_state`, `set_state` and `renew_lock`
* `azure.servicebus.exceptions.ServiceBusError` now inherits from `azure.core.exceptions.AzureError`.
* Added a `parse_connection_string` method which parses a connection string into a properties bag containing its component parts
* Add support for `auto_lock_renewer` parameter on `get_queue_receiver` and `get_subscription_receiver` calls to allow auto-registration of messages and sessions for auto-renewal.

**Breaking Changes**

* Renamed `AutoLockRenew` to `AutoLockRenewer`.
* Removed class `ServiceBusSessionReceiver` which is now unified within class `ServiceBusReceiver`.
  - Removed methods `ServiceBusClient.get_queue_session_receiver` and `ServiceBusClient.get_subscription_session_receiver`.
  - `ServiceBusClient.get_queue_receiver` and `ServiceBusClient.get_subscription_receiver` now take keyword parameter `session_id` which must be set when getting a receiver for the sessionful entity.
* The parameter `inner_exception` that `ServiceBusError.__init__` takes is now renamed to `error`.
* Renamed `azure.servicebus.exceptions.MessageError` to `azure.servicebus.exceptions.ServiceBusMessageError`
* Removed error `azure.servicebus.exceptions.ServiceBusResourceNotFound` as `azure.core.exceptions.ResourceNotFoundError` is now raised when a Service Bus
resource does not exist when using the `ServiceBusAdministrationClient`.
* Renamed `Message` to `ServiceBusMessage`.
* Renamed `ReceivedMessage` to `ServiceBusReceivedMessage`.
* Renamed `BatchMessage` to `ServiceBusMessageBatch`.
  - Renamed method `add` to `add_message` on the class.
* Removed class `PeekedMessage`.
* Removed class `ReceivedMessage` under module `azure.servicebus.aio`.
* Renamed `ServiceBusSender.create_batch` to `ServiceBusSender.create_message_batch`.
* Exceptions `MessageSendFailed`, `MessageSettleFailed` and `MessageLockExpired`
 now inherit from `azure.servicebus.exceptions.ServiceBusMessageError`.
* `get_state` in `ServiceBusSession` now returns `bytes` instead of a `string`.
* `ServiceBusReceiver.receive_messages/get_streaming_message_iter` and
 `ServiceBusClient.get_<queue/subscription>_receiver` now raises ValueError if the given `max_wait_time` is less than or equal to 0.
* Message settlement methods are moved from `ServiceBusMessage` to `ServiceBusReceiver`:
  - Use `ServiceBusReceiver.complete_message` instead of `ServiceBusReceivedMessage.complete` to complete a message.
  - Use `ServiceBusReceiver.abandon_message` instead of `ServiceBusReceivedMessage.abandon` to abandon a message.
  - Use `ServiceBusReceiver.defer_message` instead of `ServiceBusReceivedMessage.defer` to defer a message.
  - Use `ServiceBusReceiver.dead_letter_message` instead of `ServiceBusReceivedMessage.dead_letter` to dead letter a message.
* Message settlement methods (`complete_message`, `abandon_message`, `defer_message` and `dead_letter_message`)
and methods that use amqp management link for request like `schedule_messages`, `received_deferred_messages`, etc.
now raise more concrete exception other than `MessageSettleFailed` and `ServiceBusError`.
* Message `renew_lock` method is moved from `ServiceBusMessage` to `ServiceBusReceiver`:
  - Changed `ServiceBusReceivedMessage.renew_lock` to `ServiceBusReceiver.renew_message_lock`
* `AutoLockRenewer.register` now takes `ServiceBusReceiver` as a positional parameter.
* Removed `encoding` support from `ServiceBusMessage`.
* `ServiceBusMessage.amqp_message` has been renamed to `ServiceBusMessage.amqp_annotated_message` for cross-sdk consistency.
* All `name` parameters in `ServiceBusAdministrationClient` are now precisely specified ala `queue_name` or `rule_name`
* `ServiceBusMessage.via_partition_key` is no longer exposed, this is pending a full implementation of transactions as it has no external use. If needed, the underlying value can still be accessed in `ServiceBusMessage.amqp_annotated_message.annotations`.
* `ServiceBusMessage.properties` has been renamed to `ServiceBusMessage.application_properties` for consistency with service verbiage.
* Sub-client (`ServiceBusSender` and `ServiceBusReceiver`) `from_connection_string` initializers have been made internal until needed. Clients should be initialized from root `ServiceBusClient`.
* `ServiceBusMessage.label` has been renamed to `ServiceBusMessage.subject`.
* `ServiceBusMessage.amqp_annotated_message` has had its type renamed from `AMQPMessage` to `AMQPAnnotatedMessage`
* `AutoLockRenewer` `timeout` parameter is renamed to `max_lock_renew_duration`
* Attempting to autorenew a non-renewable message, such as one received in `ReceiveAndDelete` mode, or configure auto-autorenewal on a `ReceiveAndDelete` receiver, will raise a `ValueError`.
* The default value of parameter `max_message_count` on `ServiceBusReceiver.receive_messages` is now `1` instead of `None` and will raise ValueError if the given value is less than or equal to 0.

**BugFixes**

* Updated uAMQP dependency to 1.2.12.
  - Added support for Python 3.9.
  - Fixed bug where amqp message `footer` and `delivery_annotation` were not encoded into the outgoing payload.

## 7.0.0b7 (2020-10-05)

**Breaking Changes**

* Passing any type other than `ReceiveMode` as parameter `receive_mode` now throws a `TypeError` instead of `AttributeError`.
* Administration Client calls now take only entity names, not `<Entity>Descriptions` as well to reduce ambiguity in which entity was being acted on. TypeError will now be thrown on improper parameter types (non-string).
* `AMQPMessage` (`Message.amqp_message`) properties are now read-only, changes of these properties would not be reflected in the underlying message.  This may be subject to change before GA.

## 7.0.0b6 (2020-09-10)

**New Features**

* `renew_lock()` now returns the UTC datetime that the lock is set to expire at.
* `receive_deferred_messages()` can now take a single sequence number as well as a list of sequence numbers.
* Messages can now be sent twice in succession.
* Connection strings used with `from_connection_string` methods now support using the `SharedAccessSignature` key in leiu of `sharedaccesskey` and `sharedaccesskeyname`, taking the string of the properly constructed token as value.
* Internal AMQP message properties (header, footer, annotations, properties, etc) are now exposed via `Message.amqp_message`

**Breaking Changes**

* Renamed `prefetch` to `prefetch_count`.
* Renamed `ReceiveSettleMode` enum to `ReceiveMode`, and respectively the `mode` parameter to `receive_mode`.
* `retry_total`, `retry_backoff_factor` and `retry_backoff_max` are now defined at the `ServiceBusClient` level and inherited by senders and receivers created from it.
* No longer export `NEXT_AVAILABLE` in `azure.servicebus` module.  A null `session_id` will suffice.
* Renamed parameter `message_count` to `max_message_count` as fewer messages may be present for method `peek_messages()` and `receive_messages()`.
* Renamed `PeekMessage` to `PeekedMessage`.
* Renamed `get_session_state()` and `set_session_state()` to `get_state()` and `set_state()` accordingly.
* Renamed parameter `description` to `error_description` for method `dead_letter()`.
* Renamed properties `created_time` and `modified_time` to `created_at_utc` and `modified_at_utc` within `AuthorizationRule` and `NamespaceProperties`.
* Removed parameter `requires_preprocessing` from `SqlRuleFilter` and `SqlRuleAction`.
* Removed property `namespace_type` from `NamespaceProperties`.
* Rename `ServiceBusManagementClient` to `ServiceBusAdministrationClient`
* Attempting to call `send_messages` on something not a `Message`, `BatchMessage`, or list of `Message`s, will now throw a `TypeError` instead of `ValueError`
* Sending a message twice will no longer result in a MessageAlreadySettled exception.
* `ServiceBusClient.close()` now closes spawned senders and receivers.
* Attempting to initialize a sender or receiver with a different connection string entity and specified entity (e.g. `queue_name`) will result in an AuthenticationError
* Remove `is_anonymous_accessible` from management entities.
* Remove `support_ordering` from `create_queue` and `QueueProperties`
* Remove `enable_subscription_partitioning` from `create_topic` and `TopicProperties`
* `get_dead_letter_[queue,subscription]_receiver()` has been removed.  To connect to a dead letter queue, utilize the `sub_queue` parameter of `get_[queue,subscription]_receiver()` provided with a value from the `SubQueue` enum
* No longer export `ServiceBusSharedKeyCredential`
* Rename `entity_availability_status` to `availability_status`

## 7.0.0b5 (2020-08-10)

**New Features**

* Added new properties to Message, PeekMessage and ReceivedMessage: `content_type`, `correlation_id`, `label`,
`message_id`, `reply_to`, `reply_to_session_id` and `to`. Please refer to the docstring for further information.
* Added new properties to PeekMessage and ReceivedMessage: `enqueued_sequence_number`, `dead_letter_error_description`,
`dead_letter_reason`, `dead_letter_source`, `delivery_count` and `expires_at_utc`. Please refer to the docstring for further information.
* Added support for sending received messages via `ServiceBusSender.send_messages`.
* Added `on_lock_renew_failure` as a parameter to `AutoLockRenew.register`, taking a callback for when the lock is lost non-intentially (e.g. not via settling, shutdown, or autolockrenew duration completion).
* Added new supported value types int, float, datetime and timedelta for `CorrelationFilter.properties`.
* Added new properties `parameters` and `requires_preprocessing` to `SqlRuleFilter` and `SqlRuleAction`.
* Added an explicit method to fetch the continuous receiving iterator, `get_streaming_message_iter()` such that `max_wait_time` can be specified as an override.

**Breaking Changes**

* Removed/Renamed several properties and instance variables on Message (the changes applied to the inherited Message type PeekMessage and ReceivedMessage).
  - Renamed property `user_properties` to `properties`
      - The original instance variable `properties` which represents the AMQP properties now becomes an internal instance variable `_amqp_properties`.
  - Removed property `enqueue_sequence_number`.
  - Removed property `annotations`.
  - Removed instance variable `header`.
* Removed several properties and instance variables on PeekMessage and ReceivedMessage.
  - Removed property `partition_id` on both type.
  - Removed property `settled` on both type.
  - Removed instance variable `received_timestamp_utc` on both type.
  - Removed property `settled` on `PeekMessage`.
  - Removed property `expired` on `ReceivedMessage`.
* `AutoLockRenew.sleep_time` and `AutoLockRenew.renew_period` have been made internal as `_sleep_time` and `_renew_period` respectively, as it is not expected a user will have to interact with them.
* `AutoLockRenew.shutdown` is now `AutoLockRenew.close` to normalize with other equivalent behaviors.
* Renamed `QueueDescription`, `TopicDescription`, `SubscriptionDescription` and `RuleDescription` to `QueueProperties`, `TopicProperties`, `SubscriptionProperties`, and `RuleProperties`.
* Renamed `QueueRuntimeInfo`, `TopicRuntimeInfo`, and `SubscriptionRuntimeInfo` to `QueueRuntimeProperties`, `TopicRuntimeProperties`, and `SubscriptionRuntimeProperties`.
* Removed param `queue` from `create_queue`, `topic` from `create_topic`, `subscription` from `create_subscription` and `rule` from `create_rule`
 of `ServiceBusManagementClient`. Added param `name` to them and keyword arguments for queue properties, topic properties, subscription properties and rule properties.
* Removed model class attributes related keyword arguments from `update_queue` and `update_topic` of `ServiceBusManagementClient`. This is to encourage utilizing the model class instance instead as returned from a create_\*, list_\* or get_\* operation to ensure it is properly populated.  Properties may still be modified.
* Model classes `QueueProperties`, `TopicProperties`, `SubscriptionProperties` and `RuleProperties` require all arguments to be present for creation.  This is to protect against lack of partial updates by requiring all properties to be specified.
* Renamed `idle_timeout` in `get_<queue/subscription>_receiver()` to `max_wait_time` to normalize with naming elsewhere.
* Updated uAMQP dependency to 1.2.10 such that the receiver does not shut down when generator times out, and can be received from again.

## 7.0.0b4 (2020-07-06)

**New Features**

* Added support for management of topics, subscriptions, and rules.
* `receive_messages()` (formerly `receive()`) now supports receiving a batch of messages (`max_batch_size` > 1) without the need to set `prefetch` parameter during `ServiceBusReceiver` initialization.

**BugFixes**

* Fixed bug where sync `AutoLockRenew` does not shutdown itself timely.
* Fixed bug where async `AutoLockRenew` does not support context manager.

**Breaking Changes**

* Renamed `receive()`, `peek()` `schedule()` and `send()` to `receive_messages()`, `peek_messages()`, `schedule_messages()` and `send_messages()` to align with other service bus SDKs.
* `receive_messages()` (formerly `receive()`) no longer raises a `ValueError` if `max_batch_size` is less than the `prefetch` parameter set during `ServiceBusReceiver` initialization.

## 7.0.0b3 (2020-06-08)

**New Features**

* Added support for management of queue entities.
    - Use `azure.servicebus.management.ServiceBusManagementClient` (`azure.servicebus.management.aio.ServiceBusManagementClient` for aio) to create, update, delete, list queues and get settings as well as runtime information of queues under a ServiceBus namespace.
* Added methods `get_queue_deadletter_receiver` and `get_subscription_deadletter_receiver` in `ServiceBusClient` to get a `ServiceBusReceiver` for the dead-letter sub-queue of the target entity.

**BugFixes**

* Updated uAMQP dependency to 1.2.8.
    * Fixed bug where reason and description were not being set when dead-lettering messages.

## 7.0.0b2 (2020-05-04)

**New Features**

* Added method `get_topic_sender` in `ServiceBusClient` to get a `ServiceBusSender` for a topic.
* Added method `get_subscription_receiver` in `ServiceBusClient` to get a `ServiceBusReceiver` for a subscription under specific topic.
* Added support for scheduling messages and scheduled message cancellation.
    - Use `ServiceBusSender.schedule(messages, schedule_time_utc)` for scheduling messages.
    - Use `ServiceBusSender.cancel_scheduled_messages(sequence_numbers)` for scheduled messages cancellation.
* `ServiceBusSender.send()` can now send a list of messages in one call, if they fit into a single batch.  If they do not fit a `ValueError` is thrown.
* `BatchMessage.add()` and `ServiceBusSender.send()` would raise `MessageContentTooLarge` if the content is over-sized.
* `ServiceBusReceiver.receive()` raises `ValueError` if its param `max_batch_size` is greater than param `prefetch` of `ServiceBusClient`.
* Added exception classes `MessageError`, `MessageContentTooLarge`, `ServiceBusAuthenticationError`.
   - `MessageError`: when you send a problematic message, such as an already sent message or an over-sized message.
   - `MessageContentTooLarge`: when you send an over-sized message. A subclass of `ValueError` and `MessageError`.
   - `ServiceBusAuthenticationError`: on failure to be authenticated by the service.
* Removed exception class `InvalidHandlerState`.

**BugFixes**

* Fixed bug where http_proxy and transport_type in ServiceBusClient are not propagated into Sender/Receiver creation properly.
* Updated uAMQP dependency to 1.2.7.
    * Fixed bug in setting certificate of tlsio on MacOS. #7201
    * Fixed bug that caused segmentation fault in network tracing on MacOS when setting `logging_enable` to `True` in `ServiceBusClient`.

**Breaking Changes**

* Session receivers are now created via their own top level functions, e.g. `get_queue_sesison_receiver` and `get_subscription_session_receiver`.  Non session receivers no longer take session_id as a paramter.
* `ServiceBusSender.send()` no longer takes a timeout parameter, as it should be redundant with retry options provided when creating the client.
* Exception imports have been removed from module `azure.servicebus`. Import from `azure.servicebus.exceptions` instead.
* `ServiceBusSender.schedule()` has swapped the ordering of parameters `schedule_time_utc` and `messages` for better consistency with `send()` syntax.

## 7.0.0b1 (2020-04-06)

Version 7.0.0b1 is a preview of our efforts to create a client library that is user friendly and idiomatic to the Python ecosystem. The reasons for most of the changes in this update can be found in the Azure SDK Design Guidelines for Python. For more information, please visit https://aka.ms/azure-sdk-preview1-python.
* Note: Not all historical functionality exists in this version at this point.  Topics, Subscriptions, scheduling, dead_letter management and more will be added incrementally over upcoming preview releases.

**New Features**

* Added new configuration parameters when creating `ServiceBusClient`.
    * `credential`: The credential object used for authentication which implements `TokenCredential` interface of getting tokens.
    * `http_proxy`: A dictionary populated with proxy settings.  
    * For detailed information about configuration parameters, please see docstring in `ServiceBusClient` and/or the reference documentation for more information.
* Added support for authentication using Azure Identity credentials.
* Added support for retry policy.
* Added support for http proxy.
* Manually calling `reconnect` should no longer be necessary, it is now performed implicitly.
* Manually calling `open` should no longer be necessary, it is now performed implicitly.
    * Note: `close()`-ing is still required if a context manager is not used, to avoid leaking connections.
* Added support for sending a batch of messages destined for heterogenous sessions.

**Breaking changes**

* Simplified API and set of clients
    * `get_queue` no longer exists, utilize `get_queue_sender/receiver` instead.
    * `peek` and other `queue_client` functions have moved to their respective sender/receiver.
    * Renamed `fetch_next` to `receive`.
    * Renamed `session` to `session_id` to normalize naming when requesting a receiver against a given session.
    * `reconnect` no longer exists, and is performed implicitly if needed.
    * `open` no longer exists, and is performed implicitly if needed.
* Normalized top level client parameters with idiomatic and consistent naming.
    * Renamed `debug` in `ServiceBusClient` initializer to `logging_enable`.
    * Renamed `service_namespace` in `ServiceBusClient` initializer to `fully_qualified_namespace`.
* New error hierarchy, with more specific semantics
    * `azure.servicebus.exceptions.ServiceBusError`
    * `azure.servicebus.exceptions.ServiceBusConnectionError`
    * `azure.servicebus.exceptions.ServiceBusResourceNotFound`
    * `azure.servicebus.exceptions.ServiceBusAuthorizationError`
    * `azure.servicebus.exceptions.NoActiveSession`
    * `azure.servicebus.exceptions.OperationTimeoutError`
    * `azure.servicebus.exceptions.InvalidHandlerState`
    * `azure.servicebus.exceptions.AutoLockRenewTimeout`
    * `azure.servicebus.exceptions.AutoLockRenewFailed`
    * `azure.servicebus.exceptions.EventDataSendError`
    * `azure.servicebus.exceptions.MessageSendFailed`
    * `azure.servicebus.exceptions.MessageLockExpired`
    * `azure.servicebus.exceptions.MessageSettleFailed`
    * `azure.servicebus.exceptions.MessageAlreadySettled`
    * `azure.servicebus.exceptions.SessionLockExpired`
* BatchMessage creation is now initiated via `create_batch` on a Sender, using `add()` on the batch to add messages, in order to enforce service-side max batch sized limitations.
* Session is now set on the message itself, via `session_id` parameter or property, as opposed to on `Send` or `get_sender` via `session`.  This is to allow sending a batch of messages destined to varied sessions.
* Session management is now encapsulated within a property of a receiver, e.g. `receiver.session`, to better compartmentalize functionality specific to sessions.
    * To use `AutoLockRenew` against sessions, one would simply pass the inner session object, instead of the receiver itself.

## 0.50.2 (2019-12-09)

**New Features**

* Added support for delivery tag lock tokens

**BugFixes**

* Fixed bug where Message would pass through invalid kwargs on init when attempting to thread through subject.
* Increments UAMQP dependency min version to 1.2.5, to include a set of fixes, including handling of large messages and mitigation of segfaults.

## 0.50.1 (2019-06-24)

**BugFixes**

* Fixed bug where enqueued_time and scheduled_enqueue_time of message being parsed as local timestamp rather than UTC.


## 0.50.0 (2019-01-17)

**Breaking changes**

* Introduces new AMQP-based API.
* Original HTTP-based API still available under new namespace: azure.servicebus.control_client
* For full API changes, please see updated [reference documentation](https://docs.microsoft.com/python/api/azure-servicebus/azure.servicebus?view=azure-python).

Within the new namespace, the original HTTP-based API from version 0.21.1 remains unchanged (i.e. no additional features or bugfixes)
so for those intending to only use HTTP operations - there is no additional benefit in updating at this time.

**New Features**

* New API supports message send and receive via AMQP with improved performance and stability.
* New asynchronous APIs (using `asyncio`) for send, receive and message handling.
* Support for message and session auto lock renewal via background thread or async operation.
* Now supports scheduled message cancellation.


## 0.21.1 (2017-04-27)

This wheel package is now built with the azure wheel extension

## 0.21.0 (2017-01-13)

**New Features**

* `str` messages are now accepted in Python 3 and will be encoded in 'utf-8' (will not raise TypeError anymore)
* `broker_properties` can now be defined as a dict, and not only a JSON `str`. datetime, int, float and boolean are converted.
* #902 add `send_topic_message_batch` operation (takes an iterable of messages)
* #902 add `send_queue_message_batch` operation (takes an iterable of messages)

**Bugfixes**

* #820 the code is now more robust to unexpected changes on the SB RestAPI

## 0.20.3 (2016-08-11)

**News**

* #547 Add get dead letter path static methods to Python
* #513 Add renew lock

**Bugfixes**

* #628 Fix custom properties with double quotes

## 0.20.2 (2016-06-28)

**Bugfixes**

* New header in Rest API which breaks the SDK #658 #657

## 0.20.1 (2015-09-14)

**News**

* Create a requests.Session() if the user doesn't pass one in.

## 0.20.0 (2015-08-31)

Initial release of this package, from the split of the `azure` package.
See the `azure` package release note for 1.0.0 for details and previous
history on Service Bus.<|MERGE_RESOLUTION|>--- conflicted
+++ resolved
@@ -2,14 +2,13 @@
 
 ## 7.0.0b9 (Unreleased)
 
-<<<<<<< HEAD
-**BugFixes**
-
-* FQDNs and Connection strings are now supported even with strippable whitespace or protocol headers (e.g. 'sb://')
-=======
-**Breaking Changes**
-* `ServiceBusSender` and `ServiceBusReceiver` are no more reusable and will raise `ValueError` when trying to operate on a closed handler.
->>>>>>> 82175dc6
+**Breaking Changes**
+
+* `ServiceBusSender` and `ServiceBusReceiver` are no longer reusable and will raise `ValueError` when trying to operate on a closed handler.
+
+**BugFixes**
+
+* FQDNs and Connection strings are now supported even with strippable whitespace or protocol headers (e.g. 'sb://').
 
 ## 7.0.0b8 (2020-11-05)
 
