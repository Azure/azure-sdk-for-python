# Release History

## 7.12.4 (Unreleased)

### Features Added

### Breaking Changes

### Bugs Fixed

<<<<<<< HEAD
 - Fixed a bug where sending large messages with synchronous client caused a frame buffer offset error ([#37916](https://github.com/Azure/azure-sdk-for-python/issues/37916))
=======
- Fixed a broken f-string present in a `ValueError` when using the async client ([37695](https://github.com/Azure/azure-sdk-for-python/issues/37695))
>>>>>>> 323609b2

### Other Changes

## 7.12.3 (2024-09-19)

### Bugs Fixed

 - Fixed a bug where token refreshes were not happening on long running operations ([35717](https://github.com/Azure/azure-sdk-for-python/issues/35717))
 - Fixed a bug where using TokenCredential to create a subscription with forwarding caused a `ResourceNotFoundError` ([36545](https://github.com/Azure/azure-sdk-for-python/pull/36545))
 - Fixed a bug where messages received on one receiver could not be settled on another receiver over mgmt link ([35304](https://github.com/Azure/azure-sdk-for-python/issues/35304))
 - Addressed a bug where excess Link Credits were being allocated when large messages were being received ([34270](https://github.com/Azure/azure-sdk-for-python/issues/34270))

## 7.12.2 (2024-05-08)

### Bugs Fixed

- Fixed a bug where WebsocketConnectionClosedException was not being caught when receiving with AmqpOverWebsocket ([34859](https://github.com/Azure/azure-sdk-for-python/pull/34859))
- Fixed incorrect dependency on typing-extensions ([34869](https://github.com/Azure/azure-sdk-for-python/issues/34869), thanks @YaroBear).

## 7.12.1 (2024-03-20)

### Bugs Fixed

- Fixed a bug where the client was not retrying when a connection drop happened ([34786](https://github.com/Azure/azure-sdk-for-python/pull/34786))
- Fixed a bug where the client would not handle a role instance swap on the service correctly ([34820](https://github.com/Azure/azure-sdk-for-python/pull/34820))

### Other Changes

- Updated the logging to more accurately represent when frames are being sent to prevent a client-side idle timeout ([#34793](https://github.com/Azure/azure-sdk-for-python/pull/34793)).

## 7.12.0 (2024-03-06)

### Features Added

- Updated `max_wait_time` on the ServiceBusReceiver constructor allowing users to change the default server timeout of 65 seconds when accepting a session on a Session-Enabled/Queues/Topics if NEXT_AVAILABLE_SESSION is used.

### Other Changes

- Updated minimum `azure-core` version to 1.28.0.
- Updated Pure Python AMQP network trace logging to replace `None` values in AMQP connection info with empty strings as per the OpenTelemetry specification ([#32190](https://github.com/Azure/azure-sdk-for-python/issues/32190)).
- Updated Pure Python AMQP network trace logging error log on connection close to warning (PR #34504, thanks @RichardOberdieck).

## 7.11.4 (2023-11-13)

### Bugs Fixed

- Fixed a bug where a two character count session id was being incorrectly parsed by azure amqp.

## 7.11.3 (2023-10-11)

### Bugs Fixed

- Fixed a bug where `prefetch_count` was not being passed through correctly and caused messages to not be received as expected when in `RECEIVE_AND_DELETE` mode ([#31712](https://github.com/Azure/azure-sdk-for-python/issues/31712), [#31711](https://github.com/Azure/azure-sdk-for-python/issues/31711)).

## 7.11.2 (2023-09-13)

### Bugs Fixed

- Fixed the error `NoneType object has no attribute 'settle_messages'` which was raised when a connection was dropped due to a blocked process ([#30514](https://github.com/Azure/azure-sdk-for-python/issues/30514))

### Other Changes

- The `__contains__` method was added to `azure.servicebus` for the following (PR #30846, thanks @pamelafox).
  - `ServiceBusConnectionStringProperties`
  - `amqp.AmqpMessageHeader`
  - `amqp.AmqpMessageProperties`
  - `management.AccessRights`
  - `management.NamespaceProperties`
  - `management.QueueProperties`
  - `management.TopicProperties`
  - `management.SubscriptionProperties`
  - `management.RuleProperties`

## 7.11.1 (2023-07-12)

### Bugs Fixed

- Fixed the error `end frame received on invalid channel` which was raised when a disconnect was sent by the service ([#30860](https://github.com/Azure/azure-sdk-for-python/pull/30860))
- Fixed the error `link already closed` which was raised when the client was closing and disconnecting from the service ([#30836](https://github.com/Azure/azure-sdk-for-python/pull/30836))

### Other Changes

- The error raised when attempting to complete a message with an expired lock received from a non-sessionful entity has been updated to the more fine-grained `MessageLockLostError` from the superclass `ServiceBusError`.

## 7.11.0 (2023-06-12)

### Features Added

- A new float keyword argument `socket_timeout` has been added to `get_queue_sender`, `get_queue_receiver`, `get_topic_sender`, and `get_subscription_receiver` on the sync and async `ServiceBusClient`.

### Bugs Fixed

- Fixed a bug where sending large messages failed on socket write timeout ([#30425](https://github.com/Azure/azure-sdk-for-python/issues/30425)).
- Fixed a bug where settling large messages failed due to  `delivery_id` being `None`.

### Other Changes

- Tracing updates:
  - Span links on receive/send spans now fall back to using `Diagnostic-Id` if the `traceparent` message application property is not found.
  - Span links will now still be created for receive/send spans even if no context propagation headers are found in message application properties.
  - The `component` attribute was removed from all spans.

## 7.10.0 (2023-05-09)

Version 7.10.0 is our first stable release of the Azure Service Bus client library based on a pure Python implemented AMQP stack.

### Features Added

- A new boolean keyword argument `uamqp_transport` has been added to sync and async `ServiceBusClient` constructors which indicates whether to use the `uamqp` library or the default pure Python AMQP library as the underlying transport.

### Breaking Changes

- Added the following as dependencies to be used for operations over websocket:
  - `websocket-client` for sync
  - `aiohttp` for async
- Removed uAMQP from required dependencies and added it as an optional dependency for use with the `uamqp_transport` keyword.

### Bugs Fixed

- Fixed a bug where sync and async `ServiceBusAdministrationClient` expected `credential` with `get_token` method returning `AccessToken.token` of type `bytes` and not `str`, now matching the documentation.
- Fixed a bug where `raw_amqp_message.header` and `message.header` properties on `ServiceReceivedBusMessage` were returned with `durable`, `first_acquirer`, and `priority` properties set by default, rather than the values returned by the service.
- Fixed a bug where `ServiceBusReceivedMessage` was not picklable (Issue #27947).

### Other Changes

- The `message` attribute on `ServiceBus`/`ServiceBusMessageBatch`/`ServiceBusReceivedMessage`, which previously exposed the `uamqp.Message`/`uamqp.BatchMessage`, has been deprecated.
  - `LegacyMessage`/`LegacyBatchMessage` objects returned by the `message` attribute on `ServiceBus`/`ServiceBusMessageBatch` have been introduced to help facilitate the transition.
- Removed uAMQP from required dependencies.
- Adding `uamqp >= 1.6.3` as an optional dependency for use with the `uamqp_transport` keyword.
 - Updated tracing ([#29995](https://github.com/Azure/azure-sdk-for-python/pull/29995)):
   - Additional attributes added to existing spans:
     - `messaging.system` - messaging system (i.e., `servicebus`)
     - `messaging.operation` - type of operation (i.e., `publish`, `receive`, or `settle`)
     - `messaging.batch.message_count` - number of messages sent or received (if more than one)
   - A span will now be created upon calls to the service that settle messages.
     - The span name will contain the settlement operation (e.g., `ServiceBus.complete`)
     - The span will contain `az.namespace`, `messaging.destination.name`, `net.peer.name`, `messaging.system`, and `messaging.operation` attributes.
   - All `send` spans now contain links to `message` spans. Now, `message` spans will no longer contain a link to the `send` span.

## 7.10.0b1 (2023-04-13)

### Features Added

- A new boolean keyword argument `uamqp_transport` has been added to sync and async `ServiceBusClient` constructors which indicates whether to use the `uamqp` library or the default pure Python AMQP library as the underlying transport.

### Bugs Fixed

- Fixed a bug where sync and async `ServiceBusAdministrationClient` expected `credential` with `get_token` method returning `AccessToken.token` of type `bytes` and not `str`, now matching the documentation.
- Fixed a bug where `raw_amqp_message.header` and `message.header` properties on `ServiceReceivedBusMessage` were returned with `durable`, `first_acquirer`, and `priority` properties set by default, rather than the values returned by the service.

### Other Changes

- The `message` attribute on `ServiceBus`/`ServiceBusMessageBatch`/`ServiceBusReceivedMessage`, which previously exposed the `uamqp.Message`/`uamqp.BatchMessage`, has been deprecated.
  - `LegacyMessage`/`LegacyBatchMessage` objects returned by the `message` attribute on `ServiceBus`/`ServiceBusMessageBatch` have been introduced to help facilitate the transition.
- Removed uAMQP from required dependencies.
- Adding `uamqp >= 1.6.3` as an optional dependency for use with the `uamqp_transport` keyword.

## 7.9.0 (2023-04-11)

### Breaking Changes

- Client side validation of input is now disabled by default for the sync and async `ServiceBusAdministrationClient`. This means there will be no `msrest.exceptions.ValidationError` raised by the `ServiceBusAdministrationClient` in the case of malformed input. An `azure.core.exceptions.HttpResponseError` may now be raised if the server refuses the request.

### Bugs Fixed

- Fixed a bug where enum members in `azure.servicebus.management` were not following uppercase convention.

### Other Changes

- All pure Python AMQP stack related changes have been removed and will be added back in the next version.
- Updated minimum `azure-core` version to 1.24.0.
- Removed `msrest` dependency.
- Removed `azure-common` dependency.

## 7.9.0b1 (2023-03-09)

### Features Added

- Iterator receiving from Service Bus entities has been added back in.

## 7.8.3 (2023-03-09)

### Bugs Fixed

- Fixed a bug where asynchronous method to add distributed tracing attributes was not being awaited (Issue #28738).

## 7.8.2 (2023-01-10)

### Bugs Fixed

- Fixed a bug that would cause an exception when `None` was sent to `set_state` instead of clearing session state (Issue #27582).

### Other Changes

- Updated uAMQP dependency to 1.6.3.
  - Added support for Python 3.11.

## 7.9.0a1 (2022-10-11)

Version 7.9.0a1 is our first efforts to build an Azure Service Bus client library based on a pure Python implemented AMQP stack.

### Breaking Changes

- The following features have been temporarily pulled out which will be added back in future previews as we work towards a stable release:
  - Iterator receiving from Service Bus entities.

### Other Changes

- uAMQP dependency is removed.

## 7.8.1 (2022-10-11)

This version and all future versions will require Python 3.7+. Python 3.6 is no longer supported.

### Bugs Fixed

- Fixed bug on async `ServiceBusClient` where `custom_endpoint_address` and `connection_verify` kwargs were not being passed through correctly. (Issue #26015)

## 7.8.0 (2022-07-06)

This version will be the last version to officially support Python 3.6, future versions will require Python 3.7+.

### Features Added

- In `ServiceBusClient`, `get_queue_receiver`, `get_subscription_receiver`, `get_queue_sender`, and `get_topic_sender` now accept
an optional `client_identifier` argument which allows for specifying a custom identifier for the respective sender or receiver. It can
be useful during debugging as Service Bus associates the id with errors and helps with easier correlation.
- `ServiceBusReceiver` and `ServiceBusSender` have an added property `client_identifier` which returns the `client_identifier` for the current instance.

## 7.7.0 (2022-06-07)

### Bugs Fixed

- Fixed bug to make AMQP exceptions retryable by default, if condition is not non-retryable, to ensure that InternalServerErrors are retried.

### Features Added

- The `ServiceBusClient` constructor now accepts optional `custom_endpoint_address` argument
which allows for specifying a custom endpoint to use when communicating with the Service Bus service,
and is useful when your network does not allow communicating to the standard Service Bus endpoint.
- The `ServiceBusClient`constructor now accepts optional `connection_verify` argument
which allows for specifying the path to the custom CA_BUNDLE file of the SSL certificate which is used to authenticate
the identity of the connection endpoint.

## 7.6.1 (2022-04-11)

### Other Changes

- Improved receiving by releasing messages from internal buffer when the `prefetch_count` of `ServiceBusReceiver`  is set 0 and there is no active receive call, this helps avoid receiving expired messages and incrementing delivery count of a message.

## 7.6.0 (2022-02-10)

### Features Added

- Introduce `ServiceBusMessageState` enum that can assume the values of `active`, `scheduled` or `deferred`.
- Add `state` property in `ServiceBusReceivedMessage`.

## 7.5.0 (2022-01-12)

This version and all future versions will require Python 3.6+. Python 2.7 is no longer supported.

### Features Added

- Added support for fixed (linear) retry backoff:
  - Sync/async `ServiceBusClient` constructors and `from_connection_string` take `retry_mode` as a keyword argument.
- Added new enum class `ServiceBusSessionFilter`, which is the type of existing `NEXT_AVAILABLE_SESSION` value.

### Bugs Fixed

- Fixed bug that when setting `ServiceBusMessage.time_to_live` with value being `datetime.timedelta`, `total_seconds` should be respected (PR #21869, thanks @jyggen).

### Other Changes

- Improved token refresh timing to prevent potentially blocking main flow when the token is about to get expired soon.
- Updated uAMQP dependency to 1.5.1.

## 7.4.0 (2021-11-09)

### Features Added

- GA the support to create and update queues and topics of large message size to `ServiceBusAdministrationClient`. This feature is only available for Service Bus of Premium Tier.
  - Methods`create_queue`, `create_topic`, `update_queue`, `update_topic` on `ServiceBusAdministrationClient` now take a new keyword argument `max_message_size_in_kilobytes`.
  - `QueueProperties` and `TopicProperties` now have a new instance variable `max_message_size_in_kilobytes`.
- The constructor of`ServiceBusAdministrationClient` as well as `ServiceBusAdministrationClient.from_connection_string` now take keyword argument `api_version` to configure the Service Bus API version. Supported service versions are "2021-05" and "2017-04".
- Added new enum class `azure.servicebus.management.ApiVersion` to represent the supported Service Bus API versions.

### Bugs Fixed

- Fixed bug that `ServiceBusReceiver` can not connect to sessionful entity with session id being empty string.
- Fixed bug that `ServiceBusMessage.partition_key` can not parse empty string properly.

## 7.4.0b1 (2021-10-06)

### Features Added

- Added support to create and update queues and topics of large message size to `ServiceBusAdministrationClient`. This feature is only available for Service Bus of Premium Tier.
  - Methods`create_queue`, `create_topic`, `update_queue`, `update_topic` on `ServiceBusAdministrationClient` now take a new keyword argument `max_message_size_in_kilobytes`.
  - `QueueProperties` and `TopicProperties` now have a new instance variable `max_message_size_in_kilobytes`.

## 7.3.4 (2021-10-06)

### Other Changes

- Updated uAMQP dependency to 1.4.3.
  - Added support for Python 3.10.
  - Fixed memory leak in win32 socketio and tlsio (issue #19777).
  - Fixed memory leak in the process of converting AMQPValue into string (issue #19777).

## 7.3.3 (2021-09-08)

### Bugs Fixed

- Improved memory usage of `ServiceBusClient` to automatically discard spawned `ServiceBusSender` or `ServiceBusReceiver` from its handler set when no strong reference to the sender or receiver exists anymore.
- Reduced CPU load of `azure.servicebus.AutoLockRenewer` during lock renewal.

## 7.3.2 (2021-08-10)

### Bugs Fixed

- Fixed a bug that `azure.servicebus.aio.AutoLockRenewer` crashes on disposal if no messages have been registered (#19642).
- Fixed a bug that `azure.servicebus.AutoLockRenewer` only supports auto lock renewal for `max_workers` amount of messages/sessions at a time (#19362).

## 7.3.1 (2021-07-07)

### Fixed

- Fixed a bug that when setting `ServiceBusMessage.partition_key`, input value should be not validated against `session_id` of None (PR #19233, thanks @bishnu-shb).
- Fixed a bug that setting `ServiceBusMessage.time_to_live` causes OverflowError error on Ubuntu 20.04.
- Fixed a bug that `AmqpAnnotatedProperties.creation_time` and `AmqpAnnotatedProperties.absolute_expiry_time` should be calculated in the unit of milliseconds instead of seconds.
- Updated uAMQP dependency to 1.4.1.
  - Fixed a bug that attributes creation_time, absolute_expiry_time and group_sequence on MessageProperties should be compatible with integer types on Python 2.7.

## 7.3.0 (2021-06-08)

**New Features**

- Support for sending AMQP annotated message which allows full access to the AMQP message fields is now GA.
  - Introduced new namespace `azure.servicebus.amqp`.
  - Introduced new classes `azure.servicebus.amqp.AmqpMessageHeader` and `azure.servicebus.amqp.AmqpMessageProperties` for accessing amqp header and properties.

**Breaking Changes from 7.2.0b1**
  - Renamed and moved `azure.servicebus.AMQPAnnotatedMessage` to `azure.servicebus.amqp.AmqpAnnotatedMessage`.
  - Renamed and moved `azure.servicebus.AMQPMessageBodyType` to `azure.servicebus.amqp.AmqpMessageBodyType`.
  - `AmqpAnnotatedMessage.header` returns `azure.servicebus.amqp.AmqpMessageHeader` instead of `uamqp.message.MessageHeader`.
  - `AmqpAnnotatedMessage.properties` returns `azure.servicebus.amqp.AmqpMessageProperties` instead of `uamqp.message.MessageProperties`.
  - `raw_amqp_message` on `ServiceBusMessage` and `ServiceBusReceivedMessage` is now a read-only property instead of an instance variable.

**Bug Fixes**

* Fixed a bug that `ServiceBusReceiver` iterator stops iteration after recovery from connection error (#18795).

## 7.2.0 (2021-05-13)

The preview features related to AMQPAnnotatedMessage introduced in 7.2.0b1 are not included in this version.

**New Features**

* Added support for using `azure.core.credentials.AzureNamedKeyCredential` as credential for authenticating the clients.
* Support for using `azure.core.credentials.AzureSasCredential` as credential for authenticating the clients is now GA.
* `ServiceBusAdministrationClient.update_*` methods now accept keyword arguments to override the properties specified in the model instance.

**Bug Fixes**

* Fixed a bug where `update_queue` and `update_subscription` methods were mutating the properties `forward_to` and `forward_dead_lettered_messages_to` of the model instance when those properties are entities instead of full paths.
* Improved the `repr` on `ServiceBusMessage` and `ServiceBusReceivedMessage` to show more meaningful text.
* Updated uAMQP dependency to 1.4.0.
  - Fixed memory leaks in the process of link attach where source and target cython objects are not properly deallocated (#15747).
  - Improved management operation callback not to parse description value of non AMQP_TYPE_STRING type as string (#18361).

**Notes**

* Updated azure-core dependency to 1.14.0.

## 7.2.0b1 (2021-04-07)

**New Features**

* Added support for using `azure.core.credentials.AzureSasCredential` as credential for authenticating the clients.
* Added support for sending AMQP annotated message which allows full access to the AMQP message fields.
  -`azure.servicebus.AMQPAnnotatedMessage` is now made public and could be instantiated for sending.
* Added new enum class `azure.servicebus.AMQPMessageBodyType` to represent the body type of the message message which includes:
  - `DATA`: The body of message consists of one or more data sections and each section contains opaque binary data.
  - `SEQUENCE`: The body of message consists of one or more sequence sections and each section contains an arbitrary number of structured data elements.
  - `VALUE`: The body of message consists of one amqp-value section and the section contains a single AMQP value.
* Added new property `body_type` on `azure.servicebus.ServiceBusMessage` and `azure.servicebus.ReceivedMessage` which returns `azure.servicebus.AMQPMessageBodyType`.

## 7.1.1 (2021-04-07)

This version and all future versions will require Python 2.7 or Python 3.6+, Python 3.5 is no longer supported.

**New Features**

* Updated `forward_to` and `forward_dead_lettered_messages_to` parameters in `create_queue`, `update_queue`, `create_subscription`, and `update_subscription` methods on sync and async `ServiceBusAdministrationClient` to accept entities as well, rather than only full paths. In the case that an entity is passed in, it is assumed that the entity exists within the same namespace used for constructing the `ServiceBusAdministrationClient`.

**Bug Fixes**

* Updated uAMQP dependency to 1.3.0.
  - Fixed bug that sending message of large size triggering segmentation fault when the underlying socket connection is lost (#13739, #14543).
  - Fixed bug in link flow control where link credit and delivery count should be calculated based on per message instead of per transfer frame (#16934).

## 7.1.0 (2021-03-09)

This version will be the last version to officially support Python 3.5, future versions will require Python 2.7 or Python 3.6+.

**New Features**

* Updated the following methods so that lists and single instances of Mapping representations are accepted for corresponding strongly-typed object arguments (PR #14807, thanks @bradleydamato):
  - `update_queue`, `update_topic`, `update_subscription`, and `update_rule` on `ServiceBusAdministrationClient` accept Mapping representations of `QueueProperties`, `TopicProperties`, `SubscriptionProperties`, and `RuleProperties`, respectively.
  - `send_messages` and `schedule_messages` on both sync and async versions of `ServiceBusSender` accept a list of or single instance of Mapping representations of `ServiceBusMessage`.
  - `add_message` on `ServiceBusMessageBatch` now accepts a Mapping representation of `ServiceBusMessage`.

**BugFixes**

* Operations failing due to `uamqp.errors.LinkForceDetach` caused by no activity on the connection for 10 minutes will now be retried internally except for the session receiver case.
* `uamqp.errors.AMQPConnectionError` errors with condition code `amqp:unknown-error` are now categorized into `ServiceBusConnectionError` instead of the general `ServiceBusError`.
* The `update_*` methods on `ServiceBusManagementClient` will now raise a `TypeError` rather than an `AttributeError` in the case of unsupported input type.

## 7.0.1 (2021-01-12)

**BugFixes**

* `forward_to` and `forward_dead_lettered_messages_to` will no longer cause authorization errors when used in `ServiceBusAdministrationClient` for queues and subscriptions (#15543).
* Updated uAMQP dependency to 1.2.13.
  - Fixed bug that macOS was unable to detect network error (#15473).
  - Fixed bug that `uamqp.ReceiveClient` and `uamqp.ReceiveClientAsync` receive messages during connection establishment (#15555).
  - Fixed bug where connection establishment on macOS with Clang 12 triggering unrecognized selector exception (#15567).
  - Fixed bug in accessing message properties triggering segmentation fault when the underlying C bytes are NULL (#15568).

## 7.0.0 (2020-11-23)

> **Note:** This is the GA release of the `azure-servicebus` package, rolling out the official API surface area constructed over the prior preview releases.  Users migrating from `v0.50` are advised to view the [migration guide](https://github.com/Azure/azure-sdk-for-python/tree/main/sdk/servicebus/azure-servicebus/migration_guide.md).

**New Features**

* `sub_queue` and `receive_mode` may now be passed in as a valid string (as defined by their respective enum type) as well as their enum form when constructing `ServiceBusReceiver`.
* Added support for Distributed Tracing of send, receive, and schedule scenarios.

**Breaking Changes**

* `ServiceBusSender` and `ServiceBusReceiver` are no longer reusable and will raise `ValueError` when trying to operate on a closed handler.
* Rename `ReceiveMode` to `ServiceBusReceiveMode` and `SubQueue` to `ServiceBusSubQueue`, and convert their enum values from ints to human-readable strings.
* Rename enum values `DeadLetter` to `DEAD_LETTER`, `TransferDeadLetter` to `TRANSFER_DEAD_LETTER`, `PeekLock` to `PEEK_LOCK` and `ReceiveAndDelete` to `RECEIVE_AND_DELETE` to conform to sdk guidelines going forward.
* `send_messages`, `schedule_messages`, `cancel_scheduled_messages` and `receive_deferred_messages` now performs a no-op rather than raising a `ValueError` if provided an empty list of messages or an empty batch.
* `ServiceBusMessage.amqp_annotated_message` has been renamed to `ServiceBusMessage.raw_amqp_message` to normalize with other SDKs.
* Redesigned error hierarchy based on the service-defined error condition:
  - `MessageAlreadySettled` now inherits from `ValueError` instead of `ServiceBusMessageError` as it's a client-side validation.
  - Removed `NoActiveSession` which is now replaced by `OperationTimeoutError` as the client times out when trying to connect to any available session.
  - Removed `ServiceBusMessageError` as error condition based exceptions provide comprehensive error information.
  - Removed `MessageSettleFailed` as error condition based exceptions provide comprehensive error information.
  - Removed `MessageSendFailed` as error condition based exceptions provide comprehensive error information.
  - Renamed `MessageContentTooLarge` to `MessageSizeExceededError` to be consistent with the term defined by the service.
  - Renamed `MessageLockExpired` to `MessageLockLostError` to be consistent with the term defined by the service.
  - Renamed `SessionLockExpired` to `SessionLockLostError` to be consistent with the term defined by the service.
  - Introduced `MessageNotFoundError` which would be raised when the requested message was not found.
  - Introduced `MessagingEntityNotFoundError` which would be raised when a Service Bus resource cannot be found by the Service Bus service.
  - Introduced `MessagingEntityDisabledError` which would be raised when the Messaging Entity is disabled.
  - Introduced `MessagingEntityAlreadyExistsError` which would be raised when an entity with the same name exists under the same namespace.
  - Introduced `ServiceBusQuotaExceededError` which would be raised when a Service Bus resource has been exceeded while interacting with the Azure Service Bus service.
  - Introduced `ServiceBusServerBusyError` which would be raised when the Azure Service Bus service reports that it is busy in response to a client request to perform an operation.
  - Introduced `ServiceBusCommunicationError` which would be raised when there was a general communications error encountered when interacting with the Azure Service Bus service.
  - Introduced `SessionCannotBeLockedError` which would be raised when the requested session cannot be locked.
* Introduced new client side validation on certain use cases:
  - `ServiceBusMessage` will now raise a `TypeError` when provided an invalid body type.  Valid bodies are strings, bytes, and None.  Lists are no longer accepted, as they simply concatenated the contents prior.
  - An improper `receive_mode` value will now raise `ValueError` instead of `TypeError` in line with supporting extensible enums.
  - Setting `ServiceBusMessage.partition_key` to a value different than `session_id` on the message instance now raises `ValueError`.
  - `ServiceBusClient.get_queue/topic_sender` and `ServiceBusClient.get_queue/subscription_receiver` will now
raise `ValueError` if the `queue_name` or `topic_name` does not match the `EntityPath` in the connection string used to construct the `ServiceBusClient`.
  - Settling a message that has been peeked will raise `ValueError`.
  - Settling a message or renewing a lock on a message received in `RECEIVE_AND_DELETE` receive mode will raise `ValueError`.
  - Setting `session_id`, `reply_to_session_id`, `message_id` and `partition_key` on `ServiceBusMessage` longer than 128 characters will raise `ValueError`.
* `ServiceBusReceiver.get_streaming_message_iter` has been made internal for the time being to assess use patterns before committing to back-compatibility; messages may still be iterated over in equivalent fashion by iterating on the receiver itself.

**BugFixes**

* `ServiceBusAdministrationClient.create_rule` by default now creates a `TrueRuleFilter` rule.
* FQDNs and Connection strings are now supported even with strippable whitespace or protocol headers (e.g. 'sb://').
* Using parameter `auto_lock_renewer` on a sessionful receiver alongside `ReceiveMode.ReceiveAndDelete` will no longer fail during receipt due to failure to register the message with the renewer.

## 7.0.0b8 (2020-11-05)

**New Features**

* Added support for `timeout` parameter on the following operations:
  - `ServiceBusSender`: `send_messages`, `schedule_messages` and `cancel_scheduled_messages`
  - `ServiceBusReceiver`: `receive_deferred_messages`, `peek_messages` and `renew_message_lock`
  - `ServiceBusSession`: `get_state`, `set_state` and `renew_lock`
* `azure.servicebus.exceptions.ServiceBusError` now inherits from `azure.core.exceptions.AzureError`.
* Added a `parse_connection_string` method which parses a connection string into a properties bag containing its component parts
* Add support for `auto_lock_renewer` parameter on `get_queue_receiver` and `get_subscription_receiver` calls to allow auto-registration of messages and sessions for auto-renewal.

**Breaking Changes**

* Renamed `AutoLockRenew` to `AutoLockRenewer`.
* Removed class `ServiceBusSessionReceiver` which is now unified within class `ServiceBusReceiver`.
  - Removed methods `ServiceBusClient.get_queue_session_receiver` and `ServiceBusClient.get_subscription_session_receiver`.
  - `ServiceBusClient.get_queue_receiver` and `ServiceBusClient.get_subscription_receiver` now take keyword parameter `session_id` which must be set when getting a receiver for the sessionful entity.
* The parameter `inner_exception` that `ServiceBusError.__init__` takes is now renamed to `error`.
* Renamed `azure.servicebus.exceptions.MessageError` to `azure.servicebus.exceptions.ServiceBusMessageError`
* Removed error `azure.servicebus.exceptions.ServiceBusResourceNotFound` as `azure.core.exceptions.ResourceNotFoundError` is now raised when a Service Bus
resource does not exist when using the `ServiceBusAdministrationClient`.
* Renamed `Message` to `ServiceBusMessage`.
* Renamed `ReceivedMessage` to `ServiceBusReceivedMessage`.
* Renamed `BatchMessage` to `ServiceBusMessageBatch`.
  - Renamed method `add` to `add_message` on the class.
* Removed class `PeekedMessage`.
* Removed class `ReceivedMessage` under module `azure.servicebus.aio`.
* Renamed `ServiceBusSender.create_batch` to `ServiceBusSender.create_message_batch`.
* Exceptions `MessageSendFailed`, `MessageSettleFailed` and `MessageLockExpired`
 now inherit from `azure.servicebus.exceptions.ServiceBusMessageError`.
* `get_state` in `ServiceBusSession` now returns `bytes` instead of a `string`.
* `ServiceBusReceiver.receive_messages/get_streaming_message_iter` and
 `ServiceBusClient.get_<queue/subscription>_receiver` now raises ValueError if the given `max_wait_time` is less than or equal to 0.
* Message settlement methods are moved from `ServiceBusMessage` to `ServiceBusReceiver`:
  - Use `ServiceBusReceiver.complete_message` instead of `ServiceBusReceivedMessage.complete` to complete a message.
  - Use `ServiceBusReceiver.abandon_message` instead of `ServiceBusReceivedMessage.abandon` to abandon a message.
  - Use `ServiceBusReceiver.defer_message` instead of `ServiceBusReceivedMessage.defer` to defer a message.
  - Use `ServiceBusReceiver.dead_letter_message` instead of `ServiceBusReceivedMessage.dead_letter` to dead letter a message.
* Message settlement methods (`complete_message`, `abandon_message`, `defer_message` and `dead_letter_message`)
and methods that use amqp management link for request like `schedule_messages`, `received_deferred_messages`, etc.
now raise more concrete exception other than `MessageSettleFailed` and `ServiceBusError`.
* Message `renew_lock` method is moved from `ServiceBusMessage` to `ServiceBusReceiver`:
  - Changed `ServiceBusReceivedMessage.renew_lock` to `ServiceBusReceiver.renew_message_lock`
* `AutoLockRenewer.register` now takes `ServiceBusReceiver` as a positional parameter.
* Removed `encoding` support from `ServiceBusMessage`.
* `ServiceBusMessage.amqp_message` has been renamed to `ServiceBusMessage.amqp_annotated_message` for cross-sdk consistency.
* All `name` parameters in `ServiceBusAdministrationClient` are now precisely specified ala `queue_name` or `rule_name`
* `ServiceBusMessage.via_partition_key` is no longer exposed, this is pending a full implementation of transactions as it has no external use. If needed, the underlying value can still be accessed in `ServiceBusMessage.amqp_annotated_message.annotations`.
* `ServiceBusMessage.properties` has been renamed to `ServiceBusMessage.application_properties` for consistency with service verbiage.
* Sub-client (`ServiceBusSender` and `ServiceBusReceiver`) `from_connection_string` initializers have been made internal until needed. Clients should be initialized from root `ServiceBusClient`.
* `ServiceBusMessage.label` has been renamed to `ServiceBusMessage.subject`.
* `ServiceBusMessage.amqp_annotated_message` has had its type renamed from `AMQPMessage` to `AMQPAnnotatedMessage`
* `AutoLockRenewer` `timeout` parameter is renamed to `max_lock_renew_duration`
* Attempting to autorenew a non-renewable message, such as one received in `ReceiveAndDelete` mode, or configure auto-autorenewal on a `ReceiveAndDelete` receiver, will raise a `ValueError`.
* The default value of parameter `max_message_count` on `ServiceBusReceiver.receive_messages` is now `1` instead of `None` and will raise ValueError if the given value is less than or equal to 0.

**BugFixes**

* Updated uAMQP dependency to 1.2.12.
  - Added support for Python 3.9.
  - Fixed bug where amqp message `footer` and `delivery_annotation` were not encoded into the outgoing payload.

## 7.0.0b7 (2020-10-05)

**Breaking Changes**

* Passing any type other than `ReceiveMode` as parameter `receive_mode` now throws a `TypeError` instead of `AttributeError`.
* Administration Client calls now take only entity names, not `<Entity>Descriptions` as well to reduce ambiguity in which entity was being acted on. TypeError will now be thrown on improper parameter types (non-string).
* `AMQPMessage` (`Message.amqp_message`) properties are now read-only, changes of these properties would not be reflected in the underlying message.  This may be subject to change before GA.

## 7.0.0b6 (2020-09-10)

**New Features**

* `renew_lock()` now returns the UTC datetime that the lock is set to expire at.
* `receive_deferred_messages()` can now take a single sequence number as well as a list of sequence numbers.
* Messages can now be sent twice in succession.
* Connection strings used with `from_connection_string` methods now support using the `SharedAccessSignature` key in leiu of `sharedaccesskey` and `sharedaccesskeyname`, taking the string of the properly constructed token as value.
* Internal AMQP message properties (header, footer, annotations, properties, etc) are now exposed via `Message.amqp_message`

**Breaking Changes**

* Renamed `prefetch` to `prefetch_count`.
* Renamed `ReceiveSettleMode` enum to `ReceiveMode`, and respectively the `mode` parameter to `receive_mode`.
* `retry_total`, `retry_backoff_factor` and `retry_backoff_max` are now defined at the `ServiceBusClient` level and inherited by senders and receivers created from it.
* No longer export `NEXT_AVAILABLE` in `azure.servicebus` module.  A null `session_id` will suffice.
* Renamed parameter `message_count` to `max_message_count` as fewer messages may be present for method `peek_messages()` and `receive_messages()`.
* Renamed `PeekMessage` to `PeekedMessage`.
* Renamed `get_session_state()` and `set_session_state()` to `get_state()` and `set_state()` accordingly.
* Renamed parameter `description` to `error_description` for method `dead_letter()`.
* Renamed properties `created_time` and `modified_time` to `created_at_utc` and `modified_at_utc` within `AuthorizationRule` and `NamespaceProperties`.
* Removed parameter `requires_preprocessing` from `SqlRuleFilter` and `SqlRuleAction`.
* Removed property `namespace_type` from `NamespaceProperties`.
* Rename `ServiceBusManagementClient` to `ServiceBusAdministrationClient`
* Attempting to call `send_messages` on something not a `Message`, `BatchMessage`, or list of `Message`s, will now throw a `TypeError` instead of `ValueError`
* Sending a message twice will no longer result in a MessageAlreadySettled exception.
* `ServiceBusClient.close()` now closes spawned senders and receivers.
* Attempting to initialize a sender or receiver with a different connection string entity and specified entity (e.g. `queue_name`) will result in an AuthenticationError
* Remove `is_anonymous_accessible` from management entities.
* Remove `support_ordering` from `create_queue` and `QueueProperties`
* Remove `enable_subscription_partitioning` from `create_topic` and `TopicProperties`
* `get_dead_letter_[queue,subscription]_receiver()` has been removed.  To connect to a dead letter queue, utilize the `sub_queue` parameter of `get_[queue,subscription]_receiver()` provided with a value from the `SubQueue` enum
* No longer export `ServiceBusSharedKeyCredential`
* Rename `entity_availability_status` to `availability_status`

## 7.0.0b5 (2020-08-10)

**New Features**

* Added new properties to Message, PeekMessage and ReceivedMessage: `content_type`, `correlation_id`, `label`,
`message_id`, `reply_to`, `reply_to_session_id` and `to`. Please refer to the docstring for further information.
* Added new properties to PeekMessage and ReceivedMessage: `enqueued_sequence_number`, `dead_letter_error_description`,
`dead_letter_reason`, `dead_letter_source`, `delivery_count` and `expires_at_utc`. Please refer to the docstring for further information.
* Added support for sending received messages via `ServiceBusSender.send_messages`.
* Added `on_lock_renew_failure` as a parameter to `AutoLockRenew.register`, taking a callback for when the lock is lost non-intentially (e.g. not via settling, shutdown, or autolockrenew duration completion).
* Added new supported value types int, float, datetime and timedelta for `CorrelationFilter.properties`.
* Added new properties `parameters` and `requires_preprocessing` to `SqlRuleFilter` and `SqlRuleAction`.
* Added an explicit method to fetch the continuous receiving iterator, `get_streaming_message_iter()` such that `max_wait_time` can be specified as an override.

**Breaking Changes**

* Removed/Renamed several properties and instance variables on Message (the changes applied to the inherited Message type PeekMessage and ReceivedMessage).
  - Renamed property `user_properties` to `properties`
      - The original instance variable `properties` which represents the AMQP properties now becomes an internal instance variable `_amqp_properties`.
  - Removed property `enqueue_sequence_number`.
  - Removed property `annotations`.
  - Removed instance variable `header`.
* Removed several properties and instance variables on PeekMessage and ReceivedMessage.
  - Removed property `partition_id` on both type.
  - Removed property `settled` on both type.
  - Removed instance variable `received_timestamp_utc` on both type.
  - Removed property `settled` on `PeekMessage`.
  - Removed property `expired` on `ReceivedMessage`.
* `AutoLockRenew.sleep_time` and `AutoLockRenew.renew_period` have been made internal as `_sleep_time` and `_renew_period` respectively, as it is not expected a user will have to interact with them.
* `AutoLockRenew.shutdown` is now `AutoLockRenew.close` to normalize with other equivalent behaviors.
* Renamed `QueueDescription`, `TopicDescription`, `SubscriptionDescription` and `RuleDescription` to `QueueProperties`, `TopicProperties`, `SubscriptionProperties`, and `RuleProperties`.
* Renamed `QueueRuntimeInfo`, `TopicRuntimeInfo`, and `SubscriptionRuntimeInfo` to `QueueRuntimeProperties`, `TopicRuntimeProperties`, and `SubscriptionRuntimeProperties`.
* Removed param `queue` from `create_queue`, `topic` from `create_topic`, `subscription` from `create_subscription` and `rule` from `create_rule`
 of `ServiceBusManagementClient`. Added param `name` to them and keyword arguments for queue properties, topic properties, subscription properties and rule properties.
* Removed model class attributes related keyword arguments from `update_queue` and `update_topic` of `ServiceBusManagementClient`. This is to encourage utilizing the model class instance instead as returned from a create_\*, list_\* or get_\* operation to ensure it is properly populated.  Properties may still be modified.
* Model classes `QueueProperties`, `TopicProperties`, `SubscriptionProperties` and `RuleProperties` require all arguments to be present for creation.  This is to protect against lack of partial updates by requiring all properties to be specified.
* Renamed `idle_timeout` in `get_<queue/subscription>_receiver()` to `max_wait_time` to normalize with naming elsewhere.
* Updated uAMQP dependency to 1.2.10 such that the receiver does not shut down when generator times out, and can be received from again.

## 7.0.0b4 (2020-07-06)

**New Features**

* Added support for management of topics, subscriptions, and rules.
* `receive_messages()` (formerly `receive()`) now supports receiving a batch of messages (`max_batch_size` > 1) without the need to set `prefetch` parameter during `ServiceBusReceiver` initialization.

**BugFixes**

* Fixed bug where sync `AutoLockRenew` does not shutdown itself timely.
* Fixed bug where async `AutoLockRenew` does not support context manager.

**Breaking Changes**

* Renamed `receive()`, `peek()` `schedule()` and `send()` to `receive_messages()`, `peek_messages()`, `schedule_messages()` and `send_messages()` to align with other service bus SDKs.
* `receive_messages()` (formerly `receive()`) no longer raises a `ValueError` if `max_batch_size` is less than the `prefetch` parameter set during `ServiceBusReceiver` initialization.

## 7.0.0b3 (2020-06-08)

**New Features**

* Added support for management of queue entities.
    - Use `azure.servicebus.management.ServiceBusManagementClient` (`azure.servicebus.management.aio.ServiceBusManagementClient` for aio) to create, update, delete, list queues and get settings as well as runtime information of queues under a ServiceBus namespace.
* Added methods `get_queue_deadletter_receiver` and `get_subscription_deadletter_receiver` in `ServiceBusClient` to get a `ServiceBusReceiver` for the dead-letter sub-queue of the target entity.

**BugFixes**

* Updated uAMQP dependency to 1.2.8.
    * Fixed bug where reason and description were not being set when dead-lettering messages.

## 7.0.0b2 (2020-05-04)

**New Features**

* Added method `get_topic_sender` in `ServiceBusClient` to get a `ServiceBusSender` for a topic.
* Added method `get_subscription_receiver` in `ServiceBusClient` to get a `ServiceBusReceiver` for a subscription under specific topic.
* Added support for scheduling messages and scheduled message cancellation.
    - Use `ServiceBusSender.schedule(messages, schedule_time_utc)` for scheduling messages.
    - Use `ServiceBusSender.cancel_scheduled_messages(sequence_numbers)` for scheduled messages cancellation.
* `ServiceBusSender.send()` can now send a list of messages in one call, if they fit into a single batch.  If they do not fit a `ValueError` is thrown.
* `BatchMessage.add()` and `ServiceBusSender.send()` would raise `MessageContentTooLarge` if the content is over-sized.
* `ServiceBusReceiver.receive()` raises `ValueError` if its param `max_batch_size` is greater than param `prefetch` of `ServiceBusClient`.
* Added exception classes `MessageError`, `MessageContentTooLarge`, `ServiceBusAuthenticationError`.
   - `MessageError`: when you send a problematic message, such as an already sent message or an over-sized message.
   - `MessageContentTooLarge`: when you send an over-sized message. A subclass of `ValueError` and `MessageError`.
   - `ServiceBusAuthenticationError`: on failure to be authenticated by the service.
* Removed exception class `InvalidHandlerState`.

**BugFixes**

* Fixed bug where http_proxy and transport_type in ServiceBusClient are not propagated into Sender/Receiver creation properly.
* Updated uAMQP dependency to 1.2.7.
    * Fixed bug in setting certificate of tlsio on MacOS. #7201
    * Fixed bug that caused segmentation fault in network tracing on MacOS when setting `logging_enable` to `True` in `ServiceBusClient`.

**Breaking Changes**

* Session receivers are now created via their own top level functions, e.g. `get_queue_sesison_receiver` and `get_subscription_session_receiver`.  Non session receivers no longer take session_id as a paramter.
* `ServiceBusSender.send()` no longer takes a timeout parameter, as it should be redundant with retry options provided when creating the client.
* Exception imports have been removed from module `azure.servicebus`. Import from `azure.servicebus.exceptions` instead.
* `ServiceBusSender.schedule()` has swapped the ordering of parameters `schedule_time_utc` and `messages` for better consistency with `send()` syntax.

## 7.0.0b1 (2020-04-06)

Version 7.0.0b1 is a preview of our efforts to create a client library that is user friendly and idiomatic to the Python ecosystem. The reasons for most of the changes in this update can be found in the Azure SDK Design Guidelines for Python. For more information, please visit https://aka.ms/azure-sdk-preview1-python.
* Note: Not all historical functionality exists in this version at this point.  Topics, Subscriptions, scheduling, dead_letter management and more will be added incrementally over upcoming preview releases.

**New Features**

* Added new configuration parameters when creating `ServiceBusClient`.
    * `credential`: The credential object used for authentication which implements `TokenCredential` interface of getting tokens.
    * `http_proxy`: A dictionary populated with proxy settings.
    * For detailed information about configuration parameters, please see docstring in `ServiceBusClient` and/or the reference documentation for more information.
* Added support for authentication using Azure Identity credentials.
* Added support for retry policy.
* Added support for http proxy.
* Manually calling `reconnect` should no longer be necessary, it is now performed implicitly.
* Manually calling `open` should no longer be necessary, it is now performed implicitly.
    * Note: `close()`-ing is still required if a context manager is not used, to avoid leaking connections.
* Added support for sending a batch of messages destined for heterogenous sessions.

**Breaking changes**

* Simplified API and set of clients
    * `get_queue` no longer exists, utilize `get_queue_sender/receiver` instead.
    * `peek` and other `queue_client` functions have moved to their respective sender/receiver.
    * Renamed `fetch_next` to `receive`.
    * Renamed `session` to `session_id` to normalize naming when requesting a receiver against a given session.
    * `reconnect` no longer exists, and is performed implicitly if needed.
    * `open` no longer exists, and is performed implicitly if needed.
* Normalized top level client parameters with idiomatic and consistent naming.
    * Renamed `debug` in `ServiceBusClient` initializer to `logging_enable`.
    * Renamed `service_namespace` in `ServiceBusClient` initializer to `fully_qualified_namespace`.
* New error hierarchy, with more specific semantics
    * `azure.servicebus.exceptions.ServiceBusError`
    * `azure.servicebus.exceptions.ServiceBusConnectionError`
    * `azure.servicebus.exceptions.ServiceBusResourceNotFound`
    * `azure.servicebus.exceptions.ServiceBusAuthorizationError`
    * `azure.servicebus.exceptions.NoActiveSession`
    * `azure.servicebus.exceptions.OperationTimeoutError`
    * `azure.servicebus.exceptions.InvalidHandlerState`
    * `azure.servicebus.exceptions.AutoLockRenewTimeout`
    * `azure.servicebus.exceptions.AutoLockRenewFailed`
    * `azure.servicebus.exceptions.EventDataSendError`
    * `azure.servicebus.exceptions.MessageSendFailed`
    * `azure.servicebus.exceptions.MessageLockExpired`
    * `azure.servicebus.exceptions.MessageSettleFailed`
    * `azure.servicebus.exceptions.MessageAlreadySettled`
    * `azure.servicebus.exceptions.SessionLockExpired`
* BatchMessage creation is now initiated via `create_batch` on a Sender, using `add()` on the batch to add messages, in order to enforce service-side max batch sized limitations.
* Session is now set on the message itself, via `session_id` parameter or property, as opposed to on `Send` or `get_sender` via `session`.  This is to allow sending a batch of messages destined to varied sessions.
* Session management is now encapsulated within a property of a receiver, e.g. `receiver.session`, to better compartmentalize functionality specific to sessions.
    * To use `AutoLockRenew` against sessions, one would simply pass the inner session object, instead of the receiver itself.

## 0.50.2 (2019-12-09)

**New Features**

* Added support for delivery tag lock tokens

**BugFixes**

* Fixed bug where Message would pass through invalid kwargs on init when attempting to thread through subject.
* Increments UAMQP dependency min version to 1.2.5, to include a set of fixes, including handling of large messages and mitigation of segfaults.

## 0.50.1 (2019-06-24)

**BugFixes**

* Fixed bug where enqueued_time and scheduled_enqueue_time of message being parsed as local timestamp rather than UTC.


## 0.50.0 (2019-01-17)

**Breaking changes**

* Introduces new AMQP-based API.
* Original HTTP-based API still available under new namespace: azure.servicebus.control_client
* For full API changes, please see updated [reference documentation](https://docs.microsoft.com/python/api/azure-servicebus/azure.servicebus?view=azure-python).

Within the new namespace, the original HTTP-based API from version 0.21.1 remains unchanged (i.e. no additional features or bugfixes)
so for those intending to only use HTTP operations - there is no additional benefit in updating at this time.

**New Features**

* New API supports message send and receive via AMQP with improved performance and stability.
* New asynchronous APIs (using `asyncio`) for send, receive and message handling.
* Support for message and session auto lock renewal via background thread or async operation.
* Now supports scheduled message cancellation.


## 0.21.1 (2017-04-27)

This wheel package is now built with the azure wheel extension

## 0.21.0 (2017-01-13)

**New Features**

* `str` messages are now accepted in Python 3 and will be encoded in 'utf-8' (will not raise TypeError anymore)
* `broker_properties` can now be defined as a dict, and not only a JSON `str`. datetime, int, float and boolean are converted.
* #902 add `send_topic_message_batch` operation (takes an iterable of messages)
* #902 add `send_queue_message_batch` operation (takes an iterable of messages)

**Bugfixes**

* #820 the code is now more robust to unexpected changes on the SB RestAPI

## 0.20.3 (2016-08-11)

**News**

* #547 Add get dead letter path static methods to Python
* #513 Add renew lock

**Bugfixes**

* #628 Fix custom properties with double quotes

## 0.20.2 (2016-06-28)

**Bugfixes**

* New header in Rest API which breaks the SDK #658 #657

## 0.20.1 (2015-09-14)

**News**

* Create a requests.Session() if the user doesn't pass one in.

## 0.20.0 (2015-08-31)

Initial release of this package, from the split of the `azure` package.
See the `azure` package release note for 1.0.0 for details and previous
history on Service Bus.<|MERGE_RESOLUTION|>--- conflicted
+++ resolved
@@ -8,11 +8,8 @@
 
 ### Bugs Fixed
 
-<<<<<<< HEAD
  - Fixed a bug where sending large messages with synchronous client caused a frame buffer offset error ([#37916](https://github.com/Azure/azure-sdk-for-python/issues/37916))
-=======
 - Fixed a broken f-string present in a `ValueError` when using the async client ([37695](https://github.com/Azure/azure-sdk-for-python/issues/37695))
->>>>>>> 323609b2
 
 ### Other Changes
 
