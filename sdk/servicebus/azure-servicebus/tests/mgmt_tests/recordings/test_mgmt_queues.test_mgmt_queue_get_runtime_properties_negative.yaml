interactions:
- request:
    body: null
    headers:
      Accept:
      - application/xml
      Accept-Encoding:
      - gzip, deflate
      Connection:
      - keep-alive
      User-Agent:
      - azsdk-python-servicebusmanagementclient/2021-05 Python/3.7.10 (Windows-10-10.0.22000-SP0)
    method: GET
    uri: https://servicebustestsbname.servicebus.windows.net/non_existing_queue?enrich=false&api-version=2021-05
  response:
    body:
      string: <feed xmlns="http://www.w3.org/2005/Atom"><title type="text">Publicly
        Listed Services</title><subtitle type="text">This is the list of publicly-listed
<<<<<<< HEAD
        services currently available.</subtitle><id>uuid:c4422ea9-78c4-4053-b550-0ef5187077a4;id=6738</id><updated>2021-09-28T19:02:20Z</updated><generator>Service
=======
        services currently available.</subtitle><id>uuid:b4774077-8c51-4963-afa2-7de390ed4dea;id=26504</id><updated>2021-10-21T05:19:10Z</updated><generator>Service
>>>>>>> 62df3543
        Bus 1.1</generator></feed>
    headers:
      content-type:
      - application/atom+xml;type=feed;charset=utf-8
      date:
<<<<<<< HEAD
      - Tue, 28 Sep 2021 19:02:20 GMT
=======
      - Thu, 21 Oct 2021 05:19:10 GMT
>>>>>>> 62df3543
      server:
      - Microsoft-HTTPAPI/2.0
      strict-transport-security:
      - max-age=31536000
      transfer-encoding:
      - chunked
    status:
      code: 200
      message: OK
version: 1<|MERGE_RESOLUTION|>--- conflicted
+++ resolved
@@ -16,21 +16,13 @@
     body:
       string: <feed xmlns="http://www.w3.org/2005/Atom"><title type="text">Publicly
         Listed Services</title><subtitle type="text">This is the list of publicly-listed
-<<<<<<< HEAD
-        services currently available.</subtitle><id>uuid:c4422ea9-78c4-4053-b550-0ef5187077a4;id=6738</id><updated>2021-09-28T19:02:20Z</updated><generator>Service
-=======
         services currently available.</subtitle><id>uuid:b4774077-8c51-4963-afa2-7de390ed4dea;id=26504</id><updated>2021-10-21T05:19:10Z</updated><generator>Service
->>>>>>> 62df3543
         Bus 1.1</generator></feed>
     headers:
       content-type:
       - application/atom+xml;type=feed;charset=utf-8
       date:
-<<<<<<< HEAD
-      - Tue, 28 Sep 2021 19:02:20 GMT
-=======
       - Thu, 21 Oct 2021 05:19:10 GMT
->>>>>>> 62df3543
       server:
       - Microsoft-HTTPAPI/2.0
       strict-transport-security:
