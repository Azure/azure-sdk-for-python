--- conflicted
+++ resolved
@@ -14,22 +14,13 @@
     uri: https://servicebustestsbname.servicebus.windows.net/$Resources/topics?$skip=0&$top=100&api-version=2021-05
   response:
     body:
-<<<<<<< HEAD
-      string: <feed xmlns="http://www.w3.org/2005/Atom"><title type="text">Topics</title><id>https://servicebustestappwyrpk4k.servicebus.windows.net/$Resources/topics?$skip=0&amp;$top=100&amp;api-version=2021-05</id><updated>2021-09-28T19:05:10Z</updated><link
-        rel="self" href="https://servicebustestappwyrpk4k.servicebus.windows.net/$Resources/topics?$skip=0&amp;$top=100&amp;api-version=2021-05"/></feed>
-=======
       string: <feed xmlns="http://www.w3.org/2005/Atom"><title type="text">Topics</title><id>https://servicebustestaweyco6xnr.servicebus.windows.net/$Resources/topics?$skip=0&amp;$top=100&amp;api-version=2021-05</id><updated>2021-10-21T05:21:58Z</updated><link
         rel="self" href="https://servicebustestaweyco6xnr.servicebus.windows.net/$Resources/topics?$skip=0&amp;$top=100&amp;api-version=2021-05"/></feed>
->>>>>>> 62df3543
-    headers:
-      content-type:
-      - application/atom+xml;type=feed;charset=utf-8
-      date:
-<<<<<<< HEAD
-      - Tue, 28 Sep 2021 19:05:10 GMT
-=======
+    headers:
+      content-type:
+      - application/atom+xml;type=feed;charset=utf-8
+      date:
       - Thu, 21 Oct 2021 05:21:58 GMT
->>>>>>> 62df3543
       server:
       - Microsoft-HTTPAPI/2.0
       transfer-encoding:
@@ -59,28 +50,16 @@
     uri: https://servicebustestsbname.servicebus.windows.net/dkoamv?api-version=2021-05
   response:
     body:
-<<<<<<< HEAD
-      string: <entry xmlns="http://www.w3.org/2005/Atom"><id>https://servicebustestappwyrpk4k.servicebus.windows.net/dkoamv?api-version=2021-05</id><title
-        type="text">dkoamv</title><published>2021-09-28T19:05:11Z</published><updated>2021-09-28T19:05:11Z</updated><author><name>servicebustestappwyrpk4k</name></author><link
-        rel="self" href="https://servicebustestappwyrpk4k.servicebus.windows.net/dkoamv?api-version=2021-05"/><content
-        type="application/xml"><TopicDescription xmlns="http://schemas.microsoft.com/netservices/2010/10/servicebus/connect"
-        xmlns:i="http://www.w3.org/2001/XMLSchema-instance"><DefaultMessageTimeToLive>P10675199DT2H48M5.4775807S</DefaultMessageTimeToLive><MaxSizeInMegabytes>1024</MaxSizeInMegabytes><RequiresDuplicateDetection>false</RequiresDuplicateDetection><DuplicateDetectionHistoryTimeWindow>PT10M</DuplicateDetectionHistoryTimeWindow><EnableBatchedOperations>true</EnableBatchedOperations><SizeInBytes>0</SizeInBytes><FilteringMessagesBeforePublishing>false</FilteringMessagesBeforePublishing><IsAnonymousAccessible>false</IsAnonymousAccessible><AuthorizationRules></AuthorizationRules><Status>Active</Status><CreatedAt>2021-09-28T19:05:11.143Z</CreatedAt><UpdatedAt>2021-09-28T19:05:11.19Z</UpdatedAt><SupportOrdering>true</SupportOrdering><AutoDeleteOnIdle>P10675199DT2H48M5.4775807S</AutoDeleteOnIdle><EnablePartitioning>false</EnablePartitioning><EntityAvailabilityStatus>Available</EntityAvailabilityStatus><EnableSubscriptionPartitioning>false</EnableSubscriptionPartitioning><EnableExpress>false</EnableExpress><MaxMessageSizeInKilobytes>256</MaxMessageSizeInKilobytes></TopicDescription></content></entry>
-=======
       string: <entry xmlns="http://www.w3.org/2005/Atom"><id>https://servicebustestaweyco6xnr.servicebus.windows.net/dkoamv?api-version=2021-05</id><title
         type="text">dkoamv</title><published>2021-10-21T05:21:58Z</published><updated>2021-10-21T05:21:58Z</updated><author><name>servicebustestaweyco6xnr</name></author><link
         rel="self" href="https://servicebustestaweyco6xnr.servicebus.windows.net/dkoamv?api-version=2021-05"/><content
         type="application/xml"><TopicDescription xmlns="http://schemas.microsoft.com/netservices/2010/10/servicebus/connect"
         xmlns:i="http://www.w3.org/2001/XMLSchema-instance"><DefaultMessageTimeToLive>P10675199DT2H48M5.4775807S</DefaultMessageTimeToLive><MaxSizeInMegabytes>1024</MaxSizeInMegabytes><RequiresDuplicateDetection>false</RequiresDuplicateDetection><DuplicateDetectionHistoryTimeWindow>PT10M</DuplicateDetectionHistoryTimeWindow><EnableBatchedOperations>true</EnableBatchedOperations><SizeInBytes>0</SizeInBytes><FilteringMessagesBeforePublishing>false</FilteringMessagesBeforePublishing><IsAnonymousAccessible>false</IsAnonymousAccessible><AuthorizationRules></AuthorizationRules><Status>Active</Status><CreatedAt>2021-10-21T05:21:58.837Z</CreatedAt><UpdatedAt>2021-10-21T05:21:58.887Z</UpdatedAt><SupportOrdering>true</SupportOrdering><AutoDeleteOnIdle>P10675199DT2H48M5.4775807S</AutoDeleteOnIdle><EnablePartitioning>false</EnablePartitioning><EntityAvailabilityStatus>Available</EntityAvailabilityStatus><EnableSubscriptionPartitioning>false</EnableSubscriptionPartitioning><EnableExpress>false</EnableExpress><MaxMessageSizeInKilobytes>256</MaxMessageSizeInKilobytes></TopicDescription></content></entry>
->>>>>>> 62df3543
     headers:
       content-type:
       - application/atom+xml;type=entry;charset=utf-8
       date:
-<<<<<<< HEAD
-      - Tue, 28 Sep 2021 19:05:11 GMT
-=======
-      - Thu, 21 Oct 2021 05:21:59 GMT
->>>>>>> 62df3543
+      - Thu, 21 Oct 2021 05:21:59 GMT
       server:
       - Microsoft-HTTPAPI/2.0
       strict-transport-security:
@@ -105,70 +84,48 @@
     uri: https://servicebustestsbname.servicebus.windows.net/dkoamv/subscriptions?$skip=0&$top=100&api-version=2021-05
   response:
     body:
-<<<<<<< HEAD
-      string: <feed xmlns="http://www.w3.org/2005/Atom"><title type="text">Subscriptions</title><id>https://servicebustestappwyrpk4k.servicebus.windows.net/dkoamv/subscriptions?$skip=0&amp;$top=100&amp;api-version=2021-05</id><updated>2021-09-28T19:05:11Z</updated><link
-        rel="self" href="https://servicebustestappwyrpk4k.servicebus.windows.net/dkoamv/subscriptions?$skip=0&amp;$top=100&amp;api-version=2021-05"/></feed>
-=======
       string: <feed xmlns="http://www.w3.org/2005/Atom"><title type="text">Subscriptions</title><id>https://servicebustestaweyco6xnr.servicebus.windows.net/dkoamv/subscriptions?$skip=0&amp;$top=100&amp;api-version=2021-05</id><updated>2021-10-21T05:21:59Z</updated><link
         rel="self" href="https://servicebustestaweyco6xnr.servicebus.windows.net/dkoamv/subscriptions?$skip=0&amp;$top=100&amp;api-version=2021-05"/></feed>
->>>>>>> 62df3543
-    headers:
-      content-type:
-      - application/atom+xml;type=feed;charset=utf-8
-      date:
-<<<<<<< HEAD
-      - Tue, 28 Sep 2021 19:05:11 GMT
-      etag:
-      - '637684527111900000'
-=======
-      - Thu, 21 Oct 2021 05:21:59 GMT
-      etag:
-      - '637703905188870000'
->>>>>>> 62df3543
-      server:
-      - Microsoft-HTTPAPI/2.0
-      strict-transport-security:
-      - max-age=31536000
-      transfer-encoding:
-      - chunked
-    status:
-      code: 200
-      message: OK
-- request:
-    body: null
-    headers:
-      Accept:
-      - application/xml
-      Accept-Encoding:
-      - gzip, deflate
-      Connection:
-      - keep-alive
-      User-Agent:
-      - azsdk-python-servicebusmanagementclient/2021-05 Python/3.7.10 (Windows-10-10.0.22000-SP0)
-    method: GET
-    uri: https://servicebustestsbname.servicebus.windows.net/dkoamv/subscriptions?$skip=0&$top=100&api-version=2021-05
-  response:
-    body:
-<<<<<<< HEAD
-      string: <feed xmlns="http://www.w3.org/2005/Atom"><title type="text">Subscriptions</title><id>https://servicebustestappwyrpk4k.servicebus.windows.net/dkoamv/subscriptions?$skip=0&amp;$top=100&amp;api-version=2021-05</id><updated>2021-09-28T19:05:11Z</updated><link
-        rel="self" href="https://servicebustestappwyrpk4k.servicebus.windows.net/dkoamv/subscriptions?$skip=0&amp;$top=100&amp;api-version=2021-05"/></feed>
-=======
+    headers:
+      content-type:
+      - application/atom+xml;type=feed;charset=utf-8
+      date:
+      - Thu, 21 Oct 2021 05:21:59 GMT
+      etag:
+      - '637703905188870000'
+      server:
+      - Microsoft-HTTPAPI/2.0
+      strict-transport-security:
+      - max-age=31536000
+      transfer-encoding:
+      - chunked
+    status:
+      code: 200
+      message: OK
+- request:
+    body: null
+    headers:
+      Accept:
+      - application/xml
+      Accept-Encoding:
+      - gzip, deflate
+      Connection:
+      - keep-alive
+      User-Agent:
+      - azsdk-python-servicebusmanagementclient/2021-05 Python/3.7.10 (Windows-10-10.0.22000-SP0)
+    method: GET
+    uri: https://servicebustestsbname.servicebus.windows.net/dkoamv/subscriptions?$skip=0&$top=100&api-version=2021-05
+  response:
+    body:
       string: <feed xmlns="http://www.w3.org/2005/Atom"><title type="text">Subscriptions</title><id>https://servicebustestaweyco6xnr.servicebus.windows.net/dkoamv/subscriptions?$skip=0&amp;$top=100&amp;api-version=2021-05</id><updated>2021-10-21T05:21:59Z</updated><link
         rel="self" href="https://servicebustestaweyco6xnr.servicebus.windows.net/dkoamv/subscriptions?$skip=0&amp;$top=100&amp;api-version=2021-05"/></feed>
->>>>>>> 62df3543
-    headers:
-      content-type:
-      - application/atom+xml;type=feed;charset=utf-8
-      date:
-<<<<<<< HEAD
-      - Tue, 28 Sep 2021 19:05:11 GMT
-      etag:
-      - '637684527111900000'
-=======
-      - Thu, 21 Oct 2021 05:21:59 GMT
-      etag:
-      - '637703905188870000'
->>>>>>> 62df3543
+    headers:
+      content-type:
+      - application/atom+xml;type=feed;charset=utf-8
+      date:
+      - Thu, 21 Oct 2021 05:21:59 GMT
+      etag:
+      - '637703905188870000'
       server:
       - Microsoft-HTTPAPI/2.0
       strict-transport-security:
@@ -200,32 +157,18 @@
     uri: https://servicebustestsbname.servicebus.windows.net/dkoamv/subscriptions/cxqplc?api-version=2021-05
   response:
     body:
-<<<<<<< HEAD
-      string: <entry xmlns="http://www.w3.org/2005/Atom"><id>https://servicebustestappwyrpk4k.servicebus.windows.net/dkoamv/subscriptions/cxqplc?api-version=2021-05</id><title
-        type="text">cxqplc</title><published>2021-09-28T19:05:11Z</published><updated>2021-09-28T19:05:11Z</updated><link
-        rel="self" href="https://servicebustestappwyrpk4k.servicebus.windows.net/dkoamv/subscriptions/cxqplc?api-version=2021-05"/><content
-        type="application/xml"><SubscriptionDescription xmlns="http://schemas.microsoft.com/netservices/2010/10/servicebus/connect"
-        xmlns:i="http://www.w3.org/2001/XMLSchema-instance"><LockDuration>PT1M</LockDuration><RequiresSession>false</RequiresSession><DefaultMessageTimeToLive>P10675199DT2H48M5.4775807S</DefaultMessageTimeToLive><DeadLetteringOnMessageExpiration>false</DeadLetteringOnMessageExpiration><DeadLetteringOnFilterEvaluationExceptions>true</DeadLetteringOnFilterEvaluationExceptions><MessageCount>0</MessageCount><MaxDeliveryCount>10</MaxDeliveryCount><EnableBatchedOperations>true</EnableBatchedOperations><Status>Active</Status><CreatedAt>2021-09-28T19:05:11.8452694Z</CreatedAt><UpdatedAt>2021-09-28T19:05:11.8452694Z</UpdatedAt><AccessedAt>0001-01-01T00:00:00</AccessedAt><AutoDeleteOnIdle>P10675199DT2H48M5.4775807S</AutoDeleteOnIdle><EntityAvailabilityStatus>Available</EntityAvailabilityStatus><IsClientAffine>false</IsClientAffine></SubscriptionDescription></content></entry>
-=======
       string: <entry xmlns="http://www.w3.org/2005/Atom"><id>https://servicebustestaweyco6xnr.servicebus.windows.net/dkoamv/subscriptions/cxqplc?api-version=2021-05</id><title
         type="text">cxqplc</title><published>2021-10-21T05:21:59Z</published><updated>2021-10-21T05:21:59Z</updated><link
         rel="self" href="https://servicebustestaweyco6xnr.servicebus.windows.net/dkoamv/subscriptions/cxqplc?api-version=2021-05"/><content
         type="application/xml"><SubscriptionDescription xmlns="http://schemas.microsoft.com/netservices/2010/10/servicebus/connect"
         xmlns:i="http://www.w3.org/2001/XMLSchema-instance"><LockDuration>PT1M</LockDuration><RequiresSession>false</RequiresSession><DefaultMessageTimeToLive>P10675199DT2H48M5.4775807S</DefaultMessageTimeToLive><DeadLetteringOnMessageExpiration>false</DeadLetteringOnMessageExpiration><DeadLetteringOnFilterEvaluationExceptions>true</DeadLetteringOnFilterEvaluationExceptions><MessageCount>0</MessageCount><MaxDeliveryCount>10</MaxDeliveryCount><EnableBatchedOperations>true</EnableBatchedOperations><Status>Active</Status><CreatedAt>2021-10-21T05:21:59.4068659Z</CreatedAt><UpdatedAt>2021-10-21T05:21:59.4068659Z</UpdatedAt><AccessedAt>0001-01-01T00:00:00</AccessedAt><AutoDeleteOnIdle>P10675199DT2H48M5.4775807S</AutoDeleteOnIdle><EntityAvailabilityStatus>Available</EntityAvailabilityStatus><IsClientAffine>false</IsClientAffine></SubscriptionDescription></content></entry>
->>>>>>> 62df3543
     headers:
       content-type:
       - application/atom+xml;type=entry;charset=utf-8
       date:
-<<<<<<< HEAD
-      - Tue, 28 Sep 2021 19:05:12 GMT
-      etag:
-      - '637684527111900000'
-=======
-      - Thu, 21 Oct 2021 05:21:59 GMT
-      etag:
-      - '637703905188870000'
->>>>>>> 62df3543
+      - Thu, 21 Oct 2021 05:21:59 GMT
+      etag:
+      - '637703905188870000'
       server:
       - Microsoft-HTTPAPI/2.0
       strict-transport-security:
@@ -250,15 +193,6 @@
     uri: https://servicebustestsbname.servicebus.windows.net/dkoamv/subscriptions?$skip=0&$top=100&api-version=2021-05
   response:
     body:
-<<<<<<< HEAD
-      string: <feed xmlns="http://www.w3.org/2005/Atom"><title type="text">Subscriptions</title><id>https://servicebustestappwyrpk4k.servicebus.windows.net/dkoamv/subscriptions?$skip=0&amp;$top=100&amp;api-version=2021-05</id><updated>2021-09-28T19:05:12Z</updated><link
-        rel="self" href="https://servicebustestappwyrpk4k.servicebus.windows.net/dkoamv/subscriptions?$skip=0&amp;$top=100&amp;api-version=2021-05"/><entry
-        xml:base="https://servicebustestappwyrpk4k.servicebus.windows.net/dkoamv/subscriptions?$skip=0&amp;$top=100&amp;api-version=2021-05"><id>https://servicebustestappwyrpk4k.servicebus.windows.net/dkoamv/subscriptions/cxqplc?api-version=2021-05</id><title
-        type="text">cxqplc</title><published>2021-09-28T19:05:11Z</published><updated>2021-09-28T19:05:11Z</updated><link
-        rel="self" href="subscriptions/cxqplc?api-version=2021-05"/><content type="application/xml"><SubscriptionDescription
-        xmlns="http://schemas.microsoft.com/netservices/2010/10/servicebus/connect"
-        xmlns:i="http://www.w3.org/2001/XMLSchema-instance"><LockDuration>PT1M</LockDuration><RequiresSession>false</RequiresSession><DefaultMessageTimeToLive>P10675199DT2H48M5.4775807S</DefaultMessageTimeToLive><DeadLetteringOnMessageExpiration>false</DeadLetteringOnMessageExpiration><DeadLetteringOnFilterEvaluationExceptions>true</DeadLetteringOnFilterEvaluationExceptions><MessageCount>0</MessageCount><MaxDeliveryCount>10</MaxDeliveryCount><EnableBatchedOperations>true</EnableBatchedOperations><Status>Active</Status><CreatedAt>2021-09-28T19:05:11.844377Z</CreatedAt><UpdatedAt>2021-09-28T19:05:11.844377Z</UpdatedAt><AccessedAt>2021-09-28T19:05:11.844377Z</AccessedAt><CountDetails
-=======
       string: <feed xmlns="http://www.w3.org/2005/Atom"><title type="text">Subscriptions</title><id>https://servicebustestaweyco6xnr.servicebus.windows.net/dkoamv/subscriptions?$skip=0&amp;$top=100&amp;api-version=2021-05</id><updated>2021-10-21T05:21:59Z</updated><link
         rel="self" href="https://servicebustestaweyco6xnr.servicebus.windows.net/dkoamv/subscriptions?$skip=0&amp;$top=100&amp;api-version=2021-05"/><entry
         xml:base="https://servicebustestaweyco6xnr.servicebus.windows.net/dkoamv/subscriptions?$skip=0&amp;$top=100&amp;api-version=2021-05"><id>https://servicebustestaweyco6xnr.servicebus.windows.net/dkoamv/subscriptions/cxqplc?api-version=2021-05</id><title
@@ -266,54 +200,38 @@
         rel="self" href="subscriptions/cxqplc?api-version=2021-05"/><content type="application/xml"><SubscriptionDescription
         xmlns="http://schemas.microsoft.com/netservices/2010/10/servicebus/connect"
         xmlns:i="http://www.w3.org/2001/XMLSchema-instance"><LockDuration>PT1M</LockDuration><RequiresSession>false</RequiresSession><DefaultMessageTimeToLive>P10675199DT2H48M5.4775807S</DefaultMessageTimeToLive><DeadLetteringOnMessageExpiration>false</DeadLetteringOnMessageExpiration><DeadLetteringOnFilterEvaluationExceptions>true</DeadLetteringOnFilterEvaluationExceptions><MessageCount>0</MessageCount><MaxDeliveryCount>10</MaxDeliveryCount><EnableBatchedOperations>true</EnableBatchedOperations><Status>Active</Status><CreatedAt>2021-10-21T05:21:59.4027056Z</CreatedAt><UpdatedAt>2021-10-21T05:21:59.4027056Z</UpdatedAt><AccessedAt>2021-10-21T05:21:59.403Z</AccessedAt><CountDetails
->>>>>>> 62df3543
         xmlns:d2p1="http://schemas.microsoft.com/netservices/2011/06/servicebus"><d2p1:ActiveMessageCount>0</d2p1:ActiveMessageCount><d2p1:DeadLetterMessageCount>0</d2p1:DeadLetterMessageCount><d2p1:ScheduledMessageCount>0</d2p1:ScheduledMessageCount><d2p1:TransferMessageCount>0</d2p1:TransferMessageCount><d2p1:TransferDeadLetterMessageCount>0</d2p1:TransferDeadLetterMessageCount></CountDetails><AutoDeleteOnIdle>P10675199DT2H48M5.4775807S</AutoDeleteOnIdle><EntityAvailabilityStatus>Available</EntityAvailabilityStatus><IsClientAffine>false</IsClientAffine></SubscriptionDescription></content></entry></feed>
     headers:
       content-type:
       - application/atom+xml;type=feed;charset=utf-8
       date:
-<<<<<<< HEAD
-      - Tue, 28 Sep 2021 19:05:12 GMT
-      etag:
-      - '637684527111900000'
-=======
-      - Thu, 21 Oct 2021 05:21:59 GMT
-      etag:
-      - '637703905188870000'
->>>>>>> 62df3543
-      server:
-      - Microsoft-HTTPAPI/2.0
-      strict-transport-security:
-      - max-age=31536000
-      transfer-encoding:
-      - chunked
-    status:
-      code: 200
-      message: OK
-- request:
-    body: null
-    headers:
-      Accept:
-      - application/xml
-      Accept-Encoding:
-      - gzip, deflate
-      Connection:
-      - keep-alive
-      User-Agent:
-      - azsdk-python-servicebusmanagementclient/2021-05 Python/3.7.10 (Windows-10-10.0.22000-SP0)
-    method: GET
-    uri: https://servicebustestsbname.servicebus.windows.net/dkoamv/subscriptions?$skip=0&$top=100&api-version=2021-05
-  response:
-    body:
-<<<<<<< HEAD
-      string: <feed xmlns="http://www.w3.org/2005/Atom"><title type="text">Subscriptions</title><id>https://servicebustestappwyrpk4k.servicebus.windows.net/dkoamv/subscriptions?$skip=0&amp;$top=100&amp;api-version=2021-05</id><updated>2021-09-28T19:05:12Z</updated><link
-        rel="self" href="https://servicebustestappwyrpk4k.servicebus.windows.net/dkoamv/subscriptions?$skip=0&amp;$top=100&amp;api-version=2021-05"/><entry
-        xml:base="https://servicebustestappwyrpk4k.servicebus.windows.net/dkoamv/subscriptions?$skip=0&amp;$top=100&amp;api-version=2021-05"><id>https://servicebustestappwyrpk4k.servicebus.windows.net/dkoamv/subscriptions/cxqplc?api-version=2021-05</id><title
-        type="text">cxqplc</title><published>2021-09-28T19:05:11Z</published><updated>2021-09-28T19:05:11Z</updated><link
-        rel="self" href="subscriptions/cxqplc?api-version=2021-05"/><content type="application/xml"><SubscriptionDescription
-        xmlns="http://schemas.microsoft.com/netservices/2010/10/servicebus/connect"
-        xmlns:i="http://www.w3.org/2001/XMLSchema-instance"><LockDuration>PT1M</LockDuration><RequiresSession>false</RequiresSession><DefaultMessageTimeToLive>P10675199DT2H48M5.4775807S</DefaultMessageTimeToLive><DeadLetteringOnMessageExpiration>false</DeadLetteringOnMessageExpiration><DeadLetteringOnFilterEvaluationExceptions>true</DeadLetteringOnFilterEvaluationExceptions><MessageCount>0</MessageCount><MaxDeliveryCount>10</MaxDeliveryCount><EnableBatchedOperations>true</EnableBatchedOperations><Status>Active</Status><CreatedAt>2021-09-28T19:05:11.844377Z</CreatedAt><UpdatedAt>2021-09-28T19:05:11.844377Z</UpdatedAt><AccessedAt>2021-09-28T19:05:11.844377Z</AccessedAt><CountDetails
-=======
+      - Thu, 21 Oct 2021 05:21:59 GMT
+      etag:
+      - '637703905188870000'
+      server:
+      - Microsoft-HTTPAPI/2.0
+      strict-transport-security:
+      - max-age=31536000
+      transfer-encoding:
+      - chunked
+    status:
+      code: 200
+      message: OK
+- request:
+    body: null
+    headers:
+      Accept:
+      - application/xml
+      Accept-Encoding:
+      - gzip, deflate
+      Connection:
+      - keep-alive
+      User-Agent:
+      - azsdk-python-servicebusmanagementclient/2021-05 Python/3.7.10 (Windows-10-10.0.22000-SP0)
+    method: GET
+    uri: https://servicebustestsbname.servicebus.windows.net/dkoamv/subscriptions?$skip=0&$top=100&api-version=2021-05
+  response:
+    body:
       string: <feed xmlns="http://www.w3.org/2005/Atom"><title type="text">Subscriptions</title><id>https://servicebustestaweyco6xnr.servicebus.windows.net/dkoamv/subscriptions?$skip=0&amp;$top=100&amp;api-version=2021-05</id><updated>2021-10-21T05:21:59Z</updated><link
         rel="self" href="https://servicebustestaweyco6xnr.servicebus.windows.net/dkoamv/subscriptions?$skip=0&amp;$top=100&amp;api-version=2021-05"/><entry
         xml:base="https://servicebustestaweyco6xnr.servicebus.windows.net/dkoamv/subscriptions?$skip=0&amp;$top=100&amp;api-version=2021-05"><id>https://servicebustestaweyco6xnr.servicebus.windows.net/dkoamv/subscriptions/cxqplc?api-version=2021-05</id><title
@@ -321,21 +239,14 @@
         rel="self" href="subscriptions/cxqplc?api-version=2021-05"/><content type="application/xml"><SubscriptionDescription
         xmlns="http://schemas.microsoft.com/netservices/2010/10/servicebus/connect"
         xmlns:i="http://www.w3.org/2001/XMLSchema-instance"><LockDuration>PT1M</LockDuration><RequiresSession>false</RequiresSession><DefaultMessageTimeToLive>P10675199DT2H48M5.4775807S</DefaultMessageTimeToLive><DeadLetteringOnMessageExpiration>false</DeadLetteringOnMessageExpiration><DeadLetteringOnFilterEvaluationExceptions>true</DeadLetteringOnFilterEvaluationExceptions><MessageCount>0</MessageCount><MaxDeliveryCount>10</MaxDeliveryCount><EnableBatchedOperations>true</EnableBatchedOperations><Status>Active</Status><CreatedAt>2021-10-21T05:21:59.4027056Z</CreatedAt><UpdatedAt>2021-10-21T05:21:59.4027056Z</UpdatedAt><AccessedAt>2021-10-21T05:21:59.403Z</AccessedAt><CountDetails
->>>>>>> 62df3543
         xmlns:d2p1="http://schemas.microsoft.com/netservices/2011/06/servicebus"><d2p1:ActiveMessageCount>0</d2p1:ActiveMessageCount><d2p1:DeadLetterMessageCount>0</d2p1:DeadLetterMessageCount><d2p1:ScheduledMessageCount>0</d2p1:ScheduledMessageCount><d2p1:TransferMessageCount>0</d2p1:TransferMessageCount><d2p1:TransferDeadLetterMessageCount>0</d2p1:TransferDeadLetterMessageCount></CountDetails><AutoDeleteOnIdle>P10675199DT2H48M5.4775807S</AutoDeleteOnIdle><EntityAvailabilityStatus>Available</EntityAvailabilityStatus><IsClientAffine>false</IsClientAffine></SubscriptionDescription></content></entry></feed>
     headers:
       content-type:
       - application/atom+xml;type=feed;charset=utf-8
       date:
-<<<<<<< HEAD
-      - Tue, 28 Sep 2021 19:05:12 GMT
-      etag:
-      - '637684527111900000'
-=======
-      - Thu, 21 Oct 2021 05:21:59 GMT
-      etag:
-      - '637703905188870000'
->>>>>>> 62df3543
+      - Thu, 21 Oct 2021 05:21:59 GMT
+      etag:
+      - '637703905188870000'
       server:
       - Microsoft-HTTPAPI/2.0
       strict-transport-security:
@@ -367,57 +278,40 @@
       content-length:
       - '0'
       date:
-<<<<<<< HEAD
-      - Tue, 28 Sep 2021 19:05:12 GMT
-      etag:
-      - '637684527111900000'
-=======
-      - Thu, 21 Oct 2021 05:21:59 GMT
-      etag:
-      - '637703905188870000'
->>>>>>> 62df3543
-      server:
-      - Microsoft-HTTPAPI/2.0
-      strict-transport-security:
-      - max-age=31536000
-    status:
-      code: 200
-      message: OK
-- request:
-    body: null
-    headers:
-      Accept:
-      - application/xml
-      Accept-Encoding:
-      - gzip, deflate
-      Connection:
-      - keep-alive
-      User-Agent:
-      - azsdk-python-servicebusmanagementclient/2021-05 Python/3.7.10 (Windows-10-10.0.22000-SP0)
-    method: GET
-    uri: https://servicebustestsbname.servicebus.windows.net/dkoamv/subscriptions?$skip=0&$top=100&api-version=2021-05
-  response:
-    body:
-<<<<<<< HEAD
-      string: <feed xmlns="http://www.w3.org/2005/Atom"><title type="text">Subscriptions</title><id>https://servicebustestappwyrpk4k.servicebus.windows.net/dkoamv/subscriptions?$skip=0&amp;$top=100&amp;api-version=2021-05</id><updated>2021-09-28T19:05:12Z</updated><link
-        rel="self" href="https://servicebustestappwyrpk4k.servicebus.windows.net/dkoamv/subscriptions?$skip=0&amp;$top=100&amp;api-version=2021-05"/></feed>
-=======
+      - Thu, 21 Oct 2021 05:21:59 GMT
+      etag:
+      - '637703905188870000'
+      server:
+      - Microsoft-HTTPAPI/2.0
+      strict-transport-security:
+      - max-age=31536000
+    status:
+      code: 200
+      message: OK
+- request:
+    body: null
+    headers:
+      Accept:
+      - application/xml
+      Accept-Encoding:
+      - gzip, deflate
+      Connection:
+      - keep-alive
+      User-Agent:
+      - azsdk-python-servicebusmanagementclient/2021-05 Python/3.7.10 (Windows-10-10.0.22000-SP0)
+    method: GET
+    uri: https://servicebustestsbname.servicebus.windows.net/dkoamv/subscriptions?$skip=0&$top=100&api-version=2021-05
+  response:
+    body:
       string: <feed xmlns="http://www.w3.org/2005/Atom"><title type="text">Subscriptions</title><id>https://servicebustestaweyco6xnr.servicebus.windows.net/dkoamv/subscriptions?$skip=0&amp;$top=100&amp;api-version=2021-05</id><updated>2021-10-21T05:21:59Z</updated><link
         rel="self" href="https://servicebustestaweyco6xnr.servicebus.windows.net/dkoamv/subscriptions?$skip=0&amp;$top=100&amp;api-version=2021-05"/></feed>
->>>>>>> 62df3543
-    headers:
-      content-type:
-      - application/atom+xml;type=feed;charset=utf-8
-      date:
-<<<<<<< HEAD
-      - Tue, 28 Sep 2021 19:05:12 GMT
-      etag:
-      - '637684527111900000'
-=======
-      - Thu, 21 Oct 2021 05:21:59 GMT
-      etag:
-      - '637703905188870000'
->>>>>>> 62df3543
+    headers:
+      content-type:
+      - application/atom+xml;type=feed;charset=utf-8
+      date:
+      - Thu, 21 Oct 2021 05:21:59 GMT
+      etag:
+      - '637703905188870000'
       server:
       - Microsoft-HTTPAPI/2.0
       strict-transport-security:
@@ -449,15 +343,9 @@
       content-length:
       - '0'
       date:
-<<<<<<< HEAD
-      - Tue, 28 Sep 2021 19:05:12 GMT
-      etag:
-      - '637684527111900000'
-=======
       - Thu, 21 Oct 2021 05:22:00 GMT
       etag:
       - '637703905188870000'
->>>>>>> 62df3543
       server:
       - Microsoft-HTTPAPI/2.0
       strict-transport-security:
