--- conflicted
+++ resolved
@@ -14,22 +14,13 @@
     uri: https://servicebustestsbname.servicebus.windows.net/$Resources/topics?$skip=0&$top=100&api-version=2021-05
   response:
     body:
-<<<<<<< HEAD
-      string: <feed xmlns="http://www.w3.org/2005/Atom"><title type="text">Topics</title><id>https://servicebustestappwyrpk4k.servicebus.windows.net/$Resources/topics?$skip=0&amp;$top=100&amp;api-version=2021-05</id><updated>2021-09-28T19:04:49Z</updated><link
-        rel="self" href="https://servicebustestappwyrpk4k.servicebus.windows.net/$Resources/topics?$skip=0&amp;$top=100&amp;api-version=2021-05"/></feed>
-=======
       string: <feed xmlns="http://www.w3.org/2005/Atom"><title type="text">Topics</title><id>https://servicebustestaweyco6xnr.servicebus.windows.net/$Resources/topics?$skip=0&amp;$top=100&amp;api-version=2021-05</id><updated>2021-10-21T05:21:36Z</updated><link
         rel="self" href="https://servicebustestaweyco6xnr.servicebus.windows.net/$Resources/topics?$skip=0&amp;$top=100&amp;api-version=2021-05"/></feed>
->>>>>>> 62df3543
     headers:
       content-type:
       - application/atom+xml;type=feed;charset=utf-8
       date:
-<<<<<<< HEAD
-      - Tue, 28 Sep 2021 19:04:48 GMT
-=======
       - Thu, 21 Oct 2021 05:21:35 GMT
->>>>>>> 62df3543
       server:
       - Microsoft-HTTPAPI/2.0
       transfer-encoding:
@@ -59,28 +50,16 @@
     uri: https://servicebustestsbname.servicebus.windows.net/fjrui?api-version=2021-05
   response:
     body:
-<<<<<<< HEAD
-      string: <entry xmlns="http://www.w3.org/2005/Atom"><id>https://servicebustestappwyrpk4k.servicebus.windows.net/fjrui?api-version=2021-05</id><title
-        type="text">fjrui</title><published>2021-09-28T19:04:49Z</published><updated>2021-09-28T19:04:49Z</updated><author><name>servicebustestappwyrpk4k</name></author><link
-        rel="self" href="https://servicebustestappwyrpk4k.servicebus.windows.net/fjrui?api-version=2021-05"/><content
-        type="application/xml"><TopicDescription xmlns="http://schemas.microsoft.com/netservices/2010/10/servicebus/connect"
-        xmlns:i="http://www.w3.org/2001/XMLSchema-instance"><DefaultMessageTimeToLive>P10675199DT2H48M5.4775807S</DefaultMessageTimeToLive><MaxSizeInMegabytes>1024</MaxSizeInMegabytes><RequiresDuplicateDetection>false</RequiresDuplicateDetection><DuplicateDetectionHistoryTimeWindow>PT10M</DuplicateDetectionHistoryTimeWindow><EnableBatchedOperations>true</EnableBatchedOperations><SizeInBytes>0</SizeInBytes><FilteringMessagesBeforePublishing>false</FilteringMessagesBeforePublishing><IsAnonymousAccessible>false</IsAnonymousAccessible><AuthorizationRules></AuthorizationRules><Status>Active</Status><CreatedAt>2021-09-28T19:04:49.617Z</CreatedAt><UpdatedAt>2021-09-28T19:04:49.66Z</UpdatedAt><SupportOrdering>true</SupportOrdering><AutoDeleteOnIdle>P10675199DT2H48M5.4775807S</AutoDeleteOnIdle><EnablePartitioning>false</EnablePartitioning><EntityAvailabilityStatus>Available</EntityAvailabilityStatus><EnableSubscriptionPartitioning>false</EnableSubscriptionPartitioning><EnableExpress>false</EnableExpress><MaxMessageSizeInKilobytes>256</MaxMessageSizeInKilobytes></TopicDescription></content></entry>
-=======
       string: <entry xmlns="http://www.w3.org/2005/Atom"><id>https://servicebustestaweyco6xnr.servicebus.windows.net/fjrui?api-version=2021-05</id><title
         type="text">fjrui</title><published>2021-10-21T05:21:36Z</published><updated>2021-10-21T05:21:37Z</updated><author><name>servicebustestaweyco6xnr</name></author><link
         rel="self" href="https://servicebustestaweyco6xnr.servicebus.windows.net/fjrui?api-version=2021-05"/><content
         type="application/xml"><TopicDescription xmlns="http://schemas.microsoft.com/netservices/2010/10/servicebus/connect"
         xmlns:i="http://www.w3.org/2001/XMLSchema-instance"><DefaultMessageTimeToLive>P10675199DT2H48M5.4775807S</DefaultMessageTimeToLive><MaxSizeInMegabytes>1024</MaxSizeInMegabytes><RequiresDuplicateDetection>false</RequiresDuplicateDetection><DuplicateDetectionHistoryTimeWindow>PT10M</DuplicateDetectionHistoryTimeWindow><EnableBatchedOperations>true</EnableBatchedOperations><SizeInBytes>0</SizeInBytes><FilteringMessagesBeforePublishing>false</FilteringMessagesBeforePublishing><IsAnonymousAccessible>false</IsAnonymousAccessible><AuthorizationRules></AuthorizationRules><Status>Active</Status><CreatedAt>2021-10-21T05:21:36.953Z</CreatedAt><UpdatedAt>2021-10-21T05:21:37.013Z</UpdatedAt><SupportOrdering>true</SupportOrdering><AutoDeleteOnIdle>P10675199DT2H48M5.4775807S</AutoDeleteOnIdle><EnablePartitioning>false</EnablePartitioning><EntityAvailabilityStatus>Available</EntityAvailabilityStatus><EnableSubscriptionPartitioning>false</EnableSubscriptionPartitioning><EnableExpress>false</EnableExpress><MaxMessageSizeInKilobytes>256</MaxMessageSizeInKilobytes></TopicDescription></content></entry>
->>>>>>> 62df3543
-    headers:
-      content-type:
-      - application/atom+xml;type=entry;charset=utf-8
-      date:
-<<<<<<< HEAD
-      - Tue, 28 Sep 2021 19:04:49 GMT
-=======
+    headers:
+      content-type:
+      - application/atom+xml;type=entry;charset=utf-8
+      date:
       - Thu, 21 Oct 2021 05:21:36 GMT
->>>>>>> 62df3543
       server:
       - Microsoft-HTTPAPI/2.0
       strict-transport-security:
@@ -112,32 +91,18 @@
     uri: https://servicebustestsbname.servicebus.windows.net/fjrui/subscriptions/eqkovc?api-version=2021-05
   response:
     body:
-<<<<<<< HEAD
-      string: <entry xmlns="http://www.w3.org/2005/Atom"><id>https://servicebustestappwyrpk4k.servicebus.windows.net/fjrui/subscriptions/eqkovc?api-version=2021-05</id><title
-        type="text">eqkovc</title><published>2021-09-28T19:04:50Z</published><updated>2021-09-28T19:04:50Z</updated><link
-        rel="self" href="https://servicebustestappwyrpk4k.servicebus.windows.net/fjrui/subscriptions/eqkovc?api-version=2021-05"/><content
-        type="application/xml"><SubscriptionDescription xmlns="http://schemas.microsoft.com/netservices/2010/10/servicebus/connect"
-        xmlns:i="http://www.w3.org/2001/XMLSchema-instance"><LockDuration>PT1M</LockDuration><RequiresSession>false</RequiresSession><DefaultMessageTimeToLive>P10675199DT2H48M5.4775807S</DefaultMessageTimeToLive><DeadLetteringOnMessageExpiration>false</DeadLetteringOnMessageExpiration><DeadLetteringOnFilterEvaluationExceptions>true</DeadLetteringOnFilterEvaluationExceptions><MessageCount>0</MessageCount><MaxDeliveryCount>10</MaxDeliveryCount><EnableBatchedOperations>true</EnableBatchedOperations><Status>Active</Status><CreatedAt>2021-09-28T19:04:50.1697806Z</CreatedAt><UpdatedAt>2021-09-28T19:04:50.1697806Z</UpdatedAt><AccessedAt>0001-01-01T00:00:00</AccessedAt><AutoDeleteOnIdle>P10675199DT2H48M5.4775807S</AutoDeleteOnIdle><EntityAvailabilityStatus>Available</EntityAvailabilityStatus><IsClientAffine>false</IsClientAffine></SubscriptionDescription></content></entry>
-=======
       string: <entry xmlns="http://www.w3.org/2005/Atom"><id>https://servicebustestaweyco6xnr.servicebus.windows.net/fjrui/subscriptions/eqkovc?api-version=2021-05</id><title
         type="text">eqkovc</title><published>2021-10-21T05:21:37Z</published><updated>2021-10-21T05:21:37Z</updated><link
         rel="self" href="https://servicebustestaweyco6xnr.servicebus.windows.net/fjrui/subscriptions/eqkovc?api-version=2021-05"/><content
         type="application/xml"><SubscriptionDescription xmlns="http://schemas.microsoft.com/netservices/2010/10/servicebus/connect"
         xmlns:i="http://www.w3.org/2001/XMLSchema-instance"><LockDuration>PT1M</LockDuration><RequiresSession>false</RequiresSession><DefaultMessageTimeToLive>P10675199DT2H48M5.4775807S</DefaultMessageTimeToLive><DeadLetteringOnMessageExpiration>false</DeadLetteringOnMessageExpiration><DeadLetteringOnFilterEvaluationExceptions>true</DeadLetteringOnFilterEvaluationExceptions><MessageCount>0</MessageCount><MaxDeliveryCount>10</MaxDeliveryCount><EnableBatchedOperations>true</EnableBatchedOperations><Status>Active</Status><CreatedAt>2021-10-21T05:21:37.5706999Z</CreatedAt><UpdatedAt>2021-10-21T05:21:37.5706999Z</UpdatedAt><AccessedAt>0001-01-01T00:00:00</AccessedAt><AutoDeleteOnIdle>P10675199DT2H48M5.4775807S</AutoDeleteOnIdle><EntityAvailabilityStatus>Available</EntityAvailabilityStatus><IsClientAffine>false</IsClientAffine></SubscriptionDescription></content></entry>
->>>>>>> 62df3543
-    headers:
-      content-type:
-      - application/atom+xml;type=entry;charset=utf-8
-      date:
-<<<<<<< HEAD
-      - Tue, 28 Sep 2021 19:04:49 GMT
-      etag:
-      - '637684526896600000'
-=======
+    headers:
+      content-type:
+      - application/atom+xml;type=entry;charset=utf-8
+      date:
       - Thu, 21 Oct 2021 05:21:36 GMT
       etag:
       - '637703904970130000'
->>>>>>> 62df3543
       server:
       - Microsoft-HTTPAPI/2.0
       strict-transport-security:
@@ -171,15 +136,6 @@
     uri: https://servicebustestsbname.servicebus.windows.net/fjrui/subscriptions/eqkovc/rules/rule?api-version=2021-05
   response:
     body:
-<<<<<<< HEAD
-      string: <entry xmlns="http://www.w3.org/2005/Atom"><id>https://servicebustestappwyrpk4k.servicebus.windows.net/fjrui/subscriptions/eqkovc/rules/rule?api-version=2021-05</id><title
-        type="text">rule</title><published>2021-09-28T19:04:50Z</published><updated>2021-09-28T19:04:50Z</updated><link
-        rel="self" href="https://servicebustestappwyrpk4k.servicebus.windows.net/fjrui/subscriptions/eqkovc/rules/rule?api-version=2021-05"/><content
-        type="application/xml"><RuleDescription xmlns="http://schemas.microsoft.com/netservices/2010/10/servicebus/connect"
-        xmlns:i="http://www.w3.org/2001/XMLSchema-instance"><Filter i:type="SqlFilter"><SqlExpression>Priority
-        = 'low'</SqlExpression><CompatibilityLevel>20</CompatibilityLevel><RequiresPreprocessing>true</RequiresPreprocessing></Filter><Action
-        i:type="EmptyRuleAction"/><CreatedAt>2021-09-28T19:04:50.3572924Z</CreatedAt><Name>rule</Name></RuleDescription></content></entry>
-=======
       string: <entry xmlns="http://www.w3.org/2005/Atom"><id>https://servicebustestaweyco6xnr.servicebus.windows.net/fjrui/subscriptions/eqkovc/rules/rule?api-version=2021-05</id><title
         type="text">rule</title><published>2021-10-21T05:21:37Z</published><updated>2021-10-21T05:21:37Z</updated><link
         rel="self" href="https://servicebustestaweyco6xnr.servicebus.windows.net/fjrui/subscriptions/eqkovc/rules/rule?api-version=2021-05"/><content
@@ -187,20 +143,13 @@
         xmlns:i="http://www.w3.org/2001/XMLSchema-instance"><Filter i:type="SqlFilter"><SqlExpression>Priority
         = 'low'</SqlExpression><CompatibilityLevel>20</CompatibilityLevel><RequiresPreprocessing>true</RequiresPreprocessing></Filter><Action
         i:type="EmptyRuleAction"/><CreatedAt>2021-10-21T05:21:37.7581523Z</CreatedAt><Name>rule</Name></RuleDescription></content></entry>
->>>>>>> 62df3543
-    headers:
-      content-type:
-      - application/atom+xml;type=entry;charset=utf-8
-      date:
-<<<<<<< HEAD
-      - Tue, 28 Sep 2021 19:04:49 GMT
-      etag:
-      - '637684526896600000'
-=======
-      - Thu, 21 Oct 2021 05:21:37 GMT
-      etag:
-      - '637703904970130000'
->>>>>>> 62df3543
+    headers:
+      content-type:
+      - application/atom+xml;type=entry;charset=utf-8
+      date:
+      - Thu, 21 Oct 2021 05:21:37 GMT
+      etag:
+      - '637703904970130000'
       server:
       - Microsoft-HTTPAPI/2.0
       strict-transport-security:
@@ -225,15 +174,6 @@
     uri: https://servicebustestsbname.servicebus.windows.net/fjrui/subscriptions/eqkovc/rules/rule?enrich=false&api-version=2021-05
   response:
     body:
-<<<<<<< HEAD
-      string: <entry xmlns="http://www.w3.org/2005/Atom"><id>sb://servicebustestappwyrpk4k.servicebus.windows.net/fjrui/subscriptions/eqkovc/rules/rule?enrich=false&amp;api-version=2021-05</id><title
-        type="text">rule</title><published>2021-09-28T19:04:50Z</published><updated>2021-09-28T19:04:50Z</updated><link
-        rel="self" href="sb://servicebustestappwyrpk4k.servicebus.windows.net/fjrui/subscriptions/eqkovc/rules/rule?enrich=false&amp;api-version=2021-05"/><content
-        type="application/xml"><RuleDescription xmlns="http://schemas.microsoft.com/netservices/2010/10/servicebus/connect"
-        xmlns:i="http://www.w3.org/2001/XMLSchema-instance"><Filter i:type="SqlFilter"><SqlExpression>Priority
-        = 'low'</SqlExpression><CompatibilityLevel>20</CompatibilityLevel><RequiresPreprocessing>true</RequiresPreprocessing><Parameters/></Filter><Action
-        i:type="EmptyRuleAction"/><CreatedAt>2021-09-28T19:04:50.3617179Z</CreatedAt><Name>rule</Name></RuleDescription></content></entry>
-=======
       string: <entry xmlns="http://www.w3.org/2005/Atom"><id>sb://servicebustestaweyco6xnr.servicebus.windows.net/fjrui/subscriptions/eqkovc/rules/rule?enrich=false&amp;api-version=2021-05</id><title
         type="text">rule</title><published>2021-10-21T05:21:37Z</published><updated>2021-10-21T05:21:37Z</updated><link
         rel="self" href="sb://servicebustestaweyco6xnr.servicebus.windows.net/fjrui/subscriptions/eqkovc/rules/rule?enrich=false&amp;api-version=2021-05"/><content
@@ -241,20 +181,13 @@
         xmlns:i="http://www.w3.org/2001/XMLSchema-instance"><Filter i:type="SqlFilter"><SqlExpression>Priority
         = 'low'</SqlExpression><CompatibilityLevel>20</CompatibilityLevel><RequiresPreprocessing>true</RequiresPreprocessing><Parameters/></Filter><Action
         i:type="EmptyRuleAction"/><CreatedAt>2021-10-21T05:21:37.7536548Z</CreatedAt><Name>rule</Name></RuleDescription></content></entry>
->>>>>>> 62df3543
-    headers:
-      content-type:
-      - application/atom+xml;type=entry;charset=utf-8
-      date:
-<<<<<<< HEAD
-      - Tue, 28 Sep 2021 19:04:49 GMT
-      etag:
-      - '637684526896600000'
-=======
-      - Thu, 21 Oct 2021 05:21:37 GMT
-      etag:
-      - '637703904970130000'
->>>>>>> 62df3543
+    headers:
+      content-type:
+      - application/atom+xml;type=entry;charset=utf-8
+      date:
+      - Thu, 21 Oct 2021 05:21:37 GMT
+      etag:
+      - '637703904970130000'
       server:
       - Microsoft-HTTPAPI/2.0
       strict-transport-security:
@@ -270,11 +203,7 @@
       <ns0:entry xmlns:ns0="http://www.w3.org/2005/Atom" xmlns="http://schemas.microsoft.com/netservices/2010/10/servicebus/connect"
       xmlns:xsi="http://www.w3.org/2001/XMLSchema-instance"><ns0:content type="application/xml"><RuleDescription><Filter
       xsi:type="CorrelationFilter"><CorrelationId>testcid</CorrelationId></Filter><Action
-<<<<<<< HEAD
-      xsi:type="SqlRuleAction"><SqlExpression>SET Priority = ''low''</SqlExpression><CompatibilityLevel>20</CompatibilityLevel><RequiresPreprocessing>true</RequiresPreprocessing></Action><CreatedAt>2021-09-28T19:04:50.361717Z</CreatedAt><Name>rule</Name></RuleDescription></ns0:content></ns0:entry>'
-=======
       xsi:type="SqlRuleAction"><SqlExpression>SET Priority = ''low''</SqlExpression><CompatibilityLevel>20</CompatibilityLevel><RequiresPreprocessing>true</RequiresPreprocessing></Action><CreatedAt>2021-10-21T05:21:37.753654Z</CreatedAt><Name>rule</Name></RuleDescription></ns0:content></ns0:entry>'
->>>>>>> 62df3543
     headers:
       Accept:
       - application/xml
@@ -294,34 +223,19 @@
     uri: https://servicebustestsbname.servicebus.windows.net/fjrui/subscriptions/eqkovc/rules/rule?api-version=2021-05
   response:
     body:
-<<<<<<< HEAD
-      string: <entry xmlns="http://www.w3.org/2005/Atom"><id>https://servicebustestappwyrpk4k.servicebus.windows.net/fjrui/subscriptions/eqkovc/rules/rule?api-version=2021-05</id><title
-        type="text">rule</title><published>2021-09-28T19:04:50Z</published><updated>2021-09-28T19:04:50Z</updated><link
-        rel="self" href="https://servicebustestappwyrpk4k.servicebus.windows.net/fjrui/subscriptions/eqkovc/rules/rule?api-version=2021-05"/><content
-        type="application/xml"><RuleDescription xmlns="http://schemas.microsoft.com/netservices/2010/10/servicebus/connect"
-        xmlns:i="http://www.w3.org/2001/XMLSchema-instance"><Filter i:type="CorrelationFilter"><CorrelationId>testcid</CorrelationId></Filter><Action
-        i:type="SqlRuleAction"><SqlExpression>SET Priority = 'low'</SqlExpression><CompatibilityLevel>20</CompatibilityLevel><RequiresPreprocessing>true</RequiresPreprocessing></Action><CreatedAt>2021-09-28T19:04:50.5291671Z</CreatedAt><Name>rule</Name></RuleDescription></content></entry>
-=======
       string: <entry xmlns="http://www.w3.org/2005/Atom"><id>https://servicebustestaweyco6xnr.servicebus.windows.net/fjrui/subscriptions/eqkovc/rules/rule?api-version=2021-05</id><title
         type="text">rule</title><published>2021-10-21T05:21:37Z</published><updated>2021-10-21T05:21:37Z</updated><link
         rel="self" href="https://servicebustestaweyco6xnr.servicebus.windows.net/fjrui/subscriptions/eqkovc/rules/rule?api-version=2021-05"/><content
         type="application/xml"><RuleDescription xmlns="http://schemas.microsoft.com/netservices/2010/10/servicebus/connect"
         xmlns:i="http://www.w3.org/2001/XMLSchema-instance"><Filter i:type="CorrelationFilter"><CorrelationId>testcid</CorrelationId></Filter><Action
         i:type="SqlRuleAction"><SqlExpression>SET Priority = 'low'</SqlExpression><CompatibilityLevel>20</CompatibilityLevel><RequiresPreprocessing>true</RequiresPreprocessing></Action><CreatedAt>2021-10-21T05:21:37.9300148Z</CreatedAt><Name>rule</Name></RuleDescription></content></entry>
->>>>>>> 62df3543
-    headers:
-      content-type:
-      - application/atom+xml;type=entry;charset=utf-8
-      date:
-<<<<<<< HEAD
-      - Tue, 28 Sep 2021 19:04:49 GMT
-      etag:
-      - '637684526896600000'
-=======
-      - Thu, 21 Oct 2021 05:21:37 GMT
-      etag:
-      - '637703904970130000'
->>>>>>> 62df3543
+    headers:
+      content-type:
+      - application/atom+xml;type=entry;charset=utf-8
+      date:
+      - Thu, 21 Oct 2021 05:21:37 GMT
+      etag:
+      - '637703904970130000'
       server:
       - Microsoft-HTTPAPI/2.0
       strict-transport-security:
@@ -346,34 +260,19 @@
     uri: https://servicebustestsbname.servicebus.windows.net/fjrui/subscriptions/eqkovc/rules/rule?enrich=false&api-version=2021-05
   response:
     body:
-<<<<<<< HEAD
-      string: <entry xmlns="http://www.w3.org/2005/Atom"><id>sb://servicebustestappwyrpk4k.servicebus.windows.net/fjrui/subscriptions/eqkovc/rules/rule?enrich=false&amp;api-version=2021-05</id><title
-        type="text">rule</title><published>2021-09-28T19:04:50Z</published><updated>2021-09-28T19:04:50Z</updated><link
-        rel="self" href="sb://servicebustestappwyrpk4k.servicebus.windows.net/fjrui/subscriptions/eqkovc/rules/rule?enrich=false&amp;api-version=2021-05"/><content
-        type="application/xml"><RuleDescription xmlns="http://schemas.microsoft.com/netservices/2010/10/servicebus/connect"
-        xmlns:i="http://www.w3.org/2001/XMLSchema-instance"><Filter i:type="CorrelationFilter"><CorrelationId>testcid</CorrelationId></Filter><Action
-        i:type="SqlRuleAction"><SqlExpression>SET Priority = 'low'</SqlExpression><CompatibilityLevel>20</CompatibilityLevel><RequiresPreprocessing>true</RequiresPreprocessing><Parameters/></Action><CreatedAt>2021-09-28T19:04:50.3617179Z</CreatedAt><Name>rule</Name></RuleDescription></content></entry>
-=======
       string: <entry xmlns="http://www.w3.org/2005/Atom"><id>sb://servicebustestaweyco6xnr.servicebus.windows.net/fjrui/subscriptions/eqkovc/rules/rule?enrich=false&amp;api-version=2021-05</id><title
         type="text">rule</title><published>2021-10-21T05:21:37Z</published><updated>2021-10-21T05:21:37Z</updated><link
         rel="self" href="sb://servicebustestaweyco6xnr.servicebus.windows.net/fjrui/subscriptions/eqkovc/rules/rule?enrich=false&amp;api-version=2021-05"/><content
         type="application/xml"><RuleDescription xmlns="http://schemas.microsoft.com/netservices/2010/10/servicebus/connect"
         xmlns:i="http://www.w3.org/2001/XMLSchema-instance"><Filter i:type="CorrelationFilter"><CorrelationId>testcid</CorrelationId></Filter><Action
         i:type="SqlRuleAction"><SqlExpression>SET Priority = 'low'</SqlExpression><CompatibilityLevel>20</CompatibilityLevel><RequiresPreprocessing>true</RequiresPreprocessing><Parameters/></Action><CreatedAt>2021-10-21T05:21:37.7536548Z</CreatedAt><Name>rule</Name></RuleDescription></content></entry>
->>>>>>> 62df3543
-    headers:
-      content-type:
-      - application/atom+xml;type=entry;charset=utf-8
-      date:
-<<<<<<< HEAD
-      - Tue, 28 Sep 2021 19:04:49 GMT
-      etag:
-      - '637684526896600000'
-=======
-      - Thu, 21 Oct 2021 05:21:37 GMT
-      etag:
-      - '637703904970130000'
->>>>>>> 62df3543
+    headers:
+      content-type:
+      - application/atom+xml;type=entry;charset=utf-8
+      date:
+      - Thu, 21 Oct 2021 05:21:37 GMT
+      etag:
+      - '637703904970130000'
       server:
       - Microsoft-HTTPAPI/2.0
       strict-transport-security:
@@ -389,11 +288,7 @@
       <ns0:entry xmlns:ns0="http://www.w3.org/2005/Atom" xmlns="http://schemas.microsoft.com/netservices/2010/10/servicebus/connect"
       xmlns:xsi="http://www.w3.org/2001/XMLSchema-instance"><ns0:content type="application/xml"><RuleDescription><Filter
       xsi:type="CorrelationFilter"><CorrelationId>updatedcid</CorrelationId></Filter><Action
-<<<<<<< HEAD
-      xsi:type="EmptyRuleAction" /><CreatedAt>2021-09-28T19:04:50.361717Z</CreatedAt><Name>rule</Name></RuleDescription></ns0:content></ns0:entry>'
-=======
       xsi:type="EmptyRuleAction" /><CreatedAt>2021-10-21T05:21:37.753654Z</CreatedAt><Name>rule</Name></RuleDescription></ns0:content></ns0:entry>'
->>>>>>> 62df3543
     headers:
       Accept:
       - application/xml
@@ -413,34 +308,19 @@
     uri: https://servicebustestsbname.servicebus.windows.net/fjrui/subscriptions/eqkovc/rules/rule?api-version=2021-05
   response:
     body:
-<<<<<<< HEAD
-      string: <entry xmlns="http://www.w3.org/2005/Atom"><id>https://servicebustestappwyrpk4k.servicebus.windows.net/fjrui/subscriptions/eqkovc/rules/rule?api-version=2021-05</id><title
-        type="text">rule</title><published>2021-09-28T19:04:50Z</published><updated>2021-09-28T19:04:50Z</updated><link
-        rel="self" href="https://servicebustestappwyrpk4k.servicebus.windows.net/fjrui/subscriptions/eqkovc/rules/rule?api-version=2021-05"/><content
-        type="application/xml"><RuleDescription xmlns="http://schemas.microsoft.com/netservices/2010/10/servicebus/connect"
-        xmlns:i="http://www.w3.org/2001/XMLSchema-instance"><Filter i:type="CorrelationFilter"><CorrelationId>updatedcid</CorrelationId></Filter><Action
-        i:type="EmptyRuleAction"/><CreatedAt>2021-09-28T19:04:50.7479078Z</CreatedAt><Name>rule</Name></RuleDescription></content></entry>
-=======
       string: <entry xmlns="http://www.w3.org/2005/Atom"><id>https://servicebustestaweyco6xnr.servicebus.windows.net/fjrui/subscriptions/eqkovc/rules/rule?api-version=2021-05</id><title
         type="text">rule</title><published>2021-10-21T05:21:38Z</published><updated>2021-10-21T05:21:38Z</updated><link
         rel="self" href="https://servicebustestaweyco6xnr.servicebus.windows.net/fjrui/subscriptions/eqkovc/rules/rule?api-version=2021-05"/><content
         type="application/xml"><RuleDescription xmlns="http://schemas.microsoft.com/netservices/2010/10/servicebus/connect"
         xmlns:i="http://www.w3.org/2001/XMLSchema-instance"><Filter i:type="CorrelationFilter"><CorrelationId>updatedcid</CorrelationId></Filter><Action
         i:type="EmptyRuleAction"/><CreatedAt>2021-10-21T05:21:38.1175151Z</CreatedAt><Name>rule</Name></RuleDescription></content></entry>
->>>>>>> 62df3543
-    headers:
-      content-type:
-      - application/atom+xml;type=entry;charset=utf-8
-      date:
-<<<<<<< HEAD
-      - Tue, 28 Sep 2021 19:04:50 GMT
-      etag:
-      - '637684526896600000'
-=======
-      - Thu, 21 Oct 2021 05:21:37 GMT
-      etag:
-      - '637703904970130000'
->>>>>>> 62df3543
+    headers:
+      content-type:
+      - application/atom+xml;type=entry;charset=utf-8
+      date:
+      - Thu, 21 Oct 2021 05:21:37 GMT
+      etag:
+      - '637703904970130000'
       server:
       - Microsoft-HTTPAPI/2.0
       strict-transport-security:
@@ -465,34 +345,19 @@
     uri: https://servicebustestsbname.servicebus.windows.net/fjrui/subscriptions/eqkovc/rules/rule?enrich=false&api-version=2021-05
   response:
     body:
-<<<<<<< HEAD
-      string: <entry xmlns="http://www.w3.org/2005/Atom"><id>sb://servicebustestappwyrpk4k.servicebus.windows.net/fjrui/subscriptions/eqkovc/rules/rule?enrich=false&amp;api-version=2021-05</id><title
-        type="text">rule</title><published>2021-09-28T19:04:50Z</published><updated>2021-09-28T19:04:50Z</updated><link
-        rel="self" href="sb://servicebustestappwyrpk4k.servicebus.windows.net/fjrui/subscriptions/eqkovc/rules/rule?enrich=false&amp;api-version=2021-05"/><content
-        type="application/xml"><RuleDescription xmlns="http://schemas.microsoft.com/netservices/2010/10/servicebus/connect"
-        xmlns:i="http://www.w3.org/2001/XMLSchema-instance"><Filter i:type="CorrelationFilter"><CorrelationId>updatedcid</CorrelationId></Filter><Action
-        i:type="EmptyRuleAction"/><CreatedAt>2021-09-28T19:04:50.3617179Z</CreatedAt><Name>rule</Name></RuleDescription></content></entry>
-=======
       string: <entry xmlns="http://www.w3.org/2005/Atom"><id>sb://servicebustestaweyco6xnr.servicebus.windows.net/fjrui/subscriptions/eqkovc/rules/rule?enrich=false&amp;api-version=2021-05</id><title
         type="text">rule</title><published>2021-10-21T05:21:37Z</published><updated>2021-10-21T05:21:37Z</updated><link
         rel="self" href="sb://servicebustestaweyco6xnr.servicebus.windows.net/fjrui/subscriptions/eqkovc/rules/rule?enrich=false&amp;api-version=2021-05"/><content
         type="application/xml"><RuleDescription xmlns="http://schemas.microsoft.com/netservices/2010/10/servicebus/connect"
         xmlns:i="http://www.w3.org/2001/XMLSchema-instance"><Filter i:type="CorrelationFilter"><CorrelationId>updatedcid</CorrelationId></Filter><Action
         i:type="EmptyRuleAction"/><CreatedAt>2021-10-21T05:21:37.7536548Z</CreatedAt><Name>rule</Name></RuleDescription></content></entry>
->>>>>>> 62df3543
-    headers:
-      content-type:
-      - application/atom+xml;type=entry;charset=utf-8
-      date:
-<<<<<<< HEAD
-      - Tue, 28 Sep 2021 19:04:50 GMT
-      etag:
-      - '637684526896600000'
-=======
-      - Thu, 21 Oct 2021 05:21:37 GMT
-      etag:
-      - '637703904970130000'
->>>>>>> 62df3543
+    headers:
+      content-type:
+      - application/atom+xml;type=entry;charset=utf-8
+      date:
+      - Thu, 21 Oct 2021 05:21:37 GMT
+      etag:
+      - '637703904970130000'
       server:
       - Microsoft-HTTPAPI/2.0
       strict-transport-security:
@@ -524,15 +389,9 @@
       content-length:
       - '0'
       date:
-<<<<<<< HEAD
-      - Tue, 28 Sep 2021 19:04:50 GMT
-      etag:
-      - '637684526896600000'
-=======
-      - Thu, 21 Oct 2021 05:21:37 GMT
-      etag:
-      - '637703904970130000'
->>>>>>> 62df3543
+      - Thu, 21 Oct 2021 05:21:37 GMT
+      etag:
+      - '637703904970130000'
       server:
       - Microsoft-HTTPAPI/2.0
       strict-transport-security:
@@ -562,15 +421,9 @@
       content-length:
       - '0'
       date:
-<<<<<<< HEAD
-      - Tue, 28 Sep 2021 19:04:50 GMT
-      etag:
-      - '637684526896600000'
-=======
-      - Thu, 21 Oct 2021 05:21:37 GMT
-      etag:
-      - '637703904970130000'
->>>>>>> 62df3543
+      - Thu, 21 Oct 2021 05:21:37 GMT
+      etag:
+      - '637703904970130000'
       server:
       - Microsoft-HTTPAPI/2.0
       strict-transport-security:
@@ -600,15 +453,9 @@
       content-length:
       - '0'
       date:
-<<<<<<< HEAD
-      - Tue, 28 Sep 2021 19:04:50 GMT
-      etag:
-      - '637684526896600000'
-=======
       - Thu, 21 Oct 2021 05:21:38 GMT
       etag:
       - '637703904970130000'
->>>>>>> 62df3543
       server:
       - Microsoft-HTTPAPI/2.0
       strict-transport-security:
