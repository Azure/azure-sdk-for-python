interactions:
- request:
    body: null
    headers:
      Accept:
      - application/xml
      Accept-Encoding:
      - gzip, deflate
      Connection:
      - keep-alive
      User-Agent:
      - azsdk-python-servicebusmanagementclient/2021-05 Python/3.7.10 (Windows-10-10.0.22000-SP0)
    method: GET
    uri: https://servicebustestsbname.servicebus.windows.net/$Resources/topics?$skip=0&$top=100&api-version=2021-05
  response:
    body:
<<<<<<< HEAD
      string: <feed xmlns="http://www.w3.org/2005/Atom"><title type="text">Topics</title><id>https://servicebustestappwyrpk4k.servicebus.windows.net/$Resources/topics?$skip=0&amp;$top=100&amp;api-version=2021-05</id><updated>2021-09-28T19:04:42Z</updated><link
        rel="self" href="https://servicebustestappwyrpk4k.servicebus.windows.net/$Resources/topics?$skip=0&amp;$top=100&amp;api-version=2021-05"/></feed>
=======
      string: <feed xmlns="http://www.w3.org/2005/Atom"><title type="text">Topics</title><id>https://servicebustestaweyco6xnr.servicebus.windows.net/$Resources/topics?$skip=0&amp;$top=100&amp;api-version=2021-05</id><updated>2021-10-21T05:21:30Z</updated><link
        rel="self" href="https://servicebustestaweyco6xnr.servicebus.windows.net/$Resources/topics?$skip=0&amp;$top=100&amp;api-version=2021-05"/></feed>
>>>>>>> 62df3543
    headers:
      content-type:
      - application/atom+xml;type=feed;charset=utf-8
      date:
<<<<<<< HEAD
      - Tue, 28 Sep 2021 19:04:42 GMT
=======
      - Thu, 21 Oct 2021 05:21:30 GMT
>>>>>>> 62df3543
      server:
      - Microsoft-HTTPAPI/2.0
      transfer-encoding:
      - chunked
    status:
      code: 200
      message: OK
- request:
    body: '<?xml version=''1.0'' encoding=''utf-8''?>

      <ns0:entry xmlns:ns0="http://www.w3.org/2005/Atom" xmlns="http://schemas.microsoft.com/netservices/2010/10/servicebus/connect"><ns0:content
      type="application/xml"><TopicDescription /></ns0:content></ns0:entry>'
    headers:
      Accept:
      - application/xml
      Accept-Encoding:
      - gzip, deflate
      Connection:
      - keep-alive
      Content-Length:
      - '248'
      Content-Type:
      - application/atom+xml
      User-Agent:
      - azsdk-python-servicebusmanagementclient/2021-05 Python/3.7.10 (Windows-10-10.0.22000-SP0)
    method: PUT
    uri: https://servicebustestsbname.servicebus.windows.net/fjruid?api-version=2021-05
  response:
    body:
<<<<<<< HEAD
      string: <entry xmlns="http://www.w3.org/2005/Atom"><id>https://servicebustestappwyrpk4k.servicebus.windows.net/fjruid?api-version=2021-05</id><title
        type="text">fjruid</title><published>2021-09-28T19:04:43Z</published><updated>2021-09-28T19:04:43Z</updated><author><name>servicebustestappwyrpk4k</name></author><link
        rel="self" href="https://servicebustestappwyrpk4k.servicebus.windows.net/fjruid?api-version=2021-05"/><content
        type="application/xml"><TopicDescription xmlns="http://schemas.microsoft.com/netservices/2010/10/servicebus/connect"
        xmlns:i="http://www.w3.org/2001/XMLSchema-instance"><DefaultMessageTimeToLive>P10675199DT2H48M5.4775807S</DefaultMessageTimeToLive><MaxSizeInMegabytes>1024</MaxSizeInMegabytes><RequiresDuplicateDetection>false</RequiresDuplicateDetection><DuplicateDetectionHistoryTimeWindow>PT10M</DuplicateDetectionHistoryTimeWindow><EnableBatchedOperations>true</EnableBatchedOperations><SizeInBytes>0</SizeInBytes><FilteringMessagesBeforePublishing>false</FilteringMessagesBeforePublishing><IsAnonymousAccessible>false</IsAnonymousAccessible><AuthorizationRules></AuthorizationRules><Status>Active</Status><CreatedAt>2021-09-28T19:04:43.383Z</CreatedAt><UpdatedAt>2021-09-28T19:04:43.42Z</UpdatedAt><SupportOrdering>true</SupportOrdering><AutoDeleteOnIdle>P10675199DT2H48M5.4775807S</AutoDeleteOnIdle><EnablePartitioning>false</EnablePartitioning><EntityAvailabilityStatus>Available</EntityAvailabilityStatus><EnableSubscriptionPartitioning>false</EnableSubscriptionPartitioning><EnableExpress>false</EnableExpress><MaxMessageSizeInKilobytes>256</MaxMessageSizeInKilobytes></TopicDescription></content></entry>
=======
      string: <entry xmlns="http://www.w3.org/2005/Atom"><id>https://servicebustestaweyco6xnr.servicebus.windows.net/fjruid?api-version=2021-05</id><title
        type="text">fjruid</title><published>2021-10-21T05:21:30Z</published><updated>2021-10-21T05:21:30Z</updated><author><name>servicebustestaweyco6xnr</name></author><link
        rel="self" href="https://servicebustestaweyco6xnr.servicebus.windows.net/fjruid?api-version=2021-05"/><content
        type="application/xml"><TopicDescription xmlns="http://schemas.microsoft.com/netservices/2010/10/servicebus/connect"
        xmlns:i="http://www.w3.org/2001/XMLSchema-instance"><DefaultMessageTimeToLive>P10675199DT2H48M5.4775807S</DefaultMessageTimeToLive><MaxSizeInMegabytes>1024</MaxSizeInMegabytes><RequiresDuplicateDetection>false</RequiresDuplicateDetection><DuplicateDetectionHistoryTimeWindow>PT10M</DuplicateDetectionHistoryTimeWindow><EnableBatchedOperations>true</EnableBatchedOperations><SizeInBytes>0</SizeInBytes><FilteringMessagesBeforePublishing>false</FilteringMessagesBeforePublishing><IsAnonymousAccessible>false</IsAnonymousAccessible><AuthorizationRules></AuthorizationRules><Status>Active</Status><CreatedAt>2021-10-21T05:21:30.827Z</CreatedAt><UpdatedAt>2021-10-21T05:21:30.86Z</UpdatedAt><SupportOrdering>true</SupportOrdering><AutoDeleteOnIdle>P10675199DT2H48M5.4775807S</AutoDeleteOnIdle><EnablePartitioning>false</EnablePartitioning><EntityAvailabilityStatus>Available</EntityAvailabilityStatus><EnableSubscriptionPartitioning>false</EnableSubscriptionPartitioning><EnableExpress>false</EnableExpress><MaxMessageSizeInKilobytes>256</MaxMessageSizeInKilobytes></TopicDescription></content></entry>
>>>>>>> 62df3543
    headers:
      content-type:
      - application/atom+xml;type=entry;charset=utf-8
      date:
<<<<<<< HEAD
      - Tue, 28 Sep 2021 19:04:42 GMT
=======
      - Thu, 21 Oct 2021 05:21:31 GMT
>>>>>>> 62df3543
      server:
      - Microsoft-HTTPAPI/2.0
      strict-transport-security:
      - max-age=31536000
      transfer-encoding:
      - chunked
    status:
      code: 201
      message: Created
- request:
    body: '<?xml version=''1.0'' encoding=''utf-8''?>

      <ns0:entry xmlns:ns0="http://www.w3.org/2005/Atom" xmlns="http://schemas.microsoft.com/netservices/2010/10/servicebus/connect"><ns0:content
      type="application/xml"><SubscriptionDescription /></ns0:content></ns0:entry>'
    headers:
      Accept:
      - application/xml
      Accept-Encoding:
      - gzip, deflate
      Connection:
      - keep-alive
      Content-Length:
      - '255'
      Content-Type:
      - application/atom+xml
      User-Agent:
      - azsdk-python-servicebusmanagementclient/2021-05 Python/3.7.10 (Windows-10-10.0.22000-SP0)
    method: PUT
    uri: https://servicebustestsbname.servicebus.windows.net/fjruid/subscriptions/eqkovcd?api-version=2021-05
  response:
    body:
<<<<<<< HEAD
      string: <entry xmlns="http://www.w3.org/2005/Atom"><id>https://servicebustestappwyrpk4k.servicebus.windows.net/fjruid/subscriptions/eqkovcd?api-version=2021-05</id><title
        type="text">eqkovcd</title><published>2021-09-28T19:04:43Z</published><updated>2021-09-28T19:04:43Z</updated><link
        rel="self" href="https://servicebustestappwyrpk4k.servicebus.windows.net/fjruid/subscriptions/eqkovcd?api-version=2021-05"/><content
        type="application/xml"><SubscriptionDescription xmlns="http://schemas.microsoft.com/netservices/2010/10/servicebus/connect"
        xmlns:i="http://www.w3.org/2001/XMLSchema-instance"><LockDuration>PT1M</LockDuration><RequiresSession>false</RequiresSession><DefaultMessageTimeToLive>P10675199DT2H48M5.4775807S</DefaultMessageTimeToLive><DeadLetteringOnMessageExpiration>false</DeadLetteringOnMessageExpiration><DeadLetteringOnFilterEvaluationExceptions>true</DeadLetteringOnFilterEvaluationExceptions><MessageCount>0</MessageCount><MaxDeliveryCount>10</MaxDeliveryCount><EnableBatchedOperations>true</EnableBatchedOperations><Status>Active</Status><CreatedAt>2021-09-28T19:04:43.8758856Z</CreatedAt><UpdatedAt>2021-09-28T19:04:43.8758856Z</UpdatedAt><AccessedAt>0001-01-01T00:00:00</AccessedAt><AutoDeleteOnIdle>P10675199DT2H48M5.4775807S</AutoDeleteOnIdle><EntityAvailabilityStatus>Available</EntityAvailabilityStatus><IsClientAffine>false</IsClientAffine></SubscriptionDescription></content></entry>
=======
      string: <entry xmlns="http://www.w3.org/2005/Atom"><id>https://servicebustestaweyco6xnr.servicebus.windows.net/fjruid/subscriptions/eqkovcd?api-version=2021-05</id><title
        type="text">eqkovcd</title><published>2021-10-21T05:21:31Z</published><updated>2021-10-21T05:21:31Z</updated><link
        rel="self" href="https://servicebustestaweyco6xnr.servicebus.windows.net/fjruid/subscriptions/eqkovcd?api-version=2021-05"/><content
        type="application/xml"><SubscriptionDescription xmlns="http://schemas.microsoft.com/netservices/2010/10/servicebus/connect"
        xmlns:i="http://www.w3.org/2001/XMLSchema-instance"><LockDuration>PT1M</LockDuration><RequiresSession>false</RequiresSession><DefaultMessageTimeToLive>P10675199DT2H48M5.4775807S</DefaultMessageTimeToLive><DeadLetteringOnMessageExpiration>false</DeadLetteringOnMessageExpiration><DeadLetteringOnFilterEvaluationExceptions>true</DeadLetteringOnFilterEvaluationExceptions><MessageCount>0</MessageCount><MaxDeliveryCount>10</MaxDeliveryCount><EnableBatchedOperations>true</EnableBatchedOperations><Status>Active</Status><CreatedAt>2021-10-21T05:21:31.3010534Z</CreatedAt><UpdatedAt>2021-10-21T05:21:31.3010534Z</UpdatedAt><AccessedAt>0001-01-01T00:00:00</AccessedAt><AutoDeleteOnIdle>P10675199DT2H48M5.4775807S</AutoDeleteOnIdle><EntityAvailabilityStatus>Available</EntityAvailabilityStatus><IsClientAffine>false</IsClientAffine></SubscriptionDescription></content></entry>
>>>>>>> 62df3543
    headers:
      content-type:
      - application/atom+xml;type=entry;charset=utf-8
      date:
<<<<<<< HEAD
      - Tue, 28 Sep 2021 19:04:43 GMT
      etag:
      - '637684526834200000'
=======
      - Thu, 21 Oct 2021 05:21:31 GMT
      etag:
      - '637703904908600000'
>>>>>>> 62df3543
      server:
      - Microsoft-HTTPAPI/2.0
      strict-transport-security:
      - max-age=31536000
      transfer-encoding:
      - chunked
    status:
      code: 201
      message: Created
- request:
    body: '<?xml version=''1.0'' encoding=''utf-8''?>

      <ns0:entry xmlns:ns0="http://www.w3.org/2005/Atom" xmlns="http://schemas.microsoft.com/netservices/2010/10/servicebus/connect"
      xmlns:xsi="http://www.w3.org/2001/XMLSchema-instance"><ns0:content type="application/xml"><RuleDescription><Filter
      xsi:type="SqlFilter"><SqlExpression>Priority = ''low''</SqlExpression><CompatibilityLevel>20</CompatibilityLevel><RequiresPreprocessing>true</RequiresPreprocessing></Filter><Action
      xsi:type="EmptyRuleAction" /><Name>rule</Name></RuleDescription></ns0:content></ns0:entry>'
    headers:
      Accept:
      - application/xml
      Accept-Encoding:
      - gzip, deflate
      Connection:
      - keep-alive
      Content-Length:
      - '550'
      Content-Type:
      - application/atom+xml
      User-Agent:
      - azsdk-python-servicebusmanagementclient/2021-05 Python/3.7.10 (Windows-10-10.0.22000-SP0)
    method: PUT
    uri: https://servicebustestsbname.servicebus.windows.net/fjruid/subscriptions/eqkovcd/rules/rule?api-version=2021-05
  response:
    body:
<<<<<<< HEAD
      string: <entry xmlns="http://www.w3.org/2005/Atom"><id>https://servicebustestappwyrpk4k.servicebus.windows.net/fjruid/subscriptions/eqkovcd/rules/rule?api-version=2021-05</id><title
        type="text">rule</title><published>2021-09-28T19:04:44Z</published><updated>2021-09-28T19:04:44Z</updated><link
        rel="self" href="https://servicebustestappwyrpk4k.servicebus.windows.net/fjruid/subscriptions/eqkovcd/rules/rule?api-version=2021-05"/><content
        type="application/xml"><RuleDescription xmlns="http://schemas.microsoft.com/netservices/2010/10/servicebus/connect"
        xmlns:i="http://www.w3.org/2001/XMLSchema-instance"><Filter i:type="SqlFilter"><SqlExpression>Priority
        = 'low'</SqlExpression><CompatibilityLevel>20</CompatibilityLevel><RequiresPreprocessing>true</RequiresPreprocessing></Filter><Action
        i:type="EmptyRuleAction"/><CreatedAt>2021-09-28T19:04:44.1103501Z</CreatedAt><Name>rule</Name></RuleDescription></content></entry>
=======
      string: <entry xmlns="http://www.w3.org/2005/Atom"><id>https://servicebustestaweyco6xnr.servicebus.windows.net/fjruid/subscriptions/eqkovcd/rules/rule?api-version=2021-05</id><title
        type="text">rule</title><published>2021-10-21T05:21:31Z</published><updated>2021-10-21T05:21:31Z</updated><link
        rel="self" href="https://servicebustestaweyco6xnr.servicebus.windows.net/fjruid/subscriptions/eqkovcd/rules/rule?api-version=2021-05"/><content
        type="application/xml"><RuleDescription xmlns="http://schemas.microsoft.com/netservices/2010/10/servicebus/connect"
        xmlns:i="http://www.w3.org/2001/XMLSchema-instance"><Filter i:type="SqlFilter"><SqlExpression>Priority
        = 'low'</SqlExpression><CompatibilityLevel>20</CompatibilityLevel><RequiresPreprocessing>true</RequiresPreprocessing></Filter><Action
        i:type="EmptyRuleAction"/><CreatedAt>2021-10-21T05:21:31.4416285Z</CreatedAt><Name>rule</Name></RuleDescription></content></entry>
>>>>>>> 62df3543
    headers:
      content-type:
      - application/atom+xml;type=entry;charset=utf-8
      date:
<<<<<<< HEAD
      - Tue, 28 Sep 2021 19:04:43 GMT
      etag:
      - '637684526834200000'
=======
      - Thu, 21 Oct 2021 05:21:31 GMT
      etag:
      - '637703904908600000'
>>>>>>> 62df3543
      server:
      - Microsoft-HTTPAPI/2.0
      strict-transport-security:
      - max-age=31536000
      transfer-encoding:
      - chunked
    status:
      code: 201
      message: Created
- request:
    body: null
    headers:
      Accept:
      - application/xml
      Accept-Encoding:
      - gzip, deflate
      Connection:
      - keep-alive
      User-Agent:
      - azsdk-python-servicebusmanagementclient/2021-05 Python/3.7.10 (Windows-10-10.0.22000-SP0)
    method: GET
    uri: https://servicebustestsbname.servicebus.windows.net/fjruid/subscriptions/eqkovcd/rules/rule?enrich=false&api-version=2021-05
  response:
    body:
<<<<<<< HEAD
      string: <entry xmlns="http://www.w3.org/2005/Atom"><id>sb://servicebustestappwyrpk4k.servicebus.windows.net/fjruid/subscriptions/eqkovcd/rules/rule?enrich=false&amp;api-version=2021-05</id><title
        type="text">rule</title><published>2021-09-28T19:04:44Z</published><updated>2021-09-28T19:04:44Z</updated><link
        rel="self" href="sb://servicebustestappwyrpk4k.servicebus.windows.net/fjruid/subscriptions/eqkovcd/rules/rule?enrich=false&amp;api-version=2021-05"/><content
        type="application/xml"><RuleDescription xmlns="http://schemas.microsoft.com/netservices/2010/10/servicebus/connect"
        xmlns:i="http://www.w3.org/2001/XMLSchema-instance"><Filter i:type="SqlFilter"><SqlExpression>Priority
        = 'low'</SqlExpression><CompatibilityLevel>20</CompatibilityLevel><RequiresPreprocessing>true</RequiresPreprocessing><Parameters/></Filter><Action
        i:type="EmptyRuleAction"/><CreatedAt>2021-09-28T19:04:44.1068015Z</CreatedAt><Name>rule</Name></RuleDescription></content></entry>
=======
      string: <entry xmlns="http://www.w3.org/2005/Atom"><id>sb://servicebustestaweyco6xnr.servicebus.windows.net/fjruid/subscriptions/eqkovcd/rules/rule?enrich=false&amp;api-version=2021-05</id><title
        type="text">rule</title><published>2021-10-21T05:21:31Z</published><updated>2021-10-21T05:21:31Z</updated><link
        rel="self" href="sb://servicebustestaweyco6xnr.servicebus.windows.net/fjruid/subscriptions/eqkovcd/rules/rule?enrich=false&amp;api-version=2021-05"/><content
        type="application/xml"><RuleDescription xmlns="http://schemas.microsoft.com/netservices/2010/10/servicebus/connect"
        xmlns:i="http://www.w3.org/2001/XMLSchema-instance"><Filter i:type="SqlFilter"><SqlExpression>Priority
        = 'low'</SqlExpression><CompatibilityLevel>20</CompatibilityLevel><RequiresPreprocessing>true</RequiresPreprocessing><Parameters/></Filter><Action
        i:type="EmptyRuleAction"/><CreatedAt>2021-10-21T05:21:31.4330885Z</CreatedAt><Name>rule</Name></RuleDescription></content></entry>
>>>>>>> 62df3543
    headers:
      content-type:
      - application/atom+xml;type=entry;charset=utf-8
      date:
<<<<<<< HEAD
      - Tue, 28 Sep 2021 19:04:43 GMT
      etag:
      - '637684526834200000'
=======
      - Thu, 21 Oct 2021 05:21:31 GMT
      etag:
      - '637703904908600000'
>>>>>>> 62df3543
      server:
      - Microsoft-HTTPAPI/2.0
      strict-transport-security:
      - max-age=31536000
      transfer-encoding:
      - chunked
    status:
      code: 200
      message: OK
- request:
    body: '<?xml version=''1.0'' encoding=''utf-8''?>

      <ns0:entry xmlns:ns0="http://www.w3.org/2005/Atom" xmlns="http://schemas.microsoft.com/netservices/2010/10/servicebus/connect"
      xmlns:xsi="http://www.w3.org/2001/XMLSchema-instance"><ns0:content type="application/xml"><RuleDescription><Filter
      xsi:type="CorrelationFilter"><CorrelationId>testcid</CorrelationId></Filter><Action
<<<<<<< HEAD
      xsi:type="SqlRuleAction"><SqlExpression>SET Priority = ''low''</SqlExpression><CompatibilityLevel>20</CompatibilityLevel><RequiresPreprocessing>true</RequiresPreprocessing></Action><CreatedAt>2021-09-28T19:04:44.106801Z</CreatedAt><Name>rule</Name></RuleDescription></ns0:content></ns0:entry>'
=======
      xsi:type="SqlRuleAction"><SqlExpression>SET Priority = ''low''</SqlExpression><CompatibilityLevel>20</CompatibilityLevel><RequiresPreprocessing>true</RequiresPreprocessing></Action><CreatedAt>2021-10-21T05:21:31.433088Z</CreatedAt><Name>rule</Name></RuleDescription></ns0:content></ns0:entry>'
>>>>>>> 62df3543
    headers:
      Accept:
      - application/xml
      Accept-Encoding:
      - gzip, deflate
      Connection:
      - keep-alive
      Content-Length:
      - '655'
      Content-Type:
      - application/atom+xml
      If-Match:
      - '*'
      User-Agent:
      - azsdk-python-servicebusmanagementclient/2021-05 Python/3.7.10 (Windows-10-10.0.22000-SP0)
    method: PUT
    uri: https://servicebustestsbname.servicebus.windows.net/fjruid/subscriptions/eqkovcd/rules/rule?api-version=2021-05
  response:
    body:
<<<<<<< HEAD
      string: <entry xmlns="http://www.w3.org/2005/Atom"><id>https://servicebustestappwyrpk4k.servicebus.windows.net/fjruid/subscriptions/eqkovcd/rules/rule?api-version=2021-05</id><title
        type="text">rule</title><published>2021-09-28T19:04:44Z</published><updated>2021-09-28T19:04:44Z</updated><link
        rel="self" href="https://servicebustestappwyrpk4k.servicebus.windows.net/fjruid/subscriptions/eqkovcd/rules/rule?api-version=2021-05"/><content
        type="application/xml"><RuleDescription xmlns="http://schemas.microsoft.com/netservices/2010/10/servicebus/connect"
        xmlns:i="http://www.w3.org/2001/XMLSchema-instance"><Filter i:type="CorrelationFilter"><CorrelationId>testcid</CorrelationId></Filter><Action
        i:type="SqlRuleAction"><SqlExpression>SET Priority = 'low'</SqlExpression><CompatibilityLevel>20</CompatibilityLevel><RequiresPreprocessing>true</RequiresPreprocessing></Action><CreatedAt>2021-09-28T19:04:44.2665033Z</CreatedAt><Name>rule</Name></RuleDescription></content></entry>
=======
      string: <entry xmlns="http://www.w3.org/2005/Atom"><id>https://servicebustestaweyco6xnr.servicebus.windows.net/fjruid/subscriptions/eqkovcd/rules/rule?api-version=2021-05</id><title
        type="text">rule</title><published>2021-10-21T05:21:31Z</published><updated>2021-10-21T05:21:31Z</updated><link
        rel="self" href="https://servicebustestaweyco6xnr.servicebus.windows.net/fjruid/subscriptions/eqkovcd/rules/rule?api-version=2021-05"/><content
        type="application/xml"><RuleDescription xmlns="http://schemas.microsoft.com/netservices/2010/10/servicebus/connect"
        xmlns:i="http://www.w3.org/2001/XMLSchema-instance"><Filter i:type="CorrelationFilter"><CorrelationId>testcid</CorrelationId></Filter><Action
        i:type="SqlRuleAction"><SqlExpression>SET Priority = 'low'</SqlExpression><CompatibilityLevel>20</CompatibilityLevel><RequiresPreprocessing>true</RequiresPreprocessing></Action><CreatedAt>2021-10-21T05:21:31.5510372Z</CreatedAt><Name>rule</Name></RuleDescription></content></entry>
>>>>>>> 62df3543
    headers:
      content-type:
      - application/atom+xml;type=entry;charset=utf-8
      date:
<<<<<<< HEAD
      - Tue, 28 Sep 2021 19:04:43 GMT
      etag:
      - '637684526834200000'
=======
      - Thu, 21 Oct 2021 05:21:31 GMT
      etag:
      - '637703904908600000'
>>>>>>> 62df3543
      server:
      - Microsoft-HTTPAPI/2.0
      strict-transport-security:
      - max-age=31536000
      transfer-encoding:
      - chunked
    status:
      code: 200
      message: OK
- request:
    body: null
    headers:
      Accept:
      - application/xml
      Accept-Encoding:
      - gzip, deflate
      Connection:
      - keep-alive
      User-Agent:
      - azsdk-python-servicebusmanagementclient/2021-05 Python/3.7.10 (Windows-10-10.0.22000-SP0)
    method: GET
    uri: https://servicebustestsbname.servicebus.windows.net/fjruid/subscriptions/eqkovcd/rules/rule?enrich=false&api-version=2021-05
  response:
    body:
<<<<<<< HEAD
      string: <entry xmlns="http://www.w3.org/2005/Atom"><id>sb://servicebustestappwyrpk4k.servicebus.windows.net/fjruid/subscriptions/eqkovcd/rules/rule?enrich=false&amp;api-version=2021-05</id><title
        type="text">rule</title><published>2021-09-28T19:04:44Z</published><updated>2021-09-28T19:04:44Z</updated><link
        rel="self" href="sb://servicebustestappwyrpk4k.servicebus.windows.net/fjruid/subscriptions/eqkovcd/rules/rule?enrich=false&amp;api-version=2021-05"/><content
        type="application/xml"><RuleDescription xmlns="http://schemas.microsoft.com/netservices/2010/10/servicebus/connect"
        xmlns:i="http://www.w3.org/2001/XMLSchema-instance"><Filter i:type="CorrelationFilter"><CorrelationId>testcid</CorrelationId></Filter><Action
        i:type="SqlRuleAction"><SqlExpression>SET Priority = 'low'</SqlExpression><CompatibilityLevel>20</CompatibilityLevel><RequiresPreprocessing>true</RequiresPreprocessing><Parameters/></Action><CreatedAt>2021-09-28T19:04:44.1068015Z</CreatedAt><Name>rule</Name></RuleDescription></content></entry>
=======
      string: <entry xmlns="http://www.w3.org/2005/Atom"><id>sb://servicebustestaweyco6xnr.servicebus.windows.net/fjruid/subscriptions/eqkovcd/rules/rule?enrich=false&amp;api-version=2021-05</id><title
        type="text">rule</title><published>2021-10-21T05:21:31Z</published><updated>2021-10-21T05:21:31Z</updated><link
        rel="self" href="sb://servicebustestaweyco6xnr.servicebus.windows.net/fjruid/subscriptions/eqkovcd/rules/rule?enrich=false&amp;api-version=2021-05"/><content
        type="application/xml"><RuleDescription xmlns="http://schemas.microsoft.com/netservices/2010/10/servicebus/connect"
        xmlns:i="http://www.w3.org/2001/XMLSchema-instance"><Filter i:type="CorrelationFilter"><CorrelationId>testcid</CorrelationId></Filter><Action
        i:type="SqlRuleAction"><SqlExpression>SET Priority = 'low'</SqlExpression><CompatibilityLevel>20</CompatibilityLevel><RequiresPreprocessing>true</RequiresPreprocessing><Parameters/></Action><CreatedAt>2021-10-21T05:21:31.4330885Z</CreatedAt><Name>rule</Name></RuleDescription></content></entry>
>>>>>>> 62df3543
    headers:
      content-type:
      - application/atom+xml;type=entry;charset=utf-8
      date:
<<<<<<< HEAD
      - Tue, 28 Sep 2021 19:04:43 GMT
      etag:
      - '637684526834200000'
=======
      - Thu, 21 Oct 2021 05:21:31 GMT
      etag:
      - '637703904908600000'
>>>>>>> 62df3543
      server:
      - Microsoft-HTTPAPI/2.0
      strict-transport-security:
      - max-age=31536000
      transfer-encoding:
      - chunked
    status:
      code: 200
      message: OK
- request:
    body: '<?xml version=''1.0'' encoding=''utf-8''?>

      <ns0:entry xmlns:ns0="http://www.w3.org/2005/Atom" xmlns="http://schemas.microsoft.com/netservices/2010/10/servicebus/connect"
      xmlns:xsi="http://www.w3.org/2001/XMLSchema-instance"><ns0:content type="application/xml"><RuleDescription><Filter
      xsi:type="CorrelationFilter"><CorrelationId>updatedcid</CorrelationId></Filter><Action
<<<<<<< HEAD
      xsi:type="EmptyRuleAction" /><CreatedAt>2021-09-28T19:04:44.106801Z</CreatedAt><Name>rule</Name></RuleDescription></ns0:content></ns0:entry>'
=======
      xsi:type="EmptyRuleAction" /><CreatedAt>2021-10-21T05:21:31.433088Z</CreatedAt><Name>rule</Name></RuleDescription></ns0:content></ns0:entry>'
>>>>>>> 62df3543
    headers:
      Accept:
      - application/xml
      Accept-Encoding:
      - gzip, deflate
      Connection:
      - keep-alive
      Content-Length:
      - '508'
      Content-Type:
      - application/atom+xml
      If-Match:
      - '*'
      User-Agent:
      - azsdk-python-servicebusmanagementclient/2021-05 Python/3.7.10 (Windows-10-10.0.22000-SP0)
    method: PUT
    uri: https://servicebustestsbname.servicebus.windows.net/fjruid/subscriptions/eqkovcd/rules/rule?api-version=2021-05
  response:
    body:
<<<<<<< HEAD
      string: <entry xmlns="http://www.w3.org/2005/Atom"><id>https://servicebustestappwyrpk4k.servicebus.windows.net/fjruid/subscriptions/eqkovcd/rules/rule?api-version=2021-05</id><title
        type="text">rule</title><published>2021-09-28T19:04:44Z</published><updated>2021-09-28T19:04:44Z</updated><link
        rel="self" href="https://servicebustestappwyrpk4k.servicebus.windows.net/fjruid/subscriptions/eqkovcd/rules/rule?api-version=2021-05"/><content
        type="application/xml"><RuleDescription xmlns="http://schemas.microsoft.com/netservices/2010/10/servicebus/connect"
        xmlns:i="http://www.w3.org/2001/XMLSchema-instance"><Filter i:type="CorrelationFilter"><CorrelationId>updatedcid</CorrelationId></Filter><Action
        i:type="EmptyRuleAction"/><CreatedAt>2021-09-28T19:04:44.4071486Z</CreatedAt><Name>rule</Name></RuleDescription></content></entry>
=======
      string: <entry xmlns="http://www.w3.org/2005/Atom"><id>https://servicebustestaweyco6xnr.servicebus.windows.net/fjruid/subscriptions/eqkovcd/rules/rule?api-version=2021-05</id><title
        type="text">rule</title><published>2021-10-21T05:21:31Z</published><updated>2021-10-21T05:21:31Z</updated><link
        rel="self" href="https://servicebustestaweyco6xnr.servicebus.windows.net/fjruid/subscriptions/eqkovcd/rules/rule?api-version=2021-05"/><content
        type="application/xml"><RuleDescription xmlns="http://schemas.microsoft.com/netservices/2010/10/servicebus/connect"
        xmlns:i="http://www.w3.org/2001/XMLSchema-instance"><Filter i:type="CorrelationFilter"><CorrelationId>updatedcid</CorrelationId></Filter><Action
        i:type="EmptyRuleAction"/><CreatedAt>2021-10-21T05:21:31.6916371Z</CreatedAt><Name>rule</Name></RuleDescription></content></entry>
>>>>>>> 62df3543
    headers:
      content-type:
      - application/atom+xml;type=entry;charset=utf-8
      date:
<<<<<<< HEAD
      - Tue, 28 Sep 2021 19:04:43 GMT
      etag:
      - '637684526834200000'
=======
      - Thu, 21 Oct 2021 05:21:31 GMT
      etag:
      - '637703904908600000'
>>>>>>> 62df3543
      server:
      - Microsoft-HTTPAPI/2.0
      strict-transport-security:
      - max-age=31536000
      transfer-encoding:
      - chunked
    status:
      code: 200
      message: OK
- request:
    body: null
    headers:
      Accept:
      - application/xml
      Accept-Encoding:
      - gzip, deflate
      Connection:
      - keep-alive
      User-Agent:
      - azsdk-python-servicebusmanagementclient/2021-05 Python/3.7.10 (Windows-10-10.0.22000-SP0)
    method: GET
    uri: https://servicebustestsbname.servicebus.windows.net/fjruid/subscriptions/eqkovcd/rules/rule?enrich=false&api-version=2021-05
  response:
    body:
<<<<<<< HEAD
      string: <entry xmlns="http://www.w3.org/2005/Atom"><id>sb://servicebustestappwyrpk4k.servicebus.windows.net/fjruid/subscriptions/eqkovcd/rules/rule?enrich=false&amp;api-version=2021-05</id><title
        type="text">rule</title><published>2021-09-28T19:04:44Z</published><updated>2021-09-28T19:04:44Z</updated><link
        rel="self" href="sb://servicebustestappwyrpk4k.servicebus.windows.net/fjruid/subscriptions/eqkovcd/rules/rule?enrich=false&amp;api-version=2021-05"/><content
        type="application/xml"><RuleDescription xmlns="http://schemas.microsoft.com/netservices/2010/10/servicebus/connect"
        xmlns:i="http://www.w3.org/2001/XMLSchema-instance"><Filter i:type="CorrelationFilter"><CorrelationId>updatedcid</CorrelationId></Filter><Action
        i:type="EmptyRuleAction"/><CreatedAt>2021-09-28T19:04:44.1068015Z</CreatedAt><Name>rule</Name></RuleDescription></content></entry>
=======
      string: <entry xmlns="http://www.w3.org/2005/Atom"><id>sb://servicebustestaweyco6xnr.servicebus.windows.net/fjruid/subscriptions/eqkovcd/rules/rule?enrich=false&amp;api-version=2021-05</id><title
        type="text">rule</title><published>2021-10-21T05:21:31Z</published><updated>2021-10-21T05:21:31Z</updated><link
        rel="self" href="sb://servicebustestaweyco6xnr.servicebus.windows.net/fjruid/subscriptions/eqkovcd/rules/rule?enrich=false&amp;api-version=2021-05"/><content
        type="application/xml"><RuleDescription xmlns="http://schemas.microsoft.com/netservices/2010/10/servicebus/connect"
        xmlns:i="http://www.w3.org/2001/XMLSchema-instance"><Filter i:type="CorrelationFilter"><CorrelationId>updatedcid</CorrelationId></Filter><Action
        i:type="EmptyRuleAction"/><CreatedAt>2021-10-21T05:21:31.4330885Z</CreatedAt><Name>rule</Name></RuleDescription></content></entry>
>>>>>>> 62df3543
    headers:
      content-type:
      - application/atom+xml;type=entry;charset=utf-8
      date:
<<<<<<< HEAD
      - Tue, 28 Sep 2021 19:04:43 GMT
      etag:
      - '637684526834200000'
=======
      - Thu, 21 Oct 2021 05:21:31 GMT
      etag:
      - '637703904908600000'
>>>>>>> 62df3543
      server:
      - Microsoft-HTTPAPI/2.0
      strict-transport-security:
      - max-age=31536000
      transfer-encoding:
      - chunked
    status:
      code: 200
      message: OK
- request:
    body: null
    headers:
      Accept:
      - application/xml
      Accept-Encoding:
      - gzip, deflate
      Connection:
      - keep-alive
      Content-Length:
      - '0'
      User-Agent:
      - azsdk-python-servicebusmanagementclient/2021-05 Python/3.7.10 (Windows-10-10.0.22000-SP0)
    method: DELETE
    uri: https://servicebustestsbname.servicebus.windows.net/fjruid/subscriptions/eqkovcd/rules/rule?api-version=2021-05
  response:
    body:
      string: ''
    headers:
      content-length:
      - '0'
      date:
<<<<<<< HEAD
      - Tue, 28 Sep 2021 19:04:43 GMT
      etag:
      - '637684526834200000'
=======
      - Thu, 21 Oct 2021 05:21:31 GMT
      etag:
      - '637703904908600000'
>>>>>>> 62df3543
      server:
      - Microsoft-HTTPAPI/2.0
      strict-transport-security:
      - max-age=31536000
    status:
      code: 200
      message: OK
- request:
    body: null
    headers:
      Accept:
      - application/xml
      Accept-Encoding:
      - gzip, deflate
      Connection:
      - keep-alive
      Content-Length:
      - '0'
      User-Agent:
      - azsdk-python-servicebusmanagementclient/2021-05 Python/3.7.10 (Windows-10-10.0.22000-SP0)
    method: DELETE
    uri: https://servicebustestsbname.servicebus.windows.net/fjruid/subscriptions/eqkovcd?api-version=2021-05
  response:
    body:
      string: ''
    headers:
      content-length:
      - '0'
      date:
<<<<<<< HEAD
      - Tue, 28 Sep 2021 19:04:43 GMT
      etag:
      - '637684526834200000'
=======
      - Thu, 21 Oct 2021 05:21:31 GMT
      etag:
      - '637703904908600000'
>>>>>>> 62df3543
      server:
      - Microsoft-HTTPAPI/2.0
      strict-transport-security:
      - max-age=31536000
    status:
      code: 200
      message: OK
- request:
    body: null
    headers:
      Accept:
      - application/xml
      Accept-Encoding:
      - gzip, deflate
      Connection:
      - keep-alive
      Content-Length:
      - '0'
      User-Agent:
      - azsdk-python-servicebusmanagementclient/2021-05 Python/3.7.10 (Windows-10-10.0.22000-SP0)
    method: DELETE
    uri: https://servicebustestsbname.servicebus.windows.net/fjruid?api-version=2021-05
  response:
    body:
      string: ''
    headers:
      content-length:
      - '0'
      date:
<<<<<<< HEAD
      - Tue, 28 Sep 2021 19:04:44 GMT
      etag:
      - '637684526834200000'
=======
      - Thu, 21 Oct 2021 05:21:32 GMT
      etag:
      - '637703904908600000'
>>>>>>> 62df3543
      server:
      - Microsoft-HTTPAPI/2.0
      strict-transport-security:
      - max-age=31536000
    status:
      code: 200
      message: OK
version: 1<|MERGE_RESOLUTION|>--- conflicted
+++ resolved
@@ -14,22 +14,13 @@
     uri: https://servicebustestsbname.servicebus.windows.net/$Resources/topics?$skip=0&$top=100&api-version=2021-05
   response:
     body:
-<<<<<<< HEAD
-      string: <feed xmlns="http://www.w3.org/2005/Atom"><title type="text">Topics</title><id>https://servicebustestappwyrpk4k.servicebus.windows.net/$Resources/topics?$skip=0&amp;$top=100&amp;api-version=2021-05</id><updated>2021-09-28T19:04:42Z</updated><link
-        rel="self" href="https://servicebustestappwyrpk4k.servicebus.windows.net/$Resources/topics?$skip=0&amp;$top=100&amp;api-version=2021-05"/></feed>
-=======
       string: <feed xmlns="http://www.w3.org/2005/Atom"><title type="text">Topics</title><id>https://servicebustestaweyco6xnr.servicebus.windows.net/$Resources/topics?$skip=0&amp;$top=100&amp;api-version=2021-05</id><updated>2021-10-21T05:21:30Z</updated><link
         rel="self" href="https://servicebustestaweyco6xnr.servicebus.windows.net/$Resources/topics?$skip=0&amp;$top=100&amp;api-version=2021-05"/></feed>
->>>>>>> 62df3543
     headers:
       content-type:
       - application/atom+xml;type=feed;charset=utf-8
       date:
-<<<<<<< HEAD
-      - Tue, 28 Sep 2021 19:04:42 GMT
-=======
       - Thu, 21 Oct 2021 05:21:30 GMT
->>>>>>> 62df3543
       server:
       - Microsoft-HTTPAPI/2.0
       transfer-encoding:
@@ -59,28 +50,16 @@
     uri: https://servicebustestsbname.servicebus.windows.net/fjruid?api-version=2021-05
   response:
     body:
-<<<<<<< HEAD
-      string: <entry xmlns="http://www.w3.org/2005/Atom"><id>https://servicebustestappwyrpk4k.servicebus.windows.net/fjruid?api-version=2021-05</id><title
-        type="text">fjruid</title><published>2021-09-28T19:04:43Z</published><updated>2021-09-28T19:04:43Z</updated><author><name>servicebustestappwyrpk4k</name></author><link
-        rel="self" href="https://servicebustestappwyrpk4k.servicebus.windows.net/fjruid?api-version=2021-05"/><content
-        type="application/xml"><TopicDescription xmlns="http://schemas.microsoft.com/netservices/2010/10/servicebus/connect"
-        xmlns:i="http://www.w3.org/2001/XMLSchema-instance"><DefaultMessageTimeToLive>P10675199DT2H48M5.4775807S</DefaultMessageTimeToLive><MaxSizeInMegabytes>1024</MaxSizeInMegabytes><RequiresDuplicateDetection>false</RequiresDuplicateDetection><DuplicateDetectionHistoryTimeWindow>PT10M</DuplicateDetectionHistoryTimeWindow><EnableBatchedOperations>true</EnableBatchedOperations><SizeInBytes>0</SizeInBytes><FilteringMessagesBeforePublishing>false</FilteringMessagesBeforePublishing><IsAnonymousAccessible>false</IsAnonymousAccessible><AuthorizationRules></AuthorizationRules><Status>Active</Status><CreatedAt>2021-09-28T19:04:43.383Z</CreatedAt><UpdatedAt>2021-09-28T19:04:43.42Z</UpdatedAt><SupportOrdering>true</SupportOrdering><AutoDeleteOnIdle>P10675199DT2H48M5.4775807S</AutoDeleteOnIdle><EnablePartitioning>false</EnablePartitioning><EntityAvailabilityStatus>Available</EntityAvailabilityStatus><EnableSubscriptionPartitioning>false</EnableSubscriptionPartitioning><EnableExpress>false</EnableExpress><MaxMessageSizeInKilobytes>256</MaxMessageSizeInKilobytes></TopicDescription></content></entry>
-=======
       string: <entry xmlns="http://www.w3.org/2005/Atom"><id>https://servicebustestaweyco6xnr.servicebus.windows.net/fjruid?api-version=2021-05</id><title
         type="text">fjruid</title><published>2021-10-21T05:21:30Z</published><updated>2021-10-21T05:21:30Z</updated><author><name>servicebustestaweyco6xnr</name></author><link
         rel="self" href="https://servicebustestaweyco6xnr.servicebus.windows.net/fjruid?api-version=2021-05"/><content
         type="application/xml"><TopicDescription xmlns="http://schemas.microsoft.com/netservices/2010/10/servicebus/connect"
         xmlns:i="http://www.w3.org/2001/XMLSchema-instance"><DefaultMessageTimeToLive>P10675199DT2H48M5.4775807S</DefaultMessageTimeToLive><MaxSizeInMegabytes>1024</MaxSizeInMegabytes><RequiresDuplicateDetection>false</RequiresDuplicateDetection><DuplicateDetectionHistoryTimeWindow>PT10M</DuplicateDetectionHistoryTimeWindow><EnableBatchedOperations>true</EnableBatchedOperations><SizeInBytes>0</SizeInBytes><FilteringMessagesBeforePublishing>false</FilteringMessagesBeforePublishing><IsAnonymousAccessible>false</IsAnonymousAccessible><AuthorizationRules></AuthorizationRules><Status>Active</Status><CreatedAt>2021-10-21T05:21:30.827Z</CreatedAt><UpdatedAt>2021-10-21T05:21:30.86Z</UpdatedAt><SupportOrdering>true</SupportOrdering><AutoDeleteOnIdle>P10675199DT2H48M5.4775807S</AutoDeleteOnIdle><EnablePartitioning>false</EnablePartitioning><EntityAvailabilityStatus>Available</EntityAvailabilityStatus><EnableSubscriptionPartitioning>false</EnableSubscriptionPartitioning><EnableExpress>false</EnableExpress><MaxMessageSizeInKilobytes>256</MaxMessageSizeInKilobytes></TopicDescription></content></entry>
->>>>>>> 62df3543
-    headers:
-      content-type:
-      - application/atom+xml;type=entry;charset=utf-8
-      date:
-<<<<<<< HEAD
-      - Tue, 28 Sep 2021 19:04:42 GMT
-=======
-      - Thu, 21 Oct 2021 05:21:31 GMT
->>>>>>> 62df3543
+    headers:
+      content-type:
+      - application/atom+xml;type=entry;charset=utf-8
+      date:
+      - Thu, 21 Oct 2021 05:21:31 GMT
       server:
       - Microsoft-HTTPAPI/2.0
       strict-transport-security:
@@ -112,32 +91,18 @@
     uri: https://servicebustestsbname.servicebus.windows.net/fjruid/subscriptions/eqkovcd?api-version=2021-05
   response:
     body:
-<<<<<<< HEAD
-      string: <entry xmlns="http://www.w3.org/2005/Atom"><id>https://servicebustestappwyrpk4k.servicebus.windows.net/fjruid/subscriptions/eqkovcd?api-version=2021-05</id><title
-        type="text">eqkovcd</title><published>2021-09-28T19:04:43Z</published><updated>2021-09-28T19:04:43Z</updated><link
-        rel="self" href="https://servicebustestappwyrpk4k.servicebus.windows.net/fjruid/subscriptions/eqkovcd?api-version=2021-05"/><content
-        type="application/xml"><SubscriptionDescription xmlns="http://schemas.microsoft.com/netservices/2010/10/servicebus/connect"
-        xmlns:i="http://www.w3.org/2001/XMLSchema-instance"><LockDuration>PT1M</LockDuration><RequiresSession>false</RequiresSession><DefaultMessageTimeToLive>P10675199DT2H48M5.4775807S</DefaultMessageTimeToLive><DeadLetteringOnMessageExpiration>false</DeadLetteringOnMessageExpiration><DeadLetteringOnFilterEvaluationExceptions>true</DeadLetteringOnFilterEvaluationExceptions><MessageCount>0</MessageCount><MaxDeliveryCount>10</MaxDeliveryCount><EnableBatchedOperations>true</EnableBatchedOperations><Status>Active</Status><CreatedAt>2021-09-28T19:04:43.8758856Z</CreatedAt><UpdatedAt>2021-09-28T19:04:43.8758856Z</UpdatedAt><AccessedAt>0001-01-01T00:00:00</AccessedAt><AutoDeleteOnIdle>P10675199DT2H48M5.4775807S</AutoDeleteOnIdle><EntityAvailabilityStatus>Available</EntityAvailabilityStatus><IsClientAffine>false</IsClientAffine></SubscriptionDescription></content></entry>
-=======
       string: <entry xmlns="http://www.w3.org/2005/Atom"><id>https://servicebustestaweyco6xnr.servicebus.windows.net/fjruid/subscriptions/eqkovcd?api-version=2021-05</id><title
         type="text">eqkovcd</title><published>2021-10-21T05:21:31Z</published><updated>2021-10-21T05:21:31Z</updated><link
         rel="self" href="https://servicebustestaweyco6xnr.servicebus.windows.net/fjruid/subscriptions/eqkovcd?api-version=2021-05"/><content
         type="application/xml"><SubscriptionDescription xmlns="http://schemas.microsoft.com/netservices/2010/10/servicebus/connect"
         xmlns:i="http://www.w3.org/2001/XMLSchema-instance"><LockDuration>PT1M</LockDuration><RequiresSession>false</RequiresSession><DefaultMessageTimeToLive>P10675199DT2H48M5.4775807S</DefaultMessageTimeToLive><DeadLetteringOnMessageExpiration>false</DeadLetteringOnMessageExpiration><DeadLetteringOnFilterEvaluationExceptions>true</DeadLetteringOnFilterEvaluationExceptions><MessageCount>0</MessageCount><MaxDeliveryCount>10</MaxDeliveryCount><EnableBatchedOperations>true</EnableBatchedOperations><Status>Active</Status><CreatedAt>2021-10-21T05:21:31.3010534Z</CreatedAt><UpdatedAt>2021-10-21T05:21:31.3010534Z</UpdatedAt><AccessedAt>0001-01-01T00:00:00</AccessedAt><AutoDeleteOnIdle>P10675199DT2H48M5.4775807S</AutoDeleteOnIdle><EntityAvailabilityStatus>Available</EntityAvailabilityStatus><IsClientAffine>false</IsClientAffine></SubscriptionDescription></content></entry>
->>>>>>> 62df3543
-    headers:
-      content-type:
-      - application/atom+xml;type=entry;charset=utf-8
-      date:
-<<<<<<< HEAD
-      - Tue, 28 Sep 2021 19:04:43 GMT
-      etag:
-      - '637684526834200000'
-=======
-      - Thu, 21 Oct 2021 05:21:31 GMT
-      etag:
-      - '637703904908600000'
->>>>>>> 62df3543
+    headers:
+      content-type:
+      - application/atom+xml;type=entry;charset=utf-8
+      date:
+      - Thu, 21 Oct 2021 05:21:31 GMT
+      etag:
+      - '637703904908600000'
       server:
       - Microsoft-HTTPAPI/2.0
       strict-transport-security:
@@ -171,15 +136,6 @@
     uri: https://servicebustestsbname.servicebus.windows.net/fjruid/subscriptions/eqkovcd/rules/rule?api-version=2021-05
   response:
     body:
-<<<<<<< HEAD
-      string: <entry xmlns="http://www.w3.org/2005/Atom"><id>https://servicebustestappwyrpk4k.servicebus.windows.net/fjruid/subscriptions/eqkovcd/rules/rule?api-version=2021-05</id><title
-        type="text">rule</title><published>2021-09-28T19:04:44Z</published><updated>2021-09-28T19:04:44Z</updated><link
-        rel="self" href="https://servicebustestappwyrpk4k.servicebus.windows.net/fjruid/subscriptions/eqkovcd/rules/rule?api-version=2021-05"/><content
-        type="application/xml"><RuleDescription xmlns="http://schemas.microsoft.com/netservices/2010/10/servicebus/connect"
-        xmlns:i="http://www.w3.org/2001/XMLSchema-instance"><Filter i:type="SqlFilter"><SqlExpression>Priority
-        = 'low'</SqlExpression><CompatibilityLevel>20</CompatibilityLevel><RequiresPreprocessing>true</RequiresPreprocessing></Filter><Action
-        i:type="EmptyRuleAction"/><CreatedAt>2021-09-28T19:04:44.1103501Z</CreatedAt><Name>rule</Name></RuleDescription></content></entry>
-=======
       string: <entry xmlns="http://www.w3.org/2005/Atom"><id>https://servicebustestaweyco6xnr.servicebus.windows.net/fjruid/subscriptions/eqkovcd/rules/rule?api-version=2021-05</id><title
         type="text">rule</title><published>2021-10-21T05:21:31Z</published><updated>2021-10-21T05:21:31Z</updated><link
         rel="self" href="https://servicebustestaweyco6xnr.servicebus.windows.net/fjruid/subscriptions/eqkovcd/rules/rule?api-version=2021-05"/><content
@@ -187,20 +143,13 @@
         xmlns:i="http://www.w3.org/2001/XMLSchema-instance"><Filter i:type="SqlFilter"><SqlExpression>Priority
         = 'low'</SqlExpression><CompatibilityLevel>20</CompatibilityLevel><RequiresPreprocessing>true</RequiresPreprocessing></Filter><Action
         i:type="EmptyRuleAction"/><CreatedAt>2021-10-21T05:21:31.4416285Z</CreatedAt><Name>rule</Name></RuleDescription></content></entry>
->>>>>>> 62df3543
-    headers:
-      content-type:
-      - application/atom+xml;type=entry;charset=utf-8
-      date:
-<<<<<<< HEAD
-      - Tue, 28 Sep 2021 19:04:43 GMT
-      etag:
-      - '637684526834200000'
-=======
-      - Thu, 21 Oct 2021 05:21:31 GMT
-      etag:
-      - '637703904908600000'
->>>>>>> 62df3543
+    headers:
+      content-type:
+      - application/atom+xml;type=entry;charset=utf-8
+      date:
+      - Thu, 21 Oct 2021 05:21:31 GMT
+      etag:
+      - '637703904908600000'
       server:
       - Microsoft-HTTPAPI/2.0
       strict-transport-security:
@@ -225,15 +174,6 @@
     uri: https://servicebustestsbname.servicebus.windows.net/fjruid/subscriptions/eqkovcd/rules/rule?enrich=false&api-version=2021-05
   response:
     body:
-<<<<<<< HEAD
-      string: <entry xmlns="http://www.w3.org/2005/Atom"><id>sb://servicebustestappwyrpk4k.servicebus.windows.net/fjruid/subscriptions/eqkovcd/rules/rule?enrich=false&amp;api-version=2021-05</id><title
-        type="text">rule</title><published>2021-09-28T19:04:44Z</published><updated>2021-09-28T19:04:44Z</updated><link
-        rel="self" href="sb://servicebustestappwyrpk4k.servicebus.windows.net/fjruid/subscriptions/eqkovcd/rules/rule?enrich=false&amp;api-version=2021-05"/><content
-        type="application/xml"><RuleDescription xmlns="http://schemas.microsoft.com/netservices/2010/10/servicebus/connect"
-        xmlns:i="http://www.w3.org/2001/XMLSchema-instance"><Filter i:type="SqlFilter"><SqlExpression>Priority
-        = 'low'</SqlExpression><CompatibilityLevel>20</CompatibilityLevel><RequiresPreprocessing>true</RequiresPreprocessing><Parameters/></Filter><Action
-        i:type="EmptyRuleAction"/><CreatedAt>2021-09-28T19:04:44.1068015Z</CreatedAt><Name>rule</Name></RuleDescription></content></entry>
-=======
       string: <entry xmlns="http://www.w3.org/2005/Atom"><id>sb://servicebustestaweyco6xnr.servicebus.windows.net/fjruid/subscriptions/eqkovcd/rules/rule?enrich=false&amp;api-version=2021-05</id><title
         type="text">rule</title><published>2021-10-21T05:21:31Z</published><updated>2021-10-21T05:21:31Z</updated><link
         rel="self" href="sb://servicebustestaweyco6xnr.servicebus.windows.net/fjruid/subscriptions/eqkovcd/rules/rule?enrich=false&amp;api-version=2021-05"/><content
@@ -241,20 +181,13 @@
         xmlns:i="http://www.w3.org/2001/XMLSchema-instance"><Filter i:type="SqlFilter"><SqlExpression>Priority
         = 'low'</SqlExpression><CompatibilityLevel>20</CompatibilityLevel><RequiresPreprocessing>true</RequiresPreprocessing><Parameters/></Filter><Action
         i:type="EmptyRuleAction"/><CreatedAt>2021-10-21T05:21:31.4330885Z</CreatedAt><Name>rule</Name></RuleDescription></content></entry>
->>>>>>> 62df3543
-    headers:
-      content-type:
-      - application/atom+xml;type=entry;charset=utf-8
-      date:
-<<<<<<< HEAD
-      - Tue, 28 Sep 2021 19:04:43 GMT
-      etag:
-      - '637684526834200000'
-=======
-      - Thu, 21 Oct 2021 05:21:31 GMT
-      etag:
-      - '637703904908600000'
->>>>>>> 62df3543
+    headers:
+      content-type:
+      - application/atom+xml;type=entry;charset=utf-8
+      date:
+      - Thu, 21 Oct 2021 05:21:31 GMT
+      etag:
+      - '637703904908600000'
       server:
       - Microsoft-HTTPAPI/2.0
       strict-transport-security:
@@ -270,11 +203,7 @@
       <ns0:entry xmlns:ns0="http://www.w3.org/2005/Atom" xmlns="http://schemas.microsoft.com/netservices/2010/10/servicebus/connect"
       xmlns:xsi="http://www.w3.org/2001/XMLSchema-instance"><ns0:content type="application/xml"><RuleDescription><Filter
       xsi:type="CorrelationFilter"><CorrelationId>testcid</CorrelationId></Filter><Action
-<<<<<<< HEAD
-      xsi:type="SqlRuleAction"><SqlExpression>SET Priority = ''low''</SqlExpression><CompatibilityLevel>20</CompatibilityLevel><RequiresPreprocessing>true</RequiresPreprocessing></Action><CreatedAt>2021-09-28T19:04:44.106801Z</CreatedAt><Name>rule</Name></RuleDescription></ns0:content></ns0:entry>'
-=======
       xsi:type="SqlRuleAction"><SqlExpression>SET Priority = ''low''</SqlExpression><CompatibilityLevel>20</CompatibilityLevel><RequiresPreprocessing>true</RequiresPreprocessing></Action><CreatedAt>2021-10-21T05:21:31.433088Z</CreatedAt><Name>rule</Name></RuleDescription></ns0:content></ns0:entry>'
->>>>>>> 62df3543
     headers:
       Accept:
       - application/xml
@@ -294,34 +223,19 @@
     uri: https://servicebustestsbname.servicebus.windows.net/fjruid/subscriptions/eqkovcd/rules/rule?api-version=2021-05
   response:
     body:
-<<<<<<< HEAD
-      string: <entry xmlns="http://www.w3.org/2005/Atom"><id>https://servicebustestappwyrpk4k.servicebus.windows.net/fjruid/subscriptions/eqkovcd/rules/rule?api-version=2021-05</id><title
-        type="text">rule</title><published>2021-09-28T19:04:44Z</published><updated>2021-09-28T19:04:44Z</updated><link
-        rel="self" href="https://servicebustestappwyrpk4k.servicebus.windows.net/fjruid/subscriptions/eqkovcd/rules/rule?api-version=2021-05"/><content
-        type="application/xml"><RuleDescription xmlns="http://schemas.microsoft.com/netservices/2010/10/servicebus/connect"
-        xmlns:i="http://www.w3.org/2001/XMLSchema-instance"><Filter i:type="CorrelationFilter"><CorrelationId>testcid</CorrelationId></Filter><Action
-        i:type="SqlRuleAction"><SqlExpression>SET Priority = 'low'</SqlExpression><CompatibilityLevel>20</CompatibilityLevel><RequiresPreprocessing>true</RequiresPreprocessing></Action><CreatedAt>2021-09-28T19:04:44.2665033Z</CreatedAt><Name>rule</Name></RuleDescription></content></entry>
-=======
       string: <entry xmlns="http://www.w3.org/2005/Atom"><id>https://servicebustestaweyco6xnr.servicebus.windows.net/fjruid/subscriptions/eqkovcd/rules/rule?api-version=2021-05</id><title
         type="text">rule</title><published>2021-10-21T05:21:31Z</published><updated>2021-10-21T05:21:31Z</updated><link
         rel="self" href="https://servicebustestaweyco6xnr.servicebus.windows.net/fjruid/subscriptions/eqkovcd/rules/rule?api-version=2021-05"/><content
         type="application/xml"><RuleDescription xmlns="http://schemas.microsoft.com/netservices/2010/10/servicebus/connect"
         xmlns:i="http://www.w3.org/2001/XMLSchema-instance"><Filter i:type="CorrelationFilter"><CorrelationId>testcid</CorrelationId></Filter><Action
         i:type="SqlRuleAction"><SqlExpression>SET Priority = 'low'</SqlExpression><CompatibilityLevel>20</CompatibilityLevel><RequiresPreprocessing>true</RequiresPreprocessing></Action><CreatedAt>2021-10-21T05:21:31.5510372Z</CreatedAt><Name>rule</Name></RuleDescription></content></entry>
->>>>>>> 62df3543
-    headers:
-      content-type:
-      - application/atom+xml;type=entry;charset=utf-8
-      date:
-<<<<<<< HEAD
-      - Tue, 28 Sep 2021 19:04:43 GMT
-      etag:
-      - '637684526834200000'
-=======
-      - Thu, 21 Oct 2021 05:21:31 GMT
-      etag:
-      - '637703904908600000'
->>>>>>> 62df3543
+    headers:
+      content-type:
+      - application/atom+xml;type=entry;charset=utf-8
+      date:
+      - Thu, 21 Oct 2021 05:21:31 GMT
+      etag:
+      - '637703904908600000'
       server:
       - Microsoft-HTTPAPI/2.0
       strict-transport-security:
@@ -346,34 +260,19 @@
     uri: https://servicebustestsbname.servicebus.windows.net/fjruid/subscriptions/eqkovcd/rules/rule?enrich=false&api-version=2021-05
   response:
     body:
-<<<<<<< HEAD
-      string: <entry xmlns="http://www.w3.org/2005/Atom"><id>sb://servicebustestappwyrpk4k.servicebus.windows.net/fjruid/subscriptions/eqkovcd/rules/rule?enrich=false&amp;api-version=2021-05</id><title
-        type="text">rule</title><published>2021-09-28T19:04:44Z</published><updated>2021-09-28T19:04:44Z</updated><link
-        rel="self" href="sb://servicebustestappwyrpk4k.servicebus.windows.net/fjruid/subscriptions/eqkovcd/rules/rule?enrich=false&amp;api-version=2021-05"/><content
-        type="application/xml"><RuleDescription xmlns="http://schemas.microsoft.com/netservices/2010/10/servicebus/connect"
-        xmlns:i="http://www.w3.org/2001/XMLSchema-instance"><Filter i:type="CorrelationFilter"><CorrelationId>testcid</CorrelationId></Filter><Action
-        i:type="SqlRuleAction"><SqlExpression>SET Priority = 'low'</SqlExpression><CompatibilityLevel>20</CompatibilityLevel><RequiresPreprocessing>true</RequiresPreprocessing><Parameters/></Action><CreatedAt>2021-09-28T19:04:44.1068015Z</CreatedAt><Name>rule</Name></RuleDescription></content></entry>
-=======
       string: <entry xmlns="http://www.w3.org/2005/Atom"><id>sb://servicebustestaweyco6xnr.servicebus.windows.net/fjruid/subscriptions/eqkovcd/rules/rule?enrich=false&amp;api-version=2021-05</id><title
         type="text">rule</title><published>2021-10-21T05:21:31Z</published><updated>2021-10-21T05:21:31Z</updated><link
         rel="self" href="sb://servicebustestaweyco6xnr.servicebus.windows.net/fjruid/subscriptions/eqkovcd/rules/rule?enrich=false&amp;api-version=2021-05"/><content
         type="application/xml"><RuleDescription xmlns="http://schemas.microsoft.com/netservices/2010/10/servicebus/connect"
         xmlns:i="http://www.w3.org/2001/XMLSchema-instance"><Filter i:type="CorrelationFilter"><CorrelationId>testcid</CorrelationId></Filter><Action
         i:type="SqlRuleAction"><SqlExpression>SET Priority = 'low'</SqlExpression><CompatibilityLevel>20</CompatibilityLevel><RequiresPreprocessing>true</RequiresPreprocessing><Parameters/></Action><CreatedAt>2021-10-21T05:21:31.4330885Z</CreatedAt><Name>rule</Name></RuleDescription></content></entry>
->>>>>>> 62df3543
-    headers:
-      content-type:
-      - application/atom+xml;type=entry;charset=utf-8
-      date:
-<<<<<<< HEAD
-      - Tue, 28 Sep 2021 19:04:43 GMT
-      etag:
-      - '637684526834200000'
-=======
-      - Thu, 21 Oct 2021 05:21:31 GMT
-      etag:
-      - '637703904908600000'
->>>>>>> 62df3543
+    headers:
+      content-type:
+      - application/atom+xml;type=entry;charset=utf-8
+      date:
+      - Thu, 21 Oct 2021 05:21:31 GMT
+      etag:
+      - '637703904908600000'
       server:
       - Microsoft-HTTPAPI/2.0
       strict-transport-security:
@@ -389,11 +288,7 @@
       <ns0:entry xmlns:ns0="http://www.w3.org/2005/Atom" xmlns="http://schemas.microsoft.com/netservices/2010/10/servicebus/connect"
       xmlns:xsi="http://www.w3.org/2001/XMLSchema-instance"><ns0:content type="application/xml"><RuleDescription><Filter
       xsi:type="CorrelationFilter"><CorrelationId>updatedcid</CorrelationId></Filter><Action
-<<<<<<< HEAD
-      xsi:type="EmptyRuleAction" /><CreatedAt>2021-09-28T19:04:44.106801Z</CreatedAt><Name>rule</Name></RuleDescription></ns0:content></ns0:entry>'
-=======
       xsi:type="EmptyRuleAction" /><CreatedAt>2021-10-21T05:21:31.433088Z</CreatedAt><Name>rule</Name></RuleDescription></ns0:content></ns0:entry>'
->>>>>>> 62df3543
     headers:
       Accept:
       - application/xml
@@ -413,34 +308,19 @@
     uri: https://servicebustestsbname.servicebus.windows.net/fjruid/subscriptions/eqkovcd/rules/rule?api-version=2021-05
   response:
     body:
-<<<<<<< HEAD
-      string: <entry xmlns="http://www.w3.org/2005/Atom"><id>https://servicebustestappwyrpk4k.servicebus.windows.net/fjruid/subscriptions/eqkovcd/rules/rule?api-version=2021-05</id><title
-        type="text">rule</title><published>2021-09-28T19:04:44Z</published><updated>2021-09-28T19:04:44Z</updated><link
-        rel="self" href="https://servicebustestappwyrpk4k.servicebus.windows.net/fjruid/subscriptions/eqkovcd/rules/rule?api-version=2021-05"/><content
-        type="application/xml"><RuleDescription xmlns="http://schemas.microsoft.com/netservices/2010/10/servicebus/connect"
-        xmlns:i="http://www.w3.org/2001/XMLSchema-instance"><Filter i:type="CorrelationFilter"><CorrelationId>updatedcid</CorrelationId></Filter><Action
-        i:type="EmptyRuleAction"/><CreatedAt>2021-09-28T19:04:44.4071486Z</CreatedAt><Name>rule</Name></RuleDescription></content></entry>
-=======
       string: <entry xmlns="http://www.w3.org/2005/Atom"><id>https://servicebustestaweyco6xnr.servicebus.windows.net/fjruid/subscriptions/eqkovcd/rules/rule?api-version=2021-05</id><title
         type="text">rule</title><published>2021-10-21T05:21:31Z</published><updated>2021-10-21T05:21:31Z</updated><link
         rel="self" href="https://servicebustestaweyco6xnr.servicebus.windows.net/fjruid/subscriptions/eqkovcd/rules/rule?api-version=2021-05"/><content
         type="application/xml"><RuleDescription xmlns="http://schemas.microsoft.com/netservices/2010/10/servicebus/connect"
         xmlns:i="http://www.w3.org/2001/XMLSchema-instance"><Filter i:type="CorrelationFilter"><CorrelationId>updatedcid</CorrelationId></Filter><Action
         i:type="EmptyRuleAction"/><CreatedAt>2021-10-21T05:21:31.6916371Z</CreatedAt><Name>rule</Name></RuleDescription></content></entry>
->>>>>>> 62df3543
-    headers:
-      content-type:
-      - application/atom+xml;type=entry;charset=utf-8
-      date:
-<<<<<<< HEAD
-      - Tue, 28 Sep 2021 19:04:43 GMT
-      etag:
-      - '637684526834200000'
-=======
-      - Thu, 21 Oct 2021 05:21:31 GMT
-      etag:
-      - '637703904908600000'
->>>>>>> 62df3543
+    headers:
+      content-type:
+      - application/atom+xml;type=entry;charset=utf-8
+      date:
+      - Thu, 21 Oct 2021 05:21:31 GMT
+      etag:
+      - '637703904908600000'
       server:
       - Microsoft-HTTPAPI/2.0
       strict-transport-security:
@@ -465,34 +345,19 @@
     uri: https://servicebustestsbname.servicebus.windows.net/fjruid/subscriptions/eqkovcd/rules/rule?enrich=false&api-version=2021-05
   response:
     body:
-<<<<<<< HEAD
-      string: <entry xmlns="http://www.w3.org/2005/Atom"><id>sb://servicebustestappwyrpk4k.servicebus.windows.net/fjruid/subscriptions/eqkovcd/rules/rule?enrich=false&amp;api-version=2021-05</id><title
-        type="text">rule</title><published>2021-09-28T19:04:44Z</published><updated>2021-09-28T19:04:44Z</updated><link
-        rel="self" href="sb://servicebustestappwyrpk4k.servicebus.windows.net/fjruid/subscriptions/eqkovcd/rules/rule?enrich=false&amp;api-version=2021-05"/><content
-        type="application/xml"><RuleDescription xmlns="http://schemas.microsoft.com/netservices/2010/10/servicebus/connect"
-        xmlns:i="http://www.w3.org/2001/XMLSchema-instance"><Filter i:type="CorrelationFilter"><CorrelationId>updatedcid</CorrelationId></Filter><Action
-        i:type="EmptyRuleAction"/><CreatedAt>2021-09-28T19:04:44.1068015Z</CreatedAt><Name>rule</Name></RuleDescription></content></entry>
-=======
       string: <entry xmlns="http://www.w3.org/2005/Atom"><id>sb://servicebustestaweyco6xnr.servicebus.windows.net/fjruid/subscriptions/eqkovcd/rules/rule?enrich=false&amp;api-version=2021-05</id><title
         type="text">rule</title><published>2021-10-21T05:21:31Z</published><updated>2021-10-21T05:21:31Z</updated><link
         rel="self" href="sb://servicebustestaweyco6xnr.servicebus.windows.net/fjruid/subscriptions/eqkovcd/rules/rule?enrich=false&amp;api-version=2021-05"/><content
         type="application/xml"><RuleDescription xmlns="http://schemas.microsoft.com/netservices/2010/10/servicebus/connect"
         xmlns:i="http://www.w3.org/2001/XMLSchema-instance"><Filter i:type="CorrelationFilter"><CorrelationId>updatedcid</CorrelationId></Filter><Action
         i:type="EmptyRuleAction"/><CreatedAt>2021-10-21T05:21:31.4330885Z</CreatedAt><Name>rule</Name></RuleDescription></content></entry>
->>>>>>> 62df3543
-    headers:
-      content-type:
-      - application/atom+xml;type=entry;charset=utf-8
-      date:
-<<<<<<< HEAD
-      - Tue, 28 Sep 2021 19:04:43 GMT
-      etag:
-      - '637684526834200000'
-=======
-      - Thu, 21 Oct 2021 05:21:31 GMT
-      etag:
-      - '637703904908600000'
->>>>>>> 62df3543
+    headers:
+      content-type:
+      - application/atom+xml;type=entry;charset=utf-8
+      date:
+      - Thu, 21 Oct 2021 05:21:31 GMT
+      etag:
+      - '637703904908600000'
       server:
       - Microsoft-HTTPAPI/2.0
       strict-transport-security:
@@ -524,15 +389,9 @@
       content-length:
       - '0'
       date:
-<<<<<<< HEAD
-      - Tue, 28 Sep 2021 19:04:43 GMT
-      etag:
-      - '637684526834200000'
-=======
-      - Thu, 21 Oct 2021 05:21:31 GMT
-      etag:
-      - '637703904908600000'
->>>>>>> 62df3543
+      - Thu, 21 Oct 2021 05:21:31 GMT
+      etag:
+      - '637703904908600000'
       server:
       - Microsoft-HTTPAPI/2.0
       strict-transport-security:
@@ -562,15 +421,9 @@
       content-length:
       - '0'
       date:
-<<<<<<< HEAD
-      - Tue, 28 Sep 2021 19:04:43 GMT
-      etag:
-      - '637684526834200000'
-=======
-      - Thu, 21 Oct 2021 05:21:31 GMT
-      etag:
-      - '637703904908600000'
->>>>>>> 62df3543
+      - Thu, 21 Oct 2021 05:21:31 GMT
+      etag:
+      - '637703904908600000'
       server:
       - Microsoft-HTTPAPI/2.0
       strict-transport-security:
@@ -600,15 +453,9 @@
       content-length:
       - '0'
       date:
-<<<<<<< HEAD
-      - Tue, 28 Sep 2021 19:04:44 GMT
-      etag:
-      - '637684526834200000'
-=======
       - Thu, 21 Oct 2021 05:21:32 GMT
       etag:
       - '637703904908600000'
->>>>>>> 62df3543
       server:
       - Microsoft-HTTPAPI/2.0
       strict-transport-security:
