interactions:
- request:
    body: null
    headers:
      Accept:
      - application/xml
      Accept-Encoding:
      - gzip, deflate
      Connection:
      - keep-alive
      User-Agent:
      - azsdk-python-servicebusmanagementclient/2021-05 Python/3.7.10 (Windows-10-10.0.22000-SP0)
    method: GET
    uri: https://servicebustestsbname.servicebus.windows.net/$Resources/topics?$skip=0&$top=100&api-version=2021-05
  response:
    body:
<<<<<<< HEAD
      string: <feed xmlns="http://www.w3.org/2005/Atom"><title type="text">Topics</title><id>https://servicebustestappwyrpk4k.servicebus.windows.net/$Resources/topics?$skip=0&amp;$top=100&amp;api-version=2021-05</id><updated>2021-09-28T19:04:33Z</updated><link
        rel="self" href="https://servicebustestappwyrpk4k.servicebus.windows.net/$Resources/topics?$skip=0&amp;$top=100&amp;api-version=2021-05"/></feed>
=======
      string: <feed xmlns="http://www.w3.org/2005/Atom"><title type="text">Topics</title><id>https://servicebustestaweyco6xnr.servicebus.windows.net/$Resources/topics?$skip=0&amp;$top=100&amp;api-version=2021-05</id><updated>2021-10-21T05:21:21Z</updated><link
        rel="self" href="https://servicebustestaweyco6xnr.servicebus.windows.net/$Resources/topics?$skip=0&amp;$top=100&amp;api-version=2021-05"/></feed>
>>>>>>> 62df3543
    headers:
      content-type:
      - application/atom+xml;type=feed;charset=utf-8
      date:
<<<<<<< HEAD
      - Tue, 28 Sep 2021 19:04:32 GMT
=======
      - Thu, 21 Oct 2021 05:21:21 GMT
>>>>>>> 62df3543
      server:
      - Microsoft-HTTPAPI/2.0
      transfer-encoding:
      - chunked
    status:
      code: 200
      message: OK
- request:
    body: '<?xml version=''1.0'' encoding=''utf-8''?>

      <ns0:entry xmlns:ns0="http://www.w3.org/2005/Atom" xmlns="http://schemas.microsoft.com/netservices/2010/10/servicebus/connect"><ns0:content
      type="application/xml"><TopicDescription /></ns0:content></ns0:entry>'
    headers:
      Accept:
      - application/xml
      Accept-Encoding:
      - gzip, deflate
      Connection:
      - keep-alive
      Content-Length:
      - '248'
      Content-Type:
      - application/atom+xml
      User-Agent:
      - azsdk-python-servicebusmanagementclient/2021-05 Python/3.7.10 (Windows-10-10.0.22000-SP0)
    method: PUT
    uri: https://servicebustestsbname.servicebus.windows.net/dqkodq?api-version=2021-05
  response:
    body:
<<<<<<< HEAD
      string: <entry xmlns="http://www.w3.org/2005/Atom"><id>https://servicebustestappwyrpk4k.servicebus.windows.net/dqkodq?api-version=2021-05</id><title
        type="text">dqkodq</title><published>2021-09-28T19:04:33Z</published><updated>2021-09-28T19:04:34Z</updated><author><name>servicebustestappwyrpk4k</name></author><link
        rel="self" href="https://servicebustestappwyrpk4k.servicebus.windows.net/dqkodq?api-version=2021-05"/><content
        type="application/xml"><TopicDescription xmlns="http://schemas.microsoft.com/netservices/2010/10/servicebus/connect"
        xmlns:i="http://www.w3.org/2001/XMLSchema-instance"><DefaultMessageTimeToLive>P10675199DT2H48M5.4775807S</DefaultMessageTimeToLive><MaxSizeInMegabytes>1024</MaxSizeInMegabytes><RequiresDuplicateDetection>false</RequiresDuplicateDetection><DuplicateDetectionHistoryTimeWindow>PT10M</DuplicateDetectionHistoryTimeWindow><EnableBatchedOperations>true</EnableBatchedOperations><SizeInBytes>0</SizeInBytes><FilteringMessagesBeforePublishing>false</FilteringMessagesBeforePublishing><IsAnonymousAccessible>false</IsAnonymousAccessible><AuthorizationRules></AuthorizationRules><Status>Active</Status><CreatedAt>2021-09-28T19:04:33.997Z</CreatedAt><UpdatedAt>2021-09-28T19:04:34.113Z</UpdatedAt><SupportOrdering>true</SupportOrdering><AutoDeleteOnIdle>P10675199DT2H48M5.4775807S</AutoDeleteOnIdle><EnablePartitioning>false</EnablePartitioning><EntityAvailabilityStatus>Available</EntityAvailabilityStatus><EnableSubscriptionPartitioning>false</EnableSubscriptionPartitioning><EnableExpress>false</EnableExpress><MaxMessageSizeInKilobytes>256</MaxMessageSizeInKilobytes></TopicDescription></content></entry>
=======
      string: <entry xmlns="http://www.w3.org/2005/Atom"><id>https://servicebustestaweyco6xnr.servicebus.windows.net/dqkodq?api-version=2021-05</id><title
        type="text">dqkodq</title><published>2021-10-21T05:21:22Z</published><updated>2021-10-21T05:21:22Z</updated><author><name>servicebustestaweyco6xnr</name></author><link
        rel="self" href="https://servicebustestaweyco6xnr.servicebus.windows.net/dqkodq?api-version=2021-05"/><content
        type="application/xml"><TopicDescription xmlns="http://schemas.microsoft.com/netservices/2010/10/servicebus/connect"
        xmlns:i="http://www.w3.org/2001/XMLSchema-instance"><DefaultMessageTimeToLive>P10675199DT2H48M5.4775807S</DefaultMessageTimeToLive><MaxSizeInMegabytes>1024</MaxSizeInMegabytes><RequiresDuplicateDetection>false</RequiresDuplicateDetection><DuplicateDetectionHistoryTimeWindow>PT10M</DuplicateDetectionHistoryTimeWindow><EnableBatchedOperations>true</EnableBatchedOperations><SizeInBytes>0</SizeInBytes><FilteringMessagesBeforePublishing>false</FilteringMessagesBeforePublishing><IsAnonymousAccessible>false</IsAnonymousAccessible><AuthorizationRules></AuthorizationRules><Status>Active</Status><CreatedAt>2021-10-21T05:21:22.12Z</CreatedAt><UpdatedAt>2021-10-21T05:21:22.17Z</UpdatedAt><SupportOrdering>true</SupportOrdering><AutoDeleteOnIdle>P10675199DT2H48M5.4775807S</AutoDeleteOnIdle><EnablePartitioning>false</EnablePartitioning><EntityAvailabilityStatus>Available</EntityAvailabilityStatus><EnableSubscriptionPartitioning>false</EnableSubscriptionPartitioning><EnableExpress>false</EnableExpress><MaxMessageSizeInKilobytes>256</MaxMessageSizeInKilobytes></TopicDescription></content></entry>
>>>>>>> 62df3543
    headers:
      content-type:
      - application/atom+xml;type=entry;charset=utf-8
      date:
<<<<<<< HEAD
      - Tue, 28 Sep 2021 19:04:33 GMT
=======
      - Thu, 21 Oct 2021 05:21:22 GMT
>>>>>>> 62df3543
      server:
      - Microsoft-HTTPAPI/2.0
      strict-transport-security:
      - max-age=31536000
      transfer-encoding:
      - chunked
    status:
      code: 201
      message: Created
- request:
    body: '<?xml version=''1.0'' encoding=''utf-8''?>

      <ns0:entry xmlns:ns0="http://www.w3.org/2005/Atom" xmlns="http://schemas.microsoft.com/netservices/2010/10/servicebus/connect"><ns0:content
      type="application/xml"><SubscriptionDescription /></ns0:content></ns0:entry>'
    headers:
      Accept:
      - application/xml
      Accept-Encoding:
      - gzip, deflate
      Connection:
      - keep-alive
      Content-Length:
      - '255'
      Content-Type:
      - application/atom+xml
      User-Agent:
      - azsdk-python-servicebusmanagementclient/2021-05 Python/3.7.10 (Windows-10-10.0.22000-SP0)
    method: PUT
    uri: https://servicebustestsbname.servicebus.windows.net/dqkodq/subscriptions/kkaqo?api-version=2021-05
  response:
    body:
<<<<<<< HEAD
      string: <entry xmlns="http://www.w3.org/2005/Atom"><id>https://servicebustestappwyrpk4k.servicebus.windows.net/dqkodq/subscriptions/kkaqo?api-version=2021-05</id><title
        type="text">kkaqo</title><published>2021-09-28T19:04:34Z</published><updated>2021-09-28T19:04:34Z</updated><link
        rel="self" href="https://servicebustestappwyrpk4k.servicebus.windows.net/dqkodq/subscriptions/kkaqo?api-version=2021-05"/><content
        type="application/xml"><SubscriptionDescription xmlns="http://schemas.microsoft.com/netservices/2010/10/servicebus/connect"
        xmlns:i="http://www.w3.org/2001/XMLSchema-instance"><LockDuration>PT1M</LockDuration><RequiresSession>false</RequiresSession><DefaultMessageTimeToLive>P10675199DT2H48M5.4775807S</DefaultMessageTimeToLive><DeadLetteringOnMessageExpiration>false</DeadLetteringOnMessageExpiration><DeadLetteringOnFilterEvaluationExceptions>true</DeadLetteringOnFilterEvaluationExceptions><MessageCount>0</MessageCount><MaxDeliveryCount>10</MaxDeliveryCount><EnableBatchedOperations>true</EnableBatchedOperations><Status>Active</Status><CreatedAt>2021-09-28T19:04:34.625158Z</CreatedAt><UpdatedAt>2021-09-28T19:04:34.625158Z</UpdatedAt><AccessedAt>0001-01-01T00:00:00</AccessedAt><AutoDeleteOnIdle>P10675199DT2H48M5.4775807S</AutoDeleteOnIdle><EntityAvailabilityStatus>Available</EntityAvailabilityStatus><IsClientAffine>false</IsClientAffine></SubscriptionDescription></content></entry>
=======
      string: <entry xmlns="http://www.w3.org/2005/Atom"><id>https://servicebustestaweyco6xnr.servicebus.windows.net/dqkodq/subscriptions/kkaqo?api-version=2021-05</id><title
        type="text">kkaqo</title><published>2021-10-21T05:21:22Z</published><updated>2021-10-21T05:21:22Z</updated><link
        rel="self" href="https://servicebustestaweyco6xnr.servicebus.windows.net/dqkodq/subscriptions/kkaqo?api-version=2021-05"/><content
        type="application/xml"><SubscriptionDescription xmlns="http://schemas.microsoft.com/netservices/2010/10/servicebus/connect"
        xmlns:i="http://www.w3.org/2001/XMLSchema-instance"><LockDuration>PT1M</LockDuration><RequiresSession>false</RequiresSession><DefaultMessageTimeToLive>P10675199DT2H48M5.4775807S</DefaultMessageTimeToLive><DeadLetteringOnMessageExpiration>false</DeadLetteringOnMessageExpiration><DeadLetteringOnFilterEvaluationExceptions>true</DeadLetteringOnFilterEvaluationExceptions><MessageCount>0</MessageCount><MaxDeliveryCount>10</MaxDeliveryCount><EnableBatchedOperations>true</EnableBatchedOperations><Status>Active</Status><CreatedAt>2021-10-21T05:21:22.6206528Z</CreatedAt><UpdatedAt>2021-10-21T05:21:22.6206528Z</UpdatedAt><AccessedAt>0001-01-01T00:00:00</AccessedAt><AutoDeleteOnIdle>P10675199DT2H48M5.4775807S</AutoDeleteOnIdle><EntityAvailabilityStatus>Available</EntityAvailabilityStatus><IsClientAffine>false</IsClientAffine></SubscriptionDescription></content></entry>
>>>>>>> 62df3543
    headers:
      content-type:
      - application/atom+xml;type=entry;charset=utf-8
      date:
<<<<<<< HEAD
      - Tue, 28 Sep 2021 19:04:33 GMT
      etag:
      - '637684526741130000'
=======
      - Thu, 21 Oct 2021 05:21:22 GMT
      etag:
      - '637703904821700000'
>>>>>>> 62df3543
      server:
      - Microsoft-HTTPAPI/2.0
      strict-transport-security:
      - max-age=31536000
      transfer-encoding:
      - chunked
    status:
      code: 201
      message: Created
- request:
    body: '<?xml version=''1.0'' encoding=''utf-8''?>

      <ns0:entry xmlns:ns0="http://www.w3.org/2005/Atom" xmlns="http://schemas.microsoft.com/netservices/2010/10/servicebus/connect"
      xmlns:xsi="http://www.w3.org/2001/XMLSchema-instance"><ns0:content type="application/xml"><RuleDescription><Filter
      xsi:type="SqlFilter"><SqlExpression>Priority = ''low''</SqlExpression><CompatibilityLevel>20</CompatibilityLevel><RequiresPreprocessing>true</RequiresPreprocessing></Filter><Action
      xsi:type="EmptyRuleAction" /><Name>rule</Name></RuleDescription></ns0:content></ns0:entry>'
    headers:
      Accept:
      - application/xml
      Accept-Encoding:
      - gzip, deflate
      Connection:
      - keep-alive
      Content-Length:
      - '550'
      Content-Type:
      - application/atom+xml
      User-Agent:
      - azsdk-python-servicebusmanagementclient/2021-05 Python/3.7.10 (Windows-10-10.0.22000-SP0)
    method: PUT
    uri: https://servicebustestsbname.servicebus.windows.net/dqkodq/subscriptions/kkaqo/rules/rule?api-version=2021-05
  response:
    body:
<<<<<<< HEAD
      string: <entry xmlns="http://www.w3.org/2005/Atom"><id>https://servicebustestappwyrpk4k.servicebus.windows.net/dqkodq/subscriptions/kkaqo/rules/rule?api-version=2021-05</id><title
        type="text">rule</title><published>2021-09-28T19:04:34Z</published><updated>2021-09-28T19:04:34Z</updated><link
        rel="self" href="https://servicebustestappwyrpk4k.servicebus.windows.net/dqkodq/subscriptions/kkaqo/rules/rule?api-version=2021-05"/><content
        type="application/xml"><RuleDescription xmlns="http://schemas.microsoft.com/netservices/2010/10/servicebus/connect"
        xmlns:i="http://www.w3.org/2001/XMLSchema-instance"><Filter i:type="SqlFilter"><SqlExpression>Priority
        = 'low'</SqlExpression><CompatibilityLevel>20</CompatibilityLevel><RequiresPreprocessing>true</RequiresPreprocessing></Filter><Action
        i:type="EmptyRuleAction"/><CreatedAt>2021-09-28T19:04:34.8439156Z</CreatedAt><Name>rule</Name></RuleDescription></content></entry>
=======
      string: <entry xmlns="http://www.w3.org/2005/Atom"><id>https://servicebustestaweyco6xnr.servicebus.windows.net/dqkodq/subscriptions/kkaqo/rules/rule?api-version=2021-05</id><title
        type="text">rule</title><published>2021-10-21T05:21:22Z</published><updated>2021-10-21T05:21:22Z</updated><link
        rel="self" href="https://servicebustestaweyco6xnr.servicebus.windows.net/dqkodq/subscriptions/kkaqo/rules/rule?api-version=2021-05"/><content
        type="application/xml"><RuleDescription xmlns="http://schemas.microsoft.com/netservices/2010/10/servicebus/connect"
        xmlns:i="http://www.w3.org/2001/XMLSchema-instance"><Filter i:type="SqlFilter"><SqlExpression>Priority
        = 'low'</SqlExpression><CompatibilityLevel>20</CompatibilityLevel><RequiresPreprocessing>true</RequiresPreprocessing></Filter><Action
        i:type="EmptyRuleAction"/><CreatedAt>2021-10-21T05:21:22.7768794Z</CreatedAt><Name>rule</Name></RuleDescription></content></entry>
>>>>>>> 62df3543
    headers:
      content-type:
      - application/atom+xml;type=entry;charset=utf-8
      date:
<<<<<<< HEAD
      - Tue, 28 Sep 2021 19:04:34 GMT
      etag:
      - '637684526741130000'
=======
      - Thu, 21 Oct 2021 05:21:22 GMT
      etag:
      - '637703904821700000'
>>>>>>> 62df3543
      server:
      - Microsoft-HTTPAPI/2.0
      strict-transport-security:
      - max-age=31536000
      transfer-encoding:
      - chunked
    status:
      code: 201
      message: Created
- request:
    body: '<?xml version=''1.0'' encoding=''utf-8''?>

      <ns0:entry xmlns:ns0="http://www.w3.org/2005/Atom" xmlns="http://schemas.microsoft.com/netservices/2010/10/servicebus/connect"
      xmlns:xsi="http://www.w3.org/2001/XMLSchema-instance"><ns0:content type="application/xml"><RuleDescription><Filter
      xsi:type="SqlFilter"><SqlExpression>Priority = ''low''</SqlExpression><CompatibilityLevel>20</CompatibilityLevel><RequiresPreprocessing>true</RequiresPreprocessing></Filter><Action
      xsi:type="EmptyRuleAction" /><Name>rule</Name></RuleDescription></ns0:content></ns0:entry>'
    headers:
      Accept:
      - application/xml
      Accept-Encoding:
      - gzip, deflate
      Connection:
      - keep-alive
      Content-Length:
      - '550'
      Content-Type:
      - application/atom+xml
      User-Agent:
      - azsdk-python-servicebusmanagementclient/2021-05 Python/3.7.10 (Windows-10-10.0.22000-SP0)
    method: PUT
    uri: https://servicebustestsbname.servicebus.windows.net/dqkodq/subscriptions/kkaqo/rules/rule?api-version=2021-05
  response:
    body:
      string: <Error><Code>409</Code><Detail>The messaging entity 'servicebustestsbname:Topic:dqkodq|kkaqo|rule'
<<<<<<< HEAD
        already exists. To know more visit https://aka.ms/sbResourceMgrExceptions.  TrackingId:36cc689a-459a-4992-955e-801b4ef59ba1_B10,
        SystemTracker:NoSystemTracker, Timestamp:2021-09-28T19:04:35</Detail></Error>
=======
        already exists. To know more visit https://aka.ms/sbResourceMgrExceptions.  TrackingId:21d3e93d-f48d-4eda-8d5c-1eb9e884c956_B4,
        SystemTracker:NoSystemTracker, Timestamp:2021-10-21T05:21:22</Detail></Error>
>>>>>>> 62df3543
    headers:
      content-type:
      - application/xml; charset=utf-8
      date:
<<<<<<< HEAD
      - Tue, 28 Sep 2021 19:04:35 GMT
      etag:
      - '637684526741130000'
=======
      - Thu, 21 Oct 2021 05:21:23 GMT
      etag:
      - '637703904821700000'
>>>>>>> 62df3543
      server:
      - Microsoft-HTTPAPI/2.0
      strict-transport-security:
      - max-age=31536000
      transfer-encoding:
      - chunked
    status:
      code: 409
      message: Conflict
- request:
    body: null
    headers:
      Accept:
      - application/xml
      Accept-Encoding:
      - gzip, deflate
      Connection:
      - keep-alive
      Content-Length:
      - '0'
      User-Agent:
      - azsdk-python-servicebusmanagementclient/2021-05 Python/3.7.10 (Windows-10-10.0.22000-SP0)
    method: DELETE
    uri: https://servicebustestsbname.servicebus.windows.net/dqkodq/subscriptions/kkaqo/rules/rule?api-version=2021-05
  response:
    body:
      string: ''
    headers:
      content-length:
      - '0'
      date:
<<<<<<< HEAD
      - Tue, 28 Sep 2021 19:04:35 GMT
      etag:
      - '637684526741130000'
=======
      - Thu, 21 Oct 2021 05:21:23 GMT
      etag:
      - '637703904821700000'
>>>>>>> 62df3543
      server:
      - Microsoft-HTTPAPI/2.0
      strict-transport-security:
      - max-age=31536000
    status:
      code: 200
      message: OK
- request:
    body: null
    headers:
      Accept:
      - application/xml
      Accept-Encoding:
      - gzip, deflate
      Connection:
      - keep-alive
      Content-Length:
      - '0'
      User-Agent:
      - azsdk-python-servicebusmanagementclient/2021-05 Python/3.7.10 (Windows-10-10.0.22000-SP0)
    method: DELETE
    uri: https://servicebustestsbname.servicebus.windows.net/dqkodq/subscriptions/kkaqo?api-version=2021-05
  response:
    body:
      string: ''
    headers:
      content-length:
      - '0'
      date:
<<<<<<< HEAD
      - Tue, 28 Sep 2021 19:04:35 GMT
      etag:
      - '637684526741130000'
=======
      - Thu, 21 Oct 2021 05:21:23 GMT
      etag:
      - '637703904821700000'
>>>>>>> 62df3543
      server:
      - Microsoft-HTTPAPI/2.0
      strict-transport-security:
      - max-age=31536000
    status:
      code: 200
      message: OK
- request:
    body: null
    headers:
      Accept:
      - application/xml
      Accept-Encoding:
      - gzip, deflate
      Connection:
      - keep-alive
      Content-Length:
      - '0'
      User-Agent:
      - azsdk-python-servicebusmanagementclient/2021-05 Python/3.7.10 (Windows-10-10.0.22000-SP0)
    method: DELETE
    uri: https://servicebustestsbname.servicebus.windows.net/dqkodq?api-version=2021-05
  response:
    body:
      string: ''
    headers:
      content-length:
      - '0'
      date:
<<<<<<< HEAD
      - Tue, 28 Sep 2021 19:04:35 GMT
      etag:
      - '637684526741130000'
=======
      - Thu, 21 Oct 2021 05:21:24 GMT
      etag:
      - '637703904821700000'
>>>>>>> 62df3543
      server:
      - Microsoft-HTTPAPI/2.0
      strict-transport-security:
      - max-age=31536000
    status:
      code: 200
      message: OK
version: 1<|MERGE_RESOLUTION|>--- conflicted
+++ resolved
@@ -14,22 +14,13 @@
     uri: https://servicebustestsbname.servicebus.windows.net/$Resources/topics?$skip=0&$top=100&api-version=2021-05
   response:
     body:
-<<<<<<< HEAD
-      string: <feed xmlns="http://www.w3.org/2005/Atom"><title type="text">Topics</title><id>https://servicebustestappwyrpk4k.servicebus.windows.net/$Resources/topics?$skip=0&amp;$top=100&amp;api-version=2021-05</id><updated>2021-09-28T19:04:33Z</updated><link
-        rel="self" href="https://servicebustestappwyrpk4k.servicebus.windows.net/$Resources/topics?$skip=0&amp;$top=100&amp;api-version=2021-05"/></feed>
-=======
       string: <feed xmlns="http://www.w3.org/2005/Atom"><title type="text">Topics</title><id>https://servicebustestaweyco6xnr.servicebus.windows.net/$Resources/topics?$skip=0&amp;$top=100&amp;api-version=2021-05</id><updated>2021-10-21T05:21:21Z</updated><link
         rel="self" href="https://servicebustestaweyco6xnr.servicebus.windows.net/$Resources/topics?$skip=0&amp;$top=100&amp;api-version=2021-05"/></feed>
->>>>>>> 62df3543
     headers:
       content-type:
       - application/atom+xml;type=feed;charset=utf-8
       date:
-<<<<<<< HEAD
-      - Tue, 28 Sep 2021 19:04:32 GMT
-=======
       - Thu, 21 Oct 2021 05:21:21 GMT
->>>>>>> 62df3543
       server:
       - Microsoft-HTTPAPI/2.0
       transfer-encoding:
@@ -59,28 +50,16 @@
     uri: https://servicebustestsbname.servicebus.windows.net/dqkodq?api-version=2021-05
   response:
     body:
-<<<<<<< HEAD
-      string: <entry xmlns="http://www.w3.org/2005/Atom"><id>https://servicebustestappwyrpk4k.servicebus.windows.net/dqkodq?api-version=2021-05</id><title
-        type="text">dqkodq</title><published>2021-09-28T19:04:33Z</published><updated>2021-09-28T19:04:34Z</updated><author><name>servicebustestappwyrpk4k</name></author><link
-        rel="self" href="https://servicebustestappwyrpk4k.servicebus.windows.net/dqkodq?api-version=2021-05"/><content
-        type="application/xml"><TopicDescription xmlns="http://schemas.microsoft.com/netservices/2010/10/servicebus/connect"
-        xmlns:i="http://www.w3.org/2001/XMLSchema-instance"><DefaultMessageTimeToLive>P10675199DT2H48M5.4775807S</DefaultMessageTimeToLive><MaxSizeInMegabytes>1024</MaxSizeInMegabytes><RequiresDuplicateDetection>false</RequiresDuplicateDetection><DuplicateDetectionHistoryTimeWindow>PT10M</DuplicateDetectionHistoryTimeWindow><EnableBatchedOperations>true</EnableBatchedOperations><SizeInBytes>0</SizeInBytes><FilteringMessagesBeforePublishing>false</FilteringMessagesBeforePublishing><IsAnonymousAccessible>false</IsAnonymousAccessible><AuthorizationRules></AuthorizationRules><Status>Active</Status><CreatedAt>2021-09-28T19:04:33.997Z</CreatedAt><UpdatedAt>2021-09-28T19:04:34.113Z</UpdatedAt><SupportOrdering>true</SupportOrdering><AutoDeleteOnIdle>P10675199DT2H48M5.4775807S</AutoDeleteOnIdle><EnablePartitioning>false</EnablePartitioning><EntityAvailabilityStatus>Available</EntityAvailabilityStatus><EnableSubscriptionPartitioning>false</EnableSubscriptionPartitioning><EnableExpress>false</EnableExpress><MaxMessageSizeInKilobytes>256</MaxMessageSizeInKilobytes></TopicDescription></content></entry>
-=======
       string: <entry xmlns="http://www.w3.org/2005/Atom"><id>https://servicebustestaweyco6xnr.servicebus.windows.net/dqkodq?api-version=2021-05</id><title
         type="text">dqkodq</title><published>2021-10-21T05:21:22Z</published><updated>2021-10-21T05:21:22Z</updated><author><name>servicebustestaweyco6xnr</name></author><link
         rel="self" href="https://servicebustestaweyco6xnr.servicebus.windows.net/dqkodq?api-version=2021-05"/><content
         type="application/xml"><TopicDescription xmlns="http://schemas.microsoft.com/netservices/2010/10/servicebus/connect"
         xmlns:i="http://www.w3.org/2001/XMLSchema-instance"><DefaultMessageTimeToLive>P10675199DT2H48M5.4775807S</DefaultMessageTimeToLive><MaxSizeInMegabytes>1024</MaxSizeInMegabytes><RequiresDuplicateDetection>false</RequiresDuplicateDetection><DuplicateDetectionHistoryTimeWindow>PT10M</DuplicateDetectionHistoryTimeWindow><EnableBatchedOperations>true</EnableBatchedOperations><SizeInBytes>0</SizeInBytes><FilteringMessagesBeforePublishing>false</FilteringMessagesBeforePublishing><IsAnonymousAccessible>false</IsAnonymousAccessible><AuthorizationRules></AuthorizationRules><Status>Active</Status><CreatedAt>2021-10-21T05:21:22.12Z</CreatedAt><UpdatedAt>2021-10-21T05:21:22.17Z</UpdatedAt><SupportOrdering>true</SupportOrdering><AutoDeleteOnIdle>P10675199DT2H48M5.4775807S</AutoDeleteOnIdle><EnablePartitioning>false</EnablePartitioning><EntityAvailabilityStatus>Available</EntityAvailabilityStatus><EnableSubscriptionPartitioning>false</EnableSubscriptionPartitioning><EnableExpress>false</EnableExpress><MaxMessageSizeInKilobytes>256</MaxMessageSizeInKilobytes></TopicDescription></content></entry>
->>>>>>> 62df3543
     headers:
       content-type:
       - application/atom+xml;type=entry;charset=utf-8
       date:
-<<<<<<< HEAD
-      - Tue, 28 Sep 2021 19:04:33 GMT
-=======
       - Thu, 21 Oct 2021 05:21:22 GMT
->>>>>>> 62df3543
       server:
       - Microsoft-HTTPAPI/2.0
       strict-transport-security:
@@ -112,32 +91,18 @@
     uri: https://servicebustestsbname.servicebus.windows.net/dqkodq/subscriptions/kkaqo?api-version=2021-05
   response:
     body:
-<<<<<<< HEAD
-      string: <entry xmlns="http://www.w3.org/2005/Atom"><id>https://servicebustestappwyrpk4k.servicebus.windows.net/dqkodq/subscriptions/kkaqo?api-version=2021-05</id><title
-        type="text">kkaqo</title><published>2021-09-28T19:04:34Z</published><updated>2021-09-28T19:04:34Z</updated><link
-        rel="self" href="https://servicebustestappwyrpk4k.servicebus.windows.net/dqkodq/subscriptions/kkaqo?api-version=2021-05"/><content
-        type="application/xml"><SubscriptionDescription xmlns="http://schemas.microsoft.com/netservices/2010/10/servicebus/connect"
-        xmlns:i="http://www.w3.org/2001/XMLSchema-instance"><LockDuration>PT1M</LockDuration><RequiresSession>false</RequiresSession><DefaultMessageTimeToLive>P10675199DT2H48M5.4775807S</DefaultMessageTimeToLive><DeadLetteringOnMessageExpiration>false</DeadLetteringOnMessageExpiration><DeadLetteringOnFilterEvaluationExceptions>true</DeadLetteringOnFilterEvaluationExceptions><MessageCount>0</MessageCount><MaxDeliveryCount>10</MaxDeliveryCount><EnableBatchedOperations>true</EnableBatchedOperations><Status>Active</Status><CreatedAt>2021-09-28T19:04:34.625158Z</CreatedAt><UpdatedAt>2021-09-28T19:04:34.625158Z</UpdatedAt><AccessedAt>0001-01-01T00:00:00</AccessedAt><AutoDeleteOnIdle>P10675199DT2H48M5.4775807S</AutoDeleteOnIdle><EntityAvailabilityStatus>Available</EntityAvailabilityStatus><IsClientAffine>false</IsClientAffine></SubscriptionDescription></content></entry>
-=======
       string: <entry xmlns="http://www.w3.org/2005/Atom"><id>https://servicebustestaweyco6xnr.servicebus.windows.net/dqkodq/subscriptions/kkaqo?api-version=2021-05</id><title
         type="text">kkaqo</title><published>2021-10-21T05:21:22Z</published><updated>2021-10-21T05:21:22Z</updated><link
         rel="self" href="https://servicebustestaweyco6xnr.servicebus.windows.net/dqkodq/subscriptions/kkaqo?api-version=2021-05"/><content
         type="application/xml"><SubscriptionDescription xmlns="http://schemas.microsoft.com/netservices/2010/10/servicebus/connect"
         xmlns:i="http://www.w3.org/2001/XMLSchema-instance"><LockDuration>PT1M</LockDuration><RequiresSession>false</RequiresSession><DefaultMessageTimeToLive>P10675199DT2H48M5.4775807S</DefaultMessageTimeToLive><DeadLetteringOnMessageExpiration>false</DeadLetteringOnMessageExpiration><DeadLetteringOnFilterEvaluationExceptions>true</DeadLetteringOnFilterEvaluationExceptions><MessageCount>0</MessageCount><MaxDeliveryCount>10</MaxDeliveryCount><EnableBatchedOperations>true</EnableBatchedOperations><Status>Active</Status><CreatedAt>2021-10-21T05:21:22.6206528Z</CreatedAt><UpdatedAt>2021-10-21T05:21:22.6206528Z</UpdatedAt><AccessedAt>0001-01-01T00:00:00</AccessedAt><AutoDeleteOnIdle>P10675199DT2H48M5.4775807S</AutoDeleteOnIdle><EntityAvailabilityStatus>Available</EntityAvailabilityStatus><IsClientAffine>false</IsClientAffine></SubscriptionDescription></content></entry>
->>>>>>> 62df3543
     headers:
       content-type:
       - application/atom+xml;type=entry;charset=utf-8
       date:
-<<<<<<< HEAD
-      - Tue, 28 Sep 2021 19:04:33 GMT
-      etag:
-      - '637684526741130000'
-=======
       - Thu, 21 Oct 2021 05:21:22 GMT
       etag:
       - '637703904821700000'
->>>>>>> 62df3543
       server:
       - Microsoft-HTTPAPI/2.0
       strict-transport-security:
@@ -171,15 +136,6 @@
     uri: https://servicebustestsbname.servicebus.windows.net/dqkodq/subscriptions/kkaqo/rules/rule?api-version=2021-05
   response:
     body:
-<<<<<<< HEAD
-      string: <entry xmlns="http://www.w3.org/2005/Atom"><id>https://servicebustestappwyrpk4k.servicebus.windows.net/dqkodq/subscriptions/kkaqo/rules/rule?api-version=2021-05</id><title
-        type="text">rule</title><published>2021-09-28T19:04:34Z</published><updated>2021-09-28T19:04:34Z</updated><link
-        rel="self" href="https://servicebustestappwyrpk4k.servicebus.windows.net/dqkodq/subscriptions/kkaqo/rules/rule?api-version=2021-05"/><content
-        type="application/xml"><RuleDescription xmlns="http://schemas.microsoft.com/netservices/2010/10/servicebus/connect"
-        xmlns:i="http://www.w3.org/2001/XMLSchema-instance"><Filter i:type="SqlFilter"><SqlExpression>Priority
-        = 'low'</SqlExpression><CompatibilityLevel>20</CompatibilityLevel><RequiresPreprocessing>true</RequiresPreprocessing></Filter><Action
-        i:type="EmptyRuleAction"/><CreatedAt>2021-09-28T19:04:34.8439156Z</CreatedAt><Name>rule</Name></RuleDescription></content></entry>
-=======
       string: <entry xmlns="http://www.w3.org/2005/Atom"><id>https://servicebustestaweyco6xnr.servicebus.windows.net/dqkodq/subscriptions/kkaqo/rules/rule?api-version=2021-05</id><title
         type="text">rule</title><published>2021-10-21T05:21:22Z</published><updated>2021-10-21T05:21:22Z</updated><link
         rel="self" href="https://servicebustestaweyco6xnr.servicebus.windows.net/dqkodq/subscriptions/kkaqo/rules/rule?api-version=2021-05"/><content
@@ -187,20 +143,13 @@
         xmlns:i="http://www.w3.org/2001/XMLSchema-instance"><Filter i:type="SqlFilter"><SqlExpression>Priority
         = 'low'</SqlExpression><CompatibilityLevel>20</CompatibilityLevel><RequiresPreprocessing>true</RequiresPreprocessing></Filter><Action
         i:type="EmptyRuleAction"/><CreatedAt>2021-10-21T05:21:22.7768794Z</CreatedAt><Name>rule</Name></RuleDescription></content></entry>
->>>>>>> 62df3543
     headers:
       content-type:
       - application/atom+xml;type=entry;charset=utf-8
       date:
-<<<<<<< HEAD
-      - Tue, 28 Sep 2021 19:04:34 GMT
-      etag:
-      - '637684526741130000'
-=======
       - Thu, 21 Oct 2021 05:21:22 GMT
       etag:
       - '637703904821700000'
->>>>>>> 62df3543
       server:
       - Microsoft-HTTPAPI/2.0
       strict-transport-security:
@@ -235,26 +184,15 @@
   response:
     body:
       string: <Error><Code>409</Code><Detail>The messaging entity 'servicebustestsbname:Topic:dqkodq|kkaqo|rule'
-<<<<<<< HEAD
-        already exists. To know more visit https://aka.ms/sbResourceMgrExceptions.  TrackingId:36cc689a-459a-4992-955e-801b4ef59ba1_B10,
-        SystemTracker:NoSystemTracker, Timestamp:2021-09-28T19:04:35</Detail></Error>
-=======
         already exists. To know more visit https://aka.ms/sbResourceMgrExceptions.  TrackingId:21d3e93d-f48d-4eda-8d5c-1eb9e884c956_B4,
         SystemTracker:NoSystemTracker, Timestamp:2021-10-21T05:21:22</Detail></Error>
->>>>>>> 62df3543
     headers:
       content-type:
       - application/xml; charset=utf-8
       date:
-<<<<<<< HEAD
-      - Tue, 28 Sep 2021 19:04:35 GMT
-      etag:
-      - '637684526741130000'
-=======
       - Thu, 21 Oct 2021 05:21:23 GMT
       etag:
       - '637703904821700000'
->>>>>>> 62df3543
       server:
       - Microsoft-HTTPAPI/2.0
       strict-transport-security:
@@ -286,15 +224,9 @@
       content-length:
       - '0'
       date:
-<<<<<<< HEAD
-      - Tue, 28 Sep 2021 19:04:35 GMT
-      etag:
-      - '637684526741130000'
-=======
       - Thu, 21 Oct 2021 05:21:23 GMT
       etag:
       - '637703904821700000'
->>>>>>> 62df3543
       server:
       - Microsoft-HTTPAPI/2.0
       strict-transport-security:
@@ -324,15 +256,9 @@
       content-length:
       - '0'
       date:
-<<<<<<< HEAD
-      - Tue, 28 Sep 2021 19:04:35 GMT
-      etag:
-      - '637684526741130000'
-=======
       - Thu, 21 Oct 2021 05:21:23 GMT
       etag:
       - '637703904821700000'
->>>>>>> 62df3543
       server:
       - Microsoft-HTTPAPI/2.0
       strict-transport-security:
@@ -362,15 +288,9 @@
       content-length:
       - '0'
       date:
-<<<<<<< HEAD
-      - Tue, 28 Sep 2021 19:04:35 GMT
-      etag:
-      - '637684526741130000'
-=======
       - Thu, 21 Oct 2021 05:21:24 GMT
       etag:
       - '637703904821700000'
->>>>>>> 62df3543
       server:
       - Microsoft-HTTPAPI/2.0
       strict-transport-security:
