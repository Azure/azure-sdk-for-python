--- conflicted
+++ resolved
@@ -14,98 +14,71 @@
     uri: https://servicebustestsbname.servicebus.windows.net/$Resources/topics?$skip=0&$top=100&api-version=2021-05
   response:
     body:
-<<<<<<< HEAD
-      string: <feed xmlns="http://www.w3.org/2005/Atom"><title type="text">Topics</title><id>https://servicebustestappwyrpk4k.servicebus.windows.net/$Resources/topics?$skip=0&amp;$top=100&amp;api-version=2021-05</id><updated>2021-09-28T19:05:49Z</updated><link
-        rel="self" href="https://servicebustestappwyrpk4k.servicebus.windows.net/$Resources/topics?$skip=0&amp;$top=100&amp;api-version=2021-05"/></feed>
-=======
       string: <feed xmlns="http://www.w3.org/2005/Atom"><title type="text">Topics</title><id>https://servicebustestaweyco6xnr.servicebus.windows.net/$Resources/topics?$skip=0&amp;$top=100&amp;api-version=2021-05</id><updated>2021-10-21T05:22:40Z</updated><link
         rel="self" href="https://servicebustestaweyco6xnr.servicebus.windows.net/$Resources/topics?$skip=0&amp;$top=100&amp;api-version=2021-05"/></feed>
->>>>>>> 62df3543
-    headers:
-      content-type:
-      - application/atom+xml;type=feed;charset=utf-8
-      date:
-<<<<<<< HEAD
-      - Tue, 28 Sep 2021 19:05:49 GMT
-=======
+    headers:
+      content-type:
+      - application/atom+xml;type=feed;charset=utf-8
+      date:
       - Thu, 21 Oct 2021 05:22:40 GMT
->>>>>>> 62df3543
-      server:
-      - Microsoft-HTTPAPI/2.0
-      transfer-encoding:
-      - chunked
-    status:
-      code: 200
-      message: OK
-- request:
-    body: null
-    headers:
-      Accept:
-      - application/xml
-      Accept-Encoding:
-      - gzip, deflate
-      Connection:
-      - keep-alive
-      User-Agent:
-      - azsdk-python-servicebusmanagementclient/2021-05 Python/3.7.10 (Windows-10-10.0.22000-SP0)
-    method: GET
-    uri: https://servicebustestsbname.servicebus.windows.net/$Resources/topics?$skip=0&$top=100&api-version=2021-05
-  response:
-    body:
-<<<<<<< HEAD
-      string: <feed xmlns="http://www.w3.org/2005/Atom"><title type="text">Topics</title><id>https://servicebustestappwyrpk4k.servicebus.windows.net/$Resources/topics?$skip=0&amp;$top=100&amp;api-version=2021-05</id><updated>2021-09-28T19:05:49Z</updated><link
-        rel="self" href="https://servicebustestappwyrpk4k.servicebus.windows.net/$Resources/topics?$skip=0&amp;$top=100&amp;api-version=2021-05"/></feed>
-=======
+      server:
+      - Microsoft-HTTPAPI/2.0
+      transfer-encoding:
+      - chunked
+    status:
+      code: 200
+      message: OK
+- request:
+    body: null
+    headers:
+      Accept:
+      - application/xml
+      Accept-Encoding:
+      - gzip, deflate
+      Connection:
+      - keep-alive
+      User-Agent:
+      - azsdk-python-servicebusmanagementclient/2021-05 Python/3.7.10 (Windows-10-10.0.22000-SP0)
+    method: GET
+    uri: https://servicebustestsbname.servicebus.windows.net/$Resources/topics?$skip=0&$top=100&api-version=2021-05
+  response:
+    body:
       string: <feed xmlns="http://www.w3.org/2005/Atom"><title type="text">Topics</title><id>https://servicebustestaweyco6xnr.servicebus.windows.net/$Resources/topics?$skip=0&amp;$top=100&amp;api-version=2021-05</id><updated>2021-10-21T05:22:41Z</updated><link
         rel="self" href="https://servicebustestaweyco6xnr.servicebus.windows.net/$Resources/topics?$skip=0&amp;$top=100&amp;api-version=2021-05"/></feed>
->>>>>>> 62df3543
-    headers:
-      content-type:
-      - application/atom+xml;type=feed;charset=utf-8
-      date:
-<<<<<<< HEAD
-      - Tue, 28 Sep 2021 19:05:49 GMT
-=======
+    headers:
+      content-type:
+      - application/atom+xml;type=feed;charset=utf-8
+      date:
       - Thu, 21 Oct 2021 05:22:40 GMT
->>>>>>> 62df3543
-      server:
-      - Microsoft-HTTPAPI/2.0
-      transfer-encoding:
-      - chunked
-    status:
-      code: 200
-      message: OK
-- request:
-    body: null
-    headers:
-      Accept:
-      - application/xml
-      Accept-Encoding:
-      - gzip, deflate
-      Connection:
-      - keep-alive
-      User-Agent:
-      - azsdk-python-servicebusmanagementclient/2021-05 Python/3.7.10 (Windows-10-10.0.22000-SP0)
-    method: GET
-    uri: https://servicebustestsbname.servicebus.windows.net/$Resources/topics?$skip=0&$top=100&api-version=2021-05
-  response:
-    body:
-<<<<<<< HEAD
-      string: <feed xmlns="http://www.w3.org/2005/Atom"><title type="text">Topics</title><id>https://servicebustestappwyrpk4k.servicebus.windows.net/$Resources/topics?$skip=0&amp;$top=100&amp;api-version=2021-05</id><updated>2021-09-28T19:05:50Z</updated><link
-        rel="self" href="https://servicebustestappwyrpk4k.servicebus.windows.net/$Resources/topics?$skip=0&amp;$top=100&amp;api-version=2021-05"/></feed>
-=======
+      server:
+      - Microsoft-HTTPAPI/2.0
+      transfer-encoding:
+      - chunked
+    status:
+      code: 200
+      message: OK
+- request:
+    body: null
+    headers:
+      Accept:
+      - application/xml
+      Accept-Encoding:
+      - gzip, deflate
+      Connection:
+      - keep-alive
+      User-Agent:
+      - azsdk-python-servicebusmanagementclient/2021-05 Python/3.7.10 (Windows-10-10.0.22000-SP0)
+    method: GET
+    uri: https://servicebustestsbname.servicebus.windows.net/$Resources/topics?$skip=0&$top=100&api-version=2021-05
+  response:
+    body:
       string: <feed xmlns="http://www.w3.org/2005/Atom"><title type="text">Topics</title><id>https://servicebustestaweyco6xnr.servicebus.windows.net/$Resources/topics?$skip=0&amp;$top=100&amp;api-version=2021-05</id><updated>2021-10-21T05:22:41Z</updated><link
         rel="self" href="https://servicebustestaweyco6xnr.servicebus.windows.net/$Resources/topics?$skip=0&amp;$top=100&amp;api-version=2021-05"/></feed>
->>>>>>> 62df3543
-    headers:
-      content-type:
-      - application/atom+xml;type=feed;charset=utf-8
-      date:
-<<<<<<< HEAD
-      - Tue, 28 Sep 2021 19:05:50 GMT
-=======
+    headers:
+      content-type:
+      - application/atom+xml;type=feed;charset=utf-8
+      date:
       - Thu, 21 Oct 2021 05:22:41 GMT
->>>>>>> 62df3543
       server:
       - Microsoft-HTTPAPI/2.0
       transfer-encoding:
@@ -135,28 +108,16 @@
     uri: https://servicebustestsbname.servicebus.windows.net/test_topic?api-version=2021-05
   response:
     body:
-<<<<<<< HEAD
-      string: <entry xmlns="http://www.w3.org/2005/Atom"><id>https://servicebustestappwyrpk4k.servicebus.windows.net/test_topic?api-version=2021-05</id><title
-        type="text">test_topic</title><published>2021-09-28T19:05:50Z</published><updated>2021-09-28T19:05:50Z</updated><author><name>servicebustestappwyrpk4k</name></author><link
-        rel="self" href="https://servicebustestappwyrpk4k.servicebus.windows.net/test_topic?api-version=2021-05"/><content
-        type="application/xml"><TopicDescription xmlns="http://schemas.microsoft.com/netservices/2010/10/servicebus/connect"
-        xmlns:i="http://www.w3.org/2001/XMLSchema-instance"><DefaultMessageTimeToLive>P10675199DT2H48M5.4775807S</DefaultMessageTimeToLive><MaxSizeInMegabytes>1024</MaxSizeInMegabytes><RequiresDuplicateDetection>false</RequiresDuplicateDetection><DuplicateDetectionHistoryTimeWindow>PT10M</DuplicateDetectionHistoryTimeWindow><EnableBatchedOperations>true</EnableBatchedOperations><SizeInBytes>0</SizeInBytes><FilteringMessagesBeforePublishing>false</FilteringMessagesBeforePublishing><IsAnonymousAccessible>false</IsAnonymousAccessible><AuthorizationRules></AuthorizationRules><Status>Active</Status><CreatedAt>2021-09-28T19:05:50.59Z</CreatedAt><UpdatedAt>2021-09-28T19:05:50.613Z</UpdatedAt><SupportOrdering>true</SupportOrdering><AutoDeleteOnIdle>P10675199DT2H48M5.4775807S</AutoDeleteOnIdle><EnablePartitioning>false</EnablePartitioning><EntityAvailabilityStatus>Available</EntityAvailabilityStatus><EnableSubscriptionPartitioning>false</EnableSubscriptionPartitioning><EnableExpress>false</EnableExpress><MaxMessageSizeInKilobytes>256</MaxMessageSizeInKilobytes></TopicDescription></content></entry>
-=======
       string: <entry xmlns="http://www.w3.org/2005/Atom"><id>https://servicebustestaweyco6xnr.servicebus.windows.net/test_topic?api-version=2021-05</id><title
         type="text">test_topic</title><published>2021-10-21T05:22:42Z</published><updated>2021-10-21T05:22:42Z</updated><author><name>servicebustestaweyco6xnr</name></author><link
         rel="self" href="https://servicebustestaweyco6xnr.servicebus.windows.net/test_topic?api-version=2021-05"/><content
         type="application/xml"><TopicDescription xmlns="http://schemas.microsoft.com/netservices/2010/10/servicebus/connect"
         xmlns:i="http://www.w3.org/2001/XMLSchema-instance"><DefaultMessageTimeToLive>P10675199DT2H48M5.4775807S</DefaultMessageTimeToLive><MaxSizeInMegabytes>1024</MaxSizeInMegabytes><RequiresDuplicateDetection>false</RequiresDuplicateDetection><DuplicateDetectionHistoryTimeWindow>PT10M</DuplicateDetectionHistoryTimeWindow><EnableBatchedOperations>true</EnableBatchedOperations><SizeInBytes>0</SizeInBytes><FilteringMessagesBeforePublishing>false</FilteringMessagesBeforePublishing><IsAnonymousAccessible>false</IsAnonymousAccessible><AuthorizationRules></AuthorizationRules><Status>Active</Status><CreatedAt>2021-10-21T05:22:42.32Z</CreatedAt><UpdatedAt>2021-10-21T05:22:42.417Z</UpdatedAt><SupportOrdering>true</SupportOrdering><AutoDeleteOnIdle>P10675199DT2H48M5.4775807S</AutoDeleteOnIdle><EnablePartitioning>false</EnablePartitioning><EntityAvailabilityStatus>Available</EntityAvailabilityStatus><EnableSubscriptionPartitioning>false</EnableSubscriptionPartitioning><EnableExpress>false</EnableExpress><MaxMessageSizeInKilobytes>256</MaxMessageSizeInKilobytes></TopicDescription></content></entry>
->>>>>>> 62df3543
     headers:
       content-type:
       - application/atom+xml;type=entry;charset=utf-8
       date:
-<<<<<<< HEAD
-      - Tue, 28 Sep 2021 19:05:50 GMT
-=======
       - Thu, 21 Oct 2021 05:22:42 GMT
->>>>>>> 62df3543
       server:
       - Microsoft-HTTPAPI/2.0
       strict-transport-security:
@@ -181,15 +142,6 @@
     uri: https://servicebustestsbname.servicebus.windows.net/$Resources/topics?$skip=0&$top=100&api-version=2021-05
   response:
     body:
-<<<<<<< HEAD
-      string: <feed xmlns="http://www.w3.org/2005/Atom"><title type="text">Topics</title><id>https://servicebustestappwyrpk4k.servicebus.windows.net/$Resources/topics?$skip=0&amp;$top=100&amp;api-version=2021-05</id><updated>2021-09-28T19:05:51Z</updated><link
-        rel="self" href="https://servicebustestappwyrpk4k.servicebus.windows.net/$Resources/topics?$skip=0&amp;$top=100&amp;api-version=2021-05"/><entry
-        xml:base="https://servicebustestappwyrpk4k.servicebus.windows.net/$Resources/topics?$skip=0&amp;$top=100&amp;api-version=2021-05"><id>https://servicebustestappwyrpk4k.servicebus.windows.net/test_topic?api-version=2021-05</id><title
-        type="text">test_topic</title><published>2021-09-28T19:05:50Z</published><updated>2021-09-28T19:05:50Z</updated><author><name>servicebustestappwyrpk4k</name></author><link
-        rel="self" href="../test_topic?api-version=2021-05"/><content type="application/xml"><TopicDescription
-        xmlns="http://schemas.microsoft.com/netservices/2010/10/servicebus/connect"
-        xmlns:i="http://www.w3.org/2001/XMLSchema-instance"><DefaultMessageTimeToLive>P10675199DT2H48M5.4775807S</DefaultMessageTimeToLive><MaxSizeInMegabytes>1024</MaxSizeInMegabytes><RequiresDuplicateDetection>false</RequiresDuplicateDetection><DuplicateDetectionHistoryTimeWindow>PT10M</DuplicateDetectionHistoryTimeWindow><EnableBatchedOperations>true</EnableBatchedOperations><SizeInBytes>0</SizeInBytes><FilteringMessagesBeforePublishing>false</FilteringMessagesBeforePublishing><IsAnonymousAccessible>false</IsAnonymousAccessible><AuthorizationRules></AuthorizationRules><Status>Active</Status><CreatedAt>2021-09-28T19:05:50.59Z</CreatedAt><UpdatedAt>2021-09-28T19:05:50.613Z</UpdatedAt><AccessedAt>0001-01-01T00:00:00Z</AccessedAt><SupportOrdering>true</SupportOrdering><CountDetails
-=======
       string: <feed xmlns="http://www.w3.org/2005/Atom"><title type="text">Topics</title><id>https://servicebustestaweyco6xnr.servicebus.windows.net/$Resources/topics?$skip=0&amp;$top=100&amp;api-version=2021-05</id><updated>2021-10-21T05:22:43Z</updated><link
         rel="self" href="https://servicebustestaweyco6xnr.servicebus.windows.net/$Resources/topics?$skip=0&amp;$top=100&amp;api-version=2021-05"/><entry
         xml:base="https://servicebustestaweyco6xnr.servicebus.windows.net/$Resources/topics?$skip=0&amp;$top=100&amp;api-version=2021-05"><id>https://servicebustestaweyco6xnr.servicebus.windows.net/test_topic?api-version=2021-05</id><title
@@ -197,48 +149,34 @@
         rel="self" href="../test_topic?api-version=2021-05"/><content type="application/xml"><TopicDescription
         xmlns="http://schemas.microsoft.com/netservices/2010/10/servicebus/connect"
         xmlns:i="http://www.w3.org/2001/XMLSchema-instance"><DefaultMessageTimeToLive>P10675199DT2H48M5.4775807S</DefaultMessageTimeToLive><MaxSizeInMegabytes>1024</MaxSizeInMegabytes><RequiresDuplicateDetection>false</RequiresDuplicateDetection><DuplicateDetectionHistoryTimeWindow>PT10M</DuplicateDetectionHistoryTimeWindow><EnableBatchedOperations>true</EnableBatchedOperations><SizeInBytes>0</SizeInBytes><FilteringMessagesBeforePublishing>false</FilteringMessagesBeforePublishing><IsAnonymousAccessible>false</IsAnonymousAccessible><AuthorizationRules></AuthorizationRules><Status>Active</Status><CreatedAt>2021-10-21T05:22:42.32Z</CreatedAt><UpdatedAt>2021-10-21T05:22:42.417Z</UpdatedAt><AccessedAt>0001-01-01T00:00:00Z</AccessedAt><SupportOrdering>true</SupportOrdering><CountDetails
->>>>>>> 62df3543
         xmlns:d2p1="http://schemas.microsoft.com/netservices/2011/06/servicebus"><d2p1:ActiveMessageCount>0</d2p1:ActiveMessageCount><d2p1:DeadLetterMessageCount>0</d2p1:DeadLetterMessageCount><d2p1:ScheduledMessageCount>0</d2p1:ScheduledMessageCount><d2p1:TransferMessageCount>0</d2p1:TransferMessageCount><d2p1:TransferDeadLetterMessageCount>0</d2p1:TransferDeadLetterMessageCount></CountDetails><SubscriptionCount>0</SubscriptionCount><AutoDeleteOnIdle>P10675199DT2H48M5.4775807S</AutoDeleteOnIdle><EnablePartitioning>false</EnablePartitioning><EntityAvailabilityStatus>Available</EntityAvailabilityStatus><EnableSubscriptionPartitioning>false</EnableSubscriptionPartitioning><EnableExpress>false</EnableExpress><MaxMessageSizeInKilobytes>256</MaxMessageSizeInKilobytes></TopicDescription></content></entry></feed>
     headers:
       content-type:
       - application/atom+xml;type=feed;charset=utf-8
       date:
-<<<<<<< HEAD
-      - Tue, 28 Sep 2021 19:05:51 GMT
-=======
       - Thu, 21 Oct 2021 05:22:42 GMT
->>>>>>> 62df3543
-      server:
-      - Microsoft-HTTPAPI/2.0
-      transfer-encoding:
-      - chunked
-    status:
-      code: 200
-      message: OK
-- request:
-    body: null
-    headers:
-      Accept:
-      - application/xml
-      Accept-Encoding:
-      - gzip, deflate
-      Connection:
-      - keep-alive
-      User-Agent:
-      - azsdk-python-servicebusmanagementclient/2021-05 Python/3.7.10 (Windows-10-10.0.22000-SP0)
-    method: GET
-    uri: https://servicebustestsbname.servicebus.windows.net/$Resources/topics?$skip=0&$top=100&api-version=2021-05
-  response:
-    body:
-<<<<<<< HEAD
-      string: <feed xmlns="http://www.w3.org/2005/Atom"><title type="text">Topics</title><id>https://servicebustestappwyrpk4k.servicebus.windows.net/$Resources/topics?$skip=0&amp;$top=100&amp;api-version=2021-05</id><updated>2021-09-28T19:05:52Z</updated><link
-        rel="self" href="https://servicebustestappwyrpk4k.servicebus.windows.net/$Resources/topics?$skip=0&amp;$top=100&amp;api-version=2021-05"/><entry
-        xml:base="https://servicebustestappwyrpk4k.servicebus.windows.net/$Resources/topics?$skip=0&amp;$top=100&amp;api-version=2021-05"><id>https://servicebustestappwyrpk4k.servicebus.windows.net/test_topic?api-version=2021-05</id><title
-        type="text">test_topic</title><published>2021-09-28T19:05:50Z</published><updated>2021-09-28T19:05:50Z</updated><author><name>servicebustestappwyrpk4k</name></author><link
-        rel="self" href="../test_topic?api-version=2021-05"/><content type="application/xml"><TopicDescription
-        xmlns="http://schemas.microsoft.com/netservices/2010/10/servicebus/connect"
-        xmlns:i="http://www.w3.org/2001/XMLSchema-instance"><DefaultMessageTimeToLive>P10675199DT2H48M5.4775807S</DefaultMessageTimeToLive><MaxSizeInMegabytes>1024</MaxSizeInMegabytes><RequiresDuplicateDetection>false</RequiresDuplicateDetection><DuplicateDetectionHistoryTimeWindow>PT10M</DuplicateDetectionHistoryTimeWindow><EnableBatchedOperations>true</EnableBatchedOperations><SizeInBytes>0</SizeInBytes><FilteringMessagesBeforePublishing>false</FilteringMessagesBeforePublishing><IsAnonymousAccessible>false</IsAnonymousAccessible><AuthorizationRules></AuthorizationRules><Status>Active</Status><CreatedAt>2021-09-28T19:05:50.59Z</CreatedAt><UpdatedAt>2021-09-28T19:05:50.613Z</UpdatedAt><AccessedAt>0001-01-01T00:00:00Z</AccessedAt><SupportOrdering>true</SupportOrdering><CountDetails
-=======
+      server:
+      - Microsoft-HTTPAPI/2.0
+      transfer-encoding:
+      - chunked
+    status:
+      code: 200
+      message: OK
+- request:
+    body: null
+    headers:
+      Accept:
+      - application/xml
+      Accept-Encoding:
+      - gzip, deflate
+      Connection:
+      - keep-alive
+      User-Agent:
+      - azsdk-python-servicebusmanagementclient/2021-05 Python/3.7.10 (Windows-10-10.0.22000-SP0)
+    method: GET
+    uri: https://servicebustestsbname.servicebus.windows.net/$Resources/topics?$skip=0&$top=100&api-version=2021-05
+  response:
+    body:
       string: <feed xmlns="http://www.w3.org/2005/Atom"><title type="text">Topics</title><id>https://servicebustestaweyco6xnr.servicebus.windows.net/$Resources/topics?$skip=0&amp;$top=100&amp;api-version=2021-05</id><updated>2021-10-21T05:22:43Z</updated><link
         rel="self" href="https://servicebustestaweyco6xnr.servicebus.windows.net/$Resources/topics?$skip=0&amp;$top=100&amp;api-version=2021-05"/><entry
         xml:base="https://servicebustestaweyco6xnr.servicebus.windows.net/$Resources/topics?$skip=0&amp;$top=100&amp;api-version=2021-05"><id>https://servicebustestaweyco6xnr.servicebus.windows.net/test_topic?api-version=2021-05</id><title
@@ -246,17 +184,12 @@
         rel="self" href="../test_topic?api-version=2021-05"/><content type="application/xml"><TopicDescription
         xmlns="http://schemas.microsoft.com/netservices/2010/10/servicebus/connect"
         xmlns:i="http://www.w3.org/2001/XMLSchema-instance"><DefaultMessageTimeToLive>P10675199DT2H48M5.4775807S</DefaultMessageTimeToLive><MaxSizeInMegabytes>1024</MaxSizeInMegabytes><RequiresDuplicateDetection>false</RequiresDuplicateDetection><DuplicateDetectionHistoryTimeWindow>PT10M</DuplicateDetectionHistoryTimeWindow><EnableBatchedOperations>true</EnableBatchedOperations><SizeInBytes>0</SizeInBytes><FilteringMessagesBeforePublishing>false</FilteringMessagesBeforePublishing><IsAnonymousAccessible>false</IsAnonymousAccessible><AuthorizationRules></AuthorizationRules><Status>Active</Status><CreatedAt>2021-10-21T05:22:42.32Z</CreatedAt><UpdatedAt>2021-10-21T05:22:42.417Z</UpdatedAt><AccessedAt>0001-01-01T00:00:00Z</AccessedAt><SupportOrdering>true</SupportOrdering><CountDetails
->>>>>>> 62df3543
         xmlns:d2p1="http://schemas.microsoft.com/netservices/2011/06/servicebus"><d2p1:ActiveMessageCount>0</d2p1:ActiveMessageCount><d2p1:DeadLetterMessageCount>0</d2p1:DeadLetterMessageCount><d2p1:ScheduledMessageCount>0</d2p1:ScheduledMessageCount><d2p1:TransferMessageCount>0</d2p1:TransferMessageCount><d2p1:TransferDeadLetterMessageCount>0</d2p1:TransferDeadLetterMessageCount></CountDetails><SubscriptionCount>0</SubscriptionCount><AutoDeleteOnIdle>P10675199DT2H48M5.4775807S</AutoDeleteOnIdle><EnablePartitioning>false</EnablePartitioning><EntityAvailabilityStatus>Available</EntityAvailabilityStatus><EnableSubscriptionPartitioning>false</EnableSubscriptionPartitioning><EnableExpress>false</EnableExpress><MaxMessageSizeInKilobytes>256</MaxMessageSizeInKilobytes></TopicDescription></content></entry></feed>
     headers:
       content-type:
       - application/atom+xml;type=feed;charset=utf-8
       date:
-<<<<<<< HEAD
-      - Tue, 28 Sep 2021 19:05:51 GMT
-=======
       - Thu, 21 Oct 2021 05:22:42 GMT
->>>>>>> 62df3543
       server:
       - Microsoft-HTTPAPI/2.0
       transfer-encoding:
@@ -286,15 +219,9 @@
       content-length:
       - '0'
       date:
-<<<<<<< HEAD
-      - Tue, 28 Sep 2021 19:05:52 GMT
-      etag:
-      - '637684527506130000'
-=======
       - Thu, 21 Oct 2021 05:22:43 GMT
       etag:
       - '637703905624170000'
->>>>>>> 62df3543
       server:
       - Microsoft-HTTPAPI/2.0
       strict-transport-security:
@@ -317,22 +244,13 @@
     uri: https://servicebustestsbname.servicebus.windows.net/$Resources/topics?$skip=0&$top=100&api-version=2021-05
   response:
     body:
-<<<<<<< HEAD
-      string: <feed xmlns="http://www.w3.org/2005/Atom"><title type="text">Topics</title><id>https://servicebustestappwyrpk4k.servicebus.windows.net/$Resources/topics?$skip=0&amp;$top=100&amp;api-version=2021-05</id><updated>2021-09-28T19:05:52Z</updated><link
-        rel="self" href="https://servicebustestappwyrpk4k.servicebus.windows.net/$Resources/topics?$skip=0&amp;$top=100&amp;api-version=2021-05"/></feed>
-=======
       string: <feed xmlns="http://www.w3.org/2005/Atom"><title type="text">Topics</title><id>https://servicebustestaweyco6xnr.servicebus.windows.net/$Resources/topics?$skip=0&amp;$top=100&amp;api-version=2021-05</id><updated>2021-10-21T05:22:44Z</updated><link
         rel="self" href="https://servicebustestaweyco6xnr.servicebus.windows.net/$Resources/topics?$skip=0&amp;$top=100&amp;api-version=2021-05"/></feed>
->>>>>>> 62df3543
-    headers:
-      content-type:
-      - application/atom+xml;type=feed;charset=utf-8
-      date:
-<<<<<<< HEAD
-      - Tue, 28 Sep 2021 19:05:52 GMT
-=======
+    headers:
+      content-type:
+      - application/atom+xml;type=feed;charset=utf-8
+      date:
       - Thu, 21 Oct 2021 05:22:43 GMT
->>>>>>> 62df3543
       server:
       - Microsoft-HTTPAPI/2.0
       transfer-encoding:
