#-------------------------------------------------------------------------
# Copyright (c) Microsoft Corporation. All rights reserved.
# Licensed under the MIT License. See License.txt in the project root for
# license information.
#--------------------------------------------------------------------------

import logging
import sys
import os
import pytest
import time
from datetime import datetime, timedelta

from azure.common import AzureHttpError, AzureConflictHttpError
from azure.mgmt.servicebus.models import AccessRights
from azure.servicebus import ServiceBusClient, ServiceBusSharedKeyCredential, ServiceBusSender
from azure.servicebus._common.message import Message, PeekMessage
from azure.servicebus._common.constants import ReceiveSettleMode
from azure.servicebus.exceptions import (
    ServiceBusError,
    ServiceBusConnectionError,
    ServiceBusAuthenticationError,
    ServiceBusAuthorizationError,
    ServiceBusResourceNotFound
)
from devtools_testutils import AzureMgmtTestCase, CachedResourceGroupPreparer
from servicebus_preparer import (
    CachedServiceBusNamespacePreparer, 
    ServiceBusTopicPreparer, 
    ServiceBusQueuePreparer,
    ServiceBusNamespaceAuthorizationRulePreparer,
    ServiceBusQueueAuthorizationRulePreparer,
    CachedServiceBusQueuePreparer
)

class ServiceBusClientTests(AzureMgmtTestCase):

    @pytest.mark.liveTest
    @pytest.mark.live_test_only
    @CachedResourceGroupPreparer(name_prefix='servicebustest')
    @CachedServiceBusNamespacePreparer(name_prefix='servicebustest')
    @ServiceBusQueuePreparer(name_prefix='servicebustest', dead_lettering_on_message_expiration=True)
    def test_sb_client_bad_credentials(self, servicebus_namespace, servicebus_queue, **kwargs):
        client = ServiceBusClient(
            fully_qualified_namespace=servicebus_namespace.name + '.servicebus.windows.net',
            credential=ServiceBusSharedKeyCredential('invalid', 'invalid'),
            logging_enable=False)
        with client:
            with pytest.raises(ServiceBusAuthenticationError):
                with client.get_queue_sender(servicebus_queue.name) as sender:
                    sender.send_messages(Message("test"))

    @pytest.mark.liveTest
    @pytest.mark.live_test_only
    def test_sb_client_bad_namespace(self, **kwargs):

        client = ServiceBusClient(
            fully_qualified_namespace='invalid.servicebus.windows.net',
            credential=ServiceBusSharedKeyCredential('invalid', 'invalid'),
            logging_enable=False)
        with client:
            with pytest.raises(ServiceBusError):
                with client.get_queue_sender('invalidqueue') as sender:
                    sender.send_messages(Message("test"))

    @pytest.mark.liveTest
    @pytest.mark.live_test_only
    @CachedResourceGroupPreparer(name_prefix='servicebustest')
    @CachedServiceBusNamespacePreparer(name_prefix='servicebustest')
    def test_sb_client_bad_entity(self, servicebus_namespace_connection_string, **kwargs):

        client = ServiceBusClient.from_connection_string(servicebus_namespace_connection_string)

        with client:
            with pytest.raises(ServiceBusAuthenticationError):
                with client.get_queue_sender("invalid") as sender:
                    sender.send_messages(Message("test"))

    @pytest.mark.liveTest
    @pytest.mark.live_test_only
    @CachedResourceGroupPreparer(name_prefix='servicebustest')
    @CachedServiceBusNamespacePreparer(name_prefix='servicebustest')
    @ServiceBusQueuePreparer(name_prefix='servicebustest', dead_lettering_on_message_expiration=True)
    @ServiceBusNamespaceAuthorizationRulePreparer(name_prefix='servicebustest', access_rights=[AccessRights.listen])
    def test_sb_client_readonly_credentials(self, servicebus_authorization_rule_connection_string, servicebus_queue, **kwargs):
        client = ServiceBusClient.from_connection_string(servicebus_authorization_rule_connection_string)

        with client:
            with client.get_queue_receiver(servicebus_queue.name) as receiver:
                messages = receiver.receive_messages(max_batch_size=1, max_wait_time=1)

            with pytest.raises(ServiceBusAuthorizationError): 
                with client.get_queue_sender(servicebus_queue.name) as sender:
                    sender.send_messages(Message("test"))

    @pytest.mark.liveTest
    @pytest.mark.live_test_only
    @CachedResourceGroupPreparer(name_prefix='servicebustest')
    @CachedServiceBusNamespacePreparer(name_prefix='servicebustest')
    @ServiceBusQueuePreparer(name_prefix='servicebustest', dead_lettering_on_message_expiration=True)
    @ServiceBusNamespaceAuthorizationRulePreparer(name_prefix='servicebustest', access_rights=[AccessRights.send])
    def test_sb_client_writeonly_credentials(self, servicebus_authorization_rule_connection_string, servicebus_queue, **kwargs):
        client = ServiceBusClient.from_connection_string(servicebus_authorization_rule_connection_string)

        with client:
            with pytest.raises(ServiceBusError):
                with client.get_queue_receiver(servicebus_queue.name) as receiver:
                    messages = receiver.receive_messages(max_batch_size=1, max_wait_time=1)

            with client.get_queue_sender(servicebus_queue.name) as sender:
                sender.send_messages(Message("test"))

                with pytest.raises(ValueError):
                    sender.send_messages("cat")

    @pytest.mark.liveTest
    @pytest.mark.live_test_only
    @CachedResourceGroupPreparer(name_prefix='servicebustest')
    @CachedServiceBusNamespacePreparer(name_prefix='servicebustest')
    @ServiceBusNamespaceAuthorizationRulePreparer(name_prefix='servicebustest')
    @ServiceBusQueuePreparer(name_prefix='servicebustest_qone', parameter_name='wrong_queue', dead_lettering_on_message_expiration=True)
    @ServiceBusQueuePreparer(name_prefix='servicebustest_qtwo', dead_lettering_on_message_expiration=True)
    @ServiceBusQueueAuthorizationRulePreparer(name_prefix='servicebustest_qtwo')
    def test_sb_client_incorrect_queue_conn_str(self, servicebus_queue_authorization_rule_connection_string, servicebus_queue, wrong_queue, **kwargs):
        
        client = ServiceBusClient.from_connection_string(servicebus_queue_authorization_rule_connection_string)
        with client:
            # Validate that the wrong queue with the right credentials fails.
            with pytest.raises(ServiceBusAuthenticationError):
                with client.get_queue_sender(wrong_queue.name) as sender:
                    sender.send_messages(Message("test"))

<<<<<<< HEAD
            # But that the correct one works.
            with client.get_queue_sender(servicebus_queue.name) as sender:
                sender.send_messages(Message("test")) 

            # Now do the same but with direct connstr initialization.
            with pytest.raises(ServiceBusAuthenticationError):
                with ServiceBusSender.from_connection_string(
                    servicebus_queue_authorization_rule_connection_string,
                    queue_name=wrong_queue.name,
                ) as sender:
                    sender.send_messages(Message("test"))

            with ServiceBusSender.from_connection_string(
                servicebus_queue_authorization_rule_connection_string,
                queue_name=servicebus_queue.name,
            ) as sender:
                sender.send_messages(Message("test"))
=======
    @pytest.mark.liveTest
    @pytest.mark.live_test_only
    @CachedResourceGroupPreparer()
    @CachedServiceBusNamespacePreparer(name_prefix='servicebustest')
    @CachedServiceBusQueuePreparer(name_prefix='servicebustest', dead_lettering_on_message_expiration=True)
    def test_sb_client_close_spawned_handlers(self, servicebus_namespace_connection_string, servicebus_queue, **kwargs):
        client = ServiceBusClient.from_connection_string(servicebus_namespace_connection_string)

        client.close()

        # context manager
        with client:
            assert len(client._handlers) == 0
            sender = client.get_queue_sender(servicebus_queue.name)
            receiver = client.get_queue_receiver(servicebus_queue.name)
            sender._open()
            receiver._open()

            assert sender._handler and sender._running
            assert receiver._handler and receiver._running
            assert len(client._handlers) == 2

        assert not sender._handler and not sender._running
        assert not receiver._handler and not receiver._running
        assert len(client._handlers) == 0

        # close operation
        sender = client.get_queue_sender(servicebus_queue.name)
        receiver = client.get_queue_receiver(servicebus_queue.name)
        sender._open()
        receiver._open()

        assert sender._handler and sender._running
        assert receiver._handler and receiver._running
        assert len(client._handlers) == 2

        client.close()

        assert not sender._handler and not sender._running
        assert not receiver._handler and not receiver._running
        assert len(client._handlers) == 0
>>>>>>> 1dad9542
<|MERGE_RESOLUTION|>--- conflicted
+++ resolved
@@ -130,7 +130,6 @@
                 with client.get_queue_sender(wrong_queue.name) as sender:
                     sender.send_messages(Message("test"))
 
-<<<<<<< HEAD
             # But that the correct one works.
             with client.get_queue_sender(servicebus_queue.name) as sender:
                 sender.send_messages(Message("test")) 
@@ -148,7 +147,7 @@
                 queue_name=servicebus_queue.name,
             ) as sender:
                 sender.send_messages(Message("test"))
-=======
+
     @pytest.mark.liveTest
     @pytest.mark.live_test_only
     @CachedResourceGroupPreparer()
@@ -189,5 +188,4 @@
 
         assert not sender._handler and not sender._running
         assert not receiver._handler and not receiver._running
-        assert len(client._handlers) == 0
->>>>>>> 1dad9542
+        assert len(client._handlers) == 0