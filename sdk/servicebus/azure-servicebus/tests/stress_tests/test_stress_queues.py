--- conflicted
+++ resolved
@@ -121,37 +121,6 @@
     @CachedResourceGroupPreparer(name_prefix='servicebustest')
     @ServiceBusNamespacePreparer(name_prefix='servicebustest')
     @ServiceBusQueuePreparer(name_prefix='servicebustest')
-<<<<<<< HEAD
-    def test_stress_queue_unsettled_messages(self, servicebus_namespace_connection_string, servicebus_queue):
-        sb_client = ServiceBusClient.from_connection_string(
-            servicebus_namespace_connection_string, debug=False)
-
-        stress_test = StressTestRunner(senders = [sb_client.get_queue_sender(servicebus_queue.name)],
-                                       receivers = [sb_client.get_queue_receiver(servicebus_queue.name)],
-                                       duration = timedelta(seconds=350),
-                                       should_complete_messages = False)
-
-        result = stress_test.Run()
-        # This test is prompted by reports of an issue where enough unsettled messages saturate a service-side cache
-        # and prevent further receipt.
-        assert(result.total_sent > 2500)
-        assert(result.total_received > 2500)
-
-
-    @pytest.mark.liveTest
-    @pytest.mark.live_test_only
-    @CachedResourceGroupPreparer(name_prefix='servicebustest')
-    @ServiceBusNamespacePreparer(name_prefix='servicebustest')
-    @ServiceBusQueuePreparer(name_prefix='servicebustest')
-    def test_stress_queue_receive_large_batch_size(self, servicebus_namespace_connection_string, servicebus_queue):
-        sb_client = ServiceBusClient.from_connection_string(
-            servicebus_namespace_connection_string, debug=False)
-
-        stress_test = StressTestRunner(senders = [sb_client.get_queue_sender(servicebus_queue.name)],
-                                       receivers = [sb_client.get_queue_receiver(servicebus_queue.name, prefetch=50)],
-                                       duration = timedelta(seconds=60),
-                                       max_batch_size = 50)
-=======
     def test_stress_queue_pull_receive_timeout(self, servicebus_namespace_connection_string, servicebus_queue):
         sb_client = ServiceBusClient.from_connection_string(
             servicebus_namespace_connection_string, logging_enable=True)
@@ -169,7 +138,6 @@
                                        #send_delay = 10,
                                        idle_timeout = 5,
                                        duration=timedelta(seconds=600))
->>>>>>> 2ab6766a
 
         result = stress_test.Run()
         assert(result.total_sent > 0)
