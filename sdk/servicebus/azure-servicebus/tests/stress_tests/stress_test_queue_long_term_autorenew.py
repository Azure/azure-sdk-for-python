#-------------------------------------------------------------------------
# Copyright (c) Microsoft Corporation. All rights reserved.
# Licensed under the MIT License. See License.txt in the project root for
# license information.
#--------------------------------------------------------------------------

import time
from datetime import datetime, timedelta
import concurrent

import conftest
from azure.servicebus import AutoLockRenewer, ServiceBusClient, ServiceBusMessage

def send_message(client, queue_name):
    queue_client = client.get_queue(queue_name)
    msg = ServiceBusMessage(b'Test')
    queue_client.send(msg)
    print('ServiceBusMessage sent')


def process_message(message):
    print('Beginning Processing')
    time.sleep(600)
    print('Done Processing')


def receive_process_and_complete_message(client, queue_name):
    queue_client = client.get_queue(queue_name)
    lock_renewal = AutoLockRenewer(max_workers=4)
    lock_renewal.renew_period = 120
    with queue_client.get_receiver() as queue_receiver:
        for message in queue_receiver:
            print("Received message: ", message)
<<<<<<< HEAD
            lock_renewal.register(message, max_lock_renewal_duration=10800)
=======
            lock_renewal.register(queue_receiver, message, timeout=10800)
>>>>>>> a912eecf
            process_message(message)
            print("Completing message")
            queue_receiver.complete_message(message)
            break


def stress_test_queue_long_term_autorenew(sb_config, queue_name):
    client = ServiceBusClient(
        service_namespace=sb_config['hostname'],
        shared_access_key_name=sb_config['key_name'],
        shared_access_key_value=sb_config['access_key'],
        debug=False)

    send_message(client, queue_name)
    receive_process_and_complete_message(client, queue_name)


if __name__ == '__main__':
    live_config = conftest.get_live_servicebus_config()
    queue_name = conftest.create_standard_queue(live_config)
    print("Created queue {}".format(queue_name))
    try:
        stress_test_queue_long_term_autorenew(live_config, queue_name)
    finally:
        print("Cleaning up queue {}".format(queue_name))
        conftest.cleanup_queue(live_config, queue_name)<|MERGE_RESOLUTION|>--- conflicted
+++ resolved
@@ -31,11 +31,7 @@
     with queue_client.get_receiver() as queue_receiver:
         for message in queue_receiver:
             print("Received message: ", message)
-<<<<<<< HEAD
-            lock_renewal.register(message, max_lock_renewal_duration=10800)
-=======
-            lock_renewal.register(queue_receiver, message, timeout=10800)
->>>>>>> a912eecf
+            lock_renewal.register(queue_receiver, message, max_lock_renewal_duration=10800)
             process_message(message)
             print("Completing message")
             queue_receiver.complete_message(message)
