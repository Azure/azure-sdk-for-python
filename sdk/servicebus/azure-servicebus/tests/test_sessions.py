--- conflicted
+++ resolved
@@ -13,14 +13,16 @@
 import uuid
 from datetime import datetime, timedelta
 
-from azure.servicebus import ServiceBusClient, AutoLockRenewer
-<<<<<<< HEAD
-from azure.servicebus._common.message import ServiceBusMessage, ServiceBusPeekedMessage, ServiceBusReceivedMessage
-from azure.servicebus._common.constants import ReceiveMode, NEXT_AVAILABLE, SubQueue
-=======
-from azure.servicebus._common.message import Message, PeekedMessage, ReceivedMessage
-from azure.servicebus._common.constants import ReceiveMode, NEXT_AVAILABLE_SESSION, SubQueue
->>>>>>> 1b2450b0
+from azure.servicebus import (
+    ServiceBusClient,
+    AutoLockRenewer,
+    ServiceBusMessage,
+    ServiceBusPeekedMessage,
+    ServiceBusReceivedMessage,
+    ReceiveMode,
+    NEXT_AVAILABLE_SESSION,
+    SubQueue
+)
 from azure.servicebus._common.utils import utc_now
 from azure.servicebus.exceptions import (
     ServiceBusConnectionError,
