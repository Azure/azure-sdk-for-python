#-------------------------------------------------------------------------
# Copyright (c) Microsoft Corporation. All rights reserved.
# Licensed under the MIT License. See License.txt in the project root for
# license information.
#--------------------------------------------------------------------------

import logging
import concurrent
import sys
import os
import pytest
import time
import uuid
from datetime import datetime, timedelta

from azure.servicebus import ServiceBusClient, AutoLockRenew
from azure.servicebus._common.message import Message, PeekMessage, ReceivedMessage
from azure.servicebus._common.constants import ReceiveSettleMode, NEXT_AVAILABLE
from azure.servicebus._common.utils import utc_now
from azure.servicebus.exceptions import (
    ServiceBusConnectionError,
    ServiceBusError,
    NoActiveSession,
    SessionLockExpired,
    MessageLockExpired,
    MessageAlreadySettled,
    AutoLockRenewTimeout,
    MessageSettleFailed,
    MessageSendFailed)

from devtools_testutils import AzureMgmtTestCase, CachedResourceGroupPreparer
from servicebus_preparer import (
    CachedServiceBusNamespacePreparer,
    ServiceBusTopicPreparer,
    ServiceBusQueuePreparer,
    ServiceBusSubscriptionPreparer
)
from utilities import get_logger, print_message, sleep_until_expired

_logger = get_logger(logging.DEBUG)


class ServiceBusSessionTests(AzureMgmtTestCase):
    @pytest.mark.liveTest
    @pytest.mark.live_test_only
    @CachedResourceGroupPreparer()
    @CachedServiceBusNamespacePreparer(name_prefix='servicebustest')
    @ServiceBusQueuePreparer(name_prefix='servicebustest', requires_session=True)
    def test_session_by_session_client_conn_str_receive_handler_peeklock(self, servicebus_namespace_connection_string, servicebus_queue, **kwargs):
        with ServiceBusClient.from_connection_string(
            servicebus_namespace_connection_string, logging_enable=False) as sb_client:

            session_id = str(uuid.uuid4())
            with sb_client.get_queue_sender(servicebus_queue.name) as sender:
                for i in range(3):
                    message = Message("Handler message no. {}".format(i))
                    message.session_id = session_id
                    message.properties = {'key': 'value'}
                    message.label = 'label'
                    message.content_type = 'application/text'
                    message.correlation_id = 'cid'
                    message.message_id = str(i)
                    message.partition_key = 'pk'
                    message.via_partition_key = 'via_pk'
                    message.to = 'to'
                    message.reply_to = 'reply_to'
                    message.reply_to_session_id = 'reply_to_session_id'
                    sender.send_messages(message)

            with pytest.raises(ServiceBusConnectionError):
                session = sb_client.get_queue_receiver(servicebus_queue.name, idle_timeout=5)._open_with_retry()

            with sb_client.get_queue_session_receiver(servicebus_queue.name, session_id=session_id, idle_timeout=5) as session:
                count = 0
                for message in session:
                    print_message(_logger, message)
                    assert message.delivery_count == 0
                    assert message.properties
                    assert message.properties[b'key'] == b'value'
                    assert message.label == 'label'
                    assert message.content_type == 'application/text'
                    assert message.correlation_id == 'cid'
                    assert message.message_id == str(count)
                    assert message.partition_key == 'pk'
                    assert message.via_partition_key == 'via_pk'
                    assert message.to == 'to'
                    assert message.reply_to == 'reply_to'
                    assert message.sequence_number
                    assert message.enqueued_time_utc
                    assert message.session_id == session_id
                    assert message.reply_to_session_id == 'reply_to_session_id'
                    count += 1
                    message.complete()

                assert count == 3

    @pytest.mark.liveTest
    @pytest.mark.live_test_only
    @CachedResourceGroupPreparer(name_prefix='servicebustest')
    @CachedServiceBusNamespacePreparer(name_prefix='servicebustest')
    @ServiceBusQueuePreparer(name_prefix='servicebustest', requires_session=True)
    def test_session_by_queue_client_conn_str_receive_handler_receiveanddelete(self, servicebus_namespace_connection_string, servicebus_queue, **kwargs):
        with ServiceBusClient.from_connection_string(
            servicebus_namespace_connection_string, logging_enable=False) as sb_client:

            session_id = str(uuid.uuid4())
            with sb_client.get_queue_sender(servicebus_queue.name) as sender:
                for i in range(10):
                    message = Message("Handler message no. {}".format(i), session_id=session_id)
                    sender.send_messages(message)

            messages = []
            with sb_client.get_queue_session_receiver(servicebus_queue.name, 
                                              session_id=session_id, 
                                              mode=ReceiveSettleMode.ReceiveAndDelete, 
                                              idle_timeout=5) as session:
                for message in session:
                    messages.append(message)
                    assert session_id == session._session_id
                    assert session_id == message.session_id
                    with pytest.raises(MessageAlreadySettled):
                        message.complete()

            assert not session._running
            assert len(messages) == 10
            time.sleep(30)

            messages = []
            with sb_client.get_queue_session_receiver(servicebus_queue.name, session_id=session_id, mode=ReceiveSettleMode.ReceiveAndDelete, idle_timeout=5) as session:
                for message in session:
                    messages.append(message)
                assert len(messages) == 0

    @pytest.mark.liveTest
    @pytest.mark.live_test_only
    @CachedResourceGroupPreparer()
    @CachedServiceBusNamespacePreparer(name_prefix='servicebustest')
    @ServiceBusQueuePreparer(name_prefix='servicebustest', requires_session=True)
    def test_session_by_session_client_conn_str_receive_handler_with_stop(self, servicebus_namespace_connection_string, servicebus_queue, **kwargs):
        with ServiceBusClient.from_connection_string(
            servicebus_namespace_connection_string, logging_enable=False) as sb_client:

            session_id = str(uuid.uuid4())
            with sb_client.get_queue_sender(servicebus_queue.name) as sender:
                for i in range(10):
                    message = Message("Stop message no. {}".format(i), session_id=session_id)
                    sender.send_messages(message)

            messages = []
            with sb_client.get_queue_session_receiver(servicebus_queue.name, session_id=session_id, idle_timeout=5) as session:
                for message in session:
                    assert session_id == session._session_id 
                    assert session_id == message.session_id
                    messages.append(message)
                    message.complete()
                    if len(messages) >= 5:
                        break

                assert session._running
                assert len(messages) == 5

                with session:
                    for message in session:
                        assert session_id == session._session_id
                        assert session_id == message.session_id
                        messages.append(message)
                        message.complete()
                        if len(messages) >= 5:
                            break

                assert not session._running
                assert len(messages) == 6

    @pytest.mark.liveTest
    @pytest.mark.live_test_only
    @CachedResourceGroupPreparer(name_prefix='servicebustest')
    @CachedServiceBusNamespacePreparer(name_prefix='servicebustest')
    @ServiceBusQueuePreparer(name_prefix='servicebustest', requires_session=True)
    def test_session_by_session_client_conn_str_receive_handler_with_no_session(self, servicebus_namespace_connection_string, servicebus_queue, **kwargs):
        with ServiceBusClient.from_connection_string(
            servicebus_namespace_connection_string, logging_enable=False) as sb_client:
            with pytest.raises(NoActiveSession):
                with sb_client.get_queue_session_receiver(servicebus_queue.name, 
                                                  session_id=NEXT_AVAILABLE, 
                                                  idle_timeout=5) as session:
                        session.open()


    @pytest.mark.liveTest
    @pytest.mark.live_test_only
    @CachedResourceGroupPreparer(name_prefix='servicebustest')
    @CachedServiceBusNamespacePreparer(name_prefix='servicebustest')
    @ServiceBusQueuePreparer(name_prefix='servicebustest', requires_session=True)
    def test_session_connection_failure_is_idempotent(self, servicebus_namespace_connection_string, servicebus_queue, **kwargs):
        #Technically this validates for all senders/receivers, not just session, but since it uses session to generate a recoverable failure, putting it in here.
        with ServiceBusClient.from_connection_string(
            servicebus_namespace_connection_string, logging_enable=False) as sb_client:
    
            # First let's just try the naive failure cases.
            receiver = sb_client.get_queue_receiver("THIS_IS_WRONG_ON_PURPOSE")
            with pytest.raises(ServiceBusConnectionError):
                receiver._open_with_retry()
            assert not receiver._running
            assert not receiver._handler
    
            sender = sb_client.get_queue_sender("THIS_IS_WRONG_ON_PURPOSE")
            with pytest.raises(ServiceBusConnectionError):
                sender._open_with_retry()
            assert not receiver._running
            assert not receiver._handler

            # Then let's try a case we can recover from to make sure everything works on reestablishment.
            receiver = sb_client.get_queue_session_receiver(servicebus_queue.name, session_id=NEXT_AVAILABLE)
            with pytest.raises(NoActiveSession):
                receiver._open_with_retry()

            session_id = str(uuid.uuid4())
            with sb_client.get_queue_sender(servicebus_queue.name) as sender:
                sender.send_messages(Message("test session sender", session_id=session_id))

            with sb_client.get_queue_session_receiver(servicebus_queue.name, session_id=NEXT_AVAILABLE, idle_timeout=5) as receiver:
                messages = []
                for message in receiver:
                    messages.append(message)
                assert len(messages) == 1

    @pytest.mark.liveTest
    @pytest.mark.live_test_only
    @CachedResourceGroupPreparer(name_prefix='servicebustest')
    @CachedServiceBusNamespacePreparer(name_prefix='servicebustest')
    @ServiceBusQueuePreparer(name_prefix='servicebustest', requires_session=True)
    def test_session_by_session_client_conn_str_receive_handler_with_inactive_session(self, servicebus_namespace_connection_string, servicebus_queue, **kwargs):
        with ServiceBusClient.from_connection_string(
            servicebus_namespace_connection_string, logging_enable=False) as sb_client:

            session_id = str(uuid.uuid4())
            messages = []
            with sb_client.get_queue_session_receiver(servicebus_queue.name, 
                                              session_id=session_id, 
                                              mode=ReceiveSettleMode.ReceiveAndDelete, 
                                              idle_timeout=5) as session:
                for message in session:
                    messages.append(message)

                assert not session._running
                assert len(messages) == 0

    @pytest.mark.liveTest
    @pytest.mark.live_test_only
    @CachedResourceGroupPreparer(name_prefix='servicebustest')
    @CachedServiceBusNamespacePreparer(name_prefix='servicebustest')
    @ServiceBusQueuePreparer(name_prefix='servicebustest', requires_session=True)
    def test_session_by_servicebus_client_iter_messages_with_retrieve_deferred_receiver_complete(self, servicebus_namespace_connection_string, servicebus_queue, **kwargs):
        with ServiceBusClient.from_connection_string(
            servicebus_namespace_connection_string, logging_enable=False) as sb_client:

            with sb_client.get_queue_sender(servicebus_queue.name) as sender:
                deferred_messages = []
                session_id = str(uuid.uuid4())
                for i in range(10):
                    message = Message("Deferred message no. {}".format(i), session_id=session_id)
                    sender.send_messages(message)

            count = 0
            with sb_client.get_queue_session_receiver(servicebus_queue.name, 
                                              session_id=session_id, 
                                              idle_timeout=5) as session:
                for message in session:
                    deferred_messages.append(message.sequence_number)
                    print_message(_logger, message)
                    count += 1
                    message.defer()

            assert count == 10

            with sb_client.get_queue_session_receiver(servicebus_queue.name, 
                                              session_id=session_id, 
                                              idle_timeout=5) as session:
                deferred = session.receive_deferred_messages(deferred_messages)
                assert len(deferred) == 10
                for message in deferred:
                    assert isinstance(message, ReceivedMessage)
                    assert message.lock_token
                    assert not message.locked_until_utc
                    assert message._receiver
                    with pytest.raises(TypeError):
                        message.renew_lock()
                    message.complete()

    @pytest.mark.liveTest
    @pytest.mark.live_test_only
    @CachedResourceGroupPreparer(name_prefix='servicebustest')
    @CachedServiceBusNamespacePreparer(name_prefix='servicebustest')
    @ServiceBusQueuePreparer(name_prefix='servicebustest', requires_session=True)
    def test_session_by_servicebus_client_iter_messages_with_retrieve_deferred_receiver_deadletter(self, servicebus_namespace_connection_string, servicebus_queue, **kwargs):
        with ServiceBusClient.from_connection_string(
            servicebus_namespace_connection_string, logging_enable=False) as sb_client:

            with sb_client.get_queue_sender(servicebus_queue.name) as sender:
                deferred_messages = []
                session_id = str(uuid.uuid4())
                messages = [Message("Deferred message no. {}".format(i), session_id=session_id) for i in range(10)]
                sender.send_messages(messages)

            count = 0
            with sb_client.get_queue_session_receiver(servicebus_queue.name, 
                                              session_id=session_id, 
                                              idle_timeout=5) as session:
                for message in session:
                    deferred_messages.append(message.sequence_number)
                    print_message(_logger, message)
                    count += 1
                    message.defer()

                assert count == 10

            with sb_client.get_queue_session_receiver(servicebus_queue.name, 
                                              session_id=session_id, 
                                              idle_timeout=5) as session:
                deferred = session.receive_deferred_messages(deferred_messages)
                assert len(deferred) == 10
                for message in deferred:
                    assert isinstance(message, ReceivedMessage)
                    message.dead_letter(reason="Testing reason", description="Testing description")

            count = 0
            with sb_client.get_queue_deadletter_receiver(servicebus_queue.name, idle_timeout=5) as receiver:
                for message in receiver:
                    count += 1
                    print_message(_logger, message)
                    assert message.dead_letter_reason == 'Testing reason'
                    assert message.dead_letter_error_description == 'Testing description'
                    assert message.properties[b'DeadLetterReason'] == b'Testing reason'
                    assert message.properties[b'DeadLetterErrorDescription'] == b'Testing description'
                    message.complete()
            assert count == 10

    @pytest.mark.liveTest
    @pytest.mark.live_test_only
    @CachedResourceGroupPreparer(name_prefix='servicebustest')
    @CachedServiceBusNamespacePreparer(name_prefix='servicebustest')
    @ServiceBusQueuePreparer(name_prefix='servicebustest', requires_session=True)
    def test_session_by_servicebus_client_iter_messages_with_retrieve_deferred_receiver_deletemode(self, servicebus_namespace_connection_string, servicebus_queue, **kwargs):
        with ServiceBusClient.from_connection_string(
            servicebus_namespace_connection_string, logging_enable=False) as sb_client:

            with sb_client.get_queue_sender(servicebus_queue.name) as sender:
                deferred_messages = []
                session_id = str(uuid.uuid4())
                messages = [Message("Deferred message no. {}".format(i), session_id=session_id) for i in range(10)]
                for message in messages:
                    sender.send_messages(message)

            count = 0
            with sb_client.get_queue_session_receiver(servicebus_queue.name, session_id=session_id, idle_timeout=5) as session:
                for message in session:
                    deferred_messages.append(message.sequence_number)
                    print_message(_logger, message)
                    count += 1
                    message.defer()

            assert count == 10
            with sb_client.get_queue_session_receiver(servicebus_queue.name, 
                                              session_id=session_id, 
                                              idle_timeout=5,
                                              mode=ReceiveSettleMode.ReceiveAndDelete) as session:
                deferred = session.receive_deferred_messages(deferred_messages)
                assert len(deferred) == 10
                for message in deferred:
                    assert isinstance(message, ReceivedMessage)
                    with pytest.raises(MessageAlreadySettled):
                        message.complete()
                with pytest.raises(ServiceBusError):
                    deferred = session.receive_deferred_messages(deferred_messages)


    @pytest.mark.liveTest
    @pytest.mark.live_test_only
    @CachedResourceGroupPreparer(name_prefix='servicebustest')
    @CachedServiceBusNamespacePreparer(name_prefix='servicebustest')
    @ServiceBusQueuePreparer(name_prefix='servicebustest', requires_session=True)
    def test_session_by_servicebus_client_iter_messages_with_retrieve_deferred_client(self, servicebus_namespace_connection_string, servicebus_queue, **kwargs):
        with ServiceBusClient.from_connection_string(
            servicebus_namespace_connection_string, logging_enable=False) as sb_client:

            deferred_messages = []
            session_id = str(uuid.uuid4())
            with sb_client.get_queue_sender(servicebus_queue.name) as sender:
                for i in range(10):
                    message = Message("Deferred message no. {}".format(i), session_id=session_id)
                    sender.send_messages(message)

            with sb_client.get_queue_session_receiver(servicebus_queue.name, session_id=session_id, idle_timeout=5) as session:
                count = 0
                for message in session:
                    deferred_messages.append(message.sequence_number)
                    print_message(_logger, message)
                    count += 1
                    message.defer()

                assert count == 10

                deferred = session.receive_deferred_messages(deferred_messages)

                with pytest.raises(MessageAlreadySettled):
                    message.complete()

    @pytest.mark.liveTest
    @pytest.mark.live_test_only
    @CachedResourceGroupPreparer(name_prefix='servicebustest')
    @CachedServiceBusNamespacePreparer(name_prefix='servicebustest')
    @ServiceBusQueuePreparer(name_prefix='servicebustest', requires_session=True)
    def test_session_by_servicebus_client_receive_with_retrieve_deadletter(self, servicebus_namespace_connection_string, servicebus_queue, **kwargs):

        with ServiceBusClient.from_connection_string(
            servicebus_namespace_connection_string, logging_enable=False) as sb_client:

            session_id = str(uuid.uuid4())
            with sb_client.get_queue_session_receiver(servicebus_queue.name, 
                                              session_id=session_id, 
                                              idle_timeout=5, 
                                              prefetch=10) as receiver:

                with sb_client.get_queue_sender(servicebus_queue.name) as sender:
                    for i in range(10):
                        message = Message("Dead lettered message no. {}".format(i), session_id=session_id)
                        sender.send_messages(message)

                count = 0
                messages = receiver.receive_messages()
                while messages:
                    for message in messages:
                        print_message(_logger, message)
                        message.dead_letter(reason="Testing reason", description="Testing description")
                        count += 1
                    messages = receiver.receive_messages()
            assert count == 10

            with sb_client.get_queue_deadletter_receiver(servicebus_queue.name,
                                                      idle_timeout=5) as session:
                count = 0
                for message in session:
                    print_message(_logger, message)
                    message.complete()
                    assert message.dead_letter_reason == 'Testing reason'
                    assert message.dead_letter_error_description == 'Testing description'
                    assert message.properties[b'DeadLetterReason'] == b'Testing reason'
                    assert message.properties[b'DeadLetterErrorDescription'] == b'Testing description'
                    count += 1
            assert count == 10

    @pytest.mark.liveTest
    @pytest.mark.live_test_only
    @CachedResourceGroupPreparer(name_prefix='servicebustest')
    @CachedServiceBusNamespacePreparer(name_prefix='servicebustest')
    @ServiceBusQueuePreparer(name_prefix='servicebustest', requires_session=True)
    def test_session_by_servicebus_client_browse_messages_client(self, servicebus_namespace_connection_string, servicebus_queue, **kwargs):
        with ServiceBusClient.from_connection_string(
            servicebus_namespace_connection_string, logging_enable=False) as sb_client:
            session_id = str(uuid.uuid4())
            with sb_client.get_queue_sender(servicebus_queue.name) as sender:
                for i in range(5):
                    message = Message("Test message no. {}".format(i), session_id=session_id)
                    sender.send_messages(message)
            session_id_2 = str(uuid.uuid4())
            with sb_client.get_queue_sender(servicebus_queue.name) as sender:
                for i in range(3):
                    message = Message("Test message no. {}".format(i), session_id=session_id_2)
                    sender.send_messages(message)

            with pytest.raises(ServiceBusConnectionError):
                with sb_client.get_queue_receiver(servicebus_queue.name):
                    messages = sb_client.peek_messages(5)

            with sb_client.get_queue_session_receiver(servicebus_queue.name, session_id=session_id) as receiver:
                messages = receiver.peek_messages(5)
                assert len(messages) == 5
                assert all(isinstance(m, PeekMessage) for m in messages)
                for message in messages:
                    print_message(_logger, message)
                    with pytest.raises(AttributeError):
                        message.complete()

            with sb_client.get_queue_session_receiver(servicebus_queue.name, session_id=session_id_2) as receiver:
                messages = receiver.peek_messages(5)
                assert len(messages) == 3


    @pytest.mark.liveTest
    @pytest.mark.live_test_only
    @CachedResourceGroupPreparer(name_prefix='servicebustest')
    @CachedServiceBusNamespacePreparer(name_prefix='servicebustest')
    @ServiceBusQueuePreparer(name_prefix='servicebustest', requires_session=True)
    def test_session_by_servicebus_client_browse_messages_with_receiver(self, servicebus_namespace_connection_string, servicebus_queue, **kwargs):

        with ServiceBusClient.from_connection_string(
            servicebus_namespace_connection_string, logging_enable=False) as sb_client:

            session_id = str(uuid.uuid4())
            with sb_client.get_queue_session_receiver(servicebus_queue.name, idle_timeout=5, session_id=session_id) as receiver:
                with sb_client.get_queue_sender(servicebus_queue.name) as sender:
                    for i in range(5):
                        message = Message("Test message no. {}".format(i), session_id=session_id)
                        sender.send_messages(message)

                messages = receiver.peek_messages(5)
                assert len(messages) > 0
                assert all(isinstance(m, PeekMessage) for m in messages)
                for message in messages:
                    print_message(_logger, message)
                    with pytest.raises(AttributeError):
                        message.complete()


    @pytest.mark.liveTest
    @pytest.mark.live_test_only
    @CachedResourceGroupPreparer(name_prefix='servicebustest')
    @CachedServiceBusNamespacePreparer(name_prefix='servicebustest')
    @ServiceBusQueuePreparer(name_prefix='servicebustest', requires_session=True)
    def test_session_by_servicebus_client_renew_client_locks(self, servicebus_namespace_connection_string, servicebus_queue, **kwargs):
        with ServiceBusClient.from_connection_string(
            servicebus_namespace_connection_string, logging_enable=False) as sb_client:

            session_id = str(uuid.uuid4())
            messages = []
            locks = 3
            with sb_client.get_queue_session_receiver(servicebus_queue.name, session_id=session_id, prefetch=10) as receiver:
                with sb_client.get_queue_sender(servicebus_queue.name) as sender:
                    for i in range(locks):
                        message = Message("Test message no. {}".format(i), session_id=session_id)
                        sender.send_messages(message)

                messages.extend(receiver.receive_messages())
                recv = True
                while recv:
                    recv = receiver.receive_messages(max_wait_time=5)
                    messages.extend(recv)

                try:
                    for m in messages:
                        with pytest.raises(TypeError):
                            expired = m._lock_expired
                        assert m.locked_until_utc is None
                        assert m.lock_token is not None
                    time.sleep(5)
                    initial_expiry = receiver.session._locked_until_utc
                    receiver.session.renew_lock()
                    assert (receiver.session._locked_until_utc - initial_expiry) >= timedelta(seconds=5)
                finally:
                    messages[0].complete()
                    messages[1].complete()

                    # This magic number is because of a 30 second lock renewal window.  Chose 31 seconds because at 30, you'll see "off by .05 seconds" flaky failures
                    # potentially as a side effect of network delays/sleeps/"typical distributed systems nonsense."  In a perfect world we wouldn't have a magic number/network hop but this allows
                    # a slightly more robust test in absence of that.
                    assert (receiver.session._locked_until_utc - utc_now()) <= timedelta(seconds=60)
                    sleep_until_expired(receiver.session)
                    with pytest.raises(SessionLockExpired):
                        messages[2].complete()


    @pytest.mark.liveTest
    @pytest.mark.live_test_only
    @CachedResourceGroupPreparer(name_prefix='servicebustest')
    @CachedServiceBusNamespacePreparer(name_prefix='servicebustest')
    @ServiceBusQueuePreparer(name_prefix='servicebustest', requires_session=True)
    def test_session_by_conn_str_receive_handler_with_autolockrenew(self, servicebus_namespace_connection_string, servicebus_queue, **kwargs):

        session_id = str(uuid.uuid4())
        with ServiceBusClient.from_connection_string(
            servicebus_namespace_connection_string, logging_enable=False) as sb_client:

            with sb_client.get_queue_sender(servicebus_queue.name) as sender:
                for i in range(10):
                    message = Message("{}".format(i), session_id=session_id)
                    sender.send_messages(message)

            results = []
            def lock_lost_callback(renewable, error):
                results.append(renewable)

            renewer = AutoLockRenew()
            messages = []
            with sb_client.get_queue_session_receiver(servicebus_queue.name, session_id=session_id, idle_timeout=5, mode=ReceiveSettleMode.PeekLock, prefetch=10) as receiver:
                renewer.register(receiver.session, timeout=60, on_lock_renew_failure = lock_lost_callback)
                print("Registered lock renew thread", receiver.session._locked_until_utc, utc_now())
                with pytest.raises(SessionLockExpired):
                    for message in receiver:
                        if not messages:
                            print("Starting first sleep")
                            time.sleep(40)
                            print("First sleep {}".format(receiver.session._locked_until_utc - utc_now()))
                            assert not receiver.session._lock_expired
                            with pytest.raises(TypeError):
                                message._lock_expired
                            assert message.locked_until_utc is None
                            with pytest.raises(TypeError):
                                message.renew_lock()
                            assert message.lock_token is not None
                            message.complete()
                            messages.append(message)

                        elif len(messages) == 1:
                            print("Starting second sleep")
                            time.sleep(40) # ensure renewer expires
                            print("Second sleep {}".format(receiver.session._locked_until_utc - utc_now()))
                            assert not results
                            sleep_until_expired(receiver.session) # and then ensure it didn't slip a renew under the wire.
<<<<<<< HEAD
                            assert receiver.session.expired
                            assert not results # Should not callback since it timed out as specified.
=======
                            assert receiver.session._lock_expired
>>>>>>> f72e4a08
                            assert isinstance(receiver.session.auto_renew_error, AutoLockRenewTimeout)
                            try:
                                message.complete()
                                raise AssertionError("Didn't raise SessionLockExpired")
                            except SessionLockExpired as e:
                                assert isinstance(e.inner_exception, AutoLockRenewTimeout)
                            messages.append(message)

            # While we're testing autolockrenew and sessions, let's make sure we don't call the lock-lost callback when a session exits.
            renewer.renew_period = 1
            session = None

            with sb_client.get_queue_session_receiver(servicebus_queue.name, session_id=session_id, idle_timeout=5, mode=ReceiveSettleMode.PeekLock, prefetch=10) as receiver:
                session = receiver.session
                renewer.register(session, timeout=5, on_lock_renew_failure=lock_lost_callback)
            sleep_until_expired(receiver.session)
            assert not results

            renewer.close()
            assert len(messages) == 2


    @pytest.mark.liveTest
    @pytest.mark.live_test_only
    @CachedResourceGroupPreparer()
    @CachedServiceBusNamespacePreparer(name_prefix='servicebustest')
    @ServiceBusQueuePreparer(name_prefix='servicebustest', requires_session=True)
    def test_session_message_connection_closed(self, servicebus_namespace_connection_string, servicebus_queue, **kwargs):
        
        with ServiceBusClient.from_connection_string(
            servicebus_namespace_connection_string, logging_enable=False) as sb_client:

            session_id = str(uuid.uuid4())

            with sb_client.get_queue_sender(servicebus_queue.name) as sender:
                message = Message("test")
                message.session_id = session_id
                sender.send_messages(message)

            with sb_client.get_queue_session_receiver(servicebus_queue.name, session_id=session_id) as receiver:
                messages = receiver.receive_messages(max_wait_time=10)
                assert len(messages) == 1

            with pytest.raises(MessageSettleFailed):
                messages[0].complete()


    @pytest.mark.liveTest
    @pytest.mark.live_test_only
    @CachedResourceGroupPreparer()
    @CachedServiceBusNamespacePreparer(name_prefix='servicebustest')
    @ServiceBusQueuePreparer(name_prefix='servicebustest', requires_session=True)
    def test_session_message_expiry(self, servicebus_namespace_connection_string, servicebus_queue, **kwargs):

        with ServiceBusClient.from_connection_string(
            servicebus_namespace_connection_string, logging_enable=False) as sb_client:
            session_id = str(uuid.uuid4())

            with sb_client.get_queue_sender(servicebus_queue.name) as sender:
                message = Message("Testing expired messages")
                message.session_id = session_id
                sender.send_messages(message)

            with sb_client.get_queue_session_receiver(servicebus_queue.name, session_id=session_id) as receiver:
                messages = receiver.receive_messages(max_wait_time=10)
                assert len(messages) == 1
                print_message(_logger, messages[0])
                time.sleep(60)
                with pytest.raises(TypeError):
                    messages[0]._lock_expired
                with pytest.raises(TypeError):
                    messages[0].renew_lock()
                    #TODO: Bug: Why was this 30s sleep before?  compare with T1.
                assert receiver.session._lock_expired
                with pytest.raises(SessionLockExpired):
                    messages[0].complete()
                with pytest.raises(SessionLockExpired):
                    receiver.session.renew_lock()

            with sb_client.get_queue_session_receiver(servicebus_queue.name, session_id=session_id) as receiver:
                messages = receiver.receive_messages(max_wait_time=30)
                assert len(messages) == 1
                print_message(_logger, messages[0])
                assert messages[0].delivery_count
                messages[0].complete()


    @pytest.mark.liveTest
    @pytest.mark.live_test_only
    @CachedResourceGroupPreparer(name_prefix='servicebustest')
    @CachedServiceBusNamespacePreparer(name_prefix='servicebustest')
    @ServiceBusQueuePreparer(name_prefix='servicebustest', requires_session=True)
    def test_session_schedule_message(self, servicebus_namespace_connection_string, servicebus_queue, **kwargs):

        with ServiceBusClient.from_connection_string(
            servicebus_namespace_connection_string, logging_enable=False) as sb_client:

            session_id = str(uuid.uuid4())
            enqueue_time = (utc_now() + timedelta(minutes=2)).replace(microsecond=0)
            with sb_client.get_queue_session_receiver(servicebus_queue.name, session_id=session_id) as receiver:
                with sb_client.get_queue_sender(servicebus_queue.name) as sender:
                    content = str(uuid.uuid4())
                    message_id = uuid.uuid4()
                    message = Message(content, session_id=session_id)
                    message.message_id = message_id
                    message.scheduled_enqueue_time_utc = enqueue_time
                    sender.send_messages(message)

                messages = []
                count = 0
                while not messages and count < 12:
                    messages = receiver.receive_messages(max_wait_time=10)
                    receiver.session.renew_lock()
                    count += 1

                data = str(messages[0])
                assert data == content
                assert messages[0].message_id == message_id
                assert messages[0].scheduled_enqueue_time_utc == enqueue_time
                assert messages[0].scheduled_enqueue_time_utc == messages[0].enqueued_time_utc.replace(microsecond=0)
                assert len(messages) == 1


    @pytest.mark.liveTest
    @pytest.mark.live_test_only
    @CachedResourceGroupPreparer(name_prefix='servicebustest')
    @CachedServiceBusNamespacePreparer(name_prefix='servicebustest')
    @ServiceBusQueuePreparer(name_prefix='servicebustest', requires_session=True)
    def test_session_schedule_multiple_messages(self, servicebus_namespace_connection_string, servicebus_queue, **kwargs):

        with ServiceBusClient.from_connection_string(
            servicebus_namespace_connection_string, logging_enable=False) as sb_client:

            session_id = str(uuid.uuid4())
            enqueue_time = (utc_now() + timedelta(minutes=2)).replace(microsecond=0)

            with sb_client.get_queue_session_receiver(servicebus_queue.name, session_id=session_id, prefetch=20) as receiver:
                with sb_client.get_queue_sender(servicebus_queue.name) as sender:
                    content = str(uuid.uuid4())
                    message_id_a = uuid.uuid4()
                    message_a = Message(content, session_id=session_id)
                    message_a.message_id = message_id_a
                    message_id_b = uuid.uuid4()
                    message_b = Message(content, session_id=session_id)
                    message_b.message_id = message_id_b
                    tokens = sender.schedule_messages([message_a, message_b], enqueue_time)
                    assert len(tokens) == 2

                messages = []
                count = 0
                while len(messages) < 2 and count < 12:
                    receiver.session.renew_lock()
                    messages = receiver.receive_messages(max_wait_time=15)
                    time.sleep(5)
                    count += 1

                data = str(messages[0])
                assert data == content
                assert messages[0].message_id in (message_id_a, message_id_b)
                assert messages[0].scheduled_enqueue_time_utc == enqueue_time
                assert messages[0].scheduled_enqueue_time_utc == messages[0].enqueued_time_utc.replace(microsecond=0)
                assert len(messages) == 2


    @pytest.mark.liveTest
    @pytest.mark.live_test_only
    @CachedResourceGroupPreparer(name_prefix='servicebustest')
    @CachedServiceBusNamespacePreparer(name_prefix='servicebustest')
    @ServiceBusQueuePreparer(name_prefix='servicebustest', requires_session=True)
    def test_session_cancel_scheduled_messages(self, servicebus_namespace_connection_string, servicebus_queue, **kwargs):
        
        with ServiceBusClient.from_connection_string(
            servicebus_namespace_connection_string, logging_enable=False) as sb_client:

            session_id = str(uuid.uuid4())
            enqueue_time = (utc_now() + timedelta(minutes=2)).replace(microsecond=0)

            with sb_client.get_queue_sender(servicebus_queue.name) as sender:
                message_a = Message("Test scheduled message", session_id=session_id)
                message_b = Message("Test scheduled message", session_id=session_id)
                tokens = sender.schedule_messages([message_a, message_b], enqueue_time)
                assert len(tokens) == 2
                sender.cancel_scheduled_messages(tokens)

            with sb_client.get_queue_session_receiver(servicebus_queue.name, session_id=session_id) as receiver:
                messages = []
                count = 0
                while not messages and count < 13:
                    messages = receiver.receive_messages(max_wait_time=10)
                    receiver.session.renew_lock()
                    count += 1
                assert len(messages) == 0


    @pytest.mark.liveTest
    @pytest.mark.live_test_only
    @CachedResourceGroupPreparer(name_prefix='servicebustest')
    @CachedServiceBusNamespacePreparer(name_prefix='servicebustest')
    @ServiceBusQueuePreparer(name_prefix='servicebustest', requires_session=True)
    def test_session_get_set_state_with_receiver(self, servicebus_namespace_connection_string, servicebus_queue, **kwargs):

        with ServiceBusClient.from_connection_string(
            servicebus_namespace_connection_string, logging_enable=False) as sb_client:

            session_id = str(uuid.uuid4())
            with sb_client.get_queue_sender(servicebus_queue.name) as sender:
                for i in range(3):
                    message = Message("Handler message no. {}".format(i), session_id=session_id)
                    sender.send_messages(message)

            with sb_client.get_queue_session_receiver(servicebus_queue.name, session_id=session_id, idle_timeout=5) as session:
                assert session.session.get_session_state() == None
                session.session.set_session_state("first_state")
                count = 0
                for m in session:
                    assert m.session_id == session_id
                    count += 1
                session.session.get_session_state()
            assert count == 3


    @pytest.mark.skip(reasion="Needs list sessions")
    @pytest.mark.liveTest
    @pytest.mark.live_test_only
    @CachedResourceGroupPreparer(name_prefix='servicebustest')
    @CachedServiceBusNamespacePreparer(name_prefix='servicebustest')
    @ServiceBusQueuePreparer(name_prefix='servicebustest', requires_session=True)
    def test_session_by_servicebus_client_list_sessions_with_receiver(self, servicebus_namespace_connection_string, servicebus_queue, **kwargs):

        with ServiceBusClient.from_connection_string(
            servicebus_namespace_connection_string, logging_enable=False) as sb_client:

            sessions = []
            start_time = utc_now()
            for i in range(5):
                sessions.append(str(uuid.uuid4()))

            for session_id in sessions:
                with sb_client.get_queue_sender(servicebus_queue.name) as sender:
                    for i in range(5):
                        message = Message("Test message no. {}".format(i), session_id=session_id)
                        sender.send_messages(message)
            for session_id in sessions:
                with sb_client.get_queue_session_receiver(servicebus_queue.name, session_id=session_id) as receiver:
                    receiver.set_session_state("SESSION {}".format(session_id))

            with sb_client.get_queue_session_receiver(servicebus_queue.name, session_id=NEXT_AVAILABLE, idle_timeout=5, mode=ReceiveSettleMode.PeekLock) as receiver:
                current_sessions = receiver.list_sessions(updated_since=start_time)
                assert len(current_sessions) == 5
                assert current_sessions == sessions


    @pytest.mark.skip("Requires list sessions")
    @pytest.mark.liveTest
    @pytest.mark.live_test_only
    @CachedResourceGroupPreparer(name_prefix='servicebustest')
    @CachedServiceBusNamespacePreparer(name_prefix='servicebustest')
    @ServiceBusQueuePreparer(name_prefix='servicebustest', requires_session=True)
    def test_session_by_servicebus_client_list_sessions_with_client(self, servicebus_namespace_connection_string, servicebus_queue, **kwargs):

        with ServiceBusClient.from_connection_string(
            servicebus_namespace_connection_string, logging_enable=False) as sb_client:

            sessions = []
            start_time = utc_now()
            for i in range(5):
                sessions.append(str(uuid.uuid4()))

            for session in sessions:
                with sb_client.get_queue_sender(servicebus_queue.name) as sender:
                    for i in range(5):
                        message = Message("Test message no. {}".format(i), session_id=session)
                        sender.send_messages(message)
            for session in sessions:
                with sb_client.get_queue_session_receiver(servicebus_queue.name, session_id=session) as receiver:
                    receiver.set_session_state("SESSION {}".format(session))

                    current_sessions = receiver.list_sessions(updated_since=start_time)
                    assert len(current_sessions) == 5
                    assert current_sessions == sessions


    @pytest.mark.liveTest
    @pytest.mark.live_test_only
    @CachedResourceGroupPreparer(name_prefix='servicebustest')
    @CachedServiceBusNamespacePreparer(name_prefix='servicebustest')
    @ServiceBusQueuePreparer(name_prefix='servicebustest', requires_session=True)
    def test_session_by_servicebus_client_session_pool(self, servicebus_namespace_connection_string, servicebus_queue, **kwargs):
        messages = []
        errors = []
        concurrent_receivers = 5
    
        def message_processing(sb_client):
            while True:
                try:
                    with sb_client.get_queue_session_receiver(servicebus_queue.name, session_id=NEXT_AVAILABLE, idle_timeout=5) as session:
                        for message in session:
                            print("Message: {}".format(message))
                            messages.append(message)
                            message.complete()
                except NoActiveSession:
                    return
                except Exception as e:
                    errors.append(e)
                    raise
                
        with ServiceBusClient.from_connection_string(
            servicebus_namespace_connection_string, logging_enable=False) as sb_client:
    
            sessions = [str(uuid.uuid4()) for i in range(concurrent_receivers)]
    
            for session_id in sessions:
                with sb_client.get_queue_sender(servicebus_queue.name) as sender:
                    for i in range(20):
                        message = Message("Test message no. {}".format(i), session_id=session_id)
                        sender.send_messages(message)
    
            futures = []
            with concurrent.futures.ThreadPoolExecutor(max_workers=concurrent_receivers) as thread_pool:
                for _ in range(concurrent_receivers):
                    futures.append(thread_pool.submit(message_processing, sb_client))
                concurrent.futures.wait(futures)
    
            assert not errors
            assert len(messages) == 100

    @pytest.mark.liveTest
    @pytest.mark.live_test_only
    @CachedResourceGroupPreparer(name_prefix='servicebustest')
    @CachedServiceBusNamespacePreparer(name_prefix='servicebustest')
    @ServiceBusQueuePreparer(name_prefix='servicebustest', requires_session=True)
    def test_session_by_session_client_conn_str_receive_handler_peeklock_abandon(self, servicebus_namespace_connection_string, servicebus_queue, **kwargs):
        with ServiceBusClient.from_connection_string(
            servicebus_namespace_connection_string, logging_enable=False) as sb_client:

            session_id = str(uuid.uuid4())
            with sb_client.get_queue_sender(servicebus_queue.name) as sender:
                for i in range(3):
                    message = Message("Handler message no. {}".format(i), session_id=session_id)
                    sender.send_messages(message)

            with sb_client.get_queue_session_receiver(servicebus_queue.name, session_id=session_id, prefetch=0, idle_timeout=5) as receiver:
                message = receiver.next()
                assert message.sequence_number == 1
                message.abandon()
                for next_message in receiver: # we can't be sure there won't be a service delay, so we may not get the message back _immediately_, even if in most cases it shows right back up.
                    if not next_message:
                        raise Exception("Did not successfully re-receive abandoned message, sequence_number 1 was not observed.")
                    if next_message.sequence_number == 1:
                        return

    @pytest.mark.liveTest
    @pytest.mark.live_test_only
    @CachedResourceGroupPreparer(name_prefix='servicebustest')
    @CachedServiceBusNamespacePreparer(name_prefix='servicebustest')
    @ServiceBusTopicPreparer(name_prefix='servicebustest')
    @ServiceBusSubscriptionPreparer(name_prefix='servicebustest', requires_session=True)
    def test_session_basic_topic_subscription_send_and_receive(self, servicebus_namespace_connection_string, servicebus_topic, servicebus_subscription, **kwargs):
        with ServiceBusClient.from_connection_string(
                servicebus_namespace_connection_string,
                logging_enable=False
        ) as sb_client:
            with sb_client.get_topic_sender(topic_name=servicebus_topic.name) as sender:
                message = Message(b"Sample topic message", session_id='test_session')
                sender.send_messages(message)

            with sb_client.get_subscription_session_receiver(
                topic_name=servicebus_topic.name,
                subscription_name=servicebus_subscription.name,
                session_id='test_session',
                idle_timeout=5
            ) as receiver:
                count = 0
                for message in receiver:
                    count += 1
                    message.complete()
            assert count == 1


    @pytest.mark.liveTest
    @pytest.mark.live_test_only
    @CachedResourceGroupPreparer(name_prefix='servicebustest')
    @CachedServiceBusNamespacePreparer(name_prefix='servicebustest')
    @ServiceBusQueuePreparer(name_prefix='servicebustest', requires_session=True)
    def test_session_non_session_send_to_session_queue_should_fail(self, servicebus_namespace_connection_string, servicebus_queue, **kwargs):
        with ServiceBusClient.from_connection_string(
            servicebus_namespace_connection_string, logging_enable=False) as sb_client:

            with sb_client.get_queue_sender(servicebus_queue.name) as sender:
                message = Message("This should be an invalid non session message")
                with pytest.raises(MessageSendFailed):
                    sender.send_messages(message)<|MERGE_RESOLUTION|>--- conflicted
+++ resolved
@@ -606,12 +606,7 @@
                             print("Second sleep {}".format(receiver.session._locked_until_utc - utc_now()))
                             assert not results
                             sleep_until_expired(receiver.session) # and then ensure it didn't slip a renew under the wire.
-<<<<<<< HEAD
-                            assert receiver.session.expired
-                            assert not results # Should not callback since it timed out as specified.
-=======
                             assert receiver.session._lock_expired
->>>>>>> f72e4a08
                             assert isinstance(receiver.session.auto_renew_error, AutoLockRenewTimeout)
                             try:
                                 message.complete()
