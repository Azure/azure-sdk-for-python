#-------------------------------------------------------------------------
# Copyright (c) Microsoft Corporation. All rights reserved.
# Licensed under the MIT License. See License.txt in the project root for
# license information.
#--------------------------------------------------------------------------

import logging
import concurrent
import sys
import os
import pytest
import time
import uuid
from datetime import timedelta

from azure.servicebus import (
    ServiceBusClient,
    AutoLockRenewer,
    ServiceBusMessage,
    ServiceBusReceivedMessage,
    ReceiveMode,
    NEXT_AVAILABLE_SESSION,
    SubQueue
)
from azure.servicebus._common.utils import utc_now
from azure.servicebus.exceptions import (
    ServiceBusConnectionError,
    ServiceBusAuthenticationError,
    ServiceBusError,
    NoActiveSession,
    SessionLockExpired,
    MessageAlreadySettled,
    AutoLockRenewTimeout,
    MessageSettleFailed,
    MessageSendFailed)

from devtools_testutils import AzureMgmtTestCase, CachedResourceGroupPreparer
from servicebus_preparer import (
    CachedServiceBusNamespacePreparer,
    CachedServiceBusQueuePreparer,
    ServiceBusTopicPreparer,
    ServiceBusQueuePreparer,
    ServiceBusSubscriptionPreparer
)
from utilities import get_logger, print_message, sleep_until_expired

_logger = get_logger(logging.DEBUG)


class ServiceBusSessionTests(AzureMgmtTestCase):
    @pytest.mark.liveTest
    @pytest.mark.live_test_only
    @CachedResourceGroupPreparer()
    @CachedServiceBusNamespacePreparer(name_prefix='servicebustest')
    @ServiceBusQueuePreparer(name_prefix='servicebustest', requires_session=True)
    def test_session_by_session_client_conn_str_receive_handler_peeklock(self, servicebus_namespace_connection_string, servicebus_queue, **kwargs):
        with ServiceBusClient.from_connection_string(
            servicebus_namespace_connection_string, logging_enable=False) as sb_client:

            session_id = str(uuid.uuid4())
            sender = sb_client.get_queue_sender(servicebus_queue.name)
            receiver = sb_client.get_queue_receiver(servicebus_queue.name, session_id=session_id, max_wait_time=5)

            with sender, receiver:
                for i in range(3):
                    message = ServiceBusMessage("Handler message no. {}".format(i))
                    message.session_id = session_id
                    message.application_properties = {'key': 'value'}
                    message.subject = 'label'
                    message.content_type = 'application/text'
                    message.correlation_id = 'cid'
                    message.message_id = str(i)
                    message.to = 'to'
                    message.reply_to = 'reply_to'
                    message.reply_to_session_id = 'reply_to_session_id'
                    sender.send_messages(message)

                with pytest.raises(ServiceBusConnectionError):
                    receiver = sb_client.get_queue_receiver(servicebus_queue.name, max_wait_time=5)._open_with_retry()

                count = 0
                received_cnt_dic = {}
                for message in receiver:
                    print_message(_logger, message)
                    assert message.delivery_count == 0
                    assert message.application_properties
                    assert message.application_properties[b'key'] == b'value'
                    assert message.subject == 'label'
                    assert message.content_type == 'application/text'
                    assert message.correlation_id == 'cid'
                    assert message.partition_key == session_id
                    assert message.to == 'to'
                    assert message.reply_to == 'reply_to'
                    assert message.sequence_number
                    assert message.enqueued_time_utc
                    assert message.session_id == session_id
                    assert message.reply_to_session_id == 'reply_to_session_id'
                    count += 1
                    receiver.complete_message(message)
                    if message.message_id not in received_cnt_dic:
                        received_cnt_dic[message.message_id] = 1
                        sender.send_messages(message)
                    else:
                        received_cnt_dic[message.message_id] += 1

                assert received_cnt_dic['0'] == 2 and received_cnt_dic['1'] == 2 and received_cnt_dic['2'] == 2
                assert count == 6

    @pytest.mark.liveTest
    @pytest.mark.live_test_only
    @CachedResourceGroupPreparer(name_prefix='servicebustest')
    @CachedServiceBusNamespacePreparer(name_prefix='servicebustest')
    @ServiceBusQueuePreparer(name_prefix='servicebustest', requires_session=True)
    def test_session_by_queue_client_conn_str_receive_handler_receiveanddelete(self, servicebus_namespace_connection_string, servicebus_queue, **kwargs):
        with ServiceBusClient.from_connection_string(
            servicebus_namespace_connection_string, logging_enable=False) as sb_client:

            session_id = str(uuid.uuid4())
            with sb_client.get_queue_sender(servicebus_queue.name) as sender:
                for i in range(10):
                    message = ServiceBusMessage("Handler message no. {}".format(i), session_id=session_id)
                    sender.send_messages(message)

            messages = []
            with sb_client.get_queue_receiver(servicebus_queue.name, 
                                              session_id=session_id, 
                                              receive_mode=ReceiveMode.ReceiveAndDelete, 
                                              max_wait_time=5) as receiver:
                for message in receiver:
                    messages.append(message)
                    assert session_id == receiver._session_id
                    assert session_id == message.session_id
                    with pytest.raises(MessageAlreadySettled):
                        receiver.complete_message(message)

            assert not receiver._running
            assert len(messages) == 10
            time.sleep(30)

            messages = []
            with sb_client.get_queue_receiver(servicebus_queue.name, session_id=session_id, receive_mode=ReceiveMode.ReceiveAndDelete, max_wait_time=5) as session:
                for message in session:
                    messages.append(message)
                assert len(messages) == 0

    @pytest.mark.liveTest
    @pytest.mark.live_test_only
    @CachedResourceGroupPreparer()
    @CachedServiceBusNamespacePreparer(name_prefix='servicebustest')
    @ServiceBusQueuePreparer(name_prefix='servicebustest', requires_session=True)
    def test_session_by_session_client_conn_str_receive_handler_with_stop(self, servicebus_namespace_connection_string, servicebus_queue, **kwargs):
        with ServiceBusClient.from_connection_string(
            servicebus_namespace_connection_string, logging_enable=False) as sb_client:

            session_id = str(uuid.uuid4())
            with sb_client.get_queue_sender(servicebus_queue.name) as sender:
                for i in range(10):
                    message = ServiceBusMessage("Stop message no. {}".format(i), session_id=session_id)
                    sender.send_messages(message)

            messages = []
            with sb_client.get_queue_receiver(servicebus_queue.name, session_id=session_id, max_wait_time=5) as receiver:
                for message in receiver:
                    assert session_id == receiver.session.session_id
                    assert session_id == message.session_id
                    messages.append(message)
                    receiver.complete_message(message)
                    if len(messages) >= 5:
                        break

                assert receiver._running
                assert len(messages) == 5

                with receiver:
                    for message in receiver:
                        assert session_id == receiver.session.session_id
                        assert session_id == message.session_id
                        messages.append(message)
                        receiver.complete_message(message)
                        if len(messages) >= 5:
                            break

                assert not receiver._running
                assert len(messages) == 6

    @pytest.mark.liveTest
    @pytest.mark.live_test_only
    @CachedResourceGroupPreparer(name_prefix='servicebustest')
    @CachedServiceBusNamespacePreparer(name_prefix='servicebustest')
    @ServiceBusQueuePreparer(name_prefix='servicebustest', requires_session=True)
    def test_session_by_session_client_conn_str_receive_handler_with_no_session(self, servicebus_namespace_connection_string, servicebus_queue, **kwargs):
        with ServiceBusClient.from_connection_string(
            servicebus_namespace_connection_string, logging_enable=False) as sb_client:
            with pytest.raises(NoActiveSession):
                with sb_client.get_queue_receiver(servicebus_queue.name, 
                                                  session_id=NEXT_AVAILABLE_SESSION, 
                                                  max_wait_time=5) as session:
                        session.open()


    @pytest.mark.liveTest
    @pytest.mark.live_test_only
    @CachedResourceGroupPreparer(name_prefix='servicebustest')
    @CachedServiceBusNamespacePreparer(name_prefix='servicebustest')
    @ServiceBusQueuePreparer(name_prefix='servicebustest', requires_session=True)
    def test_session_connection_failure_is_idempotent(self, servicebus_namespace_connection_string, servicebus_queue, **kwargs):
        #Technically this validates for all senders/receivers, not just session, but since it uses session to generate a recoverable failure, putting it in here.
        with ServiceBusClient.from_connection_string(
            servicebus_namespace_connection_string, logging_enable=False) as sb_client:
    
            # First let's just try the naive failure cases.
            receiver = sb_client.get_queue_receiver("THIS_IS_WRONG_ON_PURPOSE")
            with pytest.raises(ServiceBusAuthenticationError):
                receiver._open_with_retry()
            assert not receiver._running
            assert not receiver._handler
    
            sender = sb_client.get_queue_sender("THIS_IS_WRONG_ON_PURPOSE")
            with pytest.raises(ServiceBusAuthenticationError):
                sender._open_with_retry()
            assert not receiver._running
            assert not receiver._handler

            # Then let's try a case we can recover from to make sure everything works on reestablishment.
            receiver = sb_client.get_queue_receiver(servicebus_queue.name, session_id=NEXT_AVAILABLE_SESSION)
            with pytest.raises(NoActiveSession):
                receiver._open_with_retry()

            session_id = str(uuid.uuid4())
            with sb_client.get_queue_sender(servicebus_queue.name) as sender:
                sender.send_messages(ServiceBusMessage("test session sender", session_id=session_id))

            with sb_client.get_queue_receiver(servicebus_queue.name, session_id=NEXT_AVAILABLE_SESSION, max_wait_time=5) as receiver:
                messages = []
                for message in receiver:
                    messages.append(message)
                assert len(messages) == 1

    @pytest.mark.liveTest
    @pytest.mark.live_test_only
    @CachedResourceGroupPreparer(name_prefix='servicebustest')
    @CachedServiceBusNamespacePreparer(name_prefix='servicebustest')
    @ServiceBusQueuePreparer(name_prefix='servicebustest', requires_session=True)
    def test_session_by_session_client_conn_str_receive_handler_with_inactive_session(self, servicebus_namespace_connection_string, servicebus_queue, **kwargs):
        with ServiceBusClient.from_connection_string(
            servicebus_namespace_connection_string, logging_enable=False) as sb_client:

            session_id = str(uuid.uuid4())
            messages = []
            with sb_client.get_queue_receiver(servicebus_queue.name, 
                                              session_id=session_id, 
                                              receive_mode=ReceiveMode.ReceiveAndDelete, 
                                              max_wait_time=5) as session:
                for message in session:
                    messages.append(message)

                assert session._running
                assert len(messages) == 0

    @pytest.mark.liveTest
    @pytest.mark.live_test_only
    @CachedResourceGroupPreparer(name_prefix='servicebustest')
    @CachedServiceBusNamespacePreparer(name_prefix='servicebustest')
    @ServiceBusQueuePreparer(name_prefix='servicebustest', requires_session=True)
    def test_session_by_servicebus_client_iter_messages_with_retrieve_deferred_receiver_complete(self, servicebus_namespace_connection_string, servicebus_queue, **kwargs):
        with ServiceBusClient.from_connection_string(
            servicebus_namespace_connection_string, logging_enable=False) as sb_client:

            with sb_client.get_queue_sender(servicebus_queue.name) as sender:
                deferred_messages = []
                session_id = str(uuid.uuid4())
                for i in range(10):
                    message = ServiceBusMessage("Deferred message no. {}".format(i), session_id=session_id)
                    sender.send_messages(message)

            count = 0
            with sb_client.get_queue_receiver(servicebus_queue.name, 
                                              session_id=session_id, 
                                              max_wait_time=5) as receiver:
                for message in receiver:
                    deferred_messages.append(message.sequence_number)
                    print_message(_logger, message)
                    count += 1
                    receiver.defer_message(message)

            assert count == 10

            with sb_client.get_queue_receiver(servicebus_queue.name, 
                                              session_id=session_id, 
                                              max_wait_time=5) as receiver:
                deferred = receiver.receive_deferred_messages(deferred_messages)
                assert len(deferred) == 10
                for message in deferred:
                    assert isinstance(message, ServiceBusReceivedMessage)
                    assert message.lock_token
                    assert not message.locked_until_utc
                    assert message._receiver
                    with pytest.raises(TypeError):
                        receiver.renew_message_lock(message)
                    receiver.complete_message(message)

    @pytest.mark.liveTest
    @pytest.mark.live_test_only
    @CachedResourceGroupPreparer(name_prefix='servicebustest')
    @CachedServiceBusNamespacePreparer(name_prefix='servicebustest')
    @ServiceBusQueuePreparer(name_prefix='servicebustest', requires_session=True)
    def test_session_by_servicebus_client_iter_messages_with_retrieve_deferred_receiver_deadletter(self, servicebus_namespace_connection_string, servicebus_queue, **kwargs):
        with ServiceBusClient.from_connection_string(
            servicebus_namespace_connection_string, logging_enable=False) as sb_client:

            with sb_client.get_queue_sender(servicebus_queue.name) as sender:
                deferred_messages = []
                session_id = str(uuid.uuid4())
                messages = [ServiceBusMessage("Deferred message no. {}".format(i), session_id=session_id) for i in range(10)]
                sender.send_messages(messages)

            count = 0
            with sb_client.get_queue_receiver(servicebus_queue.name, 
                                              session_id=session_id, 
                                              max_wait_time=5) as receiver:
                for message in receiver:
                    deferred_messages.append(message.sequence_number)
                    print_message(_logger, message)
                    count += 1
                    receiver.defer_message(message)

                assert count == 10

            with sb_client.get_queue_receiver(servicebus_queue.name, 
                                              session_id=session_id, 
                                              max_wait_time=5) as receiver:
                deferred = receiver.receive_deferred_messages(deferred_messages)
                assert len(deferred) == 10
                for message in deferred:
                    assert isinstance(message, ServiceBusReceivedMessage)
                    receiver.dead_letter_message(message, reason="Testing reason",
                                                 error_description="Testing description")

            count = 0
            with sb_client.get_queue_receiver(servicebus_queue.name, 
                                              sub_queue=SubQueue.DeadLetter,
                                              max_wait_time=5) as receiver:
                for message in receiver:
                    count += 1
                    print_message(_logger, message)
                    assert message.dead_letter_reason == 'Testing reason'
                    assert message.dead_letter_error_description == 'Testing description'
<<<<<<< HEAD
                    assert message.application_properties[b'DeadLetterReason'] == b'Testing reason'
                    assert message.application_properties[b'DeadLetterErrorDescription'] == b'Testing description'
                    message.complete()
=======
                    assert message.properties[b'DeadLetterReason'] == b'Testing reason'
                    assert message.properties[b'DeadLetterErrorDescription'] == b'Testing description'
                    receiver.complete_message(message)
>>>>>>> a912eecf
            assert count == 10

    @pytest.mark.liveTest
    @pytest.mark.live_test_only
    @CachedResourceGroupPreparer(name_prefix='servicebustest')
    @CachedServiceBusNamespacePreparer(name_prefix='servicebustest')
    @ServiceBusQueuePreparer(name_prefix='servicebustest', requires_session=True)
    def test_session_by_servicebus_client_iter_messages_with_retrieve_deferred_receiver_deletemode(self, servicebus_namespace_connection_string, servicebus_queue, **kwargs):
        with ServiceBusClient.from_connection_string(
            servicebus_namespace_connection_string, logging_enable=False) as sb_client:

            with sb_client.get_queue_sender(servicebus_queue.name) as sender:
                deferred_messages = []
                session_id = str(uuid.uuid4())
                messages = [ServiceBusMessage("Deferred message no. {}".format(i), session_id=session_id) for i in range(10)]
                for message in messages:
                    sender.send_messages(message)

            count = 0
            with sb_client.get_queue_receiver(servicebus_queue.name, session_id=session_id, max_wait_time=5) as receiver:
                for message in receiver:
                    deferred_messages.append(message.sequence_number)
                    print_message(_logger, message)
                    count += 1
                    receiver.defer_message(message)

            assert count == 10
            with sb_client.get_queue_receiver(servicebus_queue.name, 
                                              session_id=session_id, 
                                              max_wait_time=5,
                                              receive_mode=ReceiveMode.ReceiveAndDelete) as receiver:
                deferred = receiver.receive_deferred_messages(deferred_messages)
                assert len(deferred) == 10
                for message in deferred:
                    assert isinstance(message, ServiceBusReceivedMessage)
                    with pytest.raises(MessageAlreadySettled):
                        receiver.complete_message(message)
                with pytest.raises(ServiceBusError):
                    deferred = receiver.receive_deferred_messages(deferred_messages)

    @pytest.mark.liveTest
    @pytest.mark.live_test_only
    @CachedResourceGroupPreparer(name_prefix='servicebustest')
    @CachedServiceBusNamespacePreparer(name_prefix='servicebustest')
    @ServiceBusQueuePreparer(name_prefix='servicebustest', requires_session=True)
    def test_session_by_servicebus_client_iter_messages_with_retrieve_deferred_client(self, servicebus_namespace_connection_string, servicebus_queue, **kwargs):
        with ServiceBusClient.from_connection_string(
            servicebus_namespace_connection_string, logging_enable=False) as sb_client:

            deferred_messages = []
            session_id = str(uuid.uuid4())
            with sb_client.get_queue_sender(servicebus_queue.name) as sender:
                for i in range(10):
                    message = ServiceBusMessage("Deferred message no. {}".format(i), session_id=session_id)
                    sender.send_messages(message)

            with sb_client.get_queue_receiver(servicebus_queue.name, session_id=session_id, max_wait_time=5) as receiver:
                count = 0
                for message in receiver:
                    deferred_messages.append(message.sequence_number)
                    print_message(_logger, message)
                    count += 1
                    receiver.defer_message(message)

                assert count == 10

                deferred = receiver.receive_deferred_messages(deferred_messages)

                with pytest.raises(MessageAlreadySettled):
                    receiver.complete_message(message)

    @pytest.mark.liveTest
    @pytest.mark.live_test_only
    @CachedResourceGroupPreparer(name_prefix='servicebustest')
    @CachedServiceBusNamespacePreparer(name_prefix='servicebustest')
    @ServiceBusQueuePreparer(name_prefix='servicebustest', requires_session=True)
    def test_session_by_servicebus_client_receive_with_retrieve_deadletter(self, servicebus_namespace_connection_string, servicebus_queue, **kwargs):

        with ServiceBusClient.from_connection_string(
            servicebus_namespace_connection_string, logging_enable=False) as sb_client:

            session_id = str(uuid.uuid4())
            with sb_client.get_queue_receiver(servicebus_queue.name, 
                                              session_id=session_id, 
                                              max_wait_time=5, 
                                              prefetch_count=10) as receiver:

                with sb_client.get_queue_sender(servicebus_queue.name) as sender:
                    for i in range(10):
                        message = ServiceBusMessage("Dead lettered message no. {}".format(i), session_id=session_id)
                        sender.send_messages(message)

                count = 0
                messages = receiver.receive_messages()
                while messages:
                    for message in messages:
                        print_message(_logger, message)
                        receiver.dead_letter_message(message, reason="Testing reason", error_description="Testing description")
                        count += 1
                    messages = receiver.receive_messages()
            assert count == 10

            with sb_client.get_queue_receiver(servicebus_queue.name,
                                              sub_queue = SubQueue.DeadLetter,
                                              max_wait_time=5) as receiver:
                count = 0
                for message in receiver:
                    print_message(_logger, message)
                    receiver.complete_message(message)
                    assert message.dead_letter_reason == 'Testing reason'
                    assert message.dead_letter_error_description == 'Testing description'
                    assert message.application_properties[b'DeadLetterReason'] == b'Testing reason'
                    assert message.application_properties[b'DeadLetterErrorDescription'] == b'Testing description'
                    count += 1
            assert count == 10

    @pytest.mark.liveTest
    @pytest.mark.live_test_only
    @CachedResourceGroupPreparer(name_prefix='servicebustest')
    @CachedServiceBusNamespacePreparer(name_prefix='servicebustest')
    @ServiceBusQueuePreparer(name_prefix='servicebustest', requires_session=True)
    def test_session_by_servicebus_client_browse_messages_client(self, servicebus_namespace_connection_string, servicebus_queue, **kwargs):
        with ServiceBusClient.from_connection_string(
            servicebus_namespace_connection_string, logging_enable=False) as sb_client:
            session_id = str(uuid.uuid4())
            with sb_client.get_queue_sender(servicebus_queue.name) as sender:
                for i in range(5):
                    message = ServiceBusMessage("Test message no. {}".format(i), session_id=session_id)
                    sender.send_messages(message)
            session_id_2 = str(uuid.uuid4())
            with sb_client.get_queue_sender(servicebus_queue.name) as sender:
                for i in range(3):
                    message = ServiceBusMessage("Test message no. {}".format(i), session_id=session_id_2)
                    sender.send_messages(message)

            with pytest.raises(ServiceBusConnectionError):
                with sb_client.get_queue_receiver(servicebus_queue.name):
                    messages = sb_client.peek_messages(5)

            with sb_client.get_queue_receiver(servicebus_queue.name, session_id=session_id) as receiver:
                messages = receiver.peek_messages(5)
                assert len(messages) == 5
                assert all(isinstance(m, ServiceBusReceivedMessage) for m in messages)
                for message in messages:
                    print_message(_logger, message)
                    with pytest.raises(MessageSettleFailed):
                        receiver.complete_message(message)

            with sb_client.get_queue_receiver(servicebus_queue.name, session_id=session_id_2) as receiver:
                messages = receiver.peek_messages(5)
                assert len(messages) == 3


    @pytest.mark.liveTest
    @pytest.mark.live_test_only
    @CachedResourceGroupPreparer(name_prefix='servicebustest')
    @CachedServiceBusNamespacePreparer(name_prefix='servicebustest')
    @ServiceBusQueuePreparer(name_prefix='servicebustest', requires_session=True)
    def test_session_by_servicebus_client_browse_messages_with_receiver(self, servicebus_namespace_connection_string, servicebus_queue, **kwargs):

        with ServiceBusClient.from_connection_string(
            servicebus_namespace_connection_string, logging_enable=False) as sb_client:

            session_id = str(uuid.uuid4())
            with sb_client.get_queue_receiver(servicebus_queue.name, max_wait_time=5, session_id=session_id) as receiver:
                with sb_client.get_queue_sender(servicebus_queue.name) as sender:
                    for i in range(5):
                        message = ServiceBusMessage("Test message no. {}".format(i), session_id=session_id)
                        sender.send_messages(message)

                messages = receiver.peek_messages(5)
                assert len(messages) > 0
                assert all(isinstance(m, ServiceBusReceivedMessage) for m in messages)
                for message in messages:
                    print_message(_logger, message)
                    with pytest.raises(MessageSettleFailed):
                        receiver.complete_message(message)

    @pytest.mark.liveTest
    @pytest.mark.live_test_only
    @CachedResourceGroupPreparer(name_prefix='servicebustest')
    @CachedServiceBusNamespacePreparer(name_prefix='servicebustest')
    @ServiceBusQueuePreparer(name_prefix='servicebustest', requires_session=True)
    def test_session_by_servicebus_client_renew_client_locks(self, servicebus_namespace_connection_string, servicebus_queue, **kwargs):
        with ServiceBusClient.from_connection_string(
            servicebus_namespace_connection_string, logging_enable=False) as sb_client:

            session_id = str(uuid.uuid4())
            messages = []
            locks = 3
            with sb_client.get_queue_receiver(servicebus_queue.name, session_id=session_id, prefetch_count=10) as receiver:
                with sb_client.get_queue_sender(servicebus_queue.name) as sender:
                    for i in range(locks):
                        message = ServiceBusMessage("Test message no. {}".format(i), session_id=session_id)
                        sender.send_messages(message)

                messages.extend(receiver.receive_messages())
                recv = True
                while recv:
                    recv = receiver.receive_messages(max_wait_time=5)
                    messages.extend(recv)

                try:
                    for m in messages:
                        with pytest.raises(TypeError):
                            expired = m._lock_expired
                        assert m.locked_until_utc is None
                        assert m.lock_token is not None
                    time.sleep(5)
                    initial_expiry = receiver.session._locked_until_utc
                    receiver.session.renew_lock(timeout=5)
                    assert (receiver.session._locked_until_utc - initial_expiry) >= timedelta(seconds=5)
                finally:
                    receiver.complete_message(messages[0])
                    receiver.complete_message(messages[1])

                    # This magic number is because of a 30 second lock renewal window.  Chose 31 seconds because at 30, you'll see "off by .05 seconds" flaky failures
                    # potentially as a side effect of network delays/sleeps/"typical distributed systems nonsense."  In a perfect world we wouldn't have a magic number/network hop but this allows
                    # a slightly more robust test in absence of that.
                    assert (receiver.session._locked_until_utc - utc_now()) <= timedelta(seconds=60)
                    sleep_until_expired(receiver.session)
                    with pytest.raises(SessionLockExpired):
                        receiver.complete_message(messages[2])

    @pytest.mark.liveTest
    @pytest.mark.live_test_only
    @CachedResourceGroupPreparer(name_prefix='servicebustest')
    @CachedServiceBusNamespacePreparer(name_prefix='servicebustest')
    @ServiceBusQueuePreparer(name_prefix='servicebustest', requires_session=True)
    def test_session_by_conn_str_receive_handler_with_autolockrenew(self, servicebus_namespace_connection_string, servicebus_queue, **kwargs):

        session_id = str(uuid.uuid4())
        with ServiceBusClient.from_connection_string(
            servicebus_namespace_connection_string, logging_enable=False) as sb_client:

            with sb_client.get_queue_sender(servicebus_queue.name) as sender:
                for i in range(10):
                    message = ServiceBusMessage("{}".format(i), session_id=session_id)
                    sender.send_messages(message)

            results = []
            def lock_lost_callback(renewable, error):
                results.append(renewable)

            renewer = AutoLockRenewer()
            messages = []
            with sb_client.get_queue_receiver(servicebus_queue.name, session_id=session_id, max_wait_time=5, receive_mode=ReceiveMode.PeekLock, prefetch_count=10) as receiver:
                renewer.register(receiver, receiver.session, timeout=60, on_lock_renew_failure = lock_lost_callback)
                print("Registered lock renew thread", receiver.session._locked_until_utc, utc_now())
                with pytest.raises(SessionLockExpired):
                    for message in receiver:
                        if not messages:
                            print("Starting first sleep")
                            time.sleep(40)
                            print("First sleep {}".format(receiver.session._locked_until_utc - utc_now()))
                            assert not receiver.session._lock_expired
                            with pytest.raises(TypeError):
                                message._lock_expired
                            assert message.locked_until_utc is None
                            with pytest.raises(TypeError):
                                receiver.renew_message_lock(message)
                            assert message.lock_token is not None
                            receiver.complete_message(message)
                            messages.append(message)

                        elif len(messages) == 1:
                            print("Starting second sleep")
                            time.sleep(40) # ensure renewer expires
                            print("Second sleep {}".format(receiver.session._locked_until_utc - utc_now()))
                            assert not results
                            sleep_until_expired(receiver.session) # and then ensure it didn't slip a renew under the wire.
                            assert receiver.session._lock_expired
                            assert isinstance(receiver.session.auto_renew_error, AutoLockRenewTimeout)
                            try:
                                receiver.complete_message(message)
                                raise AssertionError("Didn't raise SessionLockExpired")
                            except SessionLockExpired as e:
                                assert isinstance(e.inner_exception, AutoLockRenewTimeout)
                            messages.append(message)

            # While we're testing autolockrenew and sessions, let's make sure we don't call the lock-lost callback when a session exits.
            renewer._renew_period = 1
            session = None

            with sb_client.get_queue_receiver(servicebus_queue.name, session_id=session_id, max_wait_time=5, receive_mode=ReceiveMode.PeekLock, prefetch_count=10) as receiver:
                session = receiver.session
                renewer.register(receiver, session, timeout=5, on_lock_renew_failure=lock_lost_callback)
            sleep_until_expired(receiver.session)
            assert not results

            renewer.close()
            assert len(messages) == 2


    @pytest.mark.liveTest
    @pytest.mark.live_test_only
    @CachedResourceGroupPreparer()
    @CachedServiceBusNamespacePreparer(name_prefix='servicebustest')
    @ServiceBusQueuePreparer(name_prefix='servicebustest', requires_session=True)
    def test_session_message_connection_closed(self, servicebus_namespace_connection_string, servicebus_queue, **kwargs):
        
        with ServiceBusClient.from_connection_string(
            servicebus_namespace_connection_string, logging_enable=False) as sb_client:

            session_id = str(uuid.uuid4())

            with sb_client.get_queue_sender(servicebus_queue.name) as sender:
                message = ServiceBusMessage("test")
                message.session_id = session_id
                sender.send_messages(message)

            with sb_client.get_queue_receiver(servicebus_queue.name, session_id=session_id) as receiver:
                messages = receiver.receive_messages(max_wait_time=10)
                assert len(messages) == 1

            with pytest.raises(MessageSettleFailed):
                receiver.complete_message(messages[0])

    @pytest.mark.liveTest
    @pytest.mark.live_test_only
    @CachedResourceGroupPreparer()
    @CachedServiceBusNamespacePreparer(name_prefix='servicebustest')
    @ServiceBusQueuePreparer(name_prefix='servicebustest', requires_session=True)
    def test_session_message_expiry(self, servicebus_namespace_connection_string, servicebus_queue, **kwargs):

        with ServiceBusClient.from_connection_string(
            servicebus_namespace_connection_string, logging_enable=False) as sb_client:
            session_id = str(uuid.uuid4())

            with sb_client.get_queue_sender(servicebus_queue.name) as sender:
                message = ServiceBusMessage("Testing expired messages")
                message.session_id = session_id
                sender.send_messages(message)

            with sb_client.get_queue_receiver(servicebus_queue.name, session_id=session_id) as receiver:
                messages = receiver.receive_messages(max_wait_time=10)
                assert len(messages) == 1
                print_message(_logger, messages[0])
                time.sleep(60)
                with pytest.raises(TypeError):
                    messages[0]._lock_expired
                with pytest.raises(TypeError):
                    receiver.renew_message_lock(messages[0])
                    #TODO: Bug: Why was this 30s sleep before?  compare with T1.
                assert receiver.session._lock_expired
                with pytest.raises(SessionLockExpired):
                    receiver.complete_message(messages[0])
                with pytest.raises(SessionLockExpired):
                    receiver.session.renew_lock()

            with sb_client.get_queue_receiver(servicebus_queue.name, session_id=session_id) as receiver:
                messages = receiver.receive_messages(max_wait_time=30)
                assert len(messages) == 1
                print_message(_logger, messages[0])
                assert messages[0].delivery_count
                receiver.complete_message(messages[0])

    @pytest.mark.liveTest
    @pytest.mark.live_test_only
    @CachedResourceGroupPreparer(name_prefix='servicebustest')
    @CachedServiceBusNamespacePreparer(name_prefix='servicebustest')
    @ServiceBusQueuePreparer(name_prefix='servicebustest', requires_session=True)
    def test_session_schedule_message(self, servicebus_namespace_connection_string, servicebus_queue, **kwargs):

        with ServiceBusClient.from_connection_string(
            servicebus_namespace_connection_string, logging_enable=False) as sb_client:

            session_id = str(uuid.uuid4())
            enqueue_time = (utc_now() + timedelta(minutes=2)).replace(microsecond=0)
            with sb_client.get_queue_receiver(servicebus_queue.name, session_id=session_id) as receiver:
                with sb_client.get_queue_sender(servicebus_queue.name) as sender:
                    content = str(uuid.uuid4())
                    message_id = uuid.uuid4()
                    message = ServiceBusMessage(content, session_id=session_id)
                    message.message_id = message_id
                    message.scheduled_enqueue_time_utc = enqueue_time
                    sender.send_messages(message)

                messages = []
                count = 0
                while not messages and count < 12:
                    messages = receiver.receive_messages(max_wait_time=10)
                    receiver.session.renew_lock(timeout=None)
                    count += 1

                data = str(messages[0])
                assert data == content
                assert messages[0].message_id == message_id
                assert messages[0].scheduled_enqueue_time_utc == enqueue_time
                assert messages[0].scheduled_enqueue_time_utc == messages[0].enqueued_time_utc.replace(microsecond=0)
                assert len(messages) == 1


    @pytest.mark.liveTest
    @pytest.mark.live_test_only
    @CachedResourceGroupPreparer(name_prefix='servicebustest')
    @CachedServiceBusNamespacePreparer(name_prefix='servicebustest')
    @ServiceBusQueuePreparer(name_prefix='servicebustest', requires_session=True)
    def test_session_schedule_multiple_messages(self, servicebus_namespace_connection_string, servicebus_queue, **kwargs):

        with ServiceBusClient.from_connection_string(
            servicebus_namespace_connection_string, logging_enable=False) as sb_client:

            session_id = str(uuid.uuid4())
            enqueue_time = (utc_now() + timedelta(minutes=2)).replace(microsecond=0)

            with sb_client.get_queue_receiver(servicebus_queue.name, session_id=session_id, prefetch_count=20) as receiver:
                with sb_client.get_queue_sender(servicebus_queue.name) as sender:
                    content = str(uuid.uuid4())
                    message_id_a = uuid.uuid4()
                    message_a = ServiceBusMessage(content, session_id=session_id)
                    message_a.message_id = message_id_a
                    message_id_b = uuid.uuid4()
                    message_b = ServiceBusMessage(content, session_id=session_id)
                    message_b.message_id = message_id_b
                    tokens = sender.schedule_messages([message_a, message_b], enqueue_time)
                    assert len(tokens) == 2

                messages = []
                count = 0
                while len(messages) < 2 and count < 12:
                    receiver.session.renew_lock(timeout=None)
                    messages = receiver.receive_messages(max_wait_time=15)
                    time.sleep(5)
                    count += 1

                data = str(messages[0])
                assert data == content
                assert messages[0].message_id in (message_id_a, message_id_b)
                assert messages[0].scheduled_enqueue_time_utc == enqueue_time
                assert messages[0].scheduled_enqueue_time_utc == messages[0].enqueued_time_utc.replace(microsecond=0)
                assert len(messages) == 2


    @pytest.mark.liveTest
    @pytest.mark.live_test_only
    @CachedResourceGroupPreparer(name_prefix='servicebustest')
    @CachedServiceBusNamespacePreparer(name_prefix='servicebustest')
    @ServiceBusQueuePreparer(name_prefix='servicebustest', requires_session=True)
    def test_session_cancel_scheduled_messages(self, servicebus_namespace_connection_string, servicebus_queue, **kwargs):
        
        with ServiceBusClient.from_connection_string(
            servicebus_namespace_connection_string, logging_enable=False) as sb_client:

            session_id = str(uuid.uuid4())
            enqueue_time = (utc_now() + timedelta(minutes=2)).replace(microsecond=0)

            with sb_client.get_queue_sender(servicebus_queue.name) as sender:
                message_a = ServiceBusMessage("Test scheduled message", session_id=session_id)
                message_b = ServiceBusMessage("Test scheduled message", session_id=session_id)
                tokens = sender.schedule_messages([message_a, message_b], enqueue_time)
                assert len(tokens) == 2
                sender.cancel_scheduled_messages(tokens)

            with sb_client.get_queue_receiver(servicebus_queue.name, session_id=session_id) as receiver:
                messages = []
                count = 0
                while not messages and count < 13:
                    messages = receiver.receive_messages(max_wait_time=10)
                    receiver.session.renew_lock()
                    count += 1
                assert len(messages) == 0


    @pytest.mark.liveTest
    @pytest.mark.live_test_only
    @CachedResourceGroupPreparer(name_prefix='servicebustest')
    @CachedServiceBusNamespacePreparer(name_prefix='servicebustest')
    @ServiceBusQueuePreparer(name_prefix='servicebustest', requires_session=True)
    def test_session_get_set_state_with_receiver(self, servicebus_namespace_connection_string, servicebus_queue, **kwargs):

        with ServiceBusClient.from_connection_string(
            servicebus_namespace_connection_string, logging_enable=False) as sb_client:

            session_id = str(uuid.uuid4())
            with sb_client.get_queue_sender(servicebus_queue.name) as sender:
                for i in range(3):
                    message = ServiceBusMessage("Handler message no. {}".format(i), session_id=session_id)
                    sender.send_messages(message)

            with sb_client.get_queue_receiver(servicebus_queue.name, session_id=session_id, max_wait_time=5) as session:
                assert session.session.get_state(timeout=5) == None
                session.session.set_state("first_state", timeout=5)
                count = 0
                for m in session:
                    assert m.session_id == session_id
                    count += 1
                state = session.session.get_state()
                assert state == b'first_state'
            assert count == 3


    @pytest.mark.skip(reasion="Needs list sessions")
    @pytest.mark.liveTest
    @pytest.mark.live_test_only
    @CachedResourceGroupPreparer(name_prefix='servicebustest')
    @CachedServiceBusNamespacePreparer(name_prefix='servicebustest')
    @ServiceBusQueuePreparer(name_prefix='servicebustest', requires_session=True)
    def test_session_by_servicebus_client_list_sessions_with_receiver(self, servicebus_namespace_connection_string, servicebus_queue, **kwargs):

        with ServiceBusClient.from_connection_string(
            servicebus_namespace_connection_string, logging_enable=False) as sb_client:

            sessions = []
            start_time = utc_now()
            for i in range(5):
                sessions.append(str(uuid.uuid4()))

            for session_id in sessions:
                with sb_client.get_queue_sender(servicebus_queue.name) as sender:
                    for i in range(5):
                        message = ServiceBusMessage("Test message no. {}".format(i), session_id=session_id)
                        sender.send_messages(message)
            for session_id in sessions:
                with sb_client.get_queue_receiver(servicebus_queue.name, session_id=session_id) as receiver:
                    receiver.set_state("SESSION {}".format(session_id))

            with sb_client.get_queue_receiver(servicebus_queue.name, session_id=NEXT_AVAILABLE_SESSION, max_wait_time=5, receive_mode=ReceiveMode.PeekLock) as receiver:
                current_sessions = receiver.list_sessions(updated_since=start_time)
                assert len(current_sessions) == 5
                assert current_sessions == sessions


    @pytest.mark.skip("Requires list sessions")
    @pytest.mark.liveTest
    @pytest.mark.live_test_only
    @CachedResourceGroupPreparer(name_prefix='servicebustest')
    @CachedServiceBusNamespacePreparer(name_prefix='servicebustest')
    @ServiceBusQueuePreparer(name_prefix='servicebustest', requires_session=True)
    def test_session_by_servicebus_client_list_sessions_with_client(self, servicebus_namespace_connection_string, servicebus_queue, **kwargs):

        with ServiceBusClient.from_connection_string(
            servicebus_namespace_connection_string, logging_enable=False) as sb_client:

            sessions = []
            start_time = utc_now()
            for i in range(5):
                sessions.append(str(uuid.uuid4()))

            for session in sessions:
                with sb_client.get_queue_sender(servicebus_queue.name) as sender:
                    for i in range(5):
                        message = ServiceBusMessage("Test message no. {}".format(i), session_id=session)
                        sender.send_messages(message)
            for session in sessions:
                with sb_client.get_queue_receiver(servicebus_queue.name, session_id=session) as receiver:
                    receiver.set_state("SESSION {}".format(session))

                    current_sessions = receiver.list_sessions(updated_since=start_time)
                    assert len(current_sessions) == 5
                    assert current_sessions == sessions


    @pytest.mark.liveTest
    @pytest.mark.live_test_only
    @CachedResourceGroupPreparer(name_prefix='servicebustest')
    @CachedServiceBusNamespacePreparer(name_prefix='servicebustest')
    @ServiceBusQueuePreparer(name_prefix='servicebustest', requires_session=True)
    def test_session_by_servicebus_client_session_pool(self, servicebus_namespace_connection_string, servicebus_queue, **kwargs):
        messages = []
        errors = []
        concurrent_receivers = 5
    
        def message_processing(sb_client):
            while True:
                try:
                    with sb_client.get_queue_receiver(servicebus_queue.name, session_id=NEXT_AVAILABLE_SESSION, max_wait_time=5) as receiver:
                        for message in receiver:
                            print("ServiceBusReceivedMessage: {}".format(message))
                            messages.append(message)
                            receiver.complete_message(message)
                except NoActiveSession:
                    return
                except Exception as e:
                    errors.append(e)
                    raise
                
        with ServiceBusClient.from_connection_string(
            servicebus_namespace_connection_string, logging_enable=False) as sb_client:
    
            sessions = [str(uuid.uuid4()) for i in range(concurrent_receivers)]
    
            for session_id in sessions:
                with sb_client.get_queue_sender(servicebus_queue.name) as sender:
                    for i in range(20):
                        message = ServiceBusMessage("Test message no. {}".format(i), session_id=session_id)
                        sender.send_messages(message)
    
            futures = []
            with concurrent.futures.ThreadPoolExecutor(max_workers=concurrent_receivers) as thread_pool:
                for _ in range(concurrent_receivers):
                    futures.append(thread_pool.submit(message_processing, sb_client))
                concurrent.futures.wait(futures)
    
            assert not errors
            assert len(messages) == 100

    @pytest.mark.liveTest
    @pytest.mark.live_test_only
    @CachedResourceGroupPreparer(name_prefix='servicebustest')
    @CachedServiceBusNamespacePreparer(name_prefix='servicebustest')
    @ServiceBusQueuePreparer(name_prefix='servicebustest', requires_session=True)
    def test_session_by_session_client_conn_str_receive_handler_peeklock_abandon(self, servicebus_namespace_connection_string, servicebus_queue, **kwargs):
        with ServiceBusClient.from_connection_string(
            servicebus_namespace_connection_string, logging_enable=False) as sb_client:

            session_id = str(uuid.uuid4())
            with sb_client.get_queue_sender(servicebus_queue.name) as sender:
                for i in range(3):
                    message = ServiceBusMessage("Handler message no. {}".format(i), session_id=session_id)
                    sender.send_messages(message)

            with sb_client.get_queue_receiver(servicebus_queue.name, session_id=session_id, prefetch_count=0, max_wait_time=5) as receiver:
                message = receiver.next()
                assert message.sequence_number == 1
                receiver.abandon_message(message)
                for next_message in receiver: # we can't be sure there won't be a service delay, so we may not get the message back _immediately_, even if in most cases it shows right back up.
                    if not next_message:
                        raise Exception("Did not successfully re-receive abandoned message, sequence_number 1 was not observed.")
                    if next_message.sequence_number == 1:
                        return

    @pytest.mark.liveTest
    @pytest.mark.live_test_only
    @CachedResourceGroupPreparer(name_prefix='servicebustest')
    @CachedServiceBusNamespacePreparer(name_prefix='servicebustest')
    @ServiceBusTopicPreparer(name_prefix='servicebustest')
    @ServiceBusSubscriptionPreparer(name_prefix='servicebustest', requires_session=True)
    def test_session_basic_topic_subscription_send_and_receive(self, servicebus_namespace_connection_string, servicebus_topic, servicebus_subscription, **kwargs):
        with ServiceBusClient.from_connection_string(
                servicebus_namespace_connection_string,
                logging_enable=False
        ) as sb_client:
            with sb_client.get_topic_sender(topic_name=servicebus_topic.name) as sender:
                message = ServiceBusMessage(b"Sample topic message", session_id='test_session')
                sender.send_messages(message)

            with sb_client.get_subscription_receiver(
                topic_name=servicebus_topic.name,
                subscription_name=servicebus_subscription.name,
                session_id='test_session',
                max_wait_time=5
            ) as receiver:
                count = 0
                for message in receiver:
                    count += 1
                    receiver.complete_message(message)
            assert count == 1

    @pytest.mark.liveTest
    @pytest.mark.live_test_only
    @CachedResourceGroupPreparer(name_prefix='servicebustest')
    @CachedServiceBusNamespacePreparer(name_prefix='servicebustest')
    @CachedServiceBusQueuePreparer(name_prefix='servicebustest', requires_session=True)
    def test_session_non_session_send_to_session_queue_should_fail(self, servicebus_namespace_connection_string, servicebus_queue, **kwargs):
        with ServiceBusClient.from_connection_string(
            servicebus_namespace_connection_string, logging_enable=False) as sb_client:

            with sb_client.get_queue_sender(servicebus_queue.name) as sender:
                message = ServiceBusMessage("This should be an invalid non session message")
                with pytest.raises(MessageSendFailed):
                    sender.send_messages(message)<|MERGE_RESOLUTION|>--- conflicted
+++ resolved
@@ -345,15 +345,9 @@
                     print_message(_logger, message)
                     assert message.dead_letter_reason == 'Testing reason'
                     assert message.dead_letter_error_description == 'Testing description'
-<<<<<<< HEAD
                     assert message.application_properties[b'DeadLetterReason'] == b'Testing reason'
                     assert message.application_properties[b'DeadLetterErrorDescription'] == b'Testing description'
-                    message.complete()
-=======
-                    assert message.properties[b'DeadLetterReason'] == b'Testing reason'
-                    assert message.properties[b'DeadLetterErrorDescription'] == b'Testing description'
                     receiver.complete_message(message)
->>>>>>> a912eecf
             assert count == 10
 
     @pytest.mark.liveTest
