#-------------------------------------------------------------------------
# Copyright (c) Microsoft Corporation. All rights reserved.
# Licensed under the MIT License. See License.txt in the project root for
# license information.
#--------------------------------------------------------------------------

import logging
import concurrent
import sys
import os
import pytest
import time
import uuid
from datetime import timedelta

from azure.servicebus import (
    ServiceBusClient,
    AutoLockRenewer,
    ServiceBusMessage,
    ServiceBusReceivedMessage,
    ServiceBusReceiveMode,
    NEXT_AVAILABLE_SESSION,
    ServiceBusSubQueue
)
from azure.servicebus._common.utils import utc_now
from azure.servicebus.exceptions import (
    ServiceBusConnectionError,
    ServiceBusAuthenticationError,
    ServiceBusError,
    SessionLockLostError,
    MessageAlreadySettled,
    OperationTimeoutError,
    AutoLockRenewTimeout
)

from devtools_testutils import AzureMgmtTestCase, CachedResourceGroupPreparer
from utilities import get_logger, print_message, sleep_until_expired
from sb_env_loader import ServiceBusPreparer

_logger = get_logger(logging.DEBUG)


class ServiceBusSessionTests(AzureMgmtTestCase):
    @pytest.mark.liveTest
    @pytest.mark.live_test_only
    @ServiceBusPreparer()
    def test_session_by_session_client_conn_str_receive_handler_peeklock(self, servicebus_connection_str, servicebus_session_queue_name, **kwargs):
        with ServiceBusClient.from_connection_string(
            servicebus_connection_str, logging_enable=False) as sb_client:

            session_id = str(uuid.uuid4())
            sender = sb_client.get_queue_sender(servicebus_session_queue_name)
            receiver = sb_client.get_queue_receiver(servicebus_session_queue_name, session_id=session_id, max_wait_time=5)

            with sender, receiver:
                for i in range(3):
                    message = ServiceBusMessage("Handler message no. {}".format(i))

                    message.partition_key = 'pkey'

                    message.session_id = session_id
                    message.partition_key = session_id
                    message.application_properties = {'key': 'value'}
                    message.subject = 'label'
                    message.content_type = 'application/text'
                    message.correlation_id = 'cid'
                    message.message_id = str(i)
                    message.to = 'to'
                    message.reply_to = 'reply_to'
                    message.reply_to_session_id = 'reply_to_session_id'

                    with pytest.raises(ValueError):
                        message.partition_key = 'pkey'

                    sender.send_messages(message)

                with pytest.raises(ServiceBusError):
                    receiver = sb_client.get_queue_receiver(servicebus_session_queue_name, max_wait_time=5)._open_with_retry()

                count = 0
                received_cnt_dic = {}
                for message in receiver:
                    print_message(_logger, message)
                    assert message.delivery_count == 0
                    assert message.application_properties
                    assert message.application_properties[b'key'] == b'value'
                    assert message.subject == 'label'
                    assert message.content_type == 'application/text'
                    assert message.correlation_id == 'cid'
                    assert message.partition_key == session_id
                    assert message.to == 'to'
                    assert message.reply_to == 'reply_to'
                    assert message.sequence_number
                    assert message.enqueued_time_utc
                    assert message.session_id == session_id
                    assert message.reply_to_session_id == 'reply_to_session_id'
                    count += 1
                    receiver.complete_message(message)
                    if message.message_id not in received_cnt_dic:
                        received_cnt_dic[message.message_id] = 1
                        sender.send_messages(message)
                    else:
                        received_cnt_dic[message.message_id] += 1

                assert received_cnt_dic['0'] == 2 and received_cnt_dic['1'] == 2 and received_cnt_dic['2'] == 2
                assert count == 6

            session_id = ""
            sender = sb_client.get_queue_sender(servicebus_session_queue_name)
            receiver = sb_client.get_queue_receiver(servicebus_session_queue_name, session_id=session_id, max_wait_time=5)

            with sender, receiver:
                for i in range(3):
                    message = ServiceBusMessage("Handler message no. {}".format(i))

                    message.partition_key = 'pkey'

                    message.session_id = session_id
                    message.partition_key = session_id
                    message.application_properties = {'key': 'value'}
                    message.subject = 'label'
                    message.content_type = 'application/text'
                    message.correlation_id = 'cid'
                    message.message_id = str(i)
                    message.to = 'to'
                    message.reply_to = 'reply_to'
                    message.reply_to_session_id = 'reply_to_session_id'

                    with pytest.raises(ValueError):
                        message.partition_key = 'pkey'

                    sender.send_messages(message)

                with pytest.raises(ServiceBusError):
                    receiver = sb_client.get_queue_receiver(servicebus_session_queue_name, max_wait_time=5)._open_with_retry()

                count = 0
                received_cnt_dic = {}
                for message in receiver:
                    print_message(_logger, message)
                    assert message.delivery_count == 0
                    assert message.application_properties
                    assert message.application_properties[b'key'] == b'value'
                    assert message.subject == 'label'
                    assert message.content_type == 'application/text'
                    assert message.correlation_id == 'cid'
                    assert message.partition_key == session_id
                    assert message.to == 'to'
                    assert message.reply_to == 'reply_to'
                    assert message.sequence_number
                    assert message.enqueued_time_utc
                    assert message.session_id == session_id
                    assert message.reply_to_session_id == 'reply_to_session_id'
                    count += 1
                    receiver.complete_message(message)
                    if message.message_id not in received_cnt_dic:
                        received_cnt_dic[message.message_id] = 1
                        sender.send_messages(message)
                    else:
                        received_cnt_dic[message.message_id] += 1

                assert received_cnt_dic['0'] == 2 and received_cnt_dic['1'] == 2 and received_cnt_dic['2'] == 2
                assert count == 6

    @pytest.mark.liveTest
    @pytest.mark.live_test_only
    @ServiceBusPreparer()
    def test_session_by_queue_client_conn_str_receive_handler_receiveanddelete(self, servicebus_connection_str, servicebus_session_queue_name, **kwargs):
        with ServiceBusClient.from_connection_string(
            servicebus_connection_str, logging_enable=False) as sb_client:

            session_id = str(uuid.uuid4())
            with sb_client.get_queue_sender(servicebus_session_queue_name) as sender:
                for i in range(10):
                    message = ServiceBusMessage("Handler message no. {}".format(i), session_id=session_id)
                    sender.send_messages(message)

            messages = []
            with sb_client.get_queue_receiver(servicebus_session_queue_name, 
                                              session_id=session_id, 
                                              receive_mode=ServiceBusReceiveMode.RECEIVE_AND_DELETE, 
                                              max_wait_time=5) as receiver:
                for message in receiver:
                    messages.append(message)
                    assert session_id == receiver._session_id
                    assert session_id == message.session_id
                    with pytest.raises(ValueError):
                        receiver.complete_message(message)

            assert not receiver._running
            assert len(messages) == 10
            time.sleep(5)

            messages = []
            with sb_client.get_queue_receiver(servicebus_session_queue_name, session_id=session_id, receive_mode=ServiceBusReceiveMode.RECEIVE_AND_DELETE, max_wait_time=5) as session:
                for message in session:
                    messages.append(message)
                assert len(messages) == 0

    @pytest.mark.liveTest
    @pytest.mark.live_test_only
    @ServiceBusPreparer()
    def test_session_by_session_client_conn_str_receive_handler_with_stop(self, servicebus_connection_str, servicebus_session_queue_name, **kwargs):
        with ServiceBusClient.from_connection_string(
            servicebus_connection_str, logging_enable=False) as sb_client:

            session_id = str(uuid.uuid4())
            with sb_client.get_queue_sender(servicebus_session_queue_name) as sender:
                for i in range(10):
                    message = ServiceBusMessage("Stop message no. {}".format(i), session_id=session_id)
                    sender.send_messages(message)

            messages = []
            with sb_client.get_queue_receiver(servicebus_session_queue_name, session_id=session_id, max_wait_time=5) as receiver:
                for message in receiver:
                    assert session_id == receiver.session.session_id
                    assert session_id == message.session_id
                    messages.append(message)
                    receiver.complete_message(message)
                    if len(messages) >= 5:
                        break

                assert receiver._running
                assert len(messages) == 5


                for message in receiver:
                    assert session_id == receiver.session.session_id
                    assert session_id == message.session_id
                    messages.append(message)
                    receiver.complete_message(message)
                    if len(messages) >= 5:
                        break

            assert not receiver._running
            assert len(messages) == 6

    @pytest.mark.liveTest
    @pytest.mark.live_test_only
    @pytest.mark.xfail(reason="'Cannot open log' error, potential service bug", raises=ServiceBusError)
    @ServiceBusPreparer()
    def test_session_by_session_client_conn_str_receive_handler_with_no_session(self, servicebus_connection_str, servicebus_session_queue_name, **kwargs):
        with ServiceBusClient.from_connection_string(
            servicebus_connection_str, logging_enable=False, retry_total=1) as sb_client:
            with pytest.raises(OperationTimeoutError):
                with sb_client.get_queue_receiver(servicebus_session_queue_name, 
                                                  session_id=NEXT_AVAILABLE_SESSION, 
                                                  max_wait_time=10,) as session:
                    pass

    @pytest.mark.liveTest
    @pytest.mark.live_test_only
    @pytest.mark.xfail(reason="'Cannot open log' error, potential service bug", raises=ServiceBusError)
    @ServiceBusPreparer()
    def test_session_connection_failure_is_idempotent(self, servicebus_connection_str, servicebus_session_queue_name, **kwargs):
        #Technically this validates for all senders/receivers, not just session, but since it uses session to generate a recoverable failure, putting it in here.
        with ServiceBusClient.from_connection_string(
            servicebus_connection_str, logging_enable=False) as sb_client:
    
            # First let's just try the naive failure cases.
            receiver = sb_client.get_queue_receiver("THIS_IS_WRONG_ON_PURPOSE")
            with pytest.raises(ServiceBusAuthenticationError):
                receiver._open_with_retry()
            assert not receiver._running
            assert not receiver._handler
    
            sender = sb_client.get_queue_sender("THIS_IS_WRONG_ON_PURPOSE")
            with pytest.raises(ServiceBusAuthenticationError):
                sender._open_with_retry()
            assert not receiver._running
            assert not receiver._handler

            # Then let's try a case we can recover from to make sure everything works on reestablishment.
            receiver = sb_client.get_queue_receiver(servicebus_session_queue_name, session_id=NEXT_AVAILABLE_SESSION)
            with pytest.raises(OperationTimeoutError):
                receiver._open_with_retry()

            session_id = str(uuid.uuid4())
            with sb_client.get_queue_sender(servicebus_session_queue_name) as sender:
                sender.send_messages(ServiceBusMessage("test session sender", session_id=session_id))

            with sb_client.get_queue_receiver(servicebus_session_queue_name, session_id=NEXT_AVAILABLE_SESSION, max_wait_time=5) as receiver:
                messages = []
                for message in receiver:
                    messages.append(message)
                assert len(messages) == 1

    @pytest.mark.liveTest
    @pytest.mark.live_test_only
    @ServiceBusPreparer()
    def test_session_by_session_client_conn_str_receive_handler_with_inactive_session(self, servicebus_connection_str, servicebus_session_queue_name, **kwargs):
        with ServiceBusClient.from_connection_string(
            servicebus_connection_str, logging_enable=False) as sb_client:

            session_id = str(uuid.uuid4())
            messages = []
            with sb_client.get_queue_receiver(servicebus_session_queue_name, 
                                              session_id=session_id, 
                                              receive_mode=ServiceBusReceiveMode.RECEIVE_AND_DELETE, 
                                              max_wait_time=5) as session:
                for message in session:
                    messages.append(message)

                assert session._running
                assert len(messages) == 0

    @pytest.mark.liveTest
    @pytest.mark.live_test_only
    @ServiceBusPreparer()
    def test_session_by_servicebus_client_iter_messages_with_retrieve_deferred_receiver_complete(self, servicebus_connection_str, servicebus_session_queue_name, **kwargs):
        with ServiceBusClient.from_connection_string(
            servicebus_connection_str, logging_enable=False) as sb_client:

            with sb_client.get_queue_sender(servicebus_session_queue_name) as sender:
                deferred_messages = []
                session_id = str(uuid.uuid4())
                for i in range(10):
                    message = ServiceBusMessage("Deferred message no. {}".format(i), session_id=session_id)
                    sender.send_messages(message)

            count = 0
            with sb_client.get_queue_receiver(servicebus_session_queue_name, 
                                              session_id=session_id, 
                                              max_wait_time=5) as receiver:
                for message in receiver:
                    deferred_messages.append(message.sequence_number)
                    print_message(_logger, message)
                    count += 1
                    receiver.defer_message(message)

            assert count == 10

            with sb_client.get_queue_receiver(servicebus_session_queue_name, 
                                              session_id=session_id, 
                                              max_wait_time=5) as receiver:
                deferred = receiver.receive_deferred_messages(deferred_messages)
                assert len(deferred) == 10
                for message in deferred:
                    assert isinstance(message, ServiceBusReceivedMessage)
                    assert message.lock_token
                    assert not message.locked_until_utc
                    assert message._receiver
                    with pytest.raises(TypeError):
                        receiver.renew_message_lock(message)
                    receiver.complete_message(message)

    @pytest.mark.liveTest
    @pytest.mark.live_test_only
    @ServiceBusPreparer()
    def test_session_by_servicebus_client_iter_messages_with_retrieve_deferred_receiver_deadletter(self, servicebus_connection_str, servicebus_session_queue_name, **kwargs):
        with ServiceBusClient.from_connection_string(
            servicebus_connection_str, logging_enable=False) as sb_client:

            with sb_client.get_queue_sender(servicebus_session_queue_name) as sender:
                deferred_messages = []
                session_id = str(uuid.uuid4())
                messages = [ServiceBusMessage("Deferred message no. {}".format(i), session_id=session_id) for i in range(10)]
                sender.send_messages(messages)

            count = 0
            with sb_client.get_queue_receiver(servicebus_session_queue_name, 
                                              session_id=session_id, 
                                              max_wait_time=5) as receiver:
                for message in receiver:
                    deferred_messages.append(message.sequence_number)
                    print_message(_logger, message)
                    count += 1
                    receiver.defer_message(message)

                assert count == 10

            with sb_client.get_queue_receiver(servicebus_session_queue_name, 
                                              session_id=session_id, 
                                              max_wait_time=5) as receiver:
                deferred = receiver.receive_deferred_messages(deferred_messages)
                assert len(deferred) == 10
                for message in deferred:
                    assert isinstance(message, ServiceBusReceivedMessage)
                    receiver.dead_letter_message(message, reason="Testing reason",
                                                 error_description="Testing description")

            count = 0
            with sb_client.get_queue_receiver(servicebus_session_queue_name, 
                                              sub_queue=ServiceBusSubQueue.DEAD_LETTER,
                                              max_wait_time=5) as receiver:
                for message in receiver:
                    count += 1
                    print_message(_logger, message)
                    assert message.dead_letter_reason == 'Testing reason'
                    assert message.dead_letter_error_description == 'Testing description'
                    assert message.application_properties[b'DeadLetterReason'] == b'Testing reason'
                    assert message.application_properties[b'DeadLetterErrorDescription'] == b'Testing description'
                    receiver.complete_message(message)
            assert count == 10

    @pytest.mark.liveTest
    @pytest.mark.live_test_only
    @ServiceBusPreparer()
    def test_session_by_servicebus_client_iter_messages_with_retrieve_deferred_receiver_deletemode(self, servicebus_connection_str, servicebus_session_queue_name, **kwargs):
        with ServiceBusClient.from_connection_string(
            servicebus_connection_str, logging_enable=False) as sb_client:

            with sb_client.get_queue_sender(servicebus_session_queue_name) as sender:
                deferred_messages = []
                session_id = str(uuid.uuid4())
                messages = [ServiceBusMessage("Deferred message no. {}".format(i), session_id=session_id) for i in range(10)]
                for message in messages:
                    sender.send_messages(message)

            count = 0
            with sb_client.get_queue_receiver(servicebus_session_queue_name, session_id=session_id, max_wait_time=5) as receiver:
                for message in receiver:
                    deferred_messages.append(message.sequence_number)
                    print_message(_logger, message)
                    count += 1
                    receiver.defer_message(message)

            assert count == 10
            with sb_client.get_queue_receiver(servicebus_session_queue_name, 
                                              session_id=session_id, 
                                              max_wait_time=5,
                                              receive_mode=ServiceBusReceiveMode.RECEIVE_AND_DELETE) as receiver:
                deferred = receiver.receive_deferred_messages(deferred_messages)
                assert len(deferred) == 10
                for message in deferred:
                    assert isinstance(message, ServiceBusReceivedMessage)
                    with pytest.raises(ValueError):
                        receiver.complete_message(message)
                with pytest.raises(ServiceBusError):
                    deferred = receiver.receive_deferred_messages(deferred_messages)

    @pytest.mark.liveTest
    @pytest.mark.live_test_only
    @ServiceBusPreparer()
    def test_session_by_servicebus_client_iter_messages_with_retrieve_deferred_client(self, servicebus_connection_str, servicebus_session_queue_name, **kwargs):
        with ServiceBusClient.from_connection_string(
            servicebus_connection_str, logging_enable=False) as sb_client:

            deferred_messages = []
            session_id = str(uuid.uuid4())
            with sb_client.get_queue_sender(servicebus_session_queue_name) as sender:
                for i in range(10):
                    message = ServiceBusMessage("Deferred message no. {}".format(i), session_id=session_id)
                    sender.send_messages(message)

            with sb_client.get_queue_receiver(servicebus_session_queue_name, session_id=session_id, max_wait_time=5) as receiver:
                count = 0
                for message in receiver:
                    deferred_messages.append(message.sequence_number)
                    print_message(_logger, message)
                    count += 1
                    receiver.defer_message(message)

                assert count == 10

                deferred = receiver.receive_deferred_messages(deferred_messages)

                with pytest.raises(MessageAlreadySettled):
                    receiver.complete_message(message)

    @pytest.mark.liveTest
    @pytest.mark.live_test_only
    @ServiceBusPreparer()
    def test_session_by_servicebus_client_receive_with_retrieve_deadletter(self, servicebus_connection_str, servicebus_session_queue_name, **kwargs):

        with ServiceBusClient.from_connection_string(
            servicebus_connection_str, logging_enable=False) as sb_client:

            session_id = str(uuid.uuid4())
            with sb_client.get_queue_receiver(servicebus_session_queue_name, 
                                              session_id=session_id, 
                                              max_wait_time=5, 
                                              prefetch_count=10) as receiver:

                with sb_client.get_queue_sender(servicebus_session_queue_name) as sender:
                    for i in range(10):
                        message = ServiceBusMessage("Dead lettered message no. {}".format(i), session_id=session_id)
                        sender.send_messages(message)

                count = 0
                messages = receiver.receive_messages()
                while messages:
                    for message in messages:
                        print_message(_logger, message)
                        receiver.dead_letter_message(message, reason="Testing reason", error_description="Testing description")
                        count += 1
                    messages = receiver.receive_messages()
            assert count == 10

            with sb_client.get_queue_receiver(servicebus_session_queue_name,
                                              sub_queue = ServiceBusSubQueue.DEAD_LETTER,
                                              max_wait_time=5) as receiver:
                count = 0
                for message in receiver:
                    print_message(_logger, message)
                    receiver.complete_message(message)
                    assert message.dead_letter_reason == 'Testing reason'
                    assert message.dead_letter_error_description == 'Testing description'
                    assert message.application_properties[b'DeadLetterReason'] == b'Testing reason'
                    assert message.application_properties[b'DeadLetterErrorDescription'] == b'Testing description'
                    count += 1
            assert count == 10

    @pytest.mark.liveTest
    @pytest.mark.live_test_only
    @ServiceBusPreparer()
    def test_session_by_servicebus_client_browse_messages_client(self, servicebus_connection_str, servicebus_session_queue_name, **kwargs):
        with ServiceBusClient.from_connection_string(
            servicebus_connection_str, logging_enable=False) as sb_client:
            session_id = str(uuid.uuid4())
            with sb_client.get_queue_sender(servicebus_session_queue_name) as sender:
                for i in range(5):
                    message = ServiceBusMessage("Test message no. {}".format(i), session_id=session_id)
                    sender.send_messages(message)
            session_id_2 = str(uuid.uuid4())
            with sb_client.get_queue_sender(servicebus_session_queue_name) as sender:
                for i in range(3):
                    message = ServiceBusMessage("Test message no. {}".format(i), session_id=session_id_2)
                    sender.send_messages(message)

            with pytest.raises(ServiceBusError):
                with sb_client.get_queue_receiver(servicebus_session_queue_name):
                    messages = sb_client.peek_messages(5)

            with sb_client.get_queue_receiver(servicebus_session_queue_name, session_id=session_id) as receiver:
                messages = receiver.peek_messages(5)
                assert len(messages) == 5
                assert all(isinstance(m, ServiceBusReceivedMessage) for m in messages)
                for message in messages:
                    print_message(_logger, message)
                    with pytest.raises(ValueError):
                        receiver.complete_message(message)

            with sb_client.get_queue_receiver(servicebus_session_queue_name, session_id=session_id_2) as receiver:
                messages = receiver.peek_messages(5)
                assert len(messages) == 3


    @pytest.mark.liveTest
    @pytest.mark.live_test_only
    @ServiceBusPreparer()
    def test_session_by_servicebus_client_browse_messages_with_receiver(self, servicebus_connection_str, servicebus_session_queue_name, **kwargs):

        with ServiceBusClient.from_connection_string(
            servicebus_connection_str, logging_enable=False) as sb_client:

            session_id = str(uuid.uuid4())
            with sb_client.get_queue_receiver(servicebus_session_queue_name, max_wait_time=5, session_id=session_id) as receiver:
                with sb_client.get_queue_sender(servicebus_session_queue_name) as sender:
                    for i in range(5):
                        message = ServiceBusMessage("Test message no. {}".format(i), session_id=session_id)
                        sender.send_messages(message)

                messages = receiver.peek_messages(5)
                assert len(messages) > 0
                assert all(isinstance(m, ServiceBusReceivedMessage) for m in messages)
                for message in messages:
                    print_message(_logger, message)
                    with pytest.raises(ValueError):
                        receiver.complete_message(message)

    @pytest.mark.liveTest
    @pytest.mark.live_test_only
    @ServiceBusPreparer()
    def test_session_by_servicebus_client_renew_client_locks(self, servicebus_connection_str, servicebus_session_queue_name, **kwargs):
        with ServiceBusClient.from_connection_string(
            servicebus_connection_str, logging_enable=False) as sb_client:

            session_id = str(uuid.uuid4())
            messages = []
            locks = 3
            with sb_client.get_queue_receiver(servicebus_session_queue_name, session_id=session_id, prefetch_count=10) as receiver:
                with sb_client.get_queue_sender(servicebus_session_queue_name) as sender:
                    for i in range(locks):
                        message = ServiceBusMessage("Test message no. {}".format(i), session_id=session_id)
                        sender.send_messages(message)

                messages.extend(receiver.receive_messages())
                recv = True
                while recv:
                    recv = receiver.receive_messages(max_wait_time=5)
                    messages.extend(recv)

                try:
                    for m in messages:
                        with pytest.raises(TypeError):
                            expired = m._lock_expired
                        assert m.locked_until_utc is None
                        assert m.lock_token is not None
                    time.sleep(5)
                    initial_expiry = receiver.session._locked_until_utc
                    receiver.session.renew_lock(timeout=5)
                    assert (receiver.session._locked_until_utc - initial_expiry) >= timedelta(seconds=5)
                finally:
                    receiver.complete_message(messages[0])
                    receiver.complete_message(messages[1])

                    # This magic number is because of a 30 second lock renewal window.  Chose 31 seconds because at 30, you'll see "off by .05 seconds" flaky failures
                    # potentially as a side effect of network delays/sleeps/"typical distributed systems nonsense."  In a perfect world we wouldn't have a magic number/network hop but this allows
                    # a slightly more robust test in absence of that.
                    assert (receiver.session._locked_until_utc - utc_now()) <= timedelta(seconds=60)
                    sleep_until_expired(receiver.session)
                    with pytest.raises(SessionLockLostError):
                        receiver.complete_message(messages[2])

    @pytest.mark.liveTest
    @pytest.mark.live_test_only
    @ServiceBusPreparer()
    def test_session_by_conn_str_receive_handler_with_autolockrenew(self, servicebus_connection_str, servicebus_session_queue_name, **kwargs):

        session_id = str(uuid.uuid4())
        with ServiceBusClient.from_connection_string(
            servicebus_connection_str, logging_enable=False) as sb_client:

            with sb_client.get_queue_sender(servicebus_session_queue_name) as sender:
                for i in range(10):
                    message = ServiceBusMessage("{}".format(i), session_id=session_id)
                    sender.send_messages(message)

            results = []
            def lock_lost_callback(renewable, error):
                results.append(renewable)

            renewer = AutoLockRenewer()
            messages = []
            with sb_client.get_queue_receiver(servicebus_session_queue_name, session_id=session_id, max_wait_time=5, receive_mode=ServiceBusReceiveMode.PEEK_LOCK, prefetch_count=10) as receiver:
                renewer.register(receiver,
                                 receiver.session,
                                 max_lock_renewal_duration=10,
                                 on_lock_renew_failure=lock_lost_callback)
                print("Registered lock renew thread", receiver.session._locked_until_utc, utc_now())
                with pytest.raises(SessionLockLostError):
                    for message in receiver:
                        if not messages:
                            print("Starting first sleep")
                            time.sleep(10)
                            print("First sleep {}".format(receiver.session._locked_until_utc - utc_now()))
                            assert not receiver.session._lock_expired
                            with pytest.raises(TypeError):
                                message._lock_expired
                            assert message.locked_until_utc is None
                            with pytest.raises(TypeError):
                                receiver.renew_message_lock(message)
                            assert message.lock_token is not None
                            receiver.complete_message(message)
                            messages.append(message)

                        elif len(messages) == 1:
                            print("Starting second sleep")
                            time.sleep(10) # ensure renewer expires
                            print("Second sleep {}".format(receiver.session._locked_until_utc - utc_now()))
                            assert not results
                            sleep_until_expired(receiver.session) # and then ensure it didn't slip a renew under the wire.
                            assert receiver.session._lock_expired
                            assert isinstance(receiver.session.auto_renew_error, AutoLockRenewTimeout)
                            try:
                                receiver.complete_message(message)
                                raise AssertionError("Didn't raise SessionLockLostError")
                            except SessionLockLostError as e:
                                assert isinstance(e.inner_exception, AutoLockRenewTimeout)
                            messages.append(message)

            # While we're testing autolockrenew and sessions, let's make sure we don't call the lock-lost callback when a session exits.
            renewer._renew_period = 1
            session = None

            with sb_client.get_queue_receiver(servicebus_session_queue_name, session_id=session_id, max_wait_time=5, receive_mode=ServiceBusReceiveMode.PEEK_LOCK, prefetch_count=10) as receiver:
                session = receiver.session
                renewer.register(receiver,
                                 session,
                                 max_lock_renewal_duration=5,
                                 on_lock_renew_failure=lock_lost_callback)
            sleep_until_expired(receiver.session)
            assert not results

            renewer.close()
            assert len(messages) == 2

    @pytest.mark.liveTest
    @pytest.mark.live_test_only
    @ServiceBusPreparer()
    def test_session_by_conn_str_receive_handler_with_auto_autolockrenew(self, servicebus_connection_str, servicebus_session_queue_name, **kwargs):

        session_id = str(uuid.uuid4())
        with ServiceBusClient.from_connection_string(
            servicebus_connection_str, logging_enable=True) as sb_client:

            with sb_client.get_queue_sender(servicebus_session_queue_name) as sender:
                for i in range(10):
                    message = ServiceBusMessage("{}".format(i), session_id=session_id)
                    sender.send_messages(message)

            results = []
            def lock_lost_callback(renewable, error):
                results.append(renewable)

            renewer = AutoLockRenewer(max_lock_renewal_duration=10, on_lock_renew_failure = lock_lost_callback)
            messages = []
            with sb_client.get_queue_receiver(servicebus_session_queue_name,
                                              session_id=session_id,
                                              max_wait_time=5,
                                              receive_mode=ServiceBusReceiveMode.PEEK_LOCK,
                                              prefetch_count=10,
                                              auto_lock_renewer=renewer) as receiver:
                print("Registered lock renew thread", receiver.session._locked_until_utc, utc_now())
                with pytest.raises(SessionLockLostError):
                    for message in receiver:
                        if not messages:
                            print("Starting first sleep")
                            time.sleep(10)
                            print("First sleep {}".format(receiver.session._locked_until_utc - utc_now()))
                            assert not receiver.session._lock_expired
                            with pytest.raises(TypeError):
                                message._lock_expired
                            assert message.locked_until_utc is None
                            with pytest.raises(TypeError):
                                receiver.renew_message_lock(message)
                            assert message.lock_token is not None
                            receiver.complete_message(message)
                            messages.append(message)

                        elif len(messages) == 1:
                            print("Starting second sleep")
                            time.sleep(10) # ensure renewer expires
                            print("Second sleep {}".format(receiver.session._locked_until_utc - utc_now()))
                            assert not results
                            sleep_until_expired(receiver.session) # and then ensure it didn't slip a renew under the wire.
                            assert receiver.session._lock_expired
                            assert isinstance(receiver.session.auto_renew_error, AutoLockRenewTimeout)
                            try:
                                receiver.complete_message(message)
                                raise AssertionError("Didn't raise SessionLockLostError")
                            except SessionLockLostError as e:
                                assert isinstance(e.inner_exception, AutoLockRenewTimeout)
                            messages.append(message)

            # While we're testing autolockrenew and sessions, let's make sure we don't call the lock-lost callback when a session exits.
            renewer._renew_period = 1
            session = None

            with sb_client.get_queue_receiver(servicebus_session_queue_name,
                                              session_id=session_id,
                                              max_wait_time=5,
                                              receive_mode=ServiceBusReceiveMode.PEEK_LOCK,
                                              prefetch_count=10,
                                              auto_lock_renewer=renewer) as receiver:
                session = receiver.session
            sleep_until_expired(receiver.session)
            assert not results

            renewer.close()
            assert len(messages) == 2

        # test voluntary halt of auto lock renewer when session is closed
        session_id = str(uuid.uuid4())
        with sb_client.get_queue_sender(servicebus_session_queue_name) as sender:
            messages = [ServiceBusMessage("{}".format(i), session_id=session_id) for i in range(10)]
            sender.send_messages(messages)

        renewer = AutoLockRenewer(max_lock_renewal_duration=100)
        receiver = sb_client.get_queue_receiver(servicebus_session_queue_name,
                                            session_id=session_id,
                                            max_wait_time=5,
                                            prefetch_count=10,
                                            auto_lock_renewer=renewer)

        with receiver:
            received_msgs = receiver.receive_messages(max_wait_time=5)
            for msg in received_msgs:
                receiver.complete_message(msg)

        receiver.close()
        assert not renewer._renewable(receiver._session)

    @pytest.mark.liveTest
    @pytest.mark.live_test_only
    @ServiceBusPreparer()
    def test_session_receiver_partially_invalid_autolockrenew_mode(self, servicebus_connection_str, servicebus_session_queue_name, **kwargs):
        session_id = str(uuid.uuid4())
        with ServiceBusClient.from_connection_string(
            servicebus_connection_str, logging_enable=False) as sb_client:

            with sb_client.get_queue_sender(servicebus_session_queue_name) as sender:
                sender.send_messages(ServiceBusMessage("test_message", session_id=session_id))

            failures = 0
            def should_not_run(*args, **kwargs):
                failures += 1

            auto_lock_renewer = AutoLockRenewer(on_lock_renew_failure=should_not_run)
            with sb_client.get_queue_receiver(servicebus_session_queue_name, 
                                              session_id=session_id,
                                              receive_mode=ServiceBusReceiveMode.RECEIVE_AND_DELETE,
                                              auto_lock_renewer=auto_lock_renewer) as receiver:
            
                assert receiver.receive_messages()
                assert not failures

    @pytest.mark.liveTest
    @pytest.mark.live_test_only
    @ServiceBusPreparer()
    def test_session_message_connection_closed(self, servicebus_connection_str, servicebus_session_queue_name, **kwargs):
        
        with ServiceBusClient.from_connection_string(
            servicebus_connection_str, logging_enable=False) as sb_client:

            session_id = str(uuid.uuid4())

            with sb_client.get_queue_sender(servicebus_session_queue_name) as sender:
                message = ServiceBusMessage("test")
                message.session_id = session_id
                sender.send_messages(message)

            with sb_client.get_queue_receiver(servicebus_session_queue_name, session_id=session_id) as receiver:
                messages = receiver.receive_messages(max_wait_time=10)
                assert len(messages) == 1

            with pytest.raises(ValueError):
                receiver.complete_message(messages[0])

    @pytest.mark.liveTest
    @pytest.mark.live_test_only
    @ServiceBusPreparer()
    def test_session_message_expiry(self, servicebus_connection_str, servicebus_session_queue_name, **kwargs):

        with ServiceBusClient.from_connection_string(
            servicebus_connection_str, logging_enable=False) as sb_client:
            session_id = str(uuid.uuid4())

            with sb_client.get_queue_sender(servicebus_session_queue_name) as sender:
                message = ServiceBusMessage("Testing expired messages")
                message.session_id = session_id
                sender.send_messages(message)

            with sb_client.get_queue_receiver(servicebus_session_queue_name, session_id=session_id) as receiver:
                messages = receiver.receive_messages(max_wait_time=10)
                assert len(messages) == 1
                print_message(_logger, messages[0])
                time.sleep(10)
                with pytest.raises(TypeError):
                    messages[0]._lock_expired
                with pytest.raises(TypeError):
                    receiver.renew_message_lock(messages[0])
                    #TODO: Bug: Why was this 30s sleep before?  compare with T1.
                assert receiver.session._lock_expired
                with pytest.raises(SessionLockLostError):
                    receiver.complete_message(messages[0])
                with pytest.raises(SessionLockLostError):
                    receiver.session.renew_lock()

            with sb_client.get_queue_receiver(servicebus_session_queue_name, session_id=session_id) as receiver:
                messages = receiver.receive_messages(max_wait_time=30)
                assert len(messages) == 1
                print_message(_logger, messages[0])
                assert messages[0].delivery_count
                receiver.complete_message(messages[0])

    @pytest.mark.liveTest
    @pytest.mark.live_test_only
    @ServiceBusPreparer()
    def test_session_schedule_message(self, servicebus_connection_str, servicebus_session_queue_name, **kwargs):

        with ServiceBusClient.from_connection_string(
            servicebus_connection_str, logging_enable=False) as sb_client:

            session_id = str(uuid.uuid4())
            enqueue_time = (utc_now() + timedelta(minutes=2)).replace(microsecond=0)
            with sb_client.get_queue_receiver(servicebus_session_queue_name, session_id=session_id) as receiver:
                with sb_client.get_queue_sender(servicebus_session_queue_name) as sender:
                    content = str(uuid.uuid4())
                    message_id = uuid.uuid4()
                    message = ServiceBusMessage(content, session_id=session_id)
                    message.message_id = message_id
                    message.scheduled_enqueue_time_utc = enqueue_time
                    sender.send_messages(message)

                messages = []
                count = 0
                while not messages and count < 12:
                    messages = receiver.receive_messages(max_wait_time=10)
                    receiver.session.renew_lock(timeout=None)
                    count += 1

                data = str(messages[0])
                assert data == content
                assert messages[0].message_id == message_id
                assert messages[0].scheduled_enqueue_time_utc == enqueue_time
                assert messages[0].scheduled_enqueue_time_utc == messages[0].enqueued_time_utc.replace(microsecond=0)
                assert len(messages) == 1


    @pytest.mark.liveTest
    @pytest.mark.live_test_only
    @ServiceBusPreparer()
    def test_session_schedule_multiple_messages(self, servicebus_connection_str, servicebus_session_queue_name, **kwargs):

        with ServiceBusClient.from_connection_string(
            servicebus_connection_str, logging_enable=False) as sb_client:

            session_id = str(uuid.uuid4())
            enqueue_time = (utc_now() + timedelta(minutes=2)).replace(microsecond=0)

            with sb_client.get_queue_receiver(servicebus_session_queue_name, session_id=session_id, prefetch_count=20) as receiver:
                with sb_client.get_queue_sender(servicebus_session_queue_name) as sender:
                    content = str(uuid.uuid4())
                    message_id_a = uuid.uuid4()
                    message_a = ServiceBusMessage(content, session_id=session_id)
                    message_a.message_id = message_id_a
                    message_id_b = uuid.uuid4()
                    message_b = ServiceBusMessage(content, session_id=session_id)
                    message_b.message_id = message_id_b
                    tokens = sender.schedule_messages([message_a, message_b], enqueue_time)
                    assert len(tokens) == 2

                messages = []
                count = 0
                while len(messages) < 2 and count < 12:
                    receiver.session.renew_lock(timeout=None)
                    messages.extend(receiver.receive_messages(max_wait_time=15))
                    time.sleep(5)
                    count += 1

                data = str(messages[0])
                assert data == content
                assert messages[0].message_id in (message_id_a, message_id_b)
                assert messages[0].scheduled_enqueue_time_utc == enqueue_time
                assert messages[0].scheduled_enqueue_time_utc == messages[0].enqueued_time_utc.replace(microsecond=0)
                assert len(messages) == 2


    @pytest.mark.liveTest
    @pytest.mark.live_test_only
    @ServiceBusPreparer()
    def test_session_cancel_scheduled_messages(self, servicebus_connection_str, servicebus_session_queue_name, **kwargs):
        
        with ServiceBusClient.from_connection_string(
            servicebus_connection_str, logging_enable=False) as sb_client:

            session_id = str(uuid.uuid4())
            enqueue_time = (utc_now() + timedelta(minutes=2)).replace(microsecond=0)

            with sb_client.get_queue_sender(servicebus_session_queue_name) as sender:
                message_a = ServiceBusMessage("Test scheduled message", session_id=session_id)
                message_b = ServiceBusMessage("Test scheduled message", session_id=session_id)
                tokens = sender.schedule_messages([message_a, message_b], enqueue_time)
                assert len(tokens) == 2
                sender.cancel_scheduled_messages(tokens)

            with sb_client.get_queue_receiver(servicebus_session_queue_name, session_id=session_id) as receiver:
                messages = []
                count = 0
                while not messages and count < 13:
                    messages = receiver.receive_messages(max_wait_time=20)
                    receiver.session.renew_lock()
                    count += 1
                assert len(messages) == 0


    @pytest.mark.liveTest
    @pytest.mark.live_test_only
    @ServiceBusPreparer()
    def test_session_get_set_state_with_receiver(self, servicebus_connection_str, servicebus_session_queue_name, **kwargs):

        with ServiceBusClient.from_connection_string(
            servicebus_connection_str, logging_enable=False) as sb_client:

            session_id = str(uuid.uuid4())
            with sb_client.get_queue_sender(servicebus_session_queue_name) as sender:
                for i in range(3):
                    message = ServiceBusMessage("Handler message no. {}".format(i), session_id=session_id)
                    sender.send_messages(message)

            with sb_client.get_queue_receiver(servicebus_session_queue_name, session_id=session_id, max_wait_time=5) as session:
                assert session.session.get_state(timeout=5) == None
                session.session.set_state("first_state", timeout=5)
                count = 0
                for m in session:
                    assert m.session_id == session_id
                    count += 1
                state = session.session.get_state()
                assert state == b'first_state'
            assert count == 3


    @pytest.mark.skip(reason="Needs list sessions")
    @pytest.mark.liveTest
    @pytest.mark.live_test_only
    @ServiceBusPreparer()
    def test_session_by_servicebus_client_list_sessions_with_receiver(self, servicebus_connection_str, servicebus_session_queue_name, **kwargs):

        with ServiceBusClient.from_connection_string(
            servicebus_connection_str, logging_enable=False) as sb_client:

            sessions = []
            start_time = utc_now()
            for i in range(5):
                sessions.append(str(uuid.uuid4()))

            for session_id in sessions:
                with sb_client.get_queue_sender(servicebus_session_queue_name) as sender:
                    for i in range(5):
                        message = ServiceBusMessage("Test message no. {}".format(i), session_id=session_id)
                        sender.send_messages(message)
            for session_id in sessions:
                with sb_client.get_queue_receiver(servicebus_session_queue_name, session_id=session_id) as receiver:
                    receiver.set_state("SESSION {}".format(session_id))

            with sb_client.get_queue_receiver(servicebus_session_queue_name, session_id=NEXT_AVAILABLE_SESSION, max_wait_time=5, receive_mode=ServiceBusReceiveMode.PEEK_LOCK) as receiver:
                current_sessions = receiver.list_sessions(updated_since=start_time)
                assert len(current_sessions) == 5
                assert current_sessions == sessions


    @pytest.mark.skip("Requires list sessions")
    @pytest.mark.liveTest
    @pytest.mark.live_test_only
    @ServiceBusPreparer()
    def test_session_by_servicebus_client_list_sessions_with_client(self, servicebus_connection_str, servicebus_session_queue_name, **kwargs):

        with ServiceBusClient.from_connection_string(
            servicebus_connection_str, logging_enable=False) as sb_client:

            sessions = []
            start_time = utc_now()
            for i in range(5):
                sessions.append(str(uuid.uuid4()))

            for session in sessions:
                with sb_client.get_queue_sender(servicebus_session_queue_name) as sender:
                    for i in range(5):
                        message = ServiceBusMessage("Test message no. {}".format(i), session_id=session)
                        sender.send_messages(message)
            for session in sessions:
                with sb_client.get_queue_receiver(servicebus_session_queue_name, session_id=session) as receiver:
                    receiver.set_state("SESSION {}".format(session))

                    current_sessions = receiver.list_sessions(updated_since=start_time)
                    assert len(current_sessions) == 5
                    assert current_sessions == sessions


    @pytest.mark.liveTest
    @pytest.mark.live_test_only
<<<<<<< HEAD
    @pytest.mark.xfail(reason="'Cannot open log' error, potential service bug", raises=ServiceBusError)
    @ServiceBusPreparer()
    def test_session_by_servicebus_client_session_pool(self, servicebus_connection_str, servicebus_session_queue_name, **kwargs):
=======
    @pytest.mark.xfail(reason="'Cannot open log' error, potential service bug")
    @CachedResourceGroupPreparer(name_prefix='servicebustest')
    @CachedServiceBusNamespacePreparer(name_prefix='servicebustest')
    @ServiceBusQueuePreparer(name_prefix='servicebustest', requires_session=True)
    def test_session_by_servicebus_client_session_pool(self, servicebus_namespace_connection_string, servicebus_queue, **kwargs):
>>>>>>> baf41370
        messages = []
        errors = []
        concurrent_receivers = 5
    
        def message_processing(sb_client):
            while True:
                try:
                    with sb_client.get_queue_receiver(servicebus_session_queue_name, session_id=NEXT_AVAILABLE_SESSION, max_wait_time=10) as receiver:
                        for message in receiver:
                            print("ServiceBusReceivedMessage: {}".format(message))
                            messages.append(message)
                            receiver.complete_message(message)
                except OperationTimeoutError:
                    return
                except Exception as e:
                    errors.append(e)
                    raise
                
        with ServiceBusClient.from_connection_string(
            servicebus_connection_str, logging_enable=False) as sb_client:
    
            sessions = [str(uuid.uuid4()) for i in range(concurrent_receivers)]
    
            for session_id in sessions:
                with sb_client.get_queue_sender(servicebus_session_queue_name) as sender:
                    for i in range(20):
                        message = ServiceBusMessage("Test message no. {}".format(i), session_id=session_id)
                        sender.send_messages(message)
    
            futures = []
            with concurrent.futures.ThreadPoolExecutor(max_workers=concurrent_receivers) as thread_pool:
                for _ in range(concurrent_receivers):
                    futures.append(thread_pool.submit(message_processing, sb_client))
                concurrent.futures.wait(futures)
    
            assert not errors
            assert len(messages) == 100

    @pytest.mark.liveTest
    @pytest.mark.live_test_only
    @ServiceBusPreparer()
    def test_session_by_session_client_conn_str_receive_handler_peeklock_abandon(self, servicebus_connection_str, servicebus_session_queue_name, **kwargs):
        with ServiceBusClient.from_connection_string(
            servicebus_connection_str, logging_enable=False) as sb_client:

            session_id = str(uuid.uuid4())
            with sb_client.get_queue_sender(servicebus_session_queue_name) as sender:
                for i in range(3):
                    message = ServiceBusMessage("Handler message no. {}".format(i), session_id=session_id)
                    sender.send_messages(message)

            with sb_client.get_queue_receiver(servicebus_session_queue_name, session_id=session_id, prefetch_count=0, max_wait_time=5) as receiver:
                message = receiver.next()
                assert message.sequence_number == 1
                receiver.abandon_message(message)
                for next_message in receiver: # we can't be sure there won't be a service delay, so we may not get the message back _immediately_, even if in most cases it shows right back up.
                    if not next_message:
                        raise Exception("Did not successfully re-receive abandoned message, sequence_number 1 was not observed.")
                    if next_message.sequence_number == 1:
                        return

    @pytest.mark.liveTest
    @pytest.mark.live_test_only
    @ServiceBusPreparer()
    def test_session_basic_topic_subscription_send_and_receive(self, servicebus_connection_str, servicebus_topic_name, servicebus_subscription_name, **kwargs):
        with ServiceBusClient.from_connection_string(
                servicebus_connection_str,
                logging_enable=False
        ) as sb_client:
            with sb_client.get_topic_sender(topic_name=servicebus_topic_name) as sender:
                message = ServiceBusMessage(b"Sample topic message", session_id='test_session')
                sender.send_messages(message)

            with sb_client.get_subscription_receiver(
                topic_name=servicebus_topic_name,
                subscription_name=servicebus_subscription_name,
                session_id='test_session',
                max_wait_time=5
            ) as receiver:
                count = 0
                for message in receiver:
                    count += 1
                    receiver.complete_message(message)
            assert count == 1

    @pytest.mark.liveTest
    @pytest.mark.live_test_only
    @ServiceBusPreparer()
    def test_session_non_session_send_to_session_queue_should_fail(self, servicebus_connection_str, servicebus_session_queue_name, **kwargs):
        with ServiceBusClient.from_connection_string(
            servicebus_connection_str, logging_enable=False) as sb_client:

            with sb_client.get_queue_sender(servicebus_session_queue_name) as sender:
                message = ServiceBusMessage("This should be an invalid non session message")
                with pytest.raises(ServiceBusError):
                    sender.send_messages(message)<|MERGE_RESOLUTION|>--- conflicted
+++ resolved
@@ -1039,19 +1039,12 @@
                     assert current_sessions == sessions
 
 
-    @pytest.mark.liveTest
-    @pytest.mark.live_test_only
-<<<<<<< HEAD
+    @pytest.mark.xfail(reason="'Cannot open log' error, potential service bug")
+    @pytest.mark.liveTest
+    @pytest.mark.live_test_only
     @pytest.mark.xfail(reason="'Cannot open log' error, potential service bug", raises=ServiceBusError)
     @ServiceBusPreparer()
     def test_session_by_servicebus_client_session_pool(self, servicebus_connection_str, servicebus_session_queue_name, **kwargs):
-=======
-    @pytest.mark.xfail(reason="'Cannot open log' error, potential service bug")
-    @CachedResourceGroupPreparer(name_prefix='servicebustest')
-    @CachedServiceBusNamespacePreparer(name_prefix='servicebustest')
-    @ServiceBusQueuePreparer(name_prefix='servicebustest', requires_session=True)
-    def test_session_by_servicebus_client_session_pool(self, servicebus_namespace_connection_string, servicebus_queue, **kwargs):
->>>>>>> baf41370
         messages = []
         errors = []
         concurrent_receivers = 5
