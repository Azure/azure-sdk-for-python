--- conflicted
+++ resolved
@@ -410,14 +410,10 @@
             outgoing_message.message.reject()
         with pytest.raises(TypeError):
             outgoing_message.message.modify(True, True)
-<<<<<<< HEAD
         try:
             assert outgoing_message.message.state == uamqp.constants.MessageState.SendComplete
         except AttributeError:  # uamqp not installed
             pass
-=======
-        # assert outgoing_message.message.state == uamqp.constants.MessageState.SendComplete
->>>>>>> fb1d02d4
         assert outgoing_message.message.settled
         assert outgoing_message.message.delivery_annotations is None
         assert outgoing_message.message.delivery_no is None
@@ -458,14 +454,10 @@
             batch = receiver.receive_messages()
             incoming_message = batch[0]
             assert incoming_message.message
-<<<<<<< HEAD
             try:
                 assert incoming_message.message.state == uamqp.constants.MessageState.ReceivedSettled
             except AttributeError:  # uamqp not installed
                 pass
-=======
-            # assert incoming_message.message.state == uamqp.constants.MessageState.ReceivedSettled
->>>>>>> fb1d02d4
             assert incoming_message.message.settled
             assert incoming_message.message.delivery_annotations == {}
             assert incoming_message.message.delivery_no >= 1
@@ -560,14 +552,10 @@
             outgoing_message.message.reject()
         with pytest.raises(TypeError):
             outgoing_message.message.modify(True, True)
-<<<<<<< HEAD
         try:
             assert outgoing_message.message.state == uamqp.constants.MessageState.SendComplete
         except AttributeError:  # uamqp not installed
             pass
-=======
-        # assert outgoing_message.message.state == uamqp.constants.MessageState.SendComplete
->>>>>>> fb1d02d4
         assert outgoing_message.message.settled
         assert outgoing_message.message.delivery_annotations is None
         assert outgoing_message.message.delivery_no is None
@@ -608,14 +596,10 @@
             batch = receiver.receive_messages()       
             incoming_message = batch[0]
             assert incoming_message.message
-<<<<<<< HEAD
             try:
                 assert incoming_message.message.state == uamqp.constants.MessageState.ReceivedUnsettled
             except AttributeError:  # uamqp not installed
                 pass
-=======
-            # assert incoming_message.message.state == uamqp.constants.MessageState.ReceivedUnsettled
->>>>>>> fb1d02d4
             assert not incoming_message.message.settled
             assert incoming_message.message.delivery_annotations[b'x-opt-lock-token']
             assert incoming_message.message.delivery_no >= 1
@@ -669,14 +653,10 @@
             assert incoming_message.message.properties.get_properties_obj().message_id
             assert incoming_message.message.accept()
             # TODO: State isn't updated if settled correctly via the receiver.
-<<<<<<< HEAD
             try:
                 assert incoming_message.message.state == uamqp.constants.MessageState.ReceivedSettled
             except AttributeError:  # uamqp not installed
                 pass
-=======
-            # assert incoming_message.message.state == uamqp.constants.MessageState.ReceivedSettled
->>>>>>> fb1d02d4
             assert incoming_message.message.settled
             assert not incoming_message.message.release()
             assert not incoming_message.message.reject()
@@ -710,14 +690,10 @@
             batch = receiver.receive_messages()
             incoming_message = batch[0]
             assert incoming_message.message
-<<<<<<< HEAD
             try:
                 assert incoming_message.message.state == uamqp.constants.MessageState.ReceivedSettled
             except AttributeError:  # uamqp not installed
                 pass
-=======
-            # assert incoming_message.message.state == uamqp.constants.MessageState.ReceivedSettled
->>>>>>> fb1d02d4
             assert incoming_message.message.settled
             with pytest.raises(Exception):
                 incoming_message.message.gather()
@@ -798,14 +774,10 @@
             batch = receiver.receive_messages()
             incoming_message = batch[0]
             assert incoming_message.message
-<<<<<<< HEAD
             try:
                 assert incoming_message.message.state == uamqp.constants.MessageState.ReceivedSettled
             except AttributeError:  # uamqp not installed
                 pass
-=======
-            # assert incoming_message.message.state == uamqp.constants.MessageState.ReceivedSettled
->>>>>>> fb1d02d4
             assert incoming_message.message.settled
             with pytest.raises(Exception):
                 incoming_message.message.gather()
@@ -843,14 +815,10 @@
             batch = receiver.receive_messages()       
             incoming_message = batch[0]
             assert incoming_message.message
-<<<<<<< HEAD
             try:
                 assert incoming_message.message.state == uamqp.constants.MessageState.ReceivedUnsettled
             except AttributeError:  # uamqp not installed
                 pass
-=======
-            # assert incoming_message.message.state == uamqp.constants.MessageState.ReceivedUnsettled
->>>>>>> fb1d02d4
             assert not incoming_message.message.settled
             assert incoming_message.message.delivery_annotations[b'x-opt-lock-token']
             assert incoming_message.message.delivery_no >= 1
@@ -859,14 +827,10 @@
                 incoming_message.message.gather()
             assert list(incoming_message.message.get_data()) == [[1, 2, 3]]
             assert incoming_message.message.accept()
-<<<<<<< HEAD
             try:
                 assert incoming_message.message.state == uamqp.constants.MessageState.ReceivedSettled
             except AttributeError:  # uamqp not installed
                 pass
-=======
-            # assert incoming_message.message.state == uamqp.constants.MessageState.ReceivedSettled
->>>>>>> fb1d02d4
             assert incoming_message.message.settled
             assert not incoming_message.message.release()
             assert not incoming_message.message.reject()
