--- conflicted
+++ resolved
@@ -32,13 +32,8 @@
 _logger = get_logger(logging.DEBUG)
 
 
-<<<<<<< HEAD
 class TestServiceBusSubscriptionAsync(AzureMgmtRecordedTestCase):
-    @pytest.mark.skip(reason="TODO: iterator support")
-=======
-class ServiceBusSubscriptionAsyncTests(AzureMgmtTestCase):
-    
->>>>>>> fb1d02d4
+
     @pytest.mark.asyncio
     @pytest.mark.liveTest
     @pytest.mark.live_test_only
