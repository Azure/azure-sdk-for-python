--- conflicted
+++ resolved
@@ -431,17 +431,10 @@
 
     @CachedResourceGroupPreparer(name_prefix='servicebustest')
     @CachedServiceBusNamespacePreparer(name_prefix='servicebustest')
-<<<<<<< HEAD
-    async def test_async_mgmt_queue_get_runtime_info_negative(self, servicebus_namespace_connection_string):
-        mgmt_service = ServiceBusManagementClient.from_connection_string(servicebus_namespace_connection_string)
+    async def test_async_mgmt_queue_get_runtime_properties_negative(self, servicebus_namespace_connection_string):
+        mgmt_service = ServiceBusAdministrationClient.from_connection_string(servicebus_namespace_connection_string)
         with pytest.raises(TypeError):
-            await mgmt_service.get_queue_runtime_info(None)
-=======
-    async def test_async_mgmt_queue_get_runtime_properties_negative(self, servicebus_namespace_connection_string):
-        mgmt_service = ServiceBusAdministrationClient.from_connection_string(servicebus_namespace_connection_string)
-        with pytest.raises(msrest.exceptions.ValidationError):
             await mgmt_service.get_queue_runtime_properties(None)
->>>>>>> 40774230
 
         with pytest.raises(msrest.exceptions.ValidationError):
             await mgmt_service.get_queue_runtime_properties("")
