interactions:
- request:
    body: null
    headers:
      Accept:
      - application/xml
      User-Agent:
      - azsdk-python-servicebusmanagementclient/2021-05 Python/3.7.10 (Windows-10-10.0.22000-SP0)
    method: GET
    uri: https://servicebustestsbname.servicebus.windows.net/$Resources/queues?$skip=0&$top=100&api-version=2021-05
  response:
    body:
<<<<<<< HEAD
      string: <feed xmlns="http://www.w3.org/2005/Atom"><title type="text">Queues</title><id>https://servicebustestkv3s7h2dmw.servicebus.windows.net/$Resources/queues?$skip=0&amp;$top=100&amp;api-version=2021-05</id><updated>2021-09-28T19:03:24Z</updated><link
        rel="self" href="https://servicebustestkv3s7h2dmw.servicebus.windows.net/$Resources/queues?$skip=0&amp;$top=100&amp;api-version=2021-05"/></feed>
    headers:
      content-type: application/atom+xml;type=feed;charset=utf-8
      date: Tue, 28 Sep 2021 19:03:24 GMT
=======
      string: <feed xmlns="http://www.w3.org/2005/Atom"><title type="text">Queues</title><id>https://servicebustestkjdemkkogk.servicebus.windows.net/$Resources/queues?$skip=0&amp;$top=100&amp;api-version=2021-05</id><updated>2021-10-21T05:20:05Z</updated><link
        rel="self" href="https://servicebustestkjdemkkogk.servicebus.windows.net/$Resources/queues?$skip=0&amp;$top=100&amp;api-version=2021-05"/></feed>
    headers:
      content-type: application/atom+xml;type=feed;charset=utf-8
      date: Thu, 21 Oct 2021 05:20:04 GMT
>>>>>>> 62df3543
      server: Microsoft-HTTPAPI/2.0
      transfer-encoding: chunked
    status:
      code: 200
      message: OK
<<<<<<< HEAD
    url: https://servicebustestkv3s7h2dmw.servicebus.windows.net/$Resources/queues?$skip=0&$top=100&api-version=2021-05
=======
    url: https://servicebustestkjdemkkogk.servicebus.windows.net/$Resources/queues?$skip=0&$top=100&api-version=2021-05
>>>>>>> 62df3543
- request:
    body: null
    headers:
      Accept:
      - application/xml
      User-Agent:
      - azsdk-python-servicebusmanagementclient/2021-05 Python/3.7.10 (Windows-10-10.0.22000-SP0)
    method: GET
    uri: https://servicebustestsbname.servicebus.windows.net/$Resources/queues?$skip=0&$top=100&api-version=2021-05
  response:
    body:
<<<<<<< HEAD
      string: <feed xmlns="http://www.w3.org/2005/Atom"><title type="text">Queues</title><id>https://servicebustestkv3s7h2dmw.servicebus.windows.net/$Resources/queues?$skip=0&amp;$top=100&amp;api-version=2021-05</id><updated>2021-09-28T19:03:24Z</updated><link
        rel="self" href="https://servicebustestkv3s7h2dmw.servicebus.windows.net/$Resources/queues?$skip=0&amp;$top=100&amp;api-version=2021-05"/></feed>
    headers:
      content-type: application/atom+xml;type=feed;charset=utf-8
      date: Tue, 28 Sep 2021 19:03:24 GMT
=======
      string: <feed xmlns="http://www.w3.org/2005/Atom"><title type="text">Queues</title><id>https://servicebustestkjdemkkogk.servicebus.windows.net/$Resources/queues?$skip=0&amp;$top=100&amp;api-version=2021-05</id><updated>2021-10-21T05:20:05Z</updated><link
        rel="self" href="https://servicebustestkjdemkkogk.servicebus.windows.net/$Resources/queues?$skip=0&amp;$top=100&amp;api-version=2021-05"/></feed>
    headers:
      content-type: application/atom+xml;type=feed;charset=utf-8
      date: Thu, 21 Oct 2021 05:20:04 GMT
>>>>>>> 62df3543
      server: Microsoft-HTTPAPI/2.0
      transfer-encoding: chunked
    status:
      code: 200
      message: OK
<<<<<<< HEAD
    url: https://servicebustestkv3s7h2dmw.servicebus.windows.net/$Resources/queues?$skip=0&$top=100&api-version=2021-05
=======
    url: https://servicebustestkjdemkkogk.servicebus.windows.net/$Resources/queues?$skip=0&$top=100&api-version=2021-05
>>>>>>> 62df3543
- request:
    body: null
    headers:
      Accept:
      - application/xml
      User-Agent:
      - azsdk-python-servicebusmanagementclient/2021-05 Python/3.7.10 (Windows-10-10.0.22000-SP0)
    method: GET
    uri: https://servicebustestsbname.servicebus.windows.net/$Resources/queues?$skip=0&$top=100&api-version=2021-05
  response:
    body:
<<<<<<< HEAD
      string: <feed xmlns="http://www.w3.org/2005/Atom"><title type="text">Queues</title><id>https://servicebustestkv3s7h2dmw.servicebus.windows.net/$Resources/queues?$skip=0&amp;$top=100&amp;api-version=2021-05</id><updated>2021-09-28T19:03:24Z</updated><link
        rel="self" href="https://servicebustestkv3s7h2dmw.servicebus.windows.net/$Resources/queues?$skip=0&amp;$top=100&amp;api-version=2021-05"/></feed>
    headers:
      content-type: application/atom+xml;type=feed;charset=utf-8
      date: Tue, 28 Sep 2021 19:03:24 GMT
=======
      string: <feed xmlns="http://www.w3.org/2005/Atom"><title type="text">Queues</title><id>https://servicebustestkjdemkkogk.servicebus.windows.net/$Resources/queues?$skip=0&amp;$top=100&amp;api-version=2021-05</id><updated>2021-10-21T05:20:06Z</updated><link
        rel="self" href="https://servicebustestkjdemkkogk.servicebus.windows.net/$Resources/queues?$skip=0&amp;$top=100&amp;api-version=2021-05"/></feed>
    headers:
      content-type: application/atom+xml;type=feed;charset=utf-8
      date: Thu, 21 Oct 2021 05:20:05 GMT
>>>>>>> 62df3543
      server: Microsoft-HTTPAPI/2.0
      transfer-encoding: chunked
    status:
      code: 200
      message: OK
<<<<<<< HEAD
    url: https://servicebustestkv3s7h2dmw.servicebus.windows.net/$Resources/queues?$skip=0&$top=100&api-version=2021-05
=======
    url: https://servicebustestkjdemkkogk.servicebus.windows.net/$Resources/queues?$skip=0&$top=100&api-version=2021-05
>>>>>>> 62df3543
- request:
    body: '<?xml version=''1.0'' encoding=''utf-8''?>

      <ns0:entry xmlns:ns0="http://www.w3.org/2005/Atom" xmlns="http://schemas.microsoft.com/netservices/2010/10/servicebus/connect"><ns0:content
      type="application/xml"><QueueDescription /></ns0:content></ns0:entry>'
    headers:
      Accept:
      - application/xml
      Content-Length:
      - '248'
      Content-Type:
      - application/atom+xml
      User-Agent:
      - azsdk-python-servicebusmanagementclient/2021-05 Python/3.7.10 (Windows-10-10.0.22000-SP0)
    method: PUT
    uri: https://servicebustestsbname.servicebus.windows.net/test_queue?api-version=2021-05
  response:
    body:
<<<<<<< HEAD
      string: <entry xmlns="http://www.w3.org/2005/Atom"><id>https://servicebustestkv3s7h2dmw.servicebus.windows.net/test_queue?api-version=2021-05</id><title
        type="text">test_queue</title><published>2021-09-28T19:03:25Z</published><updated>2021-09-28T19:03:25Z</updated><author><name>servicebustestkv3s7h2dmw</name></author><link
        rel="self" href="https://servicebustestkv3s7h2dmw.servicebus.windows.net/test_queue?api-version=2021-05"/><content
        type="application/xml"><QueueDescription xmlns="http://schemas.microsoft.com/netservices/2010/10/servicebus/connect"
        xmlns:i="http://www.w3.org/2001/XMLSchema-instance"><LockDuration>PT1M</LockDuration><MaxSizeInMegabytes>1024</MaxSizeInMegabytes><RequiresDuplicateDetection>false</RequiresDuplicateDetection><RequiresSession>false</RequiresSession><DefaultMessageTimeToLive>P10675199DT2H48M5.4775807S</DefaultMessageTimeToLive><DeadLetteringOnMessageExpiration>false</DeadLetteringOnMessageExpiration><DuplicateDetectionHistoryTimeWindow>PT10M</DuplicateDetectionHistoryTimeWindow><MaxDeliveryCount>10</MaxDeliveryCount><EnableBatchedOperations>true</EnableBatchedOperations><SizeInBytes>0</SizeInBytes><MessageCount>0</MessageCount><IsAnonymousAccessible>false</IsAnonymousAccessible><AuthorizationRules></AuthorizationRules><Status>Active</Status><CreatedAt>2021-09-28T19:03:25.417Z</CreatedAt><UpdatedAt>2021-09-28T19:03:25.447Z</UpdatedAt><SupportOrdering>true</SupportOrdering><AutoDeleteOnIdle>P10675199DT2H48M5.4775807S</AutoDeleteOnIdle><EnablePartitioning>false</EnablePartitioning><EntityAvailabilityStatus>Available</EntityAvailabilityStatus><EnableExpress>false</EnableExpress><MaxMessageSizeInKilobytes>256</MaxMessageSizeInKilobytes></QueueDescription></content></entry>
    headers:
      content-type: application/atom+xml;type=entry;charset=utf-8
      date: Tue, 28 Sep 2021 19:03:25 GMT
=======
      string: <entry xmlns="http://www.w3.org/2005/Atom"><id>https://servicebustestkjdemkkogk.servicebus.windows.net/test_queue?api-version=2021-05</id><title
        type="text">test_queue</title><published>2021-10-21T05:20:06Z</published><updated>2021-10-21T05:20:06Z</updated><author><name>servicebustestkjdemkkogk</name></author><link
        rel="self" href="https://servicebustestkjdemkkogk.servicebus.windows.net/test_queue?api-version=2021-05"/><content
        type="application/xml"><QueueDescription xmlns="http://schemas.microsoft.com/netservices/2010/10/servicebus/connect"
        xmlns:i="http://www.w3.org/2001/XMLSchema-instance"><LockDuration>PT1M</LockDuration><MaxSizeInMegabytes>1024</MaxSizeInMegabytes><RequiresDuplicateDetection>false</RequiresDuplicateDetection><RequiresSession>false</RequiresSession><DefaultMessageTimeToLive>P10675199DT2H48M5.4775807S</DefaultMessageTimeToLive><DeadLetteringOnMessageExpiration>false</DeadLetteringOnMessageExpiration><DuplicateDetectionHistoryTimeWindow>PT10M</DuplicateDetectionHistoryTimeWindow><MaxDeliveryCount>10</MaxDeliveryCount><EnableBatchedOperations>true</EnableBatchedOperations><SizeInBytes>0</SizeInBytes><MessageCount>0</MessageCount><IsAnonymousAccessible>false</IsAnonymousAccessible><AuthorizationRules></AuthorizationRules><Status>Active</Status><CreatedAt>2021-10-21T05:20:06.49Z</CreatedAt><UpdatedAt>2021-10-21T05:20:06.567Z</UpdatedAt><SupportOrdering>true</SupportOrdering><AutoDeleteOnIdle>P10675199DT2H48M5.4775807S</AutoDeleteOnIdle><EnablePartitioning>false</EnablePartitioning><EntityAvailabilityStatus>Available</EntityAvailabilityStatus><EnableExpress>false</EnableExpress><MaxMessageSizeInKilobytes>256</MaxMessageSizeInKilobytes></QueueDescription></content></entry>
    headers:
      content-type: application/atom+xml;type=entry;charset=utf-8
      date: Thu, 21 Oct 2021 05:20:07 GMT
>>>>>>> 62df3543
      server: Microsoft-HTTPAPI/2.0
      strict-transport-security: max-age=31536000
      transfer-encoding: chunked
    status:
      code: 201
      message: Created
<<<<<<< HEAD
    url: https://servicebustestkv3s7h2dmw.servicebus.windows.net/test_queue?api-version=2021-05
=======
    url: https://servicebustestkjdemkkogk.servicebus.windows.net/test_queue?api-version=2021-05
>>>>>>> 62df3543
- request:
    body: null
    headers:
      Accept:
      - application/xml
      User-Agent:
      - azsdk-python-servicebusmanagementclient/2021-05 Python/3.7.10 (Windows-10-10.0.22000-SP0)
    method: GET
    uri: https://servicebustestsbname.servicebus.windows.net/$Resources/queues?$skip=0&$top=100&api-version=2021-05
  response:
    body:
<<<<<<< HEAD
      string: <feed xmlns="http://www.w3.org/2005/Atom"><title type="text">Queues</title><id>https://servicebustestkv3s7h2dmw.servicebus.windows.net/$Resources/queues?$skip=0&amp;$top=100&amp;api-version=2021-05</id><updated>2021-09-28T19:03:26Z</updated><link
        rel="self" href="https://servicebustestkv3s7h2dmw.servicebus.windows.net/$Resources/queues?$skip=0&amp;$top=100&amp;api-version=2021-05"/><entry
        xml:base="https://servicebustestkv3s7h2dmw.servicebus.windows.net/$Resources/queues?$skip=0&amp;$top=100&amp;api-version=2021-05"><id>https://servicebustestkv3s7h2dmw.servicebus.windows.net/test_queue?api-version=2021-05</id><title
        type="text">test_queue</title><published>2021-09-28T19:03:25Z</published><updated>2021-09-28T19:03:25Z</updated><author><name>servicebustestkv3s7h2dmw</name></author><link
        rel="self" href="../test_queue?api-version=2021-05"/><content type="application/xml"><QueueDescription
        xmlns="http://schemas.microsoft.com/netservices/2010/10/servicebus/connect"
        xmlns:i="http://www.w3.org/2001/XMLSchema-instance"><LockDuration>PT1M</LockDuration><MaxSizeInMegabytes>1024</MaxSizeInMegabytes><RequiresDuplicateDetection>false</RequiresDuplicateDetection><RequiresSession>false</RequiresSession><DefaultMessageTimeToLive>P10675199DT2H48M5.4775807S</DefaultMessageTimeToLive><DeadLetteringOnMessageExpiration>false</DeadLetteringOnMessageExpiration><DuplicateDetectionHistoryTimeWindow>PT10M</DuplicateDetectionHistoryTimeWindow><MaxDeliveryCount>10</MaxDeliveryCount><EnableBatchedOperations>true</EnableBatchedOperations><SizeInBytes>0</SizeInBytes><MessageCount>0</MessageCount><IsAnonymousAccessible>false</IsAnonymousAccessible><AuthorizationRules></AuthorizationRules><Status>Active</Status><CreatedAt>2021-09-28T19:03:25.417Z</CreatedAt><UpdatedAt>2021-09-28T19:03:25.447Z</UpdatedAt><AccessedAt>0001-01-01T00:00:00Z</AccessedAt><SupportOrdering>true</SupportOrdering><CountDetails
        xmlns:d2p1="http://schemas.microsoft.com/netservices/2011/06/servicebus"><d2p1:ActiveMessageCount>0</d2p1:ActiveMessageCount><d2p1:DeadLetterMessageCount>0</d2p1:DeadLetterMessageCount><d2p1:ScheduledMessageCount>0</d2p1:ScheduledMessageCount><d2p1:TransferMessageCount>0</d2p1:TransferMessageCount><d2p1:TransferDeadLetterMessageCount>0</d2p1:TransferDeadLetterMessageCount></CountDetails><AutoDeleteOnIdle>P10675199DT2H48M5.4775807S</AutoDeleteOnIdle><EnablePartitioning>false</EnablePartitioning><EntityAvailabilityStatus>Available</EntityAvailabilityStatus><EnableExpress>false</EnableExpress><MaxMessageSizeInKilobytes>256</MaxMessageSizeInKilobytes></QueueDescription></content></entry></feed>
    headers:
      content-type: application/atom+xml;type=feed;charset=utf-8
      date: Tue, 28 Sep 2021 19:03:26 GMT
=======
      string: <feed xmlns="http://www.w3.org/2005/Atom"><title type="text">Queues</title><id>https://servicebustestkjdemkkogk.servicebus.windows.net/$Resources/queues?$skip=0&amp;$top=100&amp;api-version=2021-05</id><updated>2021-10-21T05:20:07Z</updated><link
        rel="self" href="https://servicebustestkjdemkkogk.servicebus.windows.net/$Resources/queues?$skip=0&amp;$top=100&amp;api-version=2021-05"/><entry
        xml:base="https://servicebustestkjdemkkogk.servicebus.windows.net/$Resources/queues?$skip=0&amp;$top=100&amp;api-version=2021-05"><id>https://servicebustestkjdemkkogk.servicebus.windows.net/test_queue?api-version=2021-05</id><title
        type="text">test_queue</title><published>2021-10-21T05:20:06Z</published><updated>2021-10-21T05:20:06Z</updated><author><name>servicebustestkjdemkkogk</name></author><link
        rel="self" href="../test_queue?api-version=2021-05"/><content type="application/xml"><QueueDescription
        xmlns="http://schemas.microsoft.com/netservices/2010/10/servicebus/connect"
        xmlns:i="http://www.w3.org/2001/XMLSchema-instance"><LockDuration>PT1M</LockDuration><MaxSizeInMegabytes>1024</MaxSizeInMegabytes><RequiresDuplicateDetection>false</RequiresDuplicateDetection><RequiresSession>false</RequiresSession><DefaultMessageTimeToLive>P10675199DT2H48M5.4775807S</DefaultMessageTimeToLive><DeadLetteringOnMessageExpiration>false</DeadLetteringOnMessageExpiration><DuplicateDetectionHistoryTimeWindow>PT10M</DuplicateDetectionHistoryTimeWindow><MaxDeliveryCount>10</MaxDeliveryCount><EnableBatchedOperations>true</EnableBatchedOperations><SizeInBytes>0</SizeInBytes><MessageCount>0</MessageCount><IsAnonymousAccessible>false</IsAnonymousAccessible><AuthorizationRules></AuthorizationRules><Status>Active</Status><CreatedAt>2021-10-21T05:20:06.49Z</CreatedAt><UpdatedAt>2021-10-21T05:20:06.567Z</UpdatedAt><AccessedAt>0001-01-01T00:00:00Z</AccessedAt><SupportOrdering>true</SupportOrdering><CountDetails
        xmlns:d2p1="http://schemas.microsoft.com/netservices/2011/06/servicebus"><d2p1:ActiveMessageCount>0</d2p1:ActiveMessageCount><d2p1:DeadLetterMessageCount>0</d2p1:DeadLetterMessageCount><d2p1:ScheduledMessageCount>0</d2p1:ScheduledMessageCount><d2p1:TransferMessageCount>0</d2p1:TransferMessageCount><d2p1:TransferDeadLetterMessageCount>0</d2p1:TransferDeadLetterMessageCount></CountDetails><AutoDeleteOnIdle>P10675199DT2H48M5.4775807S</AutoDeleteOnIdle><EnablePartitioning>false</EnablePartitioning><EntityAvailabilityStatus>Available</EntityAvailabilityStatus><EnableExpress>false</EnableExpress><MaxMessageSizeInKilobytes>256</MaxMessageSizeInKilobytes></QueueDescription></content></entry></feed>
    headers:
      content-type: application/atom+xml;type=feed;charset=utf-8
      date: Thu, 21 Oct 2021 05:20:07 GMT
>>>>>>> 62df3543
      server: Microsoft-HTTPAPI/2.0
      transfer-encoding: chunked
    status:
      code: 200
      message: OK
<<<<<<< HEAD
    url: https://servicebustestkv3s7h2dmw.servicebus.windows.net/$Resources/queues?$skip=0&$top=100&api-version=2021-05
=======
    url: https://servicebustestkjdemkkogk.servicebus.windows.net/$Resources/queues?$skip=0&$top=100&api-version=2021-05
>>>>>>> 62df3543
- request:
    body: null
    headers:
      Accept:
      - application/xml
      User-Agent:
      - azsdk-python-servicebusmanagementclient/2021-05 Python/3.7.10 (Windows-10-10.0.22000-SP0)
    method: GET
    uri: https://servicebustestsbname.servicebus.windows.net/$Resources/queues?$skip=0&$top=100&api-version=2021-05
  response:
    body:
<<<<<<< HEAD
      string: <feed xmlns="http://www.w3.org/2005/Atom"><title type="text">Queues</title><id>https://servicebustestkv3s7h2dmw.servicebus.windows.net/$Resources/queues?$skip=0&amp;$top=100&amp;api-version=2021-05</id><updated>2021-09-28T19:03:26Z</updated><link
        rel="self" href="https://servicebustestkv3s7h2dmw.servicebus.windows.net/$Resources/queues?$skip=0&amp;$top=100&amp;api-version=2021-05"/><entry
        xml:base="https://servicebustestkv3s7h2dmw.servicebus.windows.net/$Resources/queues?$skip=0&amp;$top=100&amp;api-version=2021-05"><id>https://servicebustestkv3s7h2dmw.servicebus.windows.net/test_queue?api-version=2021-05</id><title
        type="text">test_queue</title><published>2021-09-28T19:03:25Z</published><updated>2021-09-28T19:03:25Z</updated><author><name>servicebustestkv3s7h2dmw</name></author><link
        rel="self" href="../test_queue?api-version=2021-05"/><content type="application/xml"><QueueDescription
        xmlns="http://schemas.microsoft.com/netservices/2010/10/servicebus/connect"
        xmlns:i="http://www.w3.org/2001/XMLSchema-instance"><LockDuration>PT1M</LockDuration><MaxSizeInMegabytes>1024</MaxSizeInMegabytes><RequiresDuplicateDetection>false</RequiresDuplicateDetection><RequiresSession>false</RequiresSession><DefaultMessageTimeToLive>P10675199DT2H48M5.4775807S</DefaultMessageTimeToLive><DeadLetteringOnMessageExpiration>false</DeadLetteringOnMessageExpiration><DuplicateDetectionHistoryTimeWindow>PT10M</DuplicateDetectionHistoryTimeWindow><MaxDeliveryCount>10</MaxDeliveryCount><EnableBatchedOperations>true</EnableBatchedOperations><SizeInBytes>0</SizeInBytes><MessageCount>0</MessageCount><IsAnonymousAccessible>false</IsAnonymousAccessible><AuthorizationRules></AuthorizationRules><Status>Active</Status><CreatedAt>2021-09-28T19:03:25.417Z</CreatedAt><UpdatedAt>2021-09-28T19:03:25.447Z</UpdatedAt><AccessedAt>0001-01-01T00:00:00Z</AccessedAt><SupportOrdering>true</SupportOrdering><CountDetails
        xmlns:d2p1="http://schemas.microsoft.com/netservices/2011/06/servicebus"><d2p1:ActiveMessageCount>0</d2p1:ActiveMessageCount><d2p1:DeadLetterMessageCount>0</d2p1:DeadLetterMessageCount><d2p1:ScheduledMessageCount>0</d2p1:ScheduledMessageCount><d2p1:TransferMessageCount>0</d2p1:TransferMessageCount><d2p1:TransferDeadLetterMessageCount>0</d2p1:TransferDeadLetterMessageCount></CountDetails><AutoDeleteOnIdle>P10675199DT2H48M5.4775807S</AutoDeleteOnIdle><EnablePartitioning>false</EnablePartitioning><EntityAvailabilityStatus>Available</EntityAvailabilityStatus><EnableExpress>false</EnableExpress><MaxMessageSizeInKilobytes>256</MaxMessageSizeInKilobytes></QueueDescription></content></entry></feed>
    headers:
      content-type: application/atom+xml;type=feed;charset=utf-8
      date: Tue, 28 Sep 2021 19:03:26 GMT
=======
      string: <feed xmlns="http://www.w3.org/2005/Atom"><title type="text">Queues</title><id>https://servicebustestkjdemkkogk.servicebus.windows.net/$Resources/queues?$skip=0&amp;$top=100&amp;api-version=2021-05</id><updated>2021-10-21T05:20:08Z</updated><link
        rel="self" href="https://servicebustestkjdemkkogk.servicebus.windows.net/$Resources/queues?$skip=0&amp;$top=100&amp;api-version=2021-05"/><entry
        xml:base="https://servicebustestkjdemkkogk.servicebus.windows.net/$Resources/queues?$skip=0&amp;$top=100&amp;api-version=2021-05"><id>https://servicebustestkjdemkkogk.servicebus.windows.net/test_queue?api-version=2021-05</id><title
        type="text">test_queue</title><published>2021-10-21T05:20:06Z</published><updated>2021-10-21T05:20:06Z</updated><author><name>servicebustestkjdemkkogk</name></author><link
        rel="self" href="../test_queue?api-version=2021-05"/><content type="application/xml"><QueueDescription
        xmlns="http://schemas.microsoft.com/netservices/2010/10/servicebus/connect"
        xmlns:i="http://www.w3.org/2001/XMLSchema-instance"><LockDuration>PT1M</LockDuration><MaxSizeInMegabytes>1024</MaxSizeInMegabytes><RequiresDuplicateDetection>false</RequiresDuplicateDetection><RequiresSession>false</RequiresSession><DefaultMessageTimeToLive>P10675199DT2H48M5.4775807S</DefaultMessageTimeToLive><DeadLetteringOnMessageExpiration>false</DeadLetteringOnMessageExpiration><DuplicateDetectionHistoryTimeWindow>PT10M</DuplicateDetectionHistoryTimeWindow><MaxDeliveryCount>10</MaxDeliveryCount><EnableBatchedOperations>true</EnableBatchedOperations><SizeInBytes>0</SizeInBytes><MessageCount>0</MessageCount><IsAnonymousAccessible>false</IsAnonymousAccessible><AuthorizationRules></AuthorizationRules><Status>Active</Status><CreatedAt>2021-10-21T05:20:06.49Z</CreatedAt><UpdatedAt>2021-10-21T05:20:06.567Z</UpdatedAt><AccessedAt>0001-01-01T00:00:00Z</AccessedAt><SupportOrdering>true</SupportOrdering><CountDetails
        xmlns:d2p1="http://schemas.microsoft.com/netservices/2011/06/servicebus"><d2p1:ActiveMessageCount>0</d2p1:ActiveMessageCount><d2p1:DeadLetterMessageCount>0</d2p1:DeadLetterMessageCount><d2p1:ScheduledMessageCount>0</d2p1:ScheduledMessageCount><d2p1:TransferMessageCount>0</d2p1:TransferMessageCount><d2p1:TransferDeadLetterMessageCount>0</d2p1:TransferDeadLetterMessageCount></CountDetails><AutoDeleteOnIdle>P10675199DT2H48M5.4775807S</AutoDeleteOnIdle><EnablePartitioning>false</EnablePartitioning><EntityAvailabilityStatus>Available</EntityAvailabilityStatus><EnableExpress>false</EnableExpress><MaxMessageSizeInKilobytes>256</MaxMessageSizeInKilobytes></QueueDescription></content></entry></feed>
    headers:
      content-type: application/atom+xml;type=feed;charset=utf-8
      date: Thu, 21 Oct 2021 05:20:07 GMT
>>>>>>> 62df3543
      server: Microsoft-HTTPAPI/2.0
      transfer-encoding: chunked
    status:
      code: 200
      message: OK
<<<<<<< HEAD
    url: https://servicebustestkv3s7h2dmw.servicebus.windows.net/$Resources/queues?$skip=0&$top=100&api-version=2021-05
=======
    url: https://servicebustestkjdemkkogk.servicebus.windows.net/$Resources/queues?$skip=0&$top=100&api-version=2021-05
>>>>>>> 62df3543
- request:
    body: null
    headers:
      Accept:
      - application/xml
      User-Agent:
      - azsdk-python-servicebusmanagementclient/2021-05 Python/3.7.10 (Windows-10-10.0.22000-SP0)
    method: DELETE
    uri: https://servicebustestsbname.servicebus.windows.net/test_queue?api-version=2021-05
  response:
    body:
      string: ''
    headers:
      content-length: '0'
<<<<<<< HEAD
      date: Tue, 28 Sep 2021 19:03:27 GMT
      etag: '637684526054470000'
=======
      date: Thu, 21 Oct 2021 05:20:08 GMT
      etag: '637703904065670000'
>>>>>>> 62df3543
      server: Microsoft-HTTPAPI/2.0
      strict-transport-security: max-age=31536000
    status:
      code: 200
      message: OK
<<<<<<< HEAD
    url: https://servicebustestkv3s7h2dmw.servicebus.windows.net/test_queue?api-version=2021-05
=======
    url: https://servicebustestkjdemkkogk.servicebus.windows.net/test_queue?api-version=2021-05
>>>>>>> 62df3543
- request:
    body: null
    headers:
      Accept:
      - application/xml
      User-Agent:
      - azsdk-python-servicebusmanagementclient/2021-05 Python/3.7.10 (Windows-10-10.0.22000-SP0)
    method: GET
    uri: https://servicebustestsbname.servicebus.windows.net/$Resources/queues?$skip=0&$top=100&api-version=2021-05
  response:
    body:
<<<<<<< HEAD
      string: <feed xmlns="http://www.w3.org/2005/Atom"><title type="text">Queues</title><id>https://servicebustestkv3s7h2dmw.servicebus.windows.net/$Resources/queues?$skip=0&amp;$top=100&amp;api-version=2021-05</id><updated>2021-09-28T19:03:27Z</updated><link
        rel="self" href="https://servicebustestkv3s7h2dmw.servicebus.windows.net/$Resources/queues?$skip=0&amp;$top=100&amp;api-version=2021-05"/></feed>
    headers:
      content-type: application/atom+xml;type=feed;charset=utf-8
      date: Tue, 28 Sep 2021 19:03:27 GMT
=======
      string: <feed xmlns="http://www.w3.org/2005/Atom"><title type="text">Queues</title><id>https://servicebustestkjdemkkogk.servicebus.windows.net/$Resources/queues?$skip=0&amp;$top=100&amp;api-version=2021-05</id><updated>2021-10-21T05:20:08Z</updated><link
        rel="self" href="https://servicebustestkjdemkkogk.servicebus.windows.net/$Resources/queues?$skip=0&amp;$top=100&amp;api-version=2021-05"/></feed>
    headers:
      content-type: application/atom+xml;type=feed;charset=utf-8
      date: Thu, 21 Oct 2021 05:20:08 GMT
>>>>>>> 62df3543
      server: Microsoft-HTTPAPI/2.0
      transfer-encoding: chunked
    status:
      code: 200
      message: OK
<<<<<<< HEAD
    url: https://servicebustestkv3s7h2dmw.servicebus.windows.net/$Resources/queues?$skip=0&$top=100&api-version=2021-05
=======
    url: https://servicebustestkjdemkkogk.servicebus.windows.net/$Resources/queues?$skip=0&$top=100&api-version=2021-05
>>>>>>> 62df3543
version: 1<|MERGE_RESOLUTION|>--- conflicted
+++ resolved
@@ -10,97 +10,61 @@
     uri: https://servicebustestsbname.servicebus.windows.net/$Resources/queues?$skip=0&$top=100&api-version=2021-05
   response:
     body:
-<<<<<<< HEAD
-      string: <feed xmlns="http://www.w3.org/2005/Atom"><title type="text">Queues</title><id>https://servicebustestkv3s7h2dmw.servicebus.windows.net/$Resources/queues?$skip=0&amp;$top=100&amp;api-version=2021-05</id><updated>2021-09-28T19:03:24Z</updated><link
-        rel="self" href="https://servicebustestkv3s7h2dmw.servicebus.windows.net/$Resources/queues?$skip=0&amp;$top=100&amp;api-version=2021-05"/></feed>
-    headers:
-      content-type: application/atom+xml;type=feed;charset=utf-8
-      date: Tue, 28 Sep 2021 19:03:24 GMT
-=======
       string: <feed xmlns="http://www.w3.org/2005/Atom"><title type="text">Queues</title><id>https://servicebustestkjdemkkogk.servicebus.windows.net/$Resources/queues?$skip=0&amp;$top=100&amp;api-version=2021-05</id><updated>2021-10-21T05:20:05Z</updated><link
         rel="self" href="https://servicebustestkjdemkkogk.servicebus.windows.net/$Resources/queues?$skip=0&amp;$top=100&amp;api-version=2021-05"/></feed>
     headers:
       content-type: application/atom+xml;type=feed;charset=utf-8
       date: Thu, 21 Oct 2021 05:20:04 GMT
->>>>>>> 62df3543
-      server: Microsoft-HTTPAPI/2.0
-      transfer-encoding: chunked
-    status:
-      code: 200
-      message: OK
-<<<<<<< HEAD
-    url: https://servicebustestkv3s7h2dmw.servicebus.windows.net/$Resources/queues?$skip=0&$top=100&api-version=2021-05
-=======
-    url: https://servicebustestkjdemkkogk.servicebus.windows.net/$Resources/queues?$skip=0&$top=100&api-version=2021-05
->>>>>>> 62df3543
-- request:
-    body: null
-    headers:
-      Accept:
-      - application/xml
-      User-Agent:
-      - azsdk-python-servicebusmanagementclient/2021-05 Python/3.7.10 (Windows-10-10.0.22000-SP0)
-    method: GET
-    uri: https://servicebustestsbname.servicebus.windows.net/$Resources/queues?$skip=0&$top=100&api-version=2021-05
-  response:
-    body:
-<<<<<<< HEAD
-      string: <feed xmlns="http://www.w3.org/2005/Atom"><title type="text">Queues</title><id>https://servicebustestkv3s7h2dmw.servicebus.windows.net/$Resources/queues?$skip=0&amp;$top=100&amp;api-version=2021-05</id><updated>2021-09-28T19:03:24Z</updated><link
-        rel="self" href="https://servicebustestkv3s7h2dmw.servicebus.windows.net/$Resources/queues?$skip=0&amp;$top=100&amp;api-version=2021-05"/></feed>
-    headers:
-      content-type: application/atom+xml;type=feed;charset=utf-8
-      date: Tue, 28 Sep 2021 19:03:24 GMT
-=======
+      server: Microsoft-HTTPAPI/2.0
+      transfer-encoding: chunked
+    status:
+      code: 200
+      message: OK
+    url: https://servicebustestkjdemkkogk.servicebus.windows.net/$Resources/queues?$skip=0&$top=100&api-version=2021-05
+- request:
+    body: null
+    headers:
+      Accept:
+      - application/xml
+      User-Agent:
+      - azsdk-python-servicebusmanagementclient/2021-05 Python/3.7.10 (Windows-10-10.0.22000-SP0)
+    method: GET
+    uri: https://servicebustestsbname.servicebus.windows.net/$Resources/queues?$skip=0&$top=100&api-version=2021-05
+  response:
+    body:
       string: <feed xmlns="http://www.w3.org/2005/Atom"><title type="text">Queues</title><id>https://servicebustestkjdemkkogk.servicebus.windows.net/$Resources/queues?$skip=0&amp;$top=100&amp;api-version=2021-05</id><updated>2021-10-21T05:20:05Z</updated><link
         rel="self" href="https://servicebustestkjdemkkogk.servicebus.windows.net/$Resources/queues?$skip=0&amp;$top=100&amp;api-version=2021-05"/></feed>
     headers:
       content-type: application/atom+xml;type=feed;charset=utf-8
       date: Thu, 21 Oct 2021 05:20:04 GMT
->>>>>>> 62df3543
-      server: Microsoft-HTTPAPI/2.0
-      transfer-encoding: chunked
-    status:
-      code: 200
-      message: OK
-<<<<<<< HEAD
-    url: https://servicebustestkv3s7h2dmw.servicebus.windows.net/$Resources/queues?$skip=0&$top=100&api-version=2021-05
-=======
-    url: https://servicebustestkjdemkkogk.servicebus.windows.net/$Resources/queues?$skip=0&$top=100&api-version=2021-05
->>>>>>> 62df3543
-- request:
-    body: null
-    headers:
-      Accept:
-      - application/xml
-      User-Agent:
-      - azsdk-python-servicebusmanagementclient/2021-05 Python/3.7.10 (Windows-10-10.0.22000-SP0)
-    method: GET
-    uri: https://servicebustestsbname.servicebus.windows.net/$Resources/queues?$skip=0&$top=100&api-version=2021-05
-  response:
-    body:
-<<<<<<< HEAD
-      string: <feed xmlns="http://www.w3.org/2005/Atom"><title type="text">Queues</title><id>https://servicebustestkv3s7h2dmw.servicebus.windows.net/$Resources/queues?$skip=0&amp;$top=100&amp;api-version=2021-05</id><updated>2021-09-28T19:03:24Z</updated><link
-        rel="self" href="https://servicebustestkv3s7h2dmw.servicebus.windows.net/$Resources/queues?$skip=0&amp;$top=100&amp;api-version=2021-05"/></feed>
-    headers:
-      content-type: application/atom+xml;type=feed;charset=utf-8
-      date: Tue, 28 Sep 2021 19:03:24 GMT
-=======
+      server: Microsoft-HTTPAPI/2.0
+      transfer-encoding: chunked
+    status:
+      code: 200
+      message: OK
+    url: https://servicebustestkjdemkkogk.servicebus.windows.net/$Resources/queues?$skip=0&$top=100&api-version=2021-05
+- request:
+    body: null
+    headers:
+      Accept:
+      - application/xml
+      User-Agent:
+      - azsdk-python-servicebusmanagementclient/2021-05 Python/3.7.10 (Windows-10-10.0.22000-SP0)
+    method: GET
+    uri: https://servicebustestsbname.servicebus.windows.net/$Resources/queues?$skip=0&$top=100&api-version=2021-05
+  response:
+    body:
       string: <feed xmlns="http://www.w3.org/2005/Atom"><title type="text">Queues</title><id>https://servicebustestkjdemkkogk.servicebus.windows.net/$Resources/queues?$skip=0&amp;$top=100&amp;api-version=2021-05</id><updated>2021-10-21T05:20:06Z</updated><link
         rel="self" href="https://servicebustestkjdemkkogk.servicebus.windows.net/$Resources/queues?$skip=0&amp;$top=100&amp;api-version=2021-05"/></feed>
     headers:
       content-type: application/atom+xml;type=feed;charset=utf-8
       date: Thu, 21 Oct 2021 05:20:05 GMT
->>>>>>> 62df3543
-      server: Microsoft-HTTPAPI/2.0
-      transfer-encoding: chunked
-    status:
-      code: 200
-      message: OK
-<<<<<<< HEAD
-    url: https://servicebustestkv3s7h2dmw.servicebus.windows.net/$Resources/queues?$skip=0&$top=100&api-version=2021-05
-=======
-    url: https://servicebustestkjdemkkogk.servicebus.windows.net/$Resources/queues?$skip=0&$top=100&api-version=2021-05
->>>>>>> 62df3543
+      server: Microsoft-HTTPAPI/2.0
+      transfer-encoding: chunked
+    status:
+      code: 200
+      message: OK
+    url: https://servicebustestkjdemkkogk.servicebus.windows.net/$Resources/queues?$skip=0&$top=100&api-version=2021-05
 - request:
     body: '<?xml version=''1.0'' encoding=''utf-8''?>
 
@@ -119,16 +83,6 @@
     uri: https://servicebustestsbname.servicebus.windows.net/test_queue?api-version=2021-05
   response:
     body:
-<<<<<<< HEAD
-      string: <entry xmlns="http://www.w3.org/2005/Atom"><id>https://servicebustestkv3s7h2dmw.servicebus.windows.net/test_queue?api-version=2021-05</id><title
-        type="text">test_queue</title><published>2021-09-28T19:03:25Z</published><updated>2021-09-28T19:03:25Z</updated><author><name>servicebustestkv3s7h2dmw</name></author><link
-        rel="self" href="https://servicebustestkv3s7h2dmw.servicebus.windows.net/test_queue?api-version=2021-05"/><content
-        type="application/xml"><QueueDescription xmlns="http://schemas.microsoft.com/netservices/2010/10/servicebus/connect"
-        xmlns:i="http://www.w3.org/2001/XMLSchema-instance"><LockDuration>PT1M</LockDuration><MaxSizeInMegabytes>1024</MaxSizeInMegabytes><RequiresDuplicateDetection>false</RequiresDuplicateDetection><RequiresSession>false</RequiresSession><DefaultMessageTimeToLive>P10675199DT2H48M5.4775807S</DefaultMessageTimeToLive><DeadLetteringOnMessageExpiration>false</DeadLetteringOnMessageExpiration><DuplicateDetectionHistoryTimeWindow>PT10M</DuplicateDetectionHistoryTimeWindow><MaxDeliveryCount>10</MaxDeliveryCount><EnableBatchedOperations>true</EnableBatchedOperations><SizeInBytes>0</SizeInBytes><MessageCount>0</MessageCount><IsAnonymousAccessible>false</IsAnonymousAccessible><AuthorizationRules></AuthorizationRules><Status>Active</Status><CreatedAt>2021-09-28T19:03:25.417Z</CreatedAt><UpdatedAt>2021-09-28T19:03:25.447Z</UpdatedAt><SupportOrdering>true</SupportOrdering><AutoDeleteOnIdle>P10675199DT2H48M5.4775807S</AutoDeleteOnIdle><EnablePartitioning>false</EnablePartitioning><EntityAvailabilityStatus>Available</EntityAvailabilityStatus><EnableExpress>false</EnableExpress><MaxMessageSizeInKilobytes>256</MaxMessageSizeInKilobytes></QueueDescription></content></entry>
-    headers:
-      content-type: application/atom+xml;type=entry;charset=utf-8
-      date: Tue, 28 Sep 2021 19:03:25 GMT
-=======
       string: <entry xmlns="http://www.w3.org/2005/Atom"><id>https://servicebustestkjdemkkogk.servicebus.windows.net/test_queue?api-version=2021-05</id><title
         type="text">test_queue</title><published>2021-10-21T05:20:06Z</published><updated>2021-10-21T05:20:06Z</updated><author><name>servicebustestkjdemkkogk</name></author><link
         rel="self" href="https://servicebustestkjdemkkogk.servicebus.windows.net/test_queue?api-version=2021-05"/><content
@@ -137,42 +91,24 @@
     headers:
       content-type: application/atom+xml;type=entry;charset=utf-8
       date: Thu, 21 Oct 2021 05:20:07 GMT
->>>>>>> 62df3543
       server: Microsoft-HTTPAPI/2.0
       strict-transport-security: max-age=31536000
       transfer-encoding: chunked
     status:
       code: 201
       message: Created
-<<<<<<< HEAD
-    url: https://servicebustestkv3s7h2dmw.servicebus.windows.net/test_queue?api-version=2021-05
-=======
     url: https://servicebustestkjdemkkogk.servicebus.windows.net/test_queue?api-version=2021-05
->>>>>>> 62df3543
-- request:
-    body: null
-    headers:
-      Accept:
-      - application/xml
-      User-Agent:
-      - azsdk-python-servicebusmanagementclient/2021-05 Python/3.7.10 (Windows-10-10.0.22000-SP0)
-    method: GET
-    uri: https://servicebustestsbname.servicebus.windows.net/$Resources/queues?$skip=0&$top=100&api-version=2021-05
-  response:
-    body:
-<<<<<<< HEAD
-      string: <feed xmlns="http://www.w3.org/2005/Atom"><title type="text">Queues</title><id>https://servicebustestkv3s7h2dmw.servicebus.windows.net/$Resources/queues?$skip=0&amp;$top=100&amp;api-version=2021-05</id><updated>2021-09-28T19:03:26Z</updated><link
-        rel="self" href="https://servicebustestkv3s7h2dmw.servicebus.windows.net/$Resources/queues?$skip=0&amp;$top=100&amp;api-version=2021-05"/><entry
-        xml:base="https://servicebustestkv3s7h2dmw.servicebus.windows.net/$Resources/queues?$skip=0&amp;$top=100&amp;api-version=2021-05"><id>https://servicebustestkv3s7h2dmw.servicebus.windows.net/test_queue?api-version=2021-05</id><title
-        type="text">test_queue</title><published>2021-09-28T19:03:25Z</published><updated>2021-09-28T19:03:25Z</updated><author><name>servicebustestkv3s7h2dmw</name></author><link
-        rel="self" href="../test_queue?api-version=2021-05"/><content type="application/xml"><QueueDescription
-        xmlns="http://schemas.microsoft.com/netservices/2010/10/servicebus/connect"
-        xmlns:i="http://www.w3.org/2001/XMLSchema-instance"><LockDuration>PT1M</LockDuration><MaxSizeInMegabytes>1024</MaxSizeInMegabytes><RequiresDuplicateDetection>false</RequiresDuplicateDetection><RequiresSession>false</RequiresSession><DefaultMessageTimeToLive>P10675199DT2H48M5.4775807S</DefaultMessageTimeToLive><DeadLetteringOnMessageExpiration>false</DeadLetteringOnMessageExpiration><DuplicateDetectionHistoryTimeWindow>PT10M</DuplicateDetectionHistoryTimeWindow><MaxDeliveryCount>10</MaxDeliveryCount><EnableBatchedOperations>true</EnableBatchedOperations><SizeInBytes>0</SizeInBytes><MessageCount>0</MessageCount><IsAnonymousAccessible>false</IsAnonymousAccessible><AuthorizationRules></AuthorizationRules><Status>Active</Status><CreatedAt>2021-09-28T19:03:25.417Z</CreatedAt><UpdatedAt>2021-09-28T19:03:25.447Z</UpdatedAt><AccessedAt>0001-01-01T00:00:00Z</AccessedAt><SupportOrdering>true</SupportOrdering><CountDetails
-        xmlns:d2p1="http://schemas.microsoft.com/netservices/2011/06/servicebus"><d2p1:ActiveMessageCount>0</d2p1:ActiveMessageCount><d2p1:DeadLetterMessageCount>0</d2p1:DeadLetterMessageCount><d2p1:ScheduledMessageCount>0</d2p1:ScheduledMessageCount><d2p1:TransferMessageCount>0</d2p1:TransferMessageCount><d2p1:TransferDeadLetterMessageCount>0</d2p1:TransferDeadLetterMessageCount></CountDetails><AutoDeleteOnIdle>P10675199DT2H48M5.4775807S</AutoDeleteOnIdle><EnablePartitioning>false</EnablePartitioning><EntityAvailabilityStatus>Available</EntityAvailabilityStatus><EnableExpress>false</EnableExpress><MaxMessageSizeInKilobytes>256</MaxMessageSizeInKilobytes></QueueDescription></content></entry></feed>
-    headers:
-      content-type: application/atom+xml;type=feed;charset=utf-8
-      date: Tue, 28 Sep 2021 19:03:26 GMT
-=======
+- request:
+    body: null
+    headers:
+      Accept:
+      - application/xml
+      User-Agent:
+      - azsdk-python-servicebusmanagementclient/2021-05 Python/3.7.10 (Windows-10-10.0.22000-SP0)
+    method: GET
+    uri: https://servicebustestsbname.servicebus.windows.net/$Resources/queues?$skip=0&$top=100&api-version=2021-05
+  response:
+    body:
       string: <feed xmlns="http://www.w3.org/2005/Atom"><title type="text">Queues</title><id>https://servicebustestkjdemkkogk.servicebus.windows.net/$Resources/queues?$skip=0&amp;$top=100&amp;api-version=2021-05</id><updated>2021-10-21T05:20:07Z</updated><link
         rel="self" href="https://servicebustestkjdemkkogk.servicebus.windows.net/$Resources/queues?$skip=0&amp;$top=100&amp;api-version=2021-05"/><entry
         xml:base="https://servicebustestkjdemkkogk.servicebus.windows.net/$Resources/queues?$skip=0&amp;$top=100&amp;api-version=2021-05"><id>https://servicebustestkjdemkkogk.servicebus.windows.net/test_queue?api-version=2021-05</id><title
@@ -184,41 +120,23 @@
     headers:
       content-type: application/atom+xml;type=feed;charset=utf-8
       date: Thu, 21 Oct 2021 05:20:07 GMT
->>>>>>> 62df3543
-      server: Microsoft-HTTPAPI/2.0
-      transfer-encoding: chunked
-    status:
-      code: 200
-      message: OK
-<<<<<<< HEAD
-    url: https://servicebustestkv3s7h2dmw.servicebus.windows.net/$Resources/queues?$skip=0&$top=100&api-version=2021-05
-=======
-    url: https://servicebustestkjdemkkogk.servicebus.windows.net/$Resources/queues?$skip=0&$top=100&api-version=2021-05
->>>>>>> 62df3543
-- request:
-    body: null
-    headers:
-      Accept:
-      - application/xml
-      User-Agent:
-      - azsdk-python-servicebusmanagementclient/2021-05 Python/3.7.10 (Windows-10-10.0.22000-SP0)
-    method: GET
-    uri: https://servicebustestsbname.servicebus.windows.net/$Resources/queues?$skip=0&$top=100&api-version=2021-05
-  response:
-    body:
-<<<<<<< HEAD
-      string: <feed xmlns="http://www.w3.org/2005/Atom"><title type="text">Queues</title><id>https://servicebustestkv3s7h2dmw.servicebus.windows.net/$Resources/queues?$skip=0&amp;$top=100&amp;api-version=2021-05</id><updated>2021-09-28T19:03:26Z</updated><link
-        rel="self" href="https://servicebustestkv3s7h2dmw.servicebus.windows.net/$Resources/queues?$skip=0&amp;$top=100&amp;api-version=2021-05"/><entry
-        xml:base="https://servicebustestkv3s7h2dmw.servicebus.windows.net/$Resources/queues?$skip=0&amp;$top=100&amp;api-version=2021-05"><id>https://servicebustestkv3s7h2dmw.servicebus.windows.net/test_queue?api-version=2021-05</id><title
-        type="text">test_queue</title><published>2021-09-28T19:03:25Z</published><updated>2021-09-28T19:03:25Z</updated><author><name>servicebustestkv3s7h2dmw</name></author><link
-        rel="self" href="../test_queue?api-version=2021-05"/><content type="application/xml"><QueueDescription
-        xmlns="http://schemas.microsoft.com/netservices/2010/10/servicebus/connect"
-        xmlns:i="http://www.w3.org/2001/XMLSchema-instance"><LockDuration>PT1M</LockDuration><MaxSizeInMegabytes>1024</MaxSizeInMegabytes><RequiresDuplicateDetection>false</RequiresDuplicateDetection><RequiresSession>false</RequiresSession><DefaultMessageTimeToLive>P10675199DT2H48M5.4775807S</DefaultMessageTimeToLive><DeadLetteringOnMessageExpiration>false</DeadLetteringOnMessageExpiration><DuplicateDetectionHistoryTimeWindow>PT10M</DuplicateDetectionHistoryTimeWindow><MaxDeliveryCount>10</MaxDeliveryCount><EnableBatchedOperations>true</EnableBatchedOperations><SizeInBytes>0</SizeInBytes><MessageCount>0</MessageCount><IsAnonymousAccessible>false</IsAnonymousAccessible><AuthorizationRules></AuthorizationRules><Status>Active</Status><CreatedAt>2021-09-28T19:03:25.417Z</CreatedAt><UpdatedAt>2021-09-28T19:03:25.447Z</UpdatedAt><AccessedAt>0001-01-01T00:00:00Z</AccessedAt><SupportOrdering>true</SupportOrdering><CountDetails
-        xmlns:d2p1="http://schemas.microsoft.com/netservices/2011/06/servicebus"><d2p1:ActiveMessageCount>0</d2p1:ActiveMessageCount><d2p1:DeadLetterMessageCount>0</d2p1:DeadLetterMessageCount><d2p1:ScheduledMessageCount>0</d2p1:ScheduledMessageCount><d2p1:TransferMessageCount>0</d2p1:TransferMessageCount><d2p1:TransferDeadLetterMessageCount>0</d2p1:TransferDeadLetterMessageCount></CountDetails><AutoDeleteOnIdle>P10675199DT2H48M5.4775807S</AutoDeleteOnIdle><EnablePartitioning>false</EnablePartitioning><EntityAvailabilityStatus>Available</EntityAvailabilityStatus><EnableExpress>false</EnableExpress><MaxMessageSizeInKilobytes>256</MaxMessageSizeInKilobytes></QueueDescription></content></entry></feed>
-    headers:
-      content-type: application/atom+xml;type=feed;charset=utf-8
-      date: Tue, 28 Sep 2021 19:03:26 GMT
-=======
+      server: Microsoft-HTTPAPI/2.0
+      transfer-encoding: chunked
+    status:
+      code: 200
+      message: OK
+    url: https://servicebustestkjdemkkogk.servicebus.windows.net/$Resources/queues?$skip=0&$top=100&api-version=2021-05
+- request:
+    body: null
+    headers:
+      Accept:
+      - application/xml
+      User-Agent:
+      - azsdk-python-servicebusmanagementclient/2021-05 Python/3.7.10 (Windows-10-10.0.22000-SP0)
+    method: GET
+    uri: https://servicebustestsbname.servicebus.windows.net/$Resources/queues?$skip=0&$top=100&api-version=2021-05
+  response:
+    body:
       string: <feed xmlns="http://www.w3.org/2005/Atom"><title type="text">Queues</title><id>https://servicebustestkjdemkkogk.servicebus.windows.net/$Resources/queues?$skip=0&amp;$top=100&amp;api-version=2021-05</id><updated>2021-10-21T05:20:08Z</updated><link
         rel="self" href="https://servicebustestkjdemkkogk.servicebus.windows.net/$Resources/queues?$skip=0&amp;$top=100&amp;api-version=2021-05"/><entry
         xml:base="https://servicebustestkjdemkkogk.servicebus.windows.net/$Resources/queues?$skip=0&amp;$top=100&amp;api-version=2021-05"><id>https://servicebustestkjdemkkogk.servicebus.windows.net/test_queue?api-version=2021-05</id><title
@@ -230,17 +148,12 @@
     headers:
       content-type: application/atom+xml;type=feed;charset=utf-8
       date: Thu, 21 Oct 2021 05:20:07 GMT
->>>>>>> 62df3543
-      server: Microsoft-HTTPAPI/2.0
-      transfer-encoding: chunked
-    status:
-      code: 200
-      message: OK
-<<<<<<< HEAD
-    url: https://servicebustestkv3s7h2dmw.servicebus.windows.net/$Resources/queues?$skip=0&$top=100&api-version=2021-05
-=======
-    url: https://servicebustestkjdemkkogk.servicebus.windows.net/$Resources/queues?$skip=0&$top=100&api-version=2021-05
->>>>>>> 62df3543
+      server: Microsoft-HTTPAPI/2.0
+      transfer-encoding: chunked
+    status:
+      code: 200
+      message: OK
+    url: https://servicebustestkjdemkkogk.servicebus.windows.net/$Resources/queues?$skip=0&$top=100&api-version=2021-05
 - request:
     body: null
     headers:
@@ -255,55 +168,34 @@
       string: ''
     headers:
       content-length: '0'
-<<<<<<< HEAD
-      date: Tue, 28 Sep 2021 19:03:27 GMT
-      etag: '637684526054470000'
-=======
       date: Thu, 21 Oct 2021 05:20:08 GMT
       etag: '637703904065670000'
->>>>>>> 62df3543
       server: Microsoft-HTTPAPI/2.0
       strict-transport-security: max-age=31536000
     status:
       code: 200
       message: OK
-<<<<<<< HEAD
-    url: https://servicebustestkv3s7h2dmw.servicebus.windows.net/test_queue?api-version=2021-05
-=======
     url: https://servicebustestkjdemkkogk.servicebus.windows.net/test_queue?api-version=2021-05
->>>>>>> 62df3543
-- request:
-    body: null
-    headers:
-      Accept:
-      - application/xml
-      User-Agent:
-      - azsdk-python-servicebusmanagementclient/2021-05 Python/3.7.10 (Windows-10-10.0.22000-SP0)
-    method: GET
-    uri: https://servicebustestsbname.servicebus.windows.net/$Resources/queues?$skip=0&$top=100&api-version=2021-05
-  response:
-    body:
-<<<<<<< HEAD
-      string: <feed xmlns="http://www.w3.org/2005/Atom"><title type="text">Queues</title><id>https://servicebustestkv3s7h2dmw.servicebus.windows.net/$Resources/queues?$skip=0&amp;$top=100&amp;api-version=2021-05</id><updated>2021-09-28T19:03:27Z</updated><link
-        rel="self" href="https://servicebustestkv3s7h2dmw.servicebus.windows.net/$Resources/queues?$skip=0&amp;$top=100&amp;api-version=2021-05"/></feed>
-    headers:
-      content-type: application/atom+xml;type=feed;charset=utf-8
-      date: Tue, 28 Sep 2021 19:03:27 GMT
-=======
+- request:
+    body: null
+    headers:
+      Accept:
+      - application/xml
+      User-Agent:
+      - azsdk-python-servicebusmanagementclient/2021-05 Python/3.7.10 (Windows-10-10.0.22000-SP0)
+    method: GET
+    uri: https://servicebustestsbname.servicebus.windows.net/$Resources/queues?$skip=0&$top=100&api-version=2021-05
+  response:
+    body:
       string: <feed xmlns="http://www.w3.org/2005/Atom"><title type="text">Queues</title><id>https://servicebustestkjdemkkogk.servicebus.windows.net/$Resources/queues?$skip=0&amp;$top=100&amp;api-version=2021-05</id><updated>2021-10-21T05:20:08Z</updated><link
         rel="self" href="https://servicebustestkjdemkkogk.servicebus.windows.net/$Resources/queues?$skip=0&amp;$top=100&amp;api-version=2021-05"/></feed>
     headers:
       content-type: application/atom+xml;type=feed;charset=utf-8
       date: Thu, 21 Oct 2021 05:20:08 GMT
->>>>>>> 62df3543
-      server: Microsoft-HTTPAPI/2.0
-      transfer-encoding: chunked
-    status:
-      code: 200
-      message: OK
-<<<<<<< HEAD
-    url: https://servicebustestkv3s7h2dmw.servicebus.windows.net/$Resources/queues?$skip=0&$top=100&api-version=2021-05
-=======
-    url: https://servicebustestkjdemkkogk.servicebus.windows.net/$Resources/queues?$skip=0&$top=100&api-version=2021-05
->>>>>>> 62df3543
+      server: Microsoft-HTTPAPI/2.0
+      transfer-encoding: chunked
+    status:
+      code: 200
+      message: OK
+    url: https://servicebustestkjdemkkogk.servicebus.windows.net/$Resources/queues?$skip=0&$top=100&api-version=2021-05
 version: 1