--- conflicted
+++ resolved
@@ -10,29 +10,17 @@
     uri: https://servicebustestsbname.servicebus.windows.net/$Resources/topics?$skip=0&$top=100&api-version=2021-05
   response:
     body:
-<<<<<<< HEAD
-      string: <feed xmlns="http://www.w3.org/2005/Atom"><title type="text">Topics</title><id>https://servicebustestkv3s7h2dmw.servicebus.windows.net/$Resources/topics?$skip=0&amp;$top=100&amp;api-version=2021-05</id><updated>2021-09-28T19:05:49Z</updated><link
-        rel="self" href="https://servicebustestkv3s7h2dmw.servicebus.windows.net/$Resources/topics?$skip=0&amp;$top=100&amp;api-version=2021-05"/></feed>
-    headers:
-      content-type: application/atom+xml;type=feed;charset=utf-8
-      date: Tue, 28 Sep 2021 19:05:49 GMT
-=======
       string: <feed xmlns="http://www.w3.org/2005/Atom"><title type="text">Topics</title><id>https://servicebustestkjdemkkogk.servicebus.windows.net/$Resources/topics?$skip=0&amp;$top=100&amp;api-version=2021-05</id><updated>2021-10-21T05:22:24Z</updated><link
         rel="self" href="https://servicebustestkjdemkkogk.servicebus.windows.net/$Resources/topics?$skip=0&amp;$top=100&amp;api-version=2021-05"/></feed>
     headers:
       content-type: application/atom+xml;type=feed;charset=utf-8
       date: Thu, 21 Oct 2021 05:22:24 GMT
->>>>>>> 62df3543
-      server: Microsoft-HTTPAPI/2.0
-      transfer-encoding: chunked
-    status:
-      code: 200
-      message: OK
-<<<<<<< HEAD
-    url: https://servicebustestkv3s7h2dmw.servicebus.windows.net/$Resources/topics?$skip=0&$top=100&api-version=2021-05
-=======
+      server: Microsoft-HTTPAPI/2.0
+      transfer-encoding: chunked
+    status:
+      code: 200
+      message: OK
     url: https://servicebustestkjdemkkogk.servicebus.windows.net/$Resources/topics?$skip=0&$top=100&api-version=2021-05
->>>>>>> 62df3543
 - request:
     body: '<?xml version=''1.0'' encoding=''utf-8''?>
 
@@ -51,16 +39,6 @@
     uri: https://servicebustestsbname.servicebus.windows.net/fjruid?api-version=2021-05
   response:
     body:
-<<<<<<< HEAD
-      string: <entry xmlns="http://www.w3.org/2005/Atom"><id>https://servicebustestkv3s7h2dmw.servicebus.windows.net/fjruid?api-version=2021-05</id><title
-        type="text">fjruid</title><published>2021-09-28T19:05:50Z</published><updated>2021-09-28T19:05:50Z</updated><author><name>servicebustestkv3s7h2dmw</name></author><link
-        rel="self" href="https://servicebustestkv3s7h2dmw.servicebus.windows.net/fjruid?api-version=2021-05"/><content
-        type="application/xml"><TopicDescription xmlns="http://schemas.microsoft.com/netservices/2010/10/servicebus/connect"
-        xmlns:i="http://www.w3.org/2001/XMLSchema-instance"><DefaultMessageTimeToLive>P10675199DT2H48M5.4775807S</DefaultMessageTimeToLive><MaxSizeInMegabytes>1024</MaxSizeInMegabytes><RequiresDuplicateDetection>false</RequiresDuplicateDetection><DuplicateDetectionHistoryTimeWindow>PT10M</DuplicateDetectionHistoryTimeWindow><EnableBatchedOperations>true</EnableBatchedOperations><SizeInBytes>0</SizeInBytes><FilteringMessagesBeforePublishing>false</FilteringMessagesBeforePublishing><IsAnonymousAccessible>false</IsAnonymousAccessible><AuthorizationRules></AuthorizationRules><Status>Active</Status><CreatedAt>2021-09-28T19:05:50.23Z</CreatedAt><UpdatedAt>2021-09-28T19:05:50.317Z</UpdatedAt><SupportOrdering>true</SupportOrdering><AutoDeleteOnIdle>P10675199DT2H48M5.4775807S</AutoDeleteOnIdle><EnablePartitioning>false</EnablePartitioning><EntityAvailabilityStatus>Available</EntityAvailabilityStatus><EnableSubscriptionPartitioning>false</EnableSubscriptionPartitioning><EnableExpress>false</EnableExpress><MaxMessageSizeInKilobytes>256</MaxMessageSizeInKilobytes></TopicDescription></content></entry>
-    headers:
-      content-type: application/atom+xml;type=entry;charset=utf-8
-      date: Tue, 28 Sep 2021 19:05:50 GMT
-=======
       string: <entry xmlns="http://www.w3.org/2005/Atom"><id>https://servicebustestkjdemkkogk.servicebus.windows.net/fjruid?api-version=2021-05</id><title
         type="text">fjruid</title><published>2021-10-21T05:22:25Z</published><updated>2021-10-21T05:22:25Z</updated><author><name>servicebustestkjdemkkogk</name></author><link
         rel="self" href="https://servicebustestkjdemkkogk.servicebus.windows.net/fjruid?api-version=2021-05"/><content
@@ -69,18 +47,13 @@
     headers:
       content-type: application/atom+xml;type=entry;charset=utf-8
       date: Thu, 21 Oct 2021 05:22:25 GMT
->>>>>>> 62df3543
       server: Microsoft-HTTPAPI/2.0
       strict-transport-security: max-age=31536000
       transfer-encoding: chunked
     status:
       code: 201
       message: Created
-<<<<<<< HEAD
-    url: https://servicebustestkv3s7h2dmw.servicebus.windows.net/fjruid?api-version=2021-05
-=======
     url: https://servicebustestkjdemkkogk.servicebus.windows.net/fjruid?api-version=2021-05
->>>>>>> 62df3543
 - request:
     body: '<?xml version=''1.0'' encoding=''utf-8''?>
 
@@ -99,17 +72,6 @@
     uri: https://servicebustestsbname.servicebus.windows.net/fjruid/subscriptions/eqkovcd?api-version=2021-05
   response:
     body:
-<<<<<<< HEAD
-      string: <entry xmlns="http://www.w3.org/2005/Atom"><id>https://servicebustestkv3s7h2dmw.servicebus.windows.net/fjruid/subscriptions/eqkovcd?api-version=2021-05</id><title
-        type="text">eqkovcd</title><published>2021-09-28T19:05:50Z</published><updated>2021-09-28T19:05:50Z</updated><link
-        rel="self" href="https://servicebustestkv3s7h2dmw.servicebus.windows.net/fjruid/subscriptions/eqkovcd?api-version=2021-05"/><content
-        type="application/xml"><SubscriptionDescription xmlns="http://schemas.microsoft.com/netservices/2010/10/servicebus/connect"
-        xmlns:i="http://www.w3.org/2001/XMLSchema-instance"><LockDuration>PT1M</LockDuration><RequiresSession>false</RequiresSession><DefaultMessageTimeToLive>P10675199DT2H48M5.4775807S</DefaultMessageTimeToLive><DeadLetteringOnMessageExpiration>false</DeadLetteringOnMessageExpiration><DeadLetteringOnFilterEvaluationExceptions>true</DeadLetteringOnFilterEvaluationExceptions><MessageCount>0</MessageCount><MaxDeliveryCount>10</MaxDeliveryCount><EnableBatchedOperations>true</EnableBatchedOperations><Status>Active</Status><CreatedAt>2021-09-28T19:05:50.8235286Z</CreatedAt><UpdatedAt>2021-09-28T19:05:50.8235286Z</UpdatedAt><AccessedAt>0001-01-01T00:00:00</AccessedAt><AutoDeleteOnIdle>P10675199DT2H48M5.4775807S</AutoDeleteOnIdle><EntityAvailabilityStatus>Available</EntityAvailabilityStatus><IsClientAffine>false</IsClientAffine></SubscriptionDescription></content></entry>
-    headers:
-      content-type: application/atom+xml;type=entry;charset=utf-8
-      date: Tue, 28 Sep 2021 19:05:51 GMT
-      etag: '637684527503170000'
-=======
       string: <entry xmlns="http://www.w3.org/2005/Atom"><id>https://servicebustestkjdemkkogk.servicebus.windows.net/fjruid/subscriptions/eqkovcd?api-version=2021-05</id><title
         type="text">eqkovcd</title><published>2021-10-21T05:22:25Z</published><updated>2021-10-21T05:22:25Z</updated><link
         rel="self" href="https://servicebustestkjdemkkogk.servicebus.windows.net/fjruid/subscriptions/eqkovcd?api-version=2021-05"/><content
@@ -119,18 +81,13 @@
       content-type: application/atom+xml;type=entry;charset=utf-8
       date: Thu, 21 Oct 2021 05:22:25 GMT
       etag: '637703905453270000'
->>>>>>> 62df3543
       server: Microsoft-HTTPAPI/2.0
       strict-transport-security: max-age=31536000
       transfer-encoding: chunked
     status:
       code: 201
       message: Created
-<<<<<<< HEAD
-    url: https://servicebustestkv3s7h2dmw.servicebus.windows.net/fjruid/subscriptions/eqkovcd?api-version=2021-05
-=======
     url: https://servicebustestkjdemkkogk.servicebus.windows.net/fjruid/subscriptions/eqkovcd?api-version=2021-05
->>>>>>> 62df3543
 - request:
     body: '<?xml version=''1.0'' encoding=''utf-8''?>
 
@@ -151,19 +108,6 @@
     uri: https://servicebustestsbname.servicebus.windows.net/fjruid/subscriptions/eqkovcd/rules/rule?api-version=2021-05
   response:
     body:
-<<<<<<< HEAD
-      string: <entry xmlns="http://www.w3.org/2005/Atom"><id>https://servicebustestkv3s7h2dmw.servicebus.windows.net/fjruid/subscriptions/eqkovcd/rules/rule?api-version=2021-05</id><title
-        type="text">rule</title><published>2021-09-28T19:05:51Z</published><updated>2021-09-28T19:05:51Z</updated><link
-        rel="self" href="https://servicebustestkv3s7h2dmw.servicebus.windows.net/fjruid/subscriptions/eqkovcd/rules/rule?api-version=2021-05"/><content
-        type="application/xml"><RuleDescription xmlns="http://schemas.microsoft.com/netservices/2010/10/servicebus/connect"
-        xmlns:i="http://www.w3.org/2001/XMLSchema-instance"><Filter i:type="SqlFilter"><SqlExpression>Priority
-        = 'low'</SqlExpression><CompatibilityLevel>20</CompatibilityLevel><RequiresPreprocessing>true</RequiresPreprocessing></Filter><Action
-        i:type="EmptyRuleAction"/><CreatedAt>2021-09-28T19:05:51.0735281Z</CreatedAt><Name>rule</Name></RuleDescription></content></entry>
-    headers:
-      content-type: application/atom+xml;type=entry;charset=utf-8
-      date: Tue, 28 Sep 2021 19:05:51 GMT
-      etag: '637684527503170000'
-=======
       string: <entry xmlns="http://www.w3.org/2005/Atom"><id>https://servicebustestkjdemkkogk.servicebus.windows.net/fjruid/subscriptions/eqkovcd/rules/rule?api-version=2021-05</id><title
         type="text">rule</title><published>2021-10-21T05:22:26Z</published><updated>2021-10-21T05:22:26Z</updated><link
         rel="self" href="https://servicebustestkjdemkkogk.servicebus.windows.net/fjruid/subscriptions/eqkovcd/rules/rule?api-version=2021-05"/><content
@@ -175,18 +119,13 @@
       content-type: application/atom+xml;type=entry;charset=utf-8
       date: Thu, 21 Oct 2021 05:22:26 GMT
       etag: '637703905453270000'
->>>>>>> 62df3543
       server: Microsoft-HTTPAPI/2.0
       strict-transport-security: max-age=31536000
       transfer-encoding: chunked
     status:
       code: 201
       message: Created
-<<<<<<< HEAD
-    url: https://servicebustestkv3s7h2dmw.servicebus.windows.net/fjruid/subscriptions/eqkovcd/rules/rule?api-version=2021-05
-=======
     url: https://servicebustestkjdemkkogk.servicebus.windows.net/fjruid/subscriptions/eqkovcd/rules/rule?api-version=2021-05
->>>>>>> 62df3543
 - request:
     body: null
     headers:
@@ -198,19 +137,6 @@
     uri: https://servicebustestsbname.servicebus.windows.net/fjruid/subscriptions/eqkovcd/rules/rule?enrich=false&api-version=2021-05
   response:
     body:
-<<<<<<< HEAD
-      string: <entry xmlns="http://www.w3.org/2005/Atom"><id>sb://servicebustestkv3s7h2dmw.servicebus.windows.net/fjruid/subscriptions/eqkovcd/rules/rule?enrich=false&amp;api-version=2021-05</id><title
-        type="text">rule</title><published>2021-09-28T19:05:51Z</published><updated>2021-09-28T19:05:51Z</updated><link
-        rel="self" href="sb://servicebustestkv3s7h2dmw.servicebus.windows.net/fjruid/subscriptions/eqkovcd/rules/rule?enrich=false&amp;api-version=2021-05"/><content
-        type="application/xml"><RuleDescription xmlns="http://schemas.microsoft.com/netservices/2010/10/servicebus/connect"
-        xmlns:i="http://www.w3.org/2001/XMLSchema-instance"><Filter i:type="SqlFilter"><SqlExpression>Priority
-        = 'low'</SqlExpression><CompatibilityLevel>20</CompatibilityLevel><RequiresPreprocessing>true</RequiresPreprocessing><Parameters/></Filter><Action
-        i:type="EmptyRuleAction"/><CreatedAt>2021-09-28T19:05:51.0743454Z</CreatedAt><Name>rule</Name></RuleDescription></content></entry>
-    headers:
-      content-type: application/atom+xml;type=entry;charset=utf-8
-      date: Tue, 28 Sep 2021 19:05:51 GMT
-      etag: '637684527503170000'
-=======
       string: <entry xmlns="http://www.w3.org/2005/Atom"><id>sb://servicebustestkjdemkkogk.servicebus.windows.net/fjruid/subscriptions/eqkovcd/rules/rule?enrich=false&amp;api-version=2021-05</id><title
         type="text">rule</title><published>2021-10-21T05:22:26Z</published><updated>2021-10-21T05:22:26Z</updated><link
         rel="self" href="sb://servicebustestkjdemkkogk.servicebus.windows.net/fjruid/subscriptions/eqkovcd/rules/rule?enrich=false&amp;api-version=2021-05"/><content
@@ -222,29 +148,20 @@
       content-type: application/atom+xml;type=entry;charset=utf-8
       date: Thu, 21 Oct 2021 05:22:26 GMT
       etag: '637703905453270000'
->>>>>>> 62df3543
-      server: Microsoft-HTTPAPI/2.0
-      strict-transport-security: max-age=31536000
-      transfer-encoding: chunked
-    status:
-      code: 200
-      message: OK
-<<<<<<< HEAD
-    url: https://servicebustestkv3s7h2dmw.servicebus.windows.net/fjruid/subscriptions/eqkovcd/rules/rule?enrich=false&api-version=2021-05
-=======
+      server: Microsoft-HTTPAPI/2.0
+      strict-transport-security: max-age=31536000
+      transfer-encoding: chunked
+    status:
+      code: 200
+      message: OK
     url: https://servicebustestkjdemkkogk.servicebus.windows.net/fjruid/subscriptions/eqkovcd/rules/rule?enrich=false&api-version=2021-05
->>>>>>> 62df3543
 - request:
     body: '<?xml version=''1.0'' encoding=''utf-8''?>
 
       <ns0:entry xmlns:ns0="http://www.w3.org/2005/Atom" xmlns="http://schemas.microsoft.com/netservices/2010/10/servicebus/connect"
       xmlns:xsi="http://www.w3.org/2001/XMLSchema-instance"><ns0:content type="application/xml"><RuleDescription><Filter
       xsi:type="CorrelationFilter"><CorrelationId>testcid</CorrelationId></Filter><Action
-<<<<<<< HEAD
-      xsi:type="SqlRuleAction"><SqlExpression>SET Priority = ''low''</SqlExpression><CompatibilityLevel>20</CompatibilityLevel><RequiresPreprocessing>true</RequiresPreprocessing></Action><CreatedAt>2021-09-28T19:05:51.074345Z</CreatedAt><Name>rule</Name></RuleDescription></ns0:content></ns0:entry>'
-=======
       xsi:type="SqlRuleAction"><SqlExpression>SET Priority = ''low''</SqlExpression><CompatibilityLevel>20</CompatibilityLevel><RequiresPreprocessing>true</RequiresPreprocessing></Action><CreatedAt>2021-10-21T05:22:26.077335Z</CreatedAt><Name>rule</Name></RuleDescription></ns0:content></ns0:entry>'
->>>>>>> 62df3543
     headers:
       Accept:
       - application/xml
@@ -260,18 +177,6 @@
     uri: https://servicebustestsbname.servicebus.windows.net/fjruid/subscriptions/eqkovcd/rules/rule?api-version=2021-05
   response:
     body:
-<<<<<<< HEAD
-      string: <entry xmlns="http://www.w3.org/2005/Atom"><id>https://servicebustestkv3s7h2dmw.servicebus.windows.net/fjruid/subscriptions/eqkovcd/rules/rule?api-version=2021-05</id><title
-        type="text">rule</title><published>2021-09-28T19:05:51Z</published><updated>2021-09-28T19:05:51Z</updated><link
-        rel="self" href="https://servicebustestkv3s7h2dmw.servicebus.windows.net/fjruid/subscriptions/eqkovcd/rules/rule?api-version=2021-05"/><content
-        type="application/xml"><RuleDescription xmlns="http://schemas.microsoft.com/netservices/2010/10/servicebus/connect"
-        xmlns:i="http://www.w3.org/2001/XMLSchema-instance"><Filter i:type="CorrelationFilter"><CorrelationId>testcid</CorrelationId></Filter><Action
-        i:type="SqlRuleAction"><SqlExpression>SET Priority = 'low'</SqlExpression><CompatibilityLevel>20</CompatibilityLevel><RequiresPreprocessing>true</RequiresPreprocessing></Action><CreatedAt>2021-09-28T19:05:51.2297808Z</CreatedAt><Name>rule</Name></RuleDescription></content></entry>
-    headers:
-      content-type: application/atom+xml;type=entry;charset=utf-8
-      date: Tue, 28 Sep 2021 19:05:51 GMT
-      etag: '637684527503170000'
-=======
       string: <entry xmlns="http://www.w3.org/2005/Atom"><id>https://servicebustestkjdemkkogk.servicebus.windows.net/fjruid/subscriptions/eqkovcd/rules/rule?api-version=2021-05</id><title
         type="text">rule</title><published>2021-10-21T05:22:26Z</published><updated>2021-10-21T05:22:26Z</updated><link
         rel="self" href="https://servicebustestkjdemkkogk.servicebus.windows.net/fjruid/subscriptions/eqkovcd/rules/rule?api-version=2021-05"/><content
@@ -282,18 +187,13 @@
       content-type: application/atom+xml;type=entry;charset=utf-8
       date: Thu, 21 Oct 2021 05:22:26 GMT
       etag: '637703905453270000'
->>>>>>> 62df3543
-      server: Microsoft-HTTPAPI/2.0
-      strict-transport-security: max-age=31536000
-      transfer-encoding: chunked
-    status:
-      code: 200
-      message: OK
-<<<<<<< HEAD
-    url: https://servicebustestkv3s7h2dmw.servicebus.windows.net/fjruid/subscriptions/eqkovcd/rules/rule?api-version=2021-05
-=======
+      server: Microsoft-HTTPAPI/2.0
+      strict-transport-security: max-age=31536000
+      transfer-encoding: chunked
+    status:
+      code: 200
+      message: OK
     url: https://servicebustestkjdemkkogk.servicebus.windows.net/fjruid/subscriptions/eqkovcd/rules/rule?api-version=2021-05
->>>>>>> 62df3543
 - request:
     body: null
     headers:
@@ -305,18 +205,6 @@
     uri: https://servicebustestsbname.servicebus.windows.net/fjruid/subscriptions/eqkovcd/rules/rule?enrich=false&api-version=2021-05
   response:
     body:
-<<<<<<< HEAD
-      string: <entry xmlns="http://www.w3.org/2005/Atom"><id>sb://servicebustestkv3s7h2dmw.servicebus.windows.net/fjruid/subscriptions/eqkovcd/rules/rule?enrich=false&amp;api-version=2021-05</id><title
-        type="text">rule</title><published>2021-09-28T19:05:51Z</published><updated>2021-09-28T19:05:51Z</updated><link
-        rel="self" href="sb://servicebustestkv3s7h2dmw.servicebus.windows.net/fjruid/subscriptions/eqkovcd/rules/rule?enrich=false&amp;api-version=2021-05"/><content
-        type="application/xml"><RuleDescription xmlns="http://schemas.microsoft.com/netservices/2010/10/servicebus/connect"
-        xmlns:i="http://www.w3.org/2001/XMLSchema-instance"><Filter i:type="CorrelationFilter"><CorrelationId>testcid</CorrelationId></Filter><Action
-        i:type="SqlRuleAction"><SqlExpression>SET Priority = 'low'</SqlExpression><CompatibilityLevel>20</CompatibilityLevel><RequiresPreprocessing>true</RequiresPreprocessing><Parameters/></Action><CreatedAt>2021-09-28T19:05:51.0743454Z</CreatedAt><Name>rule</Name></RuleDescription></content></entry>
-    headers:
-      content-type: application/atom+xml;type=entry;charset=utf-8
-      date: Tue, 28 Sep 2021 19:05:51 GMT
-      etag: '637684527503170000'
-=======
       string: <entry xmlns="http://www.w3.org/2005/Atom"><id>sb://servicebustestkjdemkkogk.servicebus.windows.net/fjruid/subscriptions/eqkovcd/rules/rule?enrich=false&amp;api-version=2021-05</id><title
         type="text">rule</title><published>2021-10-21T05:22:26Z</published><updated>2021-10-21T05:22:26Z</updated><link
         rel="self" href="sb://servicebustestkjdemkkogk.servicebus.windows.net/fjruid/subscriptions/eqkovcd/rules/rule?enrich=false&amp;api-version=2021-05"/><content
@@ -327,29 +215,20 @@
       content-type: application/atom+xml;type=entry;charset=utf-8
       date: Thu, 21 Oct 2021 05:22:26 GMT
       etag: '637703905453270000'
->>>>>>> 62df3543
-      server: Microsoft-HTTPAPI/2.0
-      strict-transport-security: max-age=31536000
-      transfer-encoding: chunked
-    status:
-      code: 200
-      message: OK
-<<<<<<< HEAD
-    url: https://servicebustestkv3s7h2dmw.servicebus.windows.net/fjruid/subscriptions/eqkovcd/rules/rule?enrich=false&api-version=2021-05
-=======
+      server: Microsoft-HTTPAPI/2.0
+      strict-transport-security: max-age=31536000
+      transfer-encoding: chunked
+    status:
+      code: 200
+      message: OK
     url: https://servicebustestkjdemkkogk.servicebus.windows.net/fjruid/subscriptions/eqkovcd/rules/rule?enrich=false&api-version=2021-05
->>>>>>> 62df3543
 - request:
     body: '<?xml version=''1.0'' encoding=''utf-8''?>
 
       <ns0:entry xmlns:ns0="http://www.w3.org/2005/Atom" xmlns="http://schemas.microsoft.com/netservices/2010/10/servicebus/connect"
       xmlns:xsi="http://www.w3.org/2001/XMLSchema-instance"><ns0:content type="application/xml"><RuleDescription><Filter
       xsi:type="CorrelationFilter"><CorrelationId>updatedcid</CorrelationId></Filter><Action
-<<<<<<< HEAD
-      xsi:type="EmptyRuleAction" /><CreatedAt>2021-09-28T19:05:51.074345Z</CreatedAt><Name>rule</Name></RuleDescription></ns0:content></ns0:entry>'
-=======
       xsi:type="EmptyRuleAction" /><CreatedAt>2021-10-21T05:22:26.077335Z</CreatedAt><Name>rule</Name></RuleDescription></ns0:content></ns0:entry>'
->>>>>>> 62df3543
     headers:
       Accept:
       - application/xml
@@ -365,18 +244,6 @@
     uri: https://servicebustestsbname.servicebus.windows.net/fjruid/subscriptions/eqkovcd/rules/rule?api-version=2021-05
   response:
     body:
-<<<<<<< HEAD
-      string: <entry xmlns="http://www.w3.org/2005/Atom"><id>https://servicebustestkv3s7h2dmw.servicebus.windows.net/fjruid/subscriptions/eqkovcd/rules/rule?api-version=2021-05</id><title
-        type="text">rule</title><published>2021-09-28T19:05:51Z</published><updated>2021-09-28T19:05:51Z</updated><link
-        rel="self" href="https://servicebustestkv3s7h2dmw.servicebus.windows.net/fjruid/subscriptions/eqkovcd/rules/rule?api-version=2021-05"/><content
-        type="application/xml"><RuleDescription xmlns="http://schemas.microsoft.com/netservices/2010/10/servicebus/connect"
-        xmlns:i="http://www.w3.org/2001/XMLSchema-instance"><Filter i:type="CorrelationFilter"><CorrelationId>updatedcid</CorrelationId></Filter><Action
-        i:type="EmptyRuleAction"/><CreatedAt>2021-09-28T19:05:51.386029Z</CreatedAt><Name>rule</Name></RuleDescription></content></entry>
-    headers:
-      content-type: application/atom+xml;type=entry;charset=utf-8
-      date: Tue, 28 Sep 2021 19:05:51 GMT
-      etag: '637684527503170000'
-=======
       string: <entry xmlns="http://www.w3.org/2005/Atom"><id>https://servicebustestkjdemkkogk.servicebus.windows.net/fjruid/subscriptions/eqkovcd/rules/rule?api-version=2021-05</id><title
         type="text">rule</title><published>2021-10-21T05:22:26Z</published><updated>2021-10-21T05:22:26Z</updated><link
         rel="self" href="https://servicebustestkjdemkkogk.servicebus.windows.net/fjruid/subscriptions/eqkovcd/rules/rule?api-version=2021-05"/><content
@@ -387,18 +254,13 @@
       content-type: application/atom+xml;type=entry;charset=utf-8
       date: Thu, 21 Oct 2021 05:22:26 GMT
       etag: '637703905453270000'
->>>>>>> 62df3543
-      server: Microsoft-HTTPAPI/2.0
-      strict-transport-security: max-age=31536000
-      transfer-encoding: chunked
-    status:
-      code: 200
-      message: OK
-<<<<<<< HEAD
-    url: https://servicebustestkv3s7h2dmw.servicebus.windows.net/fjruid/subscriptions/eqkovcd/rules/rule?api-version=2021-05
-=======
+      server: Microsoft-HTTPAPI/2.0
+      strict-transport-security: max-age=31536000
+      transfer-encoding: chunked
+    status:
+      code: 200
+      message: OK
     url: https://servicebustestkjdemkkogk.servicebus.windows.net/fjruid/subscriptions/eqkovcd/rules/rule?api-version=2021-05
->>>>>>> 62df3543
 - request:
     body: null
     headers:
@@ -410,18 +272,6 @@
     uri: https://servicebustestsbname.servicebus.windows.net/fjruid/subscriptions/eqkovcd/rules/rule?enrich=false&api-version=2021-05
   response:
     body:
-<<<<<<< HEAD
-      string: <entry xmlns="http://www.w3.org/2005/Atom"><id>sb://servicebustestkv3s7h2dmw.servicebus.windows.net/fjruid/subscriptions/eqkovcd/rules/rule?enrich=false&amp;api-version=2021-05</id><title
-        type="text">rule</title><published>2021-09-28T19:05:51Z</published><updated>2021-09-28T19:05:51Z</updated><link
-        rel="self" href="sb://servicebustestkv3s7h2dmw.servicebus.windows.net/fjruid/subscriptions/eqkovcd/rules/rule?enrich=false&amp;api-version=2021-05"/><content
-        type="application/xml"><RuleDescription xmlns="http://schemas.microsoft.com/netservices/2010/10/servicebus/connect"
-        xmlns:i="http://www.w3.org/2001/XMLSchema-instance"><Filter i:type="CorrelationFilter"><CorrelationId>updatedcid</CorrelationId></Filter><Action
-        i:type="EmptyRuleAction"/><CreatedAt>2021-09-28T19:05:51.0743454Z</CreatedAt><Name>rule</Name></RuleDescription></content></entry>
-    headers:
-      content-type: application/atom+xml;type=entry;charset=utf-8
-      date: Tue, 28 Sep 2021 19:05:51 GMT
-      etag: '637684527503170000'
-=======
       string: <entry xmlns="http://www.w3.org/2005/Atom"><id>sb://servicebustestkjdemkkogk.servicebus.windows.net/fjruid/subscriptions/eqkovcd/rules/rule?enrich=false&amp;api-version=2021-05</id><title
         type="text">rule</title><published>2021-10-21T05:22:26Z</published><updated>2021-10-21T05:22:26Z</updated><link
         rel="self" href="sb://servicebustestkjdemkkogk.servicebus.windows.net/fjruid/subscriptions/eqkovcd/rules/rule?enrich=false&amp;api-version=2021-05"/><content
@@ -432,18 +282,13 @@
       content-type: application/atom+xml;type=entry;charset=utf-8
       date: Thu, 21 Oct 2021 05:22:26 GMT
       etag: '637703905453270000'
->>>>>>> 62df3543
-      server: Microsoft-HTTPAPI/2.0
-      strict-transport-security: max-age=31536000
-      transfer-encoding: chunked
-    status:
-      code: 200
-      message: OK
-<<<<<<< HEAD
-    url: https://servicebustestkv3s7h2dmw.servicebus.windows.net/fjruid/subscriptions/eqkovcd/rules/rule?enrich=false&api-version=2021-05
-=======
+      server: Microsoft-HTTPAPI/2.0
+      strict-transport-security: max-age=31536000
+      transfer-encoding: chunked
+    status:
+      code: 200
+      message: OK
     url: https://servicebustestkjdemkkogk.servicebus.windows.net/fjruid/subscriptions/eqkovcd/rules/rule?enrich=false&api-version=2021-05
->>>>>>> 62df3543
 - request:
     body: null
     headers:
@@ -458,23 +303,14 @@
       string: ''
     headers:
       content-length: '0'
-<<<<<<< HEAD
-      date: Tue, 28 Sep 2021 19:05:51 GMT
-      etag: '637684527503170000'
-=======
-      date: Thu, 21 Oct 2021 05:22:26 GMT
-      etag: '637703905453270000'
->>>>>>> 62df3543
-      server: Microsoft-HTTPAPI/2.0
-      strict-transport-security: max-age=31536000
-    status:
-      code: 200
-      message: OK
-<<<<<<< HEAD
-    url: https://servicebustestkv3s7h2dmw.servicebus.windows.net/fjruid/subscriptions/eqkovcd/rules/rule?api-version=2021-05
-=======
+      date: Thu, 21 Oct 2021 05:22:26 GMT
+      etag: '637703905453270000'
+      server: Microsoft-HTTPAPI/2.0
+      strict-transport-security: max-age=31536000
+    status:
+      code: 200
+      message: OK
     url: https://servicebustestkjdemkkogk.servicebus.windows.net/fjruid/subscriptions/eqkovcd/rules/rule?api-version=2021-05
->>>>>>> 62df3543
 - request:
     body: null
     headers:
@@ -489,23 +325,14 @@
       string: ''
     headers:
       content-length: '0'
-<<<<<<< HEAD
-      date: Tue, 28 Sep 2021 19:05:51 GMT
-      etag: '637684527503170000'
-=======
-      date: Thu, 21 Oct 2021 05:22:26 GMT
-      etag: '637703905453270000'
->>>>>>> 62df3543
-      server: Microsoft-HTTPAPI/2.0
-      strict-transport-security: max-age=31536000
-    status:
-      code: 200
-      message: OK
-<<<<<<< HEAD
-    url: https://servicebustestkv3s7h2dmw.servicebus.windows.net/fjruid/subscriptions/eqkovcd?api-version=2021-05
-=======
+      date: Thu, 21 Oct 2021 05:22:26 GMT
+      etag: '637703905453270000'
+      server: Microsoft-HTTPAPI/2.0
+      strict-transport-security: max-age=31536000
+    status:
+      code: 200
+      message: OK
     url: https://servicebustestkjdemkkogk.servicebus.windows.net/fjruid/subscriptions/eqkovcd?api-version=2021-05
->>>>>>> 62df3543
 - request:
     body: null
     headers:
@@ -520,21 +347,12 @@
       string: ''
     headers:
       content-length: '0'
-<<<<<<< HEAD
-      date: Tue, 28 Sep 2021 19:05:52 GMT
-      etag: '637684527503170000'
-=======
-      date: Thu, 21 Oct 2021 05:22:26 GMT
-      etag: '637703905453270000'
->>>>>>> 62df3543
-      server: Microsoft-HTTPAPI/2.0
-      strict-transport-security: max-age=31536000
-    status:
-      code: 200
-      message: OK
-<<<<<<< HEAD
-    url: https://servicebustestkv3s7h2dmw.servicebus.windows.net/fjruid?api-version=2021-05
-=======
+      date: Thu, 21 Oct 2021 05:22:26 GMT
+      etag: '637703905453270000'
+      server: Microsoft-HTTPAPI/2.0
+      strict-transport-security: max-age=31536000
+    status:
+      code: 200
+      message: OK
     url: https://servicebustestkjdemkkogk.servicebus.windows.net/fjruid?api-version=2021-05
->>>>>>> 62df3543
 version: 1