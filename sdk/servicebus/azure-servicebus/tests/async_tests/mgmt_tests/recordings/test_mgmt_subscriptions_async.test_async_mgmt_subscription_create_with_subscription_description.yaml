--- conflicted
+++ resolved
@@ -10,29 +10,17 @@
     uri: https://servicebustestsbname.servicebus.windows.net/$Resources/topics?$skip=0&$top=100&api-version=2021-05
   response:
     body:
-<<<<<<< HEAD
-      string: <feed xmlns="http://www.w3.org/2005/Atom"><title type="text">Topics</title><id>https://servicebustestkv3s7h2dmw.servicebus.windows.net/$Resources/topics?$skip=0&amp;$top=100&amp;api-version=2021-05</id><updated>2021-09-28T19:06:01Z</updated><link
-        rel="self" href="https://servicebustestkv3s7h2dmw.servicebus.windows.net/$Resources/topics?$skip=0&amp;$top=100&amp;api-version=2021-05"/></feed>
-    headers:
-      content-type: application/atom+xml;type=feed;charset=utf-8
-      date: Tue, 28 Sep 2021 19:06:01 GMT
-=======
       string: <feed xmlns="http://www.w3.org/2005/Atom"><title type="text">Topics</title><id>https://servicebustestkjdemkkogk.servicebus.windows.net/$Resources/topics?$skip=0&amp;$top=100&amp;api-version=2021-05</id><updated>2021-10-21T05:22:36Z</updated><link
         rel="self" href="https://servicebustestkjdemkkogk.servicebus.windows.net/$Resources/topics?$skip=0&amp;$top=100&amp;api-version=2021-05"/></feed>
     headers:
       content-type: application/atom+xml;type=feed;charset=utf-8
       date: Thu, 21 Oct 2021 05:22:35 GMT
->>>>>>> 62df3543
-      server: Microsoft-HTTPAPI/2.0
-      transfer-encoding: chunked
-    status:
-      code: 200
-      message: OK
-<<<<<<< HEAD
-    url: https://servicebustestkv3s7h2dmw.servicebus.windows.net/$Resources/topics?$skip=0&$top=100&api-version=2021-05
-=======
+      server: Microsoft-HTTPAPI/2.0
+      transfer-encoding: chunked
+    status:
+      code: 200
+      message: OK
     url: https://servicebustestkjdemkkogk.servicebus.windows.net/$Resources/topics?$skip=0&$top=100&api-version=2021-05
->>>>>>> 62df3543
 - request:
     body: '<?xml version=''1.0'' encoding=''utf-8''?>
 
@@ -51,16 +39,6 @@
     uri: https://servicebustestsbname.servicebus.windows.net/iweidk?api-version=2021-05
   response:
     body:
-<<<<<<< HEAD
-      string: <entry xmlns="http://www.w3.org/2005/Atom"><id>https://servicebustestkv3s7h2dmw.servicebus.windows.net/iweidk?api-version=2021-05</id><title
-        type="text">iweidk</title><published>2021-09-28T19:06:02Z</published><updated>2021-09-28T19:06:02Z</updated><author><name>servicebustestkv3s7h2dmw</name></author><link
-        rel="self" href="https://servicebustestkv3s7h2dmw.servicebus.windows.net/iweidk?api-version=2021-05"/><content
-        type="application/xml"><TopicDescription xmlns="http://schemas.microsoft.com/netservices/2010/10/servicebus/connect"
-        xmlns:i="http://www.w3.org/2001/XMLSchema-instance"><DefaultMessageTimeToLive>P10675199DT2H48M5.4775807S</DefaultMessageTimeToLive><MaxSizeInMegabytes>1024</MaxSizeInMegabytes><RequiresDuplicateDetection>false</RequiresDuplicateDetection><DuplicateDetectionHistoryTimeWindow>PT10M</DuplicateDetectionHistoryTimeWindow><EnableBatchedOperations>true</EnableBatchedOperations><SizeInBytes>0</SizeInBytes><FilteringMessagesBeforePublishing>false</FilteringMessagesBeforePublishing><IsAnonymousAccessible>false</IsAnonymousAccessible><AuthorizationRules></AuthorizationRules><Status>Active</Status><CreatedAt>2021-09-28T19:06:02.34Z</CreatedAt><UpdatedAt>2021-09-28T19:06:02.38Z</UpdatedAt><SupportOrdering>true</SupportOrdering><AutoDeleteOnIdle>P10675199DT2H48M5.4775807S</AutoDeleteOnIdle><EnablePartitioning>false</EnablePartitioning><EntityAvailabilityStatus>Available</EntityAvailabilityStatus><EnableSubscriptionPartitioning>false</EnableSubscriptionPartitioning><EnableExpress>false</EnableExpress><MaxMessageSizeInKilobytes>256</MaxMessageSizeInKilobytes></TopicDescription></content></entry>
-    headers:
-      content-type: application/atom+xml;type=entry;charset=utf-8
-      date: Tue, 28 Sep 2021 19:06:02 GMT
-=======
       string: <entry xmlns="http://www.w3.org/2005/Atom"><id>https://servicebustestkjdemkkogk.servicebus.windows.net/iweidk?api-version=2021-05</id><title
         type="text">iweidk</title><published>2021-10-21T05:22:36Z</published><updated>2021-10-21T05:22:37Z</updated><author><name>servicebustestkjdemkkogk</name></author><link
         rel="self" href="https://servicebustestkjdemkkogk.servicebus.windows.net/iweidk?api-version=2021-05"/><content
@@ -69,18 +47,13 @@
     headers:
       content-type: application/atom+xml;type=entry;charset=utf-8
       date: Thu, 21 Oct 2021 05:22:37 GMT
->>>>>>> 62df3543
       server: Microsoft-HTTPAPI/2.0
       strict-transport-security: max-age=31536000
       transfer-encoding: chunked
     status:
       code: 201
       message: Created
-<<<<<<< HEAD
-    url: https://servicebustestkv3s7h2dmw.servicebus.windows.net/iweidk?api-version=2021-05
-=======
     url: https://servicebustestkjdemkkogk.servicebus.windows.net/iweidk?api-version=2021-05
->>>>>>> 62df3543
 - request:
     body: '<?xml version=''1.0'' encoding=''utf-8''?>
 
@@ -99,17 +72,6 @@
     uri: https://servicebustestsbname.servicebus.windows.net/iweidk/subscriptions/kdosako?api-version=2021-05
   response:
     body:
-<<<<<<< HEAD
-      string: <entry xmlns="http://www.w3.org/2005/Atom"><id>https://servicebustestkv3s7h2dmw.servicebus.windows.net/iweidk/subscriptions/kdosako?api-version=2021-05</id><title
-        type="text">kdosako</title><published>2021-09-28T19:06:02Z</published><updated>2021-09-28T19:06:02Z</updated><link
-        rel="self" href="https://servicebustestkv3s7h2dmw.servicebus.windows.net/iweidk/subscriptions/kdosako?api-version=2021-05"/><content
-        type="application/xml"><SubscriptionDescription xmlns="http://schemas.microsoft.com/netservices/2010/10/servicebus/connect"
-        xmlns:i="http://www.w3.org/2001/XMLSchema-instance"><LockDuration>PT13S</LockDuration><RequiresSession>true</RequiresSession><DefaultMessageTimeToLive>PT11M</DefaultMessageTimeToLive><DeadLetteringOnMessageExpiration>true</DeadLetteringOnMessageExpiration><DeadLetteringOnFilterEvaluationExceptions>true</DeadLetteringOnFilterEvaluationExceptions><MessageCount>0</MessageCount><MaxDeliveryCount>14</MaxDeliveryCount><EnableBatchedOperations>true</EnableBatchedOperations><Status>Active</Status><CreatedAt>2021-09-28T19:06:02.8074807Z</CreatedAt><UpdatedAt>2021-09-28T19:06:02.8074807Z</UpdatedAt><AccessedAt>0001-01-01T00:00:00</AccessedAt><AutoDeleteOnIdle>PT10M</AutoDeleteOnIdle><EntityAvailabilityStatus>Available</EntityAvailabilityStatus><IsClientAffine>false</IsClientAffine></SubscriptionDescription></content></entry>
-    headers:
-      content-type: application/atom+xml;type=entry;charset=utf-8
-      date: Tue, 28 Sep 2021 19:06:02 GMT
-      etag: '637684527623800000'
-=======
       string: <entry xmlns="http://www.w3.org/2005/Atom"><id>https://servicebustestkjdemkkogk.servicebus.windows.net/iweidk/subscriptions/kdosako?api-version=2021-05</id><title
         type="text">kdosako</title><published>2021-10-21T05:22:37Z</published><updated>2021-10-21T05:22:37Z</updated><link
         rel="self" href="https://servicebustestkjdemkkogk.servicebus.windows.net/iweidk/subscriptions/kdosako?api-version=2021-05"/><content
@@ -119,18 +81,13 @@
       content-type: application/atom+xml;type=entry;charset=utf-8
       date: Thu, 21 Oct 2021 05:22:37 GMT
       etag: '637703905572330000'
->>>>>>> 62df3543
       server: Microsoft-HTTPAPI/2.0
       strict-transport-security: max-age=31536000
       transfer-encoding: chunked
     status:
       code: 201
       message: Created
-<<<<<<< HEAD
-    url: https://servicebustestkv3s7h2dmw.servicebus.windows.net/iweidk/subscriptions/kdosako?api-version=2021-05
-=======
     url: https://servicebustestkjdemkkogk.servicebus.windows.net/iweidk/subscriptions/kdosako?api-version=2021-05
->>>>>>> 62df3543
 - request:
     body: null
     headers:
@@ -142,18 +99,6 @@
     uri: https://servicebustestsbname.servicebus.windows.net/iweidk/subscriptions/kdosako?enrich=false&api-version=2021-05
   response:
     body:
-<<<<<<< HEAD
-      string: <entry xmlns="http://www.w3.org/2005/Atom"><id>sb://servicebustestkv3s7h2dmw.servicebus.windows.net/iweidk/subscriptions/kdosako?enrich=false&amp;api-version=2021-05</id><title
-        type="text">kdosako</title><published>2021-09-28T19:06:02Z</published><updated>2021-09-28T19:06:02Z</updated><link
-        rel="self" href="sb://servicebustestkv3s7h2dmw.servicebus.windows.net/iweidk/subscriptions/kdosako?enrich=false&amp;api-version=2021-05"/><content
-        type="application/xml"><SubscriptionDescription xmlns="http://schemas.microsoft.com/netservices/2010/10/servicebus/connect"
-        xmlns:i="http://www.w3.org/2001/XMLSchema-instance"><LockDuration>PT13S</LockDuration><RequiresSession>true</RequiresSession><DefaultMessageTimeToLive>PT11M</DefaultMessageTimeToLive><DeadLetteringOnMessageExpiration>true</DeadLetteringOnMessageExpiration><DeadLetteringOnFilterEvaluationExceptions>true</DeadLetteringOnFilterEvaluationExceptions><MessageCount>0</MessageCount><MaxDeliveryCount>14</MaxDeliveryCount><EnableBatchedOperations>true</EnableBatchedOperations><Status>Active</Status><CreatedAt>2021-09-28T19:06:02.8054075Z</CreatedAt><UpdatedAt>2021-09-28T19:06:02.8054075Z</UpdatedAt><AccessedAt>2021-09-28T19:06:02.807Z</AccessedAt><CountDetails
-        xmlns:d3p1="http://schemas.microsoft.com/netservices/2011/06/servicebus"><d3p1:ActiveMessageCount>0</d3p1:ActiveMessageCount><d3p1:DeadLetterMessageCount>0</d3p1:DeadLetterMessageCount><d3p1:ScheduledMessageCount>0</d3p1:ScheduledMessageCount><d3p1:TransferMessageCount>0</d3p1:TransferMessageCount><d3p1:TransferDeadLetterMessageCount>0</d3p1:TransferDeadLetterMessageCount></CountDetails><AutoDeleteOnIdle>PT10M</AutoDeleteOnIdle><EntityAvailabilityStatus>Available</EntityAvailabilityStatus><IsClientAffine>false</IsClientAffine></SubscriptionDescription></content></entry>
-    headers:
-      content-type: application/atom+xml;type=entry;charset=utf-8
-      date: Tue, 28 Sep 2021 19:06:02 GMT
-      etag: '637684527623800000'
-=======
       string: <entry xmlns="http://www.w3.org/2005/Atom"><id>sb://servicebustestkjdemkkogk.servicebus.windows.net/iweidk/subscriptions/kdosako?enrich=false&amp;api-version=2021-05</id><title
         type="text">kdosako</title><published>2021-10-21T05:22:37Z</published><updated>2021-10-21T05:22:37Z</updated><link
         rel="self" href="sb://servicebustestkjdemkkogk.servicebus.windows.net/iweidk/subscriptions/kdosako?enrich=false&amp;api-version=2021-05"/><content
@@ -164,18 +109,13 @@
       content-type: application/atom+xml;type=entry;charset=utf-8
       date: Thu, 21 Oct 2021 05:22:37 GMT
       etag: '637703905572330000'
->>>>>>> 62df3543
-      server: Microsoft-HTTPAPI/2.0
-      strict-transport-security: max-age=31536000
-      transfer-encoding: chunked
-    status:
-      code: 200
-      message: OK
-<<<<<<< HEAD
-    url: https://servicebustestkv3s7h2dmw.servicebus.windows.net/iweidk/subscriptions/kdosako?enrich=false&api-version=2021-05
-=======
+      server: Microsoft-HTTPAPI/2.0
+      strict-transport-security: max-age=31536000
+      transfer-encoding: chunked
+    status:
+      code: 200
+      message: OK
     url: https://servicebustestkjdemkkogk.servicebus.windows.net/iweidk/subscriptions/kdosako?enrich=false&api-version=2021-05
->>>>>>> 62df3543
 - request:
     body: '<?xml version=''1.0'' encoding=''utf-8''?>
 
@@ -194,17 +134,6 @@
     uri: https://servicebustestsbname.servicebus.windows.net/iweidk/subscriptions/owazmq?api-version=2021-05
   response:
     body:
-<<<<<<< HEAD
-      string: <entry xmlns="http://www.w3.org/2005/Atom"><id>https://servicebustestkv3s7h2dmw.servicebus.windows.net/iweidk/subscriptions/owazmq?api-version=2021-05</id><title
-        type="text">owazmq</title><published>2021-09-28T19:06:03Z</published><updated>2021-09-28T19:06:03Z</updated><link
-        rel="self" href="https://servicebustestkv3s7h2dmw.servicebus.windows.net/iweidk/subscriptions/owazmq?api-version=2021-05"/><content
-        type="application/xml"><SubscriptionDescription xmlns="http://schemas.microsoft.com/netservices/2010/10/servicebus/connect"
-        xmlns:i="http://www.w3.org/2001/XMLSchema-instance"><LockDuration>PT13S</LockDuration><RequiresSession>true</RequiresSession><DefaultMessageTimeToLive>PT11M</DefaultMessageTimeToLive><DeadLetteringOnMessageExpiration>true</DeadLetteringOnMessageExpiration><DeadLetteringOnFilterEvaluationExceptions>true</DeadLetteringOnFilterEvaluationExceptions><MessageCount>0</MessageCount><MaxDeliveryCount>14</MaxDeliveryCount><EnableBatchedOperations>true</EnableBatchedOperations><Status>Active</Status><CreatedAt>2021-09-28T19:06:03.0418559Z</CreatedAt><UpdatedAt>2021-09-28T19:06:03.0418559Z</UpdatedAt><AccessedAt>0001-01-01T00:00:00</AccessedAt><AutoDeleteOnIdle>PT10M</AutoDeleteOnIdle><EntityAvailabilityStatus>Available</EntityAvailabilityStatus><IsClientAffine>false</IsClientAffine></SubscriptionDescription></content></entry>
-    headers:
-      content-type: application/atom+xml;type=entry;charset=utf-8
-      date: Tue, 28 Sep 2021 19:06:02 GMT
-      etag: '637684527623800000'
-=======
       string: <entry xmlns="http://www.w3.org/2005/Atom"><id>https://servicebustestkjdemkkogk.servicebus.windows.net/iweidk/subscriptions/owazmq?api-version=2021-05</id><title
         type="text">owazmq</title><published>2021-10-21T05:22:37Z</published><updated>2021-10-21T05:22:37Z</updated><link
         rel="self" href="https://servicebustestkjdemkkogk.servicebus.windows.net/iweidk/subscriptions/owazmq?api-version=2021-05"/><content
@@ -214,18 +143,13 @@
       content-type: application/atom+xml;type=entry;charset=utf-8
       date: Thu, 21 Oct 2021 05:22:37 GMT
       etag: '637703905572330000'
->>>>>>> 62df3543
       server: Microsoft-HTTPAPI/2.0
       strict-transport-security: max-age=31536000
       transfer-encoding: chunked
     status:
       code: 201
       message: Created
-<<<<<<< HEAD
-    url: https://servicebustestkv3s7h2dmw.servicebus.windows.net/iweidk/subscriptions/owazmq?api-version=2021-05
-=======
     url: https://servicebustestkjdemkkogk.servicebus.windows.net/iweidk/subscriptions/owazmq?api-version=2021-05
->>>>>>> 62df3543
 - request:
     body: null
     headers:
@@ -237,18 +161,6 @@
     uri: https://servicebustestsbname.servicebus.windows.net/iweidk/subscriptions/owazmq?enrich=false&api-version=2021-05
   response:
     body:
-<<<<<<< HEAD
-      string: <entry xmlns="http://www.w3.org/2005/Atom"><id>sb://servicebustestkv3s7h2dmw.servicebus.windows.net/iweidk/subscriptions/owazmq?enrich=false&amp;api-version=2021-05</id><title
-        type="text">owazmq</title><published>2021-09-28T19:06:03Z</published><updated>2021-09-28T19:06:03Z</updated><link
-        rel="self" href="sb://servicebustestkv3s7h2dmw.servicebus.windows.net/iweidk/subscriptions/owazmq?enrich=false&amp;api-version=2021-05"/><content
-        type="application/xml"><SubscriptionDescription xmlns="http://schemas.microsoft.com/netservices/2010/10/servicebus/connect"
-        xmlns:i="http://www.w3.org/2001/XMLSchema-instance"><LockDuration>PT13S</LockDuration><RequiresSession>true</RequiresSession><DefaultMessageTimeToLive>PT11M</DefaultMessageTimeToLive><DeadLetteringOnMessageExpiration>true</DeadLetteringOnMessageExpiration><DeadLetteringOnFilterEvaluationExceptions>true</DeadLetteringOnFilterEvaluationExceptions><MessageCount>0</MessageCount><MaxDeliveryCount>14</MaxDeliveryCount><EnableBatchedOperations>true</EnableBatchedOperations><Status>Active</Status><CreatedAt>2021-09-28T19:06:03.0397887Z</CreatedAt><UpdatedAt>2021-09-28T19:06:03.0397887Z</UpdatedAt><AccessedAt>2021-09-28T19:06:03.0397887Z</AccessedAt><CountDetails
-        xmlns:d3p1="http://schemas.microsoft.com/netservices/2011/06/servicebus"><d3p1:ActiveMessageCount>0</d3p1:ActiveMessageCount><d3p1:DeadLetterMessageCount>0</d3p1:DeadLetterMessageCount><d3p1:ScheduledMessageCount>0</d3p1:ScheduledMessageCount><d3p1:TransferMessageCount>0</d3p1:TransferMessageCount><d3p1:TransferDeadLetterMessageCount>0</d3p1:TransferDeadLetterMessageCount></CountDetails><AutoDeleteOnIdle>PT10M</AutoDeleteOnIdle><EntityAvailabilityStatus>Available</EntityAvailabilityStatus><IsClientAffine>false</IsClientAffine></SubscriptionDescription></content></entry>
-    headers:
-      content-type: application/atom+xml;type=entry;charset=utf-8
-      date: Tue, 28 Sep 2021 19:06:02 GMT
-      etag: '637684527623800000'
-=======
       string: <entry xmlns="http://www.w3.org/2005/Atom"><id>sb://servicebustestkjdemkkogk.servicebus.windows.net/iweidk/subscriptions/owazmq?enrich=false&amp;api-version=2021-05</id><title
         type="text">owazmq</title><published>2021-10-21T05:22:37Z</published><updated>2021-10-21T05:22:37Z</updated><link
         rel="self" href="sb://servicebustestkjdemkkogk.servicebus.windows.net/iweidk/subscriptions/owazmq?enrich=false&amp;api-version=2021-05"/><content
@@ -259,18 +171,13 @@
       content-type: application/atom+xml;type=entry;charset=utf-8
       date: Thu, 21 Oct 2021 05:22:37 GMT
       etag: '637703905572330000'
->>>>>>> 62df3543
-      server: Microsoft-HTTPAPI/2.0
-      strict-transport-security: max-age=31536000
-      transfer-encoding: chunked
-    status:
-      code: 200
-      message: OK
-<<<<<<< HEAD
-    url: https://servicebustestkv3s7h2dmw.servicebus.windows.net/iweidk/subscriptions/owazmq?enrich=false&api-version=2021-05
-=======
+      server: Microsoft-HTTPAPI/2.0
+      strict-transport-security: max-age=31536000
+      transfer-encoding: chunked
+    status:
+      code: 200
+      message: OK
     url: https://servicebustestkjdemkkogk.servicebus.windows.net/iweidk/subscriptions/owazmq?enrich=false&api-version=2021-05
->>>>>>> 62df3543
 - request:
     body: null
     headers:
@@ -285,23 +192,14 @@
       string: ''
     headers:
       content-length: '0'
-<<<<<<< HEAD
-      date: Tue, 28 Sep 2021 19:06:02 GMT
-      etag: '637684527623800000'
-=======
-      date: Thu, 21 Oct 2021 05:22:37 GMT
-      etag: '637703905572330000'
->>>>>>> 62df3543
-      server: Microsoft-HTTPAPI/2.0
-      strict-transport-security: max-age=31536000
-    status:
-      code: 200
-      message: OK
-<<<<<<< HEAD
-    url: https://servicebustestkv3s7h2dmw.servicebus.windows.net/iweidk/subscriptions/kdosako?api-version=2021-05
-=======
+      date: Thu, 21 Oct 2021 05:22:37 GMT
+      etag: '637703905572330000'
+      server: Microsoft-HTTPAPI/2.0
+      strict-transport-security: max-age=31536000
+    status:
+      code: 200
+      message: OK
     url: https://servicebustestkjdemkkogk.servicebus.windows.net/iweidk/subscriptions/kdosako?api-version=2021-05
->>>>>>> 62df3543
 - request:
     body: null
     headers:
@@ -316,23 +214,14 @@
       string: ''
     headers:
       content-length: '0'
-<<<<<<< HEAD
-      date: Tue, 28 Sep 2021 19:06:02 GMT
-      etag: '637684527623800000'
-=======
-      date: Thu, 21 Oct 2021 05:22:37 GMT
-      etag: '637703905572330000'
->>>>>>> 62df3543
-      server: Microsoft-HTTPAPI/2.0
-      strict-transport-security: max-age=31536000
-    status:
-      code: 200
-      message: OK
-<<<<<<< HEAD
-    url: https://servicebustestkv3s7h2dmw.servicebus.windows.net/iweidk/subscriptions/owazmq?api-version=2021-05
-=======
+      date: Thu, 21 Oct 2021 05:22:37 GMT
+      etag: '637703905572330000'
+      server: Microsoft-HTTPAPI/2.0
+      strict-transport-security: max-age=31536000
+    status:
+      code: 200
+      message: OK
     url: https://servicebustestkjdemkkogk.servicebus.windows.net/iweidk/subscriptions/owazmq?api-version=2021-05
->>>>>>> 62df3543
 - request:
     body: null
     headers:
@@ -347,21 +236,12 @@
       string: ''
     headers:
       content-length: '0'
-<<<<<<< HEAD
-      date: Tue, 28 Sep 2021 19:06:03 GMT
-      etag: '637684527623800000'
-=======
-      date: Thu, 21 Oct 2021 05:22:37 GMT
-      etag: '637703905572330000'
->>>>>>> 62df3543
-      server: Microsoft-HTTPAPI/2.0
-      strict-transport-security: max-age=31536000
-    status:
-      code: 200
-      message: OK
-<<<<<<< HEAD
-    url: https://servicebustestkv3s7h2dmw.servicebus.windows.net/iweidk?api-version=2021-05
-=======
+      date: Thu, 21 Oct 2021 05:22:37 GMT
+      etag: '637703905572330000'
+      server: Microsoft-HTTPAPI/2.0
+      strict-transport-security: max-age=31536000
+    status:
+      code: 200
+      message: OK
     url: https://servicebustestkjdemkkogk.servicebus.windows.net/iweidk?api-version=2021-05
->>>>>>> 62df3543
 version: 1