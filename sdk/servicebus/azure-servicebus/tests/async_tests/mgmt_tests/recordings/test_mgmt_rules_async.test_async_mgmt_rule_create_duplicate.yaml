--- conflicted
+++ resolved
@@ -10,29 +10,17 @@
     uri: https://servicebustestsbname.servicebus.windows.net/$Resources/topics?$skip=0&$top=100&api-version=2021-05
   response:
     body:
-<<<<<<< HEAD
-      string: <feed xmlns="http://www.w3.org/2005/Atom"><title type="text">Topics</title><id>https://servicebustestkv3s7h2dmw.servicebus.windows.net/$Resources/topics?$skip=0&amp;$top=100&amp;api-version=2021-05</id><updated>2021-09-28T19:05:32Z</updated><link
-        rel="self" href="https://servicebustestkv3s7h2dmw.servicebus.windows.net/$Resources/topics?$skip=0&amp;$top=100&amp;api-version=2021-05"/></feed>
-    headers:
-      content-type: application/atom+xml;type=feed;charset=utf-8
-      date: Tue, 28 Sep 2021 19:05:32 GMT
-=======
       string: <feed xmlns="http://www.w3.org/2005/Atom"><title type="text">Topics</title><id>https://servicebustestkjdemkkogk.servicebus.windows.net/$Resources/topics?$skip=0&amp;$top=100&amp;api-version=2021-05</id><updated>2021-10-21T05:22:08Z</updated><link
         rel="self" href="https://servicebustestkjdemkkogk.servicebus.windows.net/$Resources/topics?$skip=0&amp;$top=100&amp;api-version=2021-05"/></feed>
     headers:
       content-type: application/atom+xml;type=feed;charset=utf-8
       date: Thu, 21 Oct 2021 05:22:07 GMT
->>>>>>> 62df3543
-      server: Microsoft-HTTPAPI/2.0
-      transfer-encoding: chunked
-    status:
-      code: 200
-      message: OK
-<<<<<<< HEAD
-    url: https://servicebustestkv3s7h2dmw.servicebus.windows.net/$Resources/topics?$skip=0&$top=100&api-version=2021-05
-=======
+      server: Microsoft-HTTPAPI/2.0
+      transfer-encoding: chunked
+    status:
+      code: 200
+      message: OK
     url: https://servicebustestkjdemkkogk.servicebus.windows.net/$Resources/topics?$skip=0&$top=100&api-version=2021-05
->>>>>>> 62df3543
 - request:
     body: '<?xml version=''1.0'' encoding=''utf-8''?>
 
@@ -51,16 +39,6 @@
     uri: https://servicebustestsbname.servicebus.windows.net/dqkodq?api-version=2021-05
   response:
     body:
-<<<<<<< HEAD
-      string: <entry xmlns="http://www.w3.org/2005/Atom"><id>https://servicebustestkv3s7h2dmw.servicebus.windows.net/dqkodq?api-version=2021-05</id><title
-        type="text">dqkodq</title><published>2021-09-28T19:05:33Z</published><updated>2021-09-28T19:05:33Z</updated><author><name>servicebustestkv3s7h2dmw</name></author><link
-        rel="self" href="https://servicebustestkv3s7h2dmw.servicebus.windows.net/dqkodq?api-version=2021-05"/><content
-        type="application/xml"><TopicDescription xmlns="http://schemas.microsoft.com/netservices/2010/10/servicebus/connect"
-        xmlns:i="http://www.w3.org/2001/XMLSchema-instance"><DefaultMessageTimeToLive>P10675199DT2H48M5.4775807S</DefaultMessageTimeToLive><MaxSizeInMegabytes>1024</MaxSizeInMegabytes><RequiresDuplicateDetection>false</RequiresDuplicateDetection><DuplicateDetectionHistoryTimeWindow>PT10M</DuplicateDetectionHistoryTimeWindow><EnableBatchedOperations>true</EnableBatchedOperations><SizeInBytes>0</SizeInBytes><FilteringMessagesBeforePublishing>false</FilteringMessagesBeforePublishing><IsAnonymousAccessible>false</IsAnonymousAccessible><AuthorizationRules></AuthorizationRules><Status>Active</Status><CreatedAt>2021-09-28T19:05:33.32Z</CreatedAt><UpdatedAt>2021-09-28T19:05:33.37Z</UpdatedAt><SupportOrdering>true</SupportOrdering><AutoDeleteOnIdle>P10675199DT2H48M5.4775807S</AutoDeleteOnIdle><EnablePartitioning>false</EnablePartitioning><EntityAvailabilityStatus>Available</EntityAvailabilityStatus><EnableSubscriptionPartitioning>false</EnableSubscriptionPartitioning><EnableExpress>false</EnableExpress><MaxMessageSizeInKilobytes>256</MaxMessageSizeInKilobytes></TopicDescription></content></entry>
-    headers:
-      content-type: application/atom+xml;type=entry;charset=utf-8
-      date: Tue, 28 Sep 2021 19:05:33 GMT
-=======
       string: <entry xmlns="http://www.w3.org/2005/Atom"><id>https://servicebustestkjdemkkogk.servicebus.windows.net/dqkodq?api-version=2021-05</id><title
         type="text">dqkodq</title><published>2021-10-21T05:22:08Z</published><updated>2021-10-21T05:22:08Z</updated><author><name>servicebustestkjdemkkogk</name></author><link
         rel="self" href="https://servicebustestkjdemkkogk.servicebus.windows.net/dqkodq?api-version=2021-05"/><content
@@ -69,18 +47,13 @@
     headers:
       content-type: application/atom+xml;type=entry;charset=utf-8
       date: Thu, 21 Oct 2021 05:22:08 GMT
->>>>>>> 62df3543
       server: Microsoft-HTTPAPI/2.0
       strict-transport-security: max-age=31536000
       transfer-encoding: chunked
     status:
       code: 201
       message: Created
-<<<<<<< HEAD
-    url: https://servicebustestkv3s7h2dmw.servicebus.windows.net/dqkodq?api-version=2021-05
-=======
     url: https://servicebustestkjdemkkogk.servicebus.windows.net/dqkodq?api-version=2021-05
->>>>>>> 62df3543
 - request:
     body: '<?xml version=''1.0'' encoding=''utf-8''?>
 
@@ -99,17 +72,6 @@
     uri: https://servicebustestsbname.servicebus.windows.net/dqkodq/subscriptions/kkaqo?api-version=2021-05
   response:
     body:
-<<<<<<< HEAD
-      string: <entry xmlns="http://www.w3.org/2005/Atom"><id>https://servicebustestkv3s7h2dmw.servicebus.windows.net/dqkodq/subscriptions/kkaqo?api-version=2021-05</id><title
-        type="text">kkaqo</title><published>2021-09-28T19:05:33Z</published><updated>2021-09-28T19:05:33Z</updated><link
-        rel="self" href="https://servicebustestkv3s7h2dmw.servicebus.windows.net/dqkodq/subscriptions/kkaqo?api-version=2021-05"/><content
-        type="application/xml"><SubscriptionDescription xmlns="http://schemas.microsoft.com/netservices/2010/10/servicebus/connect"
-        xmlns:i="http://www.w3.org/2001/XMLSchema-instance"><LockDuration>PT1M</LockDuration><RequiresSession>false</RequiresSession><DefaultMessageTimeToLive>P10675199DT2H48M5.4775807S</DefaultMessageTimeToLive><DeadLetteringOnMessageExpiration>false</DeadLetteringOnMessageExpiration><DeadLetteringOnFilterEvaluationExceptions>true</DeadLetteringOnFilterEvaluationExceptions><MessageCount>0</MessageCount><MaxDeliveryCount>10</MaxDeliveryCount><EnableBatchedOperations>true</EnableBatchedOperations><Status>Active</Status><CreatedAt>2021-09-28T19:05:33.9094405Z</CreatedAt><UpdatedAt>2021-09-28T19:05:33.9094405Z</UpdatedAt><AccessedAt>0001-01-01T00:00:00</AccessedAt><AutoDeleteOnIdle>P10675199DT2H48M5.4775807S</AutoDeleteOnIdle><EntityAvailabilityStatus>Available</EntityAvailabilityStatus><IsClientAffine>false</IsClientAffine></SubscriptionDescription></content></entry>
-    headers:
-      content-type: application/atom+xml;type=entry;charset=utf-8
-      date: Tue, 28 Sep 2021 19:05:33 GMT
-      etag: '637684527333700000'
-=======
       string: <entry xmlns="http://www.w3.org/2005/Atom"><id>https://servicebustestkjdemkkogk.servicebus.windows.net/dqkodq/subscriptions/kkaqo?api-version=2021-05</id><title
         type="text">kkaqo</title><published>2021-10-21T05:22:09Z</published><updated>2021-10-21T05:22:09Z</updated><link
         rel="self" href="https://servicebustestkjdemkkogk.servicebus.windows.net/dqkodq/subscriptions/kkaqo?api-version=2021-05"/><content
@@ -119,18 +81,13 @@
       content-type: application/atom+xml;type=entry;charset=utf-8
       date: Thu, 21 Oct 2021 05:22:08 GMT
       etag: '637703905289430000'
->>>>>>> 62df3543
       server: Microsoft-HTTPAPI/2.0
       strict-transport-security: max-age=31536000
       transfer-encoding: chunked
     status:
       code: 201
       message: Created
-<<<<<<< HEAD
-    url: https://servicebustestkv3s7h2dmw.servicebus.windows.net/dqkodq/subscriptions/kkaqo?api-version=2021-05
-=======
     url: https://servicebustestkjdemkkogk.servicebus.windows.net/dqkodq/subscriptions/kkaqo?api-version=2021-05
->>>>>>> 62df3543
 - request:
     body: '<?xml version=''1.0'' encoding=''utf-8''?>
 
@@ -151,19 +108,6 @@
     uri: https://servicebustestsbname.servicebus.windows.net/dqkodq/subscriptions/kkaqo/rules/rule?api-version=2021-05
   response:
     body:
-<<<<<<< HEAD
-      string: <entry xmlns="http://www.w3.org/2005/Atom"><id>https://servicebustestkv3s7h2dmw.servicebus.windows.net/dqkodq/subscriptions/kkaqo/rules/rule?api-version=2021-05</id><title
-        type="text">rule</title><published>2021-09-28T19:05:34Z</published><updated>2021-09-28T19:05:34Z</updated><link
-        rel="self" href="https://servicebustestkv3s7h2dmw.servicebus.windows.net/dqkodq/subscriptions/kkaqo/rules/rule?api-version=2021-05"/><content
-        type="application/xml"><RuleDescription xmlns="http://schemas.microsoft.com/netservices/2010/10/servicebus/connect"
-        xmlns:i="http://www.w3.org/2001/XMLSchema-instance"><Filter i:type="SqlFilter"><SqlExpression>Priority
-        = 'low'</SqlExpression><CompatibilityLevel>20</CompatibilityLevel><RequiresPreprocessing>true</RequiresPreprocessing></Filter><Action
-        i:type="EmptyRuleAction"/><CreatedAt>2021-09-28T19:05:34.0500681Z</CreatedAt><Name>rule</Name></RuleDescription></content></entry>
-    headers:
-      content-type: application/atom+xml;type=entry;charset=utf-8
-      date: Tue, 28 Sep 2021 19:05:34 GMT
-      etag: '637684527333700000'
-=======
       string: <entry xmlns="http://www.w3.org/2005/Atom"><id>https://servicebustestkjdemkkogk.servicebus.windows.net/dqkodq/subscriptions/kkaqo/rules/rule?api-version=2021-05</id><title
         type="text">rule</title><published>2021-10-21T05:22:09Z</published><updated>2021-10-21T05:22:09Z</updated><link
         rel="self" href="https://servicebustestkjdemkkogk.servicebus.windows.net/dqkodq/subscriptions/kkaqo/rules/rule?api-version=2021-05"/><content
@@ -175,18 +119,13 @@
       content-type: application/atom+xml;type=entry;charset=utf-8
       date: Thu, 21 Oct 2021 05:22:08 GMT
       etag: '637703905289430000'
->>>>>>> 62df3543
       server: Microsoft-HTTPAPI/2.0
       strict-transport-security: max-age=31536000
       transfer-encoding: chunked
     status:
       code: 201
       message: Created
-<<<<<<< HEAD
-    url: https://servicebustestkv3s7h2dmw.servicebus.windows.net/dqkodq/subscriptions/kkaqo/rules/rule?api-version=2021-05
-=======
     url: https://servicebustestkjdemkkogk.servicebus.windows.net/dqkodq/subscriptions/kkaqo/rules/rule?api-version=2021-05
->>>>>>> 62df3543
 - request:
     body: '<?xml version=''1.0'' encoding=''utf-8''?>
 
@@ -208,32 +147,19 @@
   response:
     body:
       string: <Error><Code>409</Code><Detail>The messaging entity 'servicebustestsbname:Topic:dqkodq|kkaqo|rule'
-<<<<<<< HEAD
-        already exists. To know more visit https://aka.ms/sbResourceMgrExceptions.  TrackingId:9f613bf1-8b0d-4f99-bdef-0fffebc62097_B14,
-        SystemTracker:NoSystemTracker, Timestamp:2021-09-28T19:05:34</Detail></Error>
-    headers:
-      content-type: application/xml; charset=utf-8
-      date: Tue, 28 Sep 2021 19:05:35 GMT
-      etag: '637684527333700000'
-=======
         already exists. To know more visit https://aka.ms/sbResourceMgrExceptions.  TrackingId:33cda021-b7b2-4408-9f6b-868fd244a7ce_B12,
         SystemTracker:NoSystemTracker, Timestamp:2021-10-21T05:22:09</Detail></Error>
     headers:
       content-type: application/xml; charset=utf-8
       date: Thu, 21 Oct 2021 05:22:10 GMT
       etag: '637703905289430000'
->>>>>>> 62df3543
       server: Microsoft-HTTPAPI/2.0
       strict-transport-security: max-age=31536000
       transfer-encoding: chunked
     status:
       code: 409
       message: Conflict
-<<<<<<< HEAD
-    url: https://servicebustestkv3s7h2dmw.servicebus.windows.net/dqkodq/subscriptions/kkaqo/rules/rule?api-version=2021-05
-=======
     url: https://servicebustestkjdemkkogk.servicebus.windows.net/dqkodq/subscriptions/kkaqo/rules/rule?api-version=2021-05
->>>>>>> 62df3543
 - request:
     body: null
     headers:
@@ -248,23 +174,14 @@
       string: ''
     headers:
       content-length: '0'
-<<<<<<< HEAD
-      date: Tue, 28 Sep 2021 19:05:35 GMT
-      etag: '637684527333700000'
-=======
-      date: Thu, 21 Oct 2021 05:22:10 GMT
-      etag: '637703905289430000'
->>>>>>> 62df3543
-      server: Microsoft-HTTPAPI/2.0
-      strict-transport-security: max-age=31536000
-    status:
-      code: 200
-      message: OK
-<<<<<<< HEAD
-    url: https://servicebustestkv3s7h2dmw.servicebus.windows.net/dqkodq/subscriptions/kkaqo/rules/rule?api-version=2021-05
-=======
+      date: Thu, 21 Oct 2021 05:22:10 GMT
+      etag: '637703905289430000'
+      server: Microsoft-HTTPAPI/2.0
+      strict-transport-security: max-age=31536000
+    status:
+      code: 200
+      message: OK
     url: https://servicebustestkjdemkkogk.servicebus.windows.net/dqkodq/subscriptions/kkaqo/rules/rule?api-version=2021-05
->>>>>>> 62df3543
 - request:
     body: null
     headers:
@@ -279,23 +196,14 @@
       string: ''
     headers:
       content-length: '0'
-<<<<<<< HEAD
-      date: Tue, 28 Sep 2021 19:05:35 GMT
-      etag: '637684527333700000'
-=======
-      date: Thu, 21 Oct 2021 05:22:10 GMT
-      etag: '637703905289430000'
->>>>>>> 62df3543
-      server: Microsoft-HTTPAPI/2.0
-      strict-transport-security: max-age=31536000
-    status:
-      code: 200
-      message: OK
-<<<<<<< HEAD
-    url: https://servicebustestkv3s7h2dmw.servicebus.windows.net/dqkodq/subscriptions/kkaqo?api-version=2021-05
-=======
+      date: Thu, 21 Oct 2021 05:22:10 GMT
+      etag: '637703905289430000'
+      server: Microsoft-HTTPAPI/2.0
+      strict-transport-security: max-age=31536000
+    status:
+      code: 200
+      message: OK
     url: https://servicebustestkjdemkkogk.servicebus.windows.net/dqkodq/subscriptions/kkaqo?api-version=2021-05
->>>>>>> 62df3543
 - request:
     body: null
     headers:
@@ -310,21 +218,12 @@
       string: ''
     headers:
       content-length: '0'
-<<<<<<< HEAD
-      date: Tue, 28 Sep 2021 19:05:35 GMT
-      etag: '637684527333700000'
-=======
-      date: Thu, 21 Oct 2021 05:22:10 GMT
-      etag: '637703905289430000'
->>>>>>> 62df3543
-      server: Microsoft-HTTPAPI/2.0
-      strict-transport-security: max-age=31536000
-    status:
-      code: 200
-      message: OK
-<<<<<<< HEAD
-    url: https://servicebustestkv3s7h2dmw.servicebus.windows.net/dqkodq?api-version=2021-05
-=======
+      date: Thu, 21 Oct 2021 05:22:10 GMT
+      etag: '637703905289430000'
+      server: Microsoft-HTTPAPI/2.0
+      strict-transport-security: max-age=31536000
+    status:
+      code: 200
+      message: OK
     url: https://servicebustestkjdemkkogk.servicebus.windows.net/dqkodq?api-version=2021-05
->>>>>>> 62df3543
 version: 1