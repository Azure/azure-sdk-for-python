--- conflicted
+++ resolved
@@ -10,29 +10,17 @@
     uri: https://servicebustestsbname.servicebus.windows.net/$Resources/queues?$skip=0&$top=100&api-version=2021-05
   response:
     body:
-<<<<<<< HEAD
-      string: <feed xmlns="http://www.w3.org/2005/Atom"><title type="text">Queues</title><id>https://servicebustestkv3s7h2dmw.servicebus.windows.net/$Resources/queues?$skip=0&amp;$top=100&amp;api-version=2021-05</id><updated>2021-09-28T19:02:42Z</updated><link
-        rel="self" href="https://servicebustestkv3s7h2dmw.servicebus.windows.net/$Resources/queues?$skip=0&amp;$top=100&amp;api-version=2021-05"/></feed>
-    headers:
-      content-type: application/atom+xml;type=feed;charset=utf-8
-      date: Tue, 28 Sep 2021 19:02:42 GMT
-=======
       string: <feed xmlns="http://www.w3.org/2005/Atom"><title type="text">Queues</title><id>https://servicebustestkjdemkkogk.servicebus.windows.net/$Resources/queues?$skip=0&amp;$top=100&amp;api-version=2021-05</id><updated>2021-10-21T05:19:24Z</updated><link
         rel="self" href="https://servicebustestkjdemkkogk.servicebus.windows.net/$Resources/queues?$skip=0&amp;$top=100&amp;api-version=2021-05"/></feed>
     headers:
       content-type: application/atom+xml;type=feed;charset=utf-8
       date: Thu, 21 Oct 2021 05:19:23 GMT
->>>>>>> 62df3543
       server: Microsoft-HTTPAPI/2.0
       transfer-encoding: chunked
     status:
       code: 200
       message: OK
-<<<<<<< HEAD
-    url: https://servicebustestkv3s7h2dmw.servicebus.windows.net/$Resources/queues?$skip=0&$top=100&api-version=2021-05
-=======
     url: https://servicebustestkjdemkkogk.servicebus.windows.net/$Resources/queues?$skip=0&$top=100&api-version=2021-05
->>>>>>> 62df3543
 - request:
     body: '<?xml version=''1.0'' encoding=''utf-8''?>
 
@@ -51,16 +39,6 @@
     uri: https://servicebustestsbname.servicebus.windows.net/eriodk?api-version=2021-05
   response:
     body:
-<<<<<<< HEAD
-      string: <entry xmlns="http://www.w3.org/2005/Atom"><id>https://servicebustestkv3s7h2dmw.servicebus.windows.net/eriodk?api-version=2021-05</id><title
-        type="text">eriodk</title><published>2021-09-28T19:02:43Z</published><updated>2021-09-28T19:02:43Z</updated><author><name>servicebustestkv3s7h2dmw</name></author><link
-        rel="self" href="https://servicebustestkv3s7h2dmw.servicebus.windows.net/eriodk?api-version=2021-05"/><content
-        type="application/xml"><QueueDescription xmlns="http://schemas.microsoft.com/netservices/2010/10/servicebus/connect"
-        xmlns:i="http://www.w3.org/2001/XMLSchema-instance"><LockDuration>PT1M</LockDuration><MaxSizeInMegabytes>1024</MaxSizeInMegabytes><RequiresDuplicateDetection>false</RequiresDuplicateDetection><RequiresSession>false</RequiresSession><DefaultMessageTimeToLive>P10675199DT2H48M5.4775807S</DefaultMessageTimeToLive><DeadLetteringOnMessageExpiration>false</DeadLetteringOnMessageExpiration><DuplicateDetectionHistoryTimeWindow>PT10M</DuplicateDetectionHistoryTimeWindow><MaxDeliveryCount>10</MaxDeliveryCount><EnableBatchedOperations>true</EnableBatchedOperations><SizeInBytes>0</SizeInBytes><MessageCount>0</MessageCount><IsAnonymousAccessible>false</IsAnonymousAccessible><AuthorizationRules></AuthorizationRules><Status>Active</Status><CreatedAt>2021-09-28T19:02:43.14Z</CreatedAt><UpdatedAt>2021-09-28T19:02:43.277Z</UpdatedAt><SupportOrdering>true</SupportOrdering><AutoDeleteOnIdle>P10675199DT2H48M5.4775807S</AutoDeleteOnIdle><EnablePartitioning>false</EnablePartitioning><EntityAvailabilityStatus>Available</EntityAvailabilityStatus><EnableExpress>false</EnableExpress><MaxMessageSizeInKilobytes>256</MaxMessageSizeInKilobytes></QueueDescription></content></entry>
-    headers:
-      content-type: application/atom+xml;type=entry;charset=utf-8
-      date: Tue, 28 Sep 2021 19:02:43 GMT
-=======
       string: <entry xmlns="http://www.w3.org/2005/Atom"><id>https://servicebustestkjdemkkogk.servicebus.windows.net/eriodk?api-version=2021-05</id><title
         type="text">eriodk</title><published>2021-10-21T05:19:24Z</published><updated>2021-10-21T05:19:24Z</updated><author><name>servicebustestkjdemkkogk</name></author><link
         rel="self" href="https://servicebustestkjdemkkogk.servicebus.windows.net/eriodk?api-version=2021-05"/><content
@@ -69,18 +47,13 @@
     headers:
       content-type: application/atom+xml;type=entry;charset=utf-8
       date: Thu, 21 Oct 2021 05:19:24 GMT
->>>>>>> 62df3543
       server: Microsoft-HTTPAPI/2.0
       strict-transport-security: max-age=31536000
       transfer-encoding: chunked
     status:
       code: 201
       message: Created
-<<<<<<< HEAD
-    url: https://servicebustestkv3s7h2dmw.servicebus.windows.net/eriodk?api-version=2021-05
-=======
     url: https://servicebustestkjdemkkogk.servicebus.windows.net/eriodk?api-version=2021-05
->>>>>>> 62df3543
 - request:
     body: '<?xml version=''1.0'' encoding=''utf-8''?>
 
@@ -101,32 +74,19 @@
     body:
       string: <Error><Code>409</Code><Detail>SubCode=40900. Conflict. You're requesting
         an operation that isn't allowed in the resource's current state. To know more
-<<<<<<< HEAD
-        visit https://aka.ms/sbResourceMgrExceptions. . TrackingId:94a43831-010c-477b-be19-e16d5564e1d5_G15,
-        SystemTracker:servicebustestsbname.servicebus.windows.net:eriodk, Timestamp:2021-09-28T19:02:43</Detail></Error>
-    headers:
-      content-type: application/xml; charset=utf-8
-      date: Tue, 28 Sep 2021 19:02:43 GMT
-      etag: '637684525632770000'
-=======
         visit https://aka.ms/sbResourceMgrExceptions. . TrackingId:ea187417-ac0e-4c17-825e-90b0883d1ca6_G2,
         SystemTracker:servicebustestsbname.servicebus.windows.net:eriodk, Timestamp:2021-10-21T05:19:25</Detail></Error>
     headers:
       content-type: application/xml; charset=utf-8
       date: Thu, 21 Oct 2021 05:19:24 GMT
       etag: '637703903646800000'
->>>>>>> 62df3543
       server: Microsoft-HTTPAPI/2.0
       strict-transport-security: max-age=31536000
       transfer-encoding: chunked
     status:
       code: 409
       message: Conflict
-<<<<<<< HEAD
-    url: https://servicebustestkv3s7h2dmw.servicebus.windows.net/eriodk?api-version=2021-05
-=======
     url: https://servicebustestkjdemkkogk.servicebus.windows.net/eriodk?api-version=2021-05
->>>>>>> 62df3543
 - request:
     body: null
     headers:
@@ -141,21 +101,12 @@
       string: ''
     headers:
       content-length: '0'
-<<<<<<< HEAD
-      date: Tue, 28 Sep 2021 19:02:44 GMT
-      etag: '637684525632770000'
-=======
       date: Thu, 21 Oct 2021 05:19:25 GMT
       etag: '637703903646800000'
->>>>>>> 62df3543
       server: Microsoft-HTTPAPI/2.0
       strict-transport-security: max-age=31536000
     status:
       code: 200
       message: OK
-<<<<<<< HEAD
-    url: https://servicebustestkv3s7h2dmw.servicebus.windows.net/eriodk?api-version=2021-05
-=======
     url: https://servicebustestkjdemkkogk.servicebus.windows.net/eriodk?api-version=2021-05
->>>>>>> 62df3543
 version: 1