--- conflicted
+++ resolved
@@ -47,13 +47,8 @@
 _logger = get_logger(logging.DEBUG)
 
 
-<<<<<<< HEAD
 class TestServiceBusAsyncSession(AzureMgmtRecordedTestCase):
-    @pytest.mark.skip(reason="TODO: iterator support")
-=======
-class ServiceBusAsyncSessionTests(AzureMgmtTestCase):
-    
->>>>>>> fb1d02d4
+
     @pytest.mark.asyncio
     @pytest.mark.liveTest
     @pytest.mark.live_test_only
