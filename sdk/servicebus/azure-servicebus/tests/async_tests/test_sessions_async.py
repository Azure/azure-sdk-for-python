#-------------------------------------------------------------------------
# Copyright (c) Microsoft Corporation. All rights reserved.
# Licensed under the MIT License. See License.txt in the project root for
# license information.
#--------------------------------------------------------------------------

import asyncio
import logging
import sys
import os
import pytest
import time
import uuid
from datetime import datetime, timedelta

from azure.servicebus import (
    ServiceBusMessage,
    ServiceBusReceivedMessage,
    ServiceBusReceiveMode,
    NEXT_AVAILABLE_SESSION,
    ServiceBusSubQueue
)
from azure.servicebus.aio import ServiceBusClient, AutoLockRenewer
from azure.servicebus._common.utils import utc_now
from azure.servicebus.exceptions import (
    ServiceBusConnectionError,
    ServiceBusAuthenticationError,
    ServiceBusError,
    OperationTimeoutError,
    SessionLockLostError,
    MessageLockLostError,
    MessageAlreadySettled,
    AutoLockRenewTimeout
)
<<<<<<< HEAD
from devtools_testutils import AzureMgmtRecordedTestCase, CachedResourceGroupPreparer
=======
from devtools_testutils import AzureMgmtTestCase
>>>>>>> 8c093118
from servicebus_preparer import (
    CachedServiceBusNamespacePreparer,
    CachedServiceBusQueuePreparer,
    ServiceBusTopicPreparer,
    ServiceBusQueuePreparer,
    ServiceBusSubscriptionPreparer,
    CachedServiceBusResourceGroupPreparer
)
from utilities import get_logger, print_message, uamqp_transport as get_uamqp_transport, ArgPasserAsync

uamqp_transport_params, uamqp_transport_ids = get_uamqp_transport()

_logger = get_logger(logging.DEBUG)


class TestServiceBusAsyncSession(AzureMgmtRecordedTestCase):

    @pytest.mark.asyncio
    @pytest.mark.liveTest
    @pytest.mark.live_test_only
    @CachedServiceBusResourceGroupPreparer(name_prefix='servicebustest')
    @CachedServiceBusNamespacePreparer(name_prefix='servicebustest')
    @ServiceBusQueuePreparer(name_prefix='servicebustest', requires_session=True)
    @pytest.mark.parametrize("uamqp_transport", uamqp_transport_params, ids=uamqp_transport_ids)
    @ArgPasserAsync()
    async def test_async_session_by_session_client_conn_str_receive_handler_peeklock(self, uamqp_transport, *, servicebus_namespace_connection_string=None, servicebus_queue=None, **kwargs):
        async with ServiceBusClient.from_connection_string(
            servicebus_namespace_connection_string, logging_enable=False, uamqp_transport=uamqp_transport) as sb_client:

            session_id = str(uuid.uuid4())
            async with sb_client.get_queue_sender(servicebus_queue.name) as sender:
                for i in range(3):
                    message = ServiceBusMessage("Handler message no. {}".format(i), session_id=session_id)
                    await sender.send_messages(message)

            with pytest.raises(ServiceBusError):
                await sb_client.get_queue_receiver(servicebus_queue.name, max_wait_time=10)._open_with_retry()

            receiver = sb_client.get_queue_receiver(servicebus_queue.name, session_id=session_id, max_wait_time=10)
            count = 0
            async for message in receiver:
                print_message(_logger, message)
                assert message.session_id == session_id
                count += 1
                await receiver.complete_message(message)

            await receiver.close()

            assert count == 3

            session_id = ""
            async with sb_client.get_queue_sender(servicebus_queue.name) as sender:
                for i in range(3):
                    message = ServiceBusMessage("Handler message no. {}".format(i), session_id=session_id)
                    await sender.send_messages(message)

            with pytest.raises(ServiceBusError):
                await sb_client.get_queue_receiver(servicebus_queue.name, max_wait_time=10)._open_with_retry()

            receiver = sb_client.get_queue_receiver(servicebus_queue.name, session_id=session_id, max_wait_time=10)
            count = 0
            async for message in receiver:
                print_message(_logger, message)
                assert message.session_id == session_id
                count += 1
                await receiver.complete_message(message)

            await receiver.close()

            assert count == 3

    
    @pytest.mark.asyncio
    @pytest.mark.liveTest
    @pytest.mark.live_test_only
    @CachedServiceBusResourceGroupPreparer(name_prefix='servicebustest')
    @CachedServiceBusNamespacePreparer(name_prefix='servicebustest')
    @ServiceBusQueuePreparer(name_prefix='servicebustest', requires_session=True, lock_duration='PT10S')
    @pytest.mark.parametrize("uamqp_transport", uamqp_transport_params, ids=uamqp_transport_ids)
    @ArgPasserAsync()
    async def test_async_session_by_queue_client_conn_str_receive_handler_receiveanddelete(self, uamqp_transport, *, servicebus_namespace_connection_string=None, servicebus_queue=None, **kwargs):
        async with ServiceBusClient.from_connection_string(
            servicebus_namespace_connection_string, logging_enable=False, uamqp_transport=uamqp_transport) as sb_client:

            session_id = str(uuid.uuid4())
            async with sb_client.get_queue_sender(servicebus_queue.name) as sender:
                for i in range(10):
                    message = ServiceBusMessage("Handler message no. {}".format(i), session_id=session_id)
                    await sender.send_messages(message)

            messages = []
            receiver = sb_client.get_queue_receiver(servicebus_queue.name, session_id=session_id, receive_mode=ServiceBusReceiveMode.RECEIVE_AND_DELETE, max_wait_time=10)
            async for message in receiver:
                messages.append(message)
                assert session_id == receiver.session.session_id
                assert session_id == message.session_id
                with pytest.raises(ValueError):
                    await receiver.complete_message(message)

            assert receiver._running
            await receiver.close()

            assert not receiver._running
            assert len(messages) == 10
            time.sleep(10)

            messages = []
            async with sb_client.get_queue_receiver(servicebus_queue.name, session_id=session_id, receive_mode=ServiceBusReceiveMode.RECEIVE_AND_DELETE, max_wait_time=10) as receiver:
                async for message in receiver:
                    messages.append(message)
            assert len(messages) == 0

    
    @pytest.mark.asyncio
    @pytest.mark.liveTest
    @pytest.mark.live_test_only
    @CachedServiceBusResourceGroupPreparer(name_prefix='servicebustest')
    @CachedServiceBusNamespacePreparer(name_prefix='servicebustest')
    @ServiceBusQueuePreparer(name_prefix='servicebustest', requires_session=True)
    @pytest.mark.parametrize("uamqp_transport", uamqp_transport_params, ids=uamqp_transport_ids)
    @ArgPasserAsync()
    async def test_async_session_by_session_client_conn_str_receive_handler_with_stop(self, uamqp_transport, *, servicebus_namespace_connection_string=None, servicebus_queue=None, **kwargs):
        async with ServiceBusClient.from_connection_string(
            servicebus_namespace_connection_string, logging_enable=False, uamqp_transport=uamqp_transport) as sb_client:

            session_id = str(uuid.uuid4())
            async with sb_client.get_queue_sender(servicebus_queue.name) as sender:
                for i in range(10):
                    message = ServiceBusMessage("Stop message no. {}".format(i), session_id=session_id)
                    await sender.send_messages(message)

            messages = []
            receiver = sb_client.get_queue_receiver(servicebus_queue.name, session_id=session_id, max_wait_time=5)
            async with receiver:
                async for message in receiver:
                    assert session_id == receiver.session.session_id
                    assert session_id == message.session_id
                    messages.append(message)
                    await receiver.complete_message(message)
                    if len(messages) >= 5:
                        break

                assert receiver._running
                assert len(messages) == 5

                async for message in receiver:
                    assert session_id == receiver.session.session_id
                    assert session_id == message.session_id
                    messages.append(message)
                    await receiver.complete_message(message)
                    if len(messages) >= 5:
                        break

            assert not receiver._running
            assert len(messages) == 6

    @pytest.mark.asyncio
    @pytest.mark.liveTest
    @pytest.mark.live_test_only
    @pytest.mark.xfail(reason="'Cannot open log' error, potential service bug", raises=ServiceBusError)
    @CachedServiceBusResourceGroupPreparer(name_prefix='servicebustest')
    @CachedServiceBusNamespacePreparer(name_prefix='servicebustest')
    @ServiceBusQueuePreparer(name_prefix='servicebustest', requires_session=True)
    @pytest.mark.parametrize("uamqp_transport", uamqp_transport_params, ids=uamqp_transport_ids)
    @ArgPasserAsync()
    async def test_async_session_by_session_client_conn_str_receive_handler_with_no_session(self, uamqp_transport, *, servicebus_namespace_connection_string=None, servicebus_queue=None, **kwargs):
        async with ServiceBusClient.from_connection_string(
            servicebus_namespace_connection_string, logging_enable=False, uamqp_transport=uamqp_transport) as sb_client:

            receiver = sb_client.get_queue_receiver(servicebus_queue.name, session_id=NEXT_AVAILABLE_SESSION, max_wait_time=10)
            with pytest.raises(OperationTimeoutError):
                await receiver._open_with_retry()

    
    @pytest.mark.asyncio
    @pytest.mark.liveTest
    @pytest.mark.live_test_only
    @CachedServiceBusResourceGroupPreparer(name_prefix='servicebustest')
    @CachedServiceBusNamespacePreparer(name_prefix='servicebustest')
    @ServiceBusQueuePreparer(name_prefix='servicebustest', requires_session=True)
    @pytest.mark.parametrize("uamqp_transport", uamqp_transport_params, ids=uamqp_transport_ids)
    @ArgPasserAsync()
    async def test_async_session_by_session_client_conn_str_receive_handler_with_inactive_session(self, uamqp_transport, *, servicebus_namespace_connection_string=None, servicebus_queue=None, **kwargs):
        async with ServiceBusClient.from_connection_string(
            servicebus_namespace_connection_string, logging_enable=False, uamqp_transport=uamqp_transport) as sb_client:

            session_id = str(uuid.uuid4())
            messages = []
            receiver = sb_client.get_queue_receiver(servicebus_queue.name, session_id=session_id, receive_mode=ServiceBusReceiveMode.RECEIVE_AND_DELETE, max_wait_time=5)
            async with receiver:
                async for message in receiver:
                    messages.append(message)

            assert not receiver._running
            assert len(messages) == 0

    
    @pytest.mark.asyncio
    @pytest.mark.liveTest
    @pytest.mark.live_test_only
    @CachedServiceBusResourceGroupPreparer(name_prefix='servicebustest')
    @CachedServiceBusNamespacePreparer(name_prefix='servicebustest')
    @ServiceBusQueuePreparer(name_prefix='servicebustest', requires_session=True)
    @pytest.mark.parametrize("uamqp_transport", uamqp_transport_params, ids=uamqp_transport_ids)
    @ArgPasserAsync()
    async def test_async_session_by_servicebus_client_iter_messages_with_retrieve_deferred_receiver_complete(self, uamqp_transport, *, servicebus_namespace_connection_string=None, servicebus_queue=None, **kwargs):
        async with ServiceBusClient.from_connection_string(
            servicebus_namespace_connection_string, logging_enable=False, uamqp_transport=uamqp_transport) as sb_client:

            deferred_messages = []
            session_id = str(uuid.uuid4())
            async with sb_client.get_queue_sender(servicebus_queue.name) as sender:
                for message in [ServiceBusMessage("Deferred message no. {}".format(i), session_id=session_id) for i in range(10)]:
                    await sender.send_messages(message)

            count = 0
            async with sb_client.get_queue_receiver(servicebus_queue.name, session_id=session_id, max_wait_time=5) as receiver:
                async for message in receiver:
                    deferred_messages.append(message.sequence_number)
                    print_message(_logger, message)
                    count += 1
                    await receiver.defer_message(message)

            assert count == 10

            async with sb_client.get_queue_receiver(servicebus_queue.name, session_id=session_id, max_wait_time=5) as receiver:
                deferred = await receiver.receive_deferred_messages(deferred_messages)
                assert len(deferred) == 10
                for message in deferred:
                    assert isinstance(message, ServiceBusReceivedMessage)
                    assert message.lock_token
                    assert not message.locked_until_utc
                    assert message._receiver
                    with pytest.raises(TypeError):
                        await receiver.renew_message_lock(message)
                    await receiver.complete_message(message)

    
    @pytest.mark.asyncio
    @pytest.mark.liveTest
    @pytest.mark.live_test_only
    @CachedServiceBusResourceGroupPreparer(name_prefix='servicebustest')
    @CachedServiceBusNamespacePreparer(name_prefix='servicebustest')
    @ServiceBusQueuePreparer(name_prefix='servicebustest', requires_session=True)
    @pytest.mark.parametrize("uamqp_transport", uamqp_transport_params, ids=uamqp_transport_ids)
    @ArgPasserAsync()
    async def test_async_session_by_servicebus_client_iter_messages_with_retrieve_deferred_receiver_deadletter(self, uamqp_transport, *, servicebus_namespace_connection_string=None, servicebus_queue=None, **kwargs):
        async with ServiceBusClient.from_connection_string(
            servicebus_namespace_connection_string, logging_enable=False, uamqp_transport=uamqp_transport) as sb_client:

            deferred_messages = []
            session_id = str(uuid.uuid4())
            async with sb_client.get_queue_sender(servicebus_queue.name) as sender:
                for message in [ServiceBusMessage("Deferred message no. {}".format(i), session_id=session_id) for i in range(10)]:
                    await sender.send_messages(message)

            count = 0
            async with sb_client.get_queue_receiver(servicebus_queue.name, session_id=session_id, max_wait_time=5) as receiver:
                async for message in receiver:
                    deferred_messages.append(message.sequence_number)
                    print_message(_logger, message)
                    count += 1
                    await receiver.defer_message(message)

            assert count == 10

            async with sb_client.get_queue_receiver(servicebus_queue.name, session_id=session_id, max_wait_time=5) as receiver:
                deferred = await receiver.receive_deferred_messages(deferred_messages)
                assert len(deferred) == 10
                for message in deferred:
                    assert isinstance(message, ServiceBusReceivedMessage)
                    await receiver.dead_letter_message(message, reason="Testing reason", error_description="Testing description")

            count = 0
            async with sb_client.get_queue_receiver(servicebus_queue.name, 
                                                    sub_queue = ServiceBusSubQueue.DEAD_LETTER,
                                                    max_wait_time=5) as receiver:
                async for message in receiver:
                    count += 1
                    print_message(_logger, message)
                    assert message.dead_letter_reason == 'Testing reason'
                    assert message.dead_letter_error_description == 'Testing description'
                    assert message.application_properties[b'DeadLetterReason'] == b'Testing reason'
                    assert message.application_properties[b'DeadLetterErrorDescription'] == b'Testing description'
                    await receiver.complete_message(message)
            assert count == 10

    
    @pytest.mark.asyncio
    @pytest.mark.liveTest
    @pytest.mark.live_test_only
    @CachedServiceBusResourceGroupPreparer(name_prefix='servicebustest')
    @CachedServiceBusNamespacePreparer(name_prefix='servicebustest')
    @ServiceBusQueuePreparer(name_prefix='servicebustest', requires_session=True)
    @pytest.mark.parametrize("uamqp_transport", uamqp_transport_params, ids=uamqp_transport_ids)
    @ArgPasserAsync()
    async def test_async_session_by_servicebus_client_iter_messages_with_retrieve_deferred_receiver_deletemode(self, uamqp_transport, *, servicebus_namespace_connection_string=None, servicebus_queue=None, **kwargs):
        async with ServiceBusClient.from_connection_string(
            servicebus_namespace_connection_string, logging_enable=False, uamqp_transport=uamqp_transport) as sb_client:

            deferred_messages = []
            session_id = str(uuid.uuid4())
            async with sb_client.get_queue_sender(servicebus_queue.name) as sender:
                for message in [ServiceBusMessage("Deferred message no. {}".format(i), session_id=session_id) for i in range(10)]:
                    await sender.send_messages(message)

            count = 0
            async with sb_client.get_queue_receiver(servicebus_queue.name, session_id=session_id, max_wait_time=5) as receiver:
                async for message in receiver:
                    deferred_messages.append(message.sequence_number)
                    print_message(_logger, message)
                    count += 1
                    await receiver.defer_message(message)

            assert count == 10
            async with sb_client.get_queue_receiver(servicebus_queue.name, session_id=session_id, max_wait_time=5, receive_mode=ServiceBusReceiveMode.RECEIVE_AND_DELETE) as receiver:
                deferred = await receiver.receive_deferred_messages(deferred_messages)
                assert len(deferred) == 10
                for message in deferred:
                    assert isinstance(message, ServiceBusReceivedMessage)
                    with pytest.raises(ValueError):
                        await receiver.complete_message(message)
                with pytest.raises(ServiceBusError):
                    deferred = await receiver.receive_deferred_messages(deferred_messages)

    
    @pytest.mark.asyncio
    @pytest.mark.liveTest
    @pytest.mark.live_test_only
    @CachedServiceBusResourceGroupPreparer(name_prefix='servicebustest')
    @CachedServiceBusNamespacePreparer(name_prefix='servicebustest')
    @ServiceBusQueuePreparer(name_prefix='servicebustest', requires_session=True)
    @pytest.mark.parametrize("uamqp_transport", uamqp_transport_params, ids=uamqp_transport_ids)
    @ArgPasserAsync()
    async def test_async_session_by_servicebus_client_iter_messages_with_retrieve_deferred_client(self, uamqp_transport, *, servicebus_namespace_connection_string=None, servicebus_queue=None, **kwargs):
        async with ServiceBusClient.from_connection_string(
            servicebus_namespace_connection_string, logging_enable=False, uamqp_transport=uamqp_transport) as sb_client:

            deferred_messages = []
            session_id = str(uuid.uuid4())
            async with sb_client.get_queue_sender(servicebus_queue.name) as sender:
                for i in range(10):
                    message = ServiceBusMessage("Deferred message no. {}".format(i), session_id=session_id)
                    await sender.send_messages(message)

            receiver = sb_client.get_queue_receiver(servicebus_queue.name, session_id=session_id, max_wait_time=5)
            count = 0
            async for message in receiver:
                deferred_messages.append(message.sequence_number)
                print_message(_logger, message)
                count += 1
                await receiver.defer_message(message)
            await receiver.close()

            assert count == 10

            with pytest.raises(ValueError):
                await receiver.complete_message(message)

    
    @pytest.mark.asyncio
    @pytest.mark.liveTest
    @pytest.mark.live_test_only
    @CachedServiceBusResourceGroupPreparer(name_prefix='servicebustest')
    @CachedServiceBusNamespacePreparer(name_prefix='servicebustest')
    @ServiceBusQueuePreparer(name_prefix='servicebustest', requires_session=True)
    @pytest.mark.parametrize("uamqp_transport", uamqp_transport_params, ids=uamqp_transport_ids)
    @ArgPasserAsync()
    async def test_async_session_by_servicebus_client_fetch_next_with_retrieve_deadletter(self, uamqp_transport, *, servicebus_namespace_connection_string=None, servicebus_queue=None, **kwargs):
        async with ServiceBusClient.from_connection_string(
            servicebus_namespace_connection_string, logging_enable=False, uamqp_transport=uamqp_transport) as sb_client:

            session_id = str(uuid.uuid4())
            async with sb_client.get_queue_receiver(servicebus_queue.name, session_id=session_id, max_wait_time=5, prefetch_count=10) as receiver:

                async with sb_client.get_queue_sender(servicebus_queue.name) as sender:
                    for i in range(10):
                        message = ServiceBusMessage("Dead lettered message no. {}".format(i), session_id=session_id)
                        await sender.send_messages(message)

                count = 0
                messages = await receiver.receive_messages()
                while messages:
                    for message in messages:
                        print_message(_logger, message)
                        await receiver.dead_letter_message(message, reason="Testing reason",
                                                           error_description="Testing description")
                        count += 1
                    messages = await receiver.receive_messages()
            assert count == 10

            async with sb_client.get_queue_receiver(servicebus_queue.name, 
                                                    sub_queue = ServiceBusSubQueue.DEAD_LETTER,
                                                    max_wait_time=5) as receiver:
                count = 0
                async for message in receiver:
                    print_message(_logger, message)
                    assert message.dead_letter_reason == 'Testing reason'
                    assert message.dead_letter_error_description == 'Testing description'
                    assert message.application_properties[b'DeadLetterReason'] == b'Testing reason'
                    assert message.application_properties[b'DeadLetterErrorDescription'] == b'Testing description'
                    await receiver.complete_message(message)
                    count += 1
            assert count == 10

    @pytest.mark.asyncio
    @pytest.mark.liveTest
    @pytest.mark.live_test_only
    @CachedServiceBusResourceGroupPreparer(name_prefix='servicebustest')
    @CachedServiceBusNamespacePreparer(name_prefix='servicebustest')
    @ServiceBusQueuePreparer(name_prefix='servicebustest', requires_session=True)
    @pytest.mark.parametrize("uamqp_transport", uamqp_transport_params, ids=uamqp_transport_ids)
    @ArgPasserAsync()
    async def test_async_session_by_servicebus_client_browse_messages_client(self, uamqp_transport, *, servicebus_namespace_connection_string=None, servicebus_queue=None, **kwargs):
        async with ServiceBusClient.from_connection_string(
            servicebus_namespace_connection_string, logging_enable=False, uamqp_transport=uamqp_transport) as sb_client:

            session_id = str(uuid.uuid4())
            async with sb_client.get_queue_sender(servicebus_queue.name) as sender:
                for i in range(5):
                    message = ServiceBusMessage("Test message no. {}".format(i), session_id=session_id)
                    await sender.send_messages(message)
            session_id_2 = str(uuid.uuid4())
            async with sb_client.get_queue_sender(servicebus_queue.name) as sender:
                for i in range(3):
                    message = ServiceBusMessage("Test message no. {}".format(i), session_id=session_id_2)
                    await sender.send_messages(message)

            async with sb_client.get_queue_receiver(servicebus_queue.name, session_id=session_id) as receiver:
                messages = await receiver.peek_messages(5)
                assert len(messages) == 5
                assert all(isinstance(m, ServiceBusReceivedMessage) for m in messages)
                for message in messages:
                    print_message(_logger, message)
                    with pytest.raises(ValueError):
                        await receiver.complete_message(message)

            async with sb_client.get_queue_receiver(servicebus_queue.name, session_id=session_id_2) as receiver:
                messages = await receiver.peek_messages(5)
                assert len(messages) == 3

    @pytest.mark.asyncio
    @pytest.mark.liveTest
    @pytest.mark.live_test_only
    @CachedServiceBusResourceGroupPreparer(name_prefix='servicebustest')
    @CachedServiceBusNamespacePreparer(name_prefix='servicebustest')
    @ServiceBusQueuePreparer(name_prefix='servicebustest', requires_session=True)
    @pytest.mark.parametrize("uamqp_transport", uamqp_transport_params, ids=uamqp_transport_ids)
    @ArgPasserAsync()
    async def test_async_session_by_servicebus_client_browse_messages_with_receiver(self, uamqp_transport, *, servicebus_namespace_connection_string=None, servicebus_queue=None, **kwargs):
        async with ServiceBusClient.from_connection_string(
            servicebus_namespace_connection_string, logging_enable=False, uamqp_transport=uamqp_transport) as sb_client:

            session_id = str(uuid.uuid4())
            async with sb_client.get_queue_receiver(servicebus_queue.name, max_wait_time=5, session_id=session_id) as receiver:
                async with sb_client.get_queue_sender(servicebus_queue.name) as sender:
                    for i in range(5):
                        message = ServiceBusMessage("Test message no. {}".format(i), session_id=session_id)
                        await sender.send_messages(message)

                messages = await receiver.peek_messages(5)
                assert len(messages) > 0
                assert all(isinstance(m, ServiceBusReceivedMessage) for m in messages)
                for message in messages:
                    print_message(_logger, message)
                    with pytest.raises(ValueError):
                        await receiver.complete_message(message)

    @pytest.mark.asyncio
    @pytest.mark.liveTest
    @pytest.mark.live_test_only
    @CachedServiceBusResourceGroupPreparer(name_prefix='servicebustest')
    @CachedServiceBusNamespacePreparer(name_prefix='servicebustest')
    @ServiceBusQueuePreparer(name_prefix='servicebustest', requires_session=True)
    @pytest.mark.parametrize("uamqp_transport", uamqp_transport_params, ids=uamqp_transport_ids)
    @ArgPasserAsync()
    async def test_async_session_by_servicebus_client_renew_client_locks(self, uamqp_transport, *, servicebus_namespace_connection_string=None, servicebus_queue=None, **kwargs):
        async with ServiceBusClient.from_connection_string(
            servicebus_namespace_connection_string, logging_enable=False, uamqp_transport=uamqp_transport) as sb_client:

            session_id = str(uuid.uuid4())
            messages = []
            locks = 3
            async with sb_client.get_queue_receiver(servicebus_queue.name, session_id=session_id, prefetch_count=10) as receiver:
                async with sb_client.get_queue_sender(servicebus_queue.name) as sender:
                    for i in range(locks):
                        message = ServiceBusMessage("Test message no. {}".format(i), session_id=session_id)
                        await sender.send_messages(message)

                messages.extend(await receiver.receive_messages())
                recv = True
                while recv:
                    recv = await receiver.receive_messages(max_wait_time=10)
                    messages.extend(recv)

                try:
                    for m in messages:
                        with pytest.raises(TypeError):
                            expired = m._lock_expired
                        assert m.locked_until_utc is None
                        assert m.lock_token is not None
                    time.sleep(5)
                    initial_expiry = receiver.session.locked_until_utc
                    await receiver.session.renew_lock(timeout=5)
                    assert (receiver.session.locked_until_utc - initial_expiry) >= timedelta(seconds=5)
                finally:
                    await receiver.complete_message(messages[0])
                    await receiver.complete_message(messages[1])
                    time.sleep(40)
                    with pytest.raises(SessionLockLostError):
                        await receiver.complete_message(messages[2])

    
    @pytest.mark.asyncio
    @pytest.mark.liveTest
    @pytest.mark.live_test_only
    @CachedServiceBusResourceGroupPreparer(name_prefix='servicebustest')
    @CachedServiceBusNamespacePreparer(name_prefix='servicebustest')
    @ServiceBusQueuePreparer(name_prefix='servicebustest', requires_session=True, lock_duration='PT5S')
    @pytest.mark.parametrize("uamqp_transport", uamqp_transport_params, ids=uamqp_transport_ids)
    @ArgPasserAsync()
    async def test_async_session_by_conn_str_receive_handler_with_autolockrenew(self, uamqp_transport, *, servicebus_namespace_connection_string=None, servicebus_queue=None, **kwargs):
        async with ServiceBusClient.from_connection_string(
            servicebus_namespace_connection_string, logging_enable=False, uamqp_transport=uamqp_transport) as sb_client:
            session_id = str(uuid.uuid4())

            async with sb_client.get_queue_sender(servicebus_queue.name) as sender:
                for i in range(10):
                    message = ServiceBusMessage("{}".format(i), session_id=session_id)
                    await sender.send_messages(message)

            results = []
            async def lock_lost_callback(renewable, error):
                results.append(renewable)

            renewer = AutoLockRenewer()
            messages = []
            async with sb_client.get_queue_receiver(servicebus_queue.name, session_id=session_id, max_wait_time=5, receive_mode=ServiceBusReceiveMode.PEEK_LOCK, prefetch_count=20) as receiver:
                renewer.register(receiver, receiver.session, max_lock_renewal_duration=10)
                print("Registered lock renew thread", receiver.session.locked_until_utc, utc_now())
                with pytest.raises(SessionLockLostError):
                    async for message in receiver:
                        if not messages:
                            await asyncio.sleep(10)
                            print("First sleep {}".format(receiver.session.locked_until_utc - utc_now()))
                            assert not receiver.session._lock_expired
                            with pytest.raises(TypeError):
                                message._lock_expired
                            assert message.locked_until_utc is None
                            with pytest.raises(TypeError):
                                await receiver.renew_message_lock(message)
                            assert message.lock_token is not None
                            await receiver.complete_message(message)
                            messages.append(message)

                        elif len(messages) == 1:
                            assert not results
                            await asyncio.sleep(10)
                            print("Second sleep {}".format(receiver.session.locked_until_utc - utc_now()))
                            assert receiver.session._lock_expired
                            assert isinstance(receiver.session.auto_renew_error, AutoLockRenewTimeout)
                            try:
                                await receiver.complete_message(message)
                                raise AssertionError("Didn't raise SessionLockExpired")
                            except SessionLockLostError as e:
                                assert isinstance(e.inner_exception, AutoLockRenewTimeout)
                            messages.append(message)

            # While we're testing autolockrenew and sessions, let's make sure we don't call the lock-lost callback when a session exits.
            renewer._renew_period = 1
            session = None

            async with sb_client.get_queue_receiver(servicebus_queue.name, session_id=session_id, max_wait_time=5, receive_mode=ServiceBusReceiveMode.PEEK_LOCK, prefetch_count=10) as receiver:
                session = receiver.session
                renewer.register(receiver, session, max_lock_renewal_duration=5, on_lock_renew_failure=lock_lost_callback)
            await asyncio.sleep(max(0,(session.locked_until_utc - utc_now()).total_seconds()+1)) # If this pattern repeats make sleep_until_expired_async
            assert not results

            await renewer.close()
            assert len(messages) == 2

    
    @pytest.mark.asyncio
    @pytest.mark.liveTest
    @pytest.mark.live_test_only
    @CachedServiceBusResourceGroupPreparer(name_prefix='servicebustest')
    @CachedServiceBusNamespacePreparer(name_prefix='servicebustest')
    @ServiceBusQueuePreparer(name_prefix='servicebustest', requires_session=True, lock_duration='PT10S')
    @pytest.mark.parametrize("uamqp_transport", uamqp_transport_params, ids=uamqp_transport_ids)
    @ArgPasserAsync()
    async def test_async_session_by_conn_str_receive_handler_with_auto_autolockrenew(self, uamqp_transport, *, servicebus_namespace_connection_string=None, servicebus_queue=None, **kwargs):
        async with ServiceBusClient.from_connection_string(
            servicebus_namespace_connection_string, logging_enable=False, uamqp_transport=uamqp_transport) as sb_client:
            session_id = str(uuid.uuid4())

            async with sb_client.get_queue_sender(servicebus_queue.name) as sender:
                for i in range(10):
                    message = ServiceBusMessage("{}".format(i), session_id=session_id)
                    await sender.send_messages(message)

            results = []
            async def lock_lost_callback(renewable, error):
                results.append(renewable)

            renewer = AutoLockRenewer(max_lock_renewal_duration=10)
            messages = []
            async with sb_client.get_queue_receiver(servicebus_queue.name,
                                                    session_id=session_id,
                                                    max_wait_time=10,
                                                    receive_mode=ServiceBusReceiveMode.PEEK_LOCK,
                                                    prefetch_count=20,
                                                    auto_lock_renewer=renewer) as session:
                print("Registered lock renew thread", session.session.locked_until_utc, utc_now())
                with pytest.raises(SessionLockLostError):
                    async for message in session:
                        if not messages:
                            await asyncio.sleep(10)
                            print("First sleep {}".format(session.session.locked_until_utc - utc_now()))
                            assert not session.session._lock_expired
                            with pytest.raises(TypeError):
                                message._lock_expired
                            assert message.locked_until_utc is None
                            with pytest.raises(TypeError):
                                await session.renew_message_lock(message)
                            assert message.lock_token is not None
                            await session.complete_message(message)
                            messages.append(message)

                        elif len(messages) == 1:
                            assert not results
                            await asyncio.sleep(10)
                            print("Second sleep {}".format(session.session.locked_until_utc - utc_now()))
                            assert session.session._lock_expired
                            assert isinstance(session.session.auto_renew_error, AutoLockRenewTimeout)
                            try:
                                await session.complete_message(message)
                                raise AssertionError("Didn't raise SessionLockExpired")
                            except SessionLockLostError as e:
                                assert isinstance(e.inner_exception, AutoLockRenewTimeout)
                            messages.append(message)

            # While we're testing autolockrenew and sessions, let's make sure we don't call the lock-lost callback when a session exits.
            renewer._renew_period = 1
            session = None

            async with sb_client.get_queue_receiver(servicebus_queue.name,
                                                    session_id=session_id,
                                                    max_wait_time=10,
                                                    receive_mode=ServiceBusReceiveMode.PEEK_LOCK,
                                                    prefetch_count=10,
                                                    auto_lock_renewer=renewer) as receiver:
                session = receiver.session
            await asyncio.sleep(max(0,(session.locked_until_utc - utc_now()).total_seconds()+1)) # If this pattern repeats make sleep_until_expired_async
            assert not results

            await renewer.close()
            assert len(messages) == 2

        session_id = str(uuid.uuid4())
        async with sb_client.get_queue_sender(servicebus_queue.name) as sender:
            messages = [ServiceBusMessage("{}".format(i), session_id=session_id) for i in range(10)]
            await sender.send_messages(messages)

        renewer = AutoLockRenewer(max_lock_renewal_duration=100)
        receiver = sb_client.get_queue_receiver(servicebus_queue.name,
                                            session_id=session_id,
                                            max_wait_time=10,
                                            prefetch_count=10,
                                            auto_lock_renewer=renewer)

        async with receiver:
            received_msgs = await receiver.receive_messages(max_wait_time=10)
            for msg in received_msgs:
                await receiver.complete_message(msg)

        await receiver.close()
        assert not renewer._renewable(receiver._session)

    @pytest.mark.asyncio
    @pytest.mark.liveTest
    @pytest.mark.live_test_only
    @CachedServiceBusResourceGroupPreparer(name_prefix='servicebustest')
    @CachedServiceBusNamespacePreparer(name_prefix='servicebustest')
    @ServiceBusQueuePreparer(name_prefix='servicebustest', requires_session=True)
    @pytest.mark.parametrize("uamqp_transport", uamqp_transport_params, ids=uamqp_transport_ids)
    @ArgPasserAsync()
    async def test_async_session_message_connection_closed(self, uamqp_transport, *, servicebus_namespace_connection_string=None, servicebus_queue=None, **kwargs):
        async with ServiceBusClient.from_connection_string(
            servicebus_namespace_connection_string, logging_enable=False, uamqp_transport=uamqp_transport) as sb_client:

            session_id = str(uuid.uuid4())

            async with sb_client.get_queue_sender(servicebus_queue.name) as sender:
                message = ServiceBusMessage("test")
                message.session_id = session_id
                await sender.send_messages(message)

            async with sb_client.get_queue_receiver(servicebus_queue.name, session_id=session_id) as receiver:
                messages = await receiver.receive_messages(max_wait_time=10)
                assert len(messages) == 1

            with pytest.raises(ValueError):
                await receiver.complete_message(messages[0])

    @pytest.mark.asyncio
    @pytest.mark.liveTest
    @pytest.mark.live_test_only
    @CachedServiceBusResourceGroupPreparer(name_prefix='servicebustest')
    @CachedServiceBusNamespacePreparer(name_prefix='servicebustest')
    @ServiceBusQueuePreparer(name_prefix='servicebustest', requires_session=True)
    @pytest.mark.parametrize("uamqp_transport", uamqp_transport_params, ids=uamqp_transport_ids)
    @ArgPasserAsync()
    async def test_async_session_message_expiry(self, uamqp_transport, *, servicebus_namespace_connection_string=None, servicebus_queue=None, **kwargs):
        async with ServiceBusClient.from_connection_string(
            servicebus_namespace_connection_string, logging_enable=False, uamqp_transport=uamqp_transport) as sb_client:

            session_id = str(uuid.uuid4())

            async with sb_client.get_queue_sender(servicebus_queue.name) as sender:
                message = ServiceBusMessage("Testing expired messages")
                message.session_id = session_id
                await sender.send_messages(message)

            async with sb_client.get_queue_receiver(servicebus_queue.name, session_id=session_id) as receiver:
                messages = await receiver.receive_messages(max_wait_time=10)
                assert len(messages) == 1
                print_message(_logger, messages[0])
                await asyncio.sleep(60) #TODO: Was 30, but then lock isn't expired.
                with pytest.raises(TypeError):
                    messages[0]._lock_expired
                with pytest.raises(TypeError):
                    await receiver.renew_message_lock(messages[0])
                assert receiver.session._lock_expired
                with pytest.raises(SessionLockLostError):
                    await receiver.complete_message(messages[0])
                with pytest.raises(SessionLockLostError):
                    await receiver.session.renew_lock()

            async with sb_client.get_queue_receiver(servicebus_queue.name, session_id=session_id) as receiver:
                messages = await receiver.receive_messages(max_wait_time=30)
                assert len(messages) == 1
                print_message(_logger, messages[0])
                assert messages[0].delivery_count
                await receiver.complete_message(messages[0])

    @pytest.mark.asyncio
    @pytest.mark.liveTest
    @pytest.mark.live_test_only
    @CachedServiceBusResourceGroupPreparer(name_prefix='servicebustest')
    @CachedServiceBusNamespacePreparer(name_prefix='servicebustest')
    @ServiceBusQueuePreparer(name_prefix='servicebustest', requires_session=True)
    @pytest.mark.parametrize("uamqp_transport", uamqp_transport_params, ids=uamqp_transport_ids)
    @ArgPasserAsync()
    async def test_async_session_schedule_message(self, uamqp_transport, *, servicebus_namespace_connection_string=None, servicebus_queue=None, **kwargs):
        async with ServiceBusClient.from_connection_string(
            servicebus_namespace_connection_string, logging_enable=False, uamqp_transport=uamqp_transport) as sb_client:
            import uuid
            session_id = str(uuid.uuid4())
            enqueue_time = (utc_now() + timedelta(minutes=2)).replace(microsecond=0)
            async with sb_client.get_queue_sender(servicebus_queue.name) as sender:
                content = str(uuid.uuid4())
                message_id = uuid.uuid4()
                message = ServiceBusMessage(content, session_id=session_id)
                message.message_id = message_id
                message.scheduled_enqueue_time_utc = enqueue_time
                await sender.send_messages(message)

            messages = []
            renewer = AutoLockRenewer()
            async with sb_client.get_queue_receiver(servicebus_queue.name, session_id=session_id) as receiver:
                renewer.register(receiver, receiver.session, max_lock_renewal_duration=140)
                messages.extend(await receiver.receive_messages(max_wait_time=120))
                messages.extend(await receiver.receive_messages(max_wait_time=5))
                if messages:
                    data = str(messages[0])
                    assert data == content
                    assert messages[0].message_id == message_id
                    assert messages[0].scheduled_enqueue_time_utc == enqueue_time
                    assert messages[0].scheduled_enqueue_time_utc == messages[0].enqueued_time_utc.replace(microsecond=0)
                    assert len(messages) == 1
                else:
                    raise Exception("Failed to receive schdeduled message.")
            await renewer.close()

    @pytest.mark.asyncio
    @pytest.mark.liveTest
    @pytest.mark.live_test_only
    @CachedServiceBusResourceGroupPreparer(name_prefix='servicebustest')
    @CachedServiceBusNamespacePreparer(name_prefix='servicebustest')
    @ServiceBusQueuePreparer(name_prefix='servicebustest', requires_session=True)
    @pytest.mark.parametrize("uamqp_transport", uamqp_transport_params, ids=uamqp_transport_ids)
    @ArgPasserAsync()
    async def test_async_session_schedule_multiple_messages(self, uamqp_transport, *, servicebus_namespace_connection_string=None, servicebus_queue=None, **kwargs):
        async with ServiceBusClient.from_connection_string(
            servicebus_namespace_connection_string, logging_enable=False, uamqp_transport=uamqp_transport) as sb_client:
            import uuid
            session_id = str(uuid.uuid4())
            enqueue_time = (utc_now() + timedelta(minutes=2)).replace(microsecond=0)
            messages = []
            async with sb_client.get_queue_sender(servicebus_queue.name) as sender:
                content = str(uuid.uuid4())
                message_id_a = uuid.uuid4()
                message_a = ServiceBusMessage(content, session_id=session_id)
                message_a.message_id = message_id_a
                message_id_b = uuid.uuid4()
                message_b = ServiceBusMessage(content, session_id=session_id)
                message_b.message_id = message_id_b
                tokens = await sender.schedule_messages([message_a, message_b], enqueue_time)
                assert len(tokens) == 2

            renewer = AutoLockRenewer()
            async with sb_client.get_queue_receiver(servicebus_queue.name, session_id=session_id, prefetch_count=20) as receiver:
                renewer.register(receiver, receiver.session, max_lock_renewal_duration=140)
                messages.extend(await receiver.receive_messages(max_wait_time=120))
                messages.extend(await receiver.receive_messages(max_wait_time=5))
                if messages:
                    data = str(messages[0])
                    assert data == content
                    assert messages[0].message_id in (message_id_a, message_id_b)
                    assert messages[0].scheduled_enqueue_time_utc == enqueue_time
                    assert messages[0].scheduled_enqueue_time_utc == messages[0].enqueued_time_utc.replace(microsecond=0)
                    assert len(messages) == 2
                else:
                    raise Exception("Failed to receive schdeduled message.")
            await renewer.close()
   
    @pytest.mark.asyncio
    @pytest.mark.liveTest
    @pytest.mark.live_test_only
    @CachedServiceBusResourceGroupPreparer(name_prefix='servicebustest')
    @CachedServiceBusNamespacePreparer(name_prefix='servicebustest')
    @ServiceBusQueuePreparer(name_prefix='servicebustest', requires_session=True)
    @pytest.mark.parametrize("uamqp_transport", uamqp_transport_params, ids=uamqp_transport_ids)
    @ArgPasserAsync()
    async def test_async_session_cancel_scheduled_messages(self, uamqp_transport, *, servicebus_namespace_connection_string=None, servicebus_queue=None, **kwargs):
        async with ServiceBusClient.from_connection_string(
            servicebus_namespace_connection_string, logging_enable=False, uamqp_transport=uamqp_transport) as sb_client:

            session_id = str(uuid.uuid4())
            enqueue_time = (utc_now() + timedelta(minutes=2)).replace(microsecond=0)
            async with sb_client.get_queue_sender(servicebus_queue.name) as sender:
                message_a = ServiceBusMessage("Test scheduled message", session_id=session_id)
                message_b = ServiceBusMessage("Test scheduled message", session_id=session_id)
                tokens = await sender.schedule_messages([message_a, message_b], enqueue_time)
                assert len(tokens) == 2
                await sender.cancel_scheduled_messages(tokens)

            renewer = AutoLockRenewer()
            messages = []
            async with sb_client.get_queue_receiver(servicebus_queue.name, session_id=session_id) as receiver:
                renewer.register(receiver, receiver.session, max_lock_renewal_duration=140)
                messages.extend(await receiver.receive_messages(max_wait_time=115))
                messages.extend(await receiver.receive_messages(max_wait_time=10))
                try:
                    assert len(messages) == 0
                except AssertionError:
                    for message in messages:
                        print(str(message))
                        await receiver.complete_message(message)
                    raise
            await renewer.close()

    @pytest.mark.asyncio
    @pytest.mark.liveTest
    @pytest.mark.live_test_only
    @CachedServiceBusResourceGroupPreparer(name_prefix='servicebustest')
    @CachedServiceBusNamespacePreparer(name_prefix='servicebustest')
    @CachedServiceBusQueuePreparer(name_prefix='servicebustest', requires_session=True)
    @pytest.mark.parametrize("uamqp_transport", uamqp_transport_params, ids=uamqp_transport_ids)
    @ArgPasserAsync()
    async def test_session_receiver_partially_invalid_autolockrenew_mode(self, uamqp_transport, *, servicebus_namespace_connection_string=None, servicebus_queue=None, **kwargs):
        session_id = str(uuid.uuid4())
        async with ServiceBusClient.from_connection_string(
            servicebus_namespace_connection_string, logging_enable=False, uamqp_transport=uamqp_transport) as sb_client:
            async with sb_client.get_queue_sender(servicebus_queue.name) as sender:
                await sender.send_messages(ServiceBusMessage("test_message", session_id=session_id))

            failures = 0
            async def should_not_run(*args, **kwargs):
                failures += 1

            async with sb_client.get_queue_receiver(servicebus_queue.name,
                                              session_id=session_id,
                                              receive_mode=ServiceBusReceiveMode.RECEIVE_AND_DELETE,
                                              auto_lock_renewer=AutoLockRenewer()) as receiver:
                assert receiver.receive_messages()
                assert not failures

    
    @pytest.mark.asyncio
    @pytest.mark.liveTest
    @pytest.mark.live_test_only
    @CachedServiceBusResourceGroupPreparer(name_prefix='servicebustest')
    @CachedServiceBusNamespacePreparer(name_prefix='servicebustest')
    @ServiceBusQueuePreparer(name_prefix='servicebustest', requires_session=True)
    @pytest.mark.parametrize("uamqp_transport", uamqp_transport_params, ids=uamqp_transport_ids)
    @ArgPasserAsync()
    async def test_async_session_get_set_state_with_receiver(self, uamqp_transport, *, servicebus_namespace_connection_string=None, servicebus_queue=None, **kwargs):
        async with ServiceBusClient.from_connection_string(
            servicebus_namespace_connection_string, logging_enable=False, uamqp_transport=uamqp_transport) as sb_client:

            session_id = str(uuid.uuid4())
            async with sb_client.get_queue_sender(servicebus_queue.name) as sender:
                for i in range(3):
                    message = ServiceBusMessage("Handler message no. {}".format(i), session_id=session_id)
                    await sender.send_messages(message)

            async with sb_client.get_queue_receiver(servicebus_queue.name, session_id=session_id, max_wait_time=10) as receiver:
                assert await receiver.session.get_state(timeout=5) == None
                await receiver.session.set_state("first_state", timeout=5)
                count = 0
                async for m in receiver:
                    assert m.session_id == session_id
                    count += 1
                state = await receiver.session.get_state()
                assert state == b'first_state'
            assert count == 3

    @pytest.mark.skip(reason='Requires list sessions')
    @pytest.mark.asyncio
    @pytest.mark.liveTest
    @pytest.mark.live_test_only
    @CachedServiceBusResourceGroupPreparer(name_prefix='servicebustest')
    @CachedServiceBusNamespacePreparer(name_prefix='servicebustest')
    @ServiceBusQueuePreparer(name_prefix='servicebustest', requires_session=True)
    @pytest.mark.parametrize("uamqp_transport", uamqp_transport_params, ids=uamqp_transport_ids)
    @ArgPasserAsync()
    async def test_async_session_by_servicebus_client_list_sessions_with_receiver(self, uamqp_transport, *, servicebus_namespace_connection_string=None, servicebus_queue=None, **kwargs):
        async with ServiceBusClient.from_connection_string(
            servicebus_namespace_connection_string, logging_enable=False, uamqp_transport=uamqp_transport) as sb_client:

            sessions = []
            start_time = utc_now()
            for i in range(5):
                sessions.append(str(uuid.uuid4()))

            for session in sessions:
                async with sb_client.get_queue_sender(servicebus_queue.name) as sender:
                    for i in range(5):
                        message = ServiceBusMessage("Test message no. {}".format(i), session_id=session)
                        await sender.send_messages(message)
            for session in sessions:
                async with sb_client.get_queue_receiver(servicebus_queue.name, session_id=session) as receiver:
                    await receiver.session.set_state("SESSION {}".format(session))

            async with sb_client.get_queue_receiver(servicebus_queue.name, session_id=NEXT_AVAILABLE_SESSION, max_wait_time=5, receive_mode=ServiceBusReceiveMode.PEEK_LOCK) as receiver:
                current_sessions = await receiver.list_sessions(updated_since=start_time)
                assert len(current_sessions) == 5
                assert current_sessions == sessions

    @pytest.mark.skip(reason="requires list_session")
    @pytest.mark.asyncio
    @pytest.mark.liveTest
    @pytest.mark.live_test_only
    @CachedServiceBusResourceGroupPreparer(name_prefix='servicebustest')
    @CachedServiceBusNamespacePreparer(name_prefix='servicebustest')
    @ServiceBusQueuePreparer(name_prefix='servicebustest', requires_session=True)
    @pytest.mark.parametrize("uamqp_transport", uamqp_transport_params, ids=uamqp_transport_ids)
    @ArgPasserAsync()
    async def test_async_session_by_servicebus_client_list_sessions_with_client(self, uamqp_transport, *, servicebus_namespace_connection_string=None, servicebus_queue=None, **kwargs):
        async with ServiceBusClient.from_connection_string(
            servicebus_namespace_connection_string, logging_enable=False, uamqp_transport=uamqp_transport) as sb_client:

            sessions = []
            start_time = utc_now()
            for i in range(5):
                sessions.append(str(uuid.uuid4()))

            for session in sessions:
                async with sb_client.get_queue_sender(servicebus_queue.name) as sender:
                    for i in range(5):
                        message = ServiceBusMessage("Test message no. {}".format(i), session_id=session)
                        await sender.send_messages(message)
            for session in sessions:
                async with sb_client.get_queue_receiver(servicebus_queue.name, session_id=session) as receiver:
                    await receiver.session.set_state("SESSION {}".format(session))

            current_sessions = await sb_client.list_sessions(updated_since=start_time)
            assert len(current_sessions) == 5
            assert current_sessions == sessions

    @pytest.mark.asyncio
    @pytest.mark.liveTest
    @pytest.mark.live_test_only
    @pytest.mark.xfail(reason="'Cannot open log' error, potential service bug")
    @CachedServiceBusResourceGroupPreparer(name_prefix='servicebustest')
    @CachedServiceBusNamespacePreparer(name_prefix='servicebustest')
    @ServiceBusQueuePreparer(name_prefix='servicebustest', requires_session=True)
    @pytest.mark.parametrize("uamqp_transport", uamqp_transport_params, ids=uamqp_transport_ids)
    @ArgPasserAsync()
    async def test_async_session_by_servicebus_client_session_pool(self, uamqp_transport, *, servicebus_namespace_connection_string=None, servicebus_queue=None, **kwargs):
        
        messages = []
        errors = []
        async def message_processing(sb_client):
            while True:
                try:
                    async with sb_client.get_queue_receiver(servicebus_queue.name, session_id=NEXT_AVAILABLE_SESSION, max_wait_time=5) as receiver:
                        async for message in receiver:
                            print("ServiceBusMessage: {}".format(message))
                            messages.append(message)
                            await receiver.complete_message(message)
                except OperationTimeoutError:
                    return
                except Exception as e:
                    errors.append(e)
                    raise

        concurrent_receivers = 5
        sessions = [str(uuid.uuid4()) for i in range(concurrent_receivers)]
        async with ServiceBusClient.from_connection_string(
            servicebus_namespace_connection_string, logging_enable=False, retry_total=1, uamqp_transport=uamqp_transport) as sb_client:

            for session_id in sessions:
                async with sb_client.get_queue_sender(servicebus_queue.name) as sender:
                    await asyncio.gather(*[sender.send_messages(ServiceBusMessage("Sample message no. {}".format(i), session_id=session_id)) for i in range(20)])

            receive_sessions = [message_processing(sb_client) for _ in range(concurrent_receivers)]
            await asyncio.gather(*receive_sessions, return_exceptions=True)

            assert not errors
            assert len(messages) == 100

    
    @pytest.mark.asyncio
    @pytest.mark.liveTest
    @pytest.mark.live_test_only
    @CachedServiceBusResourceGroupPreparer(name_prefix='servicebustest')
    @CachedServiceBusNamespacePreparer(name_prefix='servicebustest')
    @ServiceBusTopicPreparer(name_prefix='servicebustest')
    @ServiceBusSubscriptionPreparer(name_prefix='servicebustest', requires_session=True)
    @pytest.mark.parametrize("uamqp_transport", uamqp_transport_params, ids=uamqp_transport_ids)
    @ArgPasserAsync()
    async def test_async_session_basic_topic_subscription_send_and_receive(self, uamqp_transport, *, servicebus_namespace_connection_string, servicebus_topic, servicebus_subscription, **kwargs):
        async with ServiceBusClient.from_connection_string(
                servicebus_namespace_connection_string,
                logging_enable=False,
                uamqp_transport=uamqp_transport
        ) as sb_client:
            async with sb_client.get_topic_sender(topic_name=servicebus_topic.name) as sender:
                message = ServiceBusMessage(b"Sample topic message", session_id='test_session')
                await sender.send_messages(message)

            async with sb_client.get_subscription_receiver(
                topic_name=servicebus_topic.name,
                subscription_name=servicebus_subscription.name,
                session_id='test_session',
                max_wait_time=5
            ) as receiver:
                count = 0
                async for message in receiver:
                    count += 1
                    await receiver.complete_message(message)
            assert count == 1

    @pytest.mark.asyncio
    @pytest.mark.liveTest
    @pytest.mark.live_test_only
    @pytest.mark.xfail(reason="'Cannot open log' error, potential service bug", raises=ServiceBusError)
    @CachedServiceBusResourceGroupPreparer(name_prefix='servicebustest')
    @CachedServiceBusNamespacePreparer(name_prefix='servicebustest')
    @ServiceBusQueuePreparer(name_prefix='servicebustest', requires_session=True)
    @pytest.mark.parametrize("uamqp_transport", uamqp_transport_params, ids=uamqp_transport_ids)
    @ArgPasserAsync()
    async def test_async_session_connection_failure_is_idempotent(self, uamqp_transport, *, servicebus_namespace_connection_string=None, servicebus_queue=None, **kwargs):
        #Technically this validates for all senders/receivers, not just session, but since it uses session to generate a recoverable failure, putting it in here.
        async with ServiceBusClient.from_connection_string(
            servicebus_namespace_connection_string, logging_enable=False, retry_total=1, uamqp_transport=uamqp_transport) as sb_client:
    
            # First let's just try the naive failure cases.
            receiver = sb_client.get_queue_receiver("THIS_IS_WRONG_ON_PURPOSE")
            with pytest.raises(ServiceBusAuthenticationError):
                await receiver._open_with_retry()
            assert not receiver._running
            assert not receiver._handler
    
            sender = sb_client.get_queue_sender("THIS_IS_WRONG_ON_PURPOSE")
            with pytest.raises(ServiceBusAuthenticationError):
                await sender._open_with_retry()
            assert not receiver._running
            assert not receiver._handler

            # Then let's try a case we can recover from to make sure everything works on reestablishment.
            receiver = sb_client.get_queue_receiver(servicebus_queue.name, session_id=NEXT_AVAILABLE_SESSION)
            with pytest.raises(OperationTimeoutError):
                await receiver._open_with_retry()

            session_id = str(uuid.uuid4())
            async with sb_client.get_queue_sender(servicebus_queue.name) as sender:
                await sender.send_messages(ServiceBusMessage("test session sender", session_id=session_id))

            async with sb_client.get_queue_receiver(servicebus_queue.name, session_id=NEXT_AVAILABLE_SESSION, max_wait_time=5) as receiver:
                messages = []
                async for message in receiver:
                    messages.append(message)
                assert len(messages) == 1

    @pytest.mark.asyncio
    @pytest.mark.liveTest
    @pytest.mark.live_test_only
    @CachedServiceBusResourceGroupPreparer(name_prefix='servicebustest')
    @CachedServiceBusNamespacePreparer(name_prefix='servicebustest')
    @CachedServiceBusQueuePreparer(name_prefix='servicebustest', requires_session=True)
    @pytest.mark.parametrize("uamqp_transport", uamqp_transport_params, ids=uamqp_transport_ids)
    @ArgPasserAsync()
    async def test_async_session_non_session_send_to_session_queue_should_fail(self, uamqp_transport, *, servicebus_namespace_connection_string=None, servicebus_queue=None, **kwargs):
        async with ServiceBusClient.from_connection_string(
            servicebus_namespace_connection_string, logging_enable=False, uamqp_transport=uamqp_transport) as sb_client:

            async with sb_client.get_queue_sender(servicebus_queue.name) as sender:
                with pytest.raises(ServiceBusError):
                    message = ServiceBusMessage("Handler message")
                    await sender.send_messages(message)<|MERGE_RESOLUTION|>--- conflicted
+++ resolved
@@ -32,11 +32,7 @@
     MessageAlreadySettled,
     AutoLockRenewTimeout
 )
-<<<<<<< HEAD
-from devtools_testutils import AzureMgmtRecordedTestCase, CachedResourceGroupPreparer
-=======
-from devtools_testutils import AzureMgmtTestCase
->>>>>>> 8c093118
+from devtools_testutils import AzureMgmtRecordedTestCase
 from servicebus_preparer import (
     CachedServiceBusNamespacePreparer,
     CachedServiceBusQueuePreparer,
