--- conflicted
+++ resolved
@@ -267,15 +267,9 @@
                     print_message(_logger, message)
                     assert message.dead_letter_reason == 'Testing reason'
                     assert message.dead_letter_error_description == 'Testing description'
-<<<<<<< HEAD
                     assert message.application_properties[b'DeadLetterReason'] == b'Testing reason'
                     assert message.application_properties[b'DeadLetterErrorDescription'] == b'Testing description'
-                    await message.complete()
-=======
-                    assert message.properties[b'DeadLetterReason'] == b'Testing reason'
-                    assert message.properties[b'DeadLetterErrorDescription'] == b'Testing description'
                     await receiver.complete_message(message)
->>>>>>> a912eecf
             assert count == 10
 
     @pytest.mark.liveTest
@@ -378,15 +372,9 @@
                     print_message(_logger, message)
                     assert message.dead_letter_reason == 'Testing reason'
                     assert message.dead_letter_error_description == 'Testing description'
-<<<<<<< HEAD
                     assert message.application_properties[b'DeadLetterReason'] == b'Testing reason'
                     assert message.application_properties[b'DeadLetterErrorDescription'] == b'Testing description'
-                    await message.complete()
-=======
-                    assert message.properties[b'DeadLetterReason'] == b'Testing reason'
-                    assert message.properties[b'DeadLetterErrorDescription'] == b'Testing description'
                     await receiver.complete_message(message)
->>>>>>> a912eecf
                     count += 1
             assert count == 10
 
