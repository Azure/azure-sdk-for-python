#-------------------------------------------------------------------------
# Copyright (c) Microsoft Corporation. All rights reserved.
# Licensed under the MIT License. See License.txt in the project root for
# license information.
#--------------------------------------------------------------------------

import asyncio
import logging
import sys
import os
import pytest
import time
import uuid
from datetime import datetime, timedelta

from azure.servicebus.aio import (
    ServiceBusClient,
    ReceivedMessage,
    AutoLockRenew)
from azure.servicebus import TransportType
<<<<<<< HEAD
from azure.servicebus._common.message import Message, BatchMessage, PeekedMessage
from azure.servicebus._common.constants import ReceiveMode
=======
from azure.servicebus._common.message import Message, BatchMessage, PeekMessage
from azure.servicebus._common.constants import ReceiveSettleMode, SubQueue
>>>>>>> 7d13ac8d
from azure.servicebus._common.utils import utc_now
from azure.servicebus.exceptions import (
    ServiceBusConnectionError,
    ServiceBusError,
    MessageLockExpired,
    MessageAlreadySettled,
    AutoLockRenewTimeout,
    MessageSendFailed,
    MessageSettleFailed,
    MessageContentTooLarge)
from devtools_testutils import AzureMgmtTestCase, CachedResourceGroupPreparer
from servicebus_preparer import CachedServiceBusNamespacePreparer, CachedServiceBusQueuePreparer, ServiceBusQueuePreparer
from utilities import get_logger, print_message, sleep_until_expired
from mocks_async import MockReceivedMessage

_logger = get_logger(logging.DEBUG)


class ServiceBusQueueAsyncTests(AzureMgmtTestCase):

    @pytest.mark.liveTest
    @pytest.mark.live_test_only
    @CachedResourceGroupPreparer(name_prefix='servicebustest')
    @CachedServiceBusNamespacePreparer(name_prefix='servicebustest')
    @ServiceBusQueuePreparer(name_prefix='servicebustest', dead_lettering_on_message_expiration=True)
    async def test_async_queue_by_queue_client_conn_str_receive_handler_peeklock(self, servicebus_namespace_connection_string, servicebus_queue, **kwargs):
        async with ServiceBusClient.from_connection_string(
            servicebus_namespace_connection_string, logging_enable=False) as sb_client:

            async with sb_client.get_queue_sender(servicebus_queue.name) as sender:
                for i in range(10):
                    message = Message("Handler message no. {}".format(i))
                    await sender.send_messages(message)

            with pytest.raises(ServiceBusConnectionError):
                await (sb_client.get_queue_session_receiver(servicebus_queue.name, session_id="test", max_wait_time=5))._open_with_retry()

            async with sb_client.get_queue_receiver(servicebus_queue.name, max_wait_time=5) as receiver:
                count = 0
                async for message in receiver:
                    print_message(_logger, message)
                    count += 1
                    await message.complete()

            assert count == 10


    @pytest.mark.liveTest
    @pytest.mark.live_test_only
    @CachedResourceGroupPreparer(name_prefix='servicebustest')
    @CachedServiceBusNamespacePreparer(name_prefix='servicebustest')
    @ServiceBusQueuePreparer(name_prefix='servicebustest', dead_lettering_on_message_expiration=True)
    async def test_async_queue_by_queue_client_send_multiple_messages(self, servicebus_namespace_connection_string, servicebus_queue, **kwargs):
        async with ServiceBusClient.from_connection_string(
            servicebus_namespace_connection_string, logging_enable=False) as sb_client:
            async with sb_client.get_queue_sender(servicebus_queue.name) as sender:
                messages = []
                for i in range(10):
                    message = Message("Handler message no. {}".format(i))
                    messages.append(message)
                await sender.send_messages(messages)

            async with sb_client.get_queue_receiver(servicebus_queue.name, max_wait_time=5) as receiver:
                count = 0
                async for message in receiver:
                    print_message(_logger, message)
                    count += 1
                    await message.complete()

                assert count == 10


    @pytest.mark.liveTest
    @pytest.mark.live_test_only
    @CachedResourceGroupPreparer()
    @CachedServiceBusNamespacePreparer(name_prefix='servicebustest')
    @ServiceBusQueuePreparer(name_prefix='servicebustest', dead_lettering_on_message_expiration=True)
    async def test_github_issue_7079_async(self, servicebus_namespace_connection_string, servicebus_queue, **kwargs):
        async with ServiceBusClient.from_connection_string(
            servicebus_namespace_connection_string, logging_enable=False) as sb_client:
    
            async with sb_client.get_queue_sender(servicebus_queue.name) as sender:
                for i in range(5):
                    await sender.send_messages(Message("Message {}".format(i)))
            async with sb_client.get_queue_receiver(servicebus_queue.name, receive_mode=ReceiveMode.ReceiveAndDelete, max_wait_time=5) as messages:
                batch = await messages.receive_messages()
                count = len(batch)
                async for message in messages:
                   _logger.debug(message)
                   count += 1
                assert count == 5
    
    @pytest.mark.liveTest
    @pytest.mark.live_test_only
    @CachedResourceGroupPreparer()
    @CachedServiceBusNamespacePreparer(name_prefix='servicebustest')
    @CachedServiceBusQueuePreparer(name_prefix='servicebustest', dead_lettering_on_message_expiration=True)
    async def test_github_issue_6178_async(self, servicebus_namespace_connection_string, servicebus_queue, **kwargs):
        async with ServiceBusClient.from_connection_string(
            servicebus_namespace_connection_string, logging_enable=False) as sb_client:

            async with sb_client.get_queue_sender(servicebus_queue.name) as sender:
                for i in range(3):
                    await sender.send_messages(Message("Message {}".format(i)))
            async with sb_client.get_queue_receiver(servicebus_queue.name, max_wait_time=60) as messages:
                async for message in messages:
                    _logger.debug(message)
                    _logger.debug(message.sequence_number)
                    _logger.debug(message.enqueued_time_utc)
                    _logger.debug(message._lock_expired)
                    await message.complete()
                    await asyncio.sleep(40)


    @pytest.mark.liveTest
    @pytest.mark.live_test_only
    @CachedResourceGroupPreparer(name_prefix='servicebustest')
    @CachedServiceBusNamespacePreparer(name_prefix='servicebustest')
    @ServiceBusQueuePreparer(name_prefix='servicebustest', dead_lettering_on_message_expiration=True)
    async def test_async_queue_by_queue_client_conn_str_receive_handler_receiveanddelete(self, servicebus_namespace_connection_string, servicebus_queue, **kwargs):
        async with ServiceBusClient.from_connection_string(
            servicebus_namespace_connection_string, logging_enable=False) as sb_client:

            async with sb_client.get_queue_sender(servicebus_queue.name) as sender:
                for i in range(10):
                    message = Message("Handler message no. {}".format(i))
                    await sender.send_messages(message)

            messages = []
            async with sb_client.get_queue_receiver(servicebus_queue.name, receive_mode=ReceiveMode.ReceiveAndDelete, max_wait_time=8) as receiver:
                async for message in receiver:
                    messages.append(message)
                    with pytest.raises(MessageAlreadySettled):
                        await message.complete()

            assert not receiver._running
            assert len(messages) == 10
            time.sleep(30)

            messages = []
            async with sb_client.get_queue_receiver(servicebus_queue.name, receive_mode=ReceiveMode.ReceiveAndDelete, max_wait_time=5) as receiver:
                async for message in receiver:
                    messages.append(message)
                assert len(messages) == 0

    @pytest.mark.liveTest
    @pytest.mark.live_test_only
    @CachedResourceGroupPreparer(name_prefix='servicebustest')
    @CachedServiceBusNamespacePreparer(name_prefix='servicebustest')
    @ServiceBusQueuePreparer(name_prefix='servicebustest', dead_lettering_on_message_expiration=True)
    async def test_async_queue_by_queue_client_conn_str_receive_handler_with_stop(self, servicebus_namespace_connection_string, servicebus_queue, **kwargs):
        async with ServiceBusClient.from_connection_string(
            servicebus_namespace_connection_string, logging_enable=False) as sb_client:

            async with sb_client.get_queue_sender(servicebus_queue.name) as sender:
                for i in range(10):
                    message = Message("Stop message no. {}".format(i))
                    await sender.send_messages(message)

            messages = []
            receiver = sb_client.get_queue_receiver(servicebus_queue.name, max_wait_time=5, prefetch_count=0) 
            async with receiver:
                async for message in receiver:
                    messages.append(message)
                    await message.complete()
                    if len(messages) >= 5:
                        break

                assert receiver._running
                assert len(messages) == 5

            async with receiver:
                async for message in receiver:
                    messages.append(message)
                    await message.complete()
                    if len(messages) >= 5:
                        break

            assert not receiver._running
            assert len(messages) == 6

    @pytest.mark.liveTest
    @pytest.mark.live_test_only
    @CachedResourceGroupPreparer(name_prefix='servicebustest')
    @CachedServiceBusNamespacePreparer(name_prefix='servicebustest')
    @ServiceBusQueuePreparer(name_prefix='servicebustest', dead_lettering_on_message_expiration=True)
    async def test_async_queue_by_servicebus_client_iter_messages_simple(self, servicebus_namespace_connection_string, servicebus_queue, **kwargs):
        async with ServiceBusClient.from_connection_string(
            servicebus_namespace_connection_string, logging_enable=False) as sb_client:

            async with sb_client.get_queue_receiver(servicebus_queue.name, max_wait_time=5, receive_mode=ReceiveMode.PeekLock) as receiver:

                async with sb_client.get_queue_sender(servicebus_queue.name) as sender:
                    for i in range(10):
                        message = Message("Iter message no. {}".format(i))
                        await sender.send_messages(message)

                count = 0
                async for message in receiver:
                    print_message(_logger, message)
                    await message.complete()
                    with pytest.raises(MessageAlreadySettled):
                        await message.complete()
                    with pytest.raises(MessageAlreadySettled):
                        await message.renew_lock()
                    count += 1

                with pytest.raises(StopAsyncIteration):
                    await receiver.__anext__()

            assert count == 10

    @pytest.mark.liveTest
    @pytest.mark.live_test_only
    @CachedResourceGroupPreparer(name_prefix='servicebustest')
    @CachedServiceBusNamespacePreparer(name_prefix='servicebustest')
    @ServiceBusQueuePreparer(name_prefix='servicebustest', dead_lettering_on_message_expiration=True)
    async def test_async_queue_by_servicebus_conn_str_client_iter_messages_with_abandon(self, servicebus_namespace_connection_string, servicebus_queue, **kwargs):
        async with ServiceBusClient.from_connection_string(
            servicebus_namespace_connection_string, logging_enable=False) as sb_client:

            async with sb_client.get_queue_receiver(servicebus_queue.name, max_wait_time=5, receive_mode=ReceiveMode.PeekLock) as receiver:

                async with sb_client.get_queue_sender(servicebus_queue.name) as sender:
                    for i in range(10):
                        message = Message("Abandoned message no. {}".format(i))
                        await sender.send_messages(message)

                count = 0
                async for message in receiver:
                    print_message(_logger, message)
                    if not message.delivery_count:
                        count += 1
                        await message.abandon()
                    else:
                        assert message.delivery_count == 1
                        await message.complete()

            assert count == 10

            async with sb_client.get_queue_receiver(servicebus_queue.name, max_wait_time=5, receive_mode=ReceiveMode.PeekLock) as receiver:
                count = 0
                async for message in receiver:
                    print_message(_logger, message)
                    await message.complete()
                    count += 1
            assert count == 0

    @pytest.mark.liveTest
    @pytest.mark.live_test_only
    @CachedResourceGroupPreparer(name_prefix='servicebustest')
    @CachedServiceBusNamespacePreparer(name_prefix='servicebustest')
    @ServiceBusQueuePreparer(name_prefix='servicebustest', dead_lettering_on_message_expiration=True)
    async def test_async_queue_by_servicebus_client_iter_messages_with_defer(self, servicebus_namespace_connection_string, servicebus_queue, **kwargs):
        async with ServiceBusClient.from_connection_string(
            servicebus_namespace_connection_string, logging_enable=False) as sb_client:

            deferred_messages = []
            async with sb_client.get_queue_receiver(servicebus_queue.name, max_wait_time=5, receive_mode=ReceiveMode.PeekLock) as receiver:

                async with sb_client.get_queue_sender(servicebus_queue.name) as sender:
                    for i in range(10):
                        message = Message("Deferred message no. {}".format(i))
                        await sender.send_messages(message)

                count = 0
                async for message in receiver:
                    deferred_messages.append(message.sequence_number)
                    print_message(_logger, message)
                    count += 1
                    await message.defer()

            assert count == 10
            async with sb_client.get_queue_receiver(servicebus_queue.name, max_wait_time=5, receive_mode=ReceiveMode.PeekLock) as receiver:
                count = 0
                async for message in receiver:
                    print_message(_logger, message)
                    await message.complete()
                    count += 1
            assert count == 0

    @pytest.mark.liveTest
    @pytest.mark.live_test_only
    @CachedResourceGroupPreparer(name_prefix='servicebustest')
    @CachedServiceBusNamespacePreparer(name_prefix='servicebustest')
    @ServiceBusQueuePreparer(name_prefix='servicebustest', dead_lettering_on_message_expiration=True)
    async def test_async_queue_by_servicebus_client_iter_messages_with_retrieve_deferred_client(self, servicebus_namespace_connection_string, servicebus_queue, **kwargs):
        async with ServiceBusClient.from_connection_string(
            servicebus_namespace_connection_string, logging_enable=False) as sb_client:

            deferred_messages = []
            async with sb_client.get_queue_receiver(servicebus_queue.name, max_wait_time=5, receive_mode=ReceiveMode.PeekLock) as receiver:

                async with sb_client.get_queue_sender(servicebus_queue.name) as sender:
                    for i in range(10):
                        message = Message("Deferred message no. {}".format(i))
                        await sender.send_messages(message)

                count = 0
                async for message in receiver:
                    deferred_messages.append(message.sequence_number)
                    print_message(_logger, message)
                    count += 1
                    await message.defer()

                assert count == 10

                deferred = await receiver.receive_deferred_messages(deferred_messages)
                assert len(deferred) == 10
                for message in deferred:
                    assert isinstance(message, ReceivedMessage)
                    await message.complete()

                with pytest.raises(ServiceBusError):
                    await receiver.receive_deferred_messages(deferred_messages)

    @pytest.mark.liveTest
    @pytest.mark.live_test_only
    @CachedResourceGroupPreparer(name_prefix='servicebustest')
    @CachedServiceBusNamespacePreparer(name_prefix='servicebustest')
    @ServiceBusQueuePreparer(name_prefix='servicebustest', dead_lettering_on_message_expiration=True)
    async def test_async_queue_by_servicebus_client_iter_messages_with_retrieve_deferred_receiver_complete(self, servicebus_namespace_connection_string, servicebus_queue, **kwargs):
        async with ServiceBusClient.from_connection_string(
            servicebus_namespace_connection_string, logging_enable=False) as sb_client:

            deferred_messages = []
            async with sb_client.get_queue_sender(servicebus_queue.name) as sender:
                for message in [Message("Deferred message no. {}".format(i)) for i in range(10)]:
                    results = await sender.send_messages(message)

            async with sb_client.get_queue_receiver(servicebus_queue.name, max_wait_time=5, receive_mode=ReceiveMode.PeekLock) as receiver:
                count = 0
                async for message in receiver:
                    deferred_messages.append(message.sequence_number)
                    print_message(_logger, message)
                    count += 1
                    await message.defer()
            assert count == 10

            async with sb_client.get_queue_receiver(servicebus_queue.name, max_wait_time=5) as session:
                deferred = await session.receive_deferred_messages(deferred_messages)
                assert len(deferred) == 10
                for message in deferred:
                    assert isinstance(message, ReceivedMessage)
                    assert message.lock_token
                    assert message.locked_until_utc
                    assert message._receiver
                    await message.renew_lock()
                    await message.complete()

    @pytest.mark.liveTest
    @pytest.mark.live_test_only
    @CachedResourceGroupPreparer(name_prefix='servicebustest')
    @CachedServiceBusNamespacePreparer(name_prefix='servicebustest')
    @ServiceBusQueuePreparer(name_prefix='servicebustest', dead_lettering_on_message_expiration=True)
    async def test_async_queue_by_servicebus_client_iter_messages_with_retrieve_deferred_receiver_deadletter(self, servicebus_namespace_connection_string, servicebus_queue, **kwargs):
        async with ServiceBusClient.from_connection_string(
            servicebus_namespace_connection_string, logging_enable=False) as sb_client:

            deferred_messages = []
            async with sb_client.get_queue_sender(servicebus_queue.name) as sender:
                for message in [Message("Deferred message no. {}".format(i)) for i in range(10)]:
                    results = await sender.send_messages(message)

            async with sb_client.get_queue_receiver(servicebus_queue.name, max_wait_time=5, receive_mode=ReceiveMode.PeekLock) as receiver:
                count = 0
                async for message in receiver:
                    deferred_messages.append(message.sequence_number)
                    print_message(_logger, message)
                    count += 1
                    await message.defer()

            assert count == 10

            async with sb_client.get_queue_receiver(servicebus_queue.name, max_wait_time=5) as session:
                deferred = await session.receive_deferred_messages(deferred_messages)
                assert len(deferred) == 10
                for message in deferred:
                    assert isinstance(message, ReceivedMessage)
                    await message.dead_letter(reason="Testing reason", error_description="Testing description")

            count = 0
            async with sb_client.get_queue_receiver(servicebus_queue.name, 
                                                    sub_queue = SubQueue.DeadLetter,
                                                    max_wait_time=5) as receiver:
                async for message in receiver:
                    count += 1
                    print_message(_logger, message)
                    assert message.dead_letter_reason == 'Testing reason'
                    assert message.dead_letter_error_description == 'Testing description'
                    assert message.properties[b'DeadLetterReason'] == b'Testing reason'
                    assert message.properties[b'DeadLetterErrorDescription'] == b'Testing description'
                    await message.complete()
            assert count == 10

    @pytest.mark.liveTest
    @pytest.mark.live_test_only
    @CachedResourceGroupPreparer(name_prefix='servicebustest')
    @CachedServiceBusNamespacePreparer(name_prefix='servicebustest')
    @ServiceBusQueuePreparer(name_prefix='servicebustest', dead_lettering_on_message_expiration=True)
    async def test_async_queue_by_servicebus_client_iter_messages_with_retrieve_deferred_receiver_deletemode(self, servicebus_namespace_connection_string, servicebus_queue, **kwargs):
        async with ServiceBusClient.from_connection_string(
            servicebus_namespace_connection_string, logging_enable=False) as sb_client:

            deferred_messages = []
            async with sb_client.get_queue_sender(servicebus_queue.name) as sender:
                for message in [Message("Deferred message no. {}".format(i)) for i in range(10)]:
                    results = await sender.send_messages(message)

            count = 0
            async with sb_client.get_queue_receiver(servicebus_queue.name, max_wait_time=5) as receiver:
                async for message in receiver:
                    deferred_messages.append(message.sequence_number)
                    print_message(_logger, message)
                    count += 1
                    await message.defer()

            assert count == 10
            async with sb_client.get_queue_receiver(servicebus_queue.name, max_wait_time=5, receive_mode=ReceiveMode.ReceiveAndDelete) as receiver:
                deferred = await receiver.receive_deferred_messages(deferred_messages)
                assert len(deferred) == 10
                for message in deferred:
                    assert isinstance(message, ReceivedMessage)
                    with pytest.raises(MessageAlreadySettled):
                        await message.complete()
                with pytest.raises(ServiceBusError):
                    deferred = await receiver.receive_deferred_messages(deferred_messages)

    @pytest.mark.liveTest
    @pytest.mark.live_test_only
    @CachedResourceGroupPreparer(name_prefix='servicebustest')
    @CachedServiceBusNamespacePreparer(name_prefix='servicebustest')
    @ServiceBusQueuePreparer(name_prefix='servicebustest', dead_lettering_on_message_expiration=True)
    async def test_async_queue_by_servicebus_client_iter_messages_with_retrieve_deferred_not_found(self, servicebus_namespace_connection_string, servicebus_queue, **kwargs):
        async with ServiceBusClient.from_connection_string(
            servicebus_namespace_connection_string, logging_enable=False) as sb_client:

            deferred_messages = []
            async with sb_client.get_queue_receiver(servicebus_queue.name, max_wait_time=5, receive_mode=ReceiveMode.PeekLock) as receiver:

                async with sb_client.get_queue_sender(servicebus_queue.name) as sender:
                    for i in range(3):
                        message = Message("Deferred message no. {}".format(i))
                        await sender.send_messages(message)

                count = 0
                async for message in receiver:
                    deferred_messages.append(message.sequence_number)
                    print_message(_logger, message)
                    count += 1
                    await message.defer()

            assert count == 3

            async with sb_client.get_queue_receiver(servicebus_queue.name, max_wait_time=5, receive_mode=ReceiveMode.PeekLock) as receiver:
                with pytest.raises(ServiceBusError):
                    deferred = await receiver.receive_deferred_messages([3, 4])

                with pytest.raises(ServiceBusError):
                    deferred = await receiver.receive_deferred_messages([5, 6, 7])

    @pytest.mark.liveTest
    @pytest.mark.live_test_only
    @CachedResourceGroupPreparer(name_prefix='servicebustest')
    @CachedServiceBusNamespacePreparer(name_prefix='servicebustest')
    @ServiceBusQueuePreparer(name_prefix='servicebustest', dead_lettering_on_message_expiration=True)
    async def test_async_queue_by_servicebus_client_receive_batch_with_deadletter(self, servicebus_namespace_connection_string, servicebus_queue, **kwargs):
        async with ServiceBusClient.from_connection_string(
            servicebus_namespace_connection_string, logging_enable=False) as sb_client:

            async with sb_client.get_queue_receiver(servicebus_queue.name, max_wait_time=5, receive_mode=ReceiveMode.PeekLock, prefetch_count=10) as receiver:

                async with sb_client.get_queue_sender(servicebus_queue.name) as sender:
                    for i in range(10):
                        message = Message("Dead lettered message no. {}".format(i))
                        await sender.send_messages(message)

                count = 0
                messages = await receiver.receive_messages()
                while messages:
                    for message in messages:
                        print_message(_logger, message)
                        count += 1
                        await message.dead_letter(reason="Testing reason", error_description="Testing description")
                    messages = await receiver.receive_messages()

            assert count == 10

            async with sb_client.get_queue_receiver(servicebus_queue.name, max_wait_time=5, receive_mode=ReceiveMode.PeekLock) as receiver:
                count = 0
                async for message in receiver:
                    print_message(_logger, message)
                    await message.complete()
                    count += 1
            assert count == 0

            async with sb_client.get_queue_receiver(
                    servicebus_queue.name,
                    sub_queue = SubQueue.DeadLetter,
                    max_wait_time=5,
                    mode=ReceiveMode.PeekLock) as dl_receiver:
                count = 0
                async for message in dl_receiver:
                    await message.complete()
                    count += 1
                    assert message.dead_letter_reason == 'Testing reason'
                    assert message.dead_letter_error_description == 'Testing description'
                    assert message.properties[b'DeadLetterReason'] == b'Testing reason'
                    assert message.properties[b'DeadLetterErrorDescription'] == b'Testing description'
                assert count == 10

    @pytest.mark.liveTest
    @pytest.mark.live_test_only
    @CachedResourceGroupPreparer(name_prefix='servicebustest')
    @CachedServiceBusNamespacePreparer(name_prefix='servicebustest')
    @ServiceBusQueuePreparer(name_prefix='servicebustest', dead_lettering_on_message_expiration=True)
    async def test_async_queue_by_servicebus_client_receive_batch_with_retrieve_deadletter(self, servicebus_namespace_connection_string, servicebus_queue, **kwargs):
        async with ServiceBusClient.from_connection_string(
            servicebus_namespace_connection_string, logging_enable=False) as sb_client:

            async with sb_client.get_queue_receiver(servicebus_queue.name, max_wait_time=5, receive_mode=ReceiveMode.PeekLock, prefetch_count=10) as receiver:

                async with sb_client.get_queue_sender(servicebus_queue.name) as sender:
                    for i in range(10):
                        message = Message("Dead lettered message no. {}".format(i))
                        await sender.send_messages(message)

                count = 0
                messages = await receiver.receive_messages()
                while messages:
                    for message in messages:
                        print_message(_logger, message)
                        await message.dead_letter(reason="Testing reason", error_description="Testing description")
                        count += 1
                    messages = await receiver.receive_messages()

            assert count == 10

            async with sb_client.get_queue_receiver(
                servicebus_queue.name,
                sub_queue = SubQueue.DeadLetter,
                max_wait_time=5,
                receive_mode=ReceiveMode.PeekLock
            ) as receiver:
                count = 0
                async for message in receiver:
                    print_message(_logger, message)
                    assert message.dead_letter_reason == 'Testing reason'
                    assert message.dead_letter_error_description == 'Testing description'
                    assert message.properties[b'DeadLetterReason'] == b'Testing reason'
                    assert message.properties[b'DeadLetterErrorDescription'] == b'Testing description'
                    await message.complete()
                    count += 1
            assert count == 10

    @pytest.mark.liveTest
    @pytest.mark.live_test_only
    @CachedResourceGroupPreparer(name_prefix='servicebustest')
    @CachedServiceBusNamespacePreparer(name_prefix='servicebustest')
    @CachedServiceBusQueuePreparer(name_prefix='servicebustest', dead_lettering_on_message_expiration=True)
    async def test_async_queue_by_servicebus_client_session_fail(self, servicebus_namespace_connection_string, servicebus_queue, **kwargs):
        async with ServiceBusClient.from_connection_string(
            servicebus_namespace_connection_string, logging_enable=False) as sb_client:

            with pytest.raises(ServiceBusConnectionError):
                await sb_client.get_queue_session_receiver(servicebus_queue.name, session_id="test")._open_with_retry()

            async with sb_client.get_queue_sender(servicebus_queue.name) as sender:
                await sender.send_messages(Message("test session sender", session_id="test"))

    @pytest.mark.liveTest
    @pytest.mark.live_test_only
    @CachedResourceGroupPreparer(name_prefix='servicebustest')
    @CachedServiceBusNamespacePreparer(name_prefix='servicebustest')
    @ServiceBusQueuePreparer(name_prefix='servicebustest', dead_lettering_on_message_expiration=True)
    async def test_async_queue_by_servicebus_client_browse_messages_client(self, servicebus_namespace_connection_string, servicebus_queue, **kwargs):
        async with ServiceBusClient.from_connection_string(
            servicebus_namespace_connection_string, logging_enable=False) as sb_client:

            async with sb_client.get_queue_sender(servicebus_queue.name) as sender:
                for i in range(5):
                    message = Message("Test message no. {}".format(i))
                    await sender.send_messages(message)

            async with sb_client.get_queue_receiver(servicebus_queue.name) as receiver:
                messages = await receiver.peek_messages(5)
                assert len(messages) == 5
                assert all(isinstance(m, PeekedMessage) for m in messages)
                for message in messages:
                    print_message(_logger, message)
                    with pytest.raises(AttributeError):
                        message.complete()

    @pytest.mark.liveTest
    @pytest.mark.live_test_only
    @CachedResourceGroupPreparer(name_prefix='servicebustest')
    @CachedServiceBusNamespacePreparer(name_prefix='servicebustest')
    @ServiceBusQueuePreparer(name_prefix='servicebustest', dead_lettering_on_message_expiration=True)
    async def test_async_queue_by_servicebus_client_browse_messages_with_receiver(self, servicebus_namespace_connection_string, servicebus_queue, **kwargs):
        async with ServiceBusClient.from_connection_string(
            servicebus_namespace_connection_string, logging_enable=False) as sb_client:

            async with sb_client.get_queue_receiver(servicebus_queue.name, max_wait_time=5, receive_mode=ReceiveMode.PeekLock) as receiver:
                async with sb_client.get_queue_sender(servicebus_queue.name) as sender:
                    for i in range(5):
                        message = Message("Test message no. {}".format(i))
                        await sender.send_messages(message)

                messages = await receiver.peek_messages(5)
                assert len(messages) > 0
                assert all(isinstance(m, PeekedMessage) for m in messages)
                for message in messages:
                    print_message(_logger, message)
                    with pytest.raises(AttributeError):
                        message.complete()

    @pytest.mark.liveTest
    @pytest.mark.live_test_only
    @CachedResourceGroupPreparer(name_prefix='servicebustest')
    @CachedServiceBusNamespacePreparer(name_prefix='servicebustest')
    @ServiceBusQueuePreparer(name_prefix='servicebustest', dead_lettering_on_message_expiration=True)
    async def test_async_queue_by_servicebus_client_browse_empty_messages(self, servicebus_namespace_connection_string, servicebus_queue, **kwargs):
        async with ServiceBusClient.from_connection_string(
            servicebus_namespace_connection_string, logging_enable=False) as sb_client:

            async with sb_client.get_queue_receiver(servicebus_queue.name, max_wait_time=5, receive_mode=ReceiveMode.PeekLock, prefetch_count=10) as receiver:
                messages = await receiver.peek_messages(10)
                assert len(messages) == 0

    @pytest.mark.liveTest
    @pytest.mark.live_test_only
    @CachedResourceGroupPreparer(name_prefix='servicebustest')
    @CachedServiceBusNamespacePreparer(name_prefix='servicebustest')
    @ServiceBusQueuePreparer(name_prefix='servicebustest', dead_lettering_on_message_expiration=True)
    async def test_async_queue_by_servicebus_client_renew_message_locks(self, servicebus_namespace_connection_string, servicebus_queue, **kwargs):
        async with ServiceBusClient.from_connection_string(
            servicebus_namespace_connection_string, logging_enable=False) as sb_client:

            messages = []
            locks = 3
            async with sb_client.get_queue_receiver(servicebus_queue.name, max_wait_time=5, receive_mode=ReceiveMode.PeekLock, prefetch_count=10) as receiver:
                async with sb_client.get_queue_sender(servicebus_queue.name) as sender:
                    for i in range(locks):
                        message = Message("Test message no. {}".format(i))
                        await sender.send_messages(message)

                messages.extend(await receiver.receive_messages())
                recv = True
                while recv:
                    recv = await receiver.receive_messages()
                    messages.extend(recv)

                try:
                    with pytest.raises(AttributeError):
                        assert not message._lock_expired
                    for m in messages:
                        time.sleep(5)
                        initial_expiry = m.locked_until_utc
                        await m.renew_lock()
                        assert (m.locked_until_utc - initial_expiry) >= timedelta(seconds=5)
                finally:
                    await messages[0].complete()
                    await messages[1].complete()
                    sleep_until_expired(messages[2])
                    with pytest.raises(MessageLockExpired):
                        await messages[2].complete()

    @pytest.mark.liveTest
    @pytest.mark.live_test_only
    @CachedResourceGroupPreparer(name_prefix='servicebustest')
    @CachedServiceBusNamespacePreparer(name_prefix='servicebustest')
    @ServiceBusQueuePreparer(name_prefix='servicebustest', dead_lettering_on_message_expiration=True)
    async def test_async_queue_by_queue_client_conn_str_receive_handler_with_autolockrenew(self, servicebus_namespace_connection_string, servicebus_queue, **kwargs):
        async with ServiceBusClient.from_connection_string(
            servicebus_namespace_connection_string, logging_enable=False) as sb_client:

            async with sb_client.get_queue_sender(servicebus_queue.name) as sender:
                for i in range(10):
                    message = Message("{}".format(i))
                    await sender.send_messages(message)

            renewer = AutoLockRenew()
            messages = []
            async with sb_client.get_queue_receiver(servicebus_queue.name, max_wait_time=5, receive_mode=ReceiveMode.PeekLock, prefetch_count=10) as receiver:
                async for message in receiver:
                    if not messages:
                        messages.append(message)
                        assert not message._lock_expired
                        renewer.register(message, timeout=60)
                        print("Registered lock renew thread", message.locked_until_utc, utc_now())
                        await asyncio.sleep(60)
                        print("Finished first sleep", message.locked_until_utc)
                        assert not message._lock_expired
                        await asyncio.sleep(15) #generate autolockrenewtimeout error by going one iteration past.
                        sleep_until_expired(message)
                        print("Finished second sleep", message.locked_until_utc, utc_now())
                        assert message._lock_expired
                        try:
                            await message.complete()
                            raise AssertionError("Didn't raise MessageLockExpired")
                        except MessageLockExpired as e:
                            assert isinstance(e.inner_exception, AutoLockRenewTimeout)
                    else:
                        if message._lock_expired:
                            print("Remaining messages", message.locked_until_utc, utc_now())
                            assert message._lock_expired
                            with pytest.raises(MessageLockExpired):
                                await message.complete()
                        else:
                            assert message.delivery_count >= 1
                            print("Remaining messages", message.locked_until_utc, utc_now())
                            messages.append(message)
                            await message.complete()
            await renewer.close()
            assert len(messages) == 11

    @pytest.mark.liveTest
    @pytest.mark.live_test_only
    @CachedResourceGroupPreparer(name_prefix='servicebustest')
    @CachedServiceBusNamespacePreparer(name_prefix='servicebustest')
    @ServiceBusQueuePreparer(name_prefix='servicebustest', dead_lettering_on_message_expiration=True)
    async def test_async_queue_by_servicebus_client_fail_send_messages(self, servicebus_namespace_connection_string, servicebus_queue, **kwargs):
        async with ServiceBusClient.from_connection_string(
            servicebus_namespace_connection_string, logging_enable=False) as sb_client:

            too_large = "A" * 1024 * 256
            
            async with sb_client.get_queue_sender(servicebus_queue.name) as sender:
                with pytest.raises(MessageContentTooLarge):
                    await sender.send_messages(Message(too_large))
                    
                half_too_large = "A" * int((1024 * 256) / 2)
                with pytest.raises(MessageContentTooLarge):
                    await sender.send_messages([Message(half_too_large), Message(half_too_large)])

    @pytest.mark.liveTest
    @pytest.mark.live_test_only
    @CachedResourceGroupPreparer(name_prefix='servicebustest')
    @CachedServiceBusNamespacePreparer(name_prefix='servicebustest')
    @ServiceBusQueuePreparer(name_prefix='servicebustest', dead_lettering_on_message_expiration=True)
    async def test_async_queue_message_time_to_live(self, servicebus_namespace_connection_string, servicebus_queue, **kwargs):
        async with ServiceBusClient.from_connection_string(
            servicebus_namespace_connection_string, logging_enable=False) as sb_client:

            async with sb_client.get_queue_sender(servicebus_queue.name) as sender:
                content = str(uuid.uuid4())
                message_id = uuid.uuid4()
                message = Message(content)
                message.time_to_live = timedelta(seconds=30)
                await sender.send_messages(message)

            time.sleep(30)
            async with sb_client.get_queue_receiver(servicebus_queue.name) as receiver:
                messages = await receiver.receive_messages(max_wait_time=10)
            assert not messages

<<<<<<< HEAD
            async with sb_client.get_queue_deadletter_receiver(servicebus_queue.name, max_wait_time=5, receive_mode=ReceiveMode.PeekLock) as receiver:
=======
            async with sb_client.get_queue_receiver(servicebus_queue.name, 
                                                    sub_queue = SubQueue.DeadLetter,
                                                    max_wait_time=5, 
                                                    mode=ReceiveSettleMode.PeekLock) as receiver:
>>>>>>> 7d13ac8d
                count = 0
                async for message in receiver:
                    print_message(_logger, message)
                    await message.complete()
                    count += 1
                assert count == 1

    @pytest.mark.liveTest
    @pytest.mark.live_test_only
    @CachedResourceGroupPreparer(name_prefix='servicebustest')
    @CachedServiceBusNamespacePreparer(name_prefix='servicebustest')
    @ServiceBusQueuePreparer(name_prefix='servicebustest', requires_duplicate_detection=True, dead_lettering_on_message_expiration=True)
    async def test_async_queue_message_duplicate_detection(self, servicebus_namespace_connection_string, servicebus_queue, **kwargs):
        async with ServiceBusClient.from_connection_string(
            servicebus_namespace_connection_string, logging_enable=False) as sb_client:

            message_id = uuid.uuid4()

            async with sb_client.get_queue_sender(servicebus_queue.name) as sender:
                for i in range(5):
                    message = Message(str(i))
                    message.message_id = message_id
                    await sender.send_messages(message)

            async with sb_client.get_queue_receiver(servicebus_queue.name, max_wait_time=5) as receiver:
                count = 0
                async for message in receiver:
                    print_message(_logger, message)
                    assert message.message_id == message_id
                    await message.complete()
                    count += 1
                assert count == 1

    @pytest.mark.liveTest
    @pytest.mark.live_test_only
    @CachedResourceGroupPreparer(name_prefix='servicebustest')
    @CachedServiceBusNamespacePreparer(name_prefix='servicebustest')
    @ServiceBusQueuePreparer(name_prefix='servicebustest', dead_lettering_on_message_expiration=True)
    async def test_async_queue_message_connection_closed(self, servicebus_namespace_connection_string, servicebus_queue, **kwargs):
        async with ServiceBusClient.from_connection_string(
            servicebus_namespace_connection_string, logging_enable=False) as sb_client:

            async with sb_client.get_queue_sender(servicebus_queue.name) as sender:
                content = str(uuid.uuid4())
                message = Message(content)
                await sender.send_messages(message)

            async with sb_client.get_queue_receiver(servicebus_queue.name) as receiver:
                messages = await receiver.receive_messages(max_wait_time=10)
                assert len(messages) == 1

            with pytest.raises(MessageSettleFailed):
                await messages[0].complete()

    @pytest.mark.liveTest
    @pytest.mark.live_test_only
    @CachedResourceGroupPreparer(name_prefix='servicebustest')
    @CachedServiceBusNamespacePreparer(name_prefix='servicebustest')
    @ServiceBusQueuePreparer(name_prefix='servicebustest', dead_lettering_on_message_expiration=True)
    async def test_async_queue_message_expiry(self, servicebus_namespace_connection_string, servicebus_queue, **kwargs):
        async with ServiceBusClient.from_connection_string(
            servicebus_namespace_connection_string, logging_enable=False) as sb_client:

            async with sb_client.get_queue_sender(servicebus_queue.name) as sender:
                content = str(uuid.uuid4())
                message = Message(content)
                await sender.send_messages(message)

            async with sb_client.get_queue_receiver(servicebus_queue.name) as receiver:
                messages = await receiver.receive_messages(max_wait_time=10)
                assert len(messages) == 1
                time.sleep(60)
                assert messages[0]._lock_expired
                with pytest.raises(MessageLockExpired):
                    await messages[0].complete()
                with pytest.raises(MessageLockExpired):
                    await messages[0].renew_lock()

            async with sb_client.get_queue_receiver(servicebus_queue.name) as receiver:
                messages = await receiver.receive_messages(max_wait_time=30)
                assert len(messages) == 1
                print_message(_logger, messages[0])
                assert messages[0].delivery_count > 0
                await messages[0].complete()

    @pytest.mark.liveTest
    @pytest.mark.live_test_only
    @CachedResourceGroupPreparer(name_prefix='servicebustest')
    @CachedServiceBusNamespacePreparer(name_prefix='servicebustest')
    @ServiceBusQueuePreparer(name_prefix='servicebustest', dead_lettering_on_message_expiration=True)
    async def test_async_queue_message_lock_renew(self, servicebus_namespace_connection_string, servicebus_queue, **kwargs):
        async with ServiceBusClient.from_connection_string(
            servicebus_namespace_connection_string, logging_enable=False) as sb_client:
            
            async with sb_client.get_queue_sender(servicebus_queue.name) as sender:
                content = str(uuid.uuid4())
                message = Message(content)
                await sender.send_messages(message)
            
            async with sb_client.get_queue_receiver(servicebus_queue.name) as receiver:
                messages = await receiver.receive_messages(max_wait_time=10)
                assert len(messages) == 1
                time.sleep(15)
                await messages[0].renew_lock()
                time.sleep(15)
                await messages[0].renew_lock()
                time.sleep(15)
                assert not messages[0]._lock_expired
                await messages[0].complete()
            
            async with sb_client.get_queue_receiver(servicebus_queue.name) as receiver:
                messages = await receiver.receive_messages(max_wait_time=10)
                assert len(messages) == 0

    @pytest.mark.liveTest
    @pytest.mark.live_test_only
    @CachedResourceGroupPreparer(name_prefix='servicebustest')
    @CachedServiceBusNamespacePreparer(name_prefix='servicebustest')
    @ServiceBusQueuePreparer(name_prefix='servicebustest', dead_lettering_on_message_expiration=True)
    async def test_async_queue_message_receive_and_delete(self, servicebus_namespace_connection_string, servicebus_queue, **kwargs):
        async with ServiceBusClient.from_connection_string(
            servicebus_namespace_connection_string, logging_enable=False) as sb_client:

            async with sb_client.get_queue_sender(servicebus_queue.name) as sender:
                message = Message("Receive and delete test")
                await sender.send_messages(message)

            async with sb_client.get_queue_receiver(servicebus_queue.name, receive_mode=ReceiveMode.ReceiveAndDelete) as receiver:
                messages = await receiver.receive_messages(max_wait_time=10)
                assert len(messages) == 1
                received = messages[0]
                print_message(_logger, received)
                with pytest.raises(MessageAlreadySettled):
                    await received.complete()
                with pytest.raises(MessageAlreadySettled):
                    await received.abandon()
                with pytest.raises(MessageAlreadySettled):
                    await received.defer()
                with pytest.raises(MessageAlreadySettled):
                    await received.dead_letter()
                with pytest.raises(MessageAlreadySettled):
                    await received.renew_lock()

            time.sleep(30)
            async with sb_client.get_queue_receiver(servicebus_queue.name) as receiver:
                messages = await receiver.receive_messages(max_wait_time=10)
                for m in messages:
                    print_message(_logger, m)
                assert len(messages) == 0

    @pytest.mark.liveTest
    @pytest.mark.live_test_only
    @CachedResourceGroupPreparer(name_prefix='servicebustest')
    @CachedServiceBusNamespacePreparer(name_prefix='servicebustest')
    @ServiceBusQueuePreparer(name_prefix='servicebustest', dead_lettering_on_message_expiration=True)
    async def test_async_queue_message_batch(self, servicebus_namespace_connection_string, servicebus_queue, **kwargs):
        async with ServiceBusClient.from_connection_string(
            servicebus_namespace_connection_string, logging_enable=False) as sb_client:

            async with sb_client.get_queue_sender(servicebus_queue.name) as sender:
                message = BatchMessage()
                for i in range(5):
                    message.add(Message("Message no. {}".format(i)))
                await sender.send_messages(message)

            async with sb_client.get_queue_receiver(servicebus_queue.name) as receiver:
                messages = []
                recv = await receiver.receive_messages(max_wait_time=10)
                while recv:
                    messages.extend(recv)
                    for message in recv:
                        print_message(_logger, message)
                        await message.complete()
                    recv = await receiver.receive_messages(max_wait_time=10)

                assert len(messages) == 5

    @pytest.mark.liveTest
    @pytest.mark.live_test_only
    @CachedResourceGroupPreparer(name_prefix='servicebustest')
    @CachedServiceBusNamespacePreparer(name_prefix='servicebustest')
    @ServiceBusQueuePreparer(name_prefix='servicebustest', dead_lettering_on_message_expiration=True)
    async def test_async_queue_schedule_message(self, servicebus_namespace_connection_string, servicebus_queue, **kwargs):
        async with ServiceBusClient.from_connection_string(
            servicebus_namespace_connection_string, logging_enable=False) as sb_client:

            scheduled_enqueue_time = (utc_now() + timedelta(minutes=2)).replace(microsecond=0)
            async with sb_client.get_queue_receiver(servicebus_queue.name) as receiver:
                async with sb_client.get_queue_sender(servicebus_queue.name) as sender:
                    content = str(uuid.uuid4())
                    message_id = uuid.uuid4()
                    message = Message(content)
                    message.message_id = message_id
                    message.scheduled_enqueue_time_utc = scheduled_enqueue_time
                    await sender.send_messages(message)

                messages = await receiver.receive_messages(max_wait_time=120)
                if messages:
                    try:
                        data = str(messages[0])
                        assert data == content
                        assert messages[0].message_id == message_id
                        assert messages[0].scheduled_enqueue_time_utc == scheduled_enqueue_time
                        assert messages[0].scheduled_enqueue_time_utc <= messages[0].enqueued_time_utc.replace(microsecond=0)
                        assert len(messages) == 1
                    finally:
                        for m in messages:
                            await m.complete()
                else:
                    raise Exception("Failed to receive scheduled message.")

    @pytest.mark.liveTest
    @pytest.mark.live_test_only
    @CachedResourceGroupPreparer(name_prefix='servicebustest')
    @CachedServiceBusNamespacePreparer(name_prefix='servicebustest')
    @ServiceBusQueuePreparer(name_prefix='servicebustest', dead_lettering_on_message_expiration=True)
    async def test_async_queue_schedule_multiple_messages(self, servicebus_namespace_connection_string, servicebus_queue, **kwargs):
        async with ServiceBusClient.from_connection_string(
            servicebus_namespace_connection_string, logging_enable=False) as sb_client:
            scheduled_enqueue_time = (utc_now() + timedelta(minutes=2)).replace(microsecond=0)
            messages = []
            receiver = sb_client.get_queue_receiver(servicebus_queue.name, prefetch_count=20)
            sender = sb_client.get_queue_sender(servicebus_queue.name)
            async with sender, receiver:
                content = str(uuid.uuid4())
                message_id_a = uuid.uuid4()
                message_a = Message(content)
                message_a.message_id = message_id_a
                message_id_b = uuid.uuid4()
                message_b = Message(content)
                message_b.message_id = message_id_b

                await sender.send_messages([message_a, message_b])

                received_messages = []
                async for message in receiver.get_streaming_message_iter(max_wait_time=5):
                    received_messages.append(message)
                    await message.complete()

                tokens = await sender.schedule_messages(received_messages, scheduled_enqueue_time)
                assert len(tokens) == 2

                messages = await receiver.receive_messages(max_wait_time=120)
                recv = await receiver.receive_messages(max_wait_time=5)
                messages.extend(recv)
                if messages:
                    try:
                        data = str(messages[0])
                        assert data == content
                        assert messages[0].message_id in (message_id_a, message_id_b)
                        assert messages[0].scheduled_enqueue_time_utc == scheduled_enqueue_time
                        assert messages[0].scheduled_enqueue_time_utc <= messages[0].enqueued_time_utc.replace(microsecond=0)
                        assert len(messages) == 2
                    finally:
                        for m in messages:
                            await m.complete()
                else:
                    raise Exception("Failed to receive scheduled message.")

    @pytest.mark.liveTest
    @pytest.mark.live_test_only
    @CachedResourceGroupPreparer(name_prefix='servicebustest')
    @CachedServiceBusNamespacePreparer(name_prefix='servicebustest')
    @ServiceBusQueuePreparer(name_prefix='servicebustest', dead_lettering_on_message_expiration=True)
    async def test_async_queue_cancel_scheduled_messages(self, servicebus_namespace_connection_string, servicebus_queue, **kwargs):
        async with ServiceBusClient.from_connection_string(
            servicebus_namespace_connection_string, logging_enable=False) as sb_client:

            enqueue_time = (utc_now() + timedelta(minutes=2)).replace(microsecond=0)
            async with sb_client.get_queue_receiver(servicebus_queue.name) as receiver:
                async with sb_client.get_queue_sender(servicebus_queue.name) as sender:
                    message_a = Message("Test scheduled message")
                    message_b = Message("Test scheduled message")
                    tokens = await sender.schedule_messages([message_a, message_b], enqueue_time)
                    assert len(tokens) == 2

                    await sender.cancel_scheduled_messages(tokens)

                messages = await receiver.receive_messages(max_wait_time=120)
                assert len(messages) == 0

    @pytest.mark.liveTest
    @pytest.mark.live_test_only
    @CachedResourceGroupPreparer(name_prefix='servicebustest')
    @CachedServiceBusNamespacePreparer(name_prefix='servicebustest')
    @ServiceBusQueuePreparer(name_prefix='servicebustest', dead_lettering_on_message_expiration=True)
    async def test_queue_message_amqp_over_websocket(self, servicebus_namespace_connection_string, servicebus_queue, **kwargs):
        async with ServiceBusClient.from_connection_string(
                servicebus_namespace_connection_string,
                transport_type=TransportType.AmqpOverWebsocket,
                logging_enable=False) as sb_client:

            async with sb_client.get_queue_sender(servicebus_queue.name) as sender:
                assert sender._config.transport_type == TransportType.AmqpOverWebsocket
                message = Message("Test")
                await sender.send_messages(message)

            async with sb_client.get_queue_receiver(servicebus_queue.name, receive_mode=ReceiveMode.ReceiveAndDelete) as receiver:
                assert receiver._config.transport_type == TransportType.AmqpOverWebsocket
                messages = await receiver.receive_messages(max_wait_time=5)
                assert len(messages) == 1

    def test_queue_message_http_proxy_setting(self):
        mock_conn_str = "Endpoint=sb://mock.servicebus.windows.net/;SharedAccessKeyName=mock;SharedAccessKey=mock"
        http_proxy = {
            'proxy_hostname': '127.0.0.1',
            'proxy_port': 8899,
            'username': 'admin',
            'password': '123456'
        }

        sb_client = ServiceBusClient.from_connection_string(mock_conn_str, http_proxy=http_proxy)
        assert sb_client._config.http_proxy == http_proxy
        assert sb_client._config.transport_type == TransportType.AmqpOverWebsocket

        sender = sb_client.get_queue_sender(queue_name="mock")
        assert sender._config.http_proxy == http_proxy
        assert sender._config.transport_type == TransportType.AmqpOverWebsocket

        receiver = sb_client.get_queue_receiver(queue_name="mock")
        assert receiver._config.http_proxy == http_proxy
        assert receiver._config.transport_type == TransportType.AmqpOverWebsocket

    @pytest.mark.liveTest
    @pytest.mark.live_test_only
    @CachedResourceGroupPreparer(name_prefix='servicebustest')
    @CachedServiceBusNamespacePreparer(name_prefix='servicebustest')
    @ServiceBusQueuePreparer(name_prefix='servicebustest', dead_lettering_on_message_expiration=True)
    async def test_queue_message_settle_through_mgmt_link_due_to_broken_receiver_link(self, servicebus_namespace_connection_string, servicebus_queue, **kwargs):
        async with ServiceBusClient.from_connection_string(
                servicebus_namespace_connection_string,
                logging_enable=False) as sb_client:

            async with sb_client.get_queue_sender(servicebus_queue.name) as sender:
                message = Message("Test")
                await sender.send_messages(message)

            async with sb_client.get_queue_receiver(servicebus_queue.name) as receiver:
                messages = await receiver.receive_messages(max_wait_time=5)
                await receiver._handler.message_handler.destroy_async()  # destroy the underlying receiver link
                assert len(messages) == 1
                await messages[0].complete()


    @pytest.mark.asyncio
    async def test_async_queue_mock_auto_lock_renew_callback(self):
        results = []
        errors = []
        async def callback_mock(renewable, error):
            results.append(renewable)
            if error:
                errors.append(error)

        auto_lock_renew = AutoLockRenew()
        auto_lock_renew._renew_period = 1 # So we can run the test fast.
        async with auto_lock_renew: # Check that it is called when the object expires for any reason (silent renew failure)
            message = MockReceivedMessage(prevent_renew_lock=True)
            auto_lock_renew.register(renewable=message, on_lock_renew_failure=callback_mock)
            await asyncio.sleep(3)
            assert len(results) == 1 and results[-1]._lock_expired == True
            assert not errors

        del results[:]
        del errors[:]
        auto_lock_renew = AutoLockRenew()
        auto_lock_renew._renew_period = 1
        async with auto_lock_renew: # Check that in normal operation it does not get called
            auto_lock_renew.register(renewable=MockReceivedMessage(), on_lock_renew_failure=callback_mock)
            await asyncio.sleep(3)
            assert not results
            assert not errors

        del results[:]
        del errors[:]
        auto_lock_renew = AutoLockRenew()
        auto_lock_renew._renew_period = 1
        async with auto_lock_renew: # Check that when a message is settled, it will not get called even after expiry
            message = MockReceivedMessage(prevent_renew_lock=True)
            auto_lock_renew.register(renewable=message, on_lock_renew_failure=callback_mock)
            message._settled = True
            await asyncio.sleep(3)
            assert not results
            assert not errors

        del results[:]
        del errors[:]
        auto_lock_renew = AutoLockRenew()
        auto_lock_renew._renew_period = 1
        async with auto_lock_renew: # Check that it is called when there is an overt renew failure
            message = MockReceivedMessage(exception_on_renew_lock=True)
            auto_lock_renew.register(renewable=message, on_lock_renew_failure=callback_mock)
            await asyncio.sleep(3)
            assert len(results) == 1 and results[-1]._lock_expired == True
            assert errors[-1]

        del results[:]
        del errors[:]
        auto_lock_renew = AutoLockRenew()
        auto_lock_renew._renew_period = 1
        async with auto_lock_renew: # Check that it is not called when the renewer is shutdown
            message = MockReceivedMessage(prevent_renew_lock=True)
            auto_lock_renew.register(renewable=message, on_lock_renew_failure=callback_mock)
            await auto_lock_renew.close()
            await asyncio.sleep(3)
            assert not results
            assert not errors

        del results[:]
        del errors[:]
        auto_lock_renew = AutoLockRenew()
        auto_lock_renew._renew_period = 1
        async with auto_lock_renew: # Check that it is not called when the receiver is shutdown
            message = MockReceivedMessage(prevent_renew_lock=True)
            auto_lock_renew.register(renewable=message, on_lock_renew_failure=callback_mock)
            message._receiver._running = False
            await asyncio.sleep(3)
            assert not results
            assert not errors


    @pytest.mark.asyncio
    async def test_async_queue_mock_no_reusing_auto_lock_renew(self):
        auto_lock_renew = AutoLockRenew()
        auto_lock_renew._renew_period = 1

        async with auto_lock_renew:
            auto_lock_renew.register(renewable=MockReceivedMessage())
            await asyncio.sleep(3)

        with pytest.raises(ServiceBusError):
            async with auto_lock_renew:
                pass

        with pytest.raises(ServiceBusError):
            auto_lock_renew.register(renewable=MockReceivedMessage())

        auto_lock_renew = AutoLockRenew()
        auto_lock_renew._renew_period = 1

        auto_lock_renew.register(renewable=MockReceivedMessage())
        time.sleep(3)

        await auto_lock_renew.close()

        with pytest.raises(ServiceBusError):
            async with auto_lock_renew:
                pass

        with pytest.raises(ServiceBusError):
            auto_lock_renew.register(renewable=MockReceivedMessage())

    @pytest.mark.liveTest
    @pytest.mark.live_test_only
    @CachedResourceGroupPreparer(name_prefix='servicebustest')
    @CachedServiceBusNamespacePreparer(name_prefix='servicebustest')
    @ServiceBusQueuePreparer(name_prefix='servicebustest', dead_lettering_on_message_expiration=True)
    async def test_async_queue_receive_batch_without_setting_prefetch(self, servicebus_namespace_connection_string, servicebus_queue, **kwargs):
        async with ServiceBusClient.from_connection_string(
                servicebus_namespace_connection_string, logging_enable=False) as sb_client:

            def message_content():
                for i in range(20):
                    yield Message(
                        body="Message no. {}".format(i),
                        label='1st'
                    )

            sender = sb_client.get_queue_sender(servicebus_queue.name)
            receiver = sb_client.get_queue_receiver(servicebus_queue.name)

            async with sender, receiver:
                message = BatchMessage()
                for each in message_content():
                    message.add(each)
                await sender.send_messages(message)

                receive_counter = 0
                message_1st_received_cnt = 0
                message_2nd_received_cnt = 0
                while message_1st_received_cnt < 20 or message_2nd_received_cnt < 20:
                    messages = []
                    batch = await receiver.receive_messages(max_message_count=20, max_wait_time=5)
                    while batch:
                        messages += batch
                        batch = await receiver.receive_messages(max_message_count=20, max_wait_time=5)
                    if not messages:
                        break
                    receive_counter += 1
                    for message in messages:
                        print_message(_logger, message)
                        if message.label == '1st':
                            message_1st_received_cnt += 1
                            await message.complete()
                            message.label = '2nd'
                            await sender.send_messages(message)  # resending received message
                        elif message.label == '2nd':
                            message_2nd_received_cnt += 1
                            await message.complete()

                assert message_1st_received_cnt == 20 and message_2nd_received_cnt == 20
                # Network/server might be unstable making flow control ineffective in the leading rounds of connection iteration
                assert receive_counter < 10  # Dynamic link credit issuing come info effect

    @pytest.mark.liveTest
    @pytest.mark.live_test_only
    @CachedResourceGroupPreparer(name_prefix='servicebustest')
    @CachedServiceBusNamespacePreparer(name_prefix='servicebustest')
    @ServiceBusQueuePreparer(name_prefix='servicebustest', dead_lettering_on_message_expiration=True)
    async def test_async_queue_receiver_alive_after_timeout(self, servicebus_namespace_connection_string, servicebus_queue, **kwargs):
        async with ServiceBusClient.from_connection_string(
                servicebus_namespace_connection_string,
                logging_enable=False) as sb_client:

            async with sb_client.get_queue_sender(servicebus_queue.name) as sender:
                message = Message("0")
                message_1 = Message("1")
                await sender.send_messages([message, message_1])

                messages = []
                async with sb_client.get_queue_receiver(servicebus_queue.name, max_wait_time=10) as receiver:
                    
                    async for message in receiver.get_streaming_message_iter():
                        messages.append(message)
                        break

                    async for message in receiver.get_streaming_message_iter():
                        messages.append(message)

                    for m in messages:
                        await m.complete()

                    assert len(messages) == 2
                    assert str(messages[0]) == "0"
                    assert str(messages[1]) == "1"

                    message_2 = Message("2")
                    message_3 = Message("3")
                    await sender.send_messages([message_2, message_3])

                    async for message in receiver.get_streaming_message_iter():
                        messages.append(message)
                        async for message in receiver.get_streaming_message_iter():
                            messages.append(message)

                    assert len(messages) == 4
                    assert str(messages[2]) == "2"
                    assert str(messages[3]) == "3"

                    for m in messages[2:]:
                        await m.complete()

                    messages = await receiver.receive_messages()
                    assert not messages

    @pytest.mark.liveTest
    @pytest.mark.live_test_only
    @CachedResourceGroupPreparer(name_prefix='servicebustest')
    @CachedServiceBusNamespacePreparer(name_prefix='servicebustest')
    @ServiceBusQueuePreparer(name_prefix='servicebustest', dead_lettering_on_message_expiration=True, lock_duration='PT5M')
    async def test_queue_receive_keep_conn_alive_async(self, servicebus_namespace_connection_string, servicebus_queue, **kwargs):
        async with ServiceBusClient.from_connection_string(
                servicebus_namespace_connection_string, logging_enable=False) as sb_client:

            sender = sb_client.get_queue_sender(servicebus_queue.name)
            receiver = sb_client.get_queue_receiver(servicebus_queue.name, max_wait_time=5)

            async with sender, receiver:
                await sender.send_messages([Message("message1"), Message("message2")])

                messages = []
                async for message in receiver:
                    messages.append(message)

                receiver_handler = receiver._handler
                assert len(messages) == 2
                await asyncio.sleep(4 * 60 + 5)  # 240s is the service defined connection idle timeout
                await messages[0].renew_lock()  # check mgmt link operation
                await messages[0].complete()
                await messages[1].complete()  # check receiver link operation

                await asyncio.sleep(60)  # sleep another one minute to ensure we pass the lock_duration time
                messages = []
                async for message in receiver:
                    messages.append(message)

                assert len(messages) == 0  # make sure messages are removed from the queue
                assert receiver_handler == receiver._handler  # make sure no reconnection happened

    @pytest.mark.liveTest
    @pytest.mark.live_test_only
    @CachedResourceGroupPreparer(name_prefix='servicebustest')
    @CachedServiceBusNamespacePreparer(name_prefix='servicebustest')
    @ServiceBusQueuePreparer(name_prefix='servicebustest')
    async def test_async_queue_receiver_respects_max_wait_time_overrides(self, servicebus_namespace_connection_string, servicebus_queue, **kwargs):
        async with ServiceBusClient.from_connection_string(
                servicebus_namespace_connection_string,
                logging_enable=False) as sb_client:

            async with sb_client.get_queue_sender(servicebus_queue.name) as sender:
                message = Message("0")
                await sender.send_messages(message)

                messages = []
                async with sb_client.get_queue_receiver(servicebus_queue.name, max_wait_time=5) as receiver:

                    time_1 = receiver._handler._counter.get_current_ms()
                    async for message in receiver.get_streaming_message_iter(max_wait_time=10):
                        messages.append(message)
                        await message.complete()

                        time_2 = receiver._handler._counter.get_current_ms()
                        async for message in receiver.get_streaming_message_iter(max_wait_time=1):
                            messages.append(message)
                        time_3 = receiver._handler._counter.get_current_ms()
                        assert timedelta(seconds=.5) < timedelta(milliseconds=(time_3 - time_2)) <= timedelta(seconds=2)
                    time_4 = receiver._handler._counter.get_current_ms()
                    assert timedelta(seconds=8) < timedelta(milliseconds=(time_4 - time_3)) <= timedelta(seconds=11)

                    async for message in receiver.get_streaming_message_iter(max_wait_time=3):
                        messages.append(message)
                    time_5 = receiver._handler._counter.get_current_ms()
                    assert timedelta(seconds=1) < timedelta(milliseconds=(time_5 - time_4)) <= timedelta(seconds=4)

                    async for message in receiver:
                        messages.append(message)
                    time_6 = receiver._handler._counter.get_current_ms()
                    assert timedelta(seconds=3) < timedelta(milliseconds=(time_6 - time_5)) <= timedelta(seconds=6)

                    async for message in receiver.get_streaming_message_iter():
                        messages.append(message)
                    time_7 = receiver._handler._counter.get_current_ms()
                    assert timedelta(seconds=3) < timedelta(milliseconds=(time_7 - time_6)) <= timedelta(seconds=6)
                    assert len(messages) == 1

    @pytest.mark.liveTest
    @pytest.mark.live_test_only
    @CachedResourceGroupPreparer(name_prefix='servicebustest')
    @CachedServiceBusNamespacePreparer(name_prefix='servicebustest')
    @ServiceBusQueuePreparer(name_prefix='servicebustest')
    async def test_async_queue_send_twice(self, servicebus_namespace_connection_string, servicebus_queue, **kwargs):
        async with ServiceBusClient.from_connection_string(
            servicebus_namespace_connection_string, logging_enable=False) as sb_client:

            async with sb_client.get_queue_sender(servicebus_queue.name) as sender:
                message = Message("Message")
                message2 = Message("Message2")
                # first test batch message resending.
                batch_message = await sender.create_batch()
                batch_message._from_list([message, message2])  # pylint: disable=protected-access
                await sender.send_messages(batch_message)
                await sender.send_messages(batch_message)
                messages = []
                async with sb_client.get_queue_receiver(servicebus_queue.name, max_wait_time=5) as receiver:
                    async for message in receiver:
                        messages.append(message)
                assert len(messages) == 4
                # then normal message resending
                await sender.send_messages(message)
                await sender.send_messages(message)
                messages = []
                async with sb_client.get_queue_receiver(servicebus_queue.name, max_wait_time=5) as receiver:
                    async for message in receiver:
                        messages.append(message)
                assert len(messages) == 2<|MERGE_RESOLUTION|>--- conflicted
+++ resolved
@@ -18,13 +18,8 @@
     ReceivedMessage,
     AutoLockRenew)
 from azure.servicebus import TransportType
-<<<<<<< HEAD
 from azure.servicebus._common.message import Message, BatchMessage, PeekedMessage
-from azure.servicebus._common.constants import ReceiveMode
-=======
-from azure.servicebus._common.message import Message, BatchMessage, PeekMessage
-from azure.servicebus._common.constants import ReceiveSettleMode, SubQueue
->>>>>>> 7d13ac8d
+from azure.servicebus._common.constants import ReceiveMode, SubQueue
 from azure.servicebus._common.utils import utc_now
 from azure.servicebus.exceptions import (
     ServiceBusConnectionError,
@@ -781,14 +776,10 @@
                 messages = await receiver.receive_messages(max_wait_time=10)
             assert not messages
 
-<<<<<<< HEAD
-            async with sb_client.get_queue_deadletter_receiver(servicebus_queue.name, max_wait_time=5, receive_mode=ReceiveMode.PeekLock) as receiver:
-=======
             async with sb_client.get_queue_receiver(servicebus_queue.name, 
                                                     sub_queue = SubQueue.DeadLetter,
                                                     max_wait_time=5, 
-                                                    mode=ReceiveSettleMode.PeekLock) as receiver:
->>>>>>> 7d13ac8d
+                                                    receive_mode=ReceiveSettleMode.PeekLock) as receiver:
                 count = 0
                 async for message in receiver:
                     print_message(_logger, message)
