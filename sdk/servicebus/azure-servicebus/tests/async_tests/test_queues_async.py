--- conflicted
+++ resolved
@@ -1271,9 +1271,6 @@
                 # Network/server might be unstable making flow control ineffective in the leading rounds of connection iteration
                 assert receive_counter < 10  # Dynamic link credit issuing come info effect
 
-<<<<<<< HEAD
-=======
-
     @pytest.mark.liveTest
     @pytest.mark.live_test_only
     @CachedResourceGroupPreparer(name_prefix='servicebustest')
@@ -1325,12 +1322,10 @@
                     messages = await receiver.receive_messages()
                     assert not messages
 
->>>>>>> fee4b5f8
-    @pytest.mark.liveTest
-    @pytest.mark.live_test_only
-    @CachedResourceGroupPreparer(name_prefix='servicebustest')
-    @CachedServiceBusNamespacePreparer(name_prefix='servicebustest')
-<<<<<<< HEAD
+    @pytest.mark.liveTest
+    @pytest.mark.live_test_only
+    @CachedResourceGroupPreparer(name_prefix='servicebustest')
+    @CachedServiceBusNamespacePreparer(name_prefix='servicebustest')
     @ServiceBusQueuePreparer(name_prefix='servicebustest', dead_lettering_on_message_expiration=True, lock_duration='PT5M')
     async def test_queue_receive_keep_conn_alive_async(self, servicebus_namespace_connection_string, servicebus_queue, **kwargs):
         async with ServiceBusClient.from_connection_string(
@@ -1354,7 +1349,11 @@
                 messages = await receiver.receive_messages(max_batch_size=20, max_wait_time=5)
                 assert len(messages) == 0  # make sure messages are removed from the queue
                 assert receiver_handler == receiver._handler  # make sure no reconnection happened
-=======
+
+    @pytest.mark.liveTest
+    @pytest.mark.live_test_only
+    @CachedResourceGroupPreparer(name_prefix='servicebustest')
+    @CachedServiceBusNamespacePreparer(name_prefix='servicebustest')
     @ServiceBusQueuePreparer(name_prefix='servicebustest')
     async def test_async_queue_receiver_respects_max_wait_time_overrides(self, servicebus_namespace_connection_string, servicebus_queue, **kwargs):
         async with ServiceBusClient.from_connection_string(
@@ -1395,5 +1394,4 @@
                         messages.append(message)
                     time_7 = receiver._handler._counter.get_current_ms()
                     assert timedelta(seconds=3) < timedelta(milliseconds=(time_7 - time_6)) < timedelta(seconds=6)
-                    assert len(messages) == 1
->>>>>>> fee4b5f8
+                    assert len(messages) == 1