#-------------------------------------------------------------------------
# Copyright (c) Microsoft Corporation. All rights reserved.
# Licensed under the MIT License. See License.txt in the project root for
# license information.
#--------------------------------------------------------------------------

import asyncio
import logging
import sys
import os
import types
import pytest
import time
import uuid
from datetime import datetime, timedelta

import uamqp
import uamqp.errors
from uamqp import compat
from azure.servicebus.aio import (
    ServiceBusClient,
    AutoLockRenewer
)
from azure.servicebus import (
    ServiceBusMessage,
    ServiceBusMessageBatch,
    ServiceBusReceivedMessage,
    TransportType,
    ServiceBusReceiveMode,
    ServiceBusSubQueue
)
from azure.servicebus._common.constants import ServiceBusReceiveMode, ServiceBusSubQueue
from azure.servicebus._common.utils import utc_now
from azure.servicebus.exceptions import (
    ServiceBusConnectionError,
    ServiceBusError,
    MessageLockLostError,
    MessageAlreadySettled,
    AutoLockRenewTimeout,
    MessageSizeExceededError,
    OperationTimeoutError
)
from devtools_testutils import AzureMgmtTestCase, CachedResourceGroupPreparer, AzureTestCase
from servicebus_preparer import CachedServiceBusNamespacePreparer, CachedServiceBusQueuePreparer, ServiceBusQueuePreparer
from utilities import get_logger, print_message, sleep_until_expired
from mocks_async import MockReceivedMessage, MockReceiver

_logger = get_logger(logging.DEBUG)


class ServiceBusQueueAsyncTests(AzureMgmtTestCase):

    @pytest.mark.liveTest
    @pytest.mark.live_test_only
    @CachedResourceGroupPreparer(name_prefix='servicebustest')
    @CachedServiceBusNamespacePreparer(name_prefix='servicebustest')
    @ServiceBusQueuePreparer(name_prefix='servicebustest', dead_lettering_on_message_expiration=True)
    async def test_async_queue_by_queue_client_conn_str_receive_handler_peeklock(self, servicebus_namespace_connection_string, servicebus_queue, **kwargs):
        async with ServiceBusClient.from_connection_string(
            servicebus_namespace_connection_string, logging_enable=False) as sb_client:

            sender = sb_client.get_queue_sender(servicebus_queue.name)
            async with sender:
                for i in range(10):
                    message = ServiceBusMessage("Handler message no. {}".format(i))
                    await sender.send_messages(message, timeout=5)

                # Test that noop empty send works properly.
                await sender.send_messages([])
                await sender.send_messages(ServiceBusMessageBatch())
                assert len(await sender.schedule_messages([], utc_now())) == 0
                await sender.cancel_scheduled_messages([])

            # Then test expected failure modes.
            with pytest.raises(ValueError):
                async with sender:
                    raise AssertionError("Should raise ValueError")
            with pytest.raises(ValueError):
                await sender.send_messages(ServiceBusMessage('msg'))
            with pytest.raises(ValueError):
                await sender.schedule_messages(ServiceBusMessage('msg'), utc_now())
            with pytest.raises(ValueError):
                await sender.cancel_scheduled_messages([1, 2, 3])

            with pytest.raises(ServiceBusError):
                await (sb_client.get_queue_receiver(servicebus_queue.name, session_id="test", max_wait_time=5))._open_with_retry()

            with pytest.raises(ValueError):
                sb_client.get_queue_receiver(servicebus_queue.name, max_wait_time=0)

            receiver = sb_client.get_queue_receiver(servicebus_queue.name, max_wait_time=5)
            async with receiver:
                assert len(await receiver.receive_deferred_messages([])) == 0
                with pytest.raises(ValueError):
                    await receiver.receive_messages(max_wait_time=0)

                with pytest.raises(ValueError):
                    await receiver._get_streaming_message_iter(max_wait_time=0)

                count = 0
                async for message in receiver:
                    print_message(_logger, message)
                    count += 1
                    await receiver.complete_message(message)

            assert count == 10

            with pytest.raises(ValueError):
                await receiver.receive_messages()
            with pytest.raises(ValueError):
                async with receiver:
                    raise AssertionError("Should raise ValueError")
            with pytest.raises(ValueError):
                await receiver.receive_deferred_messages([1, 2, 3])
            with pytest.raises(ValueError):
                await receiver.peek_messages()

    @pytest.mark.liveTest
    @pytest.mark.live_test_only
    @CachedResourceGroupPreparer(name_prefix='servicebustest')
    @CachedServiceBusNamespacePreparer(name_prefix='servicebustest')
    @ServiceBusQueuePreparer(name_prefix='servicebustest', dead_lettering_on_message_expiration=True)
    async def test_async_queue_by_queue_client_send_multiple_messages(self, servicebus_namespace_connection_string, servicebus_queue, **kwargs):
        async with ServiceBusClient.from_connection_string(
            servicebus_namespace_connection_string, logging_enable=False) as sb_client:
            sender = sb_client.get_queue_sender(servicebus_queue.name)
            messages = []
            for i in range(10):
                message = ServiceBusMessage("Handler message no. {}".format(i))
                messages.append(message)
            await sender.send_messages(messages)
            assert sender._handler._msg_timeout == 0
            await sender.close()

            with pytest.raises(ValueError):
                async with sender:
                    raise AssertionError("Should raise ValueError")
            with pytest.raises(ValueError):
                await sender.send_messages(ServiceBusMessage('msg'))
            with pytest.raises(ValueError):
                await sender.schedule_messages(ServiceBusMessage('msg'), utc_now())
            with pytest.raises(ValueError):
                await sender.cancel_scheduled_messages([1, 2, 3])

            receiver = sb_client.get_queue_receiver(servicebus_queue.name, max_wait_time=5)
            count = 0
            async for message in receiver:
                print_message(_logger, message)
                count += 1
                await receiver.complete_message(message)

            assert count == 10

            await receiver.close()

            with pytest.raises(ValueError):
                await receiver.receive_messages()
            with pytest.raises(ValueError):
                async with receiver:
                    raise AssertionError("Should raise ValueError")
            with pytest.raises(ValueError):
                await receiver.receive_deferred_messages([1, 2, 3])
            with pytest.raises(ValueError):
                await receiver.peek_messages()

    @pytest.mark.liveTest
    @pytest.mark.live_test_only
    @CachedResourceGroupPreparer()
    @CachedServiceBusNamespacePreparer(name_prefix='servicebustest')
    @ServiceBusQueuePreparer(name_prefix='servicebustest', dead_lettering_on_message_expiration=True)
    async def test_github_issue_7079_async(self, servicebus_namespace_connection_string, servicebus_queue, **kwargs):
        async with ServiceBusClient.from_connection_string(
            servicebus_namespace_connection_string, logging_enable=False) as sb_client:
    
            async with sb_client.get_queue_sender(servicebus_queue.name) as sender:
                for i in range(5):
                    await sender.send_messages(ServiceBusMessage("ServiceBusMessage {}".format(i)))
            async with sb_client.get_queue_receiver(servicebus_queue.name, receive_mode=ServiceBusReceiveMode.RECEIVE_AND_DELETE, max_wait_time=5) as messages:
                batch = await messages.receive_messages()
                count = len(batch)
                async for message in messages:
                   _logger.debug(message)
                   count += 1
                assert count == 5
    
    @pytest.mark.liveTest
    @pytest.mark.live_test_only
    @CachedResourceGroupPreparer()
    @CachedServiceBusNamespacePreparer(name_prefix='servicebustest')
    @CachedServiceBusQueuePreparer(name_prefix='servicebustest', dead_lettering_on_message_expiration=True)
    async def test_github_issue_6178_async(self, servicebus_namespace_connection_string, servicebus_queue, **kwargs):
        async with ServiceBusClient.from_connection_string(
            servicebus_namespace_connection_string, logging_enable=False) as sb_client:

            async with sb_client.get_queue_sender(servicebus_queue.name) as sender:
                for i in range(3):
                    await sender.send_messages(ServiceBusMessage("Message {}".format(i)))
            async with sb_client.get_queue_receiver(servicebus_queue.name, max_wait_time=60) as receiver:
                async for message in receiver:
                    _logger.debug(message)
                    _logger.debug(message.sequence_number)
                    _logger.debug(message.enqueued_time_utc)
                    _logger.debug(message._lock_expired)
                    await receiver.complete_message(message)
                    await asyncio.sleep(40)

    @pytest.mark.liveTest
    @pytest.mark.live_test_only
    @CachedResourceGroupPreparer(name_prefix='servicebustest')
    @CachedServiceBusNamespacePreparer(name_prefix='servicebustest')
    @ServiceBusQueuePreparer(name_prefix='servicebustest', dead_lettering_on_message_expiration=True)
    async def test_async_queue_by_queue_client_conn_str_receive_handler_receiveanddelete(self, servicebus_namespace_connection_string, servicebus_queue, **kwargs):
        async with ServiceBusClient.from_connection_string(
            servicebus_namespace_connection_string, logging_enable=False) as sb_client:

            async with sb_client.get_queue_sender(servicebus_queue.name) as sender:
                for i in range(10):
                    message = ServiceBusMessage("Handler message no. {}".format(i))
                    await sender.send_messages(message)

            messages = []
            async with sb_client.get_queue_receiver(servicebus_queue.name, receive_mode=ServiceBusReceiveMode.RECEIVE_AND_DELETE, max_wait_time=8) as receiver:
                async for message in receiver:
                    messages.append(message)
                    with pytest.raises(ValueError):
                        await receiver.complete_message(message)
                    with pytest.raises(ValueError): # RECEIVE_AND_DELETE messages cannot be lock renewed.
                        renewer = AutoLockRenewer()
                        renewer.register(receiver, message)

            assert not receiver._running
            assert len(messages) == 10
            time.sleep(30)

            messages = []
            async with sb_client.get_queue_receiver(servicebus_queue.name, receive_mode=ServiceBusReceiveMode.RECEIVE_AND_DELETE, max_wait_time=5) as receiver:
                async for message in receiver:
                    messages.append(message)
                assert len(messages) == 0

    @pytest.mark.liveTest
    @pytest.mark.live_test_only
    @CachedResourceGroupPreparer(name_prefix='servicebustest')
    @CachedServiceBusNamespacePreparer(name_prefix='servicebustest')
    @ServiceBusQueuePreparer(name_prefix='servicebustest', dead_lettering_on_message_expiration=True)
    async def test_async_queue_by_queue_client_conn_str_receive_handler_with_stop(self, servicebus_namespace_connection_string, servicebus_queue, **kwargs):
        async with ServiceBusClient.from_connection_string(
            servicebus_namespace_connection_string, logging_enable=False) as sb_client:

            async with sb_client.get_queue_sender(servicebus_queue.name) as sender:
                for i in range(10):
                    message = ServiceBusMessage("Stop message no. {}".format(i))
                    await sender.send_messages(message)

            messages = []
            receiver = sb_client.get_queue_receiver(servicebus_queue.name, max_wait_time=5, prefetch_count=0) 
            async with receiver:
                async for message in receiver:
                    messages.append(message)
                    await receiver.complete_message(message)
                    if len(messages) >= 5:
                        break

                assert receiver._running
                assert len(messages) == 5

                async for message in receiver:
                    messages.append(message)
                    await receiver.complete_message(message)
                    if len(messages) >= 5:
                        break

            assert not receiver._running
            assert len(messages) == 6

    @pytest.mark.liveTest
    @pytest.mark.live_test_only
    @CachedResourceGroupPreparer(name_prefix='servicebustest')
    @CachedServiceBusNamespacePreparer(name_prefix='servicebustest')
    @ServiceBusQueuePreparer(name_prefix='servicebustest', dead_lettering_on_message_expiration=True)
    async def test_async_queue_by_servicebus_client_iter_messages_simple(self, servicebus_namespace_connection_string, servicebus_queue, **kwargs):
        async with ServiceBusClient.from_connection_string(
            servicebus_namespace_connection_string, logging_enable=False) as sb_client:

            async with sb_client.get_queue_receiver(servicebus_queue.name, max_wait_time=5, receive_mode=ServiceBusReceiveMode.PEEK_LOCK) as receiver:

                async with sb_client.get_queue_sender(servicebus_queue.name) as sender:
                    for i in range(10):
                        message = ServiceBusMessage("Iter message no. {}".format(i))
                        await sender.send_messages(message)

                count = 0
                async for message in receiver:
                    print_message(_logger, message)
                    await receiver.complete_message(message)
                    with pytest.raises(MessageAlreadySettled):
                        await receiver.complete_message(message)
                    with pytest.raises(MessageAlreadySettled):
                        await receiver.renew_message_lock(message)
                    count += 1

                with pytest.raises(StopAsyncIteration):
                    await receiver.__anext__()

            assert count == 10

    @pytest.mark.liveTest
    @pytest.mark.live_test_only
    @CachedResourceGroupPreparer(name_prefix='servicebustest')
    @CachedServiceBusNamespacePreparer(name_prefix='servicebustest')
    @ServiceBusQueuePreparer(name_prefix='servicebustest', dead_lettering_on_message_expiration=True)
    async def test_async_queue_by_servicebus_conn_str_client_iter_messages_with_abandon(self, servicebus_namespace_connection_string, servicebus_queue, **kwargs):
        async with ServiceBusClient.from_connection_string(
            servicebus_namespace_connection_string, logging_enable=False) as sb_client:

            async with sb_client.get_queue_receiver(servicebus_queue.name, max_wait_time=5, receive_mode=ServiceBusReceiveMode.PEEK_LOCK) as receiver:

                async with sb_client.get_queue_sender(servicebus_queue.name) as sender:
                    for i in range(10):
                        message = ServiceBusMessage("Abandoned message no. {}".format(i))
                        await sender.send_messages(message)

                count = 0
                async for message in receiver:
                    print_message(_logger, message)
                    if not message.delivery_count:
                        count += 1
                        await receiver.abandon_message(message)
                    else:
                        assert message.delivery_count == 1
                        await receiver.complete_message(message)

            assert count == 10

            async with sb_client.get_queue_receiver(servicebus_queue.name, max_wait_time=5, receive_mode=ServiceBusReceiveMode.PEEK_LOCK) as receiver:
                count = 0
                async for message in receiver:
                    print_message(_logger, message)
                    await receiver.complete_message(message)
                    count += 1
            assert count == 0

    @pytest.mark.liveTest
    @pytest.mark.live_test_only
    @CachedResourceGroupPreparer(name_prefix='servicebustest')
    @CachedServiceBusNamespacePreparer(name_prefix='servicebustest')
    @ServiceBusQueuePreparer(name_prefix='servicebustest', dead_lettering_on_message_expiration=True)
    async def test_async_queue_by_servicebus_client_iter_messages_with_defer(self, servicebus_namespace_connection_string, servicebus_queue, **kwargs):
        async with ServiceBusClient.from_connection_string(
            servicebus_namespace_connection_string, logging_enable=False) as sb_client:

            deferred_messages = []
            async with sb_client.get_queue_receiver(servicebus_queue.name, max_wait_time=5, receive_mode=ServiceBusReceiveMode.PEEK_LOCK) as receiver:

                async with sb_client.get_queue_sender(servicebus_queue.name) as sender:
                    for i in range(10):
                        message = ServiceBusMessage("Deferred message no. {}".format(i))
                        await sender.send_messages(message)

                count = 0
                async for message in receiver:
                    deferred_messages.append(message.sequence_number)
                    print_message(_logger, message)
                    count += 1
                    await receiver.defer_message(message)

            assert count == 10
            async with sb_client.get_queue_receiver(servicebus_queue.name, max_wait_time=5, receive_mode=ServiceBusReceiveMode.PEEK_LOCK) as receiver:
                count = 0
                async for message in receiver:
                    print_message(_logger, message)
                    await receiver.complete_message(message)
                    count += 1
            assert count == 0

    @pytest.mark.liveTest
    @pytest.mark.live_test_only
    @CachedResourceGroupPreparer(name_prefix='servicebustest')
    @CachedServiceBusNamespacePreparer(name_prefix='servicebustest')
    @ServiceBusQueuePreparer(name_prefix='servicebustest', dead_lettering_on_message_expiration=True)
    async def test_async_queue_by_servicebus_client_iter_messages_with_retrieve_deferred_client(self, servicebus_namespace_connection_string, servicebus_queue, **kwargs):
        async with ServiceBusClient.from_connection_string(
            servicebus_namespace_connection_string, logging_enable=False) as sb_client:

            deferred_messages = []
            async with sb_client.get_queue_receiver(servicebus_queue.name, max_wait_time=5, receive_mode=ServiceBusReceiveMode.PEEK_LOCK) as receiver:

                async with sb_client.get_queue_sender(servicebus_queue.name) as sender:
                    for i in range(10):
                        message = ServiceBusMessage("Deferred message no. {}".format(i))
                        await sender.send_messages(message)

                count = 0
                async for message in receiver:
                    deferred_messages.append(message.sequence_number)
                    print_message(_logger, message)
                    count += 1
                    await receiver.defer_message(message)

                assert count == 10

                deferred = await receiver.receive_deferred_messages(deferred_messages, timeout=5)
                assert len(deferred) == 10
                for message in deferred:
                    assert isinstance(message, ServiceBusReceivedMessage)
                    await receiver.complete_message(message)

                with pytest.raises(ServiceBusError):
                    await receiver.receive_deferred_messages(deferred_messages)

    @pytest.mark.liveTest
    @pytest.mark.live_test_only
    @CachedResourceGroupPreparer(name_prefix='servicebustest')
    @CachedServiceBusNamespacePreparer(name_prefix='servicebustest')
    @ServiceBusQueuePreparer(name_prefix='servicebustest', dead_lettering_on_message_expiration=True)
    async def test_async_queue_by_servicebus_client_iter_messages_with_retrieve_deferred_receiver_complete(self, servicebus_namespace_connection_string, servicebus_queue, **kwargs):
        async with ServiceBusClient.from_connection_string(
            servicebus_namespace_connection_string, logging_enable=False) as sb_client:

            deferred_messages = []
            async with sb_client.get_queue_sender(servicebus_queue.name) as sender:
                for message in [ServiceBusMessage("Deferred message no. {}".format(i)) for i in range(10)]:
                    results = await sender.send_messages(message)

            async with sb_client.get_queue_receiver(servicebus_queue.name, max_wait_time=5, receive_mode=ServiceBusReceiveMode.PEEK_LOCK) as receiver:
                count = 0
                async for message in receiver:
                    deferred_messages.append(message.sequence_number)
                    print_message(_logger, message)
                    count += 1
                    await receiver.defer_message(message)
            assert count == 10

            async with sb_client.get_queue_receiver(servicebus_queue.name, max_wait_time=5) as receiver:
                with pytest.raises(ValueError):
                    await receiver.receive_deferred_messages(deferred_messages, timeout=0)
                deferred = await receiver.receive_deferred_messages(deferred_messages)
                assert len(deferred) == 10
                for message in deferred:
                    assert isinstance(message, ServiceBusReceivedMessage)
                    assert message.lock_token
                    assert message.locked_until_utc
                    assert message._receiver
                    await receiver.renew_message_lock(message)
                    await receiver.complete_message(message)

    @pytest.mark.liveTest
    @pytest.mark.live_test_only
    @CachedResourceGroupPreparer(name_prefix='servicebustest')
    @CachedServiceBusNamespacePreparer(name_prefix='servicebustest')
    @ServiceBusQueuePreparer(name_prefix='servicebustest', dead_lettering_on_message_expiration=True)
    async def test_async_queue_by_servicebus_client_iter_messages_with_retrieve_deferred_receiver_deadletter(self, servicebus_namespace_connection_string, servicebus_queue, **kwargs):
        async with ServiceBusClient.from_connection_string(
            servicebus_namespace_connection_string, logging_enable=False) as sb_client:

            deferred_messages = []
            async with sb_client.get_queue_sender(servicebus_queue.name) as sender:
                for message in [ServiceBusMessage("Deferred message no. {}".format(i)) for i in range(10)]:
                    results = await sender.send_messages(message)

            async with sb_client.get_queue_receiver(servicebus_queue.name, max_wait_time=5, receive_mode=ServiceBusReceiveMode.PEEK_LOCK) as receiver:
                count = 0
                async for message in receiver:
                    deferred_messages.append(message.sequence_number)
                    print_message(_logger, message)
                    count += 1
                    await receiver.defer_message(message)

            assert count == 10

            async with sb_client.get_queue_receiver(servicebus_queue.name, max_wait_time=5) as receiver:
                deferred = await receiver.receive_deferred_messages(deferred_messages, timeout=None)
                assert len(deferred) == 10
                for message in deferred:
                    assert isinstance(message, ServiceBusReceivedMessage)
                    await receiver.dead_letter_message(message, reason="Testing reason", error_description="Testing description")

            count = 0
            async with sb_client.get_queue_receiver(servicebus_queue.name, 
                                                    sub_queue = ServiceBusSubQueue.DEAD_LETTER,
                                                    max_wait_time=5) as receiver:
                async for message in receiver:
                    count += 1
                    print_message(_logger, message)
                    assert message.dead_letter_reason == 'Testing reason'
                    assert message.dead_letter_error_description == 'Testing description'
                    assert message.application_properties[b'DeadLetterReason'] == b'Testing reason'
                    assert message.application_properties[b'DeadLetterErrorDescription'] == b'Testing description'
                    await receiver.complete_message(message)
            assert count == 10

    @pytest.mark.liveTest
    @pytest.mark.live_test_only
    @CachedResourceGroupPreparer(name_prefix='servicebustest')
    @CachedServiceBusNamespacePreparer(name_prefix='servicebustest')
    @ServiceBusQueuePreparer(name_prefix='servicebustest', dead_lettering_on_message_expiration=True)
    async def test_async_queue_by_servicebus_client_iter_messages_with_retrieve_deferred_receiver_deletemode(self, servicebus_namespace_connection_string, servicebus_queue, **kwargs):
        async with ServiceBusClient.from_connection_string(
            servicebus_namespace_connection_string, logging_enable=False) as sb_client:

            deferred_messages = []
            async with sb_client.get_queue_sender(servicebus_queue.name) as sender:
                for message in [ServiceBusMessage("Deferred message no. {}".format(i)) for i in range(10)]:
                    results = await sender.send_messages(message)

            count = 0
            async with sb_client.get_queue_receiver(servicebus_queue.name, max_wait_time=5) as receiver:
                async for message in receiver:
                    deferred_messages.append(message.sequence_number)
                    print_message(_logger, message)
                    count += 1
                    await receiver.defer_message(message)

            assert count == 10
            async with sb_client.get_queue_receiver(servicebus_queue.name, max_wait_time=5, receive_mode=ServiceBusReceiveMode.RECEIVE_AND_DELETE.value) as receiver:
                deferred = await receiver.receive_deferred_messages(deferred_messages)
                assert len(deferred) == 10
                for message in deferred:
                    assert isinstance(message, ServiceBusReceivedMessage)
                    with pytest.raises(ValueError):
                        await receiver.complete_message(message)
                with pytest.raises(ServiceBusError):
                    deferred = await receiver.receive_deferred_messages(deferred_messages)

    @pytest.mark.liveTest
    @pytest.mark.live_test_only
    @CachedResourceGroupPreparer(name_prefix='servicebustest')
    @CachedServiceBusNamespacePreparer(name_prefix='servicebustest')
    @ServiceBusQueuePreparer(name_prefix='servicebustest', dead_lettering_on_message_expiration=True)
    async def test_async_queue_by_servicebus_client_iter_messages_with_retrieve_deferred_not_found(self, servicebus_namespace_connection_string, servicebus_queue, **kwargs):
        async with ServiceBusClient.from_connection_string(
            servicebus_namespace_connection_string, logging_enable=False) as sb_client:

            deferred_messages = []
            async with sb_client.get_queue_receiver(servicebus_queue.name, max_wait_time=5, receive_mode=ServiceBusReceiveMode.PEEK_LOCK) as receiver:

                async with sb_client.get_queue_sender(servicebus_queue.name) as sender:
                    for i in range(3):
                        message = ServiceBusMessage("Deferred message no. {}".format(i))
                        await sender.send_messages(message)

                count = 0
                async for message in receiver:
                    deferred_messages.append(message.sequence_number)
                    print_message(_logger, message)
                    count += 1
                    await receiver.defer_message(message)

            assert count == 3

            async with sb_client.get_queue_receiver(servicebus_queue.name, max_wait_time=5, receive_mode=ServiceBusReceiveMode.PEEK_LOCK) as receiver:
                with pytest.raises(ServiceBusError):
                    deferred = await receiver.receive_deferred_messages([3, 4])

                with pytest.raises(ServiceBusError):
                    deferred = await receiver.receive_deferred_messages([5, 6, 7])

    @pytest.mark.liveTest
    @pytest.mark.live_test_only
    @CachedResourceGroupPreparer(name_prefix='servicebustest')
    @CachedServiceBusNamespacePreparer(name_prefix='servicebustest')
    @ServiceBusQueuePreparer(name_prefix='servicebustest', dead_lettering_on_message_expiration=True)
    async def test_async_queue_by_servicebus_client_receive_batch_with_deadletter(self, servicebus_namespace_connection_string, servicebus_queue, **kwargs):
        async with ServiceBusClient.from_connection_string(
            servicebus_namespace_connection_string, logging_enable=False) as sb_client:

            async with sb_client.get_queue_receiver(servicebus_queue.name, max_wait_time=5, receive_mode=ServiceBusReceiveMode.PEEK_LOCK, prefetch_count=10) as receiver:

                async with sb_client.get_queue_sender(servicebus_queue.name) as sender:
                    for i in range(10):
                        message = ServiceBusMessage("Dead lettered message no. {}".format(i))
                        await sender.send_messages(message)

                count = 0
                messages = await receiver.receive_messages()
                while messages:
                    for message in messages:
                        print_message(_logger, message)
                        count += 1
                        await receiver.dead_letter_message(message, reason="Testing reason", error_description="Testing description")
                    messages = await receiver.receive_messages()

            assert count == 10

            async with sb_client.get_queue_receiver(servicebus_queue.name, max_wait_time=5, receive_mode=ServiceBusReceiveMode.PEEK_LOCK) as receiver:
                count = 0
                async for message in receiver:
                    print_message(_logger, message)
                    await receiver.complete_message(message)
                    count += 1
            assert count == 0

            async with sb_client.get_queue_receiver(
                    servicebus_queue.name,
                    sub_queue = ServiceBusSubQueue.DEAD_LETTER.value,
                    max_wait_time=5,
                    mode=ServiceBusReceiveMode.PEEK_LOCK) as dl_receiver:
                count = 0
                async for message in dl_receiver:
                    await dl_receiver.complete_message(message)
                    count += 1
                    assert message.dead_letter_reason == 'Testing reason'
                    assert message.dead_letter_error_description == 'Testing description'
                    assert message.application_properties[b'DeadLetterReason'] == b'Testing reason'
                    assert message.application_properties[b'DeadLetterErrorDescription'] == b'Testing description'
                assert count == 10

    @pytest.mark.liveTest
    @pytest.mark.live_test_only
    @CachedResourceGroupPreparer(name_prefix='servicebustest')
    @CachedServiceBusNamespacePreparer(name_prefix='servicebustest')
    @ServiceBusQueuePreparer(name_prefix='servicebustest', dead_lettering_on_message_expiration=True)
    async def test_async_queue_by_servicebus_client_receive_batch_with_retrieve_deadletter(self, servicebus_namespace_connection_string, servicebus_queue, **kwargs):
        async with ServiceBusClient.from_connection_string(
            servicebus_namespace_connection_string, logging_enable=False) as sb_client:

            async with sb_client.get_queue_receiver(servicebus_queue.name, max_wait_time=5, receive_mode=ServiceBusReceiveMode.PEEK_LOCK, prefetch_count=10) as receiver:

                async with sb_client.get_queue_sender(servicebus_queue.name) as sender:
                    for i in range(10):
                        message = ServiceBusMessage("Dead lettered message no. {}".format(i))
                        await sender.send_messages(message)

                count = 0
                messages = await receiver.receive_messages()
                while messages:
                    for message in messages:
                        print_message(_logger, message)
                        await receiver.dead_letter_message(message, reason="Testing reason", error_description="Testing description")
                        count += 1
                    messages = await receiver.receive_messages()

            assert count == 10

            async with sb_client.get_queue_receiver(
                servicebus_queue.name,
                sub_queue = ServiceBusSubQueue.DEAD_LETTER,
                max_wait_time=5,
                receive_mode=ServiceBusReceiveMode.PEEK_LOCK
            ) as receiver:
                count = 0
                async for message in receiver:
                    print_message(_logger, message)
                    assert message.dead_letter_reason == 'Testing reason'
                    assert message.dead_letter_error_description == 'Testing description'
                    assert message.application_properties[b'DeadLetterReason'] == b'Testing reason'
                    assert message.application_properties[b'DeadLetterErrorDescription'] == b'Testing description'
                    await receiver.complete_message(message)
                    count += 1
            assert count == 10

    @pytest.mark.liveTest
    @pytest.mark.live_test_only
    @CachedResourceGroupPreparer(name_prefix='servicebustest')
    @CachedServiceBusNamespacePreparer(name_prefix='servicebustest')
    @CachedServiceBusQueuePreparer(name_prefix='servicebustest', dead_lettering_on_message_expiration=True)
    async def test_async_queue_by_servicebus_client_session_fail(self, servicebus_namespace_connection_string, servicebus_queue, **kwargs):
        async with ServiceBusClient.from_connection_string(
            servicebus_namespace_connection_string, logging_enable=False) as sb_client:

            with pytest.raises(ServiceBusError):
                await sb_client.get_queue_receiver(servicebus_queue.name, session_id="test")._open_with_retry()

            async with sb_client.get_queue_sender(servicebus_queue.name) as sender:
                await sender.send_messages(ServiceBusMessage("test session sender", session_id="test"))

    @pytest.mark.liveTest
    @pytest.mark.live_test_only
    @CachedResourceGroupPreparer(name_prefix='servicebustest')
    @CachedServiceBusNamespacePreparer(name_prefix='servicebustest')
    @ServiceBusQueuePreparer(name_prefix='servicebustest', dead_lettering_on_message_expiration=True)
    async def test_async_queue_by_servicebus_client_browse_messages_client(self, servicebus_namespace_connection_string, servicebus_queue, **kwargs):
        async with ServiceBusClient.from_connection_string(
            servicebus_namespace_connection_string, logging_enable=False) as sb_client:

            async with sb_client.get_queue_sender(servicebus_queue.name) as sender:
                for i in range(5):
                    message = ServiceBusMessage("Test message no. {}".format(i))
                    await sender.send_messages(message)

            async with sb_client.get_queue_receiver(servicebus_queue.name) as receiver:
                messages = await receiver.peek_messages(5)
                assert len(messages) == 5
                assert all(isinstance(m, ServiceBusReceivedMessage) for m in messages)
                for message in messages:
                    print_message(_logger, message)
                    with pytest.raises(ValueError):
                        await receiver.complete_message(message)

    @pytest.mark.liveTest
    @pytest.mark.live_test_only
    @CachedResourceGroupPreparer(name_prefix='servicebustest')
    @CachedServiceBusNamespacePreparer(name_prefix='servicebustest')
    @ServiceBusQueuePreparer(name_prefix='servicebustest', dead_lettering_on_message_expiration=True)
    async def test_async_queue_by_servicebus_client_browse_messages_with_receiver(self, servicebus_namespace_connection_string, servicebus_queue, **kwargs):
        async with ServiceBusClient.from_connection_string(
            servicebus_namespace_connection_string, logging_enable=False) as sb_client:

            async with sb_client.get_queue_receiver(servicebus_queue.name, max_wait_time=5, receive_mode=ServiceBusReceiveMode.PEEK_LOCK) as receiver:
                async with sb_client.get_queue_sender(servicebus_queue.name) as sender:
                    for i in range(5):
                        message = ServiceBusMessage("Test message no. {}".format(i))
                        await sender.send_messages(message)

                messages = await receiver.peek_messages(5, timeout=5)
                assert len(messages) > 0
                assert all(isinstance(m, ServiceBusReceivedMessage) for m in messages)
                for message in messages:
                    print_message(_logger, message)
                    with pytest.raises(ValueError):
                        await receiver.complete_message(message)

    @pytest.mark.liveTest
    @pytest.mark.live_test_only
    @CachedResourceGroupPreparer(name_prefix='servicebustest')
    @CachedServiceBusNamespacePreparer(name_prefix='servicebustest')
    @ServiceBusQueuePreparer(name_prefix='servicebustest', dead_lettering_on_message_expiration=True)
    async def test_async_queue_by_servicebus_client_browse_empty_messages(self, servicebus_namespace_connection_string, servicebus_queue, **kwargs):
        async with ServiceBusClient.from_connection_string(
            servicebus_namespace_connection_string, logging_enable=False) as sb_client:

            async with sb_client.get_queue_receiver(servicebus_queue.name, max_wait_time=5, receive_mode=ServiceBusReceiveMode.PEEK_LOCK, prefetch_count=10) as receiver:
                messages = await receiver.peek_messages(10)
                assert len(messages) == 0

    @pytest.mark.liveTest
    @pytest.mark.live_test_only
    @CachedResourceGroupPreparer(name_prefix='servicebustest')
    @CachedServiceBusNamespacePreparer(name_prefix='servicebustest')
    @ServiceBusQueuePreparer(name_prefix='servicebustest', dead_lettering_on_message_expiration=True)
    async def test_async_queue_by_servicebus_client_renew_message_locks(self, servicebus_namespace_connection_string, servicebus_queue, **kwargs):
        async with ServiceBusClient.from_connection_string(
            servicebus_namespace_connection_string, logging_enable=False) as sb_client:

            messages = []
            locks = 3
            async with sb_client.get_queue_receiver(servicebus_queue.name, max_wait_time=5, receive_mode=ServiceBusReceiveMode.PEEK_LOCK, prefetch_count=10) as receiver:
                async with sb_client.get_queue_sender(servicebus_queue.name) as sender:
                    for i in range(locks):
                        message = ServiceBusMessage("Test message no. {}".format(i))
                        await sender.send_messages(message)

                messages.extend(await receiver.receive_messages())
                recv = True
                while recv:
                    recv = await receiver.receive_messages()
                    messages.extend(recv)

                try:
                    with pytest.raises(AttributeError):
                        assert not message._lock_expired
                    for message in messages:
                        time.sleep(5)
                        initial_expiry = message.locked_until_utc
                        await receiver.renew_message_lock(message)
                        assert (message.locked_until_utc - initial_expiry) >= timedelta(seconds=5)
                finally:
                    await receiver.complete_message(messages[0])
                    await receiver.complete_message(messages[1])
                    sleep_until_expired(messages[2])
                    with pytest.raises(ServiceBusError):
                        await receiver.complete_message(messages[2])

    @pytest.mark.liveTest
    @pytest.mark.live_test_only
    @CachedResourceGroupPreparer(name_prefix='servicebustest')
    @CachedServiceBusNamespacePreparer(name_prefix='servicebustest')
    @ServiceBusQueuePreparer(name_prefix='servicebustest', dead_lettering_on_message_expiration=True, lock_duration='PT5S')
    async def test_async_queue_by_queue_client_conn_str_receive_handler_with_autolockrenew(self, servicebus_namespace_connection_string, servicebus_queue, **kwargs):
        async with ServiceBusClient.from_connection_string(
            servicebus_namespace_connection_string, logging_enable=False) as sb_client:

            async with sb_client.get_queue_sender(servicebus_queue.name) as sender:
                for i in range(10):
                    message = ServiceBusMessage("{}".format(i))
                    await sender.send_messages(message)

            renewer = AutoLockRenewer()
            messages = []
            async with sb_client.get_queue_receiver(servicebus_queue.name, max_wait_time=5, receive_mode=ServiceBusReceiveMode.PEEK_LOCK, prefetch_count=10) as receiver:
                async for message in receiver:
                    if not messages:
                        messages.append(message)
                        assert not message._lock_expired
                        renewer.register(receiver, message, max_lock_renewal_duration=10)
                        print("Registered lock renew thread", message.locked_until_utc, utc_now())
                        await asyncio.sleep(10)
                        print("Finished first sleep", message.locked_until_utc)
                        assert not message._lock_expired
                        await asyncio.sleep(15) #generate autolockrenewtimeout error by going one iteration past.
                        sleep_until_expired(message)
                        print("Finished second sleep", message.locked_until_utc, utc_now())
                        assert message._lock_expired
                        try:
                            await receiver.complete_message(message)
                            raise AssertionError("Didn't raise ServiceBusError")
                        except ServiceBusError as e:
                            assert isinstance(e.inner_exception, AutoLockRenewTimeout)
                    else:
                        if message._lock_expired:
                            print("Remaining messages", message.locked_until_utc, utc_now())
                            assert message._lock_expired
                            with pytest.raises(ServiceBusError):
                                await receiver.complete_message(message)
                        else:
                            assert message.delivery_count >= 1
                            print("Remaining messages", message.locked_until_utc, utc_now())
                            messages.append(message)
                            await receiver.complete_message(message)
            await renewer.close()
            assert len(messages) == 11

    @pytest.mark.liveTest
    @pytest.mark.live_test_only
    @CachedResourceGroupPreparer(name_prefix='servicebustest')
    @CachedServiceBusNamespacePreparer(name_prefix='servicebustest')
    @ServiceBusQueuePreparer(name_prefix='servicebustest', dead_lettering_on_message_expiration=True, lock_duration='PT5S')
    async def test_async_queue_by_queue_client_conn_str_receive_handler_with_auto_autolockrenew(self, servicebus_namespace_connection_string, servicebus_queue, **kwargs):
        async with ServiceBusClient.from_connection_string(
            servicebus_namespace_connection_string, logging_enable=False) as sb_client:

            async with sb_client.get_queue_sender(servicebus_queue.name) as sender:
                # The 10 iterations is "important" because it gives time for the timed out message to be received again.
                for i in range(10):
                    message = ServiceBusMessage("{}".format(i))
                    await sender.send_messages(message)

            renewer = AutoLockRenewer(max_lock_renewal_duration=10)
            messages = []
            async with sb_client.get_queue_receiver(servicebus_queue.name,
                                                    max_wait_time=5,
                                                    receive_mode=ServiceBusReceiveMode.PEEK_LOCK,
                                                    prefetch_count=10,
                                                    auto_lock_renewer=renewer) as receiver:
                async for message in receiver:
                    if not messages:
                        messages.append(message)
                        assert not message._lock_expired
                        print("Registered lock renew thread", message.locked_until_utc, utc_now())
                        await asyncio.sleep(10)
                        print("Finished first sleep", message.locked_until_utc)
                        assert not message._lock_expired
                        await asyncio.sleep(15) #generate autolockrenewtimeout error by going one iteration past.
                        sleep_until_expired(message)
                        print("Finished second sleep", message.locked_until_utc, utc_now())
                        assert message._lock_expired
                        try:
                            await receiver.complete_message(message)
                            raise AssertionError("Didn't raise ServiceBusError")
                        except ServiceBusError as e:
                            assert isinstance(e.inner_exception, AutoLockRenewTimeout)
                    else:
                        if message._lock_expired:
                            print("Remaining messages", message.locked_until_utc, utc_now())
                            assert message._lock_expired
                            with pytest.raises(ServiceBusError):
                                await receiver.complete_message(message)
                        else:
                            assert message.delivery_count >= 1
                            print("Remaining messages", message.locked_until_utc, utc_now())
                            messages.append(message)
                            await receiver.complete_message(message)
            await renewer.close()
            assert len(messages) == 11

    @pytest.mark.liveTest
    @pytest.mark.live_test_only
    @CachedResourceGroupPreparer(name_prefix='servicebustest')
    @CachedServiceBusNamespacePreparer(name_prefix='servicebustest')
    @ServiceBusQueuePreparer(name_prefix='servicebustest', dead_lettering_on_message_expiration=True)
    async def test_async_queue_by_servicebus_client_fail_send_messages(self, servicebus_namespace_connection_string, servicebus_queue, **kwargs):
        async with ServiceBusClient.from_connection_string(
            servicebus_namespace_connection_string, logging_enable=False) as sb_client:

            too_large = "A" * 1024 * 256
            
            async with sb_client.get_queue_sender(servicebus_queue.name) as sender:
                with pytest.raises(MessageSizeExceededError):
                    await sender.send_messages(ServiceBusMessage(too_large))
                    
                half_too_large = "A" * int((1024 * 256) / 2)
                with pytest.raises(MessageSizeExceededError):
                    await sender.send_messages([ServiceBusMessage(half_too_large), ServiceBusMessage(half_too_large)])

    @pytest.mark.liveTest
    @pytest.mark.live_test_only
    @CachedResourceGroupPreparer(name_prefix='servicebustest')
    @CachedServiceBusNamespacePreparer(name_prefix='servicebustest')
    @ServiceBusQueuePreparer(name_prefix='servicebustest', dead_lettering_on_message_expiration=True)
    async def test_async_queue_message_time_to_live(self, servicebus_namespace_connection_string, servicebus_queue, **kwargs):
        async with ServiceBusClient.from_connection_string(
            servicebus_namespace_connection_string, logging_enable=False) as sb_client:

            async with sb_client.get_queue_sender(servicebus_queue.name) as sender:
                content = str(uuid.uuid4())
                message_id = uuid.uuid4()
                message = ServiceBusMessage(content)
                message.time_to_live = timedelta(seconds=30)
                await sender.send_messages(message)

            time.sleep(30)
            async with sb_client.get_queue_receiver(servicebus_queue.name) as receiver:
                messages = await receiver.receive_messages(max_wait_time=10)
            assert not messages

            async with sb_client.get_queue_receiver(servicebus_queue.name, 
                                                    sub_queue = ServiceBusSubQueue.DEAD_LETTER,
                                                    max_wait_time=5, 
                                                    receive_mode=ServiceBusReceiveMode.PEEK_LOCK) as receiver:
                count = 0
                async for message in receiver:
                    print_message(_logger, message)
                    await receiver.complete_message(message)
                    count += 1
                assert count == 1

    @pytest.mark.liveTest
    @pytest.mark.live_test_only
    @CachedResourceGroupPreparer(name_prefix='servicebustest')
    @CachedServiceBusNamespacePreparer(name_prefix='servicebustest')
    @ServiceBusQueuePreparer(name_prefix='servicebustest', requires_duplicate_detection=True, dead_lettering_on_message_expiration=True)
    async def test_async_queue_message_duplicate_detection(self, servicebus_namespace_connection_string, servicebus_queue, **kwargs):
        async with ServiceBusClient.from_connection_string(
            servicebus_namespace_connection_string, logging_enable=False) as sb_client:

            message_id = uuid.uuid4()

            async with sb_client.get_queue_sender(servicebus_queue.name) as sender:
                for i in range(5):
                    message = ServiceBusMessage(str(i))
                    message.message_id = message_id
                    await sender.send_messages(message)

            async with sb_client.get_queue_receiver(servicebus_queue.name, max_wait_time=5) as receiver:
                count = 0
                async for message in receiver:
                    print_message(_logger, message)
                    assert message.message_id == message_id
                    await receiver.complete_message(message)
                    count += 1
                assert count == 1

    @pytest.mark.liveTest
    @pytest.mark.live_test_only
    @CachedResourceGroupPreparer(name_prefix='servicebustest')
    @CachedServiceBusNamespacePreparer(name_prefix='servicebustest')
    @ServiceBusQueuePreparer(name_prefix='servicebustest', dead_lettering_on_message_expiration=True)
    async def test_async_queue_message_connection_closed(self, servicebus_namespace_connection_string, servicebus_queue, **kwargs):
        async with ServiceBusClient.from_connection_string(
            servicebus_namespace_connection_string, logging_enable=False) as sb_client:

            async with sb_client.get_queue_sender(servicebus_queue.name) as sender:
                content = str(uuid.uuid4())
                message = ServiceBusMessage(content)
                await sender.send_messages(message)

            async with sb_client.get_queue_receiver(servicebus_queue.name) as receiver:
                messages = await receiver.receive_messages(max_wait_time=10)
                assert len(messages) == 1

            with pytest.raises(ValueError):
                await receiver.complete_message(messages[0])

    @pytest.mark.liveTest
    @pytest.mark.live_test_only
    @CachedResourceGroupPreparer(name_prefix='servicebustest')
    @CachedServiceBusNamespacePreparer(name_prefix='servicebustest')
    @ServiceBusQueuePreparer(name_prefix='servicebustest', dead_lettering_on_message_expiration=True)
    async def test_async_queue_message_expiry(self, servicebus_namespace_connection_string, servicebus_queue, **kwargs):
        async with ServiceBusClient.from_connection_string(
            servicebus_namespace_connection_string, logging_enable=False) as sb_client:

            async with sb_client.get_queue_sender(servicebus_queue.name) as sender:
                content = str(uuid.uuid4())
                message = ServiceBusMessage(content)
                await sender.send_messages(message)

            async with sb_client.get_queue_receiver(servicebus_queue.name) as receiver:
                messages = await receiver.receive_messages(max_wait_time=10)
                assert len(messages) == 1
                time.sleep(60)
                assert messages[0]._lock_expired
                with pytest.raises(ServiceBusError):
                    await receiver.complete_message(messages[0])
                with pytest.raises(MessageLockLostError):
                    await receiver.renew_message_lock(messages[0])

            async with sb_client.get_queue_receiver(servicebus_queue.name) as receiver:
                messages = await receiver.receive_messages(max_wait_time=30)
                assert len(messages) == 1
                print_message(_logger, messages[0])
                assert messages[0].delivery_count > 0
                await receiver.complete_message(messages[0])

    @pytest.mark.liveTest
    @pytest.mark.live_test_only
    @CachedResourceGroupPreparer(name_prefix='servicebustest')
    @CachedServiceBusNamespacePreparer(name_prefix='servicebustest')
    @ServiceBusQueuePreparer(name_prefix='servicebustest', dead_lettering_on_message_expiration=True)
    async def test_async_queue_message_lock_renew(self, servicebus_namespace_connection_string, servicebus_queue, **kwargs):
        async with ServiceBusClient.from_connection_string(
            servicebus_namespace_connection_string, logging_enable=False) as sb_client:
            
            async with sb_client.get_queue_sender(servicebus_queue.name) as sender:
                content = str(uuid.uuid4())
                message = ServiceBusMessage(content)
                await sender.send_messages(message)
            
            async with sb_client.get_queue_receiver(servicebus_queue.name) as receiver:
                messages = await receiver.receive_messages(max_wait_time=10)
                assert len(messages) == 1
                time.sleep(15)
                await receiver.renew_message_lock(messages[0], timeout=5)
                time.sleep(15)
                await receiver.renew_message_lock(messages[0])
                time.sleep(15)
                assert not messages[0]._lock_expired
                await receiver.complete_message(messages[0])
            
            async with sb_client.get_queue_receiver(servicebus_queue.name) as receiver:
                messages = await receiver.receive_messages(max_wait_time=10)
                assert len(messages) == 0

    @pytest.mark.liveTest
    @pytest.mark.live_test_only
    @CachedResourceGroupPreparer(name_prefix='servicebustest')
    @CachedServiceBusNamespacePreparer(name_prefix='servicebustest')
    @ServiceBusQueuePreparer(name_prefix='servicebustest', dead_lettering_on_message_expiration=True)
    async def test_async_queue_message_receive_and_delete(self, servicebus_namespace_connection_string, servicebus_queue, **kwargs):
        async with ServiceBusClient.from_connection_string(
            servicebus_namespace_connection_string, logging_enable=False) as sb_client:

            async with sb_client.get_queue_sender(servicebus_queue.name) as sender:
                message = ServiceBusMessage("Receive and delete test")
                await sender.send_messages(message)

            async with sb_client.get_queue_receiver(servicebus_queue.name, receive_mode=ServiceBusReceiveMode.RECEIVE_AND_DELETE) as receiver:
                messages = await receiver.receive_messages(max_wait_time=10)
                assert len(messages) == 1
                message = messages[0]
                print_message(_logger, message)
                with pytest.raises(ValueError):
                    await receiver.complete_message(message)
                with pytest.raises(ValueError):
                    await receiver.abandon_message(message)
                with pytest.raises(ValueError):
                    await receiver.defer_message(message)
                with pytest.raises(ValueError):
                    await receiver.dead_letter_message(message)
                with pytest.raises(ValueError):
                    await receiver.renew_message_lock(message)

            time.sleep(30)
            async with sb_client.get_queue_receiver(servicebus_queue.name) as receiver:
                messages = await receiver.receive_messages(max_wait_time=10)
                for m in messages:
                    print_message(_logger, m)
                assert len(messages) == 0

    @pytest.mark.liveTest
    @pytest.mark.live_test_only
    @CachedResourceGroupPreparer(name_prefix='servicebustest')
    @CachedServiceBusNamespacePreparer(name_prefix='servicebustest')
    @ServiceBusQueuePreparer(name_prefix='servicebustest', dead_lettering_on_message_expiration=True)
    async def test_async_queue_message_batch(self, servicebus_namespace_connection_string, servicebus_queue, **kwargs):
        async with ServiceBusClient.from_connection_string(
            servicebus_namespace_connection_string, logging_enable=False) as sb_client:

            async with sb_client.get_queue_sender(servicebus_queue.name) as sender:
                message = ServiceBusMessageBatch()
                for i in range(5):
                    message.add_message(ServiceBusMessage("ServiceBusMessage no. {}".format(i)))
                await sender.send_messages(message)

            async with sb_client.get_queue_receiver(servicebus_queue.name) as receiver:
                messages = []
                recv = await receiver.receive_messages(max_wait_time=10)
                while recv:
                    messages.extend(recv)
                    for message in recv:
                        print_message(_logger, message)
                        await receiver.complete_message(message)
                    recv = await receiver.receive_messages(max_wait_time=10)

                assert len(messages) == 5

    @pytest.mark.liveTest
    @pytest.mark.live_test_only
    @CachedResourceGroupPreparer(name_prefix='servicebustest')
    @CachedServiceBusNamespacePreparer(name_prefix='servicebustest')
    @ServiceBusQueuePreparer(name_prefix='servicebustest', dead_lettering_on_message_expiration=True)
    async def test_async_queue_schedule_message(self, servicebus_namespace_connection_string, servicebus_queue, **kwargs):
        async with ServiceBusClient.from_connection_string(
            servicebus_namespace_connection_string, logging_enable=False) as sb_client:

            scheduled_enqueue_time = (utc_now() + timedelta(minutes=2)).replace(microsecond=0)
            async with sb_client.get_queue_receiver(servicebus_queue.name) as receiver:
                async with sb_client.get_queue_sender(servicebus_queue.name) as sender:
                    content = str(uuid.uuid4())
                    message_id = uuid.uuid4()
                    message = ServiceBusMessage(content)
                    message.message_id = message_id
                    message.scheduled_enqueue_time_utc = scheduled_enqueue_time
                    await sender.send_messages(message)

                messages = await receiver.receive_messages(max_wait_time=120)
                if messages:
                    try:
                        data = str(messages[0])
                        assert data == content
                        assert messages[0].message_id == message_id
                        assert messages[0].scheduled_enqueue_time_utc == scheduled_enqueue_time
                        assert messages[0].scheduled_enqueue_time_utc <= messages[0].enqueued_time_utc.replace(microsecond=0)
                        assert len(messages) == 1
                    finally:
                        for message in messages:
                            await receiver.complete_message(message)
                else:
                    raise Exception("Failed to receive scheduled message.")

    @pytest.mark.liveTest
    @pytest.mark.live_test_only
    @CachedResourceGroupPreparer(name_prefix='servicebustest')
    @CachedServiceBusNamespacePreparer(name_prefix='servicebustest')
    @ServiceBusQueuePreparer(name_prefix='servicebustest', dead_lettering_on_message_expiration=True)
    async def test_async_queue_schedule_multiple_messages(self, servicebus_namespace_connection_string, servicebus_queue, **kwargs):
        async with ServiceBusClient.from_connection_string(
            servicebus_namespace_connection_string, logging_enable=False) as sb_client:
            scheduled_enqueue_time = (utc_now() + timedelta(minutes=2)).replace(microsecond=0)
            messages = []
            receiver = sb_client.get_queue_receiver(servicebus_queue.name, prefetch_count=20)
            sender = sb_client.get_queue_sender(servicebus_queue.name)
            async with sender, receiver:
                content = str(uuid.uuid4())
                message_id_a = uuid.uuid4()
                message_a = ServiceBusMessage(content)
                message_a.message_id = message_id_a
                message_id_b = uuid.uuid4()
                message_b = ServiceBusMessage(content)
                message_b.message_id = message_id_b

                await sender.send_messages([message_a, message_b])

                received_messages = []
                async for message in receiver._get_streaming_message_iter(max_wait_time=5):
                    received_messages.append(message)
                    await receiver.complete_message(message)

                tokens = await sender.schedule_messages(received_messages, scheduled_enqueue_time, timeout=5)
                assert len(tokens) == 2

                messages = await receiver.receive_messages(max_wait_time=120)
                recv = await receiver.receive_messages(max_wait_time=5)
                messages.extend(recv)
                if messages:
                    try:
                        data = str(messages[0])
                        assert data == content
                        assert messages[0].message_id in (message_id_a, message_id_b)
                        assert messages[0].scheduled_enqueue_time_utc == scheduled_enqueue_time
                        assert messages[0].scheduled_enqueue_time_utc <= messages[0].enqueued_time_utc.replace(microsecond=0)
                        assert len(messages) == 2
                    finally:
                        for message in messages:
                            await receiver.complete_message(message)
                else:
                    raise Exception("Failed to receive scheduled message.")

    @pytest.mark.liveTest
    @pytest.mark.live_test_only
    @CachedResourceGroupPreparer(name_prefix='servicebustest')
    @CachedServiceBusNamespacePreparer(name_prefix='servicebustest')
    @ServiceBusQueuePreparer(name_prefix='servicebustest', dead_lettering_on_message_expiration=True)
    async def test_async_queue_cancel_scheduled_messages(self, servicebus_namespace_connection_string, servicebus_queue, **kwargs):
        async with ServiceBusClient.from_connection_string(
            servicebus_namespace_connection_string, logging_enable=False) as sb_client:

            enqueue_time = (utc_now() + timedelta(minutes=2)).replace(microsecond=0)
            async with sb_client.get_queue_receiver(servicebus_queue.name) as receiver:
                async with sb_client.get_queue_sender(servicebus_queue.name) as sender:
                    message_a = ServiceBusMessage("Test scheduled message")
                    message_b = ServiceBusMessage("Test scheduled message")
                    tokens = await sender.schedule_messages([message_a, message_b], enqueue_time)
                    assert len(tokens) == 2

                    await sender.cancel_scheduled_messages(tokens, timeout=None)

                messages = await receiver.receive_messages(max_wait_time=120)
                assert len(messages) == 0

    @pytest.mark.liveTest
    @pytest.mark.live_test_only
    @CachedResourceGroupPreparer(name_prefix='servicebustest')
    @CachedServiceBusNamespacePreparer(name_prefix='servicebustest')
    @ServiceBusQueuePreparer(name_prefix='servicebustest', dead_lettering_on_message_expiration=True)
    async def test_queue_message_amqp_over_websocket(self, servicebus_namespace_connection_string, servicebus_queue, **kwargs):
        async with ServiceBusClient.from_connection_string(
                servicebus_namespace_connection_string,
                transport_type=TransportType.AmqpOverWebsocket,
                logging_enable=False) as sb_client:

            async with sb_client.get_queue_sender(servicebus_queue.name) as sender:
                assert sender._config.transport_type == TransportType.AmqpOverWebsocket
                message = ServiceBusMessage("Test")
                await sender.send_messages(message)

            async with sb_client.get_queue_receiver(servicebus_queue.name, receive_mode=ServiceBusReceiveMode.RECEIVE_AND_DELETE) as receiver:
                assert receiver._config.transport_type == TransportType.AmqpOverWebsocket
                messages = await receiver.receive_messages(max_wait_time=5)
                assert len(messages) == 1

    def test_queue_message_http_proxy_setting(self):
        mock_conn_str = "Endpoint=sb://mock.servicebus.windows.net/;SharedAccessKeyName=mock;SharedAccessKey=mock"
        http_proxy = {
            'proxy_hostname': '127.0.0.1',
            'proxy_port': 8899,
            'username': 'admin',
            'password': '123456'
        }

        sb_client = ServiceBusClient.from_connection_string(mock_conn_str, http_proxy=http_proxy)
        assert sb_client._config.http_proxy == http_proxy
        assert sb_client._config.transport_type == TransportType.AmqpOverWebsocket

        sender = sb_client.get_queue_sender(queue_name="mock")
        assert sender._config.http_proxy == http_proxy
        assert sender._config.transport_type == TransportType.AmqpOverWebsocket

        receiver = sb_client.get_queue_receiver(queue_name="mock")
        assert receiver._config.http_proxy == http_proxy
        assert receiver._config.transport_type == TransportType.AmqpOverWebsocket

    @pytest.mark.liveTest
    @pytest.mark.live_test_only
    @CachedResourceGroupPreparer(name_prefix='servicebustest')
    @CachedServiceBusNamespacePreparer(name_prefix='servicebustest')
    @ServiceBusQueuePreparer(name_prefix='servicebustest', dead_lettering_on_message_expiration=True)
    async def test_queue_message_settle_through_mgmt_link_due_to_broken_receiver_link(self, servicebus_namespace_connection_string, servicebus_queue, **kwargs):
        async with ServiceBusClient.from_connection_string(
                servicebus_namespace_connection_string,
                logging_enable=False) as sb_client:

            async with sb_client.get_queue_sender(servicebus_queue.name) as sender:
                message = ServiceBusMessage("Test")
                await sender.send_messages(message)

            async with sb_client.get_queue_receiver(servicebus_queue.name) as receiver:
                messages = await receiver.receive_messages(max_wait_time=5)
                await receiver._handler.message_handler.destroy_async()  # destroy the underlying receiver link
                assert len(messages) == 1
                await receiver.complete_message(messages[0])

    @AzureTestCase.await_prepared_test
    async def test_async_queue_mock_auto_lock_renew_callback(self):
        # A warning to future devs: If the renew period override heuristic in registration
        # ever changes, it may break this (since it adjusts renew period if it is not short enough)

        results = []
        errors = []
        async def callback_mock(renewable, error):
            results.append(renewable)
            if error:
                errors.append(error)

        receiver = MockReceiver()
        auto_lock_renew = AutoLockRenewer()
        with pytest.raises(TypeError):
            auto_lock_renew.register(receiver, renewable=Exception())  # an arbitrary invalid type.

        auto_lock_renew = AutoLockRenewer()
        auto_lock_renew._renew_period = 1  # So we can run the test fast.
        async with auto_lock_renew:  # Check that it is called when the object expires for any reason (silent renew failure)
            message = MockReceivedMessage(prevent_renew_lock=True)
            auto_lock_renew.register(receiver, renewable=message, on_lock_renew_failure=callback_mock)
            await asyncio.sleep(3)
            assert len(results) == 1 and results[-1]._lock_expired == True
            assert not errors

        del results[:]
        del errors[:]
        auto_lock_renew = AutoLockRenewer()
        auto_lock_renew._renew_period = 1
        async with auto_lock_renew:  # Check that in normal operation it does not get called
            auto_lock_renew.register(receiver, renewable=MockReceivedMessage(), on_lock_renew_failure=callback_mock)
            await asyncio.sleep(3)
            assert not results
            assert not errors

        del results[:]
        del errors[:]
        auto_lock_renew = AutoLockRenewer()
        auto_lock_renew._renew_period = 1
        async with auto_lock_renew:  # Check that when a message is settled, it will not get called even after expiry
            message = MockReceivedMessage(prevent_renew_lock=True)
            auto_lock_renew.register(receiver, renewable=message, on_lock_renew_failure=callback_mock)
            message._settled = True
            await asyncio.sleep(3)
            assert not results
            assert not errors

        del results[:]
        del errors[:]
        auto_lock_renew = AutoLockRenewer()
        auto_lock_renew._renew_period = 1
        async with auto_lock_renew: # Check that it is called when there is an overt renew failure
            message = MockReceivedMessage(exception_on_renew_lock=True)
            auto_lock_renew.register(receiver, renewable=message, on_lock_renew_failure=callback_mock)
            await asyncio.sleep(3)
            assert len(results) == 1 and results[-1]._lock_expired == True
            assert errors[-1]

        del results[:]
        del errors[:]
        auto_lock_renew = AutoLockRenewer()
        auto_lock_renew._renew_period = 1
        async with auto_lock_renew:  # Check that it is not called when the renewer is shutdown
            message = MockReceivedMessage(prevent_renew_lock=True)
            auto_lock_renew.register(receiver, renewable=message, on_lock_renew_failure=callback_mock)
            await auto_lock_renew.close()
            await asyncio.sleep(3)
            assert not results
            assert not errors

        del results[:]
        del errors[:]
        auto_lock_renew = AutoLockRenewer()
        auto_lock_renew._renew_period = 1
        async with auto_lock_renew:  # Check that it is not called when the receiver is shutdown
            message = MockReceivedMessage(prevent_renew_lock=True)
            auto_lock_renew.register(receiver, renewable=message, on_lock_renew_failure=callback_mock)
            message._receiver._running = False
            await asyncio.sleep(3)
            assert not results
            assert not errors

    @AzureTestCase.await_prepared_test
    async def test_async_queue_mock_no_reusing_auto_lock_renew(self):
        auto_lock_renew = AutoLockRenewer()
        auto_lock_renew._renew_period = 1

        receiver = MockReceiver()
        async with auto_lock_renew:
            auto_lock_renew.register(receiver, renewable=MockReceivedMessage())
            await asyncio.sleep(3)

        with pytest.raises(ServiceBusError):
            async with auto_lock_renew:
                pass

        with pytest.raises(ServiceBusError):
            auto_lock_renew.register(receiver, renewable=MockReceivedMessage())

        auto_lock_renew = AutoLockRenewer()
        auto_lock_renew._renew_period = 1

        auto_lock_renew.register(receiver, renewable=MockReceivedMessage())
        time.sleep(3)

        await auto_lock_renew.close()

        with pytest.raises(ServiceBusError):
            async with auto_lock_renew:
                pass

        with pytest.raises(ServiceBusError):
            auto_lock_renew.register(receiver, renewable=MockReceivedMessage())

    @pytest.mark.liveTest
    @pytest.mark.live_test_only
    @CachedResourceGroupPreparer(name_prefix='servicebustest')
    @CachedServiceBusNamespacePreparer(name_prefix='servicebustest')
    @CachedServiceBusQueuePreparer(name_prefix='servicebustest')
    async def test_queue_receiver_invalid_autolockrenew_mode(self, servicebus_namespace_connection_string, servicebus_queue, **kwargs):
        
        async with ServiceBusClient.from_connection_string(
            servicebus_namespace_connection_string, logging_enable=False) as sb_client:
            with pytest.raises(ValueError):
                async with sb_client.get_queue_receiver(servicebus_queue.name, 
                                                  receive_mode=ServiceBusReceiveMode.RECEIVE_AND_DELETE,
                                                  auto_lock_renewer=AutoLockRenewer()) as receiver:
                
                    raise Exception("Should not get here, should fail fast because RECEIVE_AND_DELETE messages cannot be autorenewed.")

    @pytest.mark.liveTest
    @pytest.mark.live_test_only
    @CachedResourceGroupPreparer(name_prefix='servicebustest')
    @CachedServiceBusNamespacePreparer(name_prefix='servicebustest')
    @ServiceBusQueuePreparer(name_prefix='servicebustest', dead_lettering_on_message_expiration=True)
    async def test_async_queue_receive_batch_without_setting_prefetch(self, servicebus_namespace_connection_string, servicebus_queue, **kwargs):
        async with ServiceBusClient.from_connection_string(
                servicebus_namespace_connection_string, logging_enable=False) as sb_client:

            def message_content():
                for i in range(20):
                    yield ServiceBusMessage(
                        body="ServiceBusMessage no. {}".format(i),
                        subject='1st'
                    )

            sender = sb_client.get_queue_sender(servicebus_queue.name)
            receiver = sb_client.get_queue_receiver(servicebus_queue.name)

            async with sender, receiver:
                message = ServiceBusMessageBatch()
                for each in message_content():
                    message.add_message(each)
                await sender.send_messages(message)

                receive_counter = 0
                message_1st_received_cnt = 0
                message_2nd_received_cnt = 0
                while message_1st_received_cnt < 20 or message_2nd_received_cnt < 20:
                    messages = []
                    batch = await receiver.receive_messages(max_message_count=20, max_wait_time=5)
                    while batch:
                        messages += batch
                        batch = await receiver.receive_messages(max_message_count=20, max_wait_time=5)
                    if not messages:
                        break
                    receive_counter += 1
                    for message in messages:
                        print_message(_logger, message)
                        if message.subject == '1st':
                            message_1st_received_cnt += 1
                            await receiver.complete_message(message)
                            message.subject = '2nd'
                            await sender.send_messages(message)  # resending received message
                        elif message.subject == '2nd':
                            message_2nd_received_cnt += 1
                            await receiver.complete_message(message)

                assert message_1st_received_cnt == 20 and message_2nd_received_cnt == 20
                # Network/server might be unstable making flow control ineffective in the leading rounds of connection iteration
                assert receive_counter < 10  # Dynamic link credit issuing come info effect

    @pytest.mark.liveTest
    @pytest.mark.live_test_only
    @CachedResourceGroupPreparer(name_prefix='servicebustest')
    @CachedServiceBusNamespacePreparer(name_prefix='servicebustest')
    @ServiceBusQueuePreparer(name_prefix='servicebustest', dead_lettering_on_message_expiration=True)
    async def test_async_queue_receiver_alive_after_timeout(self, servicebus_namespace_connection_string, servicebus_queue, **kwargs):
        async with ServiceBusClient.from_connection_string(
                servicebus_namespace_connection_string,
                logging_enable=False) as sb_client:

            async with sb_client.get_queue_sender(servicebus_queue.name) as sender:
                message = ServiceBusMessage("0")
                message_1 = ServiceBusMessage("1")
                await sender.send_messages([message, message_1])

                messages = []
                async with sb_client.get_queue_receiver(servicebus_queue.name, max_wait_time=10) as receiver:
                    
                    async for message in receiver._get_streaming_message_iter():
                        messages.append(message)
                        break

                    async for message in receiver._get_streaming_message_iter():
                        messages.append(message)

                    for message in messages:
                        await receiver.complete_message(message)

                    assert len(messages) == 2
                    assert str(messages[0]) == "0"
                    assert str(messages[1]) == "1"

                    message_2 = ServiceBusMessage("2")
                    message_3 = ServiceBusMessage("3")
                    await sender.send_messages([message_2, message_3])

                    async for message in receiver._get_streaming_message_iter():
                        messages.append(message)
                        async for message in receiver._get_streaming_message_iter():
                            messages.append(message)

                    assert len(messages) == 4
                    assert str(messages[2]) == "2"
                    assert str(messages[3]) == "3"

                    for message in messages[2:]:
                        await receiver.complete_message(message)

                    messages = await receiver.receive_messages()
                    assert not messages

    @pytest.mark.liveTest
    @pytest.mark.live_test_only
    @CachedResourceGroupPreparer(name_prefix='servicebustest')
    @CachedServiceBusNamespacePreparer(name_prefix='servicebustest')
    @ServiceBusQueuePreparer(name_prefix='servicebustest', dead_lettering_on_message_expiration=True, lock_duration='PT5M')
    async def test_queue_receive_keep_conn_alive_async(self, servicebus_namespace_connection_string, servicebus_queue, **kwargs):
        async with ServiceBusClient.from_connection_string(
                servicebus_namespace_connection_string, logging_enable=False) as sb_client:

            sender = sb_client.get_queue_sender(servicebus_queue.name)
            receiver = sb_client.get_queue_receiver(servicebus_queue.name, max_wait_time=5)

            async with sender, receiver:
                await sender.send_messages([ServiceBusMessage("message1"), ServiceBusMessage("message2")])

                messages = []
                async for message in receiver:
                    messages.append(message)

                receiver_handler = receiver._handler
                assert len(messages) == 2
                await asyncio.sleep(4 * 60 + 5)  # 240s is the service defined connection idle timeout
                await receiver.renew_message_lock(messages[0])  # check mgmt link operation
                await receiver.complete_message(messages[0])
                await receiver.complete_message(messages[1])  # check receiver link operation

                await asyncio.sleep(60)  # sleep another one minute to ensure we pass the lock_duration time
                messages = []
                async for message in receiver:
                    messages.append(message)

                assert len(messages) == 0  # make sure messages are removed from the queue
                assert receiver_handler == receiver._handler  # make sure no reconnection happened

    @pytest.mark.liveTest
    @pytest.mark.live_test_only
    @CachedResourceGroupPreparer(name_prefix='servicebustest')
    @CachedServiceBusNamespacePreparer(name_prefix='servicebustest')
    @ServiceBusQueuePreparer(name_prefix='servicebustest')
    async def test_async_queue_receiver_respects_max_wait_time_overrides(self, servicebus_namespace_connection_string, servicebus_queue, **kwargs):
        async with ServiceBusClient.from_connection_string(
                servicebus_namespace_connection_string,
                logging_enable=False) as sb_client:

            async with sb_client.get_queue_sender(servicebus_queue.name) as sender:
                message = ServiceBusMessage("0")
                await sender.send_messages(message)

                messages = []
                async with sb_client.get_queue_receiver(servicebus_queue.name, max_wait_time=5) as receiver:

                    time_1 = receiver._handler._counter.get_current_ms()
                    async for message in receiver._get_streaming_message_iter(max_wait_time=10):
                        messages.append(message)
                        await receiver.complete_message(message)

                        time_2 = receiver._handler._counter.get_current_ms()
                        async for message in receiver._get_streaming_message_iter(max_wait_time=1):
                            messages.append(message)
                        time_3 = receiver._handler._counter.get_current_ms()
                        assert timedelta(seconds=.5) < timedelta(milliseconds=(time_3 - time_2)) <= timedelta(seconds=2)
                    time_4 = receiver._handler._counter.get_current_ms()
                    assert timedelta(seconds=8) < timedelta(milliseconds=(time_4 - time_3)) <= timedelta(seconds=11)

                    async for message in receiver._get_streaming_message_iter(max_wait_time=3):
                        messages.append(message)
                    time_5 = receiver._handler._counter.get_current_ms()
                    assert timedelta(seconds=1) < timedelta(milliseconds=(time_5 - time_4)) <= timedelta(seconds=4)

                    async for message in receiver:
                        messages.append(message)
                    time_6 = receiver._handler._counter.get_current_ms()
                    assert timedelta(seconds=3) < timedelta(milliseconds=(time_6 - time_5)) <= timedelta(seconds=6)

                    async for message in receiver._get_streaming_message_iter():
                        messages.append(message)
                    time_7 = receiver._handler._counter.get_current_ms()
                    assert timedelta(seconds=3) < timedelta(milliseconds=(time_7 - time_6)) <= timedelta(seconds=6)
                    assert len(messages) == 1

    @pytest.mark.liveTest
    @pytest.mark.live_test_only
    @CachedResourceGroupPreparer(name_prefix='servicebustest')
    @CachedServiceBusNamespacePreparer(name_prefix='servicebustest')
    @ServiceBusQueuePreparer(name_prefix='servicebustest')
    async def test_async_queue_send_twice(self, servicebus_namespace_connection_string, servicebus_queue, **kwargs):
        async with ServiceBusClient.from_connection_string(
            servicebus_namespace_connection_string, logging_enable=False) as sb_client:

            async with sb_client.get_queue_sender(servicebus_queue.name) as sender:
                message = ServiceBusMessage("ServiceBusMessage")
                message2 = ServiceBusMessage("Message2")
                # first test batch message resending.
                batch_message = await sender.create_message_batch()
                batch_message._from_list([message, message2])  # pylint: disable=protected-access
                await sender.send_messages(batch_message)
                await sender.send_messages(batch_message)
                messages = []
                async with sb_client.get_queue_receiver(servicebus_queue.name, max_wait_time=5) as receiver:
                    async for message in receiver:
                        messages.append(message)
                assert len(messages) == 4
                # then normal message resending
                await sender.send_messages(message)
                await sender.send_messages(message)
                messages = []
                async with sb_client.get_queue_receiver(servicebus_queue.name, max_wait_time=5) as receiver:
                    async for message in receiver:
                        messages.append(message)
                assert len(messages) == 2

    @pytest.mark.liveTest
    @pytest.mark.live_test_only
    @CachedResourceGroupPreparer(name_prefix='servicebustest')
    @CachedServiceBusNamespacePreparer(name_prefix='servicebustest')
    @CachedServiceBusQueuePreparer(name_prefix='servicebustest', dead_lettering_on_message_expiration=True)
    async def test_async_queue_send_timeout(self, servicebus_namespace_connection_string, servicebus_queue, **kwargs):
        async def _hack_amqp_sender_run_async(cls):
            await asyncio.sleep(6)  # sleep until timeout
            await cls.message_handler.work_async()
            cls._waiting_messages = 0
            cls._pending_messages = cls._filter_pending()
            if cls._backoff and not cls._waiting_messages:
                _logger.info("Client told to backoff - sleeping for %r seconds", cls._backoff)
                await cls._connection.sleep_async(cls._backoff)
                cls._backoff = 0
            await cls._connection.work_async()
            return True

        async with ServiceBusClient.from_connection_string(
                servicebus_namespace_connection_string, logging_enable=False) as sb_client:
            async with sb_client.get_queue_sender(servicebus_queue.name) as sender:
                # this one doesn't need to reset the method, as it's hacking the method on the instance
                sender._handler._client_run_async = types.MethodType(_hack_amqp_sender_run_async, sender._handler)
                with pytest.raises(OperationTimeoutError):
                    await sender.send_messages(ServiceBusMessage("body"), timeout=5)

    @pytest.mark.liveTest
    @pytest.mark.live_test_only
    @CachedResourceGroupPreparer(name_prefix='servicebustest')
    @CachedServiceBusNamespacePreparer(name_prefix='servicebustest')
    @CachedServiceBusQueuePreparer(name_prefix='servicebustest', dead_lettering_on_message_expiration=True)
    async def test_async_queue_mgmt_operation_timeout(self, servicebus_namespace_connection_string, servicebus_queue, **kwargs):
        async def hack_mgmt_execute_async(self, operation, op_type, message, timeout=0):
            start_time = self._counter.get_current_ms()
            operation_id = str(uuid.uuid4())
            self._responses[operation_id] = None

            await asyncio.sleep(6)  # sleep until timeout
            while not self._responses[operation_id] and not self.mgmt_error:
                if timeout > 0:
                    now = self._counter.get_current_ms()
                    if (now - start_time) >= timeout:
                        raise compat.TimeoutException("Failed to receive mgmt response in {}ms".format(timeout))
                await self.connection.work_async()
            if self.mgmt_error:
                raise self.mgmt_error
            response = self._responses.pop(operation_id)
            return response

        original_execute_method = uamqp.async_ops.mgmt_operation_async.MgmtOperationAsync.execute_async
        # hack the mgmt method on the class, not on an instance, so it needs reset
        try:
            uamqp.async_ops.mgmt_operation_async.MgmtOperationAsync.execute_async = hack_mgmt_execute_async
            async with ServiceBusClient.from_connection_string(
                    servicebus_namespace_connection_string, logging_enable=False) as sb_client:
                async with sb_client.get_queue_sender(servicebus_queue.name) as sender:
                    with pytest.raises(OperationTimeoutError):
                        scheduled_time_utc = utc_now() + timedelta(seconds=30)
                        await sender.schedule_messages(ServiceBusMessage("ServiceBusMessage to be scheduled"), scheduled_time_utc, timeout=5)
        finally:
            # must reset the mgmt execute method, otherwise other test cases would use the hacked execute method, leading to timeout error
            uamqp.async_ops.mgmt_operation_async.MgmtOperationAsync.execute_async = original_execute_method

    @pytest.mark.liveTest
    @pytest.mark.live_test_only
    @CachedResourceGroupPreparer(name_prefix='servicebustest')
    @CachedServiceBusNamespacePreparer(name_prefix='servicebustest')
<<<<<<< HEAD
    @ServiceBusQueuePreparer(name_prefix='servicebustest')
    async def test_queue_async_send_dicts_messages(self, servicebus_namespace_connection_string, servicebus_queue, **kwargs):
        async with ServiceBusClient.from_connection_string(
            servicebus_namespace_connection_string, logging_enable=False) as sb_client:

            async with sb_client.get_queue_sender(servicebus_queue.name) as sender:

                message_dict = {"body": "Message"}
                message2_dict = {"body": "Message2"}
                list_message_dicts = [message_dict, message2_dict]

                # send single dict
                await sender.send_messages(message_dict)

                # send list of dicts
                await sender.send_messages(list_message_dicts)

                # create and send BatchMessage with dicts
                batch_message = await sender.create_batch()
                batch_message._from_list(list_message_dicts)  # pylint: disable=protected-access
                await sender.send_messages(batch_message)

                received_messages = []
                async with sb_client.get_queue_receiver(servicebus_queue.name, max_wait_time=5) as receiver:
                    async for message in receiver:
                        received_messages.append(message)
                assert len(received_messages) == 5

    @pytest.mark.liveTest
    @pytest.mark.live_test_only
    @CachedResourceGroupPreparer(name_prefix='servicebustest')
    @CachedServiceBusNamespacePreparer(name_prefix='servicebustest')
    @ServiceBusQueuePreparer(name_prefix='servicebustest')
    async def test_queue_async_send_dict_messages_error_badly_formatted_dicts(self, servicebus_namespace_connection_string, servicebus_queue, **kwargs):
        async with ServiceBusClient.from_connection_string(
            servicebus_namespace_connection_string, logging_enable=False) as sb_client:

            async with sb_client.get_queue_sender(servicebus_queue.name) as sender:

                message_dict = {"bad_key": "Message"}
                message2_dict = {"bad_key": "Message2"}
                list_message_dicts = [message_dict, message2_dict]

                # send single dict
                with pytest.raises(TypeError):
                    await sender.send_messages(message_dict)

                # send list of dicts
                with pytest.raises(TypeError):
                    await sender.send_messages(list_message_dicts)

                # create and send BatchMessage with dicts
                batch_message = await sender.create_batch()
                with pytest.raises(TypeError):
                    batch_message._from_list(list_message_dicts)  # pylint: disable=protected-access
=======
    @CachedServiceBusQueuePreparer(name_prefix='servicebustest', lock_duration='PT5S')
    async def test_async_queue_operation_negative(self, servicebus_namespace_connection_string, servicebus_queue, **kwargs):
        def _hack_amqp_message_complete(cls):
            raise RuntimeError()

        async def _hack_amqp_mgmt_request(cls, message, operation, op_type=None, node=None, callback=None, **kwargs):
            raise uamqp.errors.AMQPConnectionError()

        async def _hack_sb_receiver_settle_message(self, settle_operation, dead_letter_reason=None, dead_letter_error_description=None):
            raise uamqp.errors.AMQPError()

        async with ServiceBusClient.from_connection_string(
                servicebus_namespace_connection_string, logging_enable=False) as sb_client:
            sender = sb_client.get_queue_sender(servicebus_queue.name)
            receiver = sb_client.get_queue_receiver(servicebus_queue.name, max_wait_time=5)
            async with sender, receiver:
                # negative settlement via receiver link
                await sender.send_messages(ServiceBusMessage("body"), timeout=5)
                message = (await receiver.receive_messages(max_wait_time=5))[0]
                message.message.accept = types.MethodType(_hack_amqp_message_complete, message.message)
                await receiver.complete_message(message)  # settle via mgmt link

                origin_amqp_client_mgmt_request_method = uamqp.AMQPClientAsync.mgmt_request_async
                try:
                    uamqp.AMQPClientAsync.mgmt_request_async = _hack_amqp_mgmt_request
                    with pytest.raises(ServiceBusConnectionError):
                        receiver._handler.mgmt_request_async = types.MethodType(_hack_amqp_mgmt_request, receiver._handler)
                        await receiver.peek_messages()
                finally:
                    uamqp.AMQPClientAsync.mgmt_request_async = origin_amqp_client_mgmt_request_method

                await sender.send_messages(ServiceBusMessage("body"), timeout=5)

                message = (await receiver.receive_messages(max_wait_time=5))[0]
                origin_sb_receiver_settle_message_method = receiver._settle_message
                receiver._settle_message = types.MethodType(_hack_sb_receiver_settle_message, receiver)
                with pytest.raises(ServiceBusError):
                    await receiver.complete_message(message)

                receiver._settle_message = origin_sb_receiver_settle_message_method
                message = (await receiver.receive_messages(max_wait_time=6))[0]
                await receiver.complete_message(message)
>>>>>>> 80c3b8e0

    @pytest.mark.liveTest
    @pytest.mark.live_test_only
    @CachedResourceGroupPreparer(name_prefix='servicebustest')
    @CachedServiceBusNamespacePreparer(name_prefix='servicebustest')
    @ServiceBusQueuePreparer(name_prefix='servicebustest', dead_lettering_on_message_expiration=True)
<<<<<<< HEAD
    async def test_queue_async_send_dict_messages_scheduled(self, servicebus_namespace_connection_string, servicebus_queue, **kwargs):
        
        async with ServiceBusClient.from_connection_string(
            servicebus_namespace_connection_string, logging_enable=False) as sb_client:
            content = "Test scheduled message"
            message_id = uuid.uuid4()
            message_id2 = uuid.uuid4()
            scheduled_enqueue_time = (utc_now() + timedelta(minutes=0.05)).replace(microsecond=0)
            message_dict = {"message_id": message_id, "body": content}
            message2_dict = {"message_id": message_id2, "body": content}
            list_message_dicts = [message_dict, message2_dict]
            
            # send single dict
            async with sb_client.get_queue_receiver(servicebus_queue.name) as receiver:
                async with sb_client.get_queue_sender(servicebus_queue.name) as sender:
                    tokens = await sender.schedule_messages(message_dict, scheduled_enqueue_time)
                    assert len(tokens) == 1
    
                messages = await receiver.receive_messages(max_wait_time=20)
                if messages:
                    try:
                        data = str(messages[0])
                        assert data == content
                        assert messages[0].message_id == message_id
                        assert messages[0].scheduled_enqueue_time_utc == scheduled_enqueue_time
                        assert messages[0].scheduled_enqueue_time_utc <= messages[0].enqueued_time_utc.replace(microsecond=0)
                        assert len(messages) == 1
                    finally:
                        for m in messages:
                            await m.complete()
                else:
                    raise Exception("Failed to receive schdeduled message.")

            # send list of dicts
            async with sb_client.get_queue_receiver(servicebus_queue.name, prefetch_count=20) as receiver:
                async with sb_client.get_queue_sender(servicebus_queue.name) as sender:
                    tokens = await sender.schedule_messages(list_message_dicts, scheduled_enqueue_time)
                    assert len(tokens) == 2
    
                messages = await receiver.receive_messages(max_wait_time=20)
                messages.extend(await receiver.receive_messages(max_wait_time=5))
                if messages:
                    try:
                        data = str(messages[0])
                        print(messages)
                        assert data == content
                        assert messages[0].message_id == message_id
                        assert messages[0].scheduled_enqueue_time_utc == scheduled_enqueue_time
                        assert messages[0].scheduled_enqueue_time_utc <= messages[0].enqueued_time_utc.replace(microsecond=0)
                        assert len(messages) == 2
                    finally:
                        for m in messages:
                            await m.complete()
                else:
                    raise Exception("Failed to receive schdeduled message.")
=======
    async def test_async_send_message_no_body(self, servicebus_namespace_connection_string, servicebus_queue, **kwargs):
        async with ServiceBusClient.from_connection_string(
            servicebus_namespace_connection_string) as sb_client:

            async with sb_client.get_queue_sender(servicebus_queue.name) as sender:
                await sender.send_messages(ServiceBusMessage(body=None))

            async with sb_client.get_queue_receiver(servicebus_queue.name,  
                                            max_wait_time=10) as receiver:
                message = await receiver.__anext__()
                assert message.body is None
                await receiver.complete_message(message)
>>>>>>> 80c3b8e0

    @pytest.mark.liveTest
    @pytest.mark.live_test_only
    @CachedResourceGroupPreparer(name_prefix='servicebustest')
    @CachedServiceBusNamespacePreparer(name_prefix='servicebustest')
<<<<<<< HEAD
    @ServiceBusQueuePreparer(name_prefix='servicebustest', dead_lettering_on_message_expiration=True)
    async def test_queue_async_send_dict_messages_scheduled_error_badly_formatted_dicts(self, servicebus_namespace_connection_string, servicebus_queue, **kwargs):
        
        async with ServiceBusClient.from_connection_string(
            servicebus_namespace_connection_string, logging_enable=False) as sb_client:
            content = "Test scheduled message"
            message_id = uuid.uuid4()
            message_id2 = uuid.uuid4()
            scheduled_enqueue_time = (utc_now() + timedelta(minutes=0.1)).replace(microsecond=0)
            async with sb_client.get_queue_receiver(servicebus_queue.name) as receiver:
                async with sb_client.get_queue_sender(servicebus_queue.name) as sender:
                    message_dict = {"message_id": message_id, "bad_key": content}
                    message2_dict = {"message_id": message_id2, "bad_key": content}
                    list_message_dicts = [message_dict, message2_dict]
                    with pytest.raises(TypeError):
                        await sender.schedule_messages(message_dict, scheduled_enqueue_time)
                    with pytest.raises(TypeError):
                        await sender.schedule_messages(list_message_dicts, scheduled_enqueue_time)
    
=======
    @CachedServiceBusQueuePreparer(name_prefix='servicebustest')
    async def test_async_queue_by_servicebus_client_enum_case_sensitivity(self, servicebus_namespace_connection_string, servicebus_queue, **kwargs):
        # Note: This test is currently intended to enforce case-sensitivity.  If we eventually upgrade to the Fancy Enums being used with new autorest,
        # we may want to tweak this.
        async with ServiceBusClient.from_connection_string(
            servicebus_namespace_connection_string, logging_enable=False) as sb_client:
            async with sb_client.get_queue_receiver(servicebus_queue.name, 
                                              receive_mode=ServiceBusReceiveMode.RECEIVE_AND_DELETE.value, 
                                              max_wait_time=5) as receiver:
                pass
            with pytest.raises(ValueError):
                async with sb_client.get_queue_receiver(servicebus_queue.name, 
                                                  receive_mode=str.upper(ServiceBusReceiveMode.RECEIVE_AND_DELETE.value),
                                                  max_wait_time=5) as receiver:
                    raise Exception("Should not get here, should be case sensitive.")
            async with sb_client.get_queue_receiver(servicebus_queue.name, 
                                              sub_queue=ServiceBusSubQueue.DEAD_LETTER.value,
                                              max_wait_time=5) as receiver:
                pass
            with pytest.raises(ValueError):
                async with sb_client.get_queue_receiver(servicebus_queue.name, 
                                                  sub_queue=str.upper(ServiceBusSubQueue.DEAD_LETTER.value),
                                                  max_wait_time=5) as receiver:
                    raise Exception("Should not get here, should be case sensitive.")
>>>>>>> 80c3b8e0
<|MERGE_RESOLUTION|>--- conflicted
+++ resolved
@@ -1658,67 +1658,6 @@
             # must reset the mgmt execute method, otherwise other test cases would use the hacked execute method, leading to timeout error
             uamqp.async_ops.mgmt_operation_async.MgmtOperationAsync.execute_async = original_execute_method
 
-    @pytest.mark.liveTest
-    @pytest.mark.live_test_only
-    @CachedResourceGroupPreparer(name_prefix='servicebustest')
-    @CachedServiceBusNamespacePreparer(name_prefix='servicebustest')
-<<<<<<< HEAD
-    @ServiceBusQueuePreparer(name_prefix='servicebustest')
-    async def test_queue_async_send_dicts_messages(self, servicebus_namespace_connection_string, servicebus_queue, **kwargs):
-        async with ServiceBusClient.from_connection_string(
-            servicebus_namespace_connection_string, logging_enable=False) as sb_client:
-
-            async with sb_client.get_queue_sender(servicebus_queue.name) as sender:
-
-                message_dict = {"body": "Message"}
-                message2_dict = {"body": "Message2"}
-                list_message_dicts = [message_dict, message2_dict]
-
-                # send single dict
-                await sender.send_messages(message_dict)
-
-                # send list of dicts
-                await sender.send_messages(list_message_dicts)
-
-                # create and send BatchMessage with dicts
-                batch_message = await sender.create_batch()
-                batch_message._from_list(list_message_dicts)  # pylint: disable=protected-access
-                await sender.send_messages(batch_message)
-
-                received_messages = []
-                async with sb_client.get_queue_receiver(servicebus_queue.name, max_wait_time=5) as receiver:
-                    async for message in receiver:
-                        received_messages.append(message)
-                assert len(received_messages) == 5
-
-    @pytest.mark.liveTest
-    @pytest.mark.live_test_only
-    @CachedResourceGroupPreparer(name_prefix='servicebustest')
-    @CachedServiceBusNamespacePreparer(name_prefix='servicebustest')
-    @ServiceBusQueuePreparer(name_prefix='servicebustest')
-    async def test_queue_async_send_dict_messages_error_badly_formatted_dicts(self, servicebus_namespace_connection_string, servicebus_queue, **kwargs):
-        async with ServiceBusClient.from_connection_string(
-            servicebus_namespace_connection_string, logging_enable=False) as sb_client:
-
-            async with sb_client.get_queue_sender(servicebus_queue.name) as sender:
-
-                message_dict = {"bad_key": "Message"}
-                message2_dict = {"bad_key": "Message2"}
-                list_message_dicts = [message_dict, message2_dict]
-
-                # send single dict
-                with pytest.raises(TypeError):
-                    await sender.send_messages(message_dict)
-
-                # send list of dicts
-                with pytest.raises(TypeError):
-                    await sender.send_messages(list_message_dicts)
-
-                # create and send BatchMessage with dicts
-                batch_message = await sender.create_batch()
-                with pytest.raises(TypeError):
-                    batch_message._from_list(list_message_dicts)  # pylint: disable=protected-access
-=======
     @CachedServiceBusQueuePreparer(name_prefix='servicebustest', lock_duration='PT5S')
     async def test_async_queue_operation_negative(self, servicebus_namespace_connection_string, servicebus_queue, **kwargs):
         def _hack_amqp_message_complete(cls):
@@ -1761,14 +1700,110 @@
                 receiver._settle_message = origin_sb_receiver_settle_message_method
                 message = (await receiver.receive_messages(max_wait_time=6))[0]
                 await receiver.complete_message(message)
->>>>>>> 80c3b8e0
-
-    @pytest.mark.liveTest
-    @pytest.mark.live_test_only
-    @CachedResourceGroupPreparer(name_prefix='servicebustest')
-    @CachedServiceBusNamespacePreparer(name_prefix='servicebustest')
-    @ServiceBusQueuePreparer(name_prefix='servicebustest', dead_lettering_on_message_expiration=True)
-<<<<<<< HEAD
+
+    async def test_async_send_message_no_body(self, servicebus_namespace_connection_string, servicebus_queue, **kwargs):
+        async with ServiceBusClient.from_connection_string(
+            servicebus_namespace_connection_string) as sb_client:
+
+            async with sb_client.get_queue_sender(servicebus_queue.name) as sender:
+                await sender.send_messages(ServiceBusMessage(body=None))
+
+            async with sb_client.get_queue_receiver(servicebus_queue.name,  
+                                            max_wait_time=10) as receiver:
+                message = await receiver.__anext__()
+                assert message.body is None
+                await receiver.complete_message(message)
+    
+    @CachedServiceBusQueuePreparer(name_prefix='servicebustest')
+    async def test_async_queue_by_servicebus_client_enum_case_sensitivity(self, servicebus_namespace_connection_string, servicebus_queue, **kwargs):
+        # Note: This test is currently intended to enforce case-sensitivity.  If we eventually upgrade to the Fancy Enums being used with new autorest,
+        # we may want to tweak this.
+        async with ServiceBusClient.from_connection_string(
+            servicebus_namespace_connection_string, logging_enable=False) as sb_client:
+            async with sb_client.get_queue_receiver(servicebus_queue.name, 
+                                              receive_mode=ServiceBusReceiveMode.RECEIVE_AND_DELETE.value, 
+                                              max_wait_time=5) as receiver:
+                pass
+            with pytest.raises(ValueError):
+                async with sb_client.get_queue_receiver(servicebus_queue.name, 
+                                                  receive_mode=str.upper(ServiceBusReceiveMode.RECEIVE_AND_DELETE.value),
+                                                  max_wait_time=5) as receiver:
+                    raise Exception("Should not get here, should be case sensitive.")
+            async with sb_client.get_queue_receiver(servicebus_queue.name, 
+                                              sub_queue=ServiceBusSubQueue.DEAD_LETTER.value,
+                                              max_wait_time=5) as receiver:
+                pass
+            with pytest.raises(ValueError):
+                async with sb_client.get_queue_receiver(servicebus_queue.name, 
+                                                  sub_queue=str.upper(ServiceBusSubQueue.DEAD_LETTER.value),
+                                                  max_wait_time=5) as receiver:
+                    raise Exception("Should not get here, should be case sensitive.")
+                    
+    @pytest.mark.liveTest
+    @pytest.mark.live_test_only
+    @CachedResourceGroupPreparer(name_prefix='servicebustest')
+    @CachedServiceBusNamespacePreparer(name_prefix='servicebustest')
+    @ServiceBusQueuePreparer(name_prefix='servicebustest')
+    async def test_queue_async_send_dicts_messages(self, servicebus_namespace_connection_string, servicebus_queue, **kwargs):
+        async with ServiceBusClient.from_connection_string(
+            servicebus_namespace_connection_string, logging_enable=False) as sb_client:
+
+            async with sb_client.get_queue_sender(servicebus_queue.name) as sender:
+
+                message_dict = {"body": "Message"}
+                message2_dict = {"body": "Message2"}
+                list_message_dicts = [message_dict, message2_dict]
+
+                # send single dict
+                await sender.send_messages(message_dict)
+
+                # send list of dicts
+                await sender.send_messages(list_message_dicts)
+
+                # create and send BatchMessage with dicts
+                batch_message = await sender.create_batch()
+                batch_message._from_list(list_message_dicts)  # pylint: disable=protected-access
+                await sender.send_messages(batch_message)
+
+                received_messages = []
+                async with sb_client.get_queue_receiver(servicebus_queue.name, max_wait_time=5) as receiver:
+                    async for message in receiver:
+                        received_messages.append(message)
+                assert len(received_messages) == 5
+
+    @pytest.mark.liveTest
+    @pytest.mark.live_test_only
+    @CachedResourceGroupPreparer(name_prefix='servicebustest')
+    @CachedServiceBusNamespacePreparer(name_prefix='servicebustest')
+    @ServiceBusQueuePreparer(name_prefix='servicebustest')
+    async def test_queue_async_send_dict_messages_error_badly_formatted_dicts(self, servicebus_namespace_connection_string, servicebus_queue, **kwargs):
+        async with ServiceBusClient.from_connection_string(
+            servicebus_namespace_connection_string, logging_enable=False) as sb_client:
+
+            async with sb_client.get_queue_sender(servicebus_queue.name) as sender:
+
+                message_dict = {"bad_key": "Message"}
+                message2_dict = {"bad_key": "Message2"}
+                list_message_dicts = [message_dict, message2_dict]
+
+                # send single dict
+                with pytest.raises(TypeError):
+                    await sender.send_messages(message_dict)
+
+                # send list of dicts
+                with pytest.raises(TypeError):
+                    await sender.send_messages(list_message_dicts)
+
+                # create and send BatchMessage with dicts
+                batch_message = await sender.create_batch()
+                with pytest.raises(TypeError):
+                    batch_message._from_list(list_message_dicts)  # pylint: disable=protected-access
+
+    @pytest.mark.liveTest
+    @pytest.mark.live_test_only
+    @CachedResourceGroupPreparer(name_prefix='servicebustest')
+    @CachedServiceBusNamespacePreparer(name_prefix='servicebustest')
+    @ServiceBusQueuePreparer(name_prefix='servicebustest', dead_lettering_on_message_expiration=True)
     async def test_queue_async_send_dict_messages_scheduled(self, servicebus_namespace_connection_string, servicebus_queue, **kwargs):
         
         async with ServiceBusClient.from_connection_string(
@@ -1824,26 +1859,11 @@
                             await m.complete()
                 else:
                     raise Exception("Failed to receive schdeduled message.")
-=======
-    async def test_async_send_message_no_body(self, servicebus_namespace_connection_string, servicebus_queue, **kwargs):
-        async with ServiceBusClient.from_connection_string(
-            servicebus_namespace_connection_string) as sb_client:
-
-            async with sb_client.get_queue_sender(servicebus_queue.name) as sender:
-                await sender.send_messages(ServiceBusMessage(body=None))
-
-            async with sb_client.get_queue_receiver(servicebus_queue.name,  
-                                            max_wait_time=10) as receiver:
-                message = await receiver.__anext__()
-                assert message.body is None
-                await receiver.complete_message(message)
->>>>>>> 80c3b8e0
-
-    @pytest.mark.liveTest
-    @pytest.mark.live_test_only
-    @CachedResourceGroupPreparer(name_prefix='servicebustest')
-    @CachedServiceBusNamespacePreparer(name_prefix='servicebustest')
-<<<<<<< HEAD
+
+    @pytest.mark.liveTest
+    @pytest.mark.live_test_only
+    @CachedResourceGroupPreparer(name_prefix='servicebustest')
+    @CachedServiceBusNamespacePreparer(name_prefix='servicebustest')
     @ServiceBusQueuePreparer(name_prefix='servicebustest', dead_lettering_on_message_expiration=True)
     async def test_queue_async_send_dict_messages_scheduled_error_badly_formatted_dicts(self, servicebus_namespace_connection_string, servicebus_queue, **kwargs):
         
@@ -1861,31 +1881,4 @@
                     with pytest.raises(TypeError):
                         await sender.schedule_messages(message_dict, scheduled_enqueue_time)
                     with pytest.raises(TypeError):
-                        await sender.schedule_messages(list_message_dicts, scheduled_enqueue_time)
-    
-=======
-    @CachedServiceBusQueuePreparer(name_prefix='servicebustest')
-    async def test_async_queue_by_servicebus_client_enum_case_sensitivity(self, servicebus_namespace_connection_string, servicebus_queue, **kwargs):
-        # Note: This test is currently intended to enforce case-sensitivity.  If we eventually upgrade to the Fancy Enums being used with new autorest,
-        # we may want to tweak this.
-        async with ServiceBusClient.from_connection_string(
-            servicebus_namespace_connection_string, logging_enable=False) as sb_client:
-            async with sb_client.get_queue_receiver(servicebus_queue.name, 
-                                              receive_mode=ServiceBusReceiveMode.RECEIVE_AND_DELETE.value, 
-                                              max_wait_time=5) as receiver:
-                pass
-            with pytest.raises(ValueError):
-                async with sb_client.get_queue_receiver(servicebus_queue.name, 
-                                                  receive_mode=str.upper(ServiceBusReceiveMode.RECEIVE_AND_DELETE.value),
-                                                  max_wait_time=5) as receiver:
-                    raise Exception("Should not get here, should be case sensitive.")
-            async with sb_client.get_queue_receiver(servicebus_queue.name, 
-                                              sub_queue=ServiceBusSubQueue.DEAD_LETTER.value,
-                                              max_wait_time=5) as receiver:
-                pass
-            with pytest.raises(ValueError):
-                async with sb_client.get_queue_receiver(servicebus_queue.name, 
-                                                  sub_queue=str.upper(ServiceBusSubQueue.DEAD_LETTER.value),
-                                                  max_wait_time=5) as receiver:
-                    raise Exception("Should not get here, should be case sensitive.")
->>>>>>> 80c3b8e0
+                        await sender.schedule_messages(list_message_dicts, scheduled_enqueue_time)