#-------------------------------------------------------------------------
# Copyright (c) Microsoft Corporation. All rights reserved.
# Licensed under the MIT License. See License.txt in the project root for
# license information.
#--------------------------------------------------------------------------

import asyncio
import logging
import sys
import os
import pytest
import time
import uuid
from datetime import datetime, timedelta

from azure.servicebus.aio import (
    ServiceBusClient,
    ReceivedMessage,
    AutoLockRenew)
from azure.servicebus import TransportType
from azure.servicebus._common.message import Message, BatchMessage, PeekedMessage
from azure.servicebus._common.constants import ReceiveMode
from azure.servicebus._common.utils import utc_now
from azure.servicebus.exceptions import (
    ServiceBusConnectionError,
    ServiceBusError,
    MessageLockExpired,
    MessageAlreadySettled,
    AutoLockRenewTimeout,
    MessageSendFailed,
    MessageSettleFailed,
    MessageContentTooLarge)
from devtools_testutils import AzureMgmtTestCase, CachedResourceGroupPreparer
from servicebus_preparer import CachedServiceBusNamespacePreparer, CachedServiceBusQueuePreparer, ServiceBusQueuePreparer
from utilities import get_logger, print_message, sleep_until_expired
from mocks_async import MockReceivedMessage

_logger = get_logger(logging.DEBUG)


class ServiceBusQueueAsyncTests(AzureMgmtTestCase):

    @pytest.mark.liveTest
    @pytest.mark.live_test_only
    @CachedResourceGroupPreparer(name_prefix='servicebustest')
    @CachedServiceBusNamespacePreparer(name_prefix='servicebustest')
    @ServiceBusQueuePreparer(name_prefix='servicebustest', dead_lettering_on_message_expiration=True)
    async def test_async_queue_by_queue_client_conn_str_receive_handler_peeklock(self, servicebus_namespace_connection_string, servicebus_queue, **kwargs):
        async with ServiceBusClient.from_connection_string(
            servicebus_namespace_connection_string, logging_enable=False) as sb_client:

            async with sb_client.get_queue_sender(servicebus_queue.name) as sender:
                for i in range(10):
                    message = Message("Handler message no. {}".format(i))
                    await sender.send_messages(message)

            with pytest.raises(ServiceBusConnectionError):
                await (sb_client.get_queue_session_receiver(servicebus_queue.name, session_id="test", max_wait_time=5))._open_with_retry()

            async with sb_client.get_queue_receiver(servicebus_queue.name, max_wait_time=5) as receiver:
                count = 0
                async for message in receiver:
                    print_message(_logger, message)
                    count += 1
                    await message.complete()

            assert count == 10


    @pytest.mark.liveTest
    @pytest.mark.live_test_only
    @CachedResourceGroupPreparer(name_prefix='servicebustest')
    @CachedServiceBusNamespacePreparer(name_prefix='servicebustest')
    @ServiceBusQueuePreparer(name_prefix='servicebustest', dead_lettering_on_message_expiration=True)
    async def test_async_queue_by_queue_client_send_multiple_messages(self, servicebus_namespace_connection_string, servicebus_queue, **kwargs):
        async with ServiceBusClient.from_connection_string(
            servicebus_namespace_connection_string, logging_enable=False) as sb_client:
            async with sb_client.get_queue_sender(servicebus_queue.name) as sender:
                messages = []
                for i in range(10):
                    message = Message("Handler message no. {}".format(i))
                    messages.append(message)
                await sender.send_messages(messages)

            async with sb_client.get_queue_receiver(servicebus_queue.name, max_wait_time=5) as receiver:
                count = 0
                async for message in receiver:
                    print_message(_logger, message)
                    count += 1
                    await message.complete()

                assert count == 10


    @pytest.mark.liveTest
    @pytest.mark.live_test_only
    @CachedResourceGroupPreparer()
    @CachedServiceBusNamespacePreparer(name_prefix='servicebustest')
    @ServiceBusQueuePreparer(name_prefix='servicebustest', dead_lettering_on_message_expiration=True)
    async def test_github_issue_7079_async(self, servicebus_namespace_connection_string, servicebus_queue, **kwargs):
        async with ServiceBusClient.from_connection_string(
            servicebus_namespace_connection_string, logging_enable=False) as sb_client:
    
            async with sb_client.get_queue_sender(servicebus_queue.name) as sender:
                for i in range(5):
                    await sender.send_messages(Message("Message {}".format(i)))
            async with sb_client.get_queue_receiver(servicebus_queue.name, receive_mode=ReceiveMode.ReceiveAndDelete, max_wait_time=5) as messages:
                batch = await messages.receive_messages()
                count = len(batch)
                async for message in messages:
                   _logger.debug(message)
                   count += 1
                assert count == 5
    
    @pytest.mark.liveTest
    @pytest.mark.live_test_only
    @CachedResourceGroupPreparer()
    @CachedServiceBusNamespacePreparer(name_prefix='servicebustest')
    @CachedServiceBusQueuePreparer(name_prefix='servicebustest', dead_lettering_on_message_expiration=True)
    async def test_github_issue_6178_async(self, servicebus_namespace_connection_string, servicebus_queue, **kwargs):
        async with ServiceBusClient.from_connection_string(
            servicebus_namespace_connection_string, logging_enable=False) as sb_client:

            async with sb_client.get_queue_sender(servicebus_queue.name) as sender:
                for i in range(3):
                    await sender.send_messages(Message("Message {}".format(i)))
            async with sb_client.get_queue_receiver(servicebus_queue.name, max_wait_time=60) as messages:
                async for message in messages:
                    _logger.debug(message)
                    _logger.debug(message.sequence_number)
                    _logger.debug(message.enqueued_time_utc)
                    _logger.debug(message._lock_expired)
                    await message.complete()
                    await asyncio.sleep(40)


    @pytest.mark.liveTest
    @pytest.mark.live_test_only
    @CachedResourceGroupPreparer(name_prefix='servicebustest')
    @CachedServiceBusNamespacePreparer(name_prefix='servicebustest')
    @ServiceBusQueuePreparer(name_prefix='servicebustest', dead_lettering_on_message_expiration=True)
    async def test_async_queue_by_queue_client_conn_str_receive_handler_receiveanddelete(self, servicebus_namespace_connection_string, servicebus_queue, **kwargs):
        async with ServiceBusClient.from_connection_string(
            servicebus_namespace_connection_string, logging_enable=False) as sb_client:

            async with sb_client.get_queue_sender(servicebus_queue.name) as sender:
                for i in range(10):
                    message = Message("Handler message no. {}".format(i))
                    await sender.send_messages(message)

            messages = []
            async with sb_client.get_queue_receiver(servicebus_queue.name, receive_mode=ReceiveMode.ReceiveAndDelete, max_wait_time=8) as receiver:
                async for message in receiver:
                    messages.append(message)
                    with pytest.raises(MessageAlreadySettled):
                        await message.complete()

            assert not receiver._running
            assert len(messages) == 10
            time.sleep(30)

            messages = []
            async with sb_client.get_queue_receiver(servicebus_queue.name, receive_mode=ReceiveMode.ReceiveAndDelete, max_wait_time=5) as receiver:
                async for message in receiver:
                    messages.append(message)
                assert len(messages) == 0

    @pytest.mark.liveTest
    @pytest.mark.live_test_only
    @CachedResourceGroupPreparer(name_prefix='servicebustest')
    @CachedServiceBusNamespacePreparer(name_prefix='servicebustest')
    @ServiceBusQueuePreparer(name_prefix='servicebustest', dead_lettering_on_message_expiration=True)
    async def test_async_queue_by_queue_client_conn_str_receive_handler_with_stop(self, servicebus_namespace_connection_string, servicebus_queue, **kwargs):
        async with ServiceBusClient.from_connection_string(
            servicebus_namespace_connection_string, logging_enable=False) as sb_client:

            async with sb_client.get_queue_sender(servicebus_queue.name) as sender:
                for i in range(10):
                    message = Message("Stop message no. {}".format(i))
                    await sender.send_messages(message)

            messages = []
            receiver = sb_client.get_queue_receiver(servicebus_queue.name, max_wait_time=5, prefetch_count=0) 
            async with receiver:
                async for message in receiver:
                    messages.append(message)
                    await message.complete()
                    if len(messages) >= 5:
                        break

                assert receiver._running
                assert len(messages) == 5

            async with receiver:
                async for message in receiver:
                    messages.append(message)
                    await message.complete()
                    if len(messages) >= 5:
                        break

            assert not receiver._running
            assert len(messages) == 6

    @pytest.mark.liveTest
    @pytest.mark.live_test_only
    @CachedResourceGroupPreparer(name_prefix='servicebustest')
    @CachedServiceBusNamespacePreparer(name_prefix='servicebustest')
    @ServiceBusQueuePreparer(name_prefix='servicebustest', dead_lettering_on_message_expiration=True)
    async def test_async_queue_by_servicebus_client_iter_messages_simple(self, servicebus_namespace_connection_string, servicebus_queue, **kwargs):
        async with ServiceBusClient.from_connection_string(
            servicebus_namespace_connection_string, logging_enable=False) as sb_client:

            async with sb_client.get_queue_receiver(servicebus_queue.name, max_wait_time=5, receive_mode=ReceiveMode.PeekLock) as receiver:

                async with sb_client.get_queue_sender(servicebus_queue.name) as sender:
                    for i in range(10):
                        message = Message("Iter message no. {}".format(i))
                        await sender.send_messages(message)

                count = 0
                async for message in receiver:
                    print_message(_logger, message)
                    await message.complete()
                    with pytest.raises(MessageAlreadySettled):
                        await message.complete()
                    with pytest.raises(MessageAlreadySettled):
                        await message.renew_lock()
                    count += 1

                with pytest.raises(StopAsyncIteration):
                    await receiver.__anext__()

            assert count == 10

    @pytest.mark.liveTest
    @pytest.mark.live_test_only
    @CachedResourceGroupPreparer(name_prefix='servicebustest')
    @CachedServiceBusNamespacePreparer(name_prefix='servicebustest')
    @ServiceBusQueuePreparer(name_prefix='servicebustest', dead_lettering_on_message_expiration=True)
    async def test_async_queue_by_servicebus_conn_str_client_iter_messages_with_abandon(self, servicebus_namespace_connection_string, servicebus_queue, **kwargs):
        async with ServiceBusClient.from_connection_string(
            servicebus_namespace_connection_string, logging_enable=False) as sb_client:

            async with sb_client.get_queue_receiver(servicebus_queue.name, max_wait_time=5, receive_mode=ReceiveMode.PeekLock) as receiver:

                async with sb_client.get_queue_sender(servicebus_queue.name) as sender:
                    for i in range(10):
                        message = Message("Abandoned message no. {}".format(i))
                        await sender.send_messages(message)

                count = 0
                async for message in receiver:
                    print_message(_logger, message)
                    if not message.delivery_count:
                        count += 1
                        await message.abandon()
                    else:
                        assert message.delivery_count == 1
                        await message.complete()

            assert count == 10

            async with sb_client.get_queue_receiver(servicebus_queue.name, max_wait_time=5, receive_mode=ReceiveMode.PeekLock) as receiver:
                count = 0
                async for message in receiver:
                    print_message(_logger, message)
                    await message.complete()
                    count += 1
            assert count == 0

    @pytest.mark.liveTest
    @pytest.mark.live_test_only
    @CachedResourceGroupPreparer(name_prefix='servicebustest')
    @CachedServiceBusNamespacePreparer(name_prefix='servicebustest')
    @ServiceBusQueuePreparer(name_prefix='servicebustest', dead_lettering_on_message_expiration=True)
    async def test_async_queue_by_servicebus_client_iter_messages_with_defer(self, servicebus_namespace_connection_string, servicebus_queue, **kwargs):
        async with ServiceBusClient.from_connection_string(
            servicebus_namespace_connection_string, logging_enable=False) as sb_client:

            deferred_messages = []
            async with sb_client.get_queue_receiver(servicebus_queue.name, max_wait_time=5, receive_mode=ReceiveMode.PeekLock) as receiver:

                async with sb_client.get_queue_sender(servicebus_queue.name) as sender:
                    for i in range(10):
                        message = Message("Deferred message no. {}".format(i))
                        await sender.send_messages(message)

                count = 0
                async for message in receiver:
                    deferred_messages.append(message.sequence_number)
                    print_message(_logger, message)
                    count += 1
                    await message.defer()

            assert count == 10
            async with sb_client.get_queue_receiver(servicebus_queue.name, max_wait_time=5, receive_mode=ReceiveMode.PeekLock) as receiver:
                count = 0
                async for message in receiver:
                    print_message(_logger, message)
                    await message.complete()
                    count += 1
            assert count == 0

    @pytest.mark.liveTest
    @pytest.mark.live_test_only
    @CachedResourceGroupPreparer(name_prefix='servicebustest')
    @CachedServiceBusNamespacePreparer(name_prefix='servicebustest')
    @ServiceBusQueuePreparer(name_prefix='servicebustest', dead_lettering_on_message_expiration=True)
    async def test_async_queue_by_servicebus_client_iter_messages_with_retrieve_deferred_client(self, servicebus_namespace_connection_string, servicebus_queue, **kwargs):
        async with ServiceBusClient.from_connection_string(
            servicebus_namespace_connection_string, logging_enable=False) as sb_client:

            deferred_messages = []
            async with sb_client.get_queue_receiver(servicebus_queue.name, max_wait_time=5, receive_mode=ReceiveMode.PeekLock) as receiver:

                async with sb_client.get_queue_sender(servicebus_queue.name) as sender:
                    for i in range(10):
                        message = Message("Deferred message no. {}".format(i))
                        await sender.send_messages(message)

                count = 0
                async for message in receiver:
                    deferred_messages.append(message.sequence_number)
                    print_message(_logger, message)
                    count += 1
                    await message.defer()

                assert count == 10

                deferred = await receiver.receive_deferred_messages(deferred_messages)
                assert len(deferred) == 10
                for message in deferred:
                    assert isinstance(message, ReceivedMessage)
                    await message.complete()

                with pytest.raises(ServiceBusError):
                    await receiver.receive_deferred_messages(deferred_messages)

    @pytest.mark.liveTest
    @pytest.mark.live_test_only
    @CachedResourceGroupPreparer(name_prefix='servicebustest')
    @CachedServiceBusNamespacePreparer(name_prefix='servicebustest')
    @ServiceBusQueuePreparer(name_prefix='servicebustest', dead_lettering_on_message_expiration=True)
    async def test_async_queue_by_servicebus_client_iter_messages_with_retrieve_deferred_receiver_complete(self, servicebus_namespace_connection_string, servicebus_queue, **kwargs):
        async with ServiceBusClient.from_connection_string(
            servicebus_namespace_connection_string, logging_enable=False) as sb_client:

            deferred_messages = []
            async with sb_client.get_queue_sender(servicebus_queue.name) as sender:
                for message in [Message("Deferred message no. {}".format(i)) for i in range(10)]:
                    results = await sender.send_messages(message)

            async with sb_client.get_queue_receiver(servicebus_queue.name, max_wait_time=5, receive_mode=ReceiveMode.PeekLock) as receiver:
                count = 0
                async for message in receiver:
                    deferred_messages.append(message.sequence_number)
                    print_message(_logger, message)
                    count += 1
                    await message.defer()
            assert count == 10

            async with sb_client.get_queue_receiver(servicebus_queue.name, max_wait_time=5) as session:
                deferred = await session.receive_deferred_messages(deferred_messages)
                assert len(deferred) == 10
                for message in deferred:
                    assert isinstance(message, ReceivedMessage)
                    assert message.lock_token
                    assert message.locked_until_utc
                    assert message._receiver
                    await message.renew_lock()
                    await message.complete()

    @pytest.mark.liveTest
    @pytest.mark.live_test_only
    @CachedResourceGroupPreparer(name_prefix='servicebustest')
    @CachedServiceBusNamespacePreparer(name_prefix='servicebustest')
    @ServiceBusQueuePreparer(name_prefix='servicebustest', dead_lettering_on_message_expiration=True)
    async def test_async_queue_by_servicebus_client_iter_messages_with_retrieve_deferred_receiver_deadletter(self, servicebus_namespace_connection_string, servicebus_queue, **kwargs):
        async with ServiceBusClient.from_connection_string(
            servicebus_namespace_connection_string, logging_enable=False) as sb_client:

            deferred_messages = []
            async with sb_client.get_queue_sender(servicebus_queue.name) as sender:
                for message in [Message("Deferred message no. {}".format(i)) for i in range(10)]:
                    results = await sender.send_messages(message)

            async with sb_client.get_queue_receiver(servicebus_queue.name, max_wait_time=5, receive_mode=ReceiveMode.PeekLock) as receiver:
                count = 0
                async for message in receiver:
                    deferred_messages.append(message.sequence_number)
                    print_message(_logger, message)
                    count += 1
                    await message.defer()

            assert count == 10

            async with sb_client.get_queue_receiver(servicebus_queue.name, max_wait_time=5) as session:
                deferred = await session.receive_deferred_messages(deferred_messages)
                assert len(deferred) == 10
                for message in deferred:
                    assert isinstance(message, ReceivedMessage)
                    await message.dead_letter(reason="Testing reason", error_description="Testing description")

            count = 0
            async with sb_client.get_queue_deadletter_receiver(servicebus_queue.name, max_wait_time=5) as receiver:
                async for message in receiver:
                    count += 1
                    print_message(_logger, message)
                    assert message.dead_letter_reason == 'Testing reason'
                    assert message.dead_letter_error_description == 'Testing description'
                    assert message.properties[b'DeadLetterReason'] == b'Testing reason'
                    assert message.properties[b'DeadLetterErrorDescription'] == b'Testing description'
                    await message.complete()
            assert count == 10

    @pytest.mark.liveTest
    @pytest.mark.live_test_only
    @CachedResourceGroupPreparer(name_prefix='servicebustest')
    @CachedServiceBusNamespacePreparer(name_prefix='servicebustest')
    @ServiceBusQueuePreparer(name_prefix='servicebustest', dead_lettering_on_message_expiration=True)
    async def test_async_queue_by_servicebus_client_iter_messages_with_retrieve_deferred_receiver_deletemode(self, servicebus_namespace_connection_string, servicebus_queue, **kwargs):
        async with ServiceBusClient.from_connection_string(
            servicebus_namespace_connection_string, logging_enable=False) as sb_client:

            deferred_messages = []
            async with sb_client.get_queue_sender(servicebus_queue.name) as sender:
                for message in [Message("Deferred message no. {}".format(i)) for i in range(10)]:
                    results = await sender.send_messages(message)

            count = 0
            async with sb_client.get_queue_receiver(servicebus_queue.name, max_wait_time=5) as receiver:
                async for message in receiver:
                    deferred_messages.append(message.sequence_number)
                    print_message(_logger, message)
                    count += 1
                    await message.defer()

            assert count == 10
            async with sb_client.get_queue_receiver(servicebus_queue.name, max_wait_time=5, receive_mode=ReceiveMode.ReceiveAndDelete) as receiver:
                deferred = await receiver.receive_deferred_messages(deferred_messages)
                assert len(deferred) == 10
                for message in deferred:
                    assert isinstance(message, ReceivedMessage)
                    with pytest.raises(MessageAlreadySettled):
                        await message.complete()
                with pytest.raises(ServiceBusError):
                    deferred = await receiver.receive_deferred_messages(deferred_messages)

    @pytest.mark.liveTest
    @pytest.mark.live_test_only
    @CachedResourceGroupPreparer(name_prefix='servicebustest')
    @CachedServiceBusNamespacePreparer(name_prefix='servicebustest')
    @ServiceBusQueuePreparer(name_prefix='servicebustest', dead_lettering_on_message_expiration=True)
    async def test_async_queue_by_servicebus_client_iter_messages_with_retrieve_deferred_not_found(self, servicebus_namespace_connection_string, servicebus_queue, **kwargs):
        async with ServiceBusClient.from_connection_string(
            servicebus_namespace_connection_string, logging_enable=False) as sb_client:

            deferred_messages = []
            async with sb_client.get_queue_receiver(servicebus_queue.name, max_wait_time=5, receive_mode=ReceiveMode.PeekLock) as receiver:

                async with sb_client.get_queue_sender(servicebus_queue.name) as sender:
                    for i in range(3):
                        message = Message("Deferred message no. {}".format(i))
                        await sender.send_messages(message)

                count = 0
                async for message in receiver:
                    deferred_messages.append(message.sequence_number)
                    print_message(_logger, message)
                    count += 1
                    await message.defer()

            assert count == 3

            async with sb_client.get_queue_receiver(servicebus_queue.name, max_wait_time=5, receive_mode=ReceiveMode.PeekLock) as receiver:
                with pytest.raises(ServiceBusError):
                    deferred = await receiver.receive_deferred_messages([3, 4])

                with pytest.raises(ServiceBusError):
                    deferred = await receiver.receive_deferred_messages([5, 6, 7])

    @pytest.mark.liveTest
    @pytest.mark.live_test_only
    @CachedResourceGroupPreparer(name_prefix='servicebustest')
    @CachedServiceBusNamespacePreparer(name_prefix='servicebustest')
    @ServiceBusQueuePreparer(name_prefix='servicebustest', dead_lettering_on_message_expiration=True)
    async def test_async_queue_by_servicebus_client_receive_batch_with_deadletter(self, servicebus_namespace_connection_string, servicebus_queue, **kwargs):
        async with ServiceBusClient.from_connection_string(
            servicebus_namespace_connection_string, logging_enable=False) as sb_client:

            async with sb_client.get_queue_receiver(servicebus_queue.name, max_wait_time=5, receive_mode=ReceiveMode.PeekLock, prefetch_count=10) as receiver:

                async with sb_client.get_queue_sender(servicebus_queue.name) as sender:
                    for i in range(10):
                        message = Message("Dead lettered message no. {}".format(i))
                        await sender.send_messages(message)

                count = 0
                messages = await receiver.receive_messages()
                while messages:
                    for message in messages:
                        print_message(_logger, message)
                        count += 1
                        await message.dead_letter(reason="Testing reason", error_description="Testing description")
                    messages = await receiver.receive_messages()

            assert count == 10

            async with sb_client.get_queue_receiver(servicebus_queue.name, max_wait_time=5, receive_mode=ReceiveMode.PeekLock) as receiver:
                count = 0
                async for message in receiver:
                    print_message(_logger, message)
                    await message.complete()
                    count += 1
            assert count == 0

            async with sb_client.get_queue_deadletter_receiver(
                    servicebus_queue.name,
                    max_wait_time=5,
                    mode=ReceiveMode.PeekLock) as dl_receiver:
                count = 0
                async for message in dl_receiver:
                    await message.complete()
                    count += 1
                    assert message.dead_letter_reason == 'Testing reason'
                    assert message.dead_letter_error_description == 'Testing description'
                    assert message.properties[b'DeadLetterReason'] == b'Testing reason'
                    assert message.properties[b'DeadLetterErrorDescription'] == b'Testing description'
                assert count == 10

    @pytest.mark.liveTest
    @pytest.mark.live_test_only
    @CachedResourceGroupPreparer(name_prefix='servicebustest')
    @CachedServiceBusNamespacePreparer(name_prefix='servicebustest')
    @ServiceBusQueuePreparer(name_prefix='servicebustest', dead_lettering_on_message_expiration=True)
    async def test_async_queue_by_servicebus_client_receive_batch_with_retrieve_deadletter(self, servicebus_namespace_connection_string, servicebus_queue, **kwargs):
        async with ServiceBusClient.from_connection_string(
            servicebus_namespace_connection_string, logging_enable=False) as sb_client:

            async with sb_client.get_queue_receiver(servicebus_queue.name, max_wait_time=5, receive_mode=ReceiveMode.PeekLock, prefetch_count=10) as receiver:

                async with sb_client.get_queue_sender(servicebus_queue.name) as sender:
                    for i in range(10):
                        message = Message("Dead lettered message no. {}".format(i))
                        await sender.send_messages(message)

                count = 0
                messages = await receiver.receive_messages()
                while messages:
                    for message in messages:
                        print_message(_logger, message)
                        await message.dead_letter(reason="Testing reason", error_description="Testing description")
                        count += 1
                    messages = await receiver.receive_messages()

            assert count == 10

            async with sb_client.get_queue_deadletter_receiver(
                servicebus_queue.name,
                max_wait_time=5,
                receive_mode=ReceiveMode.PeekLock
            ) as receiver:
                count = 0
                async for message in receiver:
                    print_message(_logger, message)
                    assert message.dead_letter_reason == 'Testing reason'
                    assert message.dead_letter_error_description == 'Testing description'
                    assert message.properties[b'DeadLetterReason'] == b'Testing reason'
                    assert message.properties[b'DeadLetterErrorDescription'] == b'Testing description'
                    await message.complete()
                    count += 1
            assert count == 10

    @pytest.mark.liveTest
    @pytest.mark.live_test_only
    @CachedResourceGroupPreparer(name_prefix='servicebustest')
    @CachedServiceBusNamespacePreparer(name_prefix='servicebustest')
    @CachedServiceBusQueuePreparer(name_prefix='servicebustest', dead_lettering_on_message_expiration=True)
    async def test_async_queue_by_servicebus_client_session_fail(self, servicebus_namespace_connection_string, servicebus_queue, **kwargs):
        async with ServiceBusClient.from_connection_string(
            servicebus_namespace_connection_string, logging_enable=False) as sb_client:

            with pytest.raises(ServiceBusConnectionError):
                await sb_client.get_queue_session_receiver(servicebus_queue.name, session_id="test")._open_with_retry()

            async with sb_client.get_queue_sender(servicebus_queue.name) as sender:
                await sender.send_messages(Message("test session sender", session_id="test"))

    @pytest.mark.liveTest
    @pytest.mark.live_test_only
    @CachedResourceGroupPreparer(name_prefix='servicebustest')
    @CachedServiceBusNamespacePreparer(name_prefix='servicebustest')
    @ServiceBusQueuePreparer(name_prefix='servicebustest', dead_lettering_on_message_expiration=True)
    async def test_async_queue_by_servicebus_client_browse_messages_client(self, servicebus_namespace_connection_string, servicebus_queue, **kwargs):
        async with ServiceBusClient.from_connection_string(
            servicebus_namespace_connection_string, logging_enable=False) as sb_client:

            async with sb_client.get_queue_sender(servicebus_queue.name) as sender:
                for i in range(5):
                    message = Message("Test message no. {}".format(i))
                    await sender.send_messages(message)

            async with sb_client.get_queue_receiver(servicebus_queue.name) as receiver:
                messages = await receiver.peek_messages(5)
                assert len(messages) == 5
                assert all(isinstance(m, PeekedMessage) for m in messages)
                for message in messages:
                    print_message(_logger, message)
                    with pytest.raises(AttributeError):
                        message.complete()

    @pytest.mark.liveTest
    @pytest.mark.live_test_only
    @CachedResourceGroupPreparer(name_prefix='servicebustest')
    @CachedServiceBusNamespacePreparer(name_prefix='servicebustest')
    @ServiceBusQueuePreparer(name_prefix='servicebustest', dead_lettering_on_message_expiration=True)
    async def test_async_queue_by_servicebus_client_browse_messages_with_receiver(self, servicebus_namespace_connection_string, servicebus_queue, **kwargs):
        async with ServiceBusClient.from_connection_string(
            servicebus_namespace_connection_string, logging_enable=False) as sb_client:

            async with sb_client.get_queue_receiver(servicebus_queue.name, max_wait_time=5, receive_mode=ReceiveMode.PeekLock) as receiver:
                async with sb_client.get_queue_sender(servicebus_queue.name) as sender:
                    for i in range(5):
                        message = Message("Test message no. {}".format(i))
                        await sender.send_messages(message)

                messages = await receiver.peek_messages(5)
                assert len(messages) > 0
                assert all(isinstance(m, PeekedMessage) for m in messages)
                for message in messages:
                    print_message(_logger, message)
                    with pytest.raises(AttributeError):
                        message.complete()

    @pytest.mark.liveTest
    @pytest.mark.live_test_only
    @CachedResourceGroupPreparer(name_prefix='servicebustest')
    @CachedServiceBusNamespacePreparer(name_prefix='servicebustest')
    @ServiceBusQueuePreparer(name_prefix='servicebustest', dead_lettering_on_message_expiration=True)
    async def test_async_queue_by_servicebus_client_browse_empty_messages(self, servicebus_namespace_connection_string, servicebus_queue, **kwargs):
        async with ServiceBusClient.from_connection_string(
            servicebus_namespace_connection_string, logging_enable=False) as sb_client:

            async with sb_client.get_queue_receiver(servicebus_queue.name, max_wait_time=5, receive_mode=ReceiveMode.PeekLock, prefetch_count=10) as receiver:
                messages = await receiver.peek_messages(10)
                assert len(messages) == 0

    @pytest.mark.liveTest
    @pytest.mark.live_test_only
    @CachedResourceGroupPreparer(name_prefix='servicebustest')
    @CachedServiceBusNamespacePreparer(name_prefix='servicebustest')
    @ServiceBusQueuePreparer(name_prefix='servicebustest', dead_lettering_on_message_expiration=True)
    async def test_async_queue_by_servicebus_client_renew_message_locks(self, servicebus_namespace_connection_string, servicebus_queue, **kwargs):
        async with ServiceBusClient.from_connection_string(
            servicebus_namespace_connection_string, logging_enable=False) as sb_client:

            messages = []
            locks = 3
            async with sb_client.get_queue_receiver(servicebus_queue.name, max_wait_time=5, receive_mode=ReceiveMode.PeekLock, prefetch_count=10) as receiver:
                async with sb_client.get_queue_sender(servicebus_queue.name) as sender:
                    for i in range(locks):
                        message = Message("Test message no. {}".format(i))
                        await sender.send_messages(message)

                messages.extend(await receiver.receive_messages())
                recv = True
                while recv:
                    recv = await receiver.receive_messages()
                    messages.extend(recv)

                try:
                    with pytest.raises(AttributeError):
                        assert not message._lock_expired
                    for m in messages:
                        time.sleep(5)
                        initial_expiry = m.locked_until_utc
                        await m.renew_lock()
                        assert (m.locked_until_utc - initial_expiry) >= timedelta(seconds=5)
                finally:
                    await messages[0].complete()
                    await messages[1].complete()
                    sleep_until_expired(messages[2])
                    with pytest.raises(MessageLockExpired):
                        await messages[2].complete()

    @pytest.mark.liveTest
    @pytest.mark.live_test_only
    @CachedResourceGroupPreparer(name_prefix='servicebustest')
    @CachedServiceBusNamespacePreparer(name_prefix='servicebustest')
    @ServiceBusQueuePreparer(name_prefix='servicebustest', dead_lettering_on_message_expiration=True)
    async def test_async_queue_by_queue_client_conn_str_receive_handler_with_autolockrenew(self, servicebus_namespace_connection_string, servicebus_queue, **kwargs):
        async with ServiceBusClient.from_connection_string(
            servicebus_namespace_connection_string, logging_enable=False) as sb_client:

            async with sb_client.get_queue_sender(servicebus_queue.name) as sender:
                for i in range(10):
                    message = Message("{}".format(i))
                    await sender.send_messages(message)

            renewer = AutoLockRenew()
            messages = []
            async with sb_client.get_queue_receiver(servicebus_queue.name, max_wait_time=5, receive_mode=ReceiveMode.PeekLock, prefetch_count=10) as receiver:
                async for message in receiver:
                    if not messages:
                        messages.append(message)
                        assert not message._lock_expired
                        renewer.register(message, timeout=60)
                        print("Registered lock renew thread", message.locked_until_utc, utc_now())
                        await asyncio.sleep(60)
                        print("Finished first sleep", message.locked_until_utc)
                        assert not message._lock_expired
                        await asyncio.sleep(15) #generate autolockrenewtimeout error by going one iteration past.
                        sleep_until_expired(message)
                        print("Finished second sleep", message.locked_until_utc, utc_now())
                        assert message._lock_expired
                        try:
                            await message.complete()
                            raise AssertionError("Didn't raise MessageLockExpired")
                        except MessageLockExpired as e:
                            assert isinstance(e.inner_exception, AutoLockRenewTimeout)
                    else:
                        if message._lock_expired:
                            print("Remaining messages", message.locked_until_utc, utc_now())
                            assert message._lock_expired
                            with pytest.raises(MessageLockExpired):
                                await message.complete()
                        else:
                            assert message.delivery_count >= 1
                            print("Remaining messages", message.locked_until_utc, utc_now())
                            messages.append(message)
                            await message.complete()
            await renewer.close()
            assert len(messages) == 11

    @pytest.mark.liveTest
    @pytest.mark.live_test_only
    @CachedResourceGroupPreparer(name_prefix='servicebustest')
    @CachedServiceBusNamespacePreparer(name_prefix='servicebustest')
    @ServiceBusQueuePreparer(name_prefix='servicebustest', dead_lettering_on_message_expiration=True)
    async def test_async_queue_by_servicebus_client_fail_send_messages(self, servicebus_namespace_connection_string, servicebus_queue, **kwargs):
        async with ServiceBusClient.from_connection_string(
            servicebus_namespace_connection_string, logging_enable=False) as sb_client:

            too_large = "A" * 1024 * 256
            
            async with sb_client.get_queue_sender(servicebus_queue.name) as sender:
                with pytest.raises(MessageContentTooLarge):
                    await sender.send_messages(Message(too_large))
                    
                half_too_large = "A" * int((1024 * 256) / 2)
                with pytest.raises(MessageContentTooLarge):
                    await sender.send_messages([Message(half_too_large), Message(half_too_large)])

    @pytest.mark.liveTest
    @pytest.mark.live_test_only
    @CachedResourceGroupPreparer(name_prefix='servicebustest')
    @CachedServiceBusNamespacePreparer(name_prefix='servicebustest')
    @ServiceBusQueuePreparer(name_prefix='servicebustest', dead_lettering_on_message_expiration=True)
    async def test_async_queue_message_time_to_live(self, servicebus_namespace_connection_string, servicebus_queue, **kwargs):
        async with ServiceBusClient.from_connection_string(
            servicebus_namespace_connection_string, logging_enable=False) as sb_client:

            async with sb_client.get_queue_sender(servicebus_queue.name) as sender:
                content = str(uuid.uuid4())
                message_id = uuid.uuid4()
                message = Message(content)
                message.time_to_live = timedelta(seconds=30)
                await sender.send_messages(message)

            time.sleep(30)
            async with sb_client.get_queue_receiver(servicebus_queue.name) as receiver:
                messages = await receiver.receive_messages(max_wait_time=10)
            assert not messages

            async with sb_client.get_queue_deadletter_receiver(servicebus_queue.name, max_wait_time=5, receive_mode=ReceiveMode.PeekLock) as receiver:
                count = 0
                async for message in receiver:
                    print_message(_logger, message)
                    await message.complete()
                    count += 1
                assert count == 1

    @pytest.mark.liveTest
    @pytest.mark.live_test_only
    @CachedResourceGroupPreparer(name_prefix='servicebustest')
    @CachedServiceBusNamespacePreparer(name_prefix='servicebustest')
    @ServiceBusQueuePreparer(name_prefix='servicebustest', requires_duplicate_detection=True, dead_lettering_on_message_expiration=True)
    async def test_async_queue_message_duplicate_detection(self, servicebus_namespace_connection_string, servicebus_queue, **kwargs):
        async with ServiceBusClient.from_connection_string(
            servicebus_namespace_connection_string, logging_enable=False) as sb_client:

            message_id = uuid.uuid4()

            async with sb_client.get_queue_sender(servicebus_queue.name) as sender:
                for i in range(5):
                    message = Message(str(i))
                    message.message_id = message_id
                    await sender.send_messages(message)

            async with sb_client.get_queue_receiver(servicebus_queue.name, max_wait_time=5) as receiver:
                count = 0
                async for message in receiver:
                    print_message(_logger, message)
                    assert message.message_id == message_id
                    await message.complete()
                    count += 1
                assert count == 1

    @pytest.mark.liveTest
    @pytest.mark.live_test_only
    @CachedResourceGroupPreparer(name_prefix='servicebustest')
    @CachedServiceBusNamespacePreparer(name_prefix='servicebustest')
    @ServiceBusQueuePreparer(name_prefix='servicebustest', dead_lettering_on_message_expiration=True)
    async def test_async_queue_message_connection_closed(self, servicebus_namespace_connection_string, servicebus_queue, **kwargs):
        async with ServiceBusClient.from_connection_string(
            servicebus_namespace_connection_string, logging_enable=False) as sb_client:

            async with sb_client.get_queue_sender(servicebus_queue.name) as sender:
                content = str(uuid.uuid4())
                message = Message(content)
                await sender.send_messages(message)

            async with sb_client.get_queue_receiver(servicebus_queue.name) as receiver:
                messages = await receiver.receive_messages(max_wait_time=10)
                assert len(messages) == 1

            with pytest.raises(MessageSettleFailed):
                await messages[0].complete()

    @pytest.mark.liveTest
    @pytest.mark.live_test_only
    @CachedResourceGroupPreparer(name_prefix='servicebustest')
    @CachedServiceBusNamespacePreparer(name_prefix='servicebustest')
    @ServiceBusQueuePreparer(name_prefix='servicebustest', dead_lettering_on_message_expiration=True)
    async def test_async_queue_message_expiry(self, servicebus_namespace_connection_string, servicebus_queue, **kwargs):
        async with ServiceBusClient.from_connection_string(
            servicebus_namespace_connection_string, logging_enable=False) as sb_client:

            async with sb_client.get_queue_sender(servicebus_queue.name) as sender:
                content = str(uuid.uuid4())
                message = Message(content)
                await sender.send_messages(message)

            async with sb_client.get_queue_receiver(servicebus_queue.name) as receiver:
                messages = await receiver.receive_messages(max_wait_time=10)
                assert len(messages) == 1
                time.sleep(60)
                assert messages[0]._lock_expired
                with pytest.raises(MessageLockExpired):
                    await messages[0].complete()
                with pytest.raises(MessageLockExpired):
                    await messages[0].renew_lock()

            async with sb_client.get_queue_receiver(servicebus_queue.name) as receiver:
                messages = await receiver.receive_messages(max_wait_time=30)
                assert len(messages) == 1
                print_message(_logger, messages[0])
                assert messages[0].delivery_count > 0
                await messages[0].complete()

    @pytest.mark.liveTest
    @pytest.mark.live_test_only
    @CachedResourceGroupPreparer(name_prefix='servicebustest')
    @CachedServiceBusNamespacePreparer(name_prefix='servicebustest')
    @ServiceBusQueuePreparer(name_prefix='servicebustest', dead_lettering_on_message_expiration=True)
    async def test_async_queue_message_lock_renew(self, servicebus_namespace_connection_string, servicebus_queue, **kwargs):
        async with ServiceBusClient.from_connection_string(
            servicebus_namespace_connection_string, logging_enable=False) as sb_client:
            
            async with sb_client.get_queue_sender(servicebus_queue.name) as sender:
                content = str(uuid.uuid4())
                message = Message(content)
                await sender.send_messages(message)
            
            async with sb_client.get_queue_receiver(servicebus_queue.name) as receiver:
                messages = await receiver.receive_messages(max_wait_time=10)
                assert len(messages) == 1
                time.sleep(15)
                await messages[0].renew_lock()
                time.sleep(15)
                await messages[0].renew_lock()
                time.sleep(15)
                assert not messages[0]._lock_expired
                await messages[0].complete()
            
            async with sb_client.get_queue_receiver(servicebus_queue.name) as receiver:
                messages = await receiver.receive_messages(max_wait_time=10)
                assert len(messages) == 0

    @pytest.mark.liveTest
    @pytest.mark.live_test_only
    @CachedResourceGroupPreparer(name_prefix='servicebustest')
    @CachedServiceBusNamespacePreparer(name_prefix='servicebustest')
    @ServiceBusQueuePreparer(name_prefix='servicebustest', dead_lettering_on_message_expiration=True)
    async def test_async_queue_message_receive_and_delete(self, servicebus_namespace_connection_string, servicebus_queue, **kwargs):
        async with ServiceBusClient.from_connection_string(
            servicebus_namespace_connection_string, logging_enable=False) as sb_client:

            async with sb_client.get_queue_sender(servicebus_queue.name) as sender:
                message = Message("Receive and delete test")
                await sender.send_messages(message)

            async with sb_client.get_queue_receiver(servicebus_queue.name, receive_mode=ReceiveMode.ReceiveAndDelete) as receiver:
                messages = await receiver.receive_messages(max_wait_time=10)
                assert len(messages) == 1
                received = messages[0]
                print_message(_logger, received)
                with pytest.raises(MessageAlreadySettled):
                    await received.complete()
                with pytest.raises(MessageAlreadySettled):
                    await received.abandon()
                with pytest.raises(MessageAlreadySettled):
                    await received.defer()
                with pytest.raises(MessageAlreadySettled):
                    await received.dead_letter()
                with pytest.raises(MessageAlreadySettled):
                    await received.renew_lock()

            time.sleep(30)
            async with sb_client.get_queue_receiver(servicebus_queue.name) as receiver:
                messages = await receiver.receive_messages(max_wait_time=10)
                for m in messages:
                    print_message(_logger, m)
                assert len(messages) == 0

    @pytest.mark.liveTest
    @pytest.mark.live_test_only
    @CachedResourceGroupPreparer(name_prefix='servicebustest')
    @CachedServiceBusNamespacePreparer(name_prefix='servicebustest')
    @ServiceBusQueuePreparer(name_prefix='servicebustest', dead_lettering_on_message_expiration=True)
    async def test_async_queue_message_batch(self, servicebus_namespace_connection_string, servicebus_queue, **kwargs):
        async with ServiceBusClient.from_connection_string(
            servicebus_namespace_connection_string, logging_enable=False) as sb_client:

            async with sb_client.get_queue_sender(servicebus_queue.name) as sender:
                message = BatchMessage()
                for i in range(5):
                    message.add(Message("Message no. {}".format(i)))
                await sender.send_messages(message)

            async with sb_client.get_queue_receiver(servicebus_queue.name) as receiver:
                messages = await receiver.receive_messages(max_wait_time=10)
                recv = True
                while recv:
                    recv = await receiver.receive_messages(max_wait_time=10)
                    messages.extend(recv)

                assert len(messages) == 5
                for m in messages:
                    print_message(_logger, m)
                    await m.complete()

    @pytest.mark.liveTest
    @pytest.mark.live_test_only
    @CachedResourceGroupPreparer(name_prefix='servicebustest')
    @CachedServiceBusNamespacePreparer(name_prefix='servicebustest')
    @ServiceBusQueuePreparer(name_prefix='servicebustest', dead_lettering_on_message_expiration=True)
    async def test_async_queue_schedule_message(self, servicebus_namespace_connection_string, servicebus_queue, **kwargs):
        async with ServiceBusClient.from_connection_string(
            servicebus_namespace_connection_string, logging_enable=False) as sb_client:

            enqueue_time = (utc_now() + timedelta(minutes=2)).replace(microsecond=0)
            async with sb_client.get_queue_receiver(servicebus_queue.name) as receiver:
                async with sb_client.get_queue_sender(servicebus_queue.name) as sender:
                    content = str(uuid.uuid4())
                    message_id = uuid.uuid4()
                    message = Message(content)
                    message.message_id = message_id
                    message.scheduled_enqueue_time_utc = enqueue_time
                    await sender.send_messages(message)

                messages = await receiver.receive_messages(max_wait_time=120)
                if messages:
                    try:
                        data = str(messages[0])
                        assert data == content
                        assert messages[0].message_id == message_id
                        assert messages[0].scheduled_enqueue_time_utc == enqueue_time
                        assert messages[0].scheduled_enqueue_time_utc == messages[0].enqueued_time_utc.replace(microsecond=0)
                        assert len(messages) == 1
                    finally:
                        for m in messages:
                            await m.complete()
                else:
                    raise Exception("Failed to receive scheduled message.")

    @pytest.mark.liveTest
    @pytest.mark.live_test_only
    @CachedResourceGroupPreparer(name_prefix='servicebustest')
    @CachedServiceBusNamespacePreparer(name_prefix='servicebustest')
    @ServiceBusQueuePreparer(name_prefix='servicebustest', dead_lettering_on_message_expiration=True)
    async def test_async_queue_schedule_multiple_messages(self, servicebus_namespace_connection_string, servicebus_queue, **kwargs):
        async with ServiceBusClient.from_connection_string(
            servicebus_namespace_connection_string, logging_enable=False) as sb_client:
            enqueue_time = (utc_now() + timedelta(minutes=2)).replace(microsecond=0)
            messages = []
            receiver = sb_client.get_queue_receiver(servicebus_queue.name, prefetch_count=20)
            sender = sb_client.get_queue_sender(servicebus_queue.name)
            async with sender, receiver:
                content = str(uuid.uuid4())
                message_id_a = uuid.uuid4()
                message_a = Message(content)
                message_a.message_id = message_id_a
                message_id_b = uuid.uuid4()
                message_b = Message(content)
                message_b.message_id = message_id_b

                await sender.send_messages([message_a, message_b])

                received_messages = await receiver.receive_messages(max_message_count=2, max_wait_time=5)
                for message in received_messages:
                    await message.complete()

                tokens = await sender.schedule_messages(received_messages, enqueue_time)
                assert len(tokens) == 2

                messages = await receiver.receive_messages(max_wait_time=120)
                recv = await receiver.receive_messages(max_wait_time=5)
                messages.extend(recv)
                if messages:
                    try:
                        data = str(messages[0])
                        assert data == content
                        assert messages[0].message_id in (message_id_a, message_id_b)
                        assert messages[0].scheduled_enqueue_time_utc == enqueue_time
                        assert messages[0].scheduled_enqueue_time_utc == messages[0].enqueued_time_utc.replace(microsecond=0)
                        assert len(messages) == 2
                    finally:
                        for m in messages:
                            await m.complete()
                else:
                    raise Exception("Failed to receive scheduled message.")

    @pytest.mark.liveTest
    @pytest.mark.live_test_only
    @CachedResourceGroupPreparer(name_prefix='servicebustest')
    @CachedServiceBusNamespacePreparer(name_prefix='servicebustest')
    @ServiceBusQueuePreparer(name_prefix='servicebustest', dead_lettering_on_message_expiration=True)
    async def test_async_queue_cancel_scheduled_messages(self, servicebus_namespace_connection_string, servicebus_queue, **kwargs):
        async with ServiceBusClient.from_connection_string(
            servicebus_namespace_connection_string, logging_enable=False) as sb_client:

            enqueue_time = (utc_now() + timedelta(minutes=2)).replace(microsecond=0)
            async with sb_client.get_queue_receiver(servicebus_queue.name) as receiver:
                async with sb_client.get_queue_sender(servicebus_queue.name) as sender:
                    message_a = Message("Test scheduled message")
                    message_b = Message("Test scheduled message")
                    tokens = await sender.schedule_messages([message_a, message_b], enqueue_time)
                    assert len(tokens) == 2

                    await sender.cancel_scheduled_messages(tokens)

                messages = await receiver.receive_messages(max_wait_time=120)
                assert len(messages) == 0

    @pytest.mark.liveTest
    @pytest.mark.live_test_only
    @CachedResourceGroupPreparer(name_prefix='servicebustest')
    @CachedServiceBusNamespacePreparer(name_prefix='servicebustest')
    @ServiceBusQueuePreparer(name_prefix='servicebustest', dead_lettering_on_message_expiration=True)
    async def test_queue_message_amqp_over_websocket(self, servicebus_namespace_connection_string, servicebus_queue, **kwargs):
        async with ServiceBusClient.from_connection_string(
                servicebus_namespace_connection_string,
                transport_type=TransportType.AmqpOverWebsocket,
                logging_enable=False) as sb_client:

            async with sb_client.get_queue_sender(servicebus_queue.name) as sender:
                assert sender._config.transport_type == TransportType.AmqpOverWebsocket
                message = Message("Test")
                await sender.send_messages(message)

            async with sb_client.get_queue_receiver(servicebus_queue.name, receive_mode=ReceiveMode.ReceiveAndDelete) as receiver:
                assert receiver._config.transport_type == TransportType.AmqpOverWebsocket
                messages = await receiver.receive_messages(max_wait_time=5)
                assert len(messages) == 1

    def test_queue_message_http_proxy_setting(self):
        mock_conn_str = "Endpoint=sb://mock.servicebus.windows.net/;SharedAccessKeyName=mock;SharedAccessKey=mock"
        http_proxy = {
            'proxy_hostname': '127.0.0.1',
            'proxy_port': 8899,
            'username': 'admin',
            'password': '123456'
        }

        sb_client = ServiceBusClient.from_connection_string(mock_conn_str, http_proxy=http_proxy)
        assert sb_client._config.http_proxy == http_proxy
        assert sb_client._config.transport_type == TransportType.AmqpOverWebsocket

        sender = sb_client.get_queue_sender(queue_name="mock")
        assert sender._config.http_proxy == http_proxy
        assert sender._config.transport_type == TransportType.AmqpOverWebsocket

        receiver = sb_client.get_queue_receiver(queue_name="mock")
        assert receiver._config.http_proxy == http_proxy
        assert receiver._config.transport_type == TransportType.AmqpOverWebsocket

    @pytest.mark.liveTest
    @pytest.mark.live_test_only
    @CachedResourceGroupPreparer(name_prefix='servicebustest')
    @CachedServiceBusNamespacePreparer(name_prefix='servicebustest')
    @ServiceBusQueuePreparer(name_prefix='servicebustest', dead_lettering_on_message_expiration=True)
    async def test_queue_message_settle_through_mgmt_link_due_to_broken_receiver_link(self, servicebus_namespace_connection_string, servicebus_queue, **kwargs):
        async with ServiceBusClient.from_connection_string(
                servicebus_namespace_connection_string,
                logging_enable=False) as sb_client:

            async with sb_client.get_queue_sender(servicebus_queue.name) as sender:
                message = Message("Test")
                await sender.send_messages(message)

            async with sb_client.get_queue_receiver(servicebus_queue.name) as receiver:
                messages = await receiver.receive_messages(max_wait_time=5)
                await receiver._handler.message_handler.destroy_async()  # destroy the underlying receiver link
                assert len(messages) == 1
                await messages[0].complete()


    @pytest.mark.asyncio
    async def test_async_queue_mock_auto_lock_renew_callback(self):
        results = []
        errors = []
        async def callback_mock(renewable, error):
            results.append(renewable)
            if error:
                errors.append(error)

        auto_lock_renew = AutoLockRenew()
        auto_lock_renew._renew_period = 1 # So we can run the test fast.
        async with auto_lock_renew: # Check that it is called when the object expires for any reason (silent renew failure)
            message = MockReceivedMessage(prevent_renew_lock=True)
            auto_lock_renew.register(renewable=message, on_lock_renew_failure=callback_mock)
            await asyncio.sleep(3)
            assert len(results) == 1 and results[-1]._lock_expired == True
            assert not errors

        del results[:]
        del errors[:]
        auto_lock_renew = AutoLockRenew()
        auto_lock_renew._renew_period = 1
        async with auto_lock_renew: # Check that in normal operation it does not get called
            auto_lock_renew.register(renewable=MockReceivedMessage(), on_lock_renew_failure=callback_mock)
            await asyncio.sleep(3)
            assert not results
            assert not errors

        del results[:]
        del errors[:]
        auto_lock_renew = AutoLockRenew()
        auto_lock_renew._renew_period = 1
        async with auto_lock_renew: # Check that when a message is settled, it will not get called even after expiry
            message = MockReceivedMessage(prevent_renew_lock=True)
            auto_lock_renew.register(renewable=message, on_lock_renew_failure=callback_mock)
            message._settled = True
            await asyncio.sleep(3)
            assert not results
            assert not errors

        del results[:]
        del errors[:]
        auto_lock_renew = AutoLockRenew()
        auto_lock_renew._renew_period = 1
        async with auto_lock_renew: # Check that it is called when there is an overt renew failure
            message = MockReceivedMessage(exception_on_renew_lock=True)
            auto_lock_renew.register(renewable=message, on_lock_renew_failure=callback_mock)
            await asyncio.sleep(3)
            assert len(results) == 1 and results[-1]._lock_expired == True
            assert errors[-1]

        del results[:]
        del errors[:]
        auto_lock_renew = AutoLockRenew()
        auto_lock_renew._renew_period = 1
        async with auto_lock_renew: # Check that it is not called when the renewer is shutdown
            message = MockReceivedMessage(prevent_renew_lock=True)
            auto_lock_renew.register(renewable=message, on_lock_renew_failure=callback_mock)
            await auto_lock_renew.close()
            await asyncio.sleep(3)
            assert not results
            assert not errors

        del results[:]
        del errors[:]
        auto_lock_renew = AutoLockRenew()
        auto_lock_renew._renew_period = 1
        async with auto_lock_renew: # Check that it is not called when the receiver is shutdown
            message = MockReceivedMessage(prevent_renew_lock=True)
            auto_lock_renew.register(renewable=message, on_lock_renew_failure=callback_mock)
            message._receiver._running = False
            await asyncio.sleep(3)
            assert not results
            assert not errors


    @pytest.mark.asyncio
    async def test_async_queue_mock_no_reusing_auto_lock_renew(self):
        auto_lock_renew = AutoLockRenew()
        auto_lock_renew._renew_period = 1

        async with auto_lock_renew:
            auto_lock_renew.register(renewable=MockReceivedMessage())
            await asyncio.sleep(3)

        with pytest.raises(ServiceBusError):
            async with auto_lock_renew:
                pass

        with pytest.raises(ServiceBusError):
            auto_lock_renew.register(renewable=MockReceivedMessage())

        auto_lock_renew = AutoLockRenew()
        auto_lock_renew._renew_period = 1

        auto_lock_renew.register(renewable=MockReceivedMessage())
        time.sleep(3)

        await auto_lock_renew.close()

        with pytest.raises(ServiceBusError):
            async with auto_lock_renew:
                pass

        with pytest.raises(ServiceBusError):
            auto_lock_renew.register(renewable=MockReceivedMessage())

    @pytest.mark.liveTest
    @pytest.mark.live_test_only
    @CachedResourceGroupPreparer(name_prefix='servicebustest')
    @CachedServiceBusNamespacePreparer(name_prefix='servicebustest')
    @ServiceBusQueuePreparer(name_prefix='servicebustest', dead_lettering_on_message_expiration=True)
    async def test_async_queue_receive_batch_without_setting_prefetch(self, servicebus_namespace_connection_string, servicebus_queue, **kwargs):
        async with ServiceBusClient.from_connection_string(
                servicebus_namespace_connection_string, logging_enable=False) as sb_client:

            def message_content():
                for i in range(20):
                    yield Message(
                        body="Message no. {}".format(i),
                        label='1st'
                    )

            sender = sb_client.get_queue_sender(servicebus_queue.name)
            receiver = sb_client.get_queue_receiver(servicebus_queue.name)

            async with sender, receiver:
                message = BatchMessage()
                for each in message_content():
                    message.add(each)
                await sender.send_messages(message)

                receive_counter = 0
                message_1st_received_cnt = 0
                message_2nd_received_cnt = 0
                while message_1st_received_cnt < 20 or message_2nd_received_cnt < 20:
                    messages = await receiver.receive_messages(max_message_count=20, max_wait_time=5)
                    if not messages:
                        break
                    receive_counter += 1
                    for message in messages:
                        print_message(_logger, message)
                        if message.label == '1st':
                            message_1st_received_cnt += 1
                            await message.complete()
                            message.label = '2nd'
                            await sender.send_messages(message)  # resending received message
                        elif message.label == '2nd':
                            message_2nd_received_cnt += 1
                            await message.complete()

                assert message_1st_received_cnt == 20 and message_2nd_received_cnt == 20
                # Network/server might be unstable making flow control ineffective in the leading rounds of connection iteration
                assert receive_counter < 10  # Dynamic link credit issuing come info effect

    @pytest.mark.liveTest
    @pytest.mark.live_test_only
    @CachedResourceGroupPreparer(name_prefix='servicebustest')
    @CachedServiceBusNamespacePreparer(name_prefix='servicebustest')
    @ServiceBusQueuePreparer(name_prefix='servicebustest', dead_lettering_on_message_expiration=True)
    async def test_async_queue_receiver_alive_after_timeout(self, servicebus_namespace_connection_string, servicebus_queue, **kwargs):
        async with ServiceBusClient.from_connection_string(
                servicebus_namespace_connection_string,
                logging_enable=False) as sb_client:

            async with sb_client.get_queue_sender(servicebus_queue.name) as sender:
                message = Message("0")
                message_1 = Message("1")
                await sender.send_messages([message, message_1])

                messages = []
                async with sb_client.get_queue_receiver(servicebus_queue.name, max_wait_time=10) as receiver:
                    
                    async for message in receiver.get_streaming_message_iter():
                        messages.append(message)
                        break

                    async for message in receiver.get_streaming_message_iter():
                        messages.append(message)

                    for m in messages:
                        await m.complete()

                    assert len(messages) == 2
                    assert str(messages[0]) == "0"
                    assert str(messages[1]) == "1"

                    message_2 = Message("2")
                    message_3 = Message("3")
                    await sender.send_messages([message_2, message_3])

                    async for message in receiver.get_streaming_message_iter():
                        messages.append(message)
                        async for message in receiver.get_streaming_message_iter():
                            messages.append(message)

                    assert len(messages) == 4
                    assert str(messages[2]) == "2"
                    assert str(messages[3]) == "3"

                    for m in messages[2:]:
                        await m.complete()

                    messages = await receiver.receive_messages()
                    assert not messages

    @pytest.mark.liveTest
    @pytest.mark.live_test_only
    @CachedResourceGroupPreparer(name_prefix='servicebustest')
    @CachedServiceBusNamespacePreparer(name_prefix='servicebustest')
    @ServiceBusQueuePreparer(name_prefix='servicebustest', dead_lettering_on_message_expiration=True, lock_duration='PT5M')
    async def test_queue_receive_keep_conn_alive_async(self, servicebus_namespace_connection_string, servicebus_queue, **kwargs):
        async with ServiceBusClient.from_connection_string(
                servicebus_namespace_connection_string, logging_enable=False) as sb_client:

            sender = sb_client.get_queue_sender(servicebus_queue.name)
            receiver = sb_client.get_queue_receiver(servicebus_queue.name, max_wait_time=5)

            async with sender, receiver:
                await sender.send_messages([Message("message1"), Message("message2")])

<<<<<<< HEAD
                messages = await receiver.receive_messages(max_message_count=20, max_wait_time=5)
=======
                messages = []
                async for message in receiver:
                    messages.append(message)

>>>>>>> 7dcc1e54
                receiver_handler = receiver._handler
                assert len(messages) == 2
                await asyncio.sleep(4 * 60 + 5)  # 240s is the service defined connection idle timeout
                await messages[0].renew_lock()  # check mgmt link operation
                await messages[0].complete()
                await messages[1].complete()  # check receiver link operation

                await asyncio.sleep(60)  # sleep another one minute to ensure we pass the lock_duration time
<<<<<<< HEAD
                messages = await receiver.receive_messages(max_message_count=20, max_wait_time=5)
=======
                messages = []
                async for message in receiver:
                    messages.append(message)

>>>>>>> 7dcc1e54
                assert len(messages) == 0  # make sure messages are removed from the queue
                assert receiver_handler == receiver._handler  # make sure no reconnection happened

    @pytest.mark.liveTest
    @pytest.mark.live_test_only
    @CachedResourceGroupPreparer(name_prefix='servicebustest')
    @CachedServiceBusNamespacePreparer(name_prefix='servicebustest')
    @ServiceBusQueuePreparer(name_prefix='servicebustest')
    async def test_async_queue_receiver_respects_max_wait_time_overrides(self, servicebus_namespace_connection_string, servicebus_queue, **kwargs):
        async with ServiceBusClient.from_connection_string(
                servicebus_namespace_connection_string,
                logging_enable=False) as sb_client:

            async with sb_client.get_queue_sender(servicebus_queue.name) as sender:
                message = Message("0")
                await sender.send_messages(message)

                messages = []
                async with sb_client.get_queue_receiver(servicebus_queue.name, max_wait_time=5) as receiver:

                    time_1 = receiver._handler._counter.get_current_ms()
                    async for message in receiver.get_streaming_message_iter(max_wait_time=10):
                        messages.append(message)
                        await message.complete()

                        time_2 = receiver._handler._counter.get_current_ms()
                        async for message in receiver.get_streaming_message_iter(max_wait_time=1):
                            messages.append(message)
                        time_3 = receiver._handler._counter.get_current_ms()
                        assert timedelta(seconds=.5) < timedelta(milliseconds=(time_3 - time_2)) < timedelta(seconds=2)
                    time_4 = receiver._handler._counter.get_current_ms()
                    assert timedelta(seconds=8) < timedelta(milliseconds=(time_4 - time_3)) < timedelta(seconds=11)

                    async for message in receiver.get_streaming_message_iter(max_wait_time=3):
                        messages.append(message)
                    time_5 = receiver._handler._counter.get_current_ms()
                    assert timedelta(seconds=1) < timedelta(milliseconds=(time_5 - time_4)) < timedelta(seconds=4)

                    async for message in receiver:
                        messages.append(message)
                    time_6 = receiver._handler._counter.get_current_ms()
                    assert timedelta(seconds=3) < timedelta(milliseconds=(time_6 - time_5)) < timedelta(seconds=6)

                    async for message in receiver.get_streaming_message_iter():
                        messages.append(message)
                    time_7 = receiver._handler._counter.get_current_ms()
                    assert timedelta(seconds=3) < timedelta(milliseconds=(time_7 - time_6)) < timedelta(seconds=6)
                    assert len(messages) == 1<|MERGE_RESOLUTION|>--- conflicted
+++ resolved
@@ -1337,14 +1337,10 @@
             async with sender, receiver:
                 await sender.send_messages([Message("message1"), Message("message2")])
 
-<<<<<<< HEAD
-                messages = await receiver.receive_messages(max_message_count=20, max_wait_time=5)
-=======
                 messages = []
                 async for message in receiver:
                     messages.append(message)
 
->>>>>>> 7dcc1e54
                 receiver_handler = receiver._handler
                 assert len(messages) == 2
                 await asyncio.sleep(4 * 60 + 5)  # 240s is the service defined connection idle timeout
@@ -1353,14 +1349,10 @@
                 await messages[1].complete()  # check receiver link operation
 
                 await asyncio.sleep(60)  # sleep another one minute to ensure we pass the lock_duration time
-<<<<<<< HEAD
-                messages = await receiver.receive_messages(max_message_count=20, max_wait_time=5)
-=======
                 messages = []
                 async for message in receiver:
                     messages.append(message)
 
->>>>>>> 7dcc1e54
                 assert len(messages) == 0  # make sure messages are removed from the queue
                 assert receiver_handler == receiver._handler  # make sure no reconnection happened
 
