#-------------------------------------------------------------------------
# Copyright (c) Microsoft Corporation. All rights reserved.
# Licensed under the MIT License. See License.txt in the project root for
# license information.
#--------------------------------------------------------------------------

import asyncio
import logging
import sys
import os
import pytest
import time
import uuid
from datetime import datetime, timedelta

from azure.servicebus.aio import (
    ServiceBusClient,
    ReceivedMessage,
    AutoLockRenew)
from azure.servicebus import TransportType
from azure.servicebus._common.message import Message, BatchMessage, PeekMessage
from azure.servicebus._common.constants import ReceiveSettleMode
from azure.servicebus._common.utils import utc_now
from azure.servicebus.exceptions import (
    ServiceBusConnectionError,
    ServiceBusError,
    MessageLockExpired,
    MessageAlreadySettled,
    AutoLockRenewTimeout,
    MessageSendFailed,
    MessageSettleFailed,
    MessageContentTooLarge)
from devtools_testutils import AzureMgmtTestCase, CachedResourceGroupPreparer
from servicebus_preparer import CachedServiceBusNamespacePreparer, CachedServiceBusQueuePreparer, ServiceBusQueuePreparer
from utilities import get_logger, print_message, sleep_until_expired
from mocks_async import MockReceivedMessage

_logger = get_logger(logging.DEBUG)


class ServiceBusQueueAsyncTests(AzureMgmtTestCase):

    @pytest.mark.liveTest
    @pytest.mark.live_test_only
    @CachedResourceGroupPreparer(name_prefix='servicebustest')
    @CachedServiceBusNamespacePreparer(name_prefix='servicebustest')
    @ServiceBusQueuePreparer(name_prefix='servicebustest', dead_lettering_on_message_expiration=True)
    async def test_async_queue_by_queue_client_conn_str_receive_handler_peeklock(self, servicebus_namespace_connection_string, servicebus_queue, **kwargs):
        async with ServiceBusClient.from_connection_string(
            servicebus_namespace_connection_string, logging_enable=False) as sb_client:

            async with sb_client.get_queue_sender(servicebus_queue.name) as sender:
                for i in range(10):
                    message = Message("Handler message no. {}".format(i))
                    await sender.send_messages(message)

            with pytest.raises(ServiceBusConnectionError):
                await (sb_client.get_queue_session_receiver(servicebus_queue.name, session_id="test", max_wait_time=5))._open_with_retry()

            async with sb_client.get_queue_receiver(servicebus_queue.name, max_wait_time=5) as receiver:
                count = 0
                async for message in receiver:
                    print_message(_logger, message)
                    count += 1
                    await message.complete()

            assert count == 10


    @pytest.mark.liveTest
    @pytest.mark.live_test_only
    @CachedResourceGroupPreparer(name_prefix='servicebustest')
    @CachedServiceBusNamespacePreparer(name_prefix='servicebustest')
    @ServiceBusQueuePreparer(name_prefix='servicebustest', dead_lettering_on_message_expiration=True)
    async def test_async_queue_by_queue_client_send_multiple_messages(self, servicebus_namespace_connection_string, servicebus_queue, **kwargs):
        async with ServiceBusClient.from_connection_string(
            servicebus_namespace_connection_string, logging_enable=False) as sb_client:
            async with sb_client.get_queue_sender(servicebus_queue.name) as sender:
                messages = []
                for i in range(10):
                    message = Message("Handler message no. {}".format(i))
                    messages.append(message)
                await sender.send_messages(messages)

            async with sb_client.get_queue_receiver(servicebus_queue.name, max_wait_time=5) as receiver:
                count = 0
                async for message in receiver:
                    print_message(_logger, message)
                    count += 1
                    await message.complete()

                assert count == 10


    @pytest.mark.liveTest
    @pytest.mark.live_test_only
    @CachedResourceGroupPreparer()
    @CachedServiceBusNamespacePreparer(name_prefix='servicebustest')
    @ServiceBusQueuePreparer(name_prefix='servicebustest', dead_lettering_on_message_expiration=True)
    async def test_github_issue_7079_async(self, servicebus_namespace_connection_string, servicebus_queue, **kwargs):
        async with ServiceBusClient.from_connection_string(
            servicebus_namespace_connection_string, logging_enable=False) as sb_client:
    
            async with sb_client.get_queue_sender(servicebus_queue.name) as sender:
                for i in range(5):
                    await sender.send_messages(Message("Message {}".format(i)))
            async with sb_client.get_queue_receiver(servicebus_queue.name, mode=ReceiveSettleMode.ReceiveAndDelete, max_wait_time=5) as messages:
                batch = await messages.receive_messages()
                count = len(batch)
                async for message in messages:
                   _logger.debug(message)
                   count += 1
                assert count == 5
    
    @pytest.mark.liveTest
    @pytest.mark.live_test_only
    @CachedResourceGroupPreparer()
    @CachedServiceBusNamespacePreparer(name_prefix='servicebustest')
    @CachedServiceBusQueuePreparer(name_prefix='servicebustest', dead_lettering_on_message_expiration=True)
    async def test_github_issue_6178_async(self, servicebus_namespace_connection_string, servicebus_queue, **kwargs):
        async with ServiceBusClient.from_connection_string(
            servicebus_namespace_connection_string, logging_enable=False) as sb_client:

            async with sb_client.get_queue_sender(servicebus_queue.name) as sender:
                for i in range(3):
                    await sender.send_messages(Message("Message {}".format(i)))
            async with sb_client.get_queue_receiver(servicebus_queue.name, max_wait_time=60) as messages:
                async for message in messages:
                    _logger.debug(message)
                    _logger.debug(message.sequence_number)
                    _logger.debug(message.enqueued_time_utc)
                    _logger.debug(message._lock_expired)
                    await message.complete()
                    await asyncio.sleep(40)


    @pytest.mark.liveTest
    @pytest.mark.live_test_only
    @CachedResourceGroupPreparer(name_prefix='servicebustest')
    @CachedServiceBusNamespacePreparer(name_prefix='servicebustest')
    @ServiceBusQueuePreparer(name_prefix='servicebustest', dead_lettering_on_message_expiration=True)
    async def test_async_queue_by_queue_client_conn_str_receive_handler_receiveanddelete(self, servicebus_namespace_connection_string, servicebus_queue, **kwargs):
        async with ServiceBusClient.from_connection_string(
            servicebus_namespace_connection_string, logging_enable=False) as sb_client:

            async with sb_client.get_queue_sender(servicebus_queue.name) as sender:
                for i in range(10):
                    message = Message("Handler message no. {}".format(i))
                    await sender.send_messages(message)

            messages = []
<<<<<<< HEAD
            async with sb_client.get_queue_receiver(servicebus_queue.name, mode=ReceiveSettleMode.ReceiveAndDelete, max_wait_time=5) as receiver:
=======
            async with sb_client.get_queue_receiver(servicebus_queue.name, mode=ReceiveSettleMode.ReceiveAndDelete, idle_timeout=8) as receiver:
>>>>>>> cc2e21d2
                async for message in receiver:
                    messages.append(message)
                    with pytest.raises(MessageAlreadySettled):
                        await message.complete()

            assert not receiver._running
            assert len(messages) == 10
            time.sleep(30)

            messages = []
            async with sb_client.get_queue_receiver(servicebus_queue.name, mode=ReceiveSettleMode.ReceiveAndDelete, max_wait_time=5) as receiver:
                async for message in receiver:
                    messages.append(message)
                assert len(messages) == 0

    @pytest.mark.liveTest
    @pytest.mark.live_test_only
    @CachedResourceGroupPreparer(name_prefix='servicebustest')
    @CachedServiceBusNamespacePreparer(name_prefix='servicebustest')
    @ServiceBusQueuePreparer(name_prefix='servicebustest', dead_lettering_on_message_expiration=True)
    async def test_async_queue_by_queue_client_conn_str_receive_handler_with_stop(self, servicebus_namespace_connection_string, servicebus_queue, **kwargs):
        async with ServiceBusClient.from_connection_string(
            servicebus_namespace_connection_string, logging_enable=False) as sb_client:

            async with sb_client.get_queue_sender(servicebus_queue.name) as sender:
                for i in range(10):
                    message = Message("Stop message no. {}".format(i))
                    await sender.send_messages(message)

            messages = []
            receiver = sb_client.get_queue_receiver(servicebus_queue.name, max_wait_time=5, prefetch=0) 
            async with receiver:
                async for message in receiver:
                    messages.append(message)
                    await message.complete()
                    if len(messages) >= 5:
                        break

                assert receiver._running
                assert len(messages) == 5

            async with receiver:
                async for message in receiver:
                    messages.append(message)
                    await message.complete()
                    if len(messages) >= 5:
                        break

            assert not receiver._running
            assert len(messages) == 6

    @pytest.mark.liveTest
    @pytest.mark.live_test_only
    @CachedResourceGroupPreparer(name_prefix='servicebustest')
    @CachedServiceBusNamespacePreparer(name_prefix='servicebustest')
    @ServiceBusQueuePreparer(name_prefix='servicebustest', dead_lettering_on_message_expiration=True)
    async def test_async_queue_by_servicebus_client_iter_messages_simple(self, servicebus_namespace_connection_string, servicebus_queue, **kwargs):
        async with ServiceBusClient.from_connection_string(
            servicebus_namespace_connection_string, logging_enable=False) as sb_client:

            async with sb_client.get_queue_receiver(servicebus_queue.name, max_wait_time=5, mode=ReceiveSettleMode.PeekLock) as receiver:

                async with sb_client.get_queue_sender(servicebus_queue.name) as sender:
                    for i in range(10):
                        message = Message("Iter message no. {}".format(i))
                        await sender.send_messages(message)

                count = 0
                async for message in receiver:
                    print_message(_logger, message)
                    await message.complete()
                    with pytest.raises(MessageAlreadySettled):
                        await message.complete()
                    with pytest.raises(MessageAlreadySettled):
                        await message.renew_lock()
                    count += 1

                with pytest.raises(StopAsyncIteration):
                    await receiver.__anext__()

            assert count == 10

    @pytest.mark.liveTest
    @pytest.mark.live_test_only
    @CachedResourceGroupPreparer(name_prefix='servicebustest')
    @CachedServiceBusNamespacePreparer(name_prefix='servicebustest')
    @ServiceBusQueuePreparer(name_prefix='servicebustest', dead_lettering_on_message_expiration=True)
    async def test_async_queue_by_servicebus_conn_str_client_iter_messages_with_abandon(self, servicebus_namespace_connection_string, servicebus_queue, **kwargs):
        async with ServiceBusClient.from_connection_string(
            servicebus_namespace_connection_string, logging_enable=False) as sb_client:

            async with sb_client.get_queue_receiver(servicebus_queue.name, max_wait_time=5, mode=ReceiveSettleMode.PeekLock) as receiver:

                async with sb_client.get_queue_sender(servicebus_queue.name) as sender:
                    for i in range(10):
                        message = Message("Abandoned message no. {}".format(i))
                        await sender.send_messages(message)

                count = 0
                async for message in receiver:
                    print_message(_logger, message)
                    if not message.delivery_count:
                        count += 1
                        await message.abandon()
                    else:
                        assert message.delivery_count == 1
                        await message.complete()

            assert count == 10

            async with sb_client.get_queue_receiver(servicebus_queue.name, max_wait_time=5, mode=ReceiveSettleMode.PeekLock) as receiver:
                count = 0
                async for message in receiver:
                    print_message(_logger, message)
                    await message.complete()
                    count += 1
            assert count == 0

    @pytest.mark.liveTest
    @pytest.mark.live_test_only
    @CachedResourceGroupPreparer(name_prefix='servicebustest')
    @CachedServiceBusNamespacePreparer(name_prefix='servicebustest')
    @ServiceBusQueuePreparer(name_prefix='servicebustest', dead_lettering_on_message_expiration=True)
    async def test_async_queue_by_servicebus_client_iter_messages_with_defer(self, servicebus_namespace_connection_string, servicebus_queue, **kwargs):
        async with ServiceBusClient.from_connection_string(
            servicebus_namespace_connection_string, logging_enable=False) as sb_client:

            deferred_messages = []
            async with sb_client.get_queue_receiver(servicebus_queue.name, max_wait_time=5, mode=ReceiveSettleMode.PeekLock) as receiver:

                async with sb_client.get_queue_sender(servicebus_queue.name) as sender:
                    for i in range(10):
                        message = Message("Deferred message no. {}".format(i))
                        await sender.send_messages(message)

                count = 0
                async for message in receiver:
                    deferred_messages.append(message.sequence_number)
                    print_message(_logger, message)
                    count += 1
                    await message.defer()

            assert count == 10
            async with sb_client.get_queue_receiver(servicebus_queue.name, max_wait_time=5, mode=ReceiveSettleMode.PeekLock) as receiver:
                count = 0
                async for message in receiver:
                    print_message(_logger, message)
                    await message.complete()
                    count += 1
            assert count == 0

    @pytest.mark.liveTest
    @pytest.mark.live_test_only
    @CachedResourceGroupPreparer(name_prefix='servicebustest')
    @CachedServiceBusNamespacePreparer(name_prefix='servicebustest')
    @ServiceBusQueuePreparer(name_prefix='servicebustest', dead_lettering_on_message_expiration=True)
    async def test_async_queue_by_servicebus_client_iter_messages_with_retrieve_deferred_client(self, servicebus_namespace_connection_string, servicebus_queue, **kwargs):
        async with ServiceBusClient.from_connection_string(
            servicebus_namespace_connection_string, logging_enable=False) as sb_client:

            deferred_messages = []
            async with sb_client.get_queue_receiver(servicebus_queue.name, max_wait_time=5, mode=ReceiveSettleMode.PeekLock) as receiver:

                async with sb_client.get_queue_sender(servicebus_queue.name) as sender:
                    for i in range(10):
                        message = Message("Deferred message no. {}".format(i))
                        await sender.send_messages(message)

                count = 0
                async for message in receiver:
                    deferred_messages.append(message.sequence_number)
                    print_message(_logger, message)
                    count += 1
                    await message.defer()

                assert count == 10

                deferred = await receiver.receive_deferred_messages(deferred_messages)
                assert len(deferred) == 10
                for message in deferred:
                    assert isinstance(message, ReceivedMessage)
                    await message.complete()

                with pytest.raises(ServiceBusError):
                    await receiver.receive_deferred_messages(deferred_messages)

    @pytest.mark.liveTest
    @pytest.mark.live_test_only
    @CachedResourceGroupPreparer(name_prefix='servicebustest')
    @CachedServiceBusNamespacePreparer(name_prefix='servicebustest')
    @ServiceBusQueuePreparer(name_prefix='servicebustest', dead_lettering_on_message_expiration=True)
    async def test_async_queue_by_servicebus_client_iter_messages_with_retrieve_deferred_receiver_complete(self, servicebus_namespace_connection_string, servicebus_queue, **kwargs):
        async with ServiceBusClient.from_connection_string(
            servicebus_namespace_connection_string, logging_enable=False) as sb_client:

            deferred_messages = []
            async with sb_client.get_queue_sender(servicebus_queue.name) as sender:
                for message in [Message("Deferred message no. {}".format(i)) for i in range(10)]:
                    results = await sender.send_messages(message)

            async with sb_client.get_queue_receiver(servicebus_queue.name, max_wait_time=5, mode=ReceiveSettleMode.PeekLock) as receiver:
                count = 0
                async for message in receiver:
                    deferred_messages.append(message.sequence_number)
                    print_message(_logger, message)
                    count += 1
                    await message.defer()
            assert count == 10

            async with sb_client.get_queue_receiver(servicebus_queue.name, max_wait_time=5) as session:
                deferred = await session.receive_deferred_messages(deferred_messages)
                assert len(deferred) == 10
                for message in deferred:
                    assert isinstance(message, ReceivedMessage)
                    assert message.lock_token
                    assert message.locked_until_utc
                    assert message._receiver
                    await message.renew_lock()
                    await message.complete()

    @pytest.mark.liveTest
    @pytest.mark.live_test_only
    @CachedResourceGroupPreparer(name_prefix='servicebustest')
    @CachedServiceBusNamespacePreparer(name_prefix='servicebustest')
    @ServiceBusQueuePreparer(name_prefix='servicebustest', dead_lettering_on_message_expiration=True)
    async def test_async_queue_by_servicebus_client_iter_messages_with_retrieve_deferred_receiver_deadletter(self, servicebus_namespace_connection_string, servicebus_queue, **kwargs):
        async with ServiceBusClient.from_connection_string(
            servicebus_namespace_connection_string, logging_enable=False) as sb_client:

            deferred_messages = []
            async with sb_client.get_queue_sender(servicebus_queue.name) as sender:
                for message in [Message("Deferred message no. {}".format(i)) for i in range(10)]:
                    results = await sender.send_messages(message)

            async with sb_client.get_queue_receiver(servicebus_queue.name, max_wait_time=5, mode=ReceiveSettleMode.PeekLock) as receiver:
                count = 0
                async for message in receiver:
                    deferred_messages.append(message.sequence_number)
                    print_message(_logger, message)
                    count += 1
                    await message.defer()

            assert count == 10

            async with sb_client.get_queue_receiver(servicebus_queue.name, max_wait_time=5) as session:
                deferred = await session.receive_deferred_messages(deferred_messages)
                assert len(deferred) == 10
                for message in deferred:
                    assert isinstance(message, ReceivedMessage)
                    await message.dead_letter(reason="Testing reason", description="Testing description")

            count = 0
            async with sb_client.get_queue_deadletter_receiver(servicebus_queue.name, max_wait_time=5) as receiver:
                async for message in receiver:
                    count += 1
                    print_message(_logger, message)
                    assert message.dead_letter_reason == 'Testing reason'
                    assert message.dead_letter_error_description == 'Testing description'
                    assert message.properties[b'DeadLetterReason'] == b'Testing reason'
                    assert message.properties[b'DeadLetterErrorDescription'] == b'Testing description'
                    await message.complete()
            assert count == 10

    @pytest.mark.liveTest
    @pytest.mark.live_test_only
    @CachedResourceGroupPreparer(name_prefix='servicebustest')
    @CachedServiceBusNamespacePreparer(name_prefix='servicebustest')
    @ServiceBusQueuePreparer(name_prefix='servicebustest', dead_lettering_on_message_expiration=True)
    async def test_async_queue_by_servicebus_client_iter_messages_with_retrieve_deferred_receiver_deletemode(self, servicebus_namespace_connection_string, servicebus_queue, **kwargs):
        async with ServiceBusClient.from_connection_string(
            servicebus_namespace_connection_string, logging_enable=False) as sb_client:

            deferred_messages = []
            async with sb_client.get_queue_sender(servicebus_queue.name) as sender:
                for message in [Message("Deferred message no. {}".format(i)) for i in range(10)]:
                    results = await sender.send_messages(message)

            count = 0
            async with sb_client.get_queue_receiver(servicebus_queue.name, max_wait_time=5) as receiver:
                async for message in receiver:
                    deferred_messages.append(message.sequence_number)
                    print_message(_logger, message)
                    count += 1
                    await message.defer()

            assert count == 10
            async with sb_client.get_queue_receiver(servicebus_queue.name, max_wait_time=5, mode=ReceiveSettleMode.ReceiveAndDelete) as receiver:
                deferred = await receiver.receive_deferred_messages(deferred_messages)
                assert len(deferred) == 10
                for message in deferred:
                    assert isinstance(message, ReceivedMessage)
                    with pytest.raises(MessageAlreadySettled):
                        await message.complete()
                with pytest.raises(ServiceBusError):
                    deferred = await receiver.receive_deferred_messages(deferred_messages)

    @pytest.mark.liveTest
    @pytest.mark.live_test_only
    @CachedResourceGroupPreparer(name_prefix='servicebustest')
    @CachedServiceBusNamespacePreparer(name_prefix='servicebustest')
    @ServiceBusQueuePreparer(name_prefix='servicebustest', dead_lettering_on_message_expiration=True)
    async def test_async_queue_by_servicebus_client_iter_messages_with_retrieve_deferred_not_found(self, servicebus_namespace_connection_string, servicebus_queue, **kwargs):
        async with ServiceBusClient.from_connection_string(
            servicebus_namespace_connection_string, logging_enable=False) as sb_client:

            deferred_messages = []
            async with sb_client.get_queue_receiver(servicebus_queue.name, max_wait_time=5, mode=ReceiveSettleMode.PeekLock) as receiver:

                async with sb_client.get_queue_sender(servicebus_queue.name) as sender:
                    for i in range(3):
                        message = Message("Deferred message no. {}".format(i))
                        await sender.send_messages(message)

                count = 0
                async for message in receiver:
                    deferred_messages.append(message.sequence_number)
                    print_message(_logger, message)
                    count += 1
                    await message.defer()

            assert count == 3

            async with sb_client.get_queue_receiver(servicebus_queue.name, max_wait_time=5, mode=ReceiveSettleMode.PeekLock) as receiver:
                with pytest.raises(ServiceBusError):
                    deferred = await receiver.receive_deferred_messages([3, 4])

                with pytest.raises(ServiceBusError):
                    deferred = await receiver.receive_deferred_messages([5, 6, 7])

    @pytest.mark.liveTest
    @pytest.mark.live_test_only
    @CachedResourceGroupPreparer(name_prefix='servicebustest')
    @CachedServiceBusNamespacePreparer(name_prefix='servicebustest')
    @ServiceBusQueuePreparer(name_prefix='servicebustest', dead_lettering_on_message_expiration=True)
    async def test_async_queue_by_servicebus_client_receive_batch_with_deadletter(self, servicebus_namespace_connection_string, servicebus_queue, **kwargs):
        async with ServiceBusClient.from_connection_string(
            servicebus_namespace_connection_string, logging_enable=False) as sb_client:

            async with sb_client.get_queue_receiver(servicebus_queue.name, max_wait_time=5, mode=ReceiveSettleMode.PeekLock, prefetch=10) as receiver:

                async with sb_client.get_queue_sender(servicebus_queue.name) as sender:
                    for i in range(10):
                        message = Message("Dead lettered message no. {}".format(i))
                        await sender.send_messages(message)

                count = 0
                messages = await receiver.receive_messages()
                while messages:
                    for message in messages:
                        print_message(_logger, message)
                        count += 1
                        await message.dead_letter(reason="Testing reason", description="Testing description")
                    messages = await receiver.receive_messages()

            assert count == 10

            async with sb_client.get_queue_receiver(servicebus_queue.name, max_wait_time=5, mode=ReceiveSettleMode.PeekLock) as receiver:
                count = 0
                async for message in receiver:
                    print_message(_logger, message)
                    await message.complete()
                    count += 1
            assert count == 0

            async with sb_client.get_queue_deadletter_receiver(
                    servicebus_queue.name,
                    max_wait_time=5,
                    mode=ReceiveSettleMode.PeekLock) as dl_receiver:
                count = 0
                async for message in dl_receiver:
                    await message.complete()
                    count += 1
                    assert message.dead_letter_reason == 'Testing reason'
                    assert message.dead_letter_error_description == 'Testing description'
                    assert message.properties[b'DeadLetterReason'] == b'Testing reason'
                    assert message.properties[b'DeadLetterErrorDescription'] == b'Testing description'
                assert count == 10

    @pytest.mark.liveTest
    @pytest.mark.live_test_only
    @CachedResourceGroupPreparer(name_prefix='servicebustest')
    @CachedServiceBusNamespacePreparer(name_prefix='servicebustest')
    @ServiceBusQueuePreparer(name_prefix='servicebustest', dead_lettering_on_message_expiration=True)
    async def test_async_queue_by_servicebus_client_receive_batch_with_retrieve_deadletter(self, servicebus_namespace_connection_string, servicebus_queue, **kwargs):
        async with ServiceBusClient.from_connection_string(
            servicebus_namespace_connection_string, logging_enable=False) as sb_client:

            async with sb_client.get_queue_receiver(servicebus_queue.name, max_wait_time=5, mode=ReceiveSettleMode.PeekLock, prefetch=10) as receiver:

                async with sb_client.get_queue_sender(servicebus_queue.name) as sender:
                    for i in range(10):
                        message = Message("Dead lettered message no. {}".format(i))
                        await sender.send_messages(message)

                count = 0
                messages = await receiver.receive_messages()
                while messages:
                    for message in messages:
                        print_message(_logger, message)
                        await message.dead_letter(reason="Testing reason", description="Testing description")
                        count += 1
                    messages = await receiver.receive_messages()

            assert count == 10

            async with sb_client.get_queue_deadletter_receiver(
                servicebus_queue.name,
                max_wait_time=5,
                mode=ReceiveSettleMode.PeekLock
            ) as receiver:
                count = 0
                async for message in receiver:
                    print_message(_logger, message)
                    assert message.dead_letter_reason == 'Testing reason'
                    assert message.dead_letter_error_description == 'Testing description'
                    assert message.properties[b'DeadLetterReason'] == b'Testing reason'
                    assert message.properties[b'DeadLetterErrorDescription'] == b'Testing description'
                    await message.complete()
                    count += 1
            assert count == 10

    @pytest.mark.liveTest
    @pytest.mark.live_test_only
    @CachedResourceGroupPreparer(name_prefix='servicebustest')
    @CachedServiceBusNamespacePreparer(name_prefix='servicebustest')
    @CachedServiceBusQueuePreparer(name_prefix='servicebustest', dead_lettering_on_message_expiration=True)
    async def test_async_queue_by_servicebus_client_session_fail(self, servicebus_namespace_connection_string, servicebus_queue, **kwargs):
        async with ServiceBusClient.from_connection_string(
            servicebus_namespace_connection_string, logging_enable=False) as sb_client:

            with pytest.raises(ServiceBusConnectionError):
                await sb_client.get_queue_session_receiver(servicebus_queue.name, session_id="test")._open_with_retry()

            async with sb_client.get_queue_sender(servicebus_queue.name) as sender:
                await sender.send_messages(Message("test session sender", session_id="test"))

    @pytest.mark.liveTest
    @pytest.mark.live_test_only
    @CachedResourceGroupPreparer(name_prefix='servicebustest')
    @CachedServiceBusNamespacePreparer(name_prefix='servicebustest')
    @ServiceBusQueuePreparer(name_prefix='servicebustest', dead_lettering_on_message_expiration=True)
    async def test_async_queue_by_servicebus_client_browse_messages_client(self, servicebus_namespace_connection_string, servicebus_queue, **kwargs):
        async with ServiceBusClient.from_connection_string(
            servicebus_namespace_connection_string, logging_enable=False) as sb_client:

            async with sb_client.get_queue_sender(servicebus_queue.name) as sender:
                for i in range(5):
                    message = Message("Test message no. {}".format(i))
                    await sender.send_messages(message)

            async with sb_client.get_queue_receiver(servicebus_queue.name) as receiver:
                messages = await receiver.peek_messages(5)
                assert len(messages) == 5
                assert all(isinstance(m, PeekMessage) for m in messages)
                for message in messages:
                    print_message(_logger, message)
                    with pytest.raises(AttributeError):
                        message.complete()

    @pytest.mark.liveTest
    @pytest.mark.live_test_only
    @CachedResourceGroupPreparer(name_prefix='servicebustest')
    @CachedServiceBusNamespacePreparer(name_prefix='servicebustest')
    @ServiceBusQueuePreparer(name_prefix='servicebustest', dead_lettering_on_message_expiration=True)
    async def test_async_queue_by_servicebus_client_browse_messages_with_receiver(self, servicebus_namespace_connection_string, servicebus_queue, **kwargs):
        async with ServiceBusClient.from_connection_string(
            servicebus_namespace_connection_string, logging_enable=False) as sb_client:

            async with sb_client.get_queue_receiver(servicebus_queue.name, max_wait_time=5, mode=ReceiveSettleMode.PeekLock) as receiver:
                async with sb_client.get_queue_sender(servicebus_queue.name) as sender:
                    for i in range(5):
                        message = Message("Test message no. {}".format(i))
                        await sender.send_messages(message)

                messages = await receiver.peek_messages(5)
                assert len(messages) > 0
                assert all(isinstance(m, PeekMessage) for m in messages)
                for message in messages:
                    print_message(_logger, message)
                    with pytest.raises(AttributeError):
                        message.complete()

    @pytest.mark.liveTest
    @pytest.mark.live_test_only
    @CachedResourceGroupPreparer(name_prefix='servicebustest')
    @CachedServiceBusNamespacePreparer(name_prefix='servicebustest')
    @ServiceBusQueuePreparer(name_prefix='servicebustest', dead_lettering_on_message_expiration=True)
    async def test_async_queue_by_servicebus_client_browse_empty_messages(self, servicebus_namespace_connection_string, servicebus_queue, **kwargs):
        async with ServiceBusClient.from_connection_string(
            servicebus_namespace_connection_string, logging_enable=False) as sb_client:

            async with sb_client.get_queue_receiver(servicebus_queue.name, max_wait_time=5, mode=ReceiveSettleMode.PeekLock, prefetch=10) as receiver:
                messages = await receiver.peek_messages(10)
                assert len(messages) == 0

    @pytest.mark.liveTest
    @pytest.mark.live_test_only
    @CachedResourceGroupPreparer(name_prefix='servicebustest')
    @CachedServiceBusNamespacePreparer(name_prefix='servicebustest')
    @ServiceBusQueuePreparer(name_prefix='servicebustest', dead_lettering_on_message_expiration=True)
    async def test_async_queue_by_servicebus_client_renew_message_locks(self, servicebus_namespace_connection_string, servicebus_queue, **kwargs):
        async with ServiceBusClient.from_connection_string(
            servicebus_namespace_connection_string, logging_enable=False) as sb_client:

            messages = []
            locks = 3
            async with sb_client.get_queue_receiver(servicebus_queue.name, max_wait_time=5, mode=ReceiveSettleMode.PeekLock, prefetch=10) as receiver:
                async with sb_client.get_queue_sender(servicebus_queue.name) as sender:
                    for i in range(locks):
                        message = Message("Test message no. {}".format(i))
                        await sender.send_messages(message)

                messages.extend(await receiver.receive_messages())
                recv = True
                while recv:
                    recv = await receiver.receive_messages()
                    messages.extend(recv)

                try:
                    with pytest.raises(AttributeError):
                        assert not message._lock_expired
                    for m in messages:
                        time.sleep(5)
                        initial_expiry = m.locked_until_utc
                        await m.renew_lock()
                        assert (m.locked_until_utc - initial_expiry) >= timedelta(seconds=5)
                finally:
                    await messages[0].complete()
                    await messages[1].complete()
                    sleep_until_expired(messages[2])
                    with pytest.raises(MessageLockExpired):
                        await messages[2].complete()

    @pytest.mark.liveTest
    @pytest.mark.live_test_only
    @CachedResourceGroupPreparer(name_prefix='servicebustest')
    @CachedServiceBusNamespacePreparer(name_prefix='servicebustest')
    @ServiceBusQueuePreparer(name_prefix='servicebustest', dead_lettering_on_message_expiration=True)
    async def test_async_queue_by_queue_client_conn_str_receive_handler_with_autolockrenew(self, servicebus_namespace_connection_string, servicebus_queue, **kwargs):
        async with ServiceBusClient.from_connection_string(
            servicebus_namespace_connection_string, logging_enable=False) as sb_client:

            async with sb_client.get_queue_sender(servicebus_queue.name) as sender:
                for i in range(10):
                    message = Message("{}".format(i))
                    await sender.send_messages(message)

            renewer = AutoLockRenew()
            messages = []
            async with sb_client.get_queue_receiver(servicebus_queue.name, max_wait_time=5, mode=ReceiveSettleMode.PeekLock, prefetch=10) as receiver:
                async for message in receiver:
                    if not messages:
                        messages.append(message)
                        assert not message._lock_expired
                        renewer.register(message, timeout=60)
                        print("Registered lock renew thread", message.locked_until_utc, utc_now())
                        await asyncio.sleep(60)
                        print("Finished first sleep", message.locked_until_utc)
                        assert not message._lock_expired
                        await asyncio.sleep(15) #generate autolockrenewtimeout error by going one iteration past.
                        sleep_until_expired(message)
                        print("Finished second sleep", message.locked_until_utc, utc_now())
                        assert message._lock_expired
                        try:
                            await message.complete()
                            raise AssertionError("Didn't raise MessageLockExpired")
                        except MessageLockExpired as e:
                            assert isinstance(e.inner_exception, AutoLockRenewTimeout)
                    else:
                        if message._lock_expired:
                            print("Remaining messages", message.locked_until_utc, utc_now())
                            assert message._lock_expired
                            with pytest.raises(MessageLockExpired):
                                await message.complete()
                        else:
                            assert message.delivery_count >= 1
                            print("Remaining messages", message.locked_until_utc, utc_now())
                            messages.append(message)
                            await message.complete()
            await renewer.close()
            assert len(messages) == 11

    @pytest.mark.liveTest
    @pytest.mark.live_test_only
    @CachedResourceGroupPreparer(name_prefix='servicebustest')
    @CachedServiceBusNamespacePreparer(name_prefix='servicebustest')
    @ServiceBusQueuePreparer(name_prefix='servicebustest', dead_lettering_on_message_expiration=True)
    async def test_async_queue_by_servicebus_client_fail_send_messages(self, servicebus_namespace_connection_string, servicebus_queue, **kwargs):
        async with ServiceBusClient.from_connection_string(
            servicebus_namespace_connection_string, logging_enable=False) as sb_client:

            too_large = "A" * 1024 * 256
            
            async with sb_client.get_queue_sender(servicebus_queue.name) as sender:
                with pytest.raises(MessageContentTooLarge):
                    await sender.send_messages(Message(too_large))
                    
                half_too_large = "A" * int((1024 * 256) / 2)
                with pytest.raises(MessageContentTooLarge):
                    await sender.send_messages([Message(half_too_large), Message(half_too_large)])

    @pytest.mark.liveTest
    @pytest.mark.live_test_only
    @CachedResourceGroupPreparer(name_prefix='servicebustest')
    @CachedServiceBusNamespacePreparer(name_prefix='servicebustest')
    @ServiceBusQueuePreparer(name_prefix='servicebustest', dead_lettering_on_message_expiration=True)
    async def test_async_queue_message_time_to_live(self, servicebus_namespace_connection_string, servicebus_queue, **kwargs):
        async with ServiceBusClient.from_connection_string(
            servicebus_namespace_connection_string, logging_enable=False) as sb_client:

            async with sb_client.get_queue_sender(servicebus_queue.name) as sender:
                content = str(uuid.uuid4())
                message_id = uuid.uuid4()
                message = Message(content)
                message.time_to_live = timedelta(seconds=30)
                await sender.send_messages(message)

            time.sleep(30)
            async with sb_client.get_queue_receiver(servicebus_queue.name) as receiver:
                messages = await receiver.receive_messages(max_wait_time=10)
            assert not messages

            async with sb_client.get_queue_deadletter_receiver(servicebus_queue.name, max_wait_time=5, mode=ReceiveSettleMode.PeekLock) as receiver:
                count = 0
                async for message in receiver:
                    print_message(_logger, message)
                    await message.complete()
                    count += 1
                assert count == 1

    @pytest.mark.liveTest
    @pytest.mark.live_test_only
    @CachedResourceGroupPreparer(name_prefix='servicebustest')
    @CachedServiceBusNamespacePreparer(name_prefix='servicebustest')
    @ServiceBusQueuePreparer(name_prefix='servicebustest', requires_duplicate_detection=True, dead_lettering_on_message_expiration=True)
    async def test_async_queue_message_duplicate_detection(self, servicebus_namespace_connection_string, servicebus_queue, **kwargs):
        async with ServiceBusClient.from_connection_string(
            servicebus_namespace_connection_string, logging_enable=False) as sb_client:

            message_id = uuid.uuid4()

            async with sb_client.get_queue_sender(servicebus_queue.name) as sender:
                for i in range(5):
                    message = Message(str(i))
                    message.message_id = message_id
                    await sender.send_messages(message)

            async with sb_client.get_queue_receiver(servicebus_queue.name, max_wait_time=5) as receiver:
                count = 0
                async for message in receiver:
                    print_message(_logger, message)
                    assert message.message_id == message_id
                    await message.complete()
                    count += 1
                assert count == 1

    @pytest.mark.liveTest
    @pytest.mark.live_test_only
    @CachedResourceGroupPreparer(name_prefix='servicebustest')
    @CachedServiceBusNamespacePreparer(name_prefix='servicebustest')
    @ServiceBusQueuePreparer(name_prefix='servicebustest', dead_lettering_on_message_expiration=True)
    async def test_async_queue_message_connection_closed(self, servicebus_namespace_connection_string, servicebus_queue, **kwargs):
        async with ServiceBusClient.from_connection_string(
            servicebus_namespace_connection_string, logging_enable=False) as sb_client:

            async with sb_client.get_queue_sender(servicebus_queue.name) as sender:
                content = str(uuid.uuid4())
                message = Message(content)
                await sender.send_messages(message)

            async with sb_client.get_queue_receiver(servicebus_queue.name) as receiver:
                messages = await receiver.receive_messages(max_wait_time=10)
                assert len(messages) == 1

            with pytest.raises(MessageSettleFailed):
                await messages[0].complete()

    @pytest.mark.liveTest
    @pytest.mark.live_test_only
    @CachedResourceGroupPreparer(name_prefix='servicebustest')
    @CachedServiceBusNamespacePreparer(name_prefix='servicebustest')
    @ServiceBusQueuePreparer(name_prefix='servicebustest', dead_lettering_on_message_expiration=True)
    async def test_async_queue_message_expiry(self, servicebus_namespace_connection_string, servicebus_queue, **kwargs):
        async with ServiceBusClient.from_connection_string(
            servicebus_namespace_connection_string, logging_enable=False) as sb_client:

            async with sb_client.get_queue_sender(servicebus_queue.name) as sender:
                content = str(uuid.uuid4())
                message = Message(content)
                await sender.send_messages(message)

            async with sb_client.get_queue_receiver(servicebus_queue.name) as receiver:
                messages = await receiver.receive_messages(max_wait_time=10)
                assert len(messages) == 1
                time.sleep(60)
                assert messages[0]._lock_expired
                with pytest.raises(MessageLockExpired):
                    await messages[0].complete()
                with pytest.raises(MessageLockExpired):
                    await messages[0].renew_lock()

            async with sb_client.get_queue_receiver(servicebus_queue.name) as receiver:
                messages = await receiver.receive_messages(max_wait_time=30)
                assert len(messages) == 1
                print_message(_logger, messages[0])
                assert messages[0].delivery_count > 0
                await messages[0].complete()

    @pytest.mark.liveTest
    @pytest.mark.live_test_only
    @CachedResourceGroupPreparer(name_prefix='servicebustest')
    @CachedServiceBusNamespacePreparer(name_prefix='servicebustest')
    @ServiceBusQueuePreparer(name_prefix='servicebustest', dead_lettering_on_message_expiration=True)
    async def test_async_queue_message_lock_renew(self, servicebus_namespace_connection_string, servicebus_queue, **kwargs):
        async with ServiceBusClient.from_connection_string(
            servicebus_namespace_connection_string, logging_enable=False) as sb_client:
            
            async with sb_client.get_queue_sender(servicebus_queue.name) as sender:
                content = str(uuid.uuid4())
                message = Message(content)
                await sender.send_messages(message)
            
            async with sb_client.get_queue_receiver(servicebus_queue.name) as receiver:
                messages = await receiver.receive_messages(max_wait_time=10)
                assert len(messages) == 1
                time.sleep(15)
                await messages[0].renew_lock()
                time.sleep(15)
                await messages[0].renew_lock()
                time.sleep(15)
                assert not messages[0]._lock_expired
                await messages[0].complete()
            
            async with sb_client.get_queue_receiver(servicebus_queue.name) as receiver:
                messages = await receiver.receive_messages(max_wait_time=10)
                assert len(messages) == 0

    @pytest.mark.liveTest
    @pytest.mark.live_test_only
    @CachedResourceGroupPreparer(name_prefix='servicebustest')
    @CachedServiceBusNamespacePreparer(name_prefix='servicebustest')
    @ServiceBusQueuePreparer(name_prefix='servicebustest', dead_lettering_on_message_expiration=True)
    async def test_async_queue_message_receive_and_delete(self, servicebus_namespace_connection_string, servicebus_queue, **kwargs):
        async with ServiceBusClient.from_connection_string(
            servicebus_namespace_connection_string, logging_enable=False) as sb_client:

            async with sb_client.get_queue_sender(servicebus_queue.name) as sender:
                message = Message("Receive and delete test")
                await sender.send_messages(message)

            async with sb_client.get_queue_receiver(servicebus_queue.name, mode=ReceiveSettleMode.ReceiveAndDelete) as receiver:
                messages = await receiver.receive_messages(max_wait_time=10)
                assert len(messages) == 1
                received = messages[0]
                print_message(_logger, received)
                with pytest.raises(MessageAlreadySettled):
                    await received.complete()
                with pytest.raises(MessageAlreadySettled):
                    await received.abandon()
                with pytest.raises(MessageAlreadySettled):
                    await received.defer()
                with pytest.raises(MessageAlreadySettled):
                    await received.dead_letter()
                with pytest.raises(MessageAlreadySettled):
                    await received.renew_lock()

            time.sleep(30)
            async with sb_client.get_queue_receiver(servicebus_queue.name) as receiver:
                messages = await receiver.receive_messages(max_wait_time=10)
                for m in messages:
                    print_message(_logger, m)
                assert len(messages) == 0

    @pytest.mark.liveTest
    @pytest.mark.live_test_only
    @CachedResourceGroupPreparer(name_prefix='servicebustest')
    @CachedServiceBusNamespacePreparer(name_prefix='servicebustest')
    @ServiceBusQueuePreparer(name_prefix='servicebustest', dead_lettering_on_message_expiration=True)
    async def test_async_queue_message_batch(self, servicebus_namespace_connection_string, servicebus_queue, **kwargs):
        async with ServiceBusClient.from_connection_string(
            servicebus_namespace_connection_string, logging_enable=False) as sb_client:

            async with sb_client.get_queue_sender(servicebus_queue.name) as sender:
                message = BatchMessage()
                for i in range(5):
                    message.add(Message("Message no. {}".format(i)))
                await sender.send_messages(message)

            async with sb_client.get_queue_receiver(servicebus_queue.name) as receiver:
                messages = await receiver.receive_messages(max_wait_time=10)
                recv = True
                while recv:
                    recv = await receiver.receive_messages(max_wait_time=10)
                    messages.extend(recv)

                assert len(messages) == 5
                for m in messages:
                    print_message(_logger, m)
                    await m.complete()

    @pytest.mark.liveTest
    @pytest.mark.live_test_only
    @CachedResourceGroupPreparer(name_prefix='servicebustest')
    @CachedServiceBusNamespacePreparer(name_prefix='servicebustest')
    @ServiceBusQueuePreparer(name_prefix='servicebustest', dead_lettering_on_message_expiration=True)
    async def test_async_queue_schedule_message(self, servicebus_namespace_connection_string, servicebus_queue, **kwargs):
        async with ServiceBusClient.from_connection_string(
            servicebus_namespace_connection_string, logging_enable=False) as sb_client:

            enqueue_time = (utc_now() + timedelta(minutes=2)).replace(microsecond=0)
            async with sb_client.get_queue_receiver(servicebus_queue.name) as receiver:
                async with sb_client.get_queue_sender(servicebus_queue.name) as sender:
                    content = str(uuid.uuid4())
                    message_id = uuid.uuid4()
                    message = Message(content)
                    message.message_id = message_id
                    message.scheduled_enqueue_time_utc = enqueue_time
                    await sender.send_messages(message)

                messages = await receiver.receive_messages(max_wait_time=120)
                if messages:
                    try:
                        data = str(messages[0])
                        assert data == content
                        assert messages[0].message_id == message_id
                        assert messages[0].scheduled_enqueue_time_utc == enqueue_time
                        assert messages[0].scheduled_enqueue_time_utc == messages[0].enqueued_time_utc.replace(microsecond=0)
                        assert len(messages) == 1
                    finally:
                        for m in messages:
                            await m.complete()
                else:
                    raise Exception("Failed to receive scheduled message.")

    @pytest.mark.liveTest
    @pytest.mark.live_test_only
    @CachedResourceGroupPreparer(name_prefix='servicebustest')
    @CachedServiceBusNamespacePreparer(name_prefix='servicebustest')
    @ServiceBusQueuePreparer(name_prefix='servicebustest', dead_lettering_on_message_expiration=True)
    async def test_async_queue_schedule_multiple_messages(self, servicebus_namespace_connection_string, servicebus_queue, **kwargs):
        async with ServiceBusClient.from_connection_string(
            servicebus_namespace_connection_string, logging_enable=False) as sb_client:
            enqueue_time = (utc_now() + timedelta(minutes=2)).replace(microsecond=0)
            messages = []
            receiver = sb_client.get_queue_receiver(servicebus_queue.name, prefetch=20)
            sender = sb_client.get_queue_sender(servicebus_queue.name)
            async with sender, receiver:
                content = str(uuid.uuid4())
                message_id_a = uuid.uuid4()
                message_a = Message(content)
                message_a.message_id = message_id_a
                message_id_b = uuid.uuid4()
                message_b = Message(content)
                message_b.message_id = message_id_b

                await sender.send_messages([message_a, message_b])

                received_messages = await receiver.receive_messages(max_batch_size=2, max_wait_time=5)
                for message in received_messages:
                    await message.complete()

                tokens = await sender.schedule_messages(received_messages, enqueue_time)
                assert len(tokens) == 2

                messages = await receiver.receive_messages(max_wait_time=120)
                recv = await receiver.receive_messages(max_wait_time=5)
                messages.extend(recv)
                if messages:
                    try:
                        data = str(messages[0])
                        assert data == content
                        assert messages[0].message_id in (message_id_a, message_id_b)
                        assert messages[0].scheduled_enqueue_time_utc == enqueue_time
                        assert messages[0].scheduled_enqueue_time_utc == messages[0].enqueued_time_utc.replace(microsecond=0)
                        assert len(messages) == 2
                    finally:
                        for m in messages:
                            await m.complete()
                else:
                    raise Exception("Failed to receive scheduled message.")

    @pytest.mark.liveTest
    @pytest.mark.live_test_only
    @CachedResourceGroupPreparer(name_prefix='servicebustest')
    @CachedServiceBusNamespacePreparer(name_prefix='servicebustest')
    @ServiceBusQueuePreparer(name_prefix='servicebustest', dead_lettering_on_message_expiration=True)
    async def test_async_queue_cancel_scheduled_messages(self, servicebus_namespace_connection_string, servicebus_queue, **kwargs):
        async with ServiceBusClient.from_connection_string(
            servicebus_namespace_connection_string, logging_enable=False) as sb_client:

            enqueue_time = (utc_now() + timedelta(minutes=2)).replace(microsecond=0)
            async with sb_client.get_queue_receiver(servicebus_queue.name) as receiver:
                async with sb_client.get_queue_sender(servicebus_queue.name) as sender:
                    message_a = Message("Test scheduled message")
                    message_b = Message("Test scheduled message")
                    tokens = await sender.schedule_messages([message_a, message_b], enqueue_time)
                    assert len(tokens) == 2

                    await sender.cancel_scheduled_messages(tokens)

                messages = await receiver.receive_messages(max_wait_time=120)
                assert len(messages) == 0

    @pytest.mark.liveTest
    @pytest.mark.live_test_only
    @CachedResourceGroupPreparer(name_prefix='servicebustest')
    @CachedServiceBusNamespacePreparer(name_prefix='servicebustest')
    @ServiceBusQueuePreparer(name_prefix='servicebustest', dead_lettering_on_message_expiration=True)
    async def test_queue_message_amqp_over_websocket(self, servicebus_namespace_connection_string, servicebus_queue, **kwargs):
        async with ServiceBusClient.from_connection_string(
                servicebus_namespace_connection_string,
                transport_type=TransportType.AmqpOverWebsocket,
                logging_enable=False) as sb_client:

            async with sb_client.get_queue_sender(servicebus_queue.name) as sender:
                assert sender._config.transport_type == TransportType.AmqpOverWebsocket
                message = Message("Test")
                await sender.send_messages(message)

            async with sb_client.get_queue_receiver(servicebus_queue.name, mode=ReceiveSettleMode.ReceiveAndDelete) as receiver:
                assert receiver._config.transport_type == TransportType.AmqpOverWebsocket
                messages = await receiver.receive_messages(max_wait_time=5)
                assert len(messages) == 1

    def test_queue_message_http_proxy_setting(self):
        mock_conn_str = "Endpoint=sb://mock.servicebus.windows.net/;SharedAccessKeyName=mock;SharedAccessKey=mock"
        http_proxy = {
            'proxy_hostname': '127.0.0.1',
            'proxy_port': 8899,
            'username': 'admin',
            'password': '123456'
        }

        sb_client = ServiceBusClient.from_connection_string(mock_conn_str, http_proxy=http_proxy)
        assert sb_client._config.http_proxy == http_proxy
        assert sb_client._config.transport_type == TransportType.AmqpOverWebsocket

        sender = sb_client.get_queue_sender(queue_name="mock")
        assert sender._config.http_proxy == http_proxy
        assert sender._config.transport_type == TransportType.AmqpOverWebsocket

        receiver = sb_client.get_queue_receiver(queue_name="mock")
        assert receiver._config.http_proxy == http_proxy
        assert receiver._config.transport_type == TransportType.AmqpOverWebsocket

    @pytest.mark.liveTest
    @pytest.mark.live_test_only
    @CachedResourceGroupPreparer(name_prefix='servicebustest')
    @CachedServiceBusNamespacePreparer(name_prefix='servicebustest')
    @ServiceBusQueuePreparer(name_prefix='servicebustest', dead_lettering_on_message_expiration=True)
    async def test_queue_message_settle_through_mgmt_link_due_to_broken_receiver_link(self, servicebus_namespace_connection_string, servicebus_queue, **kwargs):
        async with ServiceBusClient.from_connection_string(
                servicebus_namespace_connection_string,
                logging_enable=False) as sb_client:

            async with sb_client.get_queue_sender(servicebus_queue.name) as sender:
                message = Message("Test")
                await sender.send_messages(message)

            async with sb_client.get_queue_receiver(servicebus_queue.name) as receiver:
                messages = await receiver.receive_messages(max_wait_time=5)
                await receiver._handler.message_handler.destroy_async()  # destroy the underlying receiver link
                assert len(messages) == 1
                await messages[0].complete()


    @pytest.mark.asyncio
    async def test_async_queue_mock_auto_lock_renew_callback(self):
        results = []
        errors = []
        async def callback_mock(renewable, error):
            results.append(renewable)
            if error:
                errors.append(error)

        auto_lock_renew = AutoLockRenew()
        auto_lock_renew._renew_period = 1 # So we can run the test fast.
        async with auto_lock_renew: # Check that it is called when the object expires for any reason (silent renew failure)
            message = MockReceivedMessage(prevent_renew_lock=True)
            auto_lock_renew.register(renewable=message, on_lock_renew_failure=callback_mock)
            await asyncio.sleep(3)
            assert len(results) == 1 and results[-1]._lock_expired == True
            assert not errors

        del results[:]
        del errors[:]
        auto_lock_renew = AutoLockRenew()
        auto_lock_renew._renew_period = 1
        async with auto_lock_renew: # Check that in normal operation it does not get called
            auto_lock_renew.register(renewable=MockReceivedMessage(), on_lock_renew_failure=callback_mock)
            await asyncio.sleep(3)
            assert not results
            assert not errors

        del results[:]
        del errors[:]
        auto_lock_renew = AutoLockRenew()
        auto_lock_renew._renew_period = 1
        async with auto_lock_renew: # Check that when a message is settled, it will not get called even after expiry
            message = MockReceivedMessage(prevent_renew_lock=True)
            auto_lock_renew.register(renewable=message, on_lock_renew_failure=callback_mock)
            message._settled = True
            await asyncio.sleep(3)
            assert not results
            assert not errors

        del results[:]
        del errors[:]
        auto_lock_renew = AutoLockRenew()
        auto_lock_renew._renew_period = 1
        async with auto_lock_renew: # Check that it is called when there is an overt renew failure
            message = MockReceivedMessage(exception_on_renew_lock=True)
            auto_lock_renew.register(renewable=message, on_lock_renew_failure=callback_mock)
            await asyncio.sleep(3)
            assert len(results) == 1 and results[-1]._lock_expired == True
            assert errors[-1]

        del results[:]
        del errors[:]
        auto_lock_renew = AutoLockRenew()
        auto_lock_renew._renew_period = 1
        async with auto_lock_renew: # Check that it is not called when the renewer is shutdown
            message = MockReceivedMessage(prevent_renew_lock=True)
            auto_lock_renew.register(renewable=message, on_lock_renew_failure=callback_mock)
            await auto_lock_renew.close()
            await asyncio.sleep(3)
            assert not results
            assert not errors

        del results[:]
        del errors[:]
        auto_lock_renew = AutoLockRenew()
        auto_lock_renew._renew_period = 1
        async with auto_lock_renew: # Check that it is not called when the receiver is shutdown
            message = MockReceivedMessage(prevent_renew_lock=True)
            auto_lock_renew.register(renewable=message, on_lock_renew_failure=callback_mock)
            message._receiver._running = False
            await asyncio.sleep(3)
            assert not results
            assert not errors


    @pytest.mark.asyncio
    async def test_async_queue_mock_no_reusing_auto_lock_renew(self):
        auto_lock_renew = AutoLockRenew()
        auto_lock_renew._renew_period = 1

        async with auto_lock_renew:
            auto_lock_renew.register(renewable=MockReceivedMessage())
            await asyncio.sleep(3)

        with pytest.raises(ServiceBusError):
            async with auto_lock_renew:
                pass

        with pytest.raises(ServiceBusError):
            auto_lock_renew.register(renewable=MockReceivedMessage())

        auto_lock_renew = AutoLockRenew()
        auto_lock_renew._renew_period = 1

        auto_lock_renew.register(renewable=MockReceivedMessage())
        time.sleep(3)

        await auto_lock_renew.close()

        with pytest.raises(ServiceBusError):
            async with auto_lock_renew:
                pass

        with pytest.raises(ServiceBusError):
            auto_lock_renew.register(renewable=MockReceivedMessage())

    @pytest.mark.liveTest
    @pytest.mark.live_test_only
    @CachedResourceGroupPreparer(name_prefix='servicebustest')
    @CachedServiceBusNamespacePreparer(name_prefix='servicebustest')
    @ServiceBusQueuePreparer(name_prefix='servicebustest', dead_lettering_on_message_expiration=True)
    async def test_async_queue_receive_batch_without_setting_prefetch(self, servicebus_namespace_connection_string, servicebus_queue, **kwargs):
        async with ServiceBusClient.from_connection_string(
                servicebus_namespace_connection_string, logging_enable=False) as sb_client:

            def message_content():
                for i in range(20):
                    yield Message(
                        body="Message no. {}".format(i),
                        label='1st'
                    )

            sender = sb_client.get_queue_sender(servicebus_queue.name)
            receiver = sb_client.get_queue_receiver(servicebus_queue.name)

            async with sender, receiver:
                message = BatchMessage()
                for each in message_content():
                    message.add(each)
                await sender.send_messages(message)

                receive_counter = 0
                message_1st_received_cnt = 0
                message_2nd_received_cnt = 0
                while message_1st_received_cnt < 20 or message_2nd_received_cnt < 20:
                    messages = await receiver.receive_messages(max_batch_size=20, max_wait_time=5)
                    if not messages:
                        break
                    receive_counter += 1
                    for message in messages:
                        print_message(_logger, message)
                        if message.label == '1st':
                            message_1st_received_cnt += 1
                            await message.complete()
                            message.label = '2nd'
                            await sender.send_messages(message)  # resending received message
                        elif message.label == '2nd':
                            message_2nd_received_cnt += 1
                            await message.complete()

                assert message_1st_received_cnt == 20 and message_2nd_received_cnt == 20
                # Network/server might be unstable making flow control ineffective in the leading rounds of connection iteration
                assert receive_counter < 10  # Dynamic link credit issuing come info effect


    @pytest.mark.liveTest
    @pytest.mark.live_test_only
    @CachedResourceGroupPreparer(name_prefix='servicebustest')
    @CachedServiceBusNamespacePreparer(name_prefix='servicebustest')
    @ServiceBusQueuePreparer(name_prefix='servicebustest', dead_lettering_on_message_expiration=True)
    async def test_async_queue_receiver_alive_after_timeout(self, servicebus_namespace_connection_string, servicebus_queue, **kwargs):
        async with ServiceBusClient.from_connection_string(
                servicebus_namespace_connection_string,
                logging_enable=False) as sb_client:

            async with sb_client.get_queue_sender(servicebus_queue.name) as sender:
                message = Message("0")
                message_1 = Message("1")
                await sender.send_messages([message, message_1])

                messages = []
                async with sb_client.get_queue_receiver(servicebus_queue.name, max_wait_time=10) as receiver:
                    
                    async for message in receiver.receive_forever():
                        messages.append(message)
                        break

                    async for message in receiver.receive_forever():
                        messages.append(message)

                    for m in messages:
                        await m.complete()

                    assert len(messages) == 2
                    assert str(messages[0]) == "0"
                    assert str(messages[1]) == "1"

                    message_2 = Message("2")
                    message_3 = Message("3")
                    await sender.send_messages([message_2, message_3])

                    async for message in receiver: #.receive_forever():
                        messages.append(message)
                        async for message in receiver: #.receive_forever():
                            messages.append(message)

                    assert len(messages) == 4
                    assert str(messages[2]) == "2"
                    assert str(messages[3]) == "3"

                    for m in messages[2:]:
                        await m.complete()

                    messages = await receiver.receive_messages()
                    assert not messages

    @pytest.mark.liveTest
    @pytest.mark.live_test_only
    @CachedResourceGroupPreparer(name_prefix='servicebustest')
    @CachedServiceBusNamespacePreparer(name_prefix='servicebustest')
    @ServiceBusQueuePreparer(name_prefix='servicebustest')
    async def test_async_queue_receiver_respects_max_wait_time_overrides(self, servicebus_namespace_connection_string, servicebus_queue, **kwargs):
        async with ServiceBusClient.from_connection_string(
                servicebus_namespace_connection_string,
                logging_enable=False) as sb_client:

            async with sb_client.get_queue_sender(servicebus_queue.name) as sender:
                message = Message("0")
                await sender.send_messages(message)

                messages = []
                async with sb_client.get_queue_receiver(servicebus_queue.name, max_wait_time=5) as receiver:

                    time_1 = utc_now()
                    async for message in receiver.receive_forever(max_wait_time=10):
                        messages.append(message)
                        time_2 = utc_now()
                        async for message in receiver.receive_forever(max_wait_time=1):
                            messages.append(message)
                        time_3 = utc_now()
                        assert timedelta(seconds=1) < (time_3 - time_2) < timedelta(seconds=2)
                    time_4 = utc_now()
                    assert timedelta(seconds=9) < (time_4 - time_3) < timedelta(seconds=11)

                    async for message in receiver.receive_forever(max_wait_time=3):
                        messages.append(message)
                    time_5 = utc_now()
                    assert timedelta(seconds=2) < (time_5 - time_4) < timedelta(seconds=4)

                    async for message in receiver:
                        messages.append(message)
                    time_6 = utc_now()
                    assert timedelta(seconds=4) < (time_6 - time_5) < timedelta(seconds=6)

                    async for message in receiver.receive_forever():
                        messages.append(message)
                    time_7 = utc_now()
                    assert timedelta(seconds=4) < (time_7 - time_6) < timedelta(seconds=6)
                    assert len(messages) == 1<|MERGE_RESOLUTION|>--- conflicted
+++ resolved
@@ -149,11 +149,7 @@
                     await sender.send_messages(message)
 
             messages = []
-<<<<<<< HEAD
-            async with sb_client.get_queue_receiver(servicebus_queue.name, mode=ReceiveSettleMode.ReceiveAndDelete, max_wait_time=5) as receiver:
-=======
-            async with sb_client.get_queue_receiver(servicebus_queue.name, mode=ReceiveSettleMode.ReceiveAndDelete, idle_timeout=8) as receiver:
->>>>>>> cc2e21d2
+            async with sb_client.get_queue_receiver(servicebus_queue.name, mode=ReceiveSettleMode.ReceiveAndDelete, max_wait_time=8) as receiver:
                 async for message in receiver:
                     messages.append(message)
                     with pytest.raises(MessageAlreadySettled):
