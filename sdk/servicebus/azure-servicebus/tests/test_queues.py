--- conflicted
+++ resolved
@@ -2141,7 +2141,6 @@
             assert message.body is None
             receiver.complete_message(message)
 
-<<<<<<< HEAD
     def test_send_message_alternate_body_types(self, **kwargs):
         with pytest.raises(TypeError):
             message = ServiceBusMessage(body=['1','2'])
@@ -2155,7 +2154,6 @@
             message = ServiceBusMessage(body={})
         with pytest.raises(TypeError):
             message = ServiceBusMessage(body=Exception())
-=======
 
     @pytest.mark.liveTest
     @pytest.mark.live_test_only
@@ -2184,5 +2182,4 @@
                 with sb_client.get_queue_receiver(servicebus_queue.name, 
                                                   sub_queue=str.upper(ServiceBusSubQueue.DEAD_LETTER.value),
                                                   max_wait_time=5) as receiver:
-                    raise Exception("Should not get here, should be case sensitive.")
->>>>>>> 26fee670
+                    raise Exception("Should not get here, should be case sensitive.")