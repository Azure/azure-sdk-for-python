#-------------------------------------------------------------------------
# Copyright (c) Microsoft Corporation. All rights reserved.
# Licensed under the MIT License. See License.txt in the project root for
# license information.
#--------------------------------------------------------------------------

import logging
import sys
import os
import pytest
import time
import uuid
from datetime import datetime, timedelta

from azure.servicebus import ServiceBusClient, QueueClient, AutoLockRenew
from azure.servicebus.common.message import Message, PeekMessage, BatchMessage, DeferredMessage
from azure.servicebus.common.constants import ReceiveSettleMode
from azure.servicebus.common.errors import (
    ServiceBusError,
    MessageLockExpired,
    InvalidHandlerState,
    MessageAlreadySettled,
    AutoLockRenewTimeout,
    MessageSendFailed,
    MessageSettleFailed)

<<<<<<< HEAD
from devtools_testutils import AzureMgmtTestCase, CachedResourceGroupPreparer
from servicebus_preparer import CachedServiceBusNamespacePreparer, ServiceBusQueuePreparer, CachedServiceBusQueuePreparer
=======
from devtools_testutils import AzureMgmtTestCase, RandomNameResourceGroupPreparer
from servicebus_preparer import ServiceBusNamespacePreparer, ServiceBusTopicPreparer, ServiceBusQueuePreparer
>>>>>>> e95fe8ec

def get_logger(level):
    azure_logger = logging.getLogger("azure")
    if not azure_logger.handlers:
        azure_logger.setLevel(level)
        handler = logging.StreamHandler(stream=sys.stdout)
        handler.setFormatter(logging.Formatter('%(asctime)s %(name)-12s %(levelname)-8s %(message)s'))
        azure_logger.addHandler(handler)

    uamqp_logger = logging.getLogger("uamqp")
    if not uamqp_logger.handlers:
        uamqp_logger.setLevel(logging.INFO)
        uamqp_logger.addHandler(handler)
    return azure_logger

_logger = get_logger(logging.DEBUG)


def print_message(message):
    _logger.info("Receiving: {}".format(message))
    _logger.debug("Time to live: {}".format(message.time_to_live))
    _logger.debug("Sequence number: {}".format(message.sequence_number))
    _logger.debug("Enqueue Sequence numger: {}".format(message.enqueue_sequence_number))
    _logger.debug("Partition ID: {}".format(message.partition_id))
    _logger.debug("Partition Key: {}".format(message.partition_key))
    _logger.debug("User Properties: {}".format(message.user_properties))
    _logger.debug("Annotations: {}".format(message.annotations))
    _logger.debug("Delivery count: {}".format(message.header.delivery_count))
    try:
        _logger.debug("Locked until: {}".format(message.locked_until))
        _logger.debug("Lock Token: {}".format(message.lock_token))
    except TypeError:
        pass
    _logger.debug("Enqueued time: {}".format(message.enqueued_time))

# A note regarding live_test_only.
# Old servicebus tests were not written to work on both stubs and live entities.
# This disables those tests for non-live scenarios, and should be removed as tests
# are ported to offline-compatible code.
class ServiceBusQueueTests(AzureMgmtTestCase):

    @pytest.mark.liveTest
<<<<<<< HEAD
    @CachedResourceGroupPreparer(name_prefix='servicebustest')
    @CachedServiceBusNamespacePreparer(name_prefix='servicebustest')
=======
    @pytest.mark.live_test_only
    @RandomNameResourceGroupPreparer()
    @ServiceBusNamespacePreparer(name_prefix='servicebustest')
>>>>>>> e95fe8ec
    @ServiceBusQueuePreparer(name_prefix='servicebustest', dead_lettering_on_message_expiration=True)
    def test_github_issue_7079(self, servicebus_namespace_connection_string, servicebus_queue, **kwargs):

        sb_client = ServiceBusClient.from_connection_string(
            servicebus_namespace_connection_string, debug=False)
        queue = sb_client.get_queue(servicebus_queue.name)

        with queue.get_sender() as sender:
            for i in range(5):
                sender.send(Message("Message {}".format(i)))
        messages = queue.get_receiver(mode=ReceiveSettleMode.ReceiveAndDelete, idle_timeout=5)
        batch = messages.fetch_next()
        count = len(batch)

        messages.reconnect()
        for message in messages:
           _logger.debug(message)
           count += 1
        assert count == 5

    @pytest.mark.liveTest
<<<<<<< HEAD
    @CachedResourceGroupPreparer()
    @CachedServiceBusNamespacePreparer(name_prefix='servicebustest')
    @CachedServiceBusQueuePreparer(name_prefix='servicebustest', dead_lettering_on_message_expiration=True)
=======
    @pytest.mark.live_test_only
    @RandomNameResourceGroupPreparer()
    @ServiceBusNamespacePreparer(name_prefix='servicebustest')
    @ServiceBusQueuePreparer(name_prefix='servicebustest', dead_lettering_on_message_expiration=True)
>>>>>>> e95fe8ec
    def test_github_issue_6178(self, servicebus_namespace_connection_string, servicebus_queue, **kwargs):
        sb_client = ServiceBusClient.from_connection_string(
            servicebus_namespace_connection_string, debug=False)
        queue = sb_client.get_queue(servicebus_queue.name)

        for i in range(3):
            queue.send(Message("Message {}".format(i)))
<<<<<<< HEAD
    
=======

>>>>>>> e95fe8ec
            messages = queue.get_receiver(idle_timeout=60)
            for message in messages:
                _logger.debug(message)
                _logger.debug(message.sequence_number)
                _logger.debug(message.enqueued_time)
                _logger.debug(message.expired)
                message.complete()
                time.sleep(40)

    @pytest.mark.liveTest
<<<<<<< HEAD
    @CachedResourceGroupPreparer(name_prefix='servicebustest')
    @CachedServiceBusNamespacePreparer(name_prefix='servicebustest')
=======
    @pytest.mark.live_test_only
    @RandomNameResourceGroupPreparer(name_prefix='servicebustest')
    @ServiceBusNamespacePreparer(name_prefix='servicebustest')
>>>>>>> e95fe8ec
    @ServiceBusQueuePreparer(name_prefix='servicebustest', dead_lettering_on_message_expiration=True)
    def test_queue_by_queue_client_conn_str_receive_handler_peeklock(self, servicebus_namespace_connection_string, servicebus_queue, **kwargs):
        
        queue_client = QueueClient.from_connection_string(
            servicebus_namespace_connection_string,
            name=servicebus_queue.name,
            debug=False)

        with queue_client.get_sender() as sender:
            for i in range(10):
                message = Message("Handler message no. {}".format(i))
                message.enqueue_sequence_number = i
                sender.send(message)

        receiver = queue_client.get_receiver(idle_timeout=5)
        count = 0
        for message in receiver:
            print_message(message)
            assert message.message.delivery_tag is not None
            assert message.lock_token == message.message.delivery_annotations.get(message._x_OPT_LOCK_TOKEN)
            assert message.lock_token == uuid.UUID(bytes_le=message.message.delivery_tag)
            count += 1
            message.complete()

        assert count == 10


    @pytest.mark.liveTest
<<<<<<< HEAD
    @CachedResourceGroupPreparer(name_prefix='servicebustest')
    @CachedServiceBusNamespacePreparer(name_prefix='servicebustest')
=======
    @pytest.mark.live_test_only
    @RandomNameResourceGroupPreparer(name_prefix='servicebustest')
    @ServiceBusNamespacePreparer(name_prefix='servicebustest')
>>>>>>> e95fe8ec
    @ServiceBusQueuePreparer(name_prefix='servicebustest', dead_lettering_on_message_expiration=True)
    def test_queue_by_queue_client_conn_str_receive_handler_receiveanddelete(self, servicebus_namespace_connection_string, servicebus_queue, **kwargs):
        
        queue_client = QueueClient.from_connection_string(
            servicebus_namespace_connection_string,
            name=servicebus_queue.name,
            debug=False)
    
        with queue_client.get_sender() as sender:
            for i in range(10):
                message = Message("Handler message no. {}".format(i))
                message.enqueue_sequence_number = i
                sender.send(message)
    
        messages = []
        receiver = queue_client.get_receiver(mode=ReceiveSettleMode.ReceiveAndDelete, idle_timeout=5)
        for message in receiver:
            messages.append(message)
            with pytest.raises(MessageAlreadySettled):
                message.complete()
    
        assert not receiver.running
        assert len(messages) == 10
        time.sleep(30)
    
        messages = []
        receiver = queue_client.get_receiver(mode=ReceiveSettleMode.ReceiveAndDelete, idle_timeout=5)
        for message in receiver:
            messages.append(message)
        assert len(messages) == 0
    

    @pytest.mark.liveTest
<<<<<<< HEAD
    @CachedResourceGroupPreparer(name_prefix='servicebustest')
    @CachedServiceBusNamespacePreparer(name_prefix='servicebustest')
=======
    @pytest.mark.live_test_only
    @RandomNameResourceGroupPreparer(name_prefix='servicebustest')
    @ServiceBusNamespacePreparer(name_prefix='servicebustest')
>>>>>>> e95fe8ec
    @ServiceBusQueuePreparer(name_prefix='servicebustest', dead_lettering_on_message_expiration=True)
    def test_queue_by_queue_client_conn_str_receive_handler_with_stop(self, servicebus_namespace_connection_string, servicebus_queue, **kwargs):
        
        queue_client = QueueClient.from_connection_string(
            servicebus_namespace_connection_string,
            name=servicebus_queue.name,
            debug=False)
    
        with queue_client.get_sender() as sender:
            for i in range(10):
                message = Message("Stop message no. {}".format(i))
                sender.send(message)
    
        messages = []
        receiver = queue_client.get_receiver(idle_timeout=5)
        for message in receiver:
            messages.append(message)
            message.complete()
            if len(messages) >= 5:
                break
            
        assert receiver.running
        assert len(messages) == 5
    
        with receiver:
            for message in receiver:
                messages.append(message)
                message.complete()
                if len(messages) >= 5:
                    break
                
        assert not receiver.running
        assert len(messages) == 6
    

    @pytest.mark.liveTest
<<<<<<< HEAD
    @CachedResourceGroupPreparer(name_prefix='servicebustest')
    @CachedServiceBusNamespacePreparer(name_prefix='servicebustest')
=======
    @pytest.mark.live_test_only
    @RandomNameResourceGroupPreparer(name_prefix='servicebustest')
    @ServiceBusNamespacePreparer(name_prefix='servicebustest')
>>>>>>> e95fe8ec
    @ServiceBusQueuePreparer(name_prefix='servicebustest', dead_lettering_on_message_expiration=True)
    def test_queue_by_servicebus_client_iter_messages_simple(self, servicebus_namespace, servicebus_namespace_key_name, servicebus_namespace_primary_key, servicebus_queue, **kwargs):
        
        client = ServiceBusClient(
            service_namespace=servicebus_namespace.name,
            shared_access_key_name=servicebus_namespace_key_name,
            shared_access_key_value=servicebus_namespace_primary_key,
            debug=False)
    
        queue_client = client.get_queue(servicebus_queue.name)
        with queue_client.get_receiver(idle_timeout=5, mode=ReceiveSettleMode.PeekLock) as receiver:
        
            with queue_client.get_sender() as sender:
                for i in range(10):
                    message = Message("Iter message no. {}".format(i))
                    sender.send(message)
    
            count = 0
            for message in receiver:
                print_message(message)
                message.complete()
                with pytest.raises(MessageAlreadySettled):
                    message.complete()
                with pytest.raises(MessageAlreadySettled):
                    message.renew_lock()
                count += 1
    
            with pytest.raises(InvalidHandlerState):
                next(receiver)
        assert count == 10
    

    @pytest.mark.liveTest
<<<<<<< HEAD
    @CachedResourceGroupPreparer(name_prefix='servicebustest')
    @CachedServiceBusNamespacePreparer(name_prefix='servicebustest')
=======
    @pytest.mark.live_test_only
    @RandomNameResourceGroupPreparer(name_prefix='servicebustest')
    @ServiceBusNamespacePreparer(name_prefix='servicebustest')
>>>>>>> e95fe8ec
    @ServiceBusQueuePreparer(name_prefix='servicebustest', dead_lettering_on_message_expiration=True)
    def test_queue_by_servicebus_conn_str_client_iter_messages_with_abandon(self, servicebus_namespace_connection_string, servicebus_queue, **kwargs):
        
        client = ServiceBusClient.from_connection_string(servicebus_namespace_connection_string, debug=False)
        queue_client = client.get_queue(servicebus_queue.name)
        with queue_client.get_receiver(idle_timeout=5, mode=ReceiveSettleMode.PeekLock) as receiver:
        
            with queue_client.get_sender() as sender:
                for i in range(10):
                    message = Message("Abandoned message no. {}".format(i))
                    sender.send(message)
    
            count = 0
            for message in receiver:
                print_message(message)
                if not message.header.delivery_count:
                    count += 1
                    message.abandon()
                else:
                    assert message.header.delivery_count == 1
                    message.complete()
    
        assert count == 10
    
        with queue_client.get_receiver(idle_timeout=5, mode=ReceiveSettleMode.PeekLock) as receiver:
            count = 0
            for message in receiver:
                print_message(message)
                message.complete()
                count += 1
        assert count == 0

    
    @pytest.mark.liveTest
<<<<<<< HEAD
    @CachedResourceGroupPreparer(name_prefix='servicebustest')
    @CachedServiceBusNamespacePreparer(name_prefix='servicebustest')
=======
    @pytest.mark.live_test_only
    @RandomNameResourceGroupPreparer(name_prefix='servicebustest')
    @ServiceBusNamespacePreparer(name_prefix='servicebustest')
>>>>>>> e95fe8ec
    @ServiceBusQueuePreparer(name_prefix='servicebustest', dead_lettering_on_message_expiration=True)
    def test_queue_by_servicebus_client_iter_messages_with_defer(self, servicebus_namespace, servicebus_namespace_key_name, servicebus_namespace_primary_key, servicebus_queue, **kwargs):
        
        client = ServiceBusClient(
            service_namespace=servicebus_namespace.name,
            shared_access_key_name=servicebus_namespace_key_name,
            shared_access_key_value=servicebus_namespace_primary_key,
            debug=False)
    
        queue_client = client.get_queue(servicebus_queue.name)
        deferred_messages = []
        with queue_client.get_receiver(idle_timeout=5, mode=ReceiveSettleMode.PeekLock) as receiver:
        
            with queue_client.get_sender() as sender:
                for i in range(10):
                    message = Message("Deferred message no. {}".format(i))
                    sender.send(message)
    
            count = 0
            for message in receiver:
                deferred_messages.append(message.sequence_number)
                print_message(message)
                count += 1
                message.defer()
    
        assert count == 10
        with queue_client.get_receiver(idle_timeout=5, mode=ReceiveSettleMode.PeekLock) as receiver:
            count = 0
            for message in receiver:
                print_message(message)
                message.complete()
                count += 1
        assert count == 0
    

    @pytest.mark.liveTest
<<<<<<< HEAD
    @CachedResourceGroupPreparer(name_prefix='servicebustest')
    @CachedServiceBusNamespacePreparer(name_prefix='servicebustest')
=======
    @pytest.mark.live_test_only
    @RandomNameResourceGroupPreparer(name_prefix='servicebustest')
    @ServiceBusNamespacePreparer(name_prefix='servicebustest')
>>>>>>> e95fe8ec
    @ServiceBusQueuePreparer(name_prefix='servicebustest', dead_lettering_on_message_expiration=True)
    def test_queue_by_servicebus_client_iter_messages_with_retrieve_deferred_client(self, servicebus_namespace, servicebus_namespace_key_name, servicebus_namespace_primary_key, servicebus_queue, **kwargs):
    
        client = ServiceBusClient(
            service_namespace=servicebus_namespace.name,
            shared_access_key_name=servicebus_namespace_key_name,
            shared_access_key_value=servicebus_namespace_primary_key,
            debug=False)
    
        queue_client = client.get_queue(servicebus_queue.name)
        deferred_messages = []
        with queue_client.get_receiver(idle_timeout=5, mode=ReceiveSettleMode.PeekLock) as receiver:
        
            with queue_client.get_sender() as sender:
                for i in range(10):
                    message = Message("Deferred message no. {}".format(i))
                    sender.send(message)
    
            count = 0
            for message in receiver:
                deferred_messages.append(message.sequence_number)
                print_message(message)
                count += 1
                message.defer()
    
        assert count == 10
    
        deferred = queue_client.receive_deferred_messages(deferred_messages, mode=ReceiveSettleMode.PeekLock)
        assert len(deferred) == 10
        for message in deferred:
            assert isinstance(message, DeferredMessage)
            with pytest.raises(ValueError):
                message.complete()
        with pytest.raises(ValueError):
            queue_client.settle_deferred_messages('foo', deferred)
        
        queue_client.settle_deferred_messages('completed', deferred)
        with pytest.raises(ServiceBusError):
            queue_client.receive_deferred_messages(deferred_messages)
    

    @pytest.mark.liveTest
<<<<<<< HEAD
    @CachedResourceGroupPreparer(name_prefix='servicebustest')
    @CachedServiceBusNamespacePreparer(name_prefix='servicebustest')
=======
    @pytest.mark.live_test_only
    @RandomNameResourceGroupPreparer(name_prefix='servicebustest')
    @ServiceBusNamespacePreparer(name_prefix='servicebustest')
>>>>>>> e95fe8ec
    @ServiceBusQueuePreparer(name_prefix='servicebustest', dead_lettering_on_message_expiration=True)
    def test_queue_by_servicebus_client_iter_messages_with_retrieve_deferred_receiver_complete(self, servicebus_namespace, servicebus_namespace_key_name, servicebus_namespace_primary_key, servicebus_queue, **kwargs):
    
        client = ServiceBusClient(
            service_namespace=servicebus_namespace.name,
            shared_access_key_name=servicebus_namespace_key_name,
            shared_access_key_value=servicebus_namespace_primary_key,
            debug=False)
    
        queue_client = client.get_queue(servicebus_queue.name)
        deferred_messages = []
        messages = [Message("Deferred message no. {}".format(i)) for i in range(10)]
        results = queue_client.send(messages, session="test_session")
        assert all(result[0] for result in results)
    
        with queue_client.get_receiver(idle_timeout=5, mode=ReceiveSettleMode.PeekLock) as receiver:
            count = 0
            for message in receiver:
                deferred_messages.append(message.sequence_number)
                print_message(message)
                count += 1
                message.defer()
    
        assert count == 10
    
        with queue_client.get_receiver(idle_timeout=5, mode=ReceiveSettleMode.PeekLock) as receiver:
            deferred = receiver.receive_deferred_messages(deferred_messages)
            assert len(deferred) == 10
            for message in deferred:
                assert isinstance(message, DeferredMessage)
                assert message.lock_token
                assert message.locked_until
                assert message._receiver
                message.renew_lock()
                message.complete()
    

    @pytest.mark.liveTest
<<<<<<< HEAD
    @CachedResourceGroupPreparer(name_prefix='servicebustest')
    @CachedServiceBusNamespacePreparer(name_prefix='servicebustest')
    @CachedServiceBusQueuePreparer(name_prefix='servicebustest', dead_lettering_on_message_expiration=True)
=======
    @pytest.mark.live_test_only
    @RandomNameResourceGroupPreparer(name_prefix='servicebustest')
    @ServiceBusNamespacePreparer(name_prefix='servicebustest')
    @ServiceBusQueuePreparer(name_prefix='servicebustest', dead_lettering_on_message_expiration=True)
>>>>>>> e95fe8ec
    def test_queue_by_servicebus_client_iter_messages_with_retrieve_deferred_receiver_deadletter(self, servicebus_namespace, servicebus_namespace_key_name, servicebus_namespace_primary_key, servicebus_queue, **kwargs):
        client = ServiceBusClient(
            service_namespace=servicebus_namespace.name,
            shared_access_key_name=servicebus_namespace_key_name,
            shared_access_key_value=servicebus_namespace_primary_key,
            debug=False)
    
        queue_client = client.get_queue(servicebus_queue.name)
        deferred_messages = []
        messages = [Message("Deferred message no. {}".format(i)) for i in range(10)]
        results = queue_client.send(messages)
        assert all(result[0] for result in results)
    
        with queue_client.get_receiver(idle_timeout=5, mode=ReceiveSettleMode.PeekLock) as receiver:
            count = 0
            for message in receiver:
                deferred_messages.append(message.sequence_number)
                print_message(message)
                count += 1
                message.defer()
    
        assert count == 10
    
        with queue_client.get_receiver(idle_timeout=5) as session:
            deferred = session.receive_deferred_messages(deferred_messages)
            assert len(deferred) == 10
            for message in deferred:
                assert isinstance(message, DeferredMessage)
                message.dead_letter("something")
    
        count = 0
        with queue_client.get_deadletter_receiver(idle_timeout=5) as receiver:
            for message in receiver:
                count += 1
                print_message(message)
                assert message.user_properties[b'DeadLetterReason'] == b'something'
                assert message.user_properties[b'DeadLetterErrorDescription'] == b'something'
                message.complete()
        assert count == 10
    

    @pytest.mark.liveTest
<<<<<<< HEAD
    @CachedResourceGroupPreparer(name_prefix='servicebustest')
    @CachedServiceBusNamespacePreparer(name_prefix='servicebustest')
    @CachedServiceBusQueuePreparer(name_prefix='servicebustest', dead_lettering_on_message_expiration=True)
=======
    @pytest.mark.live_test_only
    @RandomNameResourceGroupPreparer(name_prefix='servicebustest')
    @ServiceBusNamespacePreparer(name_prefix='servicebustest')
    @ServiceBusQueuePreparer(name_prefix='servicebustest', dead_lettering_on_message_expiration=True)
>>>>>>> e95fe8ec
    def test_queue_by_servicebus_client_iter_messages_with_retrieve_deferred_receiver_deletemode(self, servicebus_namespace, servicebus_namespace_key_name, servicebus_namespace_primary_key, servicebus_queue, **kwargs):
        client = ServiceBusClient(
            service_namespace=servicebus_namespace.name,
            shared_access_key_name=servicebus_namespace_key_name,
            shared_access_key_value=servicebus_namespace_primary_key,
            debug=False)
    
        queue_client = client.get_queue(servicebus_queue.name)
        deferred_messages = []
        messages = [Message("Deferred message no. {}".format(i)) for i in range(10)]
        results = queue_client.send(messages)
        assert all(result[0] for result in results)
    
        count = 0
        receiver = queue_client.get_receiver(idle_timeout=5)
        for message in receiver:
            deferred_messages.append(message.sequence_number)
            print_message(message)
            count += 1
            message.defer()
    
        assert count == 10
        with queue_client.get_receiver(idle_timeout=5) as receiver:
            deferred = receiver.receive_deferred_messages(deferred_messages, mode=ReceiveSettleMode.ReceiveAndDelete)
            assert len(deferred) == 10
            for message in deferred:
                assert isinstance(message, DeferredMessage)
                with pytest.raises(MessageAlreadySettled):
                    message.complete()
            with pytest.raises(ServiceBusError):
                deferred = receiver.receive_deferred_messages(deferred_messages)
    

    @pytest.mark.liveTest
<<<<<<< HEAD
    @CachedResourceGroupPreparer(name_prefix='servicebustest')
    @CachedServiceBusNamespacePreparer(name_prefix='servicebustest')
=======
    @pytest.mark.live_test_only
    @RandomNameResourceGroupPreparer(name_prefix='servicebustest')
    @ServiceBusNamespacePreparer(name_prefix='servicebustest')
>>>>>>> e95fe8ec
    @ServiceBusQueuePreparer(name_prefix='servicebustest', dead_lettering_on_message_expiration=True)
    def test_queue_by_servicebus_client_iter_messages_with_retrieve_deferred_not_found(self, servicebus_namespace, servicebus_namespace_key_name, servicebus_namespace_primary_key, servicebus_queue, **kwargs):
        client = ServiceBusClient(
            service_namespace=servicebus_namespace.name,
            shared_access_key_name=servicebus_namespace_key_name,
            shared_access_key_value=servicebus_namespace_primary_key,
            debug=False)
    
        queue_client = client.get_queue(servicebus_queue.name)
        deferred_messages = []
        with queue_client.get_receiver(idle_timeout=5, mode=ReceiveSettleMode.PeekLock) as receiver:
        
            with queue_client.get_sender() as sender:
                for i in range(3):
                    message = Message("Deferred message no. {}".format(i))
                    sender.send(message)
    
            count = 0
            for message in receiver:
                deferred_messages.append(message.sequence_number)
                print_message(message)
                count += 1
                message.defer()
    
        assert count == 3
    
        with pytest.raises(ServiceBusError):
            deferred = queue_client.receive_deferred_messages([3, 4], mode=ReceiveSettleMode.PeekLock)
    
        with pytest.raises(ServiceBusError):
            deferred = queue_client.receive_deferred_messages([5, 6, 7], mode=ReceiveSettleMode.PeekLock)
    

    @pytest.mark.liveTest
<<<<<<< HEAD
    @CachedResourceGroupPreparer(name_prefix='servicebustest')
    @CachedServiceBusNamespacePreparer(name_prefix='servicebustest')
    @CachedServiceBusQueuePreparer(name_prefix='servicebustest', dead_lettering_on_message_expiration=True)
=======
    @pytest.mark.live_test_only
    @RandomNameResourceGroupPreparer(name_prefix='servicebustest')
    @ServiceBusNamespacePreparer(name_prefix='servicebustest')
    @ServiceBusQueuePreparer(name_prefix='servicebustest', dead_lettering_on_message_expiration=True)
>>>>>>> e95fe8ec
    def test_queue_by_servicebus_client_receive_batch_with_deadletter(self, servicebus_namespace, servicebus_namespace_key_name, servicebus_namespace_primary_key, servicebus_queue, **kwargs):
    
        client = ServiceBusClient(
            service_namespace=servicebus_namespace.name,
            shared_access_key_name=servicebus_namespace_key_name,
            shared_access_key_value=servicebus_namespace_primary_key,
            debug=False)
    
        queue_client = client.get_queue(servicebus_queue.name)
        with queue_client.get_receiver(idle_timeout=5, mode=ReceiveSettleMode.PeekLock, prefetch=10) as receiver:
        
            with queue_client.get_sender() as sender:
                for i in range(10):
                    message = Message("Dead lettered message no. {}".format(i))
                    sender.send(message)
    
            count = 0
            messages = receiver.fetch_next()
            while messages:
                for message in messages:
                    print_message(message)
                    count += 1
                    message.dead_letter(description="Testing")
                messages = receiver.fetch_next()
    
        assert count == 10
    
        with queue_client.get_receiver(idle_timeout=5, mode=ReceiveSettleMode.PeekLock) as receiver:
            count = 0
            for message in receiver:
                print_message(message)
                message.complete()
                count += 1
        assert count == 0
    

    @pytest.mark.liveTest
<<<<<<< HEAD
    @CachedResourceGroupPreparer(name_prefix='servicebustest')
    @CachedServiceBusNamespacePreparer(name_prefix='servicebustest')
=======
    @pytest.mark.live_test_only
    @RandomNameResourceGroupPreparer(name_prefix='servicebustest')
    @ServiceBusNamespacePreparer(name_prefix='servicebustest')
>>>>>>> e95fe8ec
    @ServiceBusQueuePreparer(name_prefix='servicebustest', dead_lettering_on_message_expiration=True)
    def test_queue_by_servicebus_client_receive_batch_with_retrieve_deadletter(self, servicebus_namespace, servicebus_namespace_key_name, servicebus_namespace_primary_key, servicebus_queue, **kwargs):
    
        client = ServiceBusClient(
            service_namespace=servicebus_namespace.name,
            shared_access_key_name=servicebus_namespace_key_name,
            shared_access_key_value=servicebus_namespace_primary_key,
            debug=False)
    
        queue_client = client.get_queue(servicebus_queue.name)
        with queue_client.get_receiver(idle_timeout=5, mode=ReceiveSettleMode.PeekLock, prefetch=10) as receiver:
        
            with queue_client.get_sender() as sender:
                for i in range(10):
                    message = Message("Dead lettered message no. {}".format(i))
                    sender.send(message)
    
            count = 0
            messages = receiver.fetch_next()
            while messages:
                for message in messages:
                    print_message(message)
                    message.dead_letter(description="Testing queue deadletter")
                    count += 1
                messages = receiver.fetch_next()
    
            with pytest.raises(InvalidHandlerState):
                receiver.fetch_next()
    
        assert count == 10
    
        with queue_client.get_deadletter_receiver(idle_timeout=5, mode=ReceiveSettleMode.PeekLock) as receiver:
            count = 0
            for message in receiver:
                print_message(message)
                message.complete()
                count += 1
        assert count == 10
    

    @pytest.mark.liveTest
<<<<<<< HEAD
    @CachedResourceGroupPreparer(name_prefix='servicebustest')
    @CachedServiceBusNamespacePreparer(name_prefix='servicebustest')
    @CachedServiceBusQueuePreparer(name_prefix='servicebustest', dead_lettering_on_message_expiration=True)
=======
    @pytest.mark.live_test_only
    @RandomNameResourceGroupPreparer(name_prefix='servicebustest')
    @ServiceBusNamespacePreparer(name_prefix='servicebustest')
    @ServiceBusQueuePreparer(name_prefix='servicebustest', dead_lettering_on_message_expiration=True)
>>>>>>> e95fe8ec
    def test_queue_by_servicebus_client_session_fail(self, servicebus_namespace, servicebus_namespace_key_name, servicebus_namespace_primary_key, servicebus_queue, **kwargs):
    
        client = ServiceBusClient(
            service_namespace=servicebus_namespace.name,
            shared_access_key_name=servicebus_namespace_key_name,
            shared_access_key_value=servicebus_namespace_primary_key,
            debug=False)
    
        queue_client = client.get_queue(servicebus_queue.name)
        with pytest.raises(ValueError):
            queue_client.get_receiver(session="test")
    
        with queue_client.get_sender(session="test") as sender:
            sender.send(Message("test session sender"))
    

    @pytest.mark.liveTest
<<<<<<< HEAD
    @CachedResourceGroupPreparer(name_prefix='servicebustest')
    @CachedServiceBusNamespacePreparer(name_prefix='servicebustest')
    @CachedServiceBusQueuePreparer(name_prefix='servicebustest', dead_lettering_on_message_expiration=True)
=======
    @pytest.mark.live_test_only
    @RandomNameResourceGroupPreparer(name_prefix='servicebustest')
    @ServiceBusNamespacePreparer(name_prefix='servicebustest')
    @ServiceBusQueuePreparer(name_prefix='servicebustest', dead_lettering_on_message_expiration=True)
>>>>>>> e95fe8ec
    def test_queue_by_servicebus_client_browse_messages_client(self, servicebus_namespace, servicebus_namespace_key_name, servicebus_namespace_primary_key, servicebus_queue, **kwargs):
    
        client = ServiceBusClient(
            service_namespace=servicebus_namespace.name,
            shared_access_key_name=servicebus_namespace_key_name,
            shared_access_key_value=servicebus_namespace_primary_key,
            debug=False)
    
        queue_client = client.get_queue(servicebus_queue.name)
        with queue_client.get_sender() as sender:
            for i in range(5):
                message = Message("Test message no. {}".format(i))
                sender.send(message)
    
        messages = queue_client.peek(5)
        assert len(messages) == 5
        assert all(isinstance(m, PeekMessage) for m in messages)
        for message in messages:
            print_message(message)
            with pytest.raises(TypeError):
                message.complete()
    

    @pytest.mark.liveTest
<<<<<<< HEAD
    @CachedResourceGroupPreparer(name_prefix='servicebustest')
    @CachedServiceBusNamespacePreparer(name_prefix='servicebustest')
    @CachedServiceBusQueuePreparer(name_prefix='servicebustest', dead_lettering_on_message_expiration=True)
=======
    @pytest.mark.live_test_only
    @RandomNameResourceGroupPreparer(name_prefix='servicebustest')
    @ServiceBusNamespacePreparer(name_prefix='servicebustest')
    @ServiceBusQueuePreparer(name_prefix='servicebustest', dead_lettering_on_message_expiration=True)
>>>>>>> e95fe8ec
    def test_queue_by_servicebus_client_browse_messages_with_receiver(self, servicebus_namespace, servicebus_namespace_key_name, servicebus_namespace_primary_key, servicebus_queue, **kwargs):
    
        client = ServiceBusClient(
            service_namespace=servicebus_namespace.name,
            shared_access_key_name=servicebus_namespace_key_name,
            shared_access_key_value=servicebus_namespace_primary_key,
            debug=False)
    
        queue_client = client.get_queue(servicebus_queue.name)
        with queue_client.get_receiver(idle_timeout=5, mode=ReceiveSettleMode.PeekLock) as receiver:
            with queue_client.get_sender() as sender:
                for i in range(5):
                    message = Message("Test message no. {}".format(i))
                    sender.send(message)
    
            messages = receiver.peek(5)
            assert len(messages) > 0
            assert all(isinstance(m, PeekMessage) for m in messages)
            for message in messages:
                print_message(message)
                with pytest.raises(TypeError):
                    message.complete()
    
    
    @pytest.mark.liveTest
<<<<<<< HEAD
    @CachedResourceGroupPreparer(name_prefix='servicebustest')
    @CachedServiceBusNamespacePreparer(name_prefix='servicebustest')
=======
    @pytest.mark.live_test_only
    @RandomNameResourceGroupPreparer(name_prefix='servicebustest')
    @ServiceBusNamespacePreparer(name_prefix='servicebustest')
>>>>>>> e95fe8ec
    @ServiceBusQueuePreparer(name_prefix='servicebustest', dead_lettering_on_message_expiration=True)
    def test_queue_by_servicebus_client_browse_empty_messages(self, servicebus_namespace, servicebus_namespace_key_name, servicebus_namespace_primary_key, servicebus_queue, **kwargs):
        
        client = ServiceBusClient(
            service_namespace=servicebus_namespace.name,
            shared_access_key_name=servicebus_namespace_key_name,
            shared_access_key_value=servicebus_namespace_primary_key,
            debug=False)
    
        queue_client = client.get_queue(servicebus_queue.name)
        with queue_client.get_receiver(idle_timeout=5, mode=ReceiveSettleMode.PeekLock, prefetch=10) as receiver:
            messages = receiver.peek(10)
            assert len(messages) == 0
    

    @pytest.mark.liveTest
<<<<<<< HEAD
    @CachedResourceGroupPreparer(name_prefix='servicebustest')
    @CachedServiceBusNamespacePreparer(name_prefix='servicebustest')
    @CachedServiceBusQueuePreparer(name_prefix='servicebustest', dead_lettering_on_message_expiration=True)
=======
    @pytest.mark.live_test_only
    @RandomNameResourceGroupPreparer(name_prefix='servicebustest')
    @ServiceBusNamespacePreparer(name_prefix='servicebustest')
    @ServiceBusQueuePreparer(name_prefix='servicebustest', dead_lettering_on_message_expiration=True)
>>>>>>> e95fe8ec
    def test_queue_by_servicebus_client_fail_send_messages(self, servicebus_namespace, servicebus_namespace_key_name, servicebus_namespace_primary_key, servicebus_queue, **kwargs):
        
        client = ServiceBusClient(
            service_namespace=servicebus_namespace.name,
            shared_access_key_name=servicebus_namespace_key_name,
            shared_access_key_value=servicebus_namespace_primary_key,
            debug=False)
    
        queue_client = client.get_queue(servicebus_queue.name)
        too_large = "A" * 1024 * 512
        try:
            results = queue_client.send(Message(too_large))
        except MessageSendFailed:
            pytest.skip("Open issue for uAMQP on OSX")
    
        assert len(results) == 1
        assert not results[0][0]
        assert isinstance(results[0][1], MessageSendFailed)
    
        with queue_client.get_sender() as sender:
            with pytest.raises(MessageSendFailed):
                sender.send(Message(too_large))
    
        with queue_client.get_sender() as sender:
            sender.queue_message(Message(too_large))
            results = sender.send_pending_messages()
            assert len(results) == 1
            assert not results[0][0]
            assert isinstance(results[0][1], MessageSendFailed)
    

    @pytest.mark.liveTest
<<<<<<< HEAD
    @CachedResourceGroupPreparer(name_prefix='servicebustest')
    @CachedServiceBusNamespacePreparer(name_prefix='servicebustest')
    @CachedServiceBusQueuePreparer(name_prefix='servicebustest', dead_lettering_on_message_expiration=True)
=======
    @pytest.mark.live_test_only
    @RandomNameResourceGroupPreparer(name_prefix='servicebustest')
    @ServiceBusNamespacePreparer(name_prefix='servicebustest')
    @ServiceBusQueuePreparer(name_prefix='servicebustest', dead_lettering_on_message_expiration=True)
>>>>>>> e95fe8ec
    def test_queue_by_servicebus_client_fail_send_batch_messages(self, servicebus_namespace, servicebus_namespace_key_name, servicebus_namespace_primary_key, servicebus_queue, **kwargs):
        
        pytest.skip("TODO: Pending bugfix in uAMQP")
        def batch_data():
            for i in range(3):
                yield str(i) * 1024 * 256
    
        client = ServiceBusClient(
            service_namespace=servicebus_namespace.name,
            shared_access_key_name=servicebus_namespace_key_name,
            shared_access_key_value=servicebus_namespace_primary_key,
            debug=False)
    
        queue_client = client.get_queue(servicebus_queue.name)
        results = queue_client.send(BatchMessage(batch_data()))
        assert len(results) == 4
        assert not results[0][0]
        assert isinstance(results[0][1], MessageSendFailed)
    
        with queue_client.get_sender() as sender:
            with pytest.raises(MessageSendFailed):
                sender.send(BatchMessage(batch_data()))
    
        with queue_client.get_sender() as sender:
            sender.queue_message(BatchMessage(batch_data()))
            results = sender.send_pending_messages()
            assert len(results) == 4
            assert not results[0][0]
            assert isinstance(results[0][1], MessageSendFailed)
    

    @pytest.mark.liveTest
<<<<<<< HEAD
    @CachedResourceGroupPreparer(name_prefix='servicebustest')
    @CachedServiceBusNamespacePreparer(name_prefix='servicebustest')
    @CachedServiceBusQueuePreparer(name_prefix='servicebustest', dead_lettering_on_message_expiration=True)
=======
    @pytest.mark.live_test_only
    @RandomNameResourceGroupPreparer(name_prefix='servicebustest')
    @ServiceBusNamespacePreparer(name_prefix='servicebustest')
    @ServiceBusQueuePreparer(name_prefix='servicebustest', dead_lettering_on_message_expiration=True)
>>>>>>> e95fe8ec
    def test_queue_by_servicebus_client_renew_message_locks(self, servicebus_namespace, servicebus_namespace_key_name, servicebus_namespace_primary_key, servicebus_queue, **kwargs):
        
        client = ServiceBusClient(
            service_namespace=servicebus_namespace.name,
            shared_access_key_name=servicebus_namespace_key_name,
            shared_access_key_value=servicebus_namespace_primary_key,
            debug=False)
    
        queue_client = client.get_queue(servicebus_queue.name)
        messages = []
        locks = 3
        with queue_client.get_receiver(idle_timeout=5, mode=ReceiveSettleMode.PeekLock, prefetch=10) as receiver:
            with queue_client.get_sender() as sender:
                for i in range(locks):
                    message = Message("Test message no. {}".format(i))
                    sender.send(message)
    
            messages.extend(receiver.fetch_next())
            recv = True
            while recv:
                recv = receiver.fetch_next()
                messages.extend(recv)
    
            try:
                assert not message.expired
                for m in messages:
                    time.sleep(5)
                    initial_expiry = m.locked_until
                    m.renew_lock()
                    assert (m.locked_until - initial_expiry) >= timedelta(seconds=5)
            finally:
                messages[0].complete()
                messages[1].complete()
                # This magic number is because of a 30 second lock renewal window.  Chose 31 seconds because at 30, you'll see "off by .05 seconds" flaky failures
                # potentially as a side effect of network delays/sleeps/"typical distributed systems nonsense."  In a perfect world we wouldn't have a magic number/network hop but this allows
                # a slightly more robust test in absence of that.
                assert (messages[2].locked_until - datetime.now()) <= timedelta(seconds=31)
                time.sleep((messages[2].locked_until - datetime.now()).total_seconds())
                with pytest.raises(MessageLockExpired):
                    messages[2].complete()
    
    @pytest.mark.liveTest
<<<<<<< HEAD
    @CachedResourceGroupPreparer(name_prefix='servicebustest')
    @CachedServiceBusNamespacePreparer(name_prefix='servicebustest')
    @CachedServiceBusQueuePreparer(name_prefix='servicebustest', dead_lettering_on_message_expiration=True)
=======
    @pytest.mark.live_test_only
    @RandomNameResourceGroupPreparer(name_prefix='servicebustest')
    @ServiceBusNamespacePreparer(name_prefix='servicebustest')
    @ServiceBusQueuePreparer(name_prefix='servicebustest', dead_lettering_on_message_expiration=True)
>>>>>>> e95fe8ec
    def test_queue_by_queue_client_conn_str_receive_handler_with_autolockrenew(self, servicebus_namespace_connection_string, servicebus_queue, **kwargs):
        
        queue_client = QueueClient.from_connection_string(
            servicebus_namespace_connection_string,
            name=servicebus_queue.name,
            debug=False)
    
        with queue_client.get_sender() as sender:
            for i in range(10):
                message = Message("{}".format(i))
                sender.send(message)
    
        renewer = AutoLockRenew()
        messages = []
        with queue_client.get_receiver(idle_timeout=5, mode=ReceiveSettleMode.PeekLock, prefetch=10) as receiver:
            for message in receiver:
                if not messages:
                    messages.append(message)
                    assert not message.expired
                    renewer.register(message, timeout=60)
                    print("Registered lock renew thread", message.locked_until, datetime.now())
                    time.sleep(50)
                    print("Finished first sleep", message.locked_until)
                    assert not message.expired
                    time.sleep(25)
                    print("Finished second sleep", message.locked_until, datetime.now())
                    assert message.expired
                    try:
                        message.complete()
                        raise AssertionError("Didn't raise MessageLockExpired")
                    except MessageLockExpired as e:
                        assert isinstance(e.inner_exception, AutoLockRenewTimeout)
                else:
                    if message.expired:
                        print("Remaining messages", message.locked_until, datetime.now())
                        assert message.expired
                        with pytest.raises(MessageLockExpired):
                            message.complete()
                    else:
                        assert message.header.delivery_count >= 1
                        print("Remaining messages", message.locked_until, datetime.now())
                        messages.append(message)
                        message.complete()
        renewer.shutdown()
        assert len(messages) == 11
    

    @pytest.mark.liveTest
<<<<<<< HEAD
    @CachedResourceGroupPreparer(name_prefix='servicebustest')
    @CachedServiceBusNamespacePreparer(name_prefix='servicebustest')
=======
    @pytest.mark.live_test_only
    @RandomNameResourceGroupPreparer(name_prefix='servicebustest')
    @ServiceBusNamespacePreparer(name_prefix='servicebustest')
>>>>>>> e95fe8ec
    @ServiceBusQueuePreparer(name_prefix='servicebustest', dead_lettering_on_message_expiration=True)
    def test_queue_message_time_to_live(self, servicebus_namespace, servicebus_namespace_key_name, servicebus_namespace_primary_key, servicebus_queue, **kwargs):
        
        client = ServiceBusClient(
            service_namespace=servicebus_namespace.name,
            shared_access_key_name=servicebus_namespace_key_name,
            shared_access_key_value=servicebus_namespace_primary_key,
            debug=False)
        queue_client = client.get_queue(servicebus_queue.name)
        
        with queue_client.get_sender() as sender:
            content = str(uuid.uuid4())
            message_id = uuid.uuid4()
            message = Message(content)
            message.time_to_live = timedelta(seconds=30)
            sender.send(message)
    
        time.sleep(30)
        with queue_client.get_receiver() as receiver:
            messages = receiver.fetch_next(timeout=10)
        assert not messages
    
        with queue_client.get_deadletter_receiver(idle_timeout=5, mode=ReceiveSettleMode.PeekLock) as receiver:
            count = 0
            for message in receiver:
                print_message(message)
                message.complete()
                count += 1
            assert count == 1
    

    @pytest.mark.liveTest
<<<<<<< HEAD
    @CachedResourceGroupPreparer(name_prefix='servicebustest')
    @CachedServiceBusNamespacePreparer(name_prefix='servicebustest')
=======
    @pytest.mark.live_test_only
    @RandomNameResourceGroupPreparer(name_prefix='servicebustest')
    @ServiceBusNamespacePreparer(name_prefix='servicebustest')
>>>>>>> e95fe8ec
    @ServiceBusQueuePreparer(name_prefix='servicebustest', requires_duplicate_detection=True, dead_lettering_on_message_expiration=True)
    def test_queue_message_duplicate_detection(self, servicebus_namespace, servicebus_namespace_key_name, servicebus_namespace_primary_key, servicebus_queue, **kwargs):
        
        client = ServiceBusClient(
            service_namespace=servicebus_namespace.name,
            shared_access_key_name=servicebus_namespace_key_name,
            shared_access_key_value=servicebus_namespace_primary_key,
            debug=False)
        message_id = uuid.uuid4()
        queue_client = client.get_queue(servicebus_queue.name)
        
        with queue_client.get_sender() as sender:
            for i in range(5):
                message = Message(str(i))
                message.properties.message_id = message_id
                sender.send(message)
    
        with queue_client.get_receiver(idle_timeout=5) as receiver:
            count = 0
            for message in receiver:
                print_message(message)
                assert message.properties.message_id == message_id
                message.complete()
                count += 1
            assert count == 1
    

    @pytest.mark.liveTest
<<<<<<< HEAD
    @CachedResourceGroupPreparer(name_prefix='servicebustest')
    @CachedServiceBusNamespacePreparer(name_prefix='servicebustest')
=======
    @pytest.mark.live_test_only
    @RandomNameResourceGroupPreparer(name_prefix='servicebustest')
    @ServiceBusNamespacePreparer(name_prefix='servicebustest')
>>>>>>> e95fe8ec
    @ServiceBusQueuePreparer(name_prefix='servicebustest', dead_lettering_on_message_expiration=True)
    def test_queue_message_connection_closed(self, servicebus_namespace, servicebus_namespace_key_name, servicebus_namespace_primary_key, servicebus_queue, **kwargs):
        
        client = ServiceBusClient(
            service_namespace=servicebus_namespace.name,
            shared_access_key_name=servicebus_namespace_key_name,
            shared_access_key_value=servicebus_namespace_primary_key,
            debug=False)
        queue_client = client.get_queue(servicebus_queue.name)
        
        with queue_client.get_sender() as sender:
            content = str(uuid.uuid4())
            message = Message(content)
            sender.send(message)
    
        with queue_client.get_receiver() as receiver:
            messages = receiver.fetch_next(timeout=10)
            assert len(messages) == 1
    
        with pytest.raises(MessageSettleFailed):
            messages[0].complete()
    
    @pytest.mark.liveTest
<<<<<<< HEAD
    @CachedResourceGroupPreparer(name_prefix='servicebustest')
    @CachedServiceBusNamespacePreparer(name_prefix='servicebustest')
=======
    @pytest.mark.live_test_only
    @RandomNameResourceGroupPreparer(name_prefix='servicebustest')
    @ServiceBusNamespacePreparer(name_prefix='servicebustest')
>>>>>>> e95fe8ec
    @ServiceBusQueuePreparer(name_prefix='servicebustest', dead_lettering_on_message_expiration=True)
    def test_queue_message_expiry(self, servicebus_namespace, servicebus_namespace_key_name, servicebus_namespace_primary_key, servicebus_queue, **kwargs):
        
        client = ServiceBusClient(
            service_namespace=servicebus_namespace.name,
            shared_access_key_name=servicebus_namespace_key_name,
            shared_access_key_value=servicebus_namespace_primary_key,
            debug=False)
        queue_client = client.get_queue(servicebus_queue.name)
        
        with queue_client.get_sender() as sender:
            content = str(uuid.uuid4())
            message = Message(content)
            sender.send(message)
    
        with queue_client.get_receiver() as receiver:
            messages = receiver.fetch_next(timeout=10)
            assert len(messages) == 1
            time.sleep(30)
            assert messages[0].expired
            with pytest.raises(MessageLockExpired):
                messages[0].complete()
            with pytest.raises(MessageLockExpired):
                messages[0].renew_lock()
    
        with queue_client.get_receiver() as receiver:
            messages = receiver.fetch_next(timeout=30)
            assert len(messages) == 1
            print_message(messages[0])
            assert messages[0].header.delivery_count > 0
            messages[0].complete()
    

    @pytest.mark.liveTest
<<<<<<< HEAD
    @CachedResourceGroupPreparer(name_prefix='servicebustest')
    @CachedServiceBusNamespacePreparer(name_prefix='servicebustest')
=======
    @pytest.mark.live_test_only
    @RandomNameResourceGroupPreparer(name_prefix='servicebustest')
    @ServiceBusNamespacePreparer(name_prefix='servicebustest')
>>>>>>> e95fe8ec
    @ServiceBusQueuePreparer(name_prefix='servicebustest', dead_lettering_on_message_expiration=True)
    def test_queue_message_lock_renew(self, servicebus_namespace, servicebus_namespace_key_name, servicebus_namespace_primary_key, servicebus_queue, **kwargs):
        
        client = ServiceBusClient(
            service_namespace=servicebus_namespace.name,
            shared_access_key_name=servicebus_namespace_key_name,
            shared_access_key_value=servicebus_namespace_primary_key,
            debug=False)
        queue_client = client.get_queue(servicebus_queue.name)
        
        with queue_client.get_sender() as sender:
            content = str(uuid.uuid4())
            message = Message(content)
            sender.send(message)
    
        with queue_client.get_receiver() as receiver:
            messages = receiver.fetch_next(timeout=10)
            assert len(messages) == 1
            time.sleep(15)
            messages[0].renew_lock()
            time.sleep(15)
            messages[0].renew_lock()
            time.sleep(15)
            assert not messages[0].expired
            messages[0].complete()
    
        with queue_client.get_receiver() as receiver:
            messages = receiver.fetch_next(timeout=10)
            assert len(messages) == 0
    

    @pytest.mark.liveTest
<<<<<<< HEAD
    @CachedResourceGroupPreparer(name_prefix='servicebustest')
    @CachedServiceBusNamespacePreparer(name_prefix='servicebustest')
=======
    @pytest.mark.live_test_only
    @RandomNameResourceGroupPreparer(name_prefix='servicebustest')
    @ServiceBusNamespacePreparer(name_prefix='servicebustest')
>>>>>>> e95fe8ec
    @ServiceBusQueuePreparer(name_prefix='servicebustest', dead_lettering_on_message_expiration=True)
    def test_queue_message_receive_and_delete(self, servicebus_namespace, servicebus_namespace_key_name, servicebus_namespace_primary_key, servicebus_queue, **kwargs):
        
        client = ServiceBusClient(
            service_namespace=servicebus_namespace.name,
            shared_access_key_name=servicebus_namespace_key_name,
            shared_access_key_value=servicebus_namespace_primary_key,
            debug=False)
        queue_client = client.get_queue(servicebus_queue.name)
        
        with queue_client.get_sender() as sender:
            message = Message("Receive and delete test")
            sender.send(message)
    
        with queue_client.get_receiver(mode=ReceiveSettleMode.ReceiveAndDelete) as receiver:
            messages = receiver.fetch_next(timeout=10)
            assert len(messages) == 1
            received = messages[0]
            print_message(received)
            with pytest.raises(MessageAlreadySettled):
                received.complete()
            with pytest.raises(MessageAlreadySettled):
                received.abandon()
            with pytest.raises(MessageAlreadySettled):
                received.defer()
            with pytest.raises(MessageAlreadySettled):
                received.dead_letter()
            with pytest.raises(MessageAlreadySettled):
                received.renew_lock()
    
        time.sleep(30)
    
        with queue_client.get_receiver() as receiver:
            messages = receiver.fetch_next(timeout=10)
            for m in messages:
                print_message(m)
            assert len(messages) == 0
    

    @pytest.mark.liveTest
<<<<<<< HEAD
    @CachedResourceGroupPreparer(name_prefix='servicebustest')
    @CachedServiceBusNamespacePreparer(name_prefix='servicebustest')
=======
    @pytest.mark.live_test_only
    @RandomNameResourceGroupPreparer(name_prefix='servicebustest')
    @ServiceBusNamespacePreparer(name_prefix='servicebustest')
>>>>>>> e95fe8ec
    @ServiceBusQueuePreparer(name_prefix='servicebustest', dead_lettering_on_message_expiration=True)
    def test_queue_message_batch(self, servicebus_namespace, servicebus_namespace_key_name, servicebus_namespace_primary_key, servicebus_queue, **kwargs):

        client = ServiceBusClient(
            service_namespace=servicebus_namespace.name,
            shared_access_key_name=servicebus_namespace_key_name,
            shared_access_key_value=servicebus_namespace_primary_key,
            debug=False)
        queue_client = client.get_queue(servicebus_queue.name)
        
        def message_content():
            for i in range(5):
                yield "Message no. {}".format(i)
    
    
        with queue_client.get_sender() as sender:
            message = BatchMessage(message_content())
            sender.send(message)
    
        with queue_client.get_receiver() as receiver:
            messages =receiver.fetch_next(timeout=10)
            recv = True
            while recv:
                recv = receiver.fetch_next(timeout=10)
                messages.extend(recv)
    
            assert len(messages) == 5
            for m in messages:
                print_message(m)
                m.complete()
    

    @pytest.mark.liveTest
<<<<<<< HEAD
    @CachedResourceGroupPreparer(name_prefix='servicebustest')
    @CachedServiceBusNamespacePreparer(name_prefix='servicebustest')
=======
    @pytest.mark.live_test_only
    @RandomNameResourceGroupPreparer(name_prefix='servicebustest')
    @ServiceBusNamespacePreparer(name_prefix='servicebustest')
>>>>>>> e95fe8ec
    @ServiceBusQueuePreparer(name_prefix='servicebustest', dead_lettering_on_message_expiration=True)
    def test_queue_schedule_message(self, servicebus_namespace, servicebus_namespace_key_name, servicebus_namespace_primary_key, servicebus_queue, **kwargs):

        client = ServiceBusClient(
            service_namespace=servicebus_namespace.name,
            shared_access_key_name=servicebus_namespace_key_name,
            shared_access_key_value=servicebus_namespace_primary_key,
            debug=False)
        queue_client = client.get_queue(servicebus_queue.name)
        enqueue_time = (datetime.utcnow() + timedelta(minutes=2)).replace(microsecond=0)
        with queue_client.get_receiver() as receiver:
            with queue_client.get_sender() as sender:
                content = str(uuid.uuid4())
                message_id = uuid.uuid4()
                message = Message(content)
                message.properties.message_id = message_id
                message.schedule(enqueue_time)
                sender.send(message)
    
            messages = receiver.fetch_next(timeout=120)
            if messages:
                try:
                    data = str(messages[0])
                    assert data == content
                    assert messages[0].properties.message_id == message_id
                    assert messages[0].scheduled_enqueue_time == enqueue_time
                    assert messages[0].scheduled_enqueue_time == messages[0].enqueued_time.replace(microsecond=0)
                    assert len(messages) == 1
                finally:
                    for m in messages:
                        m.complete()
            else:
                raise Exception("Failed to receive schdeduled message.")
            

    @pytest.mark.liveTest
<<<<<<< HEAD
    @CachedResourceGroupPreparer(name_prefix='servicebustest')
    @CachedServiceBusNamespacePreparer(name_prefix='servicebustest')
=======
    @pytest.mark.live_test_only
    @RandomNameResourceGroupPreparer(name_prefix='servicebustest')
    @ServiceBusNamespacePreparer(name_prefix='servicebustest')
>>>>>>> e95fe8ec
    @ServiceBusQueuePreparer(name_prefix='servicebustest', dead_lettering_on_message_expiration=True)
    def test_queue_schedule_multiple_messages(self, servicebus_namespace, servicebus_namespace_key_name, servicebus_namespace_primary_key, servicebus_queue, **kwargs):

        client = ServiceBusClient(
            service_namespace=servicebus_namespace.name,
            shared_access_key_name=servicebus_namespace_key_name,
            shared_access_key_value=servicebus_namespace_primary_key,
            debug=False)
        queue_client = client.get_queue(servicebus_queue.name)
        enqueue_time = (datetime.utcnow() + timedelta(minutes=2)).replace(microsecond=0)
        with queue_client.get_receiver(prefetch=20) as receiver:
            with queue_client.get_sender() as sender:
                content = str(uuid.uuid4())
                message_id_a = uuid.uuid4()
                message_a = Message(content)
                message_a.properties.message_id = message_id_a
                message_id_b = uuid.uuid4()
                message_b = Message(content)
                message_b.properties.message_id = message_id_b
                tokens = sender.schedule(enqueue_time, message_a, message_b)
                assert len(tokens) == 2
    
            messages = receiver.fetch_next(timeout=120)
            messages.extend(receiver.fetch_next(timeout=5))
            if messages:
                try:
                    data = str(messages[0])
                    assert data == content
                    assert messages[0].properties.message_id in (message_id_a, message_id_b)
                    assert messages[0].scheduled_enqueue_time == enqueue_time
                    assert messages[0].scheduled_enqueue_time == messages[0].enqueued_time.replace(microsecond=0)
                    assert len(messages) == 2
                finally:
                    for m in messages:
                        m.complete()
            else:
                raise Exception("Failed to receive schdeduled message.")
            

    @pytest.mark.liveTest
<<<<<<< HEAD
    @CachedResourceGroupPreparer(name_prefix='servicebustest')
    @CachedServiceBusNamespacePreparer(name_prefix='servicebustest')
=======
    @pytest.mark.live_test_only
    @RandomNameResourceGroupPreparer(name_prefix='servicebustest')
    @ServiceBusNamespacePreparer(name_prefix='servicebustest')
>>>>>>> e95fe8ec
    @ServiceBusQueuePreparer(name_prefix='servicebustest', dead_lettering_on_message_expiration=True)
    def test_queue_cancel_scheduled_messages(self, servicebus_namespace, servicebus_namespace_key_name, servicebus_namespace_primary_key, servicebus_queue, **kwargs):
        
        client = ServiceBusClient(
            service_namespace=servicebus_namespace.name,
            shared_access_key_name=servicebus_namespace_key_name,
            shared_access_key_value=servicebus_namespace_primary_key,
            debug=False)
        queue_client = client.get_queue(servicebus_queue.name)

        enqueue_time = (datetime.utcnow() + timedelta(minutes=2)).replace(microsecond=0)
        with queue_client.get_receiver() as receiver:
            with queue_client.get_sender() as sender:
                message_a = Message("Test scheduled message")
                message_b = Message("Test scheduled message")
                tokens = sender.schedule(enqueue_time, message_a, message_b)
                assert len(tokens) == 2
    
                sender.cancel_scheduled_messages(*tokens)
    
            messages = receiver.fetch_next(timeout=120)
            try:
                assert len(messages) == 0
            except AssertionError:
                for m in messages:
                    print(str(m))
                    m.complete()
                raise
            <|MERGE_RESOLUTION|>--- conflicted
+++ resolved
@@ -24,13 +24,8 @@
     MessageSendFailed,
     MessageSettleFailed)
 
-<<<<<<< HEAD
 from devtools_testutils import AzureMgmtTestCase, CachedResourceGroupPreparer
 from servicebus_preparer import CachedServiceBusNamespacePreparer, ServiceBusQueuePreparer, CachedServiceBusQueuePreparer
-=======
-from devtools_testutils import AzureMgmtTestCase, RandomNameResourceGroupPreparer
-from servicebus_preparer import ServiceBusNamespacePreparer, ServiceBusTopicPreparer, ServiceBusQueuePreparer
->>>>>>> e95fe8ec
 
 def get_logger(level):
     azure_logger = logging.getLogger("azure")
@@ -73,14 +68,9 @@
 class ServiceBusQueueTests(AzureMgmtTestCase):
 
     @pytest.mark.liveTest
-<<<<<<< HEAD
-    @CachedResourceGroupPreparer(name_prefix='servicebustest')
-    @CachedServiceBusNamespacePreparer(name_prefix='servicebustest')
-=======
-    @pytest.mark.live_test_only
-    @RandomNameResourceGroupPreparer()
-    @ServiceBusNamespacePreparer(name_prefix='servicebustest')
->>>>>>> e95fe8ec
+    @pytest.mark.live_test_only
+    @CachedResourceGroupPreparer(name_prefix='servicebustest')
+    @CachedServiceBusNamespacePreparer(name_prefix='servicebustest')
     @ServiceBusQueuePreparer(name_prefix='servicebustest', dead_lettering_on_message_expiration=True)
     def test_github_issue_7079(self, servicebus_namespace_connection_string, servicebus_queue, **kwargs):
 
@@ -102,16 +92,10 @@
         assert count == 5
 
     @pytest.mark.liveTest
-<<<<<<< HEAD
+    @pytest.mark.live_test_only
     @CachedResourceGroupPreparer()
     @CachedServiceBusNamespacePreparer(name_prefix='servicebustest')
     @CachedServiceBusQueuePreparer(name_prefix='servicebustest', dead_lettering_on_message_expiration=True)
-=======
-    @pytest.mark.live_test_only
-    @RandomNameResourceGroupPreparer()
-    @ServiceBusNamespacePreparer(name_prefix='servicebustest')
-    @ServiceBusQueuePreparer(name_prefix='servicebustest', dead_lettering_on_message_expiration=True)
->>>>>>> e95fe8ec
     def test_github_issue_6178(self, servicebus_namespace_connection_string, servicebus_queue, **kwargs):
         sb_client = ServiceBusClient.from_connection_string(
             servicebus_namespace_connection_string, debug=False)
@@ -119,11 +103,7 @@
 
         for i in range(3):
             queue.send(Message("Message {}".format(i)))
-<<<<<<< HEAD
-    
-=======
-
->>>>>>> e95fe8ec
+    
             messages = queue.get_receiver(idle_timeout=60)
             for message in messages:
                 _logger.debug(message)
@@ -134,14 +114,9 @@
                 time.sleep(40)
 
     @pytest.mark.liveTest
-<<<<<<< HEAD
-    @CachedResourceGroupPreparer(name_prefix='servicebustest')
-    @CachedServiceBusNamespacePreparer(name_prefix='servicebustest')
-=======
-    @pytest.mark.live_test_only
-    @RandomNameResourceGroupPreparer(name_prefix='servicebustest')
-    @ServiceBusNamespacePreparer(name_prefix='servicebustest')
->>>>>>> e95fe8ec
+    @pytest.mark.live_test_only
+    @CachedResourceGroupPreparer(name_prefix='servicebustest')
+    @CachedServiceBusNamespacePreparer(name_prefix='servicebustest')
     @ServiceBusQueuePreparer(name_prefix='servicebustest', dead_lettering_on_message_expiration=True)
     def test_queue_by_queue_client_conn_str_receive_handler_peeklock(self, servicebus_namespace_connection_string, servicebus_queue, **kwargs):
         
@@ -170,14 +145,9 @@
 
 
     @pytest.mark.liveTest
-<<<<<<< HEAD
-    @CachedResourceGroupPreparer(name_prefix='servicebustest')
-    @CachedServiceBusNamespacePreparer(name_prefix='servicebustest')
-=======
-    @pytest.mark.live_test_only
-    @RandomNameResourceGroupPreparer(name_prefix='servicebustest')
-    @ServiceBusNamespacePreparer(name_prefix='servicebustest')
->>>>>>> e95fe8ec
+    @pytest.mark.live_test_only
+    @CachedResourceGroupPreparer(name_prefix='servicebustest')
+    @CachedServiceBusNamespacePreparer(name_prefix='servicebustest')
     @ServiceBusQueuePreparer(name_prefix='servicebustest', dead_lettering_on_message_expiration=True)
     def test_queue_by_queue_client_conn_str_receive_handler_receiveanddelete(self, servicebus_namespace_connection_string, servicebus_queue, **kwargs):
         
@@ -211,14 +181,9 @@
     
 
     @pytest.mark.liveTest
-<<<<<<< HEAD
-    @CachedResourceGroupPreparer(name_prefix='servicebustest')
-    @CachedServiceBusNamespacePreparer(name_prefix='servicebustest')
-=======
-    @pytest.mark.live_test_only
-    @RandomNameResourceGroupPreparer(name_prefix='servicebustest')
-    @ServiceBusNamespacePreparer(name_prefix='servicebustest')
->>>>>>> e95fe8ec
+    @pytest.mark.live_test_only
+    @CachedResourceGroupPreparer(name_prefix='servicebustest')
+    @CachedServiceBusNamespacePreparer(name_prefix='servicebustest')
     @ServiceBusQueuePreparer(name_prefix='servicebustest', dead_lettering_on_message_expiration=True)
     def test_queue_by_queue_client_conn_str_receive_handler_with_stop(self, servicebus_namespace_connection_string, servicebus_queue, **kwargs):
         
@@ -255,14 +220,9 @@
     
 
     @pytest.mark.liveTest
-<<<<<<< HEAD
-    @CachedResourceGroupPreparer(name_prefix='servicebustest')
-    @CachedServiceBusNamespacePreparer(name_prefix='servicebustest')
-=======
-    @pytest.mark.live_test_only
-    @RandomNameResourceGroupPreparer(name_prefix='servicebustest')
-    @ServiceBusNamespacePreparer(name_prefix='servicebustest')
->>>>>>> e95fe8ec
+    @pytest.mark.live_test_only
+    @CachedResourceGroupPreparer(name_prefix='servicebustest')
+    @CachedServiceBusNamespacePreparer(name_prefix='servicebustest')
     @ServiceBusQueuePreparer(name_prefix='servicebustest', dead_lettering_on_message_expiration=True)
     def test_queue_by_servicebus_client_iter_messages_simple(self, servicebus_namespace, servicebus_namespace_key_name, servicebus_namespace_primary_key, servicebus_queue, **kwargs):
         
@@ -296,14 +256,9 @@
     
 
     @pytest.mark.liveTest
-<<<<<<< HEAD
-    @CachedResourceGroupPreparer(name_prefix='servicebustest')
-    @CachedServiceBusNamespacePreparer(name_prefix='servicebustest')
-=======
-    @pytest.mark.live_test_only
-    @RandomNameResourceGroupPreparer(name_prefix='servicebustest')
-    @ServiceBusNamespacePreparer(name_prefix='servicebustest')
->>>>>>> e95fe8ec
+    @pytest.mark.live_test_only
+    @CachedResourceGroupPreparer(name_prefix='servicebustest')
+    @CachedServiceBusNamespacePreparer(name_prefix='servicebustest')
     @ServiceBusQueuePreparer(name_prefix='servicebustest', dead_lettering_on_message_expiration=True)
     def test_queue_by_servicebus_conn_str_client_iter_messages_with_abandon(self, servicebus_namespace_connection_string, servicebus_queue, **kwargs):
         
@@ -338,14 +293,9 @@
 
     
     @pytest.mark.liveTest
-<<<<<<< HEAD
-    @CachedResourceGroupPreparer(name_prefix='servicebustest')
-    @CachedServiceBusNamespacePreparer(name_prefix='servicebustest')
-=======
-    @pytest.mark.live_test_only
-    @RandomNameResourceGroupPreparer(name_prefix='servicebustest')
-    @ServiceBusNamespacePreparer(name_prefix='servicebustest')
->>>>>>> e95fe8ec
+    @pytest.mark.live_test_only
+    @CachedResourceGroupPreparer(name_prefix='servicebustest')
+    @CachedServiceBusNamespacePreparer(name_prefix='servicebustest')
     @ServiceBusQueuePreparer(name_prefix='servicebustest', dead_lettering_on_message_expiration=True)
     def test_queue_by_servicebus_client_iter_messages_with_defer(self, servicebus_namespace, servicebus_namespace_key_name, servicebus_namespace_primary_key, servicebus_queue, **kwargs):
         
@@ -382,14 +332,9 @@
     
 
     @pytest.mark.liveTest
-<<<<<<< HEAD
-    @CachedResourceGroupPreparer(name_prefix='servicebustest')
-    @CachedServiceBusNamespacePreparer(name_prefix='servicebustest')
-=======
-    @pytest.mark.live_test_only
-    @RandomNameResourceGroupPreparer(name_prefix='servicebustest')
-    @ServiceBusNamespacePreparer(name_prefix='servicebustest')
->>>>>>> e95fe8ec
+    @pytest.mark.live_test_only
+    @CachedResourceGroupPreparer(name_prefix='servicebustest')
+    @CachedServiceBusNamespacePreparer(name_prefix='servicebustest')
     @ServiceBusQueuePreparer(name_prefix='servicebustest', dead_lettering_on_message_expiration=True)
     def test_queue_by_servicebus_client_iter_messages_with_retrieve_deferred_client(self, servicebus_namespace, servicebus_namespace_key_name, servicebus_namespace_primary_key, servicebus_queue, **kwargs):
     
@@ -432,14 +377,9 @@
     
 
     @pytest.mark.liveTest
-<<<<<<< HEAD
-    @CachedResourceGroupPreparer(name_prefix='servicebustest')
-    @CachedServiceBusNamespacePreparer(name_prefix='servicebustest')
-=======
-    @pytest.mark.live_test_only
-    @RandomNameResourceGroupPreparer(name_prefix='servicebustest')
-    @ServiceBusNamespacePreparer(name_prefix='servicebustest')
->>>>>>> e95fe8ec
+    @pytest.mark.live_test_only
+    @CachedResourceGroupPreparer(name_prefix='servicebustest')
+    @CachedServiceBusNamespacePreparer(name_prefix='servicebustest')
     @ServiceBusQueuePreparer(name_prefix='servicebustest', dead_lettering_on_message_expiration=True)
     def test_queue_by_servicebus_client_iter_messages_with_retrieve_deferred_receiver_complete(self, servicebus_namespace, servicebus_namespace_key_name, servicebus_namespace_primary_key, servicebus_queue, **kwargs):
     
@@ -478,16 +418,10 @@
     
 
     @pytest.mark.liveTest
-<<<<<<< HEAD
+    @pytest.mark.live_test_only
     @CachedResourceGroupPreparer(name_prefix='servicebustest')
     @CachedServiceBusNamespacePreparer(name_prefix='servicebustest')
     @CachedServiceBusQueuePreparer(name_prefix='servicebustest', dead_lettering_on_message_expiration=True)
-=======
-    @pytest.mark.live_test_only
-    @RandomNameResourceGroupPreparer(name_prefix='servicebustest')
-    @ServiceBusNamespacePreparer(name_prefix='servicebustest')
-    @ServiceBusQueuePreparer(name_prefix='servicebustest', dead_lettering_on_message_expiration=True)
->>>>>>> e95fe8ec
     def test_queue_by_servicebus_client_iter_messages_with_retrieve_deferred_receiver_deadletter(self, servicebus_namespace, servicebus_namespace_key_name, servicebus_namespace_primary_key, servicebus_queue, **kwargs):
         client = ServiceBusClient(
             service_namespace=servicebus_namespace.name,
@@ -530,16 +464,10 @@
     
 
     @pytest.mark.liveTest
-<<<<<<< HEAD
+    @pytest.mark.live_test_only
     @CachedResourceGroupPreparer(name_prefix='servicebustest')
     @CachedServiceBusNamespacePreparer(name_prefix='servicebustest')
     @CachedServiceBusQueuePreparer(name_prefix='servicebustest', dead_lettering_on_message_expiration=True)
-=======
-    @pytest.mark.live_test_only
-    @RandomNameResourceGroupPreparer(name_prefix='servicebustest')
-    @ServiceBusNamespacePreparer(name_prefix='servicebustest')
-    @ServiceBusQueuePreparer(name_prefix='servicebustest', dead_lettering_on_message_expiration=True)
->>>>>>> e95fe8ec
     def test_queue_by_servicebus_client_iter_messages_with_retrieve_deferred_receiver_deletemode(self, servicebus_namespace, servicebus_namespace_key_name, servicebus_namespace_primary_key, servicebus_queue, **kwargs):
         client = ServiceBusClient(
             service_namespace=servicebus_namespace.name,
@@ -574,14 +502,9 @@
     
 
     @pytest.mark.liveTest
-<<<<<<< HEAD
-    @CachedResourceGroupPreparer(name_prefix='servicebustest')
-    @CachedServiceBusNamespacePreparer(name_prefix='servicebustest')
-=======
-    @pytest.mark.live_test_only
-    @RandomNameResourceGroupPreparer(name_prefix='servicebustest')
-    @ServiceBusNamespacePreparer(name_prefix='servicebustest')
->>>>>>> e95fe8ec
+    @pytest.mark.live_test_only
+    @CachedResourceGroupPreparer(name_prefix='servicebustest')
+    @CachedServiceBusNamespacePreparer(name_prefix='servicebustest')
     @ServiceBusQueuePreparer(name_prefix='servicebustest', dead_lettering_on_message_expiration=True)
     def test_queue_by_servicebus_client_iter_messages_with_retrieve_deferred_not_found(self, servicebus_namespace, servicebus_namespace_key_name, servicebus_namespace_primary_key, servicebus_queue, **kwargs):
         client = ServiceBusClient(
@@ -616,16 +539,10 @@
     
 
     @pytest.mark.liveTest
-<<<<<<< HEAD
+    @pytest.mark.live_test_only
     @CachedResourceGroupPreparer(name_prefix='servicebustest')
     @CachedServiceBusNamespacePreparer(name_prefix='servicebustest')
     @CachedServiceBusQueuePreparer(name_prefix='servicebustest', dead_lettering_on_message_expiration=True)
-=======
-    @pytest.mark.live_test_only
-    @RandomNameResourceGroupPreparer(name_prefix='servicebustest')
-    @ServiceBusNamespacePreparer(name_prefix='servicebustest')
-    @ServiceBusQueuePreparer(name_prefix='servicebustest', dead_lettering_on_message_expiration=True)
->>>>>>> e95fe8ec
     def test_queue_by_servicebus_client_receive_batch_with_deadletter(self, servicebus_namespace, servicebus_namespace_key_name, servicebus_namespace_primary_key, servicebus_queue, **kwargs):
     
         client = ServiceBusClient(
@@ -663,14 +580,9 @@
     
 
     @pytest.mark.liveTest
-<<<<<<< HEAD
-    @CachedResourceGroupPreparer(name_prefix='servicebustest')
-    @CachedServiceBusNamespacePreparer(name_prefix='servicebustest')
-=======
-    @pytest.mark.live_test_only
-    @RandomNameResourceGroupPreparer(name_prefix='servicebustest')
-    @ServiceBusNamespacePreparer(name_prefix='servicebustest')
->>>>>>> e95fe8ec
+    @pytest.mark.live_test_only
+    @CachedResourceGroupPreparer(name_prefix='servicebustest')
+    @CachedServiceBusNamespacePreparer(name_prefix='servicebustest')
     @ServiceBusQueuePreparer(name_prefix='servicebustest', dead_lettering_on_message_expiration=True)
     def test_queue_by_servicebus_client_receive_batch_with_retrieve_deadletter(self, servicebus_namespace, servicebus_namespace_key_name, servicebus_namespace_primary_key, servicebus_queue, **kwargs):
     
@@ -712,16 +624,10 @@
     
 
     @pytest.mark.liveTest
-<<<<<<< HEAD
+    @pytest.mark.live_test_only
     @CachedResourceGroupPreparer(name_prefix='servicebustest')
     @CachedServiceBusNamespacePreparer(name_prefix='servicebustest')
     @CachedServiceBusQueuePreparer(name_prefix='servicebustest', dead_lettering_on_message_expiration=True)
-=======
-    @pytest.mark.live_test_only
-    @RandomNameResourceGroupPreparer(name_prefix='servicebustest')
-    @ServiceBusNamespacePreparer(name_prefix='servicebustest')
-    @ServiceBusQueuePreparer(name_prefix='servicebustest', dead_lettering_on_message_expiration=True)
->>>>>>> e95fe8ec
     def test_queue_by_servicebus_client_session_fail(self, servicebus_namespace, servicebus_namespace_key_name, servicebus_namespace_primary_key, servicebus_queue, **kwargs):
     
         client = ServiceBusClient(
@@ -739,16 +645,10 @@
     
 
     @pytest.mark.liveTest
-<<<<<<< HEAD
+    @pytest.mark.live_test_only
     @CachedResourceGroupPreparer(name_prefix='servicebustest')
     @CachedServiceBusNamespacePreparer(name_prefix='servicebustest')
     @CachedServiceBusQueuePreparer(name_prefix='servicebustest', dead_lettering_on_message_expiration=True)
-=======
-    @pytest.mark.live_test_only
-    @RandomNameResourceGroupPreparer(name_prefix='servicebustest')
-    @ServiceBusNamespacePreparer(name_prefix='servicebustest')
-    @ServiceBusQueuePreparer(name_prefix='servicebustest', dead_lettering_on_message_expiration=True)
->>>>>>> e95fe8ec
     def test_queue_by_servicebus_client_browse_messages_client(self, servicebus_namespace, servicebus_namespace_key_name, servicebus_namespace_primary_key, servicebus_queue, **kwargs):
     
         client = ServiceBusClient(
@@ -773,16 +673,10 @@
     
 
     @pytest.mark.liveTest
-<<<<<<< HEAD
+    @pytest.mark.live_test_only
     @CachedResourceGroupPreparer(name_prefix='servicebustest')
     @CachedServiceBusNamespacePreparer(name_prefix='servicebustest')
     @CachedServiceBusQueuePreparer(name_prefix='servicebustest', dead_lettering_on_message_expiration=True)
-=======
-    @pytest.mark.live_test_only
-    @RandomNameResourceGroupPreparer(name_prefix='servicebustest')
-    @ServiceBusNamespacePreparer(name_prefix='servicebustest')
-    @ServiceBusQueuePreparer(name_prefix='servicebustest', dead_lettering_on_message_expiration=True)
->>>>>>> e95fe8ec
     def test_queue_by_servicebus_client_browse_messages_with_receiver(self, servicebus_namespace, servicebus_namespace_key_name, servicebus_namespace_primary_key, servicebus_queue, **kwargs):
     
         client = ServiceBusClient(
@@ -808,14 +702,9 @@
     
     
     @pytest.mark.liveTest
-<<<<<<< HEAD
-    @CachedResourceGroupPreparer(name_prefix='servicebustest')
-    @CachedServiceBusNamespacePreparer(name_prefix='servicebustest')
-=======
-    @pytest.mark.live_test_only
-    @RandomNameResourceGroupPreparer(name_prefix='servicebustest')
-    @ServiceBusNamespacePreparer(name_prefix='servicebustest')
->>>>>>> e95fe8ec
+    @pytest.mark.live_test_only
+    @CachedResourceGroupPreparer(name_prefix='servicebustest')
+    @CachedServiceBusNamespacePreparer(name_prefix='servicebustest')
     @ServiceBusQueuePreparer(name_prefix='servicebustest', dead_lettering_on_message_expiration=True)
     def test_queue_by_servicebus_client_browse_empty_messages(self, servicebus_namespace, servicebus_namespace_key_name, servicebus_namespace_primary_key, servicebus_queue, **kwargs):
         
@@ -832,16 +721,10 @@
     
 
     @pytest.mark.liveTest
-<<<<<<< HEAD
+    @pytest.mark.live_test_only
     @CachedResourceGroupPreparer(name_prefix='servicebustest')
     @CachedServiceBusNamespacePreparer(name_prefix='servicebustest')
     @CachedServiceBusQueuePreparer(name_prefix='servicebustest', dead_lettering_on_message_expiration=True)
-=======
-    @pytest.mark.live_test_only
-    @RandomNameResourceGroupPreparer(name_prefix='servicebustest')
-    @ServiceBusNamespacePreparer(name_prefix='servicebustest')
-    @ServiceBusQueuePreparer(name_prefix='servicebustest', dead_lettering_on_message_expiration=True)
->>>>>>> e95fe8ec
     def test_queue_by_servicebus_client_fail_send_messages(self, servicebus_namespace, servicebus_namespace_key_name, servicebus_namespace_primary_key, servicebus_queue, **kwargs):
         
         client = ServiceBusClient(
@@ -874,16 +757,10 @@
     
 
     @pytest.mark.liveTest
-<<<<<<< HEAD
+    @pytest.mark.live_test_only
     @CachedResourceGroupPreparer(name_prefix='servicebustest')
     @CachedServiceBusNamespacePreparer(name_prefix='servicebustest')
     @CachedServiceBusQueuePreparer(name_prefix='servicebustest', dead_lettering_on_message_expiration=True)
-=======
-    @pytest.mark.live_test_only
-    @RandomNameResourceGroupPreparer(name_prefix='servicebustest')
-    @ServiceBusNamespacePreparer(name_prefix='servicebustest')
-    @ServiceBusQueuePreparer(name_prefix='servicebustest', dead_lettering_on_message_expiration=True)
->>>>>>> e95fe8ec
     def test_queue_by_servicebus_client_fail_send_batch_messages(self, servicebus_namespace, servicebus_namespace_key_name, servicebus_namespace_primary_key, servicebus_queue, **kwargs):
         
         pytest.skip("TODO: Pending bugfix in uAMQP")
@@ -916,16 +793,10 @@
     
 
     @pytest.mark.liveTest
-<<<<<<< HEAD
+    @pytest.mark.live_test_only
     @CachedResourceGroupPreparer(name_prefix='servicebustest')
     @CachedServiceBusNamespacePreparer(name_prefix='servicebustest')
     @CachedServiceBusQueuePreparer(name_prefix='servicebustest', dead_lettering_on_message_expiration=True)
-=======
-    @pytest.mark.live_test_only
-    @RandomNameResourceGroupPreparer(name_prefix='servicebustest')
-    @ServiceBusNamespacePreparer(name_prefix='servicebustest')
-    @ServiceBusQueuePreparer(name_prefix='servicebustest', dead_lettering_on_message_expiration=True)
->>>>>>> e95fe8ec
     def test_queue_by_servicebus_client_renew_message_locks(self, servicebus_namespace, servicebus_namespace_key_name, servicebus_namespace_primary_key, servicebus_queue, **kwargs):
         
         client = ServiceBusClient(
@@ -968,16 +839,10 @@
                     messages[2].complete()
     
     @pytest.mark.liveTest
-<<<<<<< HEAD
+    @pytest.mark.live_test_only
     @CachedResourceGroupPreparer(name_prefix='servicebustest')
     @CachedServiceBusNamespacePreparer(name_prefix='servicebustest')
     @CachedServiceBusQueuePreparer(name_prefix='servicebustest', dead_lettering_on_message_expiration=True)
-=======
-    @pytest.mark.live_test_only
-    @RandomNameResourceGroupPreparer(name_prefix='servicebustest')
-    @ServiceBusNamespacePreparer(name_prefix='servicebustest')
-    @ServiceBusQueuePreparer(name_prefix='servicebustest', dead_lettering_on_message_expiration=True)
->>>>>>> e95fe8ec
     def test_queue_by_queue_client_conn_str_receive_handler_with_autolockrenew(self, servicebus_namespace_connection_string, servicebus_queue, **kwargs):
         
         queue_client = QueueClient.from_connection_string(
@@ -1026,14 +891,9 @@
     
 
     @pytest.mark.liveTest
-<<<<<<< HEAD
-    @CachedResourceGroupPreparer(name_prefix='servicebustest')
-    @CachedServiceBusNamespacePreparer(name_prefix='servicebustest')
-=======
-    @pytest.mark.live_test_only
-    @RandomNameResourceGroupPreparer(name_prefix='servicebustest')
-    @ServiceBusNamespacePreparer(name_prefix='servicebustest')
->>>>>>> e95fe8ec
+    @pytest.mark.live_test_only
+    @CachedResourceGroupPreparer(name_prefix='servicebustest')
+    @CachedServiceBusNamespacePreparer(name_prefix='servicebustest')
     @ServiceBusQueuePreparer(name_prefix='servicebustest', dead_lettering_on_message_expiration=True)
     def test_queue_message_time_to_live(self, servicebus_namespace, servicebus_namespace_key_name, servicebus_namespace_primary_key, servicebus_queue, **kwargs):
         
@@ -1066,14 +926,9 @@
     
 
     @pytest.mark.liveTest
-<<<<<<< HEAD
-    @CachedResourceGroupPreparer(name_prefix='servicebustest')
-    @CachedServiceBusNamespacePreparer(name_prefix='servicebustest')
-=======
-    @pytest.mark.live_test_only
-    @RandomNameResourceGroupPreparer(name_prefix='servicebustest')
-    @ServiceBusNamespacePreparer(name_prefix='servicebustest')
->>>>>>> e95fe8ec
+    @pytest.mark.live_test_only
+    @CachedResourceGroupPreparer(name_prefix='servicebustest')
+    @CachedServiceBusNamespacePreparer(name_prefix='servicebustest')
     @ServiceBusQueuePreparer(name_prefix='servicebustest', requires_duplicate_detection=True, dead_lettering_on_message_expiration=True)
     def test_queue_message_duplicate_detection(self, servicebus_namespace, servicebus_namespace_key_name, servicebus_namespace_primary_key, servicebus_queue, **kwargs):
         
@@ -1102,14 +957,9 @@
     
 
     @pytest.mark.liveTest
-<<<<<<< HEAD
-    @CachedResourceGroupPreparer(name_prefix='servicebustest')
-    @CachedServiceBusNamespacePreparer(name_prefix='servicebustest')
-=======
-    @pytest.mark.live_test_only
-    @RandomNameResourceGroupPreparer(name_prefix='servicebustest')
-    @ServiceBusNamespacePreparer(name_prefix='servicebustest')
->>>>>>> e95fe8ec
+    @pytest.mark.live_test_only
+    @CachedResourceGroupPreparer(name_prefix='servicebustest')
+    @CachedServiceBusNamespacePreparer(name_prefix='servicebustest')
     @ServiceBusQueuePreparer(name_prefix='servicebustest', dead_lettering_on_message_expiration=True)
     def test_queue_message_connection_closed(self, servicebus_namespace, servicebus_namespace_key_name, servicebus_namespace_primary_key, servicebus_queue, **kwargs):
         
@@ -1133,14 +983,9 @@
             messages[0].complete()
     
     @pytest.mark.liveTest
-<<<<<<< HEAD
-    @CachedResourceGroupPreparer(name_prefix='servicebustest')
-    @CachedServiceBusNamespacePreparer(name_prefix='servicebustest')
-=======
-    @pytest.mark.live_test_only
-    @RandomNameResourceGroupPreparer(name_prefix='servicebustest')
-    @ServiceBusNamespacePreparer(name_prefix='servicebustest')
->>>>>>> e95fe8ec
+    @pytest.mark.live_test_only
+    @CachedResourceGroupPreparer(name_prefix='servicebustest')
+    @CachedServiceBusNamespacePreparer(name_prefix='servicebustest')
     @ServiceBusQueuePreparer(name_prefix='servicebustest', dead_lettering_on_message_expiration=True)
     def test_queue_message_expiry(self, servicebus_namespace, servicebus_namespace_key_name, servicebus_namespace_primary_key, servicebus_queue, **kwargs):
         
@@ -1175,14 +1020,9 @@
     
 
     @pytest.mark.liveTest
-<<<<<<< HEAD
-    @CachedResourceGroupPreparer(name_prefix='servicebustest')
-    @CachedServiceBusNamespacePreparer(name_prefix='servicebustest')
-=======
-    @pytest.mark.live_test_only
-    @RandomNameResourceGroupPreparer(name_prefix='servicebustest')
-    @ServiceBusNamespacePreparer(name_prefix='servicebustest')
->>>>>>> e95fe8ec
+    @pytest.mark.live_test_only
+    @CachedResourceGroupPreparer(name_prefix='servicebustest')
+    @CachedServiceBusNamespacePreparer(name_prefix='servicebustest')
     @ServiceBusQueuePreparer(name_prefix='servicebustest', dead_lettering_on_message_expiration=True)
     def test_queue_message_lock_renew(self, servicebus_namespace, servicebus_namespace_key_name, servicebus_namespace_primary_key, servicebus_queue, **kwargs):
         
@@ -1215,14 +1055,9 @@
     
 
     @pytest.mark.liveTest
-<<<<<<< HEAD
-    @CachedResourceGroupPreparer(name_prefix='servicebustest')
-    @CachedServiceBusNamespacePreparer(name_prefix='servicebustest')
-=======
-    @pytest.mark.live_test_only
-    @RandomNameResourceGroupPreparer(name_prefix='servicebustest')
-    @ServiceBusNamespacePreparer(name_prefix='servicebustest')
->>>>>>> e95fe8ec
+    @pytest.mark.live_test_only
+    @CachedResourceGroupPreparer(name_prefix='servicebustest')
+    @CachedServiceBusNamespacePreparer(name_prefix='servicebustest')
     @ServiceBusQueuePreparer(name_prefix='servicebustest', dead_lettering_on_message_expiration=True)
     def test_queue_message_receive_and_delete(self, servicebus_namespace, servicebus_namespace_key_name, servicebus_namespace_primary_key, servicebus_queue, **kwargs):
         
@@ -1263,14 +1098,9 @@
     
 
     @pytest.mark.liveTest
-<<<<<<< HEAD
-    @CachedResourceGroupPreparer(name_prefix='servicebustest')
-    @CachedServiceBusNamespacePreparer(name_prefix='servicebustest')
-=======
-    @pytest.mark.live_test_only
-    @RandomNameResourceGroupPreparer(name_prefix='servicebustest')
-    @ServiceBusNamespacePreparer(name_prefix='servicebustest')
->>>>>>> e95fe8ec
+    @pytest.mark.live_test_only
+    @CachedResourceGroupPreparer(name_prefix='servicebustest')
+    @CachedServiceBusNamespacePreparer(name_prefix='servicebustest')
     @ServiceBusQueuePreparer(name_prefix='servicebustest', dead_lettering_on_message_expiration=True)
     def test_queue_message_batch(self, servicebus_namespace, servicebus_namespace_key_name, servicebus_namespace_primary_key, servicebus_queue, **kwargs):
 
@@ -1304,14 +1134,9 @@
     
 
     @pytest.mark.liveTest
-<<<<<<< HEAD
-    @CachedResourceGroupPreparer(name_prefix='servicebustest')
-    @CachedServiceBusNamespacePreparer(name_prefix='servicebustest')
-=======
-    @pytest.mark.live_test_only
-    @RandomNameResourceGroupPreparer(name_prefix='servicebustest')
-    @ServiceBusNamespacePreparer(name_prefix='servicebustest')
->>>>>>> e95fe8ec
+    @pytest.mark.live_test_only
+    @CachedResourceGroupPreparer(name_prefix='servicebustest')
+    @CachedServiceBusNamespacePreparer(name_prefix='servicebustest')
     @ServiceBusQueuePreparer(name_prefix='servicebustest', dead_lettering_on_message_expiration=True)
     def test_queue_schedule_message(self, servicebus_namespace, servicebus_namespace_key_name, servicebus_namespace_primary_key, servicebus_queue, **kwargs):
 
@@ -1348,14 +1173,9 @@
             
 
     @pytest.mark.liveTest
-<<<<<<< HEAD
-    @CachedResourceGroupPreparer(name_prefix='servicebustest')
-    @CachedServiceBusNamespacePreparer(name_prefix='servicebustest')
-=======
-    @pytest.mark.live_test_only
-    @RandomNameResourceGroupPreparer(name_prefix='servicebustest')
-    @ServiceBusNamespacePreparer(name_prefix='servicebustest')
->>>>>>> e95fe8ec
+    @pytest.mark.live_test_only
+    @CachedResourceGroupPreparer(name_prefix='servicebustest')
+    @CachedServiceBusNamespacePreparer(name_prefix='servicebustest')
     @ServiceBusQueuePreparer(name_prefix='servicebustest', dead_lettering_on_message_expiration=True)
     def test_queue_schedule_multiple_messages(self, servicebus_namespace, servicebus_namespace_key_name, servicebus_namespace_primary_key, servicebus_queue, **kwargs):
 
@@ -1396,14 +1216,9 @@
             
 
     @pytest.mark.liveTest
-<<<<<<< HEAD
-    @CachedResourceGroupPreparer(name_prefix='servicebustest')
-    @CachedServiceBusNamespacePreparer(name_prefix='servicebustest')
-=======
-    @pytest.mark.live_test_only
-    @RandomNameResourceGroupPreparer(name_prefix='servicebustest')
-    @ServiceBusNamespacePreparer(name_prefix='servicebustest')
->>>>>>> e95fe8ec
+    @pytest.mark.live_test_only
+    @CachedResourceGroupPreparer(name_prefix='servicebustest')
+    @CachedServiceBusNamespacePreparer(name_prefix='servicebustest')
     @ServiceBusQueuePreparer(name_prefix='servicebustest', dead_lettering_on_message_expiration=True)
     def test_queue_cancel_scheduled_messages(self, servicebus_namespace, servicebus_namespace_key_name, servicebus_namespace_primary_key, servicebus_queue, **kwargs):
         
