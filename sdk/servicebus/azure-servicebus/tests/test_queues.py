#-------------------------------------------------------------------------
# Copyright (c) Microsoft Corporation. All rights reserved.
# Licensed under the MIT License. See License.txt in the project root for
# license information.
#--------------------------------------------------------------------------

import logging
import sys
import os
import types
import pytest
import time
import uuid
from datetime import datetime, timedelta
import calendar

import uamqp
import uamqp.errors
from uamqp import compat
from azure.servicebus import ServiceBusClient, AutoLockRenewer, TransportType
from azure.servicebus._common.message import ServiceBusMessage, ServiceBusPeekedMessage, ServiceBusReceivedMessage, ServiceBusMessageBatch
from azure.servicebus._common.constants import (
    ReceiveMode,
    SubQueue,
    _X_OPT_LOCK_TOKEN,
    _X_OPT_PARTITION_KEY,
    _X_OPT_VIA_PARTITION_KEY,
    _X_OPT_SCHEDULED_ENQUEUE_TIME
)
from azure.servicebus._common.utils import utc_now
from azure.servicebus.exceptions import (
    ServiceBusConnectionError,
    ServiceBusError,
    MessageLockExpired,
    MessageAlreadySettled,
    AutoLockRenewTimeout,
    MessageSendFailed,
    MessageSettleFailed,
    MessageContentTooLarge,
    OperationTimeoutError
)

from devtools_testutils import AzureMgmtTestCase, CachedResourceGroupPreparer
from servicebus_preparer import CachedServiceBusNamespacePreparer, ServiceBusQueuePreparer, CachedServiceBusQueuePreparer
from utilities import get_logger, print_message, sleep_until_expired
from mocks import MockReceivedMessage

_logger = get_logger(logging.DEBUG)


# A note regarding live_test_only.
# Old servicebus tests were not written to work on both stubs and live entities.
# This disables those tests for non-live scenarios, and should be removed as tests
# are ported to offline-compatible code.
class ServiceBusQueueTests(AzureMgmtTestCase):

    @pytest.mark.liveTest
    @pytest.mark.live_test_only
    @CachedResourceGroupPreparer(name_prefix='servicebustest')
    @CachedServiceBusNamespacePreparer(name_prefix='servicebustest')
    @ServiceBusQueuePreparer(name_prefix='servicebustest', dead_lettering_on_message_expiration=True)
    def test_receive_and_delete_reconnect_interaction(self, servicebus_namespace_connection_string, servicebus_queue, **kwargs):
        # Note: This test was to guard against github issue 7079
        sb_client = ServiceBusClient.from_connection_string(
            servicebus_namespace_connection_string, logging_enable=False)

        with sb_client.get_queue_sender(servicebus_queue.name) as sender:
            for i in range(5):
                sender.send_messages(ServiceBusMessage("ServiceBusMessage {}".format(i)))

        with sb_client.get_queue_receiver(servicebus_queue.name, 
                                          receive_mode=ReceiveMode.ReceiveAndDelete, 
                                          max_wait_time=10) as receiver:
            batch = receiver.receive_messages()
            count = len(batch)

            for message in receiver:
               _logger.debug(message)
               count += 1
            assert count == 5

    @pytest.mark.liveTest
    @pytest.mark.live_test_only
    @CachedResourceGroupPreparer()
    @CachedServiceBusNamespacePreparer(name_prefix='servicebustest')
    @CachedServiceBusQueuePreparer(name_prefix='servicebustest', dead_lettering_on_message_expiration=True)
    def test_github_issue_6178(self, servicebus_namespace_connection_string, servicebus_queue, **kwargs):
        with ServiceBusClient.from_connection_string(
            servicebus_namespace_connection_string, logging_enable=False) as sb_client:

            with sb_client.get_queue_sender(servicebus_queue.name) as sender:
                for i in range(3):
                    sender.send_messages(ServiceBusMessage("ServiceBusMessage {}".format(i)))

                    with sb_client.get_queue_receiver(servicebus_queue.name, max_wait_time=60) as receiver:
                        for message in receiver:
                            _logger.debug(message)
                            _logger.debug(message.sequence_number)
                            _logger.debug(message.enqueued_time_utc)
                            _logger.debug(message._lock_expired)
                            message.complete()
                            time.sleep(40)


    @pytest.mark.liveTest
    @pytest.mark.live_test_only
    @CachedResourceGroupPreparer(name_prefix='servicebustest')
    @CachedServiceBusNamespacePreparer(name_prefix='servicebustest')
    @ServiceBusQueuePreparer(name_prefix='servicebustest', dead_lettering_on_message_expiration=True)
    def test_queue_by_queue_client_conn_str_receive_handler_peeklock(self, servicebus_namespace_connection_string, servicebus_queue, **kwargs):
        with ServiceBusClient.from_connection_string(
            servicebus_namespace_connection_string, logging_enable=False) as sb_client:

            with sb_client.get_queue_sender(servicebus_queue.name) as sender:
                for i in range(10):
<<<<<<< HEAD
                    message = Message("Handler message no. {}".format(i))
                    message.application_properties = {'key': 'value'}
                    message.subject = 'label'
=======
                    message = ServiceBusMessage("Handler message no. {}".format(i))
                    message.properties = {'key': 'value'}
                    message.label = 'label'
>>>>>>> 5268373d
                    message.content_type = 'application/text'
                    message.correlation_id = 'cid'
                    message.message_id = str(i)
                    message.partition_key = 'pk'
                    message.to = 'to'
                    message.reply_to = 'reply_to'
                    sender.send_messages(message)

            receiver = sb_client.get_queue_receiver(servicebus_queue.name, max_wait_time=5)
            count = 0
            for message in receiver:
                print_message(_logger, message)
                assert message.delivery_count == 0
                assert message.application_properties
                assert message.application_properties[b'key'] == b'value'
                assert message.subject == 'label'
                assert message.content_type == 'application/text'
                assert message.correlation_id == 'cid'
                assert message.message_id == str(count)
                assert message.partition_key == 'pk'
                assert message.to == 'to'
                assert message.reply_to == 'reply_to'
                assert message.sequence_number
                assert message.enqueued_time_utc
                assert message.message.delivery_tag is not None
                assert message.lock_token == message.message.delivery_annotations.get(_X_OPT_LOCK_TOKEN)
                assert message.lock_token == uuid.UUID(bytes_le=message.message.delivery_tag)
                assert not message.scheduled_enqueue_time_utc
                assert not message.time_to_live
                assert not message.session_id
                assert not message.reply_to_session_id
                count += 1
                message.complete()
            receiver.close()

            assert count == 10

    @pytest.mark.liveTest
    @pytest.mark.live_test_only
    @CachedResourceGroupPreparer(name_prefix='servicebustest')
    @CachedServiceBusNamespacePreparer(name_prefix='servicebustest')
    @ServiceBusQueuePreparer(name_prefix='servicebustest', dead_lettering_on_message_expiration=True)
    def test_queue_by_queue_client_send_multiple_messages(self, servicebus_namespace_connection_string, servicebus_queue, **kwargs):
        with ServiceBusClient.from_connection_string(
            servicebus_namespace_connection_string, logging_enable=False) as sb_client:

            with sb_client.get_queue_sender(servicebus_queue.name) as sender:
                messages = []
                for i in range(10):
                    message = ServiceBusMessage("Handler message no. {}".format(i))
                    message.partition_key = 'pkey'
                    message.time_to_live = timedelta(seconds=60)
                    message.scheduled_enqueue_time_utc = utc_now() + timedelta(seconds=60)
                    message.partition_key = None
                    message.time_to_live = None
                    message.scheduled_enqueue_time_utc = None
                    message.session_id = None
                    messages.append(message)
                sender.send_messages(messages)

            with sb_client.get_queue_receiver(servicebus_queue.name, max_wait_time=5) as receiver:
                count = 0
                for message in receiver:
                    print_message(_logger, message)
                    assert message.delivery_count == 0
                    assert not message.application_properties
                    assert not message.subject
                    assert not message.content_type
                    assert not message.correlation_id
                    assert not message.partition_key
                    assert not message.to
                    assert not message.reply_to
                    assert not message.scheduled_enqueue_time_utc
                    assert not message.time_to_live
                    assert not message.session_id
                    assert not message.reply_to_session_id
                    count += 1
                    message.complete()

                assert count == 10

    @pytest.mark.liveTest
    @pytest.mark.live_test_only
    @CachedResourceGroupPreparer(name_prefix='servicebustest')
    @CachedServiceBusNamespacePreparer(name_prefix='servicebustest')
    @ServiceBusQueuePreparer(name_prefix='servicebustest', dead_lettering_on_message_expiration=True)
    def test_queue_by_queue_client_conn_str_receive_handler_receiveanddelete(self, servicebus_namespace_connection_string, servicebus_queue, **kwargs):
        
        with ServiceBusClient.from_connection_string(
            servicebus_namespace_connection_string, logging_enable=False) as sb_client:
            
            with sb_client.get_queue_sender(servicebus_queue.name) as sender:
                for i in range(10):
                    message = ServiceBusMessage("Handler message no. {}".format(i))
                    sender.send_messages(message)
    
            messages = []
            with sb_client.get_queue_receiver(servicebus_queue.name, 
                                              receive_mode=ReceiveMode.ReceiveAndDelete, 
                                              max_wait_time=8) as receiver:
                for message in receiver:
                    assert not message.application_properties
                    assert not message.subject
                    assert not message.content_type
                    assert not message.correlation_id
                    assert not message.partition_key
                    assert not message.to
                    assert not message.reply_to
                    assert not message.scheduled_enqueue_time_utc
                    assert not message.time_to_live
                    assert not message.session_id
                    assert not message.reply_to_session_id
                    messages.append(message)
                    with pytest.raises(MessageAlreadySettled):
                        message.complete()
    
            assert len(messages) == 10
            assert not receiver._running
            time.sleep(30)
    
            messages = []
            with sb_client.get_queue_receiver(servicebus_queue.name, 
                                              receive_mode=ReceiveMode.ReceiveAndDelete, 
                                              max_wait_time=5) as receiver:
                for message in receiver:
                    messages.append(message)
                assert len(messages) == 0
    

    @pytest.mark.liveTest
    @pytest.mark.live_test_only
    @CachedResourceGroupPreparer(name_prefix='servicebustest')
    @CachedServiceBusNamespacePreparer(name_prefix='servicebustest')
    @ServiceBusQueuePreparer(name_prefix='servicebustest', dead_lettering_on_message_expiration=True)
    def test_queue_by_queue_client_conn_str_receive_handler_with_stop(self, servicebus_namespace_connection_string, servicebus_queue, **kwargs):
        
        
        with ServiceBusClient.from_connection_string(
            servicebus_namespace_connection_string, logging_enable=False) as sb_client:
    
            with sb_client.get_queue_sender(servicebus_queue.name) as sender:
                for i in range(10):
                    message = ServiceBusMessage("Stop message no. {}".format(i))
                    sender.send_messages(message)
    
            messages = []
            with sb_client.get_queue_receiver(servicebus_queue.name, max_wait_time=5) as receiver:
                for message in receiver:
                    messages.append(message)
                    message.complete()
                    if len(messages) >= 5:
                        break
                    
                assert receiver._running
                assert len(messages) == 5

                with receiver:
                    for message in receiver:
                        messages.append(message)
                        message.complete()
                        if len(messages) >= 5:
                            break
                        
                assert not receiver._running
                assert len(messages) == 6
    

    @pytest.mark.liveTest
    @pytest.mark.live_test_only
    @CachedResourceGroupPreparer(name_prefix='servicebustest')
    @CachedServiceBusNamespacePreparer(name_prefix='servicebustest')
    @ServiceBusQueuePreparer(name_prefix='servicebustest', dead_lettering_on_message_expiration=True)
    def test_queue_by_servicebus_client_iter_messages_simple(self, servicebus_namespace_connection_string, servicebus_queue, **kwargs):
        
        with ServiceBusClient.from_connection_string(
            servicebus_namespace_connection_string, logging_enable=False) as sb_client:
    
            with sb_client.get_queue_receiver(servicebus_queue.name, 
                                              max_wait_time=5, 
                                              receive_mode=ReceiveMode.PeekLock) as receiver:
            
                with sb_client.get_queue_sender(servicebus_queue.name) as sender:
                    for i in range(10):
                        message = ServiceBusMessage("Iter message no. {}".format(i))
                        sender.send_messages(message)
    
                count = 0
                for message in receiver:
                    print_message(_logger, message)
                    message.complete()
                    with pytest.raises(MessageAlreadySettled):
                        message.complete()
                    with pytest.raises(MessageAlreadySettled):
                        message.renew_lock()
                    count += 1

                with pytest.raises(StopIteration):
                    next(receiver)
            assert count == 10
    

    @pytest.mark.liveTest
    @pytest.mark.live_test_only
    @CachedResourceGroupPreparer(name_prefix='servicebustest')
    @CachedServiceBusNamespacePreparer(name_prefix='servicebustest')
    @ServiceBusQueuePreparer(name_prefix='servicebustest', dead_lettering_on_message_expiration=True)
    def test_queue_by_servicebus_conn_str_client_iter_messages_with_abandon(self, servicebus_namespace_connection_string, servicebus_queue, **kwargs):
        
        with ServiceBusClient.from_connection_string(
            servicebus_namespace_connection_string, logging_enable=False) as sb_client:
    
            with sb_client.get_queue_receiver(servicebus_queue.name, max_wait_time=5, receive_mode=ReceiveMode.PeekLock) as receiver:
            
                with sb_client.get_queue_sender(servicebus_queue.name) as sender:
                    for i in range(10):
                        message = ServiceBusMessage("Abandoned message no. {}".format(i))
                        sender.send_messages(message)
    
                count = 0
                for message in receiver:
                    print_message(_logger, message)
                    if not message.delivery_count:
                        count += 1
                        message.abandon() 
                    else:
                        assert message.delivery_count == 1
                        message.complete()
    
            assert count == 10
    
            with sb_client.get_queue_receiver(servicebus_queue.name, max_wait_time=20, receive_mode=ReceiveMode.PeekLock) as receiver:
                count = 0
                for message in receiver:
                    print_message(_logger, message)
                    message.complete()
                    count += 1
            assert count == 0

    
    @pytest.mark.liveTest
    @pytest.mark.live_test_only
    @CachedResourceGroupPreparer(name_prefix='servicebustest')
    @CachedServiceBusNamespacePreparer(name_prefix='servicebustest')
    @ServiceBusQueuePreparer(name_prefix='servicebustest', dead_lettering_on_message_expiration=True)
    def test_queue_by_servicebus_client_iter_messages_with_defer(self, servicebus_namespace_connection_string, servicebus_queue, **kwargs):
        
        with ServiceBusClient.from_connection_string(
            servicebus_namespace_connection_string, logging_enable=False) as sb_client:
    
            deferred_messages = []
            with sb_client.get_queue_receiver(
                servicebus_queue.name, 
                max_wait_time=5, 
                receive_mode=ReceiveMode.PeekLock) as receiver:
            
                with sb_client.get_queue_sender(servicebus_queue.name) as sender:
                    for i in range(10):
                        message = ServiceBusMessage("Deferred message no. {}".format(i))
                        sender.send_messages(message)
    
                count = 0
                for message in receiver:
                    deferred_messages.append(message.sequence_number)
                    print_message(_logger, message)
                    count += 1
                    message.defer()
    
            assert count == 10
            with sb_client.get_queue_receiver(servicebus_queue.name, max_wait_time=5, receive_mode=ReceiveMode.PeekLock) as receiver:
                count = 0
                for message in receiver:
                    print_message(_logger, message)
                    message.complete()
                    count += 1
            assert count == 0
    

    @pytest.mark.liveTest
    @pytest.mark.live_test_only
    @CachedResourceGroupPreparer(name_prefix='servicebustest')
    @CachedServiceBusNamespacePreparer(name_prefix='servicebustest')
    @ServiceBusQueuePreparer(name_prefix='servicebustest', dead_lettering_on_message_expiration=True)
    def test_queue_by_servicebus_client_iter_messages_with_retrieve_deferred_client(self, servicebus_namespace_connection_string, servicebus_queue, **kwargs):
    
        with ServiceBusClient.from_connection_string(
            servicebus_namespace_connection_string, logging_enable=False) as sb_client:

            deferred_messages = []
            with sb_client.get_queue_receiver(servicebus_queue.name, 
                                                 max_wait_time=5, 
                                                 receive_mode=ReceiveMode.PeekLock) as receiver:
            
                with sb_client.get_queue_sender(servicebus_queue.name) as sender:
                    for i in range(10):
                        message = ServiceBusMessage("Deferred message no. {}".format(i))
                        sender.send_messages(message)
    
                count = 0
                for message in receiver:
                    deferred_messages.append(message.sequence_number)
                    print_message(_logger, message)
                    count += 1
                    message.defer()
    
                assert count == 10
                deferred = receiver.receive_deferred_messages(deferred_messages)
                assert len(deferred) == 10
                for message in deferred:
                    assert isinstance(message, ServiceBusReceivedMessage)
                    message.complete()
                
                with pytest.raises(ServiceBusError):
                    receiver.receive_deferred_messages(deferred_messages)
    

    @pytest.mark.liveTest
    @pytest.mark.live_test_only
    @CachedResourceGroupPreparer(name_prefix='servicebustest')
    @CachedServiceBusNamespacePreparer(name_prefix='servicebustest')
    @ServiceBusQueuePreparer(name_prefix='servicebustest', dead_lettering_on_message_expiration=True)
    def test_queue_by_servicebus_client_iter_messages_with_retrieve_deferred_receiver_complete(self, servicebus_namespace_connection_string, servicebus_queue, **kwargs):
    
        with ServiceBusClient.from_connection_string(
            servicebus_namespace_connection_string, logging_enable=False) as sb_client:

            with sb_client.get_queue_sender(servicebus_queue.name) as sender:
                deferred_messages = []
                for i in range(10):
                    message = ServiceBusMessage("Deferred message no. {}".format(i), session_id="test_session")
                    sender.send_messages(message)
    
            with sb_client.get_queue_receiver(servicebus_queue.name, 
                                        max_wait_time=5, 
                                        receive_mode=ReceiveMode.PeekLock) as receiver:
                count = 0
                for message in receiver:
                    deferred_messages.append(message.sequence_number)
                    print_message(_logger, message)
                    count += 1
                    message.defer()
    
            assert count == 10
    
            with sb_client.get_queue_receiver(servicebus_queue.name, 
                                           max_wait_time=5, 
                                           receive_mode=ReceiveMode.PeekLock) as receiver:
                deferred = receiver.receive_deferred_messages(deferred_messages)
                assert len(deferred) == 10
                for message in deferred:
                    assert isinstance(message, ServiceBusReceivedMessage)
                    assert message.lock_token
                    assert message.locked_until_utc
                    assert message._receiver
                    message.renew_lock()
                    message.complete()

    @pytest.mark.liveTest
    @pytest.mark.live_test_only
    @CachedResourceGroupPreparer(name_prefix='servicebustest')
    @CachedServiceBusNamespacePreparer(name_prefix='servicebustest')
    @ServiceBusQueuePreparer(name_prefix='servicebustest', dead_lettering_on_message_expiration=True)
    def test_queue_by_servicebus_client_iter_messages_with_retrieve_deferred_receiver_deadletter(self, servicebus_namespace_connection_string, servicebus_queue, **kwargs):
        with ServiceBusClient.from_connection_string(
            servicebus_namespace_connection_string, logging_enable=False) as sb_client:

    
            with sb_client.get_queue_sender(servicebus_queue.name) as sender:
                deferred_messages = []
                for i in range(10):
                    message = ServiceBusMessage("Deferred message no. {}".format(i))
                    sender.send_messages(message)
    
            with sb_client.get_queue_receiver(servicebus_queue.name, 
                                              max_wait_time=5, 
                                              receive_mode=ReceiveMode.PeekLock) as receiver:
                count = 0
                for message in receiver:
                    deferred_messages.append(message.sequence_number)
                    print_message(_logger, message)
                    count += 1
                    message.defer()
    
            assert count == 10
    
            with sb_client.get_queue_receiver(servicebus_queue.name, 
                                        max_wait_time=5) as receiver:
                deferred = receiver.receive_deferred_messages(deferred_messages)
                assert len(deferred) == 10
                for message in deferred:
                    assert isinstance(message, ServiceBusReceivedMessage)
                    message.dead_letter(reason="Testing reason", error_description="Testing description")
    
            count = 0
            with sb_client.get_queue_receiver(servicebus_queue.name,
                                              sub_queue = SubQueue.DeadLetter,
                                              max_wait_time=5) as receiver:
                for message in receiver:
                    count += 1
                    print_message(_logger, message)
                    assert message.dead_letter_reason == 'Testing reason'
                    assert message.dead_letter_error_description == 'Testing description'
                    assert message.application_properties[b'DeadLetterReason'] == b'Testing reason'
                    assert message.application_properties[b'DeadLetterErrorDescription'] == b'Testing description'
                    message.complete()
            assert count == 10

    @pytest.mark.liveTest
    @pytest.mark.live_test_only
    @CachedResourceGroupPreparer(name_prefix='servicebustest')
    @CachedServiceBusNamespacePreparer(name_prefix='servicebustest')
    @ServiceBusQueuePreparer(name_prefix='servicebustest', dead_lettering_on_message_expiration=True)
    def test_queue_by_servicebus_client_iter_messages_with_retrieve_deferred_receiver_deletemode(self, servicebus_namespace_connection_string, servicebus_queue, **kwargs):
        with ServiceBusClient.from_connection_string(
            servicebus_namespace_connection_string, logging_enable=False) as sb_client:

            with sb_client.get_queue_sender(servicebus_queue.name) as sender:
                for i in range(10):
                    sender.send_messages(ServiceBusMessage("Deferred message no. {}".format(i)))

            deferred_messages = []
            count = 0
            with sb_client.get_queue_receiver(servicebus_queue.name, max_wait_time=5) as receiver:
                for message in receiver:
                    deferred_messages.append(message.sequence_number)
                    print_message(_logger, message)
                    count += 1
                    message.defer()
    
            assert count == 10
            with sb_client.get_queue_receiver(servicebus_queue.name, 
                                              receive_mode=ReceiveMode.ReceiveAndDelete, 
                                              max_wait_time=5) as receiver:
                deferred = receiver.receive_deferred_messages(deferred_messages)
                assert len(deferred) == 10
                for message in deferred:
                    assert isinstance(message, ServiceBusReceivedMessage)
                    with pytest.raises(MessageAlreadySettled):
                        message.complete()
                with pytest.raises(ServiceBusError):
                    deferred = receiver.receive_deferred_messages(deferred_messages)
    

    @pytest.mark.liveTest
    @pytest.mark.live_test_only
    @CachedResourceGroupPreparer(name_prefix='servicebustest')
    @CachedServiceBusNamespacePreparer(name_prefix='servicebustest')
    @ServiceBusQueuePreparer(name_prefix='servicebustest', dead_lettering_on_message_expiration=True)
    def test_queue_by_servicebus_client_iter_messages_with_retrieve_deferred_not_found(self, servicebus_namespace_connection_string, servicebus_queue, **kwargs):
        with ServiceBusClient.from_connection_string(
            servicebus_namespace_connection_string, logging_enable=False) as sb_client:

            deferred_messages = []
            with sb_client.get_queue_receiver(servicebus_queue.name, 
                                                 max_wait_time=5, 
                                                 receive_mode=ReceiveMode.PeekLock) as receiver:
            
                with sb_client.get_queue_sender(servicebus_queue.name) as sender:
                    for i in range(3):
                        message = ServiceBusMessage("Deferred message no. {}".format(i))
                        sender.send_messages(message)
    
                count = 0
                for message in receiver:
                    deferred_messages.append(message.sequence_number)
                    print_message(_logger, message)
                    count += 1
                    message.defer()
    
                assert count == 3
    
                with pytest.raises(ServiceBusError):
                    deferred = receiver.receive_deferred_messages([3, 4])
    
                with pytest.raises(ServiceBusError):
                    deferred = receiver.receive_deferred_messages([5, 6, 7])

    @pytest.mark.liveTest
    @pytest.mark.live_test_only
    @CachedResourceGroupPreparer(name_prefix='servicebustest')
    @CachedServiceBusNamespacePreparer(name_prefix='servicebustest')
    @ServiceBusQueuePreparer(name_prefix='servicebustest', dead_lettering_on_message_expiration=True)
    def test_queue_by_servicebus_client_receive_batch_with_deadletter(self, servicebus_namespace_connection_string, servicebus_queue, **kwargs):

        with ServiceBusClient.from_connection_string(
            servicebus_namespace_connection_string, logging_enable=False) as sb_client:
    
            with sb_client.get_queue_receiver(servicebus_queue.name, 
                                           max_wait_time=5, 
                                           receive_mode=ReceiveMode.PeekLock, 
                                           prefetch_count=10) as receiver:
            
                with sb_client.get_queue_sender(servicebus_queue.name) as sender:
                    for i in range(10):
                        message = ServiceBusMessage("Dead lettered message no. {}".format(i))
                        sender.send_messages(message)
    
                count = 0
                messages = receiver.receive_messages()
                while messages:
                    for message in messages:
                        print_message(_logger, message)
                        count += 1
                        message.dead_letter(reason="Testing reason", error_description="Testing description")
                    messages = receiver.receive_messages()
    
            assert count == 10
    
            with sb_client.get_queue_receiver(servicebus_queue.name,
                                              max_wait_time=5, 
                                              receive_mode=ReceiveMode.PeekLock) as receiver:
                count = 0
                for message in receiver:
                    print_message(_logger, message)
                    message.complete()
                    count += 1
            assert count == 0

            with sb_client.get_queue_receiver(
                    servicebus_queue.name,
                    sub_queue = SubQueue.DeadLetter,
                    max_wait_time=5,
                    receive_mode=ReceiveMode.PeekLock) as dl_receiver:
                count = 0
                for message in dl_receiver:
                    message.complete()
                    count += 1
                    assert message.dead_letter_reason == 'Testing reason'
                    assert message.dead_letter_error_description == 'Testing description'
                    assert message.application_properties[b'DeadLetterReason'] == b'Testing reason'
                    assert message.application_properties[b'DeadLetterErrorDescription'] == b'Testing description'
                assert count == 10

    @pytest.mark.liveTest
    @pytest.mark.live_test_only
    @CachedResourceGroupPreparer(name_prefix='servicebustest')
    @CachedServiceBusNamespacePreparer(name_prefix='servicebustest')
    @ServiceBusQueuePreparer(name_prefix='servicebustest', dead_lettering_on_message_expiration=True)
    def test_queue_by_servicebus_client_receive_batch_with_retrieve_deadletter(self, servicebus_namespace_connection_string, servicebus_queue, **kwargs):
    
        with ServiceBusClient.from_connection_string(
            servicebus_namespace_connection_string, logging_enable=False) as sb_client:
    
            with sb_client.get_queue_receiver(servicebus_queue.name,
                                           max_wait_time=5,
                                           receive_mode=ReceiveMode.PeekLock, 
                                           prefetch_count=10) as receiver:
            
                with sb_client.get_queue_sender(servicebus_queue.name) as sender:
                    for i in range(10):
                        message = ServiceBusMessage("Dead lettered message no. {}".format(i))
                        sender.send_messages(message)
    
                count = 0
                messages = receiver.receive_messages()
                while messages:
                    for message in messages:
                        print_message(_logger, message)
                        message.dead_letter(reason="Testing reason", error_description="Testing description")
                        count += 1
                    messages = receiver.receive_messages()
    
                receiver.receive_messages(1,5)
    
            assert count == 10

            with sb_client.get_queue_receiver(
                    servicebus_queue.name,
                    sub_queue = SubQueue.DeadLetter,
                    max_wait_time=5,
                    receive_mode=ReceiveMode.PeekLock) as dl_receiver:
                count = 0
                for message in dl_receiver:
                    print_message(_logger, message)
                    assert message.dead_letter_reason == 'Testing reason'
                    assert message.dead_letter_error_description == 'Testing description'
                    assert message.application_properties[b'DeadLetterReason'] == b'Testing reason'
                    assert message.application_properties[b'DeadLetterErrorDescription'] == b'Testing description'
                    message.complete()
                    count += 1
            assert count == 10
    

    @pytest.mark.liveTest
    @pytest.mark.live_test_only
    @CachedResourceGroupPreparer(name_prefix='servicebustest')
    @CachedServiceBusNamespacePreparer(name_prefix='servicebustest')
    @CachedServiceBusQueuePreparer(name_prefix='servicebustest', dead_lettering_on_message_expiration=True)
    def test_queue_by_servicebus_client_session_fail(self, servicebus_namespace_connection_string, servicebus_queue, **kwargs):
    
        with ServiceBusClient.from_connection_string(
            servicebus_namespace_connection_string, logging_enable=False) as sb_client:
    
            with pytest.raises(ServiceBusConnectionError):
                sb_client.get_queue_receiver(servicebus_queue.name, session_id="test")._open_with_retry()
    
            with sb_client.get_queue_sender(servicebus_queue.name) as sender:
                sender.send_messages(ServiceBusMessage("test session sender", session_id="test"))
    

    @pytest.mark.liveTest
    @pytest.mark.live_test_only
    @CachedResourceGroupPreparer(name_prefix='servicebustest')
    @CachedServiceBusNamespacePreparer(name_prefix='servicebustest')
    @ServiceBusQueuePreparer(name_prefix='servicebustest', dead_lettering_on_message_expiration=True)
    def test_queue_by_servicebus_client_browse_messages_client(self, servicebus_namespace_connection_string, servicebus_queue, **kwargs):
    
        with ServiceBusClient.from_connection_string(
            servicebus_namespace_connection_string, logging_enable=False) as sb_client:
    
            with sb_client.get_queue_sender(servicebus_queue.name) as sender:
                for i in range(5):
                    message = ServiceBusMessage("Test message no. {}".format(i))
                    sender.send_messages(message)
    
            with sb_client.get_queue_receiver(servicebus_queue.name) as receiver:
                messages = receiver.peek_messages(5)
                assert len(messages) == 5
                assert all(isinstance(m, ServiceBusPeekedMessage) for m in messages)
                for message in messages:
                    print_message(_logger, message)
                    with pytest.raises(AttributeError):
                        message.complete()
    

    @pytest.mark.liveTest
    @pytest.mark.live_test_only
    @CachedResourceGroupPreparer(name_prefix='servicebustest')
    @CachedServiceBusNamespacePreparer(name_prefix='servicebustest')
    @ServiceBusQueuePreparer(name_prefix='servicebustest', dead_lettering_on_message_expiration=True)
    def test_queue_by_servicebus_client_browse_messages_with_receiver(self, servicebus_namespace_connection_string, servicebus_queue, **kwargs):
    
        with ServiceBusClient.from_connection_string(
            servicebus_namespace_connection_string, logging_enable=False) as sb_client:

            receiver = sb_client.get_queue_receiver(servicebus_queue.name,
                                           max_wait_time=5,
                                           receive_mode=ReceiveMode.PeekLock)
            sender = sb_client.get_queue_sender(servicebus_queue.name)
            with receiver, sender:
                for i in range(5):
                    message = ServiceBusMessage(
                        body="Test message",
                        application_properties={'key': 'value'},
                        subject='label',
                        content_type='application/text',
                        correlation_id='cid',
                        message_id='mid',
                        partition_key='pk',
                        to='to',
                        reply_to='reply_to',
                        time_to_live=timedelta(seconds=60)
                    )
                    sender.send_messages(message)
    
                messages = receiver.peek_messages(5)
                assert len(messages) > 0
                assert all(isinstance(m, ServiceBusPeekedMessage) for m in messages)
                for message in messages:
                    print_message(_logger, message)
                    assert b''.join(message.body) == b'Test message'
                    assert message.application_properties[b'key'] == b'value'
                    assert message.subject == 'label'
                    assert message.content_type == 'application/text'
                    assert message.correlation_id == 'cid'
                    assert message.message_id == 'mid'
                    assert message.partition_key == 'pk'
                    assert message.to == 'to'
                    assert message.reply_to == 'reply_to'
                    assert message.time_to_live == timedelta(seconds=60)
                    with pytest.raises(AttributeError):
                        message.complete()

                    sender.send_messages(message)

                cnt = 0
                for message in receiver:
                    assert b''.join(message.body) == b'Test message'
                    assert message.application_properties[b'key'] == b'value'
                    assert message.subject == 'label'
                    assert message.content_type == 'application/text'
                    assert message.correlation_id == 'cid'
                    assert message.message_id == 'mid'
                    assert message.partition_key == 'pk'
                    assert message.to == 'to'
                    assert message.reply_to == 'reply_to'
                    assert message.time_to_live == timedelta(seconds=60)
                    message.complete()
                    cnt += 1
                assert cnt == 10
    
    @pytest.mark.liveTest
    @pytest.mark.live_test_only
    @CachedResourceGroupPreparer(name_prefix='servicebustest')
    @CachedServiceBusNamespacePreparer(name_prefix='servicebustest')
    @ServiceBusQueuePreparer(name_prefix='servicebustest', dead_lettering_on_message_expiration=True)
    def test_queue_by_servicebus_client_browse_empty_messages(self, servicebus_namespace_connection_string, servicebus_queue, **kwargs):
        
        with ServiceBusClient.from_connection_string(
            servicebus_namespace_connection_string, logging_enable=False) as sb_client:
    
            with sb_client.get_queue_receiver(servicebus_queue.name,
                                                 max_wait_time=5, 
                                                 receive_mode=ReceiveMode.PeekLock, 
                                                 prefetch_count=10) as receiver:
                messages = receiver.peek_messages(10)
                assert len(messages) == 0
    

    @pytest.mark.liveTest
    @pytest.mark.live_test_only
    @CachedResourceGroupPreparer(name_prefix='servicebustest')
    @CachedServiceBusNamespacePreparer(name_prefix='servicebustest')
    @CachedServiceBusQueuePreparer(name_prefix='servicebustest', dead_lettering_on_message_expiration=True)
    def test_queue_by_servicebus_client_fail_send_messages(self, servicebus_namespace_connection_string, servicebus_queue, **kwargs):
        
        with ServiceBusClient.from_connection_string(
            servicebus_namespace_connection_string, logging_enable=False) as sb_client:

            too_large = "A" * 256 * 1024
    
            with sb_client.get_queue_sender(servicebus_queue.name) as sender:
                with pytest.raises(MessageContentTooLarge):
                    sender.send_messages(ServiceBusMessage(too_large))

                half_too_large = "A" * int((1024 * 256) / 2)
                with pytest.raises(MessageContentTooLarge):
                    sender.send_messages([ServiceBusMessage(half_too_large), ServiceBusMessage(half_too_large)])

    @pytest.mark.liveTest
    @pytest.mark.live_test_only
    @CachedResourceGroupPreparer(name_prefix='servicebustest')
    @CachedServiceBusNamespacePreparer(name_prefix='servicebustest')
    @ServiceBusQueuePreparer(name_prefix='servicebustest', dead_lettering_on_message_expiration=True)
    def test_queue_by_servicebus_client_renew_message_locks(self, servicebus_namespace_connection_string, servicebus_queue, **kwargs):
        
        with ServiceBusClient.from_connection_string(
            servicebus_namespace_connection_string, logging_enable=False) as sb_client:
    
            messages = []
            locks = 3
            with sb_client.get_queue_receiver(servicebus_queue.name,
                                              max_wait_time=5, 
                                              receive_mode=ReceiveMode.PeekLock, 
                                              prefetch_count=10) as receiver:
                with sb_client.get_queue_sender(servicebus_queue.name) as sender:
                    for i in range(locks):
                        message = ServiceBusMessage("Test message no. {}".format(i))
                        sender.send_messages(message)
    
                messages.extend(receiver.receive_messages())
                recv = True
                while recv:
                    recv = receiver.receive_messages()
                    messages.extend(recv)
    
                try:
                    for m in messages:
                        assert not m._lock_expired
                        time.sleep(5)
                        initial_expiry = m.locked_until_utc
                        m.renew_lock()
                        assert (m.locked_until_utc - initial_expiry) >= timedelta(seconds=5)
                finally:
                    messages[0].complete()
                    messages[1].complete()
                    assert (messages[2].locked_until_utc - utc_now()) <= timedelta(seconds=60)
                    sleep_until_expired(messages[2])
                    with pytest.raises(MessageLockExpired):
                        messages[2].complete()
    
    @pytest.mark.liveTest
    @pytest.mark.live_test_only
    @CachedResourceGroupPreparer(name_prefix='servicebustest')
    @CachedServiceBusNamespacePreparer(name_prefix='servicebustest')
    @ServiceBusQueuePreparer(name_prefix='servicebustest', dead_lettering_on_message_expiration=True)
    def test_queue_by_queue_client_conn_str_receive_handler_with_autolockrenew(self, servicebus_namespace_connection_string, servicebus_queue, **kwargs):
        
        with ServiceBusClient.from_connection_string(
            servicebus_namespace_connection_string, logging_enable=False) as sb_client:
    
            with sb_client.get_queue_sender(servicebus_queue.name) as sender:
                for i in range(10):
                    message = ServiceBusMessage("{}".format(i))
                    sender.send_messages(message)
    
            renewer = AutoLockRenewer()
            messages = []
            with sb_client.get_queue_receiver(servicebus_queue.name,
                                                 max_wait_time=5, 
                                                 receive_mode=ReceiveMode.PeekLock, 
                                                 prefetch_count=10) as receiver:
                for message in receiver:
                    if not messages:
                        messages.append(message)
                        assert not message._lock_expired
                        renewer.register(message, timeout=60)
                        print("Registered lock renew thread", message.locked_until_utc, utc_now())
                        time.sleep(60)
                        print("Finished first sleep", message.locked_until_utc)
                        assert not message._lock_expired
                        time.sleep(15) #generate autolockrenewtimeout error by going one iteration past.
                        sleep_until_expired(message)
                        print("Finished second sleep", message.locked_until_utc, utc_now())
                        assert message._lock_expired
                        try:
                            message.complete()
                            raise AssertionError("Didn't raise MessageLockExpired")
                        except MessageLockExpired as e:
                            assert isinstance(e.inner_exception, AutoLockRenewTimeout)
                    else:
                        if message._lock_expired:
                            print("Remaining messages", message.locked_until_utc, utc_now())
                            assert message._lock_expired
                            with pytest.raises(MessageLockExpired):
                                message.complete()
                        else:
                            assert message.delivery_count >= 1
                            print("Remaining messages", message.locked_until_utc, utc_now())
                            messages.append(message)
                            message.complete()
            renewer.close()
            assert len(messages) == 11

    @pytest.mark.liveTest
    @pytest.mark.live_test_only
    @CachedResourceGroupPreparer(name_prefix='servicebustest')
    @CachedServiceBusNamespacePreparer(name_prefix='servicebustest')
    @ServiceBusQueuePreparer(name_prefix='servicebustest', dead_lettering_on_message_expiration=True)
    def test_queue_message_time_to_live(self, servicebus_namespace_connection_string, servicebus_queue, **kwargs):
        
        with ServiceBusClient.from_connection_string(
            servicebus_namespace_connection_string, logging_enable=False) as sb_client:
               
            with sb_client.get_queue_sender(servicebus_queue.name) as sender:
                content = str(uuid.uuid4())
                message_id = uuid.uuid4()
                message = ServiceBusMessage(content)
                message.time_to_live = timedelta(seconds=30)
                sender.send_messages(message)
    
            time.sleep(30)
            with sb_client.get_queue_receiver(servicebus_queue.name, prefetch_count=5) as receiver:
                messages = receiver.receive_messages(5, max_wait_time=10)
            assert not messages

            with sb_client.get_queue_receiver(
                    servicebus_queue.name,
                    sub_queue = SubQueue.DeadLetter,
                    max_wait_time=5,
                    receive_mode=ReceiveMode.PeekLock) as dl_receiver:
                count = 0
                for message in dl_receiver:
                    print_message(_logger, message)
                    message.complete()
                    count += 1
            assert count == 1

    @pytest.mark.liveTest
    @pytest.mark.live_test_only
    @CachedResourceGroupPreparer(name_prefix='servicebustest')
    @CachedServiceBusNamespacePreparer(name_prefix='servicebustest')
    @ServiceBusQueuePreparer(name_prefix='servicebustest', requires_duplicate_detection=True, dead_lettering_on_message_expiration=True)
    def test_queue_message_duplicate_detection(self, servicebus_namespace_connection_string, servicebus_queue, **kwargs):
        
        with ServiceBusClient.from_connection_string(
            servicebus_namespace_connection_string, logging_enable=False) as sb_client:
    
            message_id = uuid.uuid4()
            
            with sb_client.get_queue_sender(servicebus_queue.name) as sender:
                for i in range(5):
                    message = ServiceBusMessage(str(i))
                    message.message_id = message_id
                    sender.send_messages(message)
    
            with sb_client.get_queue_receiver(servicebus_queue.name, 
                                                 max_wait_time=5) as receiver:
                count = 0
                for message in receiver:
                    print_message(_logger, message)
                    assert message.message_id == message_id
                    message.complete()
                    count += 1
                assert count == 1
    

    @pytest.mark.liveTest
    @pytest.mark.live_test_only
    @CachedResourceGroupPreparer(name_prefix='servicebustest')
    @CachedServiceBusNamespacePreparer(name_prefix='servicebustest')
    @ServiceBusQueuePreparer(name_prefix='servicebustest', dead_lettering_on_message_expiration=True)
    def test_queue_message_connection_closed(self, servicebus_namespace_connection_string, servicebus_queue, **kwargs):
        
        with ServiceBusClient.from_connection_string(
            servicebus_namespace_connection_string, logging_enable=False) as sb_client:
                
            with sb_client.get_queue_sender(servicebus_queue.name) as sender:
                content = str(uuid.uuid4())
                message = ServiceBusMessage(content)
                sender.send_messages(message)
    
            with sb_client.get_queue_receiver(servicebus_queue.name) as receiver:
                messages = receiver.receive_messages(max_wait_time=10)
                assert len(messages) == 1
    
            with pytest.raises(MessageSettleFailed):
                messages[0].complete()
    

    @pytest.mark.liveTest
    @pytest.mark.live_test_only
    @CachedResourceGroupPreparer(name_prefix='servicebustest')
    @CachedServiceBusNamespacePreparer(name_prefix='servicebustest')
    @ServiceBusQueuePreparer(name_prefix='servicebustest', dead_lettering_on_message_expiration=True)
    def test_queue_message_expiry(self, servicebus_namespace_connection_string, servicebus_queue, **kwargs):
        
        with ServiceBusClient.from_connection_string(
            servicebus_namespace_connection_string, logging_enable=False) as sb_client:
                       
            with sb_client.get_queue_sender(servicebus_queue.name) as sender:
                content = str(uuid.uuid4())
                message = ServiceBusMessage(content)
                sender.send_messages(message)
    
            with sb_client.get_queue_receiver(servicebus_queue.name) as receiver:
                messages = receiver.receive_messages(max_wait_time=10)
                assert len(messages) == 1
                time.sleep((messages[0].locked_until_utc - utc_now()).total_seconds()+1)
                assert messages[0]._lock_expired
                with pytest.raises(MessageLockExpired):
                    messages[0].complete()
                with pytest.raises(MessageLockExpired):
                    messages[0].renew_lock()
    
            with sb_client.get_queue_receiver(servicebus_queue.name) as receiver:
                messages = receiver.receive_messages(max_wait_time=30)
                assert len(messages) == 1
                print_message(_logger, messages[0])
                assert messages[0].delivery_count > 0
                messages[0].complete()
    

    @pytest.mark.liveTest
    @pytest.mark.live_test_only
    @CachedResourceGroupPreparer(name_prefix='servicebustest')
    @CachedServiceBusNamespacePreparer(name_prefix='servicebustest')
    @ServiceBusQueuePreparer(name_prefix='servicebustest', dead_lettering_on_message_expiration=True)
    def test_queue_message_lock_renew(self, servicebus_namespace_connection_string, servicebus_queue, **kwargs):
        
        with ServiceBusClient.from_connection_string(
            servicebus_namespace_connection_string, logging_enable=False) as sb_client:

            with sb_client.get_queue_sender(servicebus_queue.name) as sender:
                content = str(uuid.uuid4())
                message = ServiceBusMessage(content)
                sender.send_messages(message)

            with sb_client.get_queue_receiver(servicebus_queue.name) as receiver:
                messages = receiver.receive_messages(max_wait_time=10)
                assert len(messages) == 1
                time.sleep(15)
                messages[0].renew_lock()
                time.sleep(15)
                messages[0].renew_lock()
                time.sleep(15)
                assert not messages[0]._lock_expired
                messages[0].complete()
    
            with sb_client.get_queue_receiver(servicebus_queue.name) as receiver:
                messages = receiver.receive_messages(max_wait_time=10)
                assert len(messages) == 0
    

    @pytest.mark.liveTest
    @pytest.mark.live_test_only
    @CachedResourceGroupPreparer(name_prefix='servicebustest')
    @CachedServiceBusNamespacePreparer(name_prefix='servicebustest')
    @ServiceBusQueuePreparer(name_prefix='servicebustest', dead_lettering_on_message_expiration=True)
    def test_queue_message_receive_and_delete(self, servicebus_namespace_connection_string, servicebus_queue, **kwargs):
        
        with ServiceBusClient.from_connection_string(
            servicebus_namespace_connection_string, logging_enable=False) as sb_client:
                
            with sb_client.get_queue_sender(servicebus_queue.name) as sender:
                message = ServiceBusMessage("Receive and delete test")
                sender.send_messages(message)
    
            with sb_client.get_queue_receiver(servicebus_queue.name,
                                                 receive_mode=ReceiveMode.ReceiveAndDelete) as receiver:
                messages = receiver.receive_messages(max_wait_time=10)
                assert len(messages) == 1
                received = messages[0]
                print_message(_logger, received)
                with pytest.raises(MessageAlreadySettled):
                    received.complete()
                with pytest.raises(MessageAlreadySettled):
                    received.abandon()
                with pytest.raises(MessageAlreadySettled):
                    received.defer()
                with pytest.raises(MessageAlreadySettled):
                    received.dead_letter()
                with pytest.raises(MessageAlreadySettled):
                    received.renew_lock()
    
            time.sleep(30)
    
            with sb_client.get_queue_receiver(servicebus_queue.name) as receiver:
                messages = receiver.receive_messages(max_wait_time=10)
                for m in messages:
                    print_message(_logger, m)
                assert len(messages) == 0
    

    @pytest.mark.liveTest
    @pytest.mark.live_test_only
    @CachedResourceGroupPreparer(name_prefix='servicebustest')
    @CachedServiceBusNamespacePreparer(name_prefix='servicebustest')
    @ServiceBusQueuePreparer(name_prefix='servicebustest', dead_lettering_on_message_expiration=True)
    def test_queue_message_batch(self, servicebus_namespace_connection_string, servicebus_queue, **kwargs):

        with ServiceBusClient.from_connection_string(
            servicebus_namespace_connection_string, logging_enable=False) as sb_client:
                            
            def message_content():
                for i in range(5):
<<<<<<< HEAD
                    message = Message("Message no. {}".format(i))
                    message.application_properties = {'key': 'value'}
                    message.subject = 'label'
=======
                    message = ServiceBusMessage("ServiceBusMessage no. {}".format(i))
                    message.properties = {'key': 'value'}
                    message.label = 'label'
>>>>>>> 5268373d
                    message.content_type = 'application/text'
                    message.correlation_id = 'cid'
                    message.message_id = str(i)
                    message.partition_key = 'pk'
                    message.to = 'to'
                    message.reply_to = 'reply_to'
                    message.time_to_live = timedelta(seconds=60)

                    yield message

            with sb_client.get_queue_sender(servicebus_queue.name) as sender:
                message = ServiceBusMessageBatch()
                for each in message_content():
                    message.add_message(each)
                sender.send_messages(message)
    
            with sb_client.get_queue_receiver(servicebus_queue.name) as receiver:
                messages =receiver.receive_messages(max_wait_time=10)
                recv = True
                while recv:
                    recv = receiver.receive_messages(max_wait_time=10)
                    messages.extend(recv)
    
                assert len(messages) == 5
                count = 0
                for message in messages:
                    assert message.delivery_count == 0
                    assert message.application_properties
                    assert message.application_properties[b'key'] == b'value'
                    assert message.subject == 'label'
                    assert message.content_type == 'application/text'
                    assert message.correlation_id == 'cid'
                    assert message.message_id == str(count)
                    assert message.partition_key == 'pk'
                    assert message.to == 'to'
                    assert message.reply_to == 'reply_to'
                    assert message.sequence_number
                    assert message.enqueued_time_utc
                    assert message.expires_at_utc == (message.enqueued_time_utc + timedelta(seconds=60))
                    print_message(_logger, message)
                    message.complete()
                    count += 1
    

    @pytest.mark.liveTest
    @pytest.mark.live_test_only
    @CachedResourceGroupPreparer(name_prefix='servicebustest')
    @CachedServiceBusNamespacePreparer(name_prefix='servicebustest')
    @ServiceBusQueuePreparer(name_prefix='servicebustest', dead_lettering_on_message_expiration=True)
    def test_queue_schedule_message(self, servicebus_namespace_connection_string, servicebus_queue, **kwargs):

        with ServiceBusClient.from_connection_string(
            servicebus_namespace_connection_string, logging_enable=False) as sb_client:

            scheduled_enqueue_time = (utc_now() + timedelta(minutes=2)).replace(microsecond=0)
            with sb_client.get_queue_receiver(servicebus_queue.name) as receiver:
                with sb_client.get_queue_sender(servicebus_queue.name) as sender:
                    content = str(uuid.uuid4())
                    message_id = uuid.uuid4()
                    message = ServiceBusMessage(content)
                    message.message_id = message_id
                    message.scheduled_enqueue_time_utc = scheduled_enqueue_time
                    sender.send_messages(message)
    
                messages = receiver.receive_messages(max_wait_time=120)
                if messages:
                    try:
                        data = str(messages[0])
                        assert data == content
                        assert messages[0].message_id == message_id
                        assert messages[0].scheduled_enqueue_time_utc == scheduled_enqueue_time
                        assert messages[0].scheduled_enqueue_time_utc <= messages[0].enqueued_time_utc.replace(microsecond=0)
                        assert len(messages) == 1
                    finally:
                        for m in messages:
                            m.complete()
                else:
                    raise Exception("Failed to receive schdeduled message.")
            

    @pytest.mark.liveTest
    @pytest.mark.live_test_only
    @CachedResourceGroupPreparer(name_prefix='servicebustest')
    @CachedServiceBusNamespacePreparer(name_prefix='servicebustest')
    @ServiceBusQueuePreparer(name_prefix='servicebustest', dead_lettering_on_message_expiration=True)
    def test_queue_schedule_multiple_messages(self, servicebus_namespace_connection_string, servicebus_queue, **kwargs):

        with ServiceBusClient.from_connection_string(
            servicebus_namespace_connection_string, logging_enable=False) as sb_client:

            scheduled_enqueue_time = (utc_now() + timedelta(minutes=2)).replace(microsecond=0)
            sender = sb_client.get_queue_sender(servicebus_queue.name)
            receiver = sb_client.get_queue_receiver(servicebus_queue.name, prefetch_count=20)

            with sender, receiver:
                content = str(uuid.uuid4())
                message_id_a = uuid.uuid4()
                message_a = ServiceBusMessage(content)
                message_a.message_id = message_id_a
                message_id_b = uuid.uuid4()
                message_b = ServiceBusMessage(content)
                message_b.message_id = message_id_b
                message_arry = [message_a, message_b]
                for message in message_arry:
                    message.application_properties = {'key': 'value'}
                    message.subject = 'label'
                    message.content_type = 'application/text'
                    message.correlation_id = 'cid'
                    message.partition_key = 'pk'
                    message.to = 'to'
                    message.reply_to = 'reply_to'

                sender.send_messages(message_arry)

                received_messages = []
                for message in receiver.get_streaming_message_iter(max_wait_time=5):
                    received_messages.append(message)
                    message.complete()

                tokens = sender.schedule_messages(received_messages, scheduled_enqueue_time)
                assert len(tokens) == 2
    
                messages = receiver.receive_messages(max_wait_time=120)
                messages.extend(receiver.receive_messages(max_wait_time=5))
                if messages:
                    try:
                        data = str(messages[0])
                        assert data == content
                        assert messages[0].message_id in (message_id_a, message_id_b)
                        assert messages[0].scheduled_enqueue_time_utc == scheduled_enqueue_time
                        assert messages[0].scheduled_enqueue_time_utc <= messages[0].enqueued_time_utc.replace(microsecond=0)
                        assert messages[0].delivery_count == 0
                        assert messages[0].application_properties
                        assert messages[0].application_properties[b'key'] == b'value'
                        assert messages[0].subject == 'label'
                        assert messages[0].content_type == 'application/text'
                        assert messages[0].correlation_id == 'cid'
                        assert messages[0].partition_key == 'pk'
                        assert messages[0].to == 'to'
                        assert messages[0].reply_to == 'reply_to'
                        assert messages[0].sequence_number
                        assert messages[0].enqueued_time_utc
                        assert messages[0].message.delivery_tag is not None
                        assert len(messages) == 2
                    finally:
                        for m in messages:
                            m.complete()
                else:
                    raise Exception("Failed to receive schdeduled message.")
            

    @pytest.mark.liveTest
    @pytest.mark.live_test_only
    @CachedResourceGroupPreparer(name_prefix='servicebustest')
    @CachedServiceBusNamespacePreparer(name_prefix='servicebustest')
    @ServiceBusQueuePreparer(name_prefix='servicebustest', dead_lettering_on_message_expiration=True)
    def test_queue_cancel_scheduled_messages(self, servicebus_namespace_connection_string, servicebus_queue, **kwargs):
        
        with ServiceBusClient.from_connection_string(
            servicebus_namespace_connection_string, logging_enable=False) as sb_client:

            enqueue_time = (utc_now() + timedelta(minutes=2)).replace(microsecond=0)
            with sb_client.get_queue_receiver(servicebus_queue.name) as receiver:
                with sb_client.get_queue_sender(servicebus_queue.name) as sender:
                    message_a = ServiceBusMessage("Test scheduled message")
                    message_b = ServiceBusMessage("Test scheduled message")
                    tokens = sender.schedule_messages([message_a, message_b], enqueue_time)
                    assert len(tokens) == 2
    
                    sender.cancel_scheduled_messages(tokens)
    
                messages = receiver.receive_messages(max_wait_time=120)
                try:
                    assert len(messages) == 0
                except AssertionError:
                    for m in messages:
                        print(str(m))
                        m.complete()
                    raise


    @pytest.mark.liveTest
    @pytest.mark.live_test_only
    @CachedResourceGroupPreparer(name_prefix='servicebustest')
    @CachedServiceBusNamespacePreparer(name_prefix='servicebustest')
    @ServiceBusQueuePreparer(name_prefix='servicebustest', dead_lettering_on_message_expiration=True)
    def test_queue_message_amqp_over_websocket(self, servicebus_namespace_connection_string, servicebus_queue, **kwargs):
        with ServiceBusClient.from_connection_string(
                servicebus_namespace_connection_string,
                transport_type=TransportType.AmqpOverWebsocket,
                logging_enable=False) as sb_client:

            with sb_client.get_queue_sender(servicebus_queue.name) as sender:
                assert sender._config.transport_type == TransportType.AmqpOverWebsocket
                message = ServiceBusMessage("Test")
                sender.send_messages(message)

            with sb_client.get_queue_receiver(servicebus_queue.name, receive_mode=ReceiveMode.ReceiveAndDelete) as receiver:
                assert receiver._config.transport_type == TransportType.AmqpOverWebsocket
                messages = receiver.receive_messages(max_wait_time=5)
                assert len(messages) == 1

    def test_queue_message_http_proxy_setting(self):
        mock_conn_str = "Endpoint=sb://mock.servicebus.windows.net/;SharedAccessKeyName=mock;SharedAccessKey=mock"
        http_proxy = {
            'proxy_hostname': '127.0.0.1',
            'proxy_port': 8899,
            'username': 'admin',
            'password': '123456'
        }

        sb_client = ServiceBusClient.from_connection_string(mock_conn_str, http_proxy=http_proxy)
        assert sb_client._config.http_proxy == http_proxy
        assert sb_client._config.transport_type == TransportType.AmqpOverWebsocket

        sender = sb_client.get_queue_sender(queue_name="mock")
        assert sender._config.http_proxy == http_proxy
        assert sender._config.transport_type == TransportType.AmqpOverWebsocket

        receiver = sb_client.get_queue_receiver(queue_name="mock")
        assert receiver._config.http_proxy == http_proxy
        assert receiver._config.transport_type == TransportType.AmqpOverWebsocket

    @pytest.mark.liveTest
    @pytest.mark.live_test_only
    @CachedResourceGroupPreparer(name_prefix='servicebustest')
    @CachedServiceBusNamespacePreparer(name_prefix='servicebustest')
    @ServiceBusQueuePreparer(name_prefix='servicebustest', dead_lettering_on_message_expiration=True)
    def test_queue_message_settle_through_mgmt_link_due_to_broken_receiver_link(self, servicebus_namespace_connection_string, servicebus_queue, **kwargs):
        with ServiceBusClient.from_connection_string(
                servicebus_namespace_connection_string,
                logging_enable=False) as sb_client:

            with sb_client.get_queue_sender(servicebus_queue.name) as sender:
                message = ServiceBusMessage("Test")
                sender.send_messages(message)

            with sb_client.get_queue_receiver(servicebus_queue.name) as receiver:
                messages = receiver.receive_messages(max_wait_time=5)
                receiver._handler.message_handler.destroy()  # destroy the underlying receiver link
                assert len(messages) == 1
                messages[0].complete()


    def test_queue_mock_auto_lock_renew_callback(self):
        results = []
        errors = []
        def callback_mock(renewable, error):
            results.append(renewable)
            if error:
                errors.append(error)

        auto_lock_renew = AutoLockRenewer()
        auto_lock_renew._renew_period = 1 # So we can run the test fast.
        with auto_lock_renew: # Check that it is called when the object expires for any reason (silent renew failure)
            message = MockReceivedMessage(prevent_renew_lock=True)
            auto_lock_renew.register(renewable=message, on_lock_renew_failure=callback_mock)
            time.sleep(3)
            assert len(results) == 1 and results[-1]._lock_expired == True
            assert not errors

        del results[:]
        del errors[:]
        auto_lock_renew = AutoLockRenewer()
        auto_lock_renew._renew_period = 1
        with auto_lock_renew: # Check that in normal operation it does not get called
            auto_lock_renew.register(renewable=MockReceivedMessage(), on_lock_renew_failure=callback_mock)
            time.sleep(3)
            assert not results
            assert not errors

        del results[:]
        del errors[:]
        auto_lock_renew = AutoLockRenewer()
        auto_lock_renew._renew_period = 1
        with auto_lock_renew: # Check that when a message is settled, it will not get called even after expiry
            message = MockReceivedMessage(prevent_renew_lock=True)
            auto_lock_renew.register(renewable=message, on_lock_renew_failure=callback_mock)
            message._settled = True
            time.sleep(3)
            assert not results
            assert not errors

        del results[:]
        del errors[:]
        auto_lock_renew = AutoLockRenewer()
        auto_lock_renew._renew_period = 1
        with auto_lock_renew: # Check that it is called when there is an overt renew failure
            message = MockReceivedMessage(exception_on_renew_lock=True)
            auto_lock_renew.register(renewable=message, on_lock_renew_failure=callback_mock)
            time.sleep(3)
            assert len(results) == 1 and results[-1]._lock_expired == True
            assert errors[-1]

        del results[:]
        del errors[:]
        auto_lock_renew = AutoLockRenewer()
        auto_lock_renew._renew_period = 1
        with auto_lock_renew: # Check that it is not called when the renewer is shutdown
            message = MockReceivedMessage(prevent_renew_lock=True)
            auto_lock_renew.register(renewable=message, on_lock_renew_failure=callback_mock)
            auto_lock_renew.close()
            time.sleep(3)
            assert not results
            assert not errors

        del results[:]
        del errors[:]
        auto_lock_renew = AutoLockRenewer()
        auto_lock_renew._renew_period = 1
        with auto_lock_renew: # Check that it is not called when the receiver is shutdown
            message = MockReceivedMessage(prevent_renew_lock=True)
            auto_lock_renew.register(renewable=message, on_lock_renew_failure=callback_mock)
            message._receiver._running = False
            time.sleep(3)
            assert not results
            assert not errors


    def test_queue_mock_no_reusing_auto_lock_renew(self):
        auto_lock_renew = AutoLockRenewer()
        auto_lock_renew._renew_period = 1 # So we can run the test fast.
        with auto_lock_renew:
            auto_lock_renew.register(renewable=MockReceivedMessage())
            time.sleep(3)

        with pytest.raises(ServiceBusError):
            with auto_lock_renew:
                pass

        with pytest.raises(ServiceBusError):
            auto_lock_renew.register(renewable=MockReceivedMessage())

        auto_lock_renew = AutoLockRenewer()
        auto_lock_renew._renew_period = 1

        with auto_lock_renew:
            auto_lock_renew.register(renewable=MockReceivedMessage())
            time.sleep(3)

        auto_lock_renew.close()

        with pytest.raises(ServiceBusError):
            with auto_lock_renew:
                pass

        with pytest.raises(ServiceBusError):
            auto_lock_renew.register(renewable=MockReceivedMessage())

    def test_queue_message_properties(self):
        scheduled_enqueue_time = (utc_now() + timedelta(seconds=20)).replace(microsecond=0)
        message = ServiceBusMessage(
            body='data',
            application_properties={'key': 'value'},
            session_id='sid',
            subject='label',
            content_type='application/text',
            correlation_id='cid',
            message_id='mid',
            partition_key='pk',
            to='to',
            reply_to='reply_to',
            reply_to_session_id='reply_to_sid',
            scheduled_enqueue_time_utc=scheduled_enqueue_time
        )

        assert message.application_properties
        assert message.application_properties['key'] == 'value'
        assert message.subject == 'label'
        assert message.content_type == 'application/text'
        assert message.correlation_id == 'cid'
        assert message.message_id == 'mid'
        assert message.partition_key == 'pk'
        assert message.to == 'to'
        assert message.reply_to == 'reply_to'
        assert message.session_id == 'sid'
        assert message.reply_to_session_id == 'reply_to_sid'
        assert message.scheduled_enqueue_time_utc == scheduled_enqueue_time

        message.partition_key = 'updated'
        new_scheduled_time = (utc_now() + timedelta(hours=5)).replace(microsecond=0)
        message.scheduled_enqueue_time_utc = new_scheduled_time
        assert message.partition_key == 'updated'
        assert message.scheduled_enqueue_time_utc == new_scheduled_time

        message.partition_key = None
        message.via_partition_key = None
        message.scheduled_enqueue_time_utc = None

        assert message.partition_key is None
        assert message.scheduled_enqueue_time_utc is None

        try:
            timestamp = new_scheduled_time.timestamp() * 1000
        except AttributeError:
            timestamp = calendar.timegm(new_scheduled_time.timetuple()) * 1000

        uamqp_received_message = uamqp.message.Message(
            body=b'data',
            annotations={
                _X_OPT_PARTITION_KEY: b'r_key',
                _X_OPT_VIA_PARTITION_KEY: b'r_via_key',
                _X_OPT_SCHEDULED_ENQUEUE_TIME: timestamp,
            },
            properties=uamqp.message.MessageProperties()
        )
        received_message = ServiceBusReceivedMessage(uamqp_received_message, receiver=None)
        assert received_message.partition_key == 'r_key'
        assert received_message.scheduled_enqueue_time_utc == new_scheduled_time

        new_scheduled_time = utc_now() + timedelta(hours=1, minutes=49, seconds=32)

        received_message.partition_key = 'new_r_key'
        received_message.scheduled_enqueue_time_utc = new_scheduled_time

        assert received_message.partition_key == 'new_r_key'
        assert received_message.scheduled_enqueue_time_utc == new_scheduled_time

        received_message.partition_key = None
        received_message.scheduled_enqueue_time_utc = None

        assert message.partition_key is None
        assert message.scheduled_enqueue_time_utc is None

    @pytest.mark.liveTest
    @pytest.mark.live_test_only
    @CachedResourceGroupPreparer(name_prefix='servicebustest')
    @CachedServiceBusNamespacePreparer(name_prefix='servicebustest')
    @ServiceBusQueuePreparer(name_prefix='servicebustest', dead_lettering_on_message_expiration=True)
    def test_queue_receive_batch_without_setting_prefetch(self, servicebus_namespace_connection_string, servicebus_queue, **kwargs):
        with ServiceBusClient.from_connection_string(
                servicebus_namespace_connection_string, logging_enable=False) as sb_client:

            def message_content():
                for i in range(20):
                    yield ServiceBusMessage(
                        body="Test message",
                        application_properties={'key': 'value'},
                        subject='1st',
                        content_type='application/text',
                        correlation_id='cid',
                        message_id='mid',
                        partition_key='pk',
                        to='to',
                        reply_to='reply_to',
                        time_to_live=timedelta(seconds=60)
                    )

            sender = sb_client.get_queue_sender(servicebus_queue.name)
            receiver = sb_client.get_queue_receiver(servicebus_queue.name)

            with sender, receiver:
                message = ServiceBusMessageBatch()
                for each in message_content():
                    message.add_message(each)
                sender.send_messages(message)

                receive_counter = 0
                message_1st_received_cnt = 0
                message_2nd_received_cnt = 0
                while message_1st_received_cnt < 20 or message_2nd_received_cnt < 20:
                    messages = []
                    for message in receiver.get_streaming_message_iter(max_wait_time=5):
                        messages.append(message)
                    if not messages:
                        break
                    receive_counter += 1
                    for message in messages:
                        print_message(_logger, message)
                        assert b''.join(message.body) == b'Test message'
                        assert message.application_properties[b'key'] == b'value'
                        assert message.content_type == 'application/text'
                        assert message.correlation_id == 'cid'
                        assert message.message_id == 'mid'
                        assert message.partition_key == 'pk'
                        assert message.to == 'to'
                        assert message.reply_to == 'reply_to'
                        assert message.time_to_live == timedelta(seconds=60)

                        if message.subject == '1st':
                            message_1st_received_cnt += 1
                            message.complete()
                            message.subject = '2nd'
                            sender.send_messages(message)  # resending received message
                        elif message.subject == '2nd':
                            message_2nd_received_cnt += 1
                            message.complete()

                assert message_1st_received_cnt == 20 and message_2nd_received_cnt == 20
                # Network/server might be unstable making flow control ineffective in the leading rounds of connection iteration
                assert receive_counter < 10  # Dynamic link credit issuing come info effect

    @pytest.mark.liveTest
    @pytest.mark.live_test_only
    @CachedResourceGroupPreparer(name_prefix='servicebustest')
    @CachedServiceBusNamespacePreparer(name_prefix='servicebustest')
    @ServiceBusQueuePreparer(name_prefix='servicebustest')
    def test_queue_receiver_alive_after_timeout(self, servicebus_namespace_connection_string, servicebus_queue, **kwargs):
        with ServiceBusClient.from_connection_string(
                servicebus_namespace_connection_string,
                logging_enable=False) as sb_client:

            with sb_client.get_queue_sender(servicebus_queue.name) as sender:
                message = ServiceBusMessage("0")
                message_1 = ServiceBusMessage("1")
                sender.send_messages([message, message_1])

                messages = []
                with sb_client.get_queue_receiver(servicebus_queue.name, max_wait_time=5) as receiver:
                    
                    for message in receiver.get_streaming_message_iter():
                        messages.append(message)
                        break

                    for message in receiver.get_streaming_message_iter():
                        messages.append(message)

                    for m in messages:
                        m.complete()

                    assert len(messages) == 2
                    assert str(messages[0]) == "0"
                    assert str(messages[1]) == "1"

                    message_2 = ServiceBusMessage("2")
                    message_3 = ServiceBusMessage("3")
                    sender.send_messages([message_2, message_3])

                    for message in receiver.get_streaming_message_iter():
                        messages.append(message)
                        for message in receiver.get_streaming_message_iter():
                            messages.append(message)

                    assert len(messages) == 4
                    assert str(messages[2]) == "2"
                    assert str(messages[3]) == "3"

                    for m in messages[2:]:
                        m.complete()

                    messages = receiver.receive_messages()
                    assert not messages

    @pytest.mark.liveTest
    @pytest.mark.live_test_only
    @CachedResourceGroupPreparer(name_prefix='servicebustest')
    @CachedServiceBusNamespacePreparer(name_prefix='servicebustest')
    @ServiceBusQueuePreparer(name_prefix='servicebustest', dead_lettering_on_message_expiration=True, lock_duration='PT5M')
    def test_queue_receive_keep_conn_alive(self, servicebus_namespace_connection_string, servicebus_queue, **kwargs):
        with ServiceBusClient.from_connection_string(
                servicebus_namespace_connection_string, logging_enable=False) as sb_client:

            sender = sb_client.get_queue_sender(servicebus_queue.name)
            receiver = sb_client.get_queue_receiver(servicebus_queue.name, max_wait_time=5)

            with sender, receiver:
                sender.send_messages([ServiceBusMessage("message1"), ServiceBusMessage("message2")])

                messages = []
                for message in receiver:
                    messages.append(message)

                receiver_handler = receiver._handler
                assert len(messages) == 2
                time.sleep(4 * 60 + 5)  # 240s is the service defined connection idle timeout
                messages[0].renew_lock()  # check mgmt link operation
                messages[0].complete()
                messages[1].complete()  # check receiver link operation

                time.sleep(60)  # sleep another one minute to ensure we pass the lock_duration time

                messages = []
                for message in receiver:
                    messages.append(message)

                assert len(messages) == 0  # make sure messages are removed from the queue
                assert receiver_handler == receiver._handler  # make sure no reconnection happened

    @pytest.mark.liveTest
    @pytest.mark.live_test_only
    @CachedResourceGroupPreparer(name_prefix='servicebustest')
    @CachedServiceBusNamespacePreparer(name_prefix='servicebustest')
    @ServiceBusQueuePreparer(name_prefix='servicebustest')
    def test_queue_receiver_sender_resume_after_link_timeout(self, servicebus_namespace_connection_string, servicebus_queue, **kwargs):
        with ServiceBusClient.from_connection_string(
                servicebus_namespace_connection_string,
                logging_enable=False) as sb_client:

            with sb_client.get_queue_sender(servicebus_queue.name) as sender:
                message = ServiceBusMessage("0")
                sender.send_messages(message)

                time.sleep(60 * 5)

                message_1 = ServiceBusMessage("1")
                sender.send_messages(message_1)

                messages = []
                with sb_client.get_queue_receiver(servicebus_queue.name, max_wait_time=5) as receiver:
                    
                    for message in receiver.get_streaming_message_iter():
                        messages.append(message)
                assert len(messages) == 2


    @pytest.mark.liveTest
    @pytest.mark.live_test_only
    @CachedResourceGroupPreparer(name_prefix='servicebustest')
    @CachedServiceBusNamespacePreparer(name_prefix='servicebustest')
    @ServiceBusQueuePreparer(name_prefix='servicebustest')
    def test_queue_receiver_respects_max_wait_time_overrides(self, servicebus_namespace_connection_string, servicebus_queue, **kwargs):
        with ServiceBusClient.from_connection_string(
                servicebus_namespace_connection_string,
                logging_enable=False) as sb_client:

            with sb_client.get_queue_sender(servicebus_queue.name) as sender:
                message = ServiceBusMessage("0")
                sender.send_messages(message)

                messages = []
                with sb_client.get_queue_receiver(servicebus_queue.name, max_wait_time=5) as receiver:

                    time_1 = receiver._handler._counter.get_current_ms()
                    time_3 = time_1 # In case inner loop isn't hit, fail sanely.
                    for message in receiver.get_streaming_message_iter(max_wait_time=10):
                        messages.append(message)
                        message.complete()

                        time_2 = receiver._handler._counter.get_current_ms()
                        for message in receiver.get_streaming_message_iter(max_wait_time=1):
                            messages.append(message)
                        time_3 = receiver._handler._counter.get_current_ms()
                        assert timedelta(seconds=.5) < timedelta(milliseconds=(time_3 - time_2)) <= timedelta(seconds=2)
                    time_4 = receiver._handler._counter.get_current_ms()
                    assert timedelta(seconds=8) < timedelta(milliseconds=(time_4 - time_3)) <= timedelta(seconds=11)

                    for message in receiver.get_streaming_message_iter(max_wait_time=3):
                        messages.append(message)
                    time_5 = receiver._handler._counter.get_current_ms()
                    assert timedelta(seconds=1) < timedelta(milliseconds=(time_5 - time_4)) <= timedelta(seconds=4)

                    for message in receiver:
                        messages.append(message)
                    time_6 = receiver._handler._counter.get_current_ms()
                    assert timedelta(seconds=3) < timedelta(milliseconds=(time_6 - time_5)) <= timedelta(seconds=6)

                    for message in receiver.get_streaming_message_iter():
                        messages.append(message)
                    time_7 = receiver._handler._counter.get_current_ms()
                    assert timedelta(seconds=3) < timedelta(milliseconds=(time_7 - time_6)) <= timedelta(seconds=6)
                    assert len(messages) == 1


    @pytest.mark.liveTest
    @pytest.mark.live_test_only
    @CachedResourceGroupPreparer(name_prefix='servicebustest')
    @CachedServiceBusNamespacePreparer(name_prefix='servicebustest')
    @ServiceBusQueuePreparer(name_prefix='servicebustest')
    def test_queue_send_twice(self, servicebus_namespace_connection_string, servicebus_queue, **kwargs):
        with ServiceBusClient.from_connection_string(
            servicebus_namespace_connection_string, logging_enable=False) as sb_client:

            with sb_client.get_queue_sender(servicebus_queue.name) as sender:
                message = ServiceBusMessage("ServiceBusMessage")
                message2 = ServiceBusMessage("Message2")
                # first test batch message resending.
                batch_message = sender.create_message_batch()
                batch_message._from_list([message, message2])  # pylint: disable=protected-access
                sender.send_messages(batch_message)
                sender.send_messages(batch_message)
                messages = []
                with sb_client.get_queue_receiver(servicebus_queue.name, max_wait_time=5) as receiver:
                    for message in receiver:
                        messages.append(message)
                assert len(messages) == 4
                # then normal message resending
                sender.send_messages(message)
                sender.send_messages(message)
                messages = []
                with sb_client.get_queue_receiver(servicebus_queue.name, max_wait_time=5) as receiver:
                    for message in receiver:
                        messages.append(message)
                assert len(messages) == 2


    @pytest.mark.liveTest
    @pytest.mark.live_test_only
    @CachedResourceGroupPreparer(name_prefix='servicebustest')
    @CachedServiceBusNamespacePreparer(name_prefix='servicebustest')
    @CachedServiceBusQueuePreparer(name_prefix='servicebustest')
    def test_queue_receiver_invalid_mode(self, servicebus_namespace_connection_string, servicebus_queue, **kwargs):
        
        with ServiceBusClient.from_connection_string(
            servicebus_namespace_connection_string, logging_enable=False) as sb_client:
            with pytest.raises(TypeError):
                with sb_client.get_queue_receiver(servicebus_queue.name, 
                                                  receive_mode=2) as receiver:
                
                    raise Exception("Should not get here, should fail fast.")


    @pytest.mark.liveTest
    @pytest.mark.live_test_only
    @CachedResourceGroupPreparer(name_prefix='servicebustest')
    @CachedServiceBusNamespacePreparer(name_prefix='servicebustest')
    @ServiceBusQueuePreparer(name_prefix='servicebustest')
    def test_message_inner_amqp_properties(self, servicebus_namespace_connection_string, servicebus_queue, **kwargs):
        
        message = ServiceBusMessage("body")

        with pytest.raises(AttributeError): # Note: If this is made read-writeable, this would be TypeError
            message.amqp_annotated_message.properties = {"properties":1}
        # NOTE: These are disabled pending cross-language-sdk consensus on sendability/writeability.
        # message.amqp_annotated_message.properties.subject = "subject"
        # 
        # message.amqp_annotated_message.application_properties = {b"application_properties":1}
        # 
        # message.amqp_annotated_message.annotations = {b"annotations":2}
        # message.amqp_annotated_message.delivery_annotations = {b"delivery_annotations":3}
        # 
        # with pytest.raises(TypeError):
        #     message.amqp_annotated_message.header = {"header":4}
        # message.amqp_annotated_message.header.priority = 5
        # 
        # message.amqp_annotated_message.footer = {b"footer":6}

        with ServiceBusClient.from_connection_string(
            servicebus_namespace_connection_string, logging_enable=False) as sb_client:

            with sb_client.get_queue_sender(servicebus_queue.name) as sender:
                sender.send_messages(message)
                with sb_client.get_queue_receiver(servicebus_queue.name, max_wait_time=5) as receiver:
                    message = receiver.receive_messages()[0]
                    assert message.amqp_annotated_message.application_properties == None \
                        and message.amqp_annotated_message.annotations != None \
                        and message.amqp_annotated_message.delivery_annotations != None \
                        and message.amqp_annotated_message.footer == None \
                        and message.amqp_annotated_message.properties != None \
                        and message.amqp_annotated_message.header != None
                    # NOTE: These are disabled pending cross-language-sdk consensus on sendability/writeability.
                    #
                    # assert message.amqp_annotated_message.properties.subject == b"subject"
                    # assert message.amqp_annotated_message.application_properties[b"application_properties"] == 1
                    # assert message.amqp_annotated_message.annotations[b"annotations"] == 2
                    # # delivery_annotations and footer disabled pending uamqp bug https://github.com/Azure/azure-uamqp-python/issues/169
                    # #assert message.amqp_annotated_message.delivery_annotations[b"delivery_annotations"] == 3
                    # assert message.amqp_annotated_message.header.priority == 5
                    # #assert message.amqp_annotated_message.footer[b"footer"] == 6

    @pytest.mark.liveTest
    @pytest.mark.live_test_only
    @CachedResourceGroupPreparer(name_prefix='servicebustest')
    @CachedServiceBusNamespacePreparer(name_prefix='servicebustest')
    @CachedServiceBusQueuePreparer(name_prefix='servicebustest', dead_lettering_on_message_expiration=True)
    def test_queue_send_timeout(self, servicebus_namespace_connection_string, servicebus_queue, **kwargs):
        def _hack_amqp_sender_run(cls):
            time.sleep(6)  # sleep until timeout
            cls.message_handler.work()
            cls._waiting_messages = 0
            cls._pending_messages = cls._filter_pending()
            if cls._backoff and not cls._waiting_messages:
                _logger.info("Client told to backoff - sleeping for %r seconds", cls._backoff)
                cls._connection.sleep(cls._backoff)
                cls._backoff = 0
            cls._connection.work()
            return True

        with ServiceBusClient.from_connection_string(
                servicebus_namespace_connection_string, logging_enable=False) as sb_client:
            with sb_client.get_queue_sender(servicebus_queue.name) as sender:
                # this one doesn't need to reset the method, as it's hacking the method on the instance
                sender._handler._client_run = types.MethodType(_hack_amqp_sender_run, sender._handler)
                with pytest.raises(OperationTimeoutError):
                    sender.send_messages(ServiceBusMessage("body"), timeout=5)

    @pytest.mark.liveTest
    @pytest.mark.live_test_only
    @CachedResourceGroupPreparer(name_prefix='servicebustest')
    @CachedServiceBusNamespacePreparer(name_prefix='servicebustest')
    @CachedServiceBusQueuePreparer(name_prefix='servicebustest', dead_lettering_on_message_expiration=True)
    def test_queue_mgmt_operation_timeout(self, servicebus_namespace_connection_string, servicebus_queue, **kwargs):
        def hack_mgmt_execute(self, operation, op_type, message, timeout=0):
            start_time = self._counter.get_current_ms()
            operation_id = str(uuid.uuid4())
            self._responses[operation_id] = None

            time.sleep(6)  # sleep until timeout
            while not self._responses[operation_id] and not self.mgmt_error:
                if timeout > 0:
                    now = self._counter.get_current_ms()
                    if (now - start_time) >= timeout:
                        raise compat.TimeoutException("Failed to receive mgmt response in {}ms".format(timeout))
                self.connection.work()
            if self.mgmt_error:
                raise self.mgmt_error
            response = self._responses.pop(operation_id)
            return response

        original_execute_method = uamqp.mgmt_operation.MgmtOperation.execute
        # hack the mgmt method on the class, not on an instance, so it needs reset

        try:
            uamqp.mgmt_operation.MgmtOperation.execute = hack_mgmt_execute
            with ServiceBusClient.from_connection_string(
                    servicebus_namespace_connection_string, logging_enable=False) as sb_client:
                with sb_client.get_queue_sender(servicebus_queue.name) as sender:
                    with pytest.raises(OperationTimeoutError):
                        scheduled_time_utc = utc_now() + timedelta(seconds=30)
                        sender.schedule_messages(ServiceBusMessage("ServiceBusMessage to be scheduled"), scheduled_time_utc, timeout=5)
        finally:
            # must reset the mgmt execute method, otherwise other test cases would use the hacked execute method, leading to timeout error
            uamqp.mgmt_operation.MgmtOperation.execute = original_execute_method

    @pytest.mark.liveTest
    @pytest.mark.live_test_only
    @CachedResourceGroupPreparer(name_prefix='servicebustest')
    @CachedServiceBusNamespacePreparer(name_prefix='servicebustest')
    @CachedServiceBusQueuePreparer(name_prefix='servicebustest', lock_duration='PT5S')
    def test_queue_operation_negative(self, servicebus_namespace_connection_string, servicebus_queue, **kwargs):
        def _hack_amqp_message_complete(cls):
            raise RuntimeError()

        def _hack_amqp_mgmt_request(cls, message, operation, op_type=None, node=None, callback=None, **kwargs):
            raise uamqp.errors.AMQPConnectionError()

        def _hack_sb_message_settle_message(self, settle_operation, dead_letter_reason=None, dead_letter_error_description=None):
            raise uamqp.errors.AMQPError()

        with ServiceBusClient.from_connection_string(
                servicebus_namespace_connection_string, logging_enable=False) as sb_client:
            sender = sb_client.get_queue_sender(servicebus_queue.name)
            receiver = sb_client.get_queue_receiver(servicebus_queue.name, max_wait_time=5)
            with sender, receiver:
                # negative settlement via receiver link
                sender.send_messages(ServiceBusMessage("body"), timeout=5)
                message = receiver.receive_messages()[0]
                message.message.accept = types.MethodType(_hack_amqp_message_complete, message.message)
                message.complete()  # settle via mgmt link

                try:
                    origin_amqp_mgmt_request_method = receiver._handler.mgmt_request
                    with pytest.raises(ServiceBusConnectionError):
                        receiver._handler.mgmt_request = types.MethodType(_hack_amqp_mgmt_request, receiver._handler)
                        receiver.peek_messages()
                finally:
                    receiver._handler.mgmt_request = types.MethodType(origin_amqp_mgmt_request_method, receiver._handler)

                sender.send_messages(ServiceBusMessage("body"), timeout=5)

                message = receiver.receive_messages()[0]
                message._settle_message = types.MethodType(_hack_sb_message_settle_message, message)
                with pytest.raises(MessageSettleFailed):
                    message.complete()

                message = receiver.receive_messages(max_wait_time=6)[0]
                message.complete()

    @pytest.mark.liveTest
    @pytest.mark.live_test_only
    @CachedResourceGroupPreparer(name_prefix='servicebustest')
    @CachedServiceBusNamespacePreparer(name_prefix='servicebustest')
    @ServiceBusQueuePreparer(name_prefix='servicebustest', dead_lettering_on_message_expiration=True)
    def test_send_message_no_body(self, servicebus_namespace_connection_string, servicebus_queue, **kwargs):
        sb_client = ServiceBusClient.from_connection_string(
            servicebus_namespace_connection_string)

        with sb_client.get_queue_sender(servicebus_queue.name) as sender:
            sender.send_messages(ServiceBusMessage(body=None))

        with sb_client.get_queue_receiver(servicebus_queue.name,  
                                          max_wait_time=10) as receiver:
            message = receiver.next()
            assert message.body is None
            message.complete()<|MERGE_RESOLUTION|>--- conflicted
+++ resolved
@@ -113,15 +113,9 @@
 
             with sb_client.get_queue_sender(servicebus_queue.name) as sender:
                 for i in range(10):
-<<<<<<< HEAD
-                    message = Message("Handler message no. {}".format(i))
+                    message = ServiceBusMessage("Handler message no. {}".format(i))
                     message.application_properties = {'key': 'value'}
                     message.subject = 'label'
-=======
-                    message = ServiceBusMessage("Handler message no. {}".format(i))
-                    message.properties = {'key': 'value'}
-                    message.label = 'label'
->>>>>>> 5268373d
                     message.content_type = 'application/text'
                     message.correlation_id = 'cid'
                     message.message_id = str(i)
@@ -1147,15 +1141,9 @@
                             
             def message_content():
                 for i in range(5):
-<<<<<<< HEAD
-                    message = Message("Message no. {}".format(i))
+                    message = ServiceBusMessage("ServiceBusMessage no. {}".format(i))
                     message.application_properties = {'key': 'value'}
                     message.subject = 'label'
-=======
-                    message = ServiceBusMessage("ServiceBusMessage no. {}".format(i))
-                    message.properties = {'key': 'value'}
-                    message.label = 'label'
->>>>>>> 5268373d
                     message.content_type = 'application/text'
                     message.correlation_id = 'cid'
                     message.message_id = str(i)
