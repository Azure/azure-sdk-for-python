--- conflicted
+++ resolved
@@ -114,15 +114,8 @@
 
     @pytest.mark.liveTest
     @pytest.mark.live_test_only
-<<<<<<< HEAD
     @ServiceBusPreparer()
     def test_queue_by_queue_client_conn_str_receive_handler_peeklock(self, servicebus_connection_str, servicebus_queue_name, **kwargs):
-=======
-    @CachedResourceGroupPreparer(name_prefix='servicebustest')
-    @CachedServiceBusNamespacePreparer(name_prefix='servicebustest')
-    @ServiceBusQueuePreparer(name_prefix='servicebustest', dead_lettering_on_message_expiration=True, lock_duration='PT10S')
-    def test_queue_by_queue_client_conn_str_receive_handler_peeklock(self, servicebus_namespace_connection_string, servicebus_queue, **kwargs):
->>>>>>> baf41370
         with ServiceBusClient.from_connection_string(
             servicebus_connection_str, logging_enable=False) as sb_client:
 
