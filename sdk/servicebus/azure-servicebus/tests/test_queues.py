#-------------------------------------------------------------------------
# Copyright (c) Microsoft Corporation. All rights reserved.
# Licensed under the MIT License. See License.txt in the project root for
# license information.
#--------------------------------------------------------------------------

import logging
import sys
import os
import types
import pytest
import time
import uuid
from datetime import datetime, timedelta
import calendar

import uamqp
import uamqp.errors
from uamqp import compat
<<<<<<< HEAD
from azure.servicebus import (
    ServiceBusClient,
    AutoLockRenewer,
    TransportType,
    ServiceBusMessage,
    ServiceBusMessageBatch,
    ServiceBusReceivedMessage,
=======
from azure.servicebus import ServiceBusClient, AutoLockRenewer, TransportType
from azure.servicebus._common.message import ServiceBusMessage, ServiceBusPeekedMessage, ServiceBusReceivedMessage, ServiceBusMessageBatch
from azure.servicebus._common.constants import (
>>>>>>> 9711f486
    ReceiveMode,
    SubQueue
)

from azure.servicebus._common.constants import (
    _X_OPT_LOCK_TOKEN,
    _X_OPT_PARTITION_KEY,
    _X_OPT_VIA_PARTITION_KEY,
    _X_OPT_SCHEDULED_ENQUEUE_TIME
)
from azure.servicebus._common.utils import utc_now
from azure.servicebus.exceptions import (
    ServiceBusConnectionError,
    ServiceBusError,
    MessageLockExpired,
    MessageAlreadySettled,
    AutoLockRenewTimeout,
    MessageSendFailed,
    MessageSettleFailed,
    MessageContentTooLarge,
    OperationTimeoutError
)

from devtools_testutils import AzureMgmtTestCase, CachedResourceGroupPreparer
from servicebus_preparer import CachedServiceBusNamespacePreparer, ServiceBusQueuePreparer, CachedServiceBusQueuePreparer
from utilities import get_logger, print_message, sleep_until_expired
from mocks import MockReceivedMessage, MockReceiver

_logger = get_logger(logging.DEBUG)


# A note regarding live_test_only.
# Old servicebus tests were not written to work on both stubs and live entities.
# This disables those tests for non-live scenarios, and should be removed as tests
# are ported to offline-compatible code.
class ServiceBusQueueTests(AzureMgmtTestCase):

    @pytest.mark.liveTest
    @pytest.mark.live_test_only
    @CachedResourceGroupPreparer(name_prefix='servicebustest')
    @CachedServiceBusNamespacePreparer(name_prefix='servicebustest')
    @ServiceBusQueuePreparer(name_prefix='servicebustest', dead_lettering_on_message_expiration=True)
    def test_receive_and_delete_reconnect_interaction(self, servicebus_namespace_connection_string, servicebus_queue, **kwargs):
        # Note: This test was to guard against github issue 7079
        sb_client = ServiceBusClient.from_connection_string(
            servicebus_namespace_connection_string, logging_enable=False)

        with sb_client.get_queue_sender(servicebus_queue.name) as sender:
            for i in range(5):
                sender.send_messages(ServiceBusMessage("ServiceBusMessage {}".format(i)))

        with sb_client.get_queue_receiver(servicebus_queue.name, 
                                          receive_mode=ReceiveMode.ReceiveAndDelete, 
                                          max_wait_time=10) as receiver:
            batch = receiver.receive_messages()
            count = len(batch)

            for message in receiver:
               _logger.debug(message)
               count += 1
            assert count == 5

    @pytest.mark.liveTest
    @pytest.mark.live_test_only
    @CachedResourceGroupPreparer()
    @CachedServiceBusNamespacePreparer(name_prefix='servicebustest')
    @CachedServiceBusQueuePreparer(name_prefix='servicebustest', dead_lettering_on_message_expiration=True)
    def test_github_issue_6178(self, servicebus_namespace_connection_string, servicebus_queue, **kwargs):
        with ServiceBusClient.from_connection_string(
            servicebus_namespace_connection_string, logging_enable=False) as sb_client:

            with sb_client.get_queue_sender(servicebus_queue.name) as sender:
                for i in range(3):
                    sender.send_messages(ServiceBusMessage("ServiceBusMessage {}".format(i)))

                    with sb_client.get_queue_receiver(servicebus_queue.name, max_wait_time=60) as receiver:
                        for message in receiver:
                            _logger.debug(message)
                            _logger.debug(message.sequence_number)
                            _logger.debug(message.enqueued_time_utc)
                            _logger.debug(message._lock_expired)
                            receiver.complete_message(message)
                            time.sleep(40)


    @pytest.mark.liveTest
    @pytest.mark.live_test_only
    @CachedResourceGroupPreparer(name_prefix='servicebustest')
    @CachedServiceBusNamespacePreparer(name_prefix='servicebustest')
    @ServiceBusQueuePreparer(name_prefix='servicebustest', dead_lettering_on_message_expiration=True)
    def test_queue_by_queue_client_conn_str_receive_handler_peeklock(self, servicebus_namespace_connection_string, servicebus_queue, **kwargs):
        with ServiceBusClient.from_connection_string(
            servicebus_namespace_connection_string, logging_enable=False) as sb_client:

            with sb_client.get_queue_sender(servicebus_queue.name) as sender:
                for i in range(10):
                    message = ServiceBusMessage("Handler message no. {}".format(i))
                    message.properties = {'key': 'value'}
                    message.label = 'label'
                    message.content_type = 'application/text'
                    message.correlation_id = 'cid'
                    message.message_id = str(i)
                    message.partition_key = 'pk'
                    message.via_partition_key = 'via_pk'
                    message.to = 'to'
                    message.reply_to = 'reply_to'
                    sender.send_messages(message)

            receiver = sb_client.get_queue_receiver(servicebus_queue.name, max_wait_time=5)
            count = 0
            for message in receiver:
                print_message(_logger, message)
                assert message.delivery_count == 0
                assert message.properties
                assert message.properties[b'key'] == b'value'
                assert message.label == 'label'
                assert message.content_type == 'application/text'
                assert message.correlation_id == 'cid'
                assert message.message_id == str(count)
                assert message.partition_key == 'pk'
                assert message.via_partition_key == 'via_pk'
                assert message.to == 'to'
                assert message.reply_to == 'reply_to'
                assert message.sequence_number
                assert message.enqueued_time_utc
                assert message.message.delivery_tag is not None
                assert message.lock_token == message.message.delivery_annotations.get(_X_OPT_LOCK_TOKEN)
                assert message.lock_token == uuid.UUID(bytes_le=message.message.delivery_tag)
                assert not message.scheduled_enqueue_time_utc
                assert not message.time_to_live
                assert not message.session_id
                assert not message.reply_to_session_id
                count += 1
                receiver.complete_message(message)
            receiver.close()

            assert count == 10

    @pytest.mark.liveTest
    @pytest.mark.live_test_only
    @CachedResourceGroupPreparer(name_prefix='servicebustest')
    @CachedServiceBusNamespacePreparer(name_prefix='servicebustest')
    @ServiceBusQueuePreparer(name_prefix='servicebustest', dead_lettering_on_message_expiration=True)
    def test_queue_by_queue_client_send_multiple_messages(self, servicebus_namespace_connection_string, servicebus_queue, **kwargs):
        with ServiceBusClient.from_connection_string(
            servicebus_namespace_connection_string, logging_enable=False) as sb_client:

            with sb_client.get_queue_sender(servicebus_queue.name) as sender:
                messages = []
                for i in range(10):
                    message = ServiceBusMessage("Handler message no. {}".format(i))
                    message.partition_key = 'pkey'
                    message.via_partition_key = 'vpkey'
                    message.time_to_live = timedelta(seconds=60)
                    message.scheduled_enqueue_time_utc = utc_now() + timedelta(seconds=60)
                    message.partition_key = None
                    message.via_partition_key = None
                    message.time_to_live = None
                    message.scheduled_enqueue_time_utc = None
                    message.session_id = None
                    messages.append(message)
                sender.send_messages(messages)

            with sb_client.get_queue_receiver(servicebus_queue.name, max_wait_time=5) as receiver:
                count = 0
                for message in receiver:
                    print_message(_logger, message)
                    assert message.delivery_count == 0
                    assert not message.properties
                    assert not message.label
                    assert not message.content_type
                    assert not message.correlation_id
                    assert not message.partition_key
                    assert not message.via_partition_key
                    assert not message.to
                    assert not message.reply_to
                    assert not message.scheduled_enqueue_time_utc
                    assert not message.time_to_live
                    assert not message.session_id
                    assert not message.reply_to_session_id
                    count += 1
                    receiver.complete_message(message)

                assert count == 10

    @pytest.mark.liveTest
    @pytest.mark.live_test_only
    @CachedResourceGroupPreparer(name_prefix='servicebustest')
    @CachedServiceBusNamespacePreparer(name_prefix='servicebustest')
    @ServiceBusQueuePreparer(name_prefix='servicebustest', dead_lettering_on_message_expiration=True)
    def test_queue_by_queue_client_conn_str_receive_handler_receiveanddelete(self, servicebus_namespace_connection_string, servicebus_queue, **kwargs):
        
        with ServiceBusClient.from_connection_string(
            servicebus_namespace_connection_string, logging_enable=False) as sb_client:
            
            with sb_client.get_queue_sender(servicebus_queue.name) as sender:
                for i in range(10):
                    message = ServiceBusMessage("Handler message no. {}".format(i))
                    sender.send_messages(message)
    
            messages = []
            with sb_client.get_queue_receiver(servicebus_queue.name, 
                                              receive_mode=ReceiveMode.ReceiveAndDelete, 
                                              max_wait_time=8) as receiver:
                for message in receiver:
                    assert not message.properties
                    assert not message.label
                    assert not message.content_type
                    assert not message.correlation_id
                    assert not message.partition_key
                    assert not message.via_partition_key
                    assert not message.to
                    assert not message.reply_to
                    assert not message.scheduled_enqueue_time_utc
                    assert not message.time_to_live
                    assert not message.session_id
                    assert not message.reply_to_session_id
                    messages.append(message)
                    with pytest.raises(MessageAlreadySettled):
                        receiver.complete_message(message)
    
            assert len(messages) == 10
            assert not receiver._running
            time.sleep(30)
    
            messages = []
            with sb_client.get_queue_receiver(servicebus_queue.name, 
                                              receive_mode=ReceiveMode.ReceiveAndDelete, 
                                              max_wait_time=5) as receiver:
                for message in receiver:
                    messages.append(message)
                assert len(messages) == 0
    

    @pytest.mark.liveTest
    @pytest.mark.live_test_only
    @CachedResourceGroupPreparer(name_prefix='servicebustest')
    @CachedServiceBusNamespacePreparer(name_prefix='servicebustest')
    @ServiceBusQueuePreparer(name_prefix='servicebustest', dead_lettering_on_message_expiration=True)
    def test_queue_by_queue_client_conn_str_receive_handler_with_stop(self, servicebus_namespace_connection_string, servicebus_queue, **kwargs):
        
        
        with ServiceBusClient.from_connection_string(
            servicebus_namespace_connection_string, logging_enable=False) as sb_client:
    
            with sb_client.get_queue_sender(servicebus_queue.name) as sender:
                for i in range(10):
                    message = ServiceBusMessage("Stop message no. {}".format(i))
                    sender.send_messages(message)
    
            messages = []
            with sb_client.get_queue_receiver(servicebus_queue.name, max_wait_time=5) as receiver:
                for message in receiver:
                    messages.append(message)
                    receiver.complete_message(message)
                    if len(messages) >= 5:
                        break
                    
                assert receiver._running
                assert len(messages) == 5

                with receiver:
                    for message in receiver:
                        messages.append(message)
                        receiver.complete_message(message)
                        if len(messages) >= 5:
                            break
                        
                assert not receiver._running
                assert len(messages) == 6
    

    @pytest.mark.liveTest
    @pytest.mark.live_test_only
    @CachedResourceGroupPreparer(name_prefix='servicebustest')
    @CachedServiceBusNamespacePreparer(name_prefix='servicebustest')
    @ServiceBusQueuePreparer(name_prefix='servicebustest', dead_lettering_on_message_expiration=True)
    def test_queue_by_servicebus_client_iter_messages_simple(self, servicebus_namespace_connection_string, servicebus_queue, **kwargs):
        
        with ServiceBusClient.from_connection_string(
            servicebus_namespace_connection_string, logging_enable=False) as sb_client:
    
            with sb_client.get_queue_receiver(servicebus_queue.name, 
                                              max_wait_time=5, 
                                              receive_mode=ReceiveMode.PeekLock) as receiver:
            
                with sb_client.get_queue_sender(servicebus_queue.name) as sender:
                    for i in range(10):
                        message = ServiceBusMessage("Iter message no. {}".format(i))
                        sender.send_messages(message)
    
                count = 0
                for message in receiver:
                    print_message(_logger, message)
                    receiver.complete_message(message)
                    with pytest.raises(MessageAlreadySettled):
                        receiver.complete_message(message)
                    with pytest.raises(MessageAlreadySettled):
                        receiver.renew_message_lock(message)
                    count += 1

                with pytest.raises(StopIteration):
                    next(receiver)
            assert count == 10
    

    @pytest.mark.liveTest
    @pytest.mark.live_test_only
    @CachedResourceGroupPreparer(name_prefix='servicebustest')
    @CachedServiceBusNamespacePreparer(name_prefix='servicebustest')
    @ServiceBusQueuePreparer(name_prefix='servicebustest', dead_lettering_on_message_expiration=True)
    def test_queue_by_servicebus_conn_str_client_iter_messages_with_abandon(self, servicebus_namespace_connection_string, servicebus_queue, **kwargs):
        
        with ServiceBusClient.from_connection_string(
            servicebus_namespace_connection_string, logging_enable=False) as sb_client:
    
            with sb_client.get_queue_receiver(servicebus_queue.name, max_wait_time=5, receive_mode=ReceiveMode.PeekLock) as receiver:
            
                with sb_client.get_queue_sender(servicebus_queue.name) as sender:
                    for i in range(10):
                        message = ServiceBusMessage("Abandoned message no. {}".format(i))
                        sender.send_messages(message)
    
                count = 0
                for message in receiver:
                    print_message(_logger, message)
                    if not message.delivery_count:
                        count += 1
                        receiver.abandon_message(message)
                    else:
                        assert message.delivery_count == 1
                        receiver.complete_message(message)
    
            assert count == 10
    
            with sb_client.get_queue_receiver(servicebus_queue.name, max_wait_time=20, receive_mode=ReceiveMode.PeekLock) as receiver:
                count = 0
                for message in receiver:
                    print_message(_logger, message)
                    receiver.complete_message(message)
                    count += 1
            assert count == 0

    
    @pytest.mark.liveTest
    @pytest.mark.live_test_only
    @CachedResourceGroupPreparer(name_prefix='servicebustest')
    @CachedServiceBusNamespacePreparer(name_prefix='servicebustest')
    @ServiceBusQueuePreparer(name_prefix='servicebustest', dead_lettering_on_message_expiration=True)
    def test_queue_by_servicebus_client_iter_messages_with_defer(self, servicebus_namespace_connection_string, servicebus_queue, **kwargs):
        
        with ServiceBusClient.from_connection_string(
            servicebus_namespace_connection_string, logging_enable=False) as sb_client:
    
            deferred_messages = []
            with sb_client.get_queue_receiver(
                servicebus_queue.name, 
                max_wait_time=5, 
                receive_mode=ReceiveMode.PeekLock) as receiver:
            
                with sb_client.get_queue_sender(servicebus_queue.name) as sender:
                    for i in range(10):
                        message = ServiceBusMessage("Deferred message no. {}".format(i))
                        sender.send_messages(message)
    
                count = 0
                for message in receiver:
                    deferred_messages.append(message.sequence_number)
                    print_message(_logger, message)
                    count += 1
                    receiver.defer_message(message)
    
            assert count == 10
            with sb_client.get_queue_receiver(servicebus_queue.name, max_wait_time=5, receive_mode=ReceiveMode.PeekLock) as receiver:
                count = 0
                for message in receiver:
                    print_message(_logger, message)
                    receiver.complete_message(message)
                    count += 1
            assert count == 0
    

    @pytest.mark.liveTest
    @pytest.mark.live_test_only
    @CachedResourceGroupPreparer(name_prefix='servicebustest')
    @CachedServiceBusNamespacePreparer(name_prefix='servicebustest')
    @ServiceBusQueuePreparer(name_prefix='servicebustest', dead_lettering_on_message_expiration=True)
    def test_queue_by_servicebus_client_iter_messages_with_retrieve_deferred_client(self, servicebus_namespace_connection_string, servicebus_queue, **kwargs):
    
        with ServiceBusClient.from_connection_string(
            servicebus_namespace_connection_string, logging_enable=False) as sb_client:

            deferred_messages = []
            with sb_client.get_queue_receiver(servicebus_queue.name, 
                                                 max_wait_time=5, 
                                                 receive_mode=ReceiveMode.PeekLock) as receiver:
            
                with sb_client.get_queue_sender(servicebus_queue.name) as sender:
                    for i in range(10):
                        message = ServiceBusMessage("Deferred message no. {}".format(i))
                        sender.send_messages(message)
    
                count = 0
                for message in receiver:
                    deferred_messages.append(message.sequence_number)
                    print_message(_logger, message)
                    count += 1
                    receiver.defer_message(message)
    
                assert count == 10
                deferred = receiver.receive_deferred_messages(deferred_messages)
                assert len(deferred) == 10
                for message in deferred:
<<<<<<< HEAD
                    assert isinstance(message, ReceivedMessage)
                    receiver.complete_message(message)
=======
                    assert isinstance(message, ServiceBusReceivedMessage)
                    message.complete()
>>>>>>> 9711f486
                
                with pytest.raises(ServiceBusError):
                    receiver.receive_deferred_messages(deferred_messages)
    

    @pytest.mark.liveTest
    @pytest.mark.live_test_only
    @CachedResourceGroupPreparer(name_prefix='servicebustest')
    @CachedServiceBusNamespacePreparer(name_prefix='servicebustest')
    @ServiceBusQueuePreparer(name_prefix='servicebustest', dead_lettering_on_message_expiration=True)
    def test_queue_by_servicebus_client_iter_messages_with_retrieve_deferred_receiver_complete(self, servicebus_namespace_connection_string, servicebus_queue, **kwargs):
    
        with ServiceBusClient.from_connection_string(
            servicebus_namespace_connection_string, logging_enable=False) as sb_client:

            with sb_client.get_queue_sender(servicebus_queue.name) as sender:
                deferred_messages = []
                for i in range(10):
                    message = ServiceBusMessage("Deferred message no. {}".format(i), session_id="test_session")
                    sender.send_messages(message)
    
            with sb_client.get_queue_receiver(servicebus_queue.name, 
                                        max_wait_time=5, 
                                        receive_mode=ReceiveMode.PeekLock) as receiver:
                count = 0
                for message in receiver:
                    deferred_messages.append(message.sequence_number)
                    print_message(_logger, message)
                    count += 1
                    receiver.defer_message(message)
    
            assert count == 10
    
            with sb_client.get_queue_receiver(servicebus_queue.name, 
                                           max_wait_time=5, 
                                           receive_mode=ReceiveMode.PeekLock) as receiver:
                deferred = receiver.receive_deferred_messages(deferred_messages)
                assert len(deferred) == 10
                for message in deferred:
                    assert isinstance(message, ServiceBusReceivedMessage)
                    assert message.lock_token
                    assert message.locked_until_utc
                    assert message._receiver
                    receiver.renew_message_lock(message)
                    receiver.complete_message(message)

    @pytest.mark.liveTest
    @pytest.mark.live_test_only
    @CachedResourceGroupPreparer(name_prefix='servicebustest')
    @CachedServiceBusNamespacePreparer(name_prefix='servicebustest')
    @ServiceBusQueuePreparer(name_prefix='servicebustest', dead_lettering_on_message_expiration=True)
    def test_queue_by_servicebus_client_iter_messages_with_retrieve_deferred_receiver_deadletter(self, servicebus_namespace_connection_string, servicebus_queue, **kwargs):
        with ServiceBusClient.from_connection_string(
            servicebus_namespace_connection_string, logging_enable=False) as sb_client:
            with sb_client.get_queue_sender(servicebus_queue.name) as sender:
                deferred_messages = []
                for i in range(10):
                    message = ServiceBusMessage("Deferred message no. {}".format(i))
                    sender.send_messages(message)
    
            with sb_client.get_queue_receiver(servicebus_queue.name, 
                                              max_wait_time=5, 
                                              receive_mode=ReceiveMode.PeekLock) as receiver:
                count = 0
                for message in receiver:
                    deferred_messages.append(message.sequence_number)
                    print_message(_logger, message)
                    count += 1
                    receiver.defer_message(message)
    
            assert count == 10
    
            with sb_client.get_queue_receiver(servicebus_queue.name, 
                                        max_wait_time=5) as receiver:
                deferred = receiver.receive_deferred_messages(deferred_messages)
                assert len(deferred) == 10
                for message in deferred:
<<<<<<< HEAD
                    assert isinstance(message, ReceivedMessage)
                    receiver.dead_letter_message(message, reason="Testing reason", error_description="Testing description")
=======
                    assert isinstance(message, ServiceBusReceivedMessage)
                    message.dead_letter(reason="Testing reason", error_description="Testing description")
>>>>>>> 9711f486
    
            count = 0
            with sb_client.get_queue_receiver(servicebus_queue.name,
                                              sub_queue = SubQueue.DeadLetter,
                                              max_wait_time=5) as receiver:
                for message in receiver:
                    count += 1
                    print_message(_logger, message)
                    assert message.dead_letter_reason == 'Testing reason'
                    assert message.dead_letter_error_description == 'Testing description'
                    assert message.properties[b'DeadLetterReason'] == b'Testing reason'
                    assert message.properties[b'DeadLetterErrorDescription'] == b'Testing description'
                    receiver.complete_message(message)
            assert count == 10

    @pytest.mark.liveTest
    @pytest.mark.live_test_only
    @CachedResourceGroupPreparer(name_prefix='servicebustest')
    @CachedServiceBusNamespacePreparer(name_prefix='servicebustest')
    @ServiceBusQueuePreparer(name_prefix='servicebustest', dead_lettering_on_message_expiration=True)
    def test_queue_by_servicebus_client_iter_messages_with_retrieve_deferred_receiver_deletemode(self, servicebus_namespace_connection_string, servicebus_queue, **kwargs):
        with ServiceBusClient.from_connection_string(
            servicebus_namespace_connection_string, logging_enable=False) as sb_client:

            with sb_client.get_queue_sender(servicebus_queue.name) as sender:
                for i in range(10):
                    sender.send_messages(ServiceBusMessage("Deferred message no. {}".format(i)))

            deferred_messages = []
            count = 0
            with sb_client.get_queue_receiver(servicebus_queue.name, max_wait_time=5) as receiver:
                for message in receiver:
                    deferred_messages.append(message.sequence_number)
                    print_message(_logger, message)
                    count += 1
                    receiver.defer_message(message)
    
            assert count == 10
            with sb_client.get_queue_receiver(servicebus_queue.name, 
                                              receive_mode=ReceiveMode.ReceiveAndDelete, 
                                              max_wait_time=5) as receiver:
                deferred = receiver.receive_deferred_messages(deferred_messages)
                assert len(deferred) == 10
                for message in deferred:
                    assert isinstance(message, ServiceBusReceivedMessage)
                    with pytest.raises(MessageAlreadySettled):
                        receiver.complete_message(message)
                with pytest.raises(ServiceBusError):
                    deferred = receiver.receive_deferred_messages(deferred_messages)

    @pytest.mark.liveTest
    @pytest.mark.live_test_only
    @CachedResourceGroupPreparer(name_prefix='servicebustest')
    @CachedServiceBusNamespacePreparer(name_prefix='servicebustest')
    @ServiceBusQueuePreparer(name_prefix='servicebustest', dead_lettering_on_message_expiration=True)
    def test_queue_by_servicebus_client_iter_messages_with_retrieve_deferred_not_found(self, servicebus_namespace_connection_string, servicebus_queue, **kwargs):
        with ServiceBusClient.from_connection_string(
            servicebus_namespace_connection_string, logging_enable=False) as sb_client:

            deferred_messages = []
            with sb_client.get_queue_receiver(servicebus_queue.name, 
                                                 max_wait_time=5, 
                                                 receive_mode=ReceiveMode.PeekLock) as receiver:
            
                with sb_client.get_queue_sender(servicebus_queue.name) as sender:
                    for i in range(3):
                        message = ServiceBusMessage("Deferred message no. {}".format(i))
                        sender.send_messages(message)
    
                count = 0
                for message in receiver:
                    deferred_messages.append(message.sequence_number)
                    print_message(_logger, message)
                    count += 1
                    receiver.defer_message(message)
    
                assert count == 3
    
                with pytest.raises(ServiceBusError):
                    deferred = receiver.receive_deferred_messages([3, 4])
    
                with pytest.raises(ServiceBusError):
                    deferred = receiver.receive_deferred_messages([5, 6, 7])

    @pytest.mark.liveTest
    @pytest.mark.live_test_only
    @CachedResourceGroupPreparer(name_prefix='servicebustest')
    @CachedServiceBusNamespacePreparer(name_prefix='servicebustest')
    @ServiceBusQueuePreparer(name_prefix='servicebustest', dead_lettering_on_message_expiration=True)
    def test_queue_by_servicebus_client_receive_batch_with_deadletter(self, servicebus_namespace_connection_string, servicebus_queue, **kwargs):

        with ServiceBusClient.from_connection_string(
            servicebus_namespace_connection_string, logging_enable=False) as sb_client:
    
            with sb_client.get_queue_receiver(servicebus_queue.name, 
                                           max_wait_time=5, 
                                           receive_mode=ReceiveMode.PeekLock, 
                                           prefetch_count=10) as receiver:
            
                with sb_client.get_queue_sender(servicebus_queue.name) as sender:
                    for i in range(10):
                        message = ServiceBusMessage("Dead lettered message no. {}".format(i))
                        sender.send_messages(message)
    
                count = 0
                messages = receiver.receive_messages()
                while messages:
                    for message in messages:
                        print_message(_logger, message)
                        count += 1
                        receiver.dead_letter_message(message, reason="Testing reason",
                                                     error_description="Testing description")
                    messages = receiver.receive_messages()
    
            assert count == 10
    
            with sb_client.get_queue_receiver(servicebus_queue.name,
                                              max_wait_time=5, 
                                              receive_mode=ReceiveMode.PeekLock) as receiver:
                count = 0
                for message in receiver:
                    print_message(_logger, message)
                    receiver.complete_message(message)
                    count += 1
            assert count == 0

            with sb_client.get_queue_receiver(
                    servicebus_queue.name,
                    sub_queue = SubQueue.DeadLetter,
                    max_wait_time=5,
                    receive_mode=ReceiveMode.PeekLock) as dl_receiver:
                count = 0
                for message in dl_receiver:
                    dl_receiver.complete_message(message)
                    count += 1
                    assert message.dead_letter_reason == 'Testing reason'
                    assert message.dead_letter_error_description == 'Testing description'
                    assert message.properties[b'DeadLetterReason'] == b'Testing reason'
                    assert message.properties[b'DeadLetterErrorDescription'] == b'Testing description'
                assert count == 10

    @pytest.mark.liveTest
    @pytest.mark.live_test_only
    @CachedResourceGroupPreparer(name_prefix='servicebustest')
    @CachedServiceBusNamespacePreparer(name_prefix='servicebustest')
    @ServiceBusQueuePreparer(name_prefix='servicebustest', dead_lettering_on_message_expiration=True)
    def test_queue_by_servicebus_client_receive_batch_with_retrieve_deadletter(self, servicebus_namespace_connection_string, servicebus_queue, **kwargs):
    
        with ServiceBusClient.from_connection_string(
            servicebus_namespace_connection_string, logging_enable=False) as sb_client:
    
            with sb_client.get_queue_receiver(servicebus_queue.name,
                                           max_wait_time=5,
                                           receive_mode=ReceiveMode.PeekLock, 
                                           prefetch_count=10) as receiver:
            
                with sb_client.get_queue_sender(servicebus_queue.name) as sender:
                    for i in range(10):
                        message = ServiceBusMessage("Dead lettered message no. {}".format(i))
                        sender.send_messages(message)
    
                count = 0
                messages = receiver.receive_messages()
                while messages:
                    for message in messages:
                        print_message(_logger, message)
                        receiver.dead_letter_message(message, reason="Testing reason",
                                                     error_description="Testing description")
                        count += 1
                    messages = receiver.receive_messages()
    
                receiver.receive_messages(1,5)
    
            assert count == 10

            with sb_client.get_queue_receiver(
                    servicebus_queue.name,
                    sub_queue = SubQueue.DeadLetter,
                    max_wait_time=5,
                    receive_mode=ReceiveMode.PeekLock) as dl_receiver:
                count = 0
                for message in dl_receiver:
                    print_message(_logger, message)
                    assert message.dead_letter_reason == 'Testing reason'
                    assert message.dead_letter_error_description == 'Testing description'
                    assert message.properties[b'DeadLetterReason'] == b'Testing reason'
                    assert message.properties[b'DeadLetterErrorDescription'] == b'Testing description'
                    dl_receiver.complete_message(message)
                    count += 1
            assert count == 10
    

    @pytest.mark.liveTest
    @pytest.mark.live_test_only
    @CachedResourceGroupPreparer(name_prefix='servicebustest')
    @CachedServiceBusNamespacePreparer(name_prefix='servicebustest')
    @CachedServiceBusQueuePreparer(name_prefix='servicebustest', dead_lettering_on_message_expiration=True)
    def test_queue_by_servicebus_client_session_fail(self, servicebus_namespace_connection_string, servicebus_queue, **kwargs):
    
        with ServiceBusClient.from_connection_string(
            servicebus_namespace_connection_string, logging_enable=False) as sb_client:
    
            with pytest.raises(ServiceBusConnectionError):
                sb_client.get_queue_receiver(servicebus_queue.name, session_id="test")._open_with_retry()
    
            with sb_client.get_queue_sender(servicebus_queue.name) as sender:
                sender.send_messages(ServiceBusMessage("test session sender", session_id="test"))
    

    @pytest.mark.liveTest
    @pytest.mark.live_test_only
    @CachedResourceGroupPreparer(name_prefix='servicebustest')
    @CachedServiceBusNamespacePreparer(name_prefix='servicebustest')
    @ServiceBusQueuePreparer(name_prefix='servicebustest', dead_lettering_on_message_expiration=True)
    def test_queue_by_servicebus_client_browse_messages_client(self, servicebus_namespace_connection_string, servicebus_queue, **kwargs):
    
        with ServiceBusClient.from_connection_string(
            servicebus_namespace_connection_string, logging_enable=False) as sb_client:
    
            with sb_client.get_queue_sender(servicebus_queue.name) as sender:
                for i in range(5):
                    message = ServiceBusMessage("Test message no. {}".format(i))
                    sender.send_messages(message)
    
            with sb_client.get_queue_receiver(servicebus_queue.name) as receiver:
                messages = receiver.peek_messages(5)
                assert len(messages) == 5
<<<<<<< HEAD
                assert all(isinstance(m, ReceivedMessage) for m in messages)
=======
                assert all(isinstance(m, ServiceBusPeekedMessage) for m in messages)
>>>>>>> 9711f486
                for message in messages:
                    print_message(_logger, message)
                    with pytest.raises(AttributeError):
                        receiver.complete_message(message)
    

    @pytest.mark.liveTest
    @pytest.mark.live_test_only
    @CachedResourceGroupPreparer(name_prefix='servicebustest')
    @CachedServiceBusNamespacePreparer(name_prefix='servicebustest')
    @ServiceBusQueuePreparer(name_prefix='servicebustest', dead_lettering_on_message_expiration=True)
    def test_queue_by_servicebus_client_browse_messages_with_receiver(self, servicebus_namespace_connection_string, servicebus_queue, **kwargs):
    
        with ServiceBusClient.from_connection_string(
            servicebus_namespace_connection_string, logging_enable=False) as sb_client:

            receiver = sb_client.get_queue_receiver(servicebus_queue.name,
                                           max_wait_time=5,
                                           receive_mode=ReceiveMode.PeekLock)
            sender = sb_client.get_queue_sender(servicebus_queue.name)
            with receiver, sender:
                for i in range(5):
                    message = ServiceBusMessage(
                        body="Test message",
                        properties={'key': 'value'},
                        label='label',
                        content_type='application/text',
                        correlation_id='cid',
                        message_id='mid',
                        partition_key='pk',
                        via_partition_key='via_pk',
                        to='to',
                        reply_to='reply_to',
                        time_to_live=timedelta(seconds=60)
                    )
                    sender.send_messages(message)
    
                messages = receiver.peek_messages(5)
                assert len(messages) > 0
<<<<<<< HEAD
                assert all(isinstance(m, ReceivedMessage) for m in messages)
=======
                assert all(isinstance(m, ServiceBusPeekedMessage) for m in messages)
>>>>>>> 9711f486
                for message in messages:
                    print_message(_logger, message)
                    assert b''.join(message.body) == b'Test message'
                    assert message.properties[b'key'] == b'value'
                    assert message.label == 'label'
                    assert message.content_type == 'application/text'
                    assert message.correlation_id == 'cid'
                    assert message.message_id == 'mid'
                    assert message.partition_key == 'pk'
                    assert message.via_partition_key == 'via_pk'
                    assert message.to == 'to'
                    assert message.reply_to == 'reply_to'
                    assert message.time_to_live == timedelta(seconds=60)
                    with pytest.raises(AttributeError):
                        receiver.complete_message(message)

                    sender.send_messages(message)

                cnt = 0
                for message in receiver:
                    assert b''.join(message.body) == b'Test message'
                    assert message.properties[b'key'] == b'value'
                    assert message.label == 'label'
                    assert message.content_type == 'application/text'
                    assert message.correlation_id == 'cid'
                    assert message.message_id == 'mid'
                    assert message.partition_key == 'pk'
                    assert message.via_partition_key == 'via_pk'
                    assert message.to == 'to'
                    assert message.reply_to == 'reply_to'
                    assert message.time_to_live == timedelta(seconds=60)
                    receiver.complete_message(message)
                    cnt += 1
                assert cnt == 10
    
    @pytest.mark.liveTest
    @pytest.mark.live_test_only
    @CachedResourceGroupPreparer(name_prefix='servicebustest')
    @CachedServiceBusNamespacePreparer(name_prefix='servicebustest')
    @ServiceBusQueuePreparer(name_prefix='servicebustest', dead_lettering_on_message_expiration=True)
    def test_queue_by_servicebus_client_browse_empty_messages(self, servicebus_namespace_connection_string, servicebus_queue, **kwargs):
        
        with ServiceBusClient.from_connection_string(
            servicebus_namespace_connection_string, logging_enable=False) as sb_client:
    
            with sb_client.get_queue_receiver(servicebus_queue.name,
                                                 max_wait_time=5, 
                                                 receive_mode=ReceiveMode.PeekLock, 
                                                 prefetch_count=10) as receiver:
                messages = receiver.peek_messages(10)
                assert len(messages) == 0
    

    @pytest.mark.liveTest
    @pytest.mark.live_test_only
    @CachedResourceGroupPreparer(name_prefix='servicebustest')
    @CachedServiceBusNamespacePreparer(name_prefix='servicebustest')
    @CachedServiceBusQueuePreparer(name_prefix='servicebustest', dead_lettering_on_message_expiration=True)
    def test_queue_by_servicebus_client_fail_send_messages(self, servicebus_namespace_connection_string, servicebus_queue, **kwargs):
        
        with ServiceBusClient.from_connection_string(
            servicebus_namespace_connection_string, logging_enable=False) as sb_client:

            too_large = "A" * 256 * 1024
    
            with sb_client.get_queue_sender(servicebus_queue.name) as sender:
                with pytest.raises(MessageContentTooLarge):
                    sender.send_messages(ServiceBusMessage(too_large))

                half_too_large = "A" * int((1024 * 256) / 2)
                with pytest.raises(MessageContentTooLarge):
                    sender.send_messages([ServiceBusMessage(half_too_large), ServiceBusMessage(half_too_large)])

    @pytest.mark.liveTest
    @pytest.mark.live_test_only
    @CachedResourceGroupPreparer(name_prefix='servicebustest')
    @CachedServiceBusNamespacePreparer(name_prefix='servicebustest')
    @ServiceBusQueuePreparer(name_prefix='servicebustest', dead_lettering_on_message_expiration=True)
    def test_queue_by_servicebus_client_renew_message_locks(self, servicebus_namespace_connection_string, servicebus_queue, **kwargs):
        
        with ServiceBusClient.from_connection_string(
            servicebus_namespace_connection_string, logging_enable=False) as sb_client:
    
            messages = []
            locks = 3
            with sb_client.get_queue_receiver(servicebus_queue.name,
                                              max_wait_time=5, 
                                              receive_mode=ReceiveMode.PeekLock, 
                                              prefetch_count=10) as receiver:
                with sb_client.get_queue_sender(servicebus_queue.name) as sender:
                    for i in range(locks):
                        message = ServiceBusMessage("Test message no. {}".format(i))
                        sender.send_messages(message)
    
                messages.extend(receiver.receive_messages())
                recv = True
                while recv:
                    recv = receiver.receive_messages()
                    messages.extend(recv)
    
                try:
                    for message in messages:
                        assert not message._lock_expired
                        time.sleep(5)
                        initial_expiry = message.locked_until_utc
                        receiver.renew_message_lock(message)
                        assert (message.locked_until_utc - initial_expiry) >= timedelta(seconds=5)
                finally:
                    receiver.complete_message(messages[0])
                    receiver.complete_message(messages[1])
                    assert (messages[2].locked_until_utc - utc_now()) <= timedelta(seconds=60)
                    sleep_until_expired(messages[2])
                    with pytest.raises(MessageLockExpired):
                        receiver.complete_message(messages[2])
    
    @pytest.mark.liveTest
    @pytest.mark.live_test_only
    @CachedResourceGroupPreparer(name_prefix='servicebustest')
    @CachedServiceBusNamespacePreparer(name_prefix='servicebustest')
    @ServiceBusQueuePreparer(name_prefix='servicebustest', dead_lettering_on_message_expiration=True)
    def test_queue_by_queue_client_conn_str_receive_handler_with_autolockrenew(self, servicebus_namespace_connection_string, servicebus_queue, **kwargs):
        
        with ServiceBusClient.from_connection_string(
            servicebus_namespace_connection_string, logging_enable=False) as sb_client:
    
            with sb_client.get_queue_sender(servicebus_queue.name) as sender:
                for i in range(10):
                    message = ServiceBusMessage("{}".format(i))
                    sender.send_messages(message)
    
            renewer = AutoLockRenewer()
            messages = []
            with sb_client.get_queue_receiver(servicebus_queue.name,
                                                 max_wait_time=5, 
                                                 receive_mode=ReceiveMode.PeekLock, 
                                                 prefetch_count=10) as receiver:
                for message in receiver:
                    if not messages:
                        messages.append(message)
                        assert not message._lock_expired
                        renewer.register(receiver, message, timeout=60)
                        print("Registered lock renew thread", message.locked_until_utc, utc_now())
                        time.sleep(60)
                        print("Finished first sleep", message.locked_until_utc)
                        assert not message._lock_expired
                        time.sleep(15) #generate autolockrenewtimeout error by going one iteration past.
                        sleep_until_expired(message)
                        print("Finished second sleep", message.locked_until_utc, utc_now())
                        assert message._lock_expired
                        try:
                            receiver.complete_message(message)
                            raise AssertionError("Didn't raise MessageLockExpired")
                        except MessageLockExpired as e:
                            assert isinstance(e.inner_exception, AutoLockRenewTimeout)
                    else:
                        if message._lock_expired:
                            print("Remaining messages", message.locked_until_utc, utc_now())
                            assert message._lock_expired
                            with pytest.raises(MessageLockExpired):
                                receiver.complete_message(message)
                        else:
                            assert message.delivery_count >= 1
                            print("Remaining messages", message.locked_until_utc, utc_now())
                            messages.append(message)
                            receiver.complete_message(message)
            renewer.close()
            assert len(messages) == 11

    @pytest.mark.liveTest
    @pytest.mark.live_test_only
    @CachedResourceGroupPreparer(name_prefix='servicebustest')
    @CachedServiceBusNamespacePreparer(name_prefix='servicebustest')
    @ServiceBusQueuePreparer(name_prefix='servicebustest', dead_lettering_on_message_expiration=True)
    def test_queue_message_time_to_live(self, servicebus_namespace_connection_string, servicebus_queue, **kwargs):
        
        with ServiceBusClient.from_connection_string(
            servicebus_namespace_connection_string, logging_enable=False) as sb_client:
               
            with sb_client.get_queue_sender(servicebus_queue.name) as sender:
                content = str(uuid.uuid4())
                message_id = uuid.uuid4()
                message = ServiceBusMessage(content)
                message.time_to_live = timedelta(seconds=30)
                sender.send_messages(message)
    
            time.sleep(30)
            with sb_client.get_queue_receiver(servicebus_queue.name, prefetch_count=5) as receiver:
                messages = receiver.receive_messages(5, max_wait_time=10)
            assert not messages

            with sb_client.get_queue_receiver(
                    servicebus_queue.name,
                    sub_queue = SubQueue.DeadLetter,
                    max_wait_time=5,
                    receive_mode=ReceiveMode.PeekLock) as dl_receiver:
                count = 0
                for message in dl_receiver:
                    print_message(_logger, message)
                    dl_receiver.complete_message(message)
                    count += 1
            assert count == 1

    @pytest.mark.liveTest
    @pytest.mark.live_test_only
    @CachedResourceGroupPreparer(name_prefix='servicebustest')
    @CachedServiceBusNamespacePreparer(name_prefix='servicebustest')
    @ServiceBusQueuePreparer(name_prefix='servicebustest', requires_duplicate_detection=True, dead_lettering_on_message_expiration=True)
    def test_queue_message_duplicate_detection(self, servicebus_namespace_connection_string, servicebus_queue, **kwargs):
        
        with ServiceBusClient.from_connection_string(
            servicebus_namespace_connection_string, logging_enable=False) as sb_client:
    
            message_id = uuid.uuid4()
            
            with sb_client.get_queue_sender(servicebus_queue.name) as sender:
                for i in range(5):
                    message = ServiceBusMessage(str(i))
                    message.message_id = message_id
                    sender.send_messages(message)
    
            with sb_client.get_queue_receiver(servicebus_queue.name, 
                                                 max_wait_time=5) as receiver:
                count = 0
                for message in receiver:
                    print_message(_logger, message)
                    assert message.message_id == message_id
                    receiver.complete_message(message)
                    count += 1
                assert count == 1
    

    @pytest.mark.liveTest
    @pytest.mark.live_test_only
    @CachedResourceGroupPreparer(name_prefix='servicebustest')
    @CachedServiceBusNamespacePreparer(name_prefix='servicebustest')
    @ServiceBusQueuePreparer(name_prefix='servicebustest', dead_lettering_on_message_expiration=True)
    def test_queue_message_connection_closed(self, servicebus_namespace_connection_string, servicebus_queue, **kwargs):
        
        with ServiceBusClient.from_connection_string(
            servicebus_namespace_connection_string, logging_enable=False) as sb_client:
                
            with sb_client.get_queue_sender(servicebus_queue.name) as sender:
                content = str(uuid.uuid4())
                message = ServiceBusMessage(content)
                sender.send_messages(message)
    
            with sb_client.get_queue_receiver(servicebus_queue.name) as receiver:
                messages = receiver.receive_messages(max_wait_time=10)
                assert len(messages) == 1
    
            with pytest.raises(MessageSettleFailed):
                receiver.complete_message(messages[0])
    

    @pytest.mark.liveTest
    @pytest.mark.live_test_only
    @CachedResourceGroupPreparer(name_prefix='servicebustest')
    @CachedServiceBusNamespacePreparer(name_prefix='servicebustest')
    @ServiceBusQueuePreparer(name_prefix='servicebustest', dead_lettering_on_message_expiration=True)
    def test_queue_message_expiry(self, servicebus_namespace_connection_string, servicebus_queue, **kwargs):
        
        with ServiceBusClient.from_connection_string(
            servicebus_namespace_connection_string, logging_enable=False) as sb_client:
                       
            with sb_client.get_queue_sender(servicebus_queue.name) as sender:
                content = str(uuid.uuid4())
                message = ServiceBusMessage(content)
                sender.send_messages(message)
    
            with sb_client.get_queue_receiver(servicebus_queue.name) as receiver:
                messages = receiver.receive_messages(max_wait_time=10)
                assert len(messages) == 1
                time.sleep((messages[0].locked_until_utc - utc_now()).total_seconds()+1)
                assert messages[0]._lock_expired
                with pytest.raises(MessageLockExpired):
                    receiver.complete_message(messages[0])
                with pytest.raises(MessageLockExpired):
                    receiver.renew_message_lock(messages[0])
    
            with sb_client.get_queue_receiver(servicebus_queue.name) as receiver:
                messages = receiver.receive_messages(max_wait_time=30)
                assert len(messages) == 1
                print_message(_logger, messages[0])
                assert messages[0].delivery_count > 0
                receiver.complete_message(messages[0])
    

    @pytest.mark.liveTest
    @pytest.mark.live_test_only
    @CachedResourceGroupPreparer(name_prefix='servicebustest')
    @CachedServiceBusNamespacePreparer(name_prefix='servicebustest')
    @ServiceBusQueuePreparer(name_prefix='servicebustest', dead_lettering_on_message_expiration=True)
    def test_queue_message_lock_renew(self, servicebus_namespace_connection_string, servicebus_queue, **kwargs):
        
        with ServiceBusClient.from_connection_string(
            servicebus_namespace_connection_string, logging_enable=False) as sb_client:

            with sb_client.get_queue_sender(servicebus_queue.name) as sender:
                content = str(uuid.uuid4())
                message = ServiceBusMessage(content)
                sender.send_messages(message)

            with sb_client.get_queue_receiver(servicebus_queue.name) as receiver:
                messages = receiver.receive_messages(max_wait_time=10)
                assert len(messages) == 1
                time.sleep(15)
                receiver.renew_message_lock(messages[0])
                time.sleep(15)
                receiver.renew_message_lock(messages[0])
                time.sleep(15)
                assert not messages[0]._lock_expired
                receiver.complete_message(messages[0])
    
            with sb_client.get_queue_receiver(servicebus_queue.name) as receiver:
                messages = receiver.receive_messages(max_wait_time=10)
                assert len(messages) == 0
    

    @pytest.mark.liveTest
    @pytest.mark.live_test_only
    @CachedResourceGroupPreparer(name_prefix='servicebustest')
    @CachedServiceBusNamespacePreparer(name_prefix='servicebustest')
    @ServiceBusQueuePreparer(name_prefix='servicebustest', dead_lettering_on_message_expiration=True)
    def test_queue_message_receive_and_delete(self, servicebus_namespace_connection_string, servicebus_queue, **kwargs):
        
        with ServiceBusClient.from_connection_string(
            servicebus_namespace_connection_string, logging_enable=False) as sb_client:
                
            with sb_client.get_queue_sender(servicebus_queue.name) as sender:
                message = ServiceBusMessage("Receive and delete test")
                sender.send_messages(message)
    
            with sb_client.get_queue_receiver(servicebus_queue.name,
                                                 receive_mode=ReceiveMode.ReceiveAndDelete) as receiver:
                messages = receiver.receive_messages(max_wait_time=10)
                assert len(messages) == 1
                message = messages[0]
                print_message(_logger, message)
                with pytest.raises(MessageAlreadySettled):
                    receiver.complete_message(message)
                with pytest.raises(MessageAlreadySettled):
                    receiver.abandon_message(message)
                with pytest.raises(MessageAlreadySettled):
                    receiver.defer_message(message)
                with pytest.raises(MessageAlreadySettled):
                    receiver.dead_letter_message(message)
                with pytest.raises(MessageAlreadySettled):
                    receiver.renew_message_lock(message)
    
            time.sleep(30)
    
            with sb_client.get_queue_receiver(servicebus_queue.name) as receiver:
                messages = receiver.receive_messages(max_wait_time=10)
                for m in messages:
                    print_message(_logger, m)
                assert len(messages) == 0
    

    @pytest.mark.liveTest
    @pytest.mark.live_test_only
    @CachedResourceGroupPreparer(name_prefix='servicebustest')
    @CachedServiceBusNamespacePreparer(name_prefix='servicebustest')
    @ServiceBusQueuePreparer(name_prefix='servicebustest', dead_lettering_on_message_expiration=True)
    def test_queue_message_batch(self, servicebus_namespace_connection_string, servicebus_queue, **kwargs):

        with ServiceBusClient.from_connection_string(
            servicebus_namespace_connection_string, logging_enable=False) as sb_client:
                            
            def message_content():
                for i in range(5):
                    message = ServiceBusMessage("ServiceBusMessage no. {}".format(i))
                    message.properties = {'key': 'value'}
                    message.label = 'label'
                    message.content_type = 'application/text'
                    message.correlation_id = 'cid'
                    message.message_id = str(i)
                    message.partition_key = 'pk'
                    message.via_partition_key = 'via_pk'
                    message.to = 'to'
                    message.reply_to = 'reply_to'
                    message.time_to_live = timedelta(seconds=60)

                    yield message

            with sb_client.get_queue_sender(servicebus_queue.name) as sender:
                message = ServiceBusMessageBatch()
                for each in message_content():
                    message.add_message(each)
                sender.send_messages(message)
    
            with sb_client.get_queue_receiver(servicebus_queue.name) as receiver:
                messages =receiver.receive_messages(max_wait_time=10)
                recv = True
                while recv:
                    recv = receiver.receive_messages(max_wait_time=10)
                    messages.extend(recv)
    
                assert len(messages) == 5
                count = 0
                for message in messages:
                    assert message.delivery_count == 0
                    assert message.properties
                    assert message.properties[b'key'] == b'value'
                    assert message.label == 'label'
                    assert message.content_type == 'application/text'
                    assert message.correlation_id == 'cid'
                    assert message.message_id == str(count)
                    assert message.partition_key == 'pk'
                    assert message.via_partition_key == 'via_pk'
                    assert message.to == 'to'
                    assert message.reply_to == 'reply_to'
                    assert message.sequence_number
                    assert message.enqueued_time_utc
                    assert message.expires_at_utc == (message.enqueued_time_utc + timedelta(seconds=60))
                    print_message(_logger, message)
                    receiver.complete_message(message)
                    count += 1
    

    @pytest.mark.liveTest
    @pytest.mark.live_test_only
    @CachedResourceGroupPreparer(name_prefix='servicebustest')
    @CachedServiceBusNamespacePreparer(name_prefix='servicebustest')
    @ServiceBusQueuePreparer(name_prefix='servicebustest', dead_lettering_on_message_expiration=True)
    def test_queue_schedule_message(self, servicebus_namespace_connection_string, servicebus_queue, **kwargs):

        with ServiceBusClient.from_connection_string(
            servicebus_namespace_connection_string, logging_enable=False) as sb_client:

            scheduled_enqueue_time = (utc_now() + timedelta(minutes=2)).replace(microsecond=0)
            with sb_client.get_queue_receiver(servicebus_queue.name) as receiver:
                with sb_client.get_queue_sender(servicebus_queue.name) as sender:
                    content = str(uuid.uuid4())
                    message_id = uuid.uuid4()
                    message = ServiceBusMessage(content)
                    message.message_id = message_id
                    message.scheduled_enqueue_time_utc = scheduled_enqueue_time
                    sender.send_messages(message)
    
                messages = receiver.receive_messages(max_wait_time=120)
                if messages:
                    try:
                        data = str(messages[0])
                        assert data == content
                        assert messages[0].message_id == message_id
                        assert messages[0].scheduled_enqueue_time_utc == scheduled_enqueue_time
                        assert messages[0].scheduled_enqueue_time_utc <= messages[0].enqueued_time_utc.replace(microsecond=0)
                        assert len(messages) == 1
                    finally:
                        for message in messages:
                            receiver.complete_message(message)
                else:
                    raise Exception("Failed to receive schdeduled message.")
            

    @pytest.mark.liveTest
    @pytest.mark.live_test_only
    @CachedResourceGroupPreparer(name_prefix='servicebustest')
    @CachedServiceBusNamespacePreparer(name_prefix='servicebustest')
    @ServiceBusQueuePreparer(name_prefix='servicebustest', dead_lettering_on_message_expiration=True)
    def test_queue_schedule_multiple_messages(self, servicebus_namespace_connection_string, servicebus_queue, **kwargs):

        with ServiceBusClient.from_connection_string(
            servicebus_namespace_connection_string, logging_enable=False) as sb_client:

            scheduled_enqueue_time = (utc_now() + timedelta(minutes=2)).replace(microsecond=0)
            sender = sb_client.get_queue_sender(servicebus_queue.name)
            receiver = sb_client.get_queue_receiver(servicebus_queue.name, prefetch_count=20)

            with sender, receiver:
                content = str(uuid.uuid4())
                message_id_a = uuid.uuid4()
                message_a = ServiceBusMessage(content)
                message_a.message_id = message_id_a
                message_id_b = uuid.uuid4()
                message_b = ServiceBusMessage(content)
                message_b.message_id = message_id_b
                message_arry = [message_a, message_b]
                for message in message_arry:
                    message.properties = {'key': 'value'}
                    message.label = 'label'
                    message.content_type = 'application/text'
                    message.correlation_id = 'cid'
                    message.partition_key = 'pk'
                    message.via_partition_key = 'via_pk'
                    message.to = 'to'
                    message.reply_to = 'reply_to'

                sender.send_messages(message_arry)

                received_messages = []
                for message in receiver.get_streaming_message_iter(max_wait_time=5):
                    received_messages.append(message)
                    receiver.complete_message(message)

                tokens = sender.schedule_messages(received_messages, scheduled_enqueue_time)
                assert len(tokens) == 2
    
                messages = receiver.receive_messages(max_wait_time=120)
                messages.extend(receiver.receive_messages(max_wait_time=5))
                if messages:
                    try:
                        data = str(messages[0])
                        assert data == content
                        assert messages[0].message_id in (message_id_a, message_id_b)
                        assert messages[0].scheduled_enqueue_time_utc == scheduled_enqueue_time
                        assert messages[0].scheduled_enqueue_time_utc <= messages[0].enqueued_time_utc.replace(microsecond=0)
                        assert messages[0].delivery_count == 0
                        assert messages[0].properties
                        assert messages[0].properties[b'key'] == b'value'
                        assert messages[0].label == 'label'
                        assert messages[0].content_type == 'application/text'
                        assert messages[0].correlation_id == 'cid'
                        assert messages[0].partition_key == 'pk'
                        assert messages[0].via_partition_key == 'via_pk'
                        assert messages[0].to == 'to'
                        assert messages[0].reply_to == 'reply_to'
                        assert messages[0].sequence_number
                        assert messages[0].enqueued_time_utc
                        assert messages[0].message.delivery_tag is not None
                        assert len(messages) == 2
                    finally:
                        for message in messages:
                            receiver.complete_message(message)
                else:
                    raise Exception("Failed to receive schdeduled message.")
            

    @pytest.mark.liveTest
    @pytest.mark.live_test_only
    @CachedResourceGroupPreparer(name_prefix='servicebustest')
    @CachedServiceBusNamespacePreparer(name_prefix='servicebustest')
    @ServiceBusQueuePreparer(name_prefix='servicebustest', dead_lettering_on_message_expiration=True)
    def test_queue_cancel_scheduled_messages(self, servicebus_namespace_connection_string, servicebus_queue, **kwargs):
        
        with ServiceBusClient.from_connection_string(
            servicebus_namespace_connection_string, logging_enable=False) as sb_client:

            enqueue_time = (utc_now() + timedelta(minutes=2)).replace(microsecond=0)
            with sb_client.get_queue_receiver(servicebus_queue.name) as receiver:
                with sb_client.get_queue_sender(servicebus_queue.name) as sender:
                    message_a = ServiceBusMessage("Test scheduled message")
                    message_b = ServiceBusMessage("Test scheduled message")
                    tokens = sender.schedule_messages([message_a, message_b], enqueue_time)
                    assert len(tokens) == 2
    
                    sender.cancel_scheduled_messages(tokens)
    
                messages = receiver.receive_messages(max_wait_time=120)
                try:
                    assert len(messages) == 0
                except AssertionError:
                    for message in messages:
                        print(str(message))
                        receiver.complete_message(message)
                    raise


    @pytest.mark.liveTest
    @pytest.mark.live_test_only
    @CachedResourceGroupPreparer(name_prefix='servicebustest')
    @CachedServiceBusNamespacePreparer(name_prefix='servicebustest')
    @ServiceBusQueuePreparer(name_prefix='servicebustest', dead_lettering_on_message_expiration=True)
    def test_queue_message_amqp_over_websocket(self, servicebus_namespace_connection_string, servicebus_queue, **kwargs):
        with ServiceBusClient.from_connection_string(
                servicebus_namespace_connection_string,
                transport_type=TransportType.AmqpOverWebsocket,
                logging_enable=False) as sb_client:

            with sb_client.get_queue_sender(servicebus_queue.name) as sender:
                assert sender._config.transport_type == TransportType.AmqpOverWebsocket
                message = ServiceBusMessage("Test")
                sender.send_messages(message)

            with sb_client.get_queue_receiver(servicebus_queue.name, receive_mode=ReceiveMode.ReceiveAndDelete) as receiver:
                assert receiver._config.transport_type == TransportType.AmqpOverWebsocket
                messages = receiver.receive_messages(max_wait_time=5)
                assert len(messages) == 1

    def test_queue_message_http_proxy_setting(self):
        mock_conn_str = "Endpoint=sb://mock.servicebus.windows.net/;SharedAccessKeyName=mock;SharedAccessKey=mock"
        http_proxy = {
            'proxy_hostname': '127.0.0.1',
            'proxy_port': 8899,
            'username': 'admin',
            'password': '123456'
        }

        sb_client = ServiceBusClient.from_connection_string(mock_conn_str, http_proxy=http_proxy)
        assert sb_client._config.http_proxy == http_proxy
        assert sb_client._config.transport_type == TransportType.AmqpOverWebsocket

        sender = sb_client.get_queue_sender(queue_name="mock")
        assert sender._config.http_proxy == http_proxy
        assert sender._config.transport_type == TransportType.AmqpOverWebsocket

        receiver = sb_client.get_queue_receiver(queue_name="mock")
        assert receiver._config.http_proxy == http_proxy
        assert receiver._config.transport_type == TransportType.AmqpOverWebsocket

    @pytest.mark.liveTest
    @pytest.mark.live_test_only
    @CachedResourceGroupPreparer(name_prefix='servicebustest')
    @CachedServiceBusNamespacePreparer(name_prefix='servicebustest')
    @ServiceBusQueuePreparer(name_prefix='servicebustest', dead_lettering_on_message_expiration=True)
    def test_queue_message_settle_through_mgmt_link_due_to_broken_receiver_link(self, servicebus_namespace_connection_string, servicebus_queue, **kwargs):
        with ServiceBusClient.from_connection_string(
                servicebus_namespace_connection_string,
                logging_enable=False) as sb_client:

            with sb_client.get_queue_sender(servicebus_queue.name) as sender:
                message = ServiceBusMessage("Test")
                sender.send_messages(message)

            with sb_client.get_queue_receiver(servicebus_queue.name) as receiver:
                messages = receiver.receive_messages(max_wait_time=5)
                receiver._handler.message_handler.destroy()  # destroy the underlying receiver link
                assert len(messages) == 1
                receiver.complete_message(messages[0])

    def test_queue_mock_auto_lock_renew_callback(self):
        results = []
        errors = []
        def callback_mock(renewable, error):
            results.append(renewable)
            if error:
                errors.append(error)

        receiver = MockReceiver()
        auto_lock_renew = AutoLockRenewer()
        auto_lock_renew._renew_period = 1 # So we can run the test fast.
        with auto_lock_renew: # Check that it is called when the object expires for any reason (silent renew failure)
            message = MockReceivedMessage(prevent_renew_lock=True)
            auto_lock_renew.register(receiver, renewable=message, on_lock_renew_failure=callback_mock)
            time.sleep(3)
            assert len(results) == 1 and results[-1]._lock_expired == True
            assert not errors

        del results[:]
        del errors[:]
        auto_lock_renew = AutoLockRenewer()
        auto_lock_renew._renew_period = 1
        with auto_lock_renew: # Check that in normal operation it does not get called
            auto_lock_renew.register(renewable=MockReceivedMessage(), on_lock_renew_failure=callback_mock)
            time.sleep(3)
            assert not results
            assert not errors

        del results[:]
        del errors[:]
        auto_lock_renew = AutoLockRenewer()
        auto_lock_renew._renew_period = 1
        with auto_lock_renew: # Check that when a message is settled, it will not get called even after expiry
            message = MockReceivedMessage(prevent_renew_lock=True)
            auto_lock_renew.register(renewable=message, on_lock_renew_failure=callback_mock)
            message._settled = True
            time.sleep(3)
            assert not results
            assert not errors

        del results[:]
        del errors[:]
        auto_lock_renew = AutoLockRenewer()
        auto_lock_renew._renew_period = 1
        with auto_lock_renew: # Check that it is called when there is an overt renew failure
            message = MockReceivedMessage(exception_on_renew_lock=True)
            auto_lock_renew.register(renewable=message, on_lock_renew_failure=callback_mock)
            time.sleep(3)
            assert len(results) == 1 and results[-1]._lock_expired == True
            assert errors[-1]

        del results[:]
        del errors[:]
        auto_lock_renew = AutoLockRenewer()
        auto_lock_renew._renew_period = 1
        with auto_lock_renew: # Check that it is not called when the renewer is shutdown
            message = MockReceivedMessage(prevent_renew_lock=True)
            auto_lock_renew.register(renewable=message, on_lock_renew_failure=callback_mock)
            auto_lock_renew.close()
            time.sleep(3)
            assert not results
            assert not errors

        del results[:]
        del errors[:]
        auto_lock_renew = AutoLockRenewer()
        auto_lock_renew._renew_period = 1
        with auto_lock_renew: # Check that it is not called when the receiver is shutdown
            message = MockReceivedMessage(prevent_renew_lock=True)
            auto_lock_renew.register(renewable=message, on_lock_renew_failure=callback_mock)
            message._receiver._running = False
            time.sleep(3)
            assert not results
            assert not errors

    def test_queue_mock_no_reusing_auto_lock_renew(self):

        receiver = MockReceiver()
        auto_lock_renew = AutoLockRenewer()
        auto_lock_renew._renew_period = 1 # So we can run the test fast.
        with auto_lock_renew:
            auto_lock_renew.register(receiver, renewable=MockReceivedMessage())
            time.sleep(3)

        with pytest.raises(ServiceBusError):
            with auto_lock_renew:
                pass

        with pytest.raises(ServiceBusError):
            auto_lock_renew.register(receiver, renewable=MockReceivedMessage())

        auto_lock_renew = AutoLockRenewer()
        auto_lock_renew._renew_period = 1

        with auto_lock_renew:
            auto_lock_renew.register(receiver, renewable=MockReceivedMessage())
            time.sleep(3)

        auto_lock_renew.close()

        with pytest.raises(ServiceBusError):
            with auto_lock_renew:
                pass

        with pytest.raises(ServiceBusError):
            auto_lock_renew.register(renewable=MockReceivedMessage())

    def test_queue_message_properties(self):
        scheduled_enqueue_time = (utc_now() + timedelta(seconds=20)).replace(microsecond=0)
        message = ServiceBusMessage(
            body='data',
            properties={'key': 'value'},
            session_id='sid',
            label='label',
            content_type='application/text',
            correlation_id='cid',
            message_id='mid',
            partition_key='pk',
            via_partition_key='via_pk',
            to='to',
            reply_to='reply_to',
            reply_to_session_id='reply_to_sid',
            scheduled_enqueue_time_utc=scheduled_enqueue_time
        )

        assert message.properties
        assert message.properties['key'] == 'value'
        assert message.label == 'label'
        assert message.content_type == 'application/text'
        assert message.correlation_id == 'cid'
        assert message.message_id == 'mid'
        assert message.partition_key == 'pk'
        assert message.via_partition_key == 'via_pk'
        assert message.to == 'to'
        assert message.reply_to == 'reply_to'
        assert message.session_id == 'sid'
        assert message.reply_to_session_id == 'reply_to_sid'
        assert message.scheduled_enqueue_time_utc == scheduled_enqueue_time

        message.partition_key = 'updated'
        message.via_partition_key = 'updated'
        new_scheduled_time = (utc_now() + timedelta(hours=5)).replace(microsecond=0)
        message.scheduled_enqueue_time_utc = new_scheduled_time
        assert message.partition_key == 'updated'
        assert message.via_partition_key == 'updated'
        assert message.scheduled_enqueue_time_utc == new_scheduled_time

        message.partition_key = None
        message.via_partition_key = None
        message.scheduled_enqueue_time_utc = None

        assert message.partition_key is None
        assert message.via_partition_key is None
        assert message.scheduled_enqueue_time_utc is None

        try:
            timestamp = new_scheduled_time.timestamp() * 1000
        except AttributeError:
            timestamp = calendar.timegm(new_scheduled_time.timetuple()) * 1000

        uamqp_received_message = uamqp.message.Message(
            body=b'data',
            annotations={
                _X_OPT_PARTITION_KEY: b'r_key',
                _X_OPT_VIA_PARTITION_KEY: b'r_via_key',
                _X_OPT_SCHEDULED_ENQUEUE_TIME: timestamp,
            },
            properties=uamqp.message.MessageProperties()
        )
        received_message = ServiceBusReceivedMessage(uamqp_received_message, receiver=None)
        assert received_message.partition_key == 'r_key'
        assert received_message.via_partition_key == 'r_via_key'
        assert received_message.scheduled_enqueue_time_utc == new_scheduled_time

        new_scheduled_time = utc_now() + timedelta(hours=1, minutes=49, seconds=32)

        received_message.partition_key = 'new_r_key'
        received_message.via_partition_key = 'new_r_via_key'
        received_message.scheduled_enqueue_time_utc = new_scheduled_time

        assert received_message.partition_key == 'new_r_key'
        assert received_message.via_partition_key == 'new_r_via_key'
        assert received_message.scheduled_enqueue_time_utc == new_scheduled_time

        received_message.partition_key = None
        received_message.via_partition_key = None
        received_message.scheduled_enqueue_time_utc = None

        assert message.partition_key is None
        assert message.via_partition_key is None
        assert message.scheduled_enqueue_time_utc is None

    @pytest.mark.liveTest
    @pytest.mark.live_test_only
    @CachedResourceGroupPreparer(name_prefix='servicebustest')
    @CachedServiceBusNamespacePreparer(name_prefix='servicebustest')
    @ServiceBusQueuePreparer(name_prefix='servicebustest', dead_lettering_on_message_expiration=True)
    def test_queue_receive_batch_without_setting_prefetch(self, servicebus_namespace_connection_string, servicebus_queue, **kwargs):
        with ServiceBusClient.from_connection_string(
                servicebus_namespace_connection_string, logging_enable=False) as sb_client:

            def message_content():
                for i in range(20):
                    yield ServiceBusMessage(
                        body="Test message",
                        properties={'key': 'value'},
                        label='1st',
                        content_type='application/text',
                        correlation_id='cid',
                        message_id='mid',
                        partition_key='pk',
                        via_partition_key='via_pk',
                        to='to',
                        reply_to='reply_to',
                        time_to_live=timedelta(seconds=60)
                    )

            sender = sb_client.get_queue_sender(servicebus_queue.name)
            receiver = sb_client.get_queue_receiver(servicebus_queue.name)

            with sender, receiver:
                message = ServiceBusMessageBatch()
                for each in message_content():
                    message.add_message(each)
                sender.send_messages(message)

                receive_counter = 0
                message_1st_received_cnt = 0
                message_2nd_received_cnt = 0
                while message_1st_received_cnt < 20 or message_2nd_received_cnt < 20:
                    messages = []
                    for message in receiver.get_streaming_message_iter(max_wait_time=5):
                        messages.append(message)
                    if not messages:
                        break
                    receive_counter += 1
                    for message in messages:
                        print_message(_logger, message)
                        assert b''.join(message.body) == b'Test message'
                        assert message.properties[b'key'] == b'value'
                        assert message.content_type == 'application/text'
                        assert message.correlation_id == 'cid'
                        assert message.message_id == 'mid'
                        assert message.partition_key == 'pk'
                        assert message.via_partition_key == 'via_pk'
                        assert message.to == 'to'
                        assert message.reply_to == 'reply_to'
                        assert message.time_to_live == timedelta(seconds=60)

                        if message.label == '1st':
                            message_1st_received_cnt += 1
                            receiver.complete_message(message)
                            message.label = '2nd'
                            sender.send_messages(message)  # resending received message
                        elif message.label == '2nd':
                            message_2nd_received_cnt += 1
                            receiver.complete_message(message)

                assert message_1st_received_cnt == 20 and message_2nd_received_cnt == 20
                # Network/server might be unstable making flow control ineffective in the leading rounds of connection iteration
                assert receive_counter < 10  # Dynamic link credit issuing come info effect

    @pytest.mark.liveTest
    @pytest.mark.live_test_only
    @CachedResourceGroupPreparer(name_prefix='servicebustest')
    @CachedServiceBusNamespacePreparer(name_prefix='servicebustest')
    @ServiceBusQueuePreparer(name_prefix='servicebustest')
    def test_queue_receiver_alive_after_timeout(self, servicebus_namespace_connection_string, servicebus_queue, **kwargs):
        with ServiceBusClient.from_connection_string(
                servicebus_namespace_connection_string,
                logging_enable=False) as sb_client:

            with sb_client.get_queue_sender(servicebus_queue.name) as sender:
                message = ServiceBusMessage("0")
                message_1 = ServiceBusMessage("1")
                sender.send_messages([message, message_1])

                messages = []
                with sb_client.get_queue_receiver(servicebus_queue.name, max_wait_time=5) as receiver:
                    
                    for message in receiver.get_streaming_message_iter():
                        messages.append(message)
                        break

                    for message in receiver.get_streaming_message_iter():
                        messages.append(message)

                    for message in messages:
                        receiver.complete_message(message)

                    assert len(messages) == 2
                    assert str(messages[0]) == "0"
                    assert str(messages[1]) == "1"

                    message_2 = ServiceBusMessage("2")
                    message_3 = ServiceBusMessage("3")
                    sender.send_messages([message_2, message_3])

                    for message in receiver.get_streaming_message_iter():
                        messages.append(message)
                        for message in receiver.get_streaming_message_iter():
                            messages.append(message)

                    assert len(messages) == 4
                    assert str(messages[2]) == "2"
                    assert str(messages[3]) == "3"

                    for message in messages[2:]:
                        receiver.complete_message(message)

                    messages = receiver.receive_messages()
                    assert not messages

    @pytest.mark.liveTest
    @pytest.mark.live_test_only
    @CachedResourceGroupPreparer(name_prefix='servicebustest')
    @CachedServiceBusNamespacePreparer(name_prefix='servicebustest')
    @ServiceBusQueuePreparer(name_prefix='servicebustest', dead_lettering_on_message_expiration=True, lock_duration='PT5M')
    def test_queue_receive_keep_conn_alive(self, servicebus_namespace_connection_string, servicebus_queue, **kwargs):
        with ServiceBusClient.from_connection_string(
                servicebus_namespace_connection_string, logging_enable=False) as sb_client:

            sender = sb_client.get_queue_sender(servicebus_queue.name)
            receiver = sb_client.get_queue_receiver(servicebus_queue.name, max_wait_time=5)

            with sender, receiver:
                sender.send_messages([ServiceBusMessage("message1"), ServiceBusMessage("message2")])

                messages = []
                for message in receiver:
                    messages.append(message)

                receiver_handler = receiver._handler
                assert len(messages) == 2
                time.sleep(4 * 60 + 5)  # 240s is the service defined connection idle timeout
                receiver.renew_message_lock(messages[0])  # check mgmt link operation
                receiver.complete_message(messages[0])
                receiver.complete_message(messages[1])  # check receiver link operation

                time.sleep(60)  # sleep another one minute to ensure we pass the lock_duration time

                messages = []
                for message in receiver:
                    messages.append(message)

                assert len(messages) == 0  # make sure messages are removed from the queue
                assert receiver_handler == receiver._handler  # make sure no reconnection happened

    @pytest.mark.liveTest
    @pytest.mark.live_test_only
    @CachedResourceGroupPreparer(name_prefix='servicebustest')
    @CachedServiceBusNamespacePreparer(name_prefix='servicebustest')
    @ServiceBusQueuePreparer(name_prefix='servicebustest')
    def test_queue_receiver_sender_resume_after_link_timeout(self, servicebus_namespace_connection_string, servicebus_queue, **kwargs):
        with ServiceBusClient.from_connection_string(
                servicebus_namespace_connection_string,
                logging_enable=False) as sb_client:

            with sb_client.get_queue_sender(servicebus_queue.name) as sender:
                message = ServiceBusMessage("0")
                sender.send_messages(message)

                time.sleep(60 * 5)

                message_1 = ServiceBusMessage("1")
                sender.send_messages(message_1)

                messages = []
                with sb_client.get_queue_receiver(servicebus_queue.name, max_wait_time=5) as receiver:
                    
                    for message in receiver.get_streaming_message_iter():
                        messages.append(message)
                assert len(messages) == 2


    @pytest.mark.liveTest
    @pytest.mark.live_test_only
    @CachedResourceGroupPreparer(name_prefix='servicebustest')
    @CachedServiceBusNamespacePreparer(name_prefix='servicebustest')
    @ServiceBusQueuePreparer(name_prefix='servicebustest')
    def test_queue_receiver_respects_max_wait_time_overrides(self, servicebus_namespace_connection_string, servicebus_queue, **kwargs):
        with ServiceBusClient.from_connection_string(
                servicebus_namespace_connection_string,
                logging_enable=False) as sb_client:

            with sb_client.get_queue_sender(servicebus_queue.name) as sender:
                message = ServiceBusMessage("0")
                sender.send_messages(message)

                messages = []
                with sb_client.get_queue_receiver(servicebus_queue.name, max_wait_time=5) as receiver:

                    time_1 = receiver._handler._counter.get_current_ms()
                    for message in receiver.get_streaming_message_iter(max_wait_time=10):
                        messages.append(message)
                        receiver.complete_message(message)

                        time_2 = receiver._handler._counter.get_current_ms()
                        for message in receiver.get_streaming_message_iter(max_wait_time=1):
                            messages.append(message)
                        time_3 = receiver._handler._counter.get_current_ms()
                        assert timedelta(seconds=.5) < timedelta(milliseconds=(time_3 - time_2)) <= timedelta(seconds=2)
                    time_4 = receiver._handler._counter.get_current_ms()
                    assert timedelta(seconds=8) < timedelta(milliseconds=(time_4 - time_3)) <= timedelta(seconds=11)

                    for message in receiver.get_streaming_message_iter(max_wait_time=3):
                        messages.append(message)
                    time_5 = receiver._handler._counter.get_current_ms()
                    assert timedelta(seconds=1) < timedelta(milliseconds=(time_5 - time_4)) <= timedelta(seconds=4)

                    for message in receiver:
                        messages.append(message)
                    time_6 = receiver._handler._counter.get_current_ms()
                    assert timedelta(seconds=3) < timedelta(milliseconds=(time_6 - time_5)) <= timedelta(seconds=6)

                    for message in receiver.get_streaming_message_iter():
                        messages.append(message)
                    time_7 = receiver._handler._counter.get_current_ms()
                    assert timedelta(seconds=3) < timedelta(milliseconds=(time_7 - time_6)) <= timedelta(seconds=6)
                    assert len(messages) == 1


    @pytest.mark.liveTest
    @pytest.mark.live_test_only
    @CachedResourceGroupPreparer(name_prefix='servicebustest')
    @CachedServiceBusNamespacePreparer(name_prefix='servicebustest')
    @ServiceBusQueuePreparer(name_prefix='servicebustest')
    def test_queue_send_twice(self, servicebus_namespace_connection_string, servicebus_queue, **kwargs):
        with ServiceBusClient.from_connection_string(
            servicebus_namespace_connection_string, logging_enable=False) as sb_client:

            with sb_client.get_queue_sender(servicebus_queue.name) as sender:
                message = ServiceBusMessage("ServiceBusMessage")
                message2 = ServiceBusMessage("Message2")
                # first test batch message resending.
                batch_message = sender.create_message_batch()
                batch_message._from_list([message, message2])  # pylint: disable=protected-access
                sender.send_messages(batch_message)
                sender.send_messages(batch_message)
                messages = []
                with sb_client.get_queue_receiver(servicebus_queue.name, max_wait_time=5) as receiver:
                    for message in receiver:
                        messages.append(message)
                assert len(messages) == 4
                # then normal message resending
                sender.send_messages(message)
                sender.send_messages(message)
                messages = []
                with sb_client.get_queue_receiver(servicebus_queue.name, max_wait_time=5) as receiver:
                    for message in receiver:
                        messages.append(message)
                assert len(messages) == 2


    @pytest.mark.liveTest
    @pytest.mark.live_test_only
    @CachedResourceGroupPreparer(name_prefix='servicebustest')
    @CachedServiceBusNamespacePreparer(name_prefix='servicebustest')
    @CachedServiceBusQueuePreparer(name_prefix='servicebustest')
    def test_queue_receiver_invalid_mode(self, servicebus_namespace_connection_string, servicebus_queue, **kwargs):
        
        with ServiceBusClient.from_connection_string(
            servicebus_namespace_connection_string, logging_enable=False) as sb_client:
            with pytest.raises(TypeError):
                with sb_client.get_queue_receiver(servicebus_queue.name, 
                                                  receive_mode=2) as receiver:
                
                    raise Exception("Should not get here, should fail fast.")


    @pytest.mark.liveTest
    @pytest.mark.live_test_only
    @CachedResourceGroupPreparer(name_prefix='servicebustest')
    @CachedServiceBusNamespacePreparer(name_prefix='servicebustest')
    @ServiceBusQueuePreparer(name_prefix='servicebustest')
    def test_message_inner_amqp_properties(self, servicebus_namespace_connection_string, servicebus_queue, **kwargs):
        
        message = ServiceBusMessage("body")

        with pytest.raises(AttributeError): # Note: If this is made read-writeable, this would be TypeError
            message.amqp_message.properties = {"properties":1}
        # NOTE: These are disabled pending cross-language-sdk consensus on sendability/writeability.
        # message.amqp_message.properties.subject = "subject"
        # 
        # message.amqp_message.application_properties = {b"application_properties":1}
        # 
        # message.amqp_message.annotations = {b"annotations":2}
        # message.amqp_message.delivery_annotations = {b"delivery_annotations":3}
        # 
        # with pytest.raises(TypeError):
        #     message.amqp_message.header = {"header":4}
        # message.amqp_message.header.priority = 5
        # 
        # message.amqp_message.footer = {b"footer":6}

        with ServiceBusClient.from_connection_string(
            servicebus_namespace_connection_string, logging_enable=False) as sb_client:

            with sb_client.get_queue_sender(servicebus_queue.name) as sender:
                sender.send_messages(message)
                with sb_client.get_queue_receiver(servicebus_queue.name, max_wait_time=5) as receiver:
                    message = receiver.receive_messages()[0]
                    assert message.amqp_message.application_properties == None \
                        and message.amqp_message.annotations != None \
                        and message.amqp_message.delivery_annotations != None \
                        and message.amqp_message.footer == None \
                        and message.amqp_message.properties != None \
                        and message.amqp_message.header != None
                    # NOTE: These are disabled pending cross-language-sdk consensus on sendability/writeability.
                    #
                    # assert message.amqp_message.properties.subject == b"subject"
                    # assert message.amqp_message.application_properties[b"application_properties"] == 1
                    # assert message.amqp_message.annotations[b"annotations"] == 2
                    # # delivery_annotations and footer disabled pending uamqp bug https://github.com/Azure/azure-uamqp-python/issues/169
                    # #assert message.amqp_message.delivery_annotations[b"delivery_annotations"] == 3
                    # assert message.amqp_message.header.priority == 5
                    # #assert message.amqp_message.footer[b"footer"] == 6

    @pytest.mark.liveTest
    @pytest.mark.live_test_only
    @CachedResourceGroupPreparer(name_prefix='servicebustest')
    @CachedServiceBusNamespacePreparer(name_prefix='servicebustest')
    @CachedServiceBusQueuePreparer(name_prefix='servicebustest', dead_lettering_on_message_expiration=True)
    def test_queue_send_timeout(self, servicebus_namespace_connection_string, servicebus_queue, **kwargs):
        def _hack_amqp_sender_run(cls):
            time.sleep(6)  # sleep until timeout
            cls.message_handler.work()
            cls._waiting_messages = 0
            cls._pending_messages = cls._filter_pending()
            if cls._backoff and not cls._waiting_messages:
                _logger.info("Client told to backoff - sleeping for %r seconds", cls._backoff)
                cls._connection.sleep(cls._backoff)
                cls._backoff = 0
            cls._connection.work()
            return True

        with ServiceBusClient.from_connection_string(
                servicebus_namespace_connection_string, logging_enable=False) as sb_client:
            with sb_client.get_queue_sender(servicebus_queue.name) as sender:
                # this one doesn't need to reset the method, as it's hacking the method on the instance
                sender._handler._client_run = types.MethodType(_hack_amqp_sender_run, sender._handler)
                with pytest.raises(OperationTimeoutError):
                    sender.send_messages(ServiceBusMessage("body"), timeout=5)

    @pytest.mark.liveTest
    @pytest.mark.live_test_only
    @CachedResourceGroupPreparer(name_prefix='servicebustest')
    @CachedServiceBusNamespacePreparer(name_prefix='servicebustest')
    @CachedServiceBusQueuePreparer(name_prefix='servicebustest', dead_lettering_on_message_expiration=True)
    def test_queue_mgmt_operation_timeout(self, servicebus_namespace_connection_string, servicebus_queue, **kwargs):
        def hack_mgmt_execute(self, operation, op_type, message, timeout=0):
            start_time = self._counter.get_current_ms()
            operation_id = str(uuid.uuid4())
            self._responses[operation_id] = None

            time.sleep(6)  # sleep until timeout
            while not self._responses[operation_id] and not self.mgmt_error:
                if timeout > 0:
                    now = self._counter.get_current_ms()
                    if (now - start_time) >= timeout:
                        raise compat.TimeoutException("Failed to receive mgmt response in {}ms".format(timeout))
                self.connection.work()
            if self.mgmt_error:
                raise self.mgmt_error
            response = self._responses.pop(operation_id)
            return response

        original_execute_method = uamqp.mgmt_operation.MgmtOperation.execute
        # hack the mgmt method on the class, not on an instance, so it needs reset

        try:
            uamqp.mgmt_operation.MgmtOperation.execute = hack_mgmt_execute
            with ServiceBusClient.from_connection_string(
                    servicebus_namespace_connection_string, logging_enable=False) as sb_client:
                with sb_client.get_queue_sender(servicebus_queue.name) as sender:
                    with pytest.raises(OperationTimeoutError):
                        scheduled_time_utc = utc_now() + timedelta(seconds=30)
                        sender.schedule_messages(ServiceBusMessage("ServiceBusMessage to be scheduled"), scheduled_time_utc, timeout=5)
        finally:
            # must reset the mgmt execute method, otherwise other test cases would use the hacked execute method, leading to timeout error
            uamqp.mgmt_operation.MgmtOperation.execute = original_execute_method

    @pytest.mark.liveTest
    @pytest.mark.live_test_only
    @CachedResourceGroupPreparer(name_prefix='servicebustest')
    @CachedServiceBusNamespacePreparer(name_prefix='servicebustest')
    @CachedServiceBusQueuePreparer(name_prefix='servicebustest', lock_duration='PT5S')
    def test_queue_operation_negative(self, servicebus_namespace_connection_string, servicebus_queue, **kwargs):
        def _hack_amqp_message_complete(cls):
            raise RuntimeError()

        def _hack_amqp_mgmt_request(cls, message, operation, op_type=None, node=None, callback=None, **kwargs):
            raise uamqp.errors.AMQPConnectionError()

        def _hack_sb_message_settle_message(self, settle_operation, dead_letter_reason=None, dead_letter_error_description=None):
            raise uamqp.errors.AMQPError()

        with ServiceBusClient.from_connection_string(
                servicebus_namespace_connection_string, logging_enable=False) as sb_client:
            sender = sb_client.get_queue_sender(servicebus_queue.name)
            receiver = sb_client.get_queue_receiver(servicebus_queue.name, max_wait_time=5)
            with sender, receiver:
                # negative settlement via receiver link
                sender.send_messages(ServiceBusMessage("body"), timeout=5)
                message = receiver.receive_messages()[0]
                message.message.accept = types.MethodType(_hack_amqp_message_complete, message.message)
                receiver.complete_message(message)  # settle via mgmt link

                try:
                    origin_amqp_mgmt_request_method = receiver._handler.mgmt_request
                    with pytest.raises(ServiceBusConnectionError):
                        receiver._handler.mgmt_request = types.MethodType(_hack_amqp_mgmt_request, receiver._handler)
                        receiver.peek_messages()
                finally:
                    receiver._handler.mgmt_request = types.MethodType(origin_amqp_mgmt_request_method, receiver._handler)

                sender.send_messages(ServiceBusMessage("body"), timeout=5)

                message = receiver.receive_messages()[0]
                message._settle_message = types.MethodType(_hack_sb_message_settle_message, message)
                with pytest.raises(ServiceBusConnectionError):
                    receiver.complete_message(message)

                message = receiver.receive_messages(max_wait_time=6)[0]
                receiver.complete_message(message)

    @pytest.mark.liveTest
    @pytest.mark.live_test_only
    @CachedResourceGroupPreparer(name_prefix='servicebustest')
    @CachedServiceBusNamespacePreparer(name_prefix='servicebustest')
    @ServiceBusQueuePreparer(name_prefix='servicebustest', dead_lettering_on_message_expiration=True)
    def test_send_message_no_body(self, servicebus_namespace_connection_string, servicebus_queue, **kwargs):
        sb_client = ServiceBusClient.from_connection_string(
            servicebus_namespace_connection_string)

        with sb_client.get_queue_sender(servicebus_queue.name) as sender:
            sender.send_messages(ServiceBusMessage(body=None))

        with sb_client.get_queue_receiver(servicebus_queue.name,  
                                          max_wait_time=10) as receiver:
            message = receiver.next()
            assert message.body is None
            receiver.complete_message(message)<|MERGE_RESOLUTION|>--- conflicted
+++ resolved
@@ -17,7 +17,6 @@
 import uamqp
 import uamqp.errors
 from uamqp import compat
-<<<<<<< HEAD
 from azure.servicebus import (
     ServiceBusClient,
     AutoLockRenewer,
@@ -25,15 +24,9 @@
     ServiceBusMessage,
     ServiceBusMessageBatch,
     ServiceBusReceivedMessage,
-=======
-from azure.servicebus import ServiceBusClient, AutoLockRenewer, TransportType
-from azure.servicebus._common.message import ServiceBusMessage, ServiceBusPeekedMessage, ServiceBusReceivedMessage, ServiceBusMessageBatch
-from azure.servicebus._common.constants import (
->>>>>>> 9711f486
     ReceiveMode,
     SubQueue
 )
-
 from azure.servicebus._common.constants import (
     _X_OPT_LOCK_TOKEN,
     _X_OPT_PARTITION_KEY,
@@ -443,17 +436,11 @@
                 deferred = receiver.receive_deferred_messages(deferred_messages)
                 assert len(deferred) == 10
                 for message in deferred:
-<<<<<<< HEAD
-                    assert isinstance(message, ReceivedMessage)
+                    assert isinstance(message, ServiceBusReceivedMessage)
                     receiver.complete_message(message)
-=======
-                    assert isinstance(message, ServiceBusReceivedMessage)
-                    message.complete()
->>>>>>> 9711f486
                 
                 with pytest.raises(ServiceBusError):
                     receiver.receive_deferred_messages(deferred_messages)
-    
 
     @pytest.mark.liveTest
     @pytest.mark.live_test_only
@@ -527,13 +514,8 @@
                 deferred = receiver.receive_deferred_messages(deferred_messages)
                 assert len(deferred) == 10
                 for message in deferred:
-<<<<<<< HEAD
-                    assert isinstance(message, ReceivedMessage)
+                    assert isinstance(message, ServiceBusReceivedMessage)
                     receiver.dead_letter_message(message, reason="Testing reason", error_description="Testing description")
-=======
-                    assert isinstance(message, ServiceBusReceivedMessage)
-                    message.dead_letter(reason="Testing reason", error_description="Testing description")
->>>>>>> 9711f486
     
             count = 0
             with sb_client.get_queue_receiver(servicebus_queue.name,
@@ -761,16 +743,11 @@
             with sb_client.get_queue_receiver(servicebus_queue.name) as receiver:
                 messages = receiver.peek_messages(5)
                 assert len(messages) == 5
-<<<<<<< HEAD
-                assert all(isinstance(m, ReceivedMessage) for m in messages)
-=======
-                assert all(isinstance(m, ServiceBusPeekedMessage) for m in messages)
->>>>>>> 9711f486
+                assert all(isinstance(m, ServiceBusReceivedMessage) for m in messages)
                 for message in messages:
                     print_message(_logger, message)
-                    with pytest.raises(AttributeError):
-                        receiver.complete_message(message)
-    
+                    with pytest.raises(MessageSettleFailed):
+                        await receiver.complete_message(message)
 
     @pytest.mark.liveTest
     @pytest.mark.live_test_only
@@ -805,11 +782,7 @@
     
                 messages = receiver.peek_messages(5)
                 assert len(messages) > 0
-<<<<<<< HEAD
-                assert all(isinstance(m, ReceivedMessage) for m in messages)
-=======
-                assert all(isinstance(m, ServiceBusPeekedMessage) for m in messages)
->>>>>>> 9711f486
+                assert all(isinstance(m, ServiceBusReceivedMessage) for m in messages)
                 for message in messages:
                     print_message(_logger, message)
                     assert b''.join(message.body) == b'Test message'
@@ -823,8 +796,8 @@
                     assert message.to == 'to'
                     assert message.reply_to == 'reply_to'
                     assert message.time_to_live == timedelta(seconds=60)
-                    with pytest.raises(AttributeError):
-                        receiver.complete_message(message)
+                    with pytest.raises(MessageSettleFailed):
+                        await receiver.complete_message(message)
 
                     sender.send_messages(message)
 
