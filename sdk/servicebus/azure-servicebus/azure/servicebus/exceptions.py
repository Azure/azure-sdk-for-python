# ------------------------------------------------------------------------
# Copyright (c) Microsoft Corporation. All rights reserved.
# Licensed under the MIT License. See License.txt in the project root for
# license information.
# -------------------------------------------------------------------------

from typing import Optional, Any

from uamqp import errors, constants
from azure.core.exceptions import AzureError

from ._common.constants import SESSION_LOCK_LOST, SESSION_LOCK_TIMEOUT


_NO_RETRY_ERRORS = (
    constants.ErrorCodes.DecodeError,
    constants.ErrorCodes.LinkMessageSizeExceeded,
    constants.ErrorCodes.NotFound,
    constants.ErrorCodes.NotImplemented,
    constants.ErrorCodes.LinkRedirect,
    constants.ErrorCodes.NotAllowed,
    constants.ErrorCodes.UnauthorizedAccess,
    constants.ErrorCodes.LinkStolen,
    constants.ErrorCodes.ResourceLimitExceeded,
    constants.ErrorCodes.ConnectionRedirect,
    constants.ErrorCodes.PreconditionFailed,
    constants.ErrorCodes.InvalidField,
    constants.ErrorCodes.ResourceDeleted,
    constants.ErrorCodes.IllegalState,
    constants.ErrorCodes.FrameSizeTooSmall,
    constants.ErrorCodes.ConnectionFramingError,
    constants.ErrorCodes.SessionUnattachedHandle,
    constants.ErrorCodes.SessionHandleInUse,
    constants.ErrorCodes.SessionErrantLink,
    constants.ErrorCodes.SessionWindowViolation,
    b"com.microsoft:argument-out-of-range",
    b"com.microsoft:entity-disabled",
    b"com.microsoft:auth-failed",
    b"com.microsoft:precondition-failed",
    b"com.microsoft:argument-error")


_AMQP_SESSION_ERROR_CONDITIONS = (
    SESSION_LOCK_LOST,
    SESSION_LOCK_TIMEOUT
)


_AMQP_CONNECTION_ERRORS = (
    errors.LinkDetach,
    errors.ConnectionClose,
    errors.MessageHandlerError,
    errors.AMQPConnectionError
)


_AMQP_MESSAGE_ERRORS = (
    errors.MessageAlreadySettled,
    errors.MessageContentTooLarge,
    errors.MessageException
)


def _error_handler(error):
    """Handle connection and service errors.

    Called internally when an event has failed to send so we
    can parse the error to determine whether we should attempt
    to retry sending the event again.
    Returns the action to take according to error type.

    :param error: The error received in the send attempt.
    :type error: Exception
    :rtype: ~uamqp.errors.ErrorAction
    """
    if error.condition == b'com.microsoft:server-busy':
        return errors.ErrorAction(retry=True, backoff=4)
    if error.condition == b'com.microsoft:timeout':
        return errors.ErrorAction(retry=True, backoff=2)
    if error.condition == b'com.microsoft:operation-cancelled':
        return errors.ErrorAction(retry=True)
    if error.condition == b"com.microsoft:container-close":
        return errors.ErrorAction(retry=True, backoff=4)
    if error.condition in _NO_RETRY_ERRORS:
        return errors.ErrorAction(retry=False)
    return errors.ErrorAction(retry=True)


def _handle_amqp_connection_error(logger, exception, handler):
    # Handle all exception inherited from uamqp.errors.AMQPConnectionError
    error_need_close_handler = True
    error_need_raise = False
    error = None
    if isinstance(exception, errors.LinkDetach) and exception.condition in _AMQP_SESSION_ERROR_CONDITIONS:
        # In session lock lost or no active session case, we don't retry, close the handler and raise the error
        error_need_raise = True
        if exception.condition == SESSION_LOCK_LOST:
            try:
                session_id = handler._session_id  # pylint: disable=protected-access
            except AttributeError:
                session_id = None
            error = SessionLockExpired("Connection detached - lock on Session {} lost.".format(session_id))
        elif exception.condition == SESSION_LOCK_TIMEOUT:
            error = NoActiveSession("Queue has no active session to receive from.")
    elif isinstance(exception, (errors.LinkDetach, errors.ConnectionClose)):
        # In other link detach and connection case, should retry
        logger.info("Handler detached due to exception: (%r).", exception)
        if exception.condition == constants.ErrorCodes.UnauthorizedAccess:
            error = ServiceBusAuthorizationError(str(exception), exception)
        elif exception.condition == constants.ErrorCodes.NotAllowed and 'requires sessions' in str(exception):
            message = str(exception) + '\n\nsession_id must be set when getting a receiver for sessionful entity.'
            error = ServiceBusConnectionError(message, exception)
        else:
            error = ServiceBusConnectionError(str(exception), exception)
    elif isinstance(exception, errors.MessageHandlerError):
        logger.info("Handler error: (%r).", exception)
        error = ServiceBusConnectionError(str(exception), exception)
    else:
        # handling general uamqp.errors.AMQPConnectionError
        logger.info("Failed to open handler: (%r).", exception)
        message = "Failed to open handler: {}.".format(exception)
        error = ServiceBusConnectionError(message, exception)
        error_need_raise, error_need_close_handler = True, False

    return error, error_need_close_handler, error_need_raise


def _handle_amqp_message_error(logger, exception, **kwargs):
    # Handle amqp message related errors
    error_need_close_handler = True
    error_need_raise = False
    error = None
    if isinstance(exception, errors.MessageAlreadySettled):
        # This one doesn't need retry, should raise the error
        logger.info("Message already settled (%r)", exception)
        error = MessageAlreadySettled(kwargs.get("settle_operation", "Unknown operation"))
        error_need_close_handler = False
        error_need_raise = True
    elif isinstance(exception, errors.MessageContentTooLarge) or \
            (isinstance(exception, errors.MessageException) and
             exception.condition == constants.ErrorCodes.LinkMessageSizeExceeded):
        # This one doesn't need retry, should raise the error
        logger.info("Message content is too large (%r).", exception)
        error = MessageContentTooLarge("Message content is too large.", exception)
        error_need_close_handler = False
        error_need_raise = True
    else:
        # handling general uamqp.errors.MessageException
        logger.info("Message send failed (%r)", exception)
        if exception.condition == constants.ErrorCodes.ClientError and 'timed out' in str(exception):
            error = OperationTimeoutError("Send operation timed out", error=exception)
        else:
            error = MessageSendFailed(error=exception)
        error_need_raise = False

    return error, error_need_close_handler, error_need_raise


def _create_servicebus_exception(logger, exception, handler, **kwargs):  # pylint: disable=too-many-statements
    # transform amqp exceptions into servicebus exceptions
    error_need_close_handler = True
    error_need_raise = False
    if isinstance(exception, _AMQP_CONNECTION_ERRORS):
        error, error_need_close_handler, error_need_raise = \
            _handle_amqp_connection_error(logger, exception, handler)
    elif isinstance(exception, _AMQP_MESSAGE_ERRORS):
        error, error_need_close_handler, error_need_raise = \
            _handle_amqp_message_error(logger, exception, **kwargs)
    elif isinstance(exception, errors.AuthenticationException):
        logger.info("Authentication failed due to exception: (%r).", exception)
        error = ServiceBusAuthenticationError(str(exception), exception)
    else:
        logger.info("Unexpected error occurred (%r). Shutting down.", exception)
        if kwargs.get("settle_operation"):
            error = MessageSettleFailed(kwargs.get("settle_operation"), exception)
        elif not isinstance(exception, ServiceBusError):
            error = ServiceBusError("Handler failed: {}.".format(exception), exception)
        else:
            error = exception

    try:
        err_condition = exception.condition
        if err_condition in _NO_RETRY_ERRORS:
            error_need_raise = True
    except AttributeError:
        pass

    return error, error_need_close_handler, error_need_raise


class _ServiceBusErrorPolicy(errors.ErrorPolicy):

    def __init__(self, max_retries=3, is_session=False):
        self._is_session = is_session
        super(_ServiceBusErrorPolicy, self).__init__(max_retries=max_retries, on_error=_error_handler)

    def on_unrecognized_error(self, error):
        if self._is_session:
            return errors.ErrorAction(retry=False)
        return super(_ServiceBusErrorPolicy, self).on_unrecognized_error(error)

    def on_link_error(self, error):
        if self._is_session:
            return errors.ErrorAction(retry=False)
        return super(_ServiceBusErrorPolicy, self).on_link_error(error)

    def on_connection_error(self, error):
        if self._is_session:
            return errors.ErrorAction(retry=False)
        return super(_ServiceBusErrorPolicy, self).on_connection_error(error)


class ServiceBusError(AzureError):
    """Base exception for all Service Bus errors which can be used for default error handling.

    :param str message: The message object stringified as 'message' attribute
    :keyword error: The original exception if any
    :paramtype error: Exception
    :ivar exc_type: The exc_type from sys.exc_info()
    :ivar exc_value: The exc_value from sys.exc_info()
    :ivar exc_traceback: The exc_traceback from sys.exc_info()
    :ivar exc_msg: A string formatting of message parameter, exc_type and exc_value
    :ivar str message: A stringified version of the message parameter
    """


class ServiceBusConnectionError(ServiceBusError):
    """An error occurred in the connection."""


class ServiceBusAuthorizationError(ServiceBusError):
    """An error occurred when authorizing the connection."""


class ServiceBusAuthenticationError(ServiceBusError):
    """An error occurred when authenticate the connection."""


class NoActiveSession(ServiceBusError):
    """No active Sessions are available to receive from."""


class OperationTimeoutError(ServiceBusError):
    """Operation timed out."""


class ServiceBusMessageError(ServiceBusError):
    """An error occurred when an operation on a message failed because the message is in an incorrect state."""


class MessageContentTooLarge(ServiceBusMessageError, ValueError):
    """Message content is larger than the service bus frame size."""


class MessageAlreadySettled(ServiceBusMessageError):
    """Failed to settle the message.

    An attempt was made to complete an operation on a message that has already
    been settled (completed, abandoned, dead-lettered or deferred).
    This error will also be raised if an attempt is made to settle a message
    received via ReceiveAndDelete mode.

    :param str action: The settlement operation, there are four types of settlement,
     `complete/abandon/defer/dead_letter`.

    """

    def __init__(self, action):
        # type: (str) -> None
        message = "Unable to {} message as it has already been settled".format(action)
        super(MessageAlreadySettled, self).__init__(message)


class MessageSettleFailed(ServiceBusMessageError):
<<<<<<< HEAD
    """An attempt to settle a message failed."""
=======
    """Attempt to settle a message failed.

    :param str action: The settlement operation, there are four types of settlement,
     `complete/abandon/defer/dead_letter`.
    :param error: The original exception if any.
    :type error: Exception

    """
>>>>>>> ceb8a8da

    def __init__(self, action, error):
        # type: (str, Exception) -> None
        message = "Failed to {} message. Error: {}".format(action, error)
        super(MessageSettleFailed, self).__init__(message, error=error)


class MessageSendFailed(ServiceBusMessageError):
    """A message failed to send to the Service Bus entity."""

    def __init__(self, error):
        # type: (Exception) -> None
        message = "Message failed to send. Error: {}".format(error)
        self.condition = None
        self.description = None
        if hasattr(error, 'condition'):
            self.condition = error.condition  # type: ignore
            self.description = error.description  # type: ignore
        super(MessageSendFailed, self).__init__(message, error=error)


class MessageLockExpired(ServiceBusMessageError):
    """The lock on the message has expired and it has been released back to the queue.

    It will need to be received again in order to settle it.

    """

    def __init__(self, message=None, error=None):
        # type: (Optional[str], Optional[Exception]) -> None
        message = message or "Message lock expired"
        super(MessageLockExpired, self).__init__(message, error=error)


class SessionLockExpired(ServiceBusError):
    """The lock on the session has expired.

    All unsettled messages that have been received can no longer be settled.

    """

    def __init__(self, message=None, error=None):
        # type: (Optional[str], Optional[Exception]) -> None
        message = message or "Session lock expired"
        super(SessionLockExpired, self).__init__(message, error=error)


class AutoLockRenewFailed(ServiceBusError):
    """An attempt to renew a lock on a message or session in the background has failed."""


class AutoLockRenewTimeout(ServiceBusError):
    """The time allocated to renew the message or session lock has elapsed."""<|MERGE_RESOLUTION|>--- conflicted
+++ resolved
@@ -272,9 +272,6 @@
 
 
 class MessageSettleFailed(ServiceBusMessageError):
-<<<<<<< HEAD
-    """An attempt to settle a message failed."""
-=======
     """Attempt to settle a message failed.
 
     :param str action: The settlement operation, there are four types of settlement,
@@ -283,8 +280,6 @@
     :type error: Exception
 
     """
->>>>>>> ceb8a8da
-
     def __init__(self, action, error):
         # type: (str, Exception) -> None
         message = "Failed to {} message. Error: {}".format(action, error)
