--- conflicted
+++ resolved
@@ -617,8 +617,13 @@
         receiver: "ServiceBusReceiver", max_wait_time: Optional[int] = None
     ) -> Iterator["ServiceBusReceivedMessage"]:
         """The purpose of this wrapper is to allow both state restoration (for multiple concurrent iteration)
-<<<<<<< HEAD
-        and per-iter argument passing that requires the former."""
+        and per-iter argument passing that requires the former.
+        :param ~azure.servicebus.ServiceBusReceiver receiver: The receiver object.
+        :param int or None max_wait_time: The maximum wait time in seconds for which
+        the iterator will attempt to receive.
+        :return: The iterator for the next received message.
+        :rtype: iterator[~azure.servicebus.ServiceBusReceivedMessage]
+        """
         # pylint: disable=protected-access
         # to allow receiving with iterator, if link_credit is 0, set to 1 (and related values)
         reset_link_credit = receiver._handler._link.link_credit == 0
@@ -634,15 +639,6 @@
                 receiver
             )
             receiver._handler._keep_alive_interval = 5
-=======
-        and per-iter argument passing that requires the former.
-        :param ~azure.servicebus.ServiceBusReceiver receiver: The receiver object.
-        :param int or None max_wait_time: The maximum wait time in seconds for which
-        the iterator will attempt to receive.
-        :return: The iterator for the next received message.
-        :rtype: iterator[~azure.servicebus.ServiceBusReceivedMessage]
-        """
->>>>>>> 5a9e7372
         while True:
             try:
                 # pylint: disable=protected-access
