# ------------------------------------
# Copyright (c) Microsoft Corporation.
# Licensed under the MIT License.
# ------------------------------------

<<<<<<< HEAD
VERSION = "7.4.0b1"
=======
VERSION = "7.3.5"
>>>>>>> 81536f7d
<|MERGE_RESOLUTION|>--- conflicted
+++ resolved
@@ -3,8 +3,4 @@
 # Licensed under the MIT License.
 # ------------------------------------
 
-<<<<<<< HEAD
-VERSION = "7.4.0b1"
-=======
-VERSION = "7.3.5"
->>>>>>> 81536f7d
+VERSION = "7.4.0"