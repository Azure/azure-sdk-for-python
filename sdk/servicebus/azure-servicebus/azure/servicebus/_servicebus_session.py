--- conflicted
+++ resolved
@@ -113,14 +113,9 @@
         timeout = kwargs.pop("timeout", None)
         response = self._receiver._mgmt_request_response_with_retry(
             REQUEST_RESPONSE_GET_SESSION_STATE_OPERATION,
-<<<<<<< HEAD
-            {MGMT_REQUEST_SESSION_ID: self._id},
+            {MGMT_REQUEST_SESSION_ID: self._session_id},
             mgmt_handlers.default,
             timeout=timeout
-=======
-            {MGMT_REQUEST_SESSION_ID: self._session_id},
-            mgmt_handlers.default
->>>>>>> bcc41704
         )
         session_state = response.get(MGMT_RESPONSE_SESSION_STATE)  # type: ignore
         if isinstance(session_state, six.binary_type):
@@ -150,14 +145,9 @@
         state = state.encode(self._encoding) if isinstance(state, six.text_type) else state
         return self._receiver._mgmt_request_response_with_retry(  # type: ignore
             REQUEST_RESPONSE_SET_SESSION_STATE_OPERATION,
-<<<<<<< HEAD
-            {MGMT_REQUEST_SESSION_ID: self._id, MGMT_REQUEST_SESSION_STATE: bytearray(state)},
+            {MGMT_REQUEST_SESSION_ID: self._session_id, MGMT_REQUEST_SESSION_STATE: bytearray(state)},
             mgmt_handlers.default,
             timeout=timeout
-=======
-            {MGMT_REQUEST_SESSION_ID: self._session_id, MGMT_REQUEST_SESSION_STATE: bytearray(state)},
-            mgmt_handlers.default
->>>>>>> bcc41704
         )
 
     def renew_lock(self, **kwargs):
@@ -190,14 +180,9 @@
         timeout = kwargs.pop("timeout", None)
         expiry = self._receiver._mgmt_request_response_with_retry(
             REQUEST_RESPONSE_RENEW_SESSION_LOCK_OPERATION,
-<<<<<<< HEAD
-            {MGMT_REQUEST_SESSION_ID: self._id},
+            {MGMT_REQUEST_SESSION_ID: self._session_id},
             mgmt_handlers.default,
             timeout=timeout
-=======
-            {MGMT_REQUEST_SESSION_ID: self._session_id},
-            mgmt_handlers.default
->>>>>>> bcc41704
         )
         expiry_timestamp = expiry[MGMT_RESPONSE_RECEIVER_EXPIRATION]/1000.0  # type: ignore
         self._locked_until_utc = utc_from_timestamp(expiry_timestamp)  # type: datetime.datetime
