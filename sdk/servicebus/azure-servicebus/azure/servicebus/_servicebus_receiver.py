--- conflicted
+++ resolved
@@ -58,12 +58,9 @@
         self._locked_until = None
         self.auto_renew_error = None
 
-<<<<<<< HEAD
-=======
     def _can_run(self):
         if self.expired:
             raise SessionLockExpired(inner_exception=self.auto_renew_error)
->>>>>>> 4f24446c
 
     def get_session_state(self):
         # type: () -> str
@@ -167,10 +164,6 @@
     def locked_until(self):
         # type: () -> datetime
         """The time at which this session's lock will expire.
-<<<<<<< HEAD
-
-=======
->>>>>>> 4f24446c
         :rtype: datetime
         """
         return self._locked_until
@@ -345,11 +338,7 @@
             receive_settle_mode=self._mode.value,
             send_settle_mode=SenderSettleMode.Settled if self._mode == ReceiveSettleMode.ReceiveAndDelete else None,
             timeout=self._config.idle_timeout * 1000 if self._config.idle_timeout else 0,
-<<<<<<< HEAD
-            prefetch=self._prefetch
-=======
             prefetch=self._config.prefetch
->>>>>>> 4f24446c
         )
 
     def _open(self):
