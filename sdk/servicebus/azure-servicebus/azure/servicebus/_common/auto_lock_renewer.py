--- conflicted
+++ resolved
@@ -18,14 +18,7 @@
 from .utils import get_renewable_start_time, utc_now, get_renewable_lock_duration
 
 if TYPE_CHECKING:
-<<<<<<< HEAD
     from typing import Callable, Union, Optional
-    from .message import ServiceBusReceivedMessage
-=======
-    from typing import Callable, Union, Optional, Awaitable
-    LockRenewFailureCallback = Callable[[Union[ServiceBusSession, ServiceBusReceivedMessage],
-                                         Optional[Exception]], None]
->>>>>>> 12725f5b
     Renewable = Union[ServiceBusSession, ServiceBusReceivedMessage]
     LockRenewFailureCallback = Callable[[Renewable,
                                          Optional[Exception]], None]
