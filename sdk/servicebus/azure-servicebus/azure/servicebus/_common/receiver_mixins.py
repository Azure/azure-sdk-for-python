# ------------------------------------------------------------------------
# Copyright (c) Microsoft Corporation. All rights reserved.
# Licensed under the MIT License. See License.txt in the project root for
# license information.
# -------------------------------------------------------------------------
import uuid
from uamqp import Source
from .message import ReceivedMessage
from .constants import (
    NEXT_AVAILABLE_SESSION,
    SESSION_FILTER,
    SESSION_LOCKED_UNTIL,
    DATETIMEOFFSET_EPOCH,
    MGMT_REQUEST_SESSION_ID,
    ReceiveMode
)
from ..exceptions import (
    _ServiceBusErrorPolicy,
    SessionLockExpired
)
from .utils import utc_from_timestamp, utc_now


class ReceiverMixin(object):  # pylint: disable=too-many-instance-attributes
    def _populate_attributes(self, **kwargs):
        if kwargs.get("subscription_name"):
            self._subscription_name = kwargs.get("subscription_name")
            self._is_subscription = True
            self.entity_path = self._entity_name + "/Subscriptions/" + self._subscription_name
        else:
            self.entity_path = self._entity_name

        self._auth_uri = "sb://{}/{}".format(self.fully_qualified_namespace, self.entity_path)
        self._entity_uri = "amqps://{}/{}".format(self.fully_qualified_namespace, self.entity_path)
        self._receive_mode = kwargs.get("receive_mode", ReceiveMode.PeekLock)
        # While we try to leave failures to the service, in this case the errors lower down the stack are less clear.
        if not isinstance(self._receive_mode, ReceiveMode):
            raise TypeError("Parameter 'receive_mode' must be of type ReceiveMode")

        self._session_id = kwargs.get("session_id")
        self._error_policy = _ServiceBusErrorPolicy(
            max_retries=self._config.retry_total,
            is_session=bool(self._session_id)
        )

        self._name = "SBReceiver-{}".format(uuid.uuid4())
        self._last_received_sequenced_number = None
        self._message_iter = None
        self._connection = kwargs.get("connection")
        prefetch_count = kwargs.get("prefetch_count", 0)
        if int(prefetch_count) < 0 or int(prefetch_count) > 50000:
            raise ValueError("prefetch_count must be an integer between 0 and 50000 inclusive.")
        self._prefetch_count = prefetch_count + 1
        # The relationship between the amount can be received and the time interval is linear: amount ~= perf * interval
        # In large max_message_count case, like 5000, the pull receive would always return hundreds of messages limited
        # by the perf and time.
        self._further_pull_receive_timeout_ms = 200
        self._max_wait_time = kwargs.get("max_wait_time", None)

    def _build_message(self, received, message_type=ReceivedMessage):
        message = message_type(message=received, receive_mode=self._receive_mode, receiver=self)
        self._last_received_sequenced_number = message.sequence_number
        return message

    def _check_live(self):
        """check whether the receiver is alive"""
        # pylint: disable=protected-access
        if self._session and self._session._lock_expired:  # pylint: disable=protected-access
            raise SessionLockExpired(inner_exception=self._session.auto_renew_error)

    def _get_source(self):
        # pylint: disable=protected-access
        if self._session:
            source = Source(self._entity_uri)
            session_filter = None if self._session_id == NEXT_AVAILABLE_SESSION else self._session_id
            source.set_filter(session_filter, name=SESSION_FILTER, descriptor=None)
            return source
        return self._entity_uri

    def _on_attach(self, source, target, properties, error):
        # pylint: disable=protected-access, unused-argument
        if self._session and str(source) == self._entity_uri:
            # This has to live on the session object so that autorenew has access to it.
            self._session._session_start = utc_now()
            expiry_in_seconds = properties.get(SESSION_LOCKED_UNTIL)
            if expiry_in_seconds:
                expiry_in_seconds = (expiry_in_seconds - DATETIMEOFFSET_EPOCH) / 10000000
                self._session._locked_until_utc = utc_from_timestamp(expiry_in_seconds)
            session_filter = source.get_filter(name=SESSION_FILTER)
            self._session_id = session_filter.decode(self._config.encoding)
            self._session._session_id = self._session_id

<<<<<<< HEAD
    def _check_live(self):
        if self._session and self._session._lock_expired:  # pylint: disable=protected-access
            raise SessionLockExpired(error=self._session.auto_renew_error)

    def _populate_session_attributes(self, **kwargs):
        self._session_id = kwargs.get("session_id") or NEXT_AVAILABLE
        self._error_policy = _ServiceBusErrorPolicy(
            max_retries=self._config.retry_total,
            is_session=bool(self._session_id)
        )

=======
>>>>>>> 964614e8
    def _populate_message_properties(self, message):
        if self._session:
            message[MGMT_REQUEST_SESSION_ID] = self._session_id<|MERGE_RESOLUTION|>--- conflicted
+++ resolved
@@ -90,20 +90,6 @@
             self._session_id = session_filter.decode(self._config.encoding)
             self._session._session_id = self._session_id
 
-<<<<<<< HEAD
-    def _check_live(self):
-        if self._session and self._session._lock_expired:  # pylint: disable=protected-access
-            raise SessionLockExpired(error=self._session.auto_renew_error)
-
-    def _populate_session_attributes(self, **kwargs):
-        self._session_id = kwargs.get("session_id") or NEXT_AVAILABLE
-        self._error_policy = _ServiceBusErrorPolicy(
-            max_retries=self._config.retry_total,
-            is_session=bool(self._session_id)
-        )
-
-=======
->>>>>>> 964614e8
     def _populate_message_properties(self, message):
         if self._session:
             message[MGMT_REQUEST_SESSION_ID] = self._session_id