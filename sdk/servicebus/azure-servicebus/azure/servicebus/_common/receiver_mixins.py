# ------------------------------------------------------------------------
# Copyright (c) Microsoft Corporation. All rights reserved.
# Licensed under the MIT License. See License.txt in the project root for
# license information.
# -------------------------------------------------------------------------
import uuid
<<<<<<< HEAD
from typing import Optional, Iterator, Iterable, TYPE_CHECKING, Type, Union
=======
import functools
from typing import Optional, Callable
>>>>>>> a912eecf

from uamqp import Source

from .message import ServiceBusReceivedMessage
from .constants import (
    NEXT_AVAILABLE_SESSION,
    SESSION_FILTER,
    SESSION_LOCKED_UNTIL,
    DATETIMEOFFSET_EPOCH,
    MGMT_REQUEST_SESSION_ID,
    ReceiveMode,
    DEADLETTERNAME,
    RECEIVER_LINK_DEAD_LETTER_REASON,
    RECEIVER_LINK_DEAD_LETTER_ERROR_DESCRIPTION,
    MESSAGE_COMPLETE,
    MESSAGE_DEAD_LETTER,
    MESSAGE_ABANDON,
    MESSAGE_DEFER
)
from ..exceptions import (
    _ServiceBusErrorPolicy,
    ServiceBusMessageError,
    MessageAlreadySettled,
    MessageLockExpired,
    SessionLockExpired,
    MessageSettleFailed
)
from .utils import utc_from_timestamp, utc_now, trace_link_message

if TYPE_CHECKING:
    from azure.core.tracing import AbstractSpan
    from .message import ServiceBusMessage


class ReceiverMixin(object):  # pylint: disable=too-many-instance-attributes
    def _populate_attributes(self, **kwargs):
        if kwargs.get("subscription_name"):
            self._subscription_name = kwargs.get("subscription_name")
            self._is_subscription = True
            self.entity_path = self._entity_name + "/Subscriptions/" + self._subscription_name
        else:
            self.entity_path = self._entity_name

        self._auth_uri = "sb://{}/{}".format(self.fully_qualified_namespace, self.entity_path)
        self._entity_uri = "amqps://{}/{}".format(self.fully_qualified_namespace, self.entity_path)
        self._receive_mode = kwargs.get("receive_mode", ReceiveMode.PeekLock)
        # While we try to leave failures to the service, in this case the errors lower down the stack are less clear.
        if not isinstance(self._receive_mode, ReceiveMode):
            raise TypeError("Parameter 'receive_mode' must be of type ReceiveMode")

        self._session_id = kwargs.get("session_id")
        self._error_policy = _ServiceBusErrorPolicy(
            max_retries=self._config.retry_total,
            is_session=bool(self._session_id)
        )

        self._name = "SBReceiver-{}".format(uuid.uuid4())
        self._last_received_sequenced_number = None
        self._message_iter = None
        self._connection = kwargs.get("connection")
        prefetch_count = kwargs.get("prefetch_count", 0)
        if int(prefetch_count) < 0 or int(prefetch_count) > 50000:
            raise ValueError("prefetch_count must be an integer between 0 and 50000 inclusive.")
        self._prefetch_count = prefetch_count + 1
        # The relationship between the amount can be received and the time interval is linear: amount ~= perf * interval
        # In large max_message_count case, like 5000, the pull receive would always return hundreds of messages limited
        # by the perf and time.
        self._further_pull_receive_timeout_ms = 200
        self._max_wait_time = kwargs.get("max_wait_time", None)

    def _build_message(self, received, message_type=ServiceBusReceivedMessage):
        message = message_type(message=received, receive_mode=self._receive_mode, receiver=self)
        trace_link_message(message)
        self._last_received_sequenced_number = message.sequence_number
        return message

    def _check_live(self):
        """check whether the receiver is alive"""
        # pylint: disable=protected-access
        if self._session and self._session._lock_expired:  # pylint: disable=protected-access
            raise SessionLockExpired(error=self._session.auto_renew_error)

    def _get_source(self):
        # pylint: disable=protected-access
        if self._session:
            source = Source(self._entity_uri)
            session_filter = None if self._session_id == NEXT_AVAILABLE_SESSION else self._session_id
            source.set_filter(session_filter, name=SESSION_FILTER, descriptor=None)
            return source
        return self._entity_uri

    def _check_message_alive(self, message, action):
        # pylint: disable=no-member, protected-access
        if message._is_peeked_message:
            raise MessageSettleFailed(action, ServiceBusMessageError("Messages received by peek can not be settled."))
        if not self._running:
            raise MessageSettleFailed(action, ServiceBusMessageError("Orphan message had no open connection."))
        if message._settled:
            raise MessageAlreadySettled(action)
        try:
            if message._lock_expired:
                raise MessageLockExpired(error=message.auto_renew_error)
        except TypeError:
            pass
        try:
            if self.session._lock_expired:
                raise SessionLockExpired(error=self.session.auto_renew_error)
        except AttributeError:
            pass

    def _settle_message_via_receiver_link(
        self,
        message,
        settle_operation,
        dead_letter_reason=None,
        dead_letter_error_description=None
    ):
        # type: (ServiceBusReceivedMessage, str, Optional[str], Optional[str]) -> Callable
        # pylint: disable=no-self-use
        if settle_operation == MESSAGE_COMPLETE:
            return functools.partial(message.message.accept)
        if settle_operation == MESSAGE_ABANDON:
            return functools.partial(message.message.modify, True, False)
        if settle_operation == MESSAGE_DEAD_LETTER:
            return functools.partial(
                message.message.reject,
                condition=DEADLETTERNAME,
                description=dead_letter_error_description,
                info={
                    RECEIVER_LINK_DEAD_LETTER_REASON: dead_letter_reason,
                    RECEIVER_LINK_DEAD_LETTER_ERROR_DESCRIPTION: dead_letter_error_description
                }
            )
        if settle_operation == MESSAGE_DEFER:
            return functools.partial(message.message.modify, True, True)
        raise ValueError("Unsupported settle operation type: {}".format(settle_operation))

    def _on_attach(self, source, target, properties, error):
        # pylint: disable=protected-access, unused-argument
        if self._session and str(source) == self._entity_uri:
            # This has to live on the session object so that autorenew has access to it.
            self._session._session_start = utc_now()
            expiry_in_seconds = properties.get(SESSION_LOCKED_UNTIL)
            if expiry_in_seconds:
                expiry_in_seconds = (expiry_in_seconds - DATETIMEOFFSET_EPOCH) / 10000000
                self._session._locked_until_utc = utc_from_timestamp(expiry_in_seconds)
            session_filter = source.get_filter(name=SESSION_FILTER)
            self._session_id = session_filter.decode(self._config.encoding)
            self._session._session_id = self._session_id

    def _populate_message_properties(self, message):
        if self._session:
            message[MGMT_REQUEST_SESSION_ID] = self._session_id<|MERGE_RESOLUTION|>--- conflicted
+++ resolved
@@ -4,12 +4,8 @@
 # license information.
 # -------------------------------------------------------------------------
 import uuid
-<<<<<<< HEAD
-from typing import Optional, Iterator, Iterable, TYPE_CHECKING, Type, Union
-=======
 import functools
-from typing import Optional, Callable
->>>>>>> a912eecf
+from typing import Optional, Callable, TYPE_CHECKING
 
 from uamqp import Source
 
