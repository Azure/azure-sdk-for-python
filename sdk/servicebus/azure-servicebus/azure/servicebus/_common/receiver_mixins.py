--- conflicted
+++ resolved
@@ -8,14 +8,10 @@
 from typing import Optional, Iterator, Iterable, TYPE_CHECKING, Type, Union
 
 from uamqp import Source
-<<<<<<< HEAD
 from azure.core.settings import settings
 from azure.core.tracing import SpanKind
 
-from .message import ReceivedMessage
-=======
 from .message import ServiceBusReceivedMessage
->>>>>>> 5268373d
 from .constants import (
     NEXT_AVAILABLE_SESSION,
     SESSION_FILTER,
@@ -33,7 +29,7 @@
 
 if TYPE_CHECKING:
     from azure.core.tracing import AbstractSpan
-    from .message import Message
+    from .message import ServiceBusMessage
 
 
 class ReceiverMixin(object):  # pylint: disable=too-many-instance-attributes
@@ -94,7 +90,6 @@
         return self._entity_uri
 
     def _on_attach(self, source, target, properties, error):
-<<<<<<< HEAD
         pass
 
     def _populate_message_properties(self, message):
@@ -102,7 +97,7 @@
 
     @contextmanager
     def _receive_trace_context_manager(self, message=None, span_name=SPAN_NAME_RECEIVE):
-        # type: (Optional[Union[Message, Iterable[Message]]], str) -> Iterator[None]
+        # type: (Optional[Union[ServiceBusMessage, Iterable[ServiceBusMessage]]], str) -> Iterator[None]
         """Tracing"""
         span_impl_type = settings.tracing_implementation()  # type: Type[AbstractSpan]
         if span_impl_type is None:
@@ -120,20 +115,9 @@
                 yield
 
 
-class SessionReceiverMixin(ReceiverMixin):
-    def _get_source(self):
-        source = Source(self._entity_uri)
-        session_filter = None if self._session_id == NEXT_AVAILABLE else self._session_id
-        source.set_filter(session_filter, name=SESSION_FILTER, descriptor=None)
-        return source
-
-    def _on_attach(self, source, target, properties, error):  # pylint: disable=unused-argument
-        # pylint: disable=protected-access
-        if str(source) == self._entity_uri:
-=======
+    def _on_attach(self, source, target, properties, error):
         # pylint: disable=protected-access, unused-argument
         if self._session and str(source) == self._entity_uri:
->>>>>>> 5268373d
             # This has to live on the session object so that autorenew has access to it.
             self._session._session_start = utc_now()
             expiry_in_seconds = properties.get(SESSION_LOCKED_UNTIL)
