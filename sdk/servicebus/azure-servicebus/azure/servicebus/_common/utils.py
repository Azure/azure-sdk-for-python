# ------------------------------------------------------------------------
# Copyright (c) Microsoft Corporation. All rights reserved.
# Licensed under the MIT License. See License.txt in the project root for
# license information.
# -------------------------------------------------------------------------

import sys
import datetime
import logging
import threading
import time
import functools
try:
    from urlparse import urlparse
except ImportError:
    from urllib.parse import urlparse

from uamqp import authentication

from .._version import VERSION as sdk_version
from .constants import (
    JWT_TOKEN_SCOPE,
    TOKEN_TYPE_JWT,
    TOKEN_TYPE_SASTOKEN,
    DEAD_LETTER_QUEUE_SUFFIX,
    TRANSFER_DEAD_LETTER_QUEUE_SUFFIX
)

_log = logging.getLogger(__name__)


class UTC(datetime.tzinfo):
    """Time Zone info for handling UTC"""

    def utcoffset(self, dt):
        """UTF offset for UTC is 0."""
        return datetime.timedelta(0)

    def tzname(self, dt):
        """Timestamp representation."""
        return "Z"

    def dst(self, dt):
        """No daylight saving for UTC."""
        return datetime.timedelta(hours=1)


try:
    from datetime import timezone  # pylint: disable=ungrouped-imports

    TZ_UTC = timezone.utc  # type: ignore
except ImportError:
    TZ_UTC = UTC()  # type: ignore


def utc_from_timestamp(timestamp):
    return datetime.datetime.fromtimestamp(timestamp, tz=TZ_UTC)


def utc_now():
    return datetime.datetime.now(tz=TZ_UTC)


def parse_conn_str(conn_str):
    endpoint = None
    shared_access_key_name = None
    shared_access_key = None
    entity_path = None
    for element in conn_str.split(';'):
        key, _, value = element.partition('=')
        if key.lower() == 'endpoint':
            endpoint = value.rstrip('/')
        elif key.lower() == 'sharedaccesskeyname':
            shared_access_key_name = value
        elif key.lower() == 'sharedaccesskey':
            shared_access_key = value
        elif key.lower() == 'entitypath':
            entity_path = value
    if not all([endpoint, shared_access_key_name, shared_access_key]):
        raise ValueError("Invalid connection string")
    return endpoint, shared_access_key_name, shared_access_key, entity_path


def build_uri(address, entity):
    parsed = urlparse(address)
    if parsed.path:
        return address
    if not entity:
        raise ValueError("No Service Bus entity specified")
    address += "/" + str(entity)
    return address


def create_properties():
    properties = {}
    properties["product"] = "servicebus.python"
    properties["version"] = sdk_version
    properties["framework"] = "Python {}.{}.{}".format(*sys.version_info[0:3])
    properties["platform"] = sys.platform
    return properties


def renewable_start_time(renewable):
    try:
        return renewable._received_timestamp_utc  # pylint: disable=protected-access
    except AttributeError:
        pass
    try:
        return renewable._session_start  # pylint: disable=protected-access
    except AttributeError:
        raise TypeError("Registered object is not renewable.")


def create_authentication(client):
    # pylint: disable=protected-access
    try:
        # ignore mypy's warning because token_type is Optional
        token_type = client._credential.token_type  # type: ignore
    except AttributeError:
        token_type = TOKEN_TYPE_JWT
    if token_type == TOKEN_TYPE_SASTOKEN:
        auth = authentication.JWTTokenAuth(
            client._auth_uri,
            client._auth_uri,
            functools.partial(client._credential.get_token, client._auth_uri),
            token_type=token_type,
            timeout=client._config.auth_timeout,
            http_proxy=client._config.http_proxy,
            transport_type=client._config.transport_type,
        )
        auth.update_token()
        return auth
    return authentication.JWTTokenAuth(
        client._auth_uri,
        client._auth_uri,
        functools.partial(client._credential.get_token, JWT_TOKEN_SCOPE),
        token_type=token_type,
        timeout=client._config.auth_timeout,
        http_proxy=client._config.http_proxy,
        transport_type=client._config.transport_type,
    )


def generate_dead_letter_entity_name(
        queue_name=None,
        topic_name=None,
        subscription_name=None,
        transfer_deadletter=False
):
    entity_name = queue_name if queue_name else (topic_name + "/Subscriptions/" + subscription_name)
    entity_name = "{}{}".format(
        entity_name,
        TRANSFER_DEAD_LETTER_QUEUE_SUFFIX if transfer_deadletter else DEAD_LETTER_QUEUE_SUFFIX
    )

<<<<<<< HEAD
    return entity_name
=======
    return entity_name


class AutoLockRenew(object):
    """Auto renew locks for messages and sessions using a background thread pool.

    :param executor: A user-specified thread pool. This cannot be combined with
     setting `max_workers`.
    :type executor: ~concurrent.futures.ThreadPoolExecutor
    :param max_workers: Specify the maximum workers in the thread pool. If not
     specified the number used will be derived from the core count of the environment.
     This cannot be combined with `executor`.
    :type max_workers: int

    .. admonition:: Example:

        .. literalinclude:: ../samples/sync_samples/sample_code_servicebus.py
            :start-after: [START auto_lock_renew_message_sync]
            :end-before: [END auto_lock_renew_message_sync]
            :language: python
            :dedent: 4
            :caption: Automatically renew a message lock

        .. literalinclude:: ../samples/sync_samples/sample_code_servicebus.py
            :start-after: [START auto_lock_renew_session_sync]
            :end-before: [END auto_lock_renew_session_sync]
            :language: python
            :dedent: 4
            :caption: Automatically renew a session lock

    """

    def __init__(self, executor=None, max_workers=None):
        self.executor = executor or ThreadPoolExecutor(max_workers=max_workers)
        self._shutdown = threading.Event()
        self.sleep_time = 1
        self.renew_period = 10

    def __enter__(self):
        if self._shutdown.is_set():
            raise ServiceBusError("The AutoLockRenew has already been shutdown. Please create a new instance for"
                                  " auto lock renewing.")
        return self

    def __exit__(self, *args):
        self.shutdown()

    def _renewable(self, renewable):
        if self._shutdown.is_set():
            return False
        if hasattr(renewable, '_settled') and renewable._settled:  # pylint: disable=protected-access
            return False
        if renewable._lock_expired:  # pylint: disable=protected-access
            return False
        return True

    def _auto_lock_renew(self, renewable, starttime, timeout):
        _log.debug("Running lock auto-renew thread for %r seconds", timeout)
        try:
            while self._renewable(renewable):
                if (utc_now() - starttime) >= datetime.timedelta(seconds=timeout):
                    _log.debug("Reached auto lock renew timeout - letting lock expire.")
                    raise AutoLockRenewTimeout("Auto-renew period ({} seconds) elapsed.".format(timeout))
                if (renewable.locked_until_utc - utc_now()) <= datetime.timedelta(seconds=self.renew_period):
                    _log.debug("%r seconds or less until lock expires - auto renewing.", self.renew_period)
                    renewable.renew_lock()
                time.sleep(self.sleep_time)
        except AutoLockRenewTimeout as e:
            renewable.auto_renew_error = e
        except Exception as e:  # pylint: disable=broad-except
            _log.debug("Failed to auto-renew lock: %r. Closing thread.", e)
            error = AutoLockRenewFailed(
                "Failed to auto-renew lock",
                inner_exception=e)
            renewable.auto_renew_error = error

    def register(self, renewable, timeout=300):
        """Register a renewable entity for automatic lock renewal.

        :param renewable: A locked entity that needs to be renewed.
        :type renewable: ~azure.servicebus.ReceivedMessage or
         ~azure.servicebus.Session
        :param float timeout: A time in seconds that the lock should be maintained for.
         Default value is 300 (5 minutes).
        """
        if self._shutdown.is_set():
            raise ServiceBusError("The AutoLockRenew has already been shutdown. Please create a new instance for"
                                  " auto lock renewing.")
        starttime = renewable_start_time(renewable)
        self.executor.submit(self._auto_lock_renew, renewable, starttime, timeout)

    def shutdown(self, wait=True):
        """Shutdown the thread pool to clean up any remaining lock renewal threads.

        :param wait: Whether to block until thread pool has shutdown. Default is `True`.
        :type wait: bool
        """
        self._shutdown.set()
        self.executor.shutdown(wait=wait)
>>>>>>> f72e4a08
<|MERGE_RESOLUTION|>--- conflicted
+++ resolved
@@ -153,106 +153,4 @@
         TRANSFER_DEAD_LETTER_QUEUE_SUFFIX if transfer_deadletter else DEAD_LETTER_QUEUE_SUFFIX
     )
 
-<<<<<<< HEAD
-    return entity_name
-=======
-    return entity_name
-
-
-class AutoLockRenew(object):
-    """Auto renew locks for messages and sessions using a background thread pool.
-
-    :param executor: A user-specified thread pool. This cannot be combined with
-     setting `max_workers`.
-    :type executor: ~concurrent.futures.ThreadPoolExecutor
-    :param max_workers: Specify the maximum workers in the thread pool. If not
-     specified the number used will be derived from the core count of the environment.
-     This cannot be combined with `executor`.
-    :type max_workers: int
-
-    .. admonition:: Example:
-
-        .. literalinclude:: ../samples/sync_samples/sample_code_servicebus.py
-            :start-after: [START auto_lock_renew_message_sync]
-            :end-before: [END auto_lock_renew_message_sync]
-            :language: python
-            :dedent: 4
-            :caption: Automatically renew a message lock
-
-        .. literalinclude:: ../samples/sync_samples/sample_code_servicebus.py
-            :start-after: [START auto_lock_renew_session_sync]
-            :end-before: [END auto_lock_renew_session_sync]
-            :language: python
-            :dedent: 4
-            :caption: Automatically renew a session lock
-
-    """
-
-    def __init__(self, executor=None, max_workers=None):
-        self.executor = executor or ThreadPoolExecutor(max_workers=max_workers)
-        self._shutdown = threading.Event()
-        self.sleep_time = 1
-        self.renew_period = 10
-
-    def __enter__(self):
-        if self._shutdown.is_set():
-            raise ServiceBusError("The AutoLockRenew has already been shutdown. Please create a new instance for"
-                                  " auto lock renewing.")
-        return self
-
-    def __exit__(self, *args):
-        self.shutdown()
-
-    def _renewable(self, renewable):
-        if self._shutdown.is_set():
-            return False
-        if hasattr(renewable, '_settled') and renewable._settled:  # pylint: disable=protected-access
-            return False
-        if renewable._lock_expired:  # pylint: disable=protected-access
-            return False
-        return True
-
-    def _auto_lock_renew(self, renewable, starttime, timeout):
-        _log.debug("Running lock auto-renew thread for %r seconds", timeout)
-        try:
-            while self._renewable(renewable):
-                if (utc_now() - starttime) >= datetime.timedelta(seconds=timeout):
-                    _log.debug("Reached auto lock renew timeout - letting lock expire.")
-                    raise AutoLockRenewTimeout("Auto-renew period ({} seconds) elapsed.".format(timeout))
-                if (renewable.locked_until_utc - utc_now()) <= datetime.timedelta(seconds=self.renew_period):
-                    _log.debug("%r seconds or less until lock expires - auto renewing.", self.renew_period)
-                    renewable.renew_lock()
-                time.sleep(self.sleep_time)
-        except AutoLockRenewTimeout as e:
-            renewable.auto_renew_error = e
-        except Exception as e:  # pylint: disable=broad-except
-            _log.debug("Failed to auto-renew lock: %r. Closing thread.", e)
-            error = AutoLockRenewFailed(
-                "Failed to auto-renew lock",
-                inner_exception=e)
-            renewable.auto_renew_error = error
-
-    def register(self, renewable, timeout=300):
-        """Register a renewable entity for automatic lock renewal.
-
-        :param renewable: A locked entity that needs to be renewed.
-        :type renewable: ~azure.servicebus.ReceivedMessage or
-         ~azure.servicebus.Session
-        :param float timeout: A time in seconds that the lock should be maintained for.
-         Default value is 300 (5 minutes).
-        """
-        if self._shutdown.is_set():
-            raise ServiceBusError("The AutoLockRenew has already been shutdown. Please create a new instance for"
-                                  " auto lock renewing.")
-        starttime = renewable_start_time(renewable)
-        self.executor.submit(self._auto_lock_renew, renewable, starttime, timeout)
-
-    def shutdown(self, wait=True):
-        """Shutdown the thread pool to clean up any remaining lock renewal threads.
-
-        :param wait: Whether to block until thread pool has shutdown. Default is `True`.
-        :type wait: bool
-        """
-        self._shutdown.set()
-        self.executor.shutdown(wait=wait)
->>>>>>> f72e4a08
+    return entity_name