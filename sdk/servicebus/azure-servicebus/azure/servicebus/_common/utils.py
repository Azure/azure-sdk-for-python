# ------------------------------------------------------------------------
# Copyright (c) Microsoft Corporation. All rights reserved.
# Licensed under the MIT License. See License.txt in the project root for
# license information.
# -------------------------------------------------------------------------

import sys
import datetime
import logging
import functools
import platform
from typing import (
    Any,
    Dict,
    Iterable,
    Iterator,
    List,
    Mapping,
    Optional,
    Type,
    TYPE_CHECKING,
    Union,
    Tuple,
    cast
)
from contextlib import contextmanager
from msrest.serialization import UTC

try:
    from urlparse import urlparse
except ImportError:
    from urllib.parse import urlparse

from uamqp import authentication, types

from azure.core.settings import settings
from azure.core.tracing import SpanKind, Link

from .._version import VERSION
from .constants import (
    JWT_TOKEN_SCOPE,
    TOKEN_TYPE_JWT,
    TOKEN_TYPE_SASTOKEN,
    DEAD_LETTER_QUEUE_SUFFIX,
    TRANSFER_DEAD_LETTER_QUEUE_SUFFIX,
    USER_AGENT_PREFIX,
    SPAN_NAME_SEND,
    SPAN_NAME_MESSAGE,
    TRACE_PARENT_PROPERTY,
    TRACE_NAMESPACE,
    TRACE_NAMESPACE_PROPERTY,
    TRACE_PROPERTY_ENCODING,
    TRACE_ENQUEUED_TIME_PROPERTY,
    SPAN_ENQUEUED_TIME_PROPERTY,
    SPAN_NAME_RECEIVE,
)

if TYPE_CHECKING:
    from .message import ServiceBusReceivedMessage, ServiceBusMessage, ServiceBusMessageBatch
    from azure.core.tracing import AbstractSpan
    from azure.core.credentials import AzureSasCredential
    from .receiver_mixins import ReceiverMixin
    from .._servicebus_session import BaseSession

    MessagesType = Union[
        Mapping[str, Any],
        ServiceBusMessage,
        List[Union[Mapping[str, Any], ServiceBusMessage]]
    ]

_log = logging.getLogger(__name__)


def utc_from_timestamp(timestamp):
    return datetime.datetime.fromtimestamp(timestamp, tz=UTC())


def utc_now():
    return datetime.datetime.now(UTC())


def build_uri(address, entity):
    parsed = urlparse(address)
    if parsed.path:
        return address
    if not entity:
        raise ValueError("No Service Bus entity specified")
    address += "/" + str(entity)
    return address


def create_properties(user_agent=None):
    # type: (Optional[str]) -> Dict[types.AMQPSymbol, str]
    """
    Format the properties with which to instantiate the connection.
    This acts like a user agent over HTTP.

    :param str user_agent: If specified,
    this will be added in front of the built-in user agent string.

    :rtype: dict
    """
    properties = {}
    properties[types.AMQPSymbol("product")] = USER_AGENT_PREFIX
    properties[types.AMQPSymbol("version")] = VERSION
    framework = "Python/{}.{}.{}".format(
        sys.version_info[0], sys.version_info[1], sys.version_info[2]
    )
    properties[types.AMQPSymbol("framework")] = framework
    platform_str = platform.platform()
    properties[types.AMQPSymbol("platform")] = platform_str

    final_user_agent = "{}/{} {} ({})".format(
        USER_AGENT_PREFIX, VERSION, framework, platform_str
    )
    if user_agent:
        final_user_agent = "{} {}".format(user_agent, final_user_agent)

    properties[types.AMQPSymbol("user-agent")] = final_user_agent
    return properties


def get_renewable_start_time(renewable):
    try:
        return renewable._received_timestamp_utc  # pylint: disable=protected-access
    except AttributeError:
        pass
    try:
        return renewable._session_start  # pylint: disable=protected-access
    except AttributeError:
        raise TypeError(
            "Registered object is not renewable, renewable must be"
            + "a ServiceBusReceivedMessage or a ServiceBusSession from a sessionful ServiceBusReceiver."
        )


def get_renewable_lock_duration(renewable):
    # type: (Union[ServiceBusReceivedMessage, BaseSession]) -> datetime.timedelta
    # pylint: disable=protected-access
    try:
        return max(
            renewable.locked_until_utc - utc_now(), datetime.timedelta(seconds=0)
        )
    except AttributeError:
        raise TypeError(
            "Registered object is not renewable, renewable must be"
            + "a ServiceBusReceivedMessage or a ServiceBusSession from a sessionful ServiceBusReceiver."
        )


def create_authentication(client):
    # pylint: disable=protected-access
    try:
        # ignore mypy's warning because token_type is Optional
        token_type = client._credential.token_type  # type: ignore
    except AttributeError:
        token_type = TOKEN_TYPE_JWT
    if token_type == TOKEN_TYPE_SASTOKEN:
        auth = authentication.JWTTokenAuth(
            client._auth_uri,
            client._auth_uri,
            functools.partial(client._credential.get_token, client._auth_uri),
            token_type=token_type,
            timeout=client._config.auth_timeout,
            http_proxy=client._config.http_proxy,
            transport_type=client._config.transport_type,
        )
        auth.update_token()
        return auth
    return authentication.JWTTokenAuth(
        client._auth_uri,
        client._auth_uri,
        functools.partial(client._credential.get_token, JWT_TOKEN_SCOPE),
        token_type=token_type,
        timeout=client._config.auth_timeout,
        http_proxy=client._config.http_proxy,
        transport_type=client._config.transport_type,
    )


def generate_dead_letter_entity_name(
    queue_name=None, topic_name=None, subscription_name=None, transfer_deadletter=False
):
    entity_name = (
        queue_name
        if queue_name
        else (topic_name + "/Subscriptions/" + subscription_name)
    )
    entity_name = "{}{}".format(
        entity_name,
        TRANSFER_DEAD_LETTER_QUEUE_SUFFIX
        if transfer_deadletter
        else DEAD_LETTER_QUEUE_SUFFIX,
    )

    return entity_name


def transform_messages_to_sendable_if_needed(messages):
    """
    This method is to convert single/multiple received messages
    to sendable messages to enable message resending.
    """
    # pylint: disable=protected-access
    try:
        msgs_to_return = []
        for each in messages:
            try:
                msgs_to_return.append(each._to_outgoing_message())
            except AttributeError:
                msgs_to_return.append(each)
        return msgs_to_return
    except TypeError:
        try:
            return messages._to_outgoing_message()
        except AttributeError:
            return messages


def _single_message_from_dict(message, message_type):
    # type: (Union[ServiceBusMessage, Mapping[str, Any]], Type[ServiceBusMessage]) -> ServiceBusMessage
    if isinstance(message, message_type):
        return message
    try:
        return message_type(**cast(Mapping[str, Any], message))
    except TypeError:
        raise TypeError(
            "Only ServiceBusMessage instances or Mappings representing messages are supported. "
            "Received instead: {}".format(
                message.__class__.__name__
            )
        )


def create_messages_from_dicts_if_needed(messages, message_type):
    # type: (MessagesType, Type[ServiceBusMessage]) -> Union[ServiceBusMessage, List[ServiceBusMessage]]
    """
    This method is used to convert dict representations of one or more messages to
    one or more ServiceBusMessage objects.

    :param Messages messages: A list or single instance of messages of type ServiceBusMessage or
        dict representations of type ServiceBusMessage.
    :param Type[ServiceBusMessage] message_type: The class type to return the messages as.
    :rtype: Union[ServiceBusMessage, List[ServiceBusMessage]]
    """
    if isinstance(messages, list):
        return [_single_message_from_dict(m, message_type) for m in messages]
    return _single_message_from_dict(messages, message_type)


def strip_protocol_from_uri(uri):
    # type: (str) -> str
    """Removes the protocol (e.g. http:// or sb://) from a URI, such as the FQDN."""
    left_slash_pos = uri.find("//")
    if left_slash_pos != -1:
        return uri[left_slash_pos + 2 :]
    return uri


@contextmanager
def send_trace_context_manager(span_name=SPAN_NAME_SEND):
    span_impl_type = settings.tracing_implementation()  # type: Type[AbstractSpan]

    if span_impl_type is not None:
        with span_impl_type(name=span_name, kind=SpanKind.CLIENT) as child:
            yield child
    else:
        yield None


@contextmanager
def receive_trace_context_manager(receiver, span_name=SPAN_NAME_RECEIVE, links=None):
    # type: (ReceiverMixin, str, List[Link]) -> Iterator[None]
    """Tracing"""
    span_impl_type = settings.tracing_implementation()  # type: Type[AbstractSpan]
    if span_impl_type is None:
        yield
    else:
        receive_span = span_impl_type(name=span_name, kind=SpanKind.CONSUMER, links=links)
        receiver._add_span_request_attributes(receive_span)  # type: ignore  # pylint: disable=protected-access

        with receive_span:
            yield

def trace_message(message, parent_span=None):
    # type: (ServiceBusMessage, Optional[AbstractSpan]) -> None
    """Add tracing information to this message.
    Will open and close a "Azure.Servicebus.message" span, and
    add the "DiagnosticId" as app properties of the message.
    """
    try:
        span_impl_type = settings.tracing_implementation()  # type: Type[AbstractSpan]
        if span_impl_type is not None:
            current_span = parent_span or span_impl_type(
                span_impl_type.get_current_span()
            )
            link = Link({
                'traceparent': current_span.get_trace_parent()
            })
            with current_span.span(name=SPAN_NAME_MESSAGE, kind=SpanKind.PRODUCER, links=[link]) as message_span:
                message_span.add_attribute(TRACE_NAMESPACE_PROPERTY, TRACE_NAMESPACE)
                # TODO: Remove intermediary message; this is standin while this var is being renamed in a concurrent PR
                if not message.message.application_properties:
                    message.message.application_properties = dict()
                message.message.application_properties.setdefault(
                    TRACE_PARENT_PROPERTY,
                    message_span.get_trace_parent().encode(TRACE_PROPERTY_ENCODING),
                )
    except Exception as exp:  # pylint:disable=broad-except
        _log.warning("trace_message had an exception %r", exp)

def get_receive_links(messages):
    trace_messages = (
        messages if isinstance(messages, Iterable)  # pylint:disable=isinstance-second-argument-not-valid-type
        else (messages,)
    )

    links = []
    try:
        for message in trace_messages:  # type: ignore
            if message.message.application_properties:
                traceparent = message.message.application_properties.get(
                    TRACE_PARENT_PROPERTY, ""
                ).decode(TRACE_PROPERTY_ENCODING)
                if traceparent:
                    links.append(Link({'traceparent': traceparent},
                        {
                            SPAN_ENQUEUED_TIME_PROPERTY: message.message.annotations.get(
                                TRACE_ENQUEUED_TIME_PROPERTY
                            )
<<<<<<< HEAD
    except Exception as exp:  # pylint:disable=broad-except
        _log.warning("trace_link_message had an exception %r", exp)

def parse_sas_credential(credential):
    # type: (AzureSasCredential) -> Tuple
    sas = credential.signature
    parsed_sas = sas.split('&')
    expiry = None
    for item in parsed_sas:
        if item.startswith('se='):
            expiry = int(item[3:])
    return (sas, expiry)
=======
                        }))
    except AttributeError:
        pass
    return links
>>>>>>> 294668bf
<|MERGE_RESOLUTION|>--- conflicted
+++ resolved
@@ -309,6 +309,7 @@
     except Exception as exp:  # pylint:disable=broad-except
         _log.warning("trace_message had an exception %r", exp)
 
+
 def get_receive_links(messages):
     trace_messages = (
         messages if isinstance(messages, Iterable)  # pylint:disable=isinstance-second-argument-not-valid-type
@@ -328,9 +329,11 @@
                             SPAN_ENQUEUED_TIME_PROPERTY: message.message.annotations.get(
                                 TRACE_ENQUEUED_TIME_PROPERTY
                             )
-<<<<<<< HEAD
-    except Exception as exp:  # pylint:disable=broad-except
-        _log.warning("trace_link_message had an exception %r", exp)
+                        }))
+    except AttributeError:
+        pass
+    return links
+
 
 def parse_sas_credential(credential):
     # type: (AzureSasCredential) -> Tuple
@@ -340,10 +343,4 @@
     for item in parsed_sas:
         if item.startswith('se='):
             expiry = int(item[3:])
-    return (sas, expiry)
-=======
-                        }))
-    except AttributeError:
-        pass
-    return links
->>>>>>> 294668bf
+    return (sas, expiry)