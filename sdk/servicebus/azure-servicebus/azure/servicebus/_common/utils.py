# ------------------------------------------------------------------------
# Copyright (c) Microsoft Corporation. All rights reserved.
# Licensed under the MIT License. See License.txt in the project root for
# license information.
# -------------------------------------------------------------------------

import sys
import datetime
import logging
import functools
import platform
<<<<<<< HEAD
from typing import Optional, Dict
from msrest.serialization import UTC


=======
import time
from typing import Optional, Dict, Tuple
>>>>>>> bbcc72f8
try:
    from urlparse import urlparse
except ImportError:
    from urllib.parse import urlparse

from uamqp import authentication, types

from .._version import VERSION
from .constants import (
    JWT_TOKEN_SCOPE,
    TOKEN_TYPE_JWT,
    TOKEN_TYPE_SASTOKEN,
    DEAD_LETTER_QUEUE_SUFFIX,
    TRANSFER_DEAD_LETTER_QUEUE_SUFFIX,
    USER_AGENT_PREFIX,
)

_log = logging.getLogger(__name__)


def utc_from_timestamp(timestamp):
    return datetime.datetime.fromtimestamp(timestamp, tz=UTC())


def utc_now():
    return datetime.datetime.now(UTC())


# This parse_conn_str is used for mgmt, the other in base_handler for handlers.  Should be unified.
def parse_conn_str(conn_str):
<<<<<<< HEAD
    endpoint = None
    shared_access_key_name = None
    shared_access_key = None
    entity_path = None
    for element in conn_str.split(";"):
        key, _, value = element.partition("=")
        if key.lower() == "endpoint":
            endpoint = value.rstrip("/")
        elif key.lower() == "sharedaccesskeyname":
=======
    # type: (str) -> Tuple[str, Optional[str], Optional[str], str, Optional[str], Optional[int]]
    endpoint = ''
    shared_access_key_name = None # type: Optional[str]
    shared_access_key = None # type: Optional[str]
    entity_path = ''
    shared_access_signature = None  # type: Optional[str]
    shared_access_signature_expiry = None # type: Optional[int]
    for element in conn_str.split(';'):
        key, _, value = element.partition('=')
        if key.lower() == 'endpoint':
            endpoint = value.rstrip('/')
        elif key.lower() == 'sharedaccesskeyname':
>>>>>>> bbcc72f8
            shared_access_key_name = value
        elif key.lower() == "sharedaccesskey":
            shared_access_key = value
        elif key.lower() == "entitypath":
            entity_path = value
        elif key.lower() == "sharedaccesssignature":
            shared_access_signature = value
            try:
                # Expiry can be stored in the "se=<timestamp>" clause of the token. ('&'-separated key-value pairs)
                # type: ignore
                shared_access_signature_expiry = int(shared_access_signature.split('se=')[1].split('&')[0])
            except (IndexError, TypeError, ValueError): # Fallback since technically expiry is optional.
                # An arbitrary, absurdly large number, since you can't renew.
                shared_access_signature_expiry = int(time.time() * 2)
    if not (all((endpoint, shared_access_key_name, shared_access_key)) or all((endpoint, shared_access_signature))) \
        or all((shared_access_key_name, shared_access_signature)): # this latter clause since we don't accept both
        raise ValueError(
            "Invalid connection string. Should be in the format: "
            "Endpoint=sb://<FQDN>/;SharedAccessKeyName=<KeyName>;SharedAccessKey=<KeyValue>"
            "\nWith alternate option of providing SharedAccessSignature instead of SharedAccessKeyName and Key"
        )
    return (endpoint,
            str(shared_access_key_name) if shared_access_key_name else None,
            str(shared_access_key) if shared_access_key else None,
            entity_path,
            str(shared_access_signature) if shared_access_signature else None,
            shared_access_signature_expiry)


def build_uri(address, entity):
    parsed = urlparse(address)
    if parsed.path:
        return address
    if not entity:
        raise ValueError("No Service Bus entity specified")
    address += "/" + str(entity)
    return address


def create_properties(user_agent=None):
    # type: (Optional[str]) -> Dict[types.AMQPSymbol, str]
    """
    Format the properties with which to instantiate the connection.
    This acts like a user agent over HTTP.

    :param str user_agent: If specified,
    this will be added in front of the built-in user agent string.

    :rtype: dict
    """
    properties = {}
    properties[types.AMQPSymbol("product")] = USER_AGENT_PREFIX
    properties[types.AMQPSymbol("version")] = VERSION
    framework = "Python/{}.{}.{}".format(
        sys.version_info[0], sys.version_info[1], sys.version_info[2]
    )
    properties[types.AMQPSymbol("framework")] = framework
    platform_str = platform.platform()
    properties[types.AMQPSymbol("platform")] = platform_str

    final_user_agent = "{}/{} {} ({})".format(
        USER_AGENT_PREFIX, VERSION, framework, platform_str
    )
    if user_agent:
        final_user_agent = "{} {}".format(user_agent, final_user_agent)

    properties[types.AMQPSymbol("user-agent")] = final_user_agent
    return properties


def renewable_start_time(renewable):
    try:
        return renewable._received_timestamp_utc  # pylint: disable=protected-access
    except AttributeError:
        pass
    try:
        return renewable._session_start  # pylint: disable=protected-access
    except AttributeError:
        raise TypeError("Registered object is not renewable.")


def create_authentication(client):
    # pylint: disable=protected-access
    try:
        # ignore mypy's warning because token_type is Optional
        token_type = client._credential.token_type  # type: ignore
    except AttributeError:
        token_type = TOKEN_TYPE_JWT
    if token_type == TOKEN_TYPE_SASTOKEN:
        auth = authentication.JWTTokenAuth(
            client._auth_uri,
            client._auth_uri,
            functools.partial(client._credential.get_token, client._auth_uri),
            token_type=token_type,
            timeout=client._config.auth_timeout,
            http_proxy=client._config.http_proxy,
            transport_type=client._config.transport_type,
        )
        auth.update_token()
        return auth
    return authentication.JWTTokenAuth(
        client._auth_uri,
        client._auth_uri,
        functools.partial(client._credential.get_token, JWT_TOKEN_SCOPE),
        token_type=token_type,
        timeout=client._config.auth_timeout,
        http_proxy=client._config.http_proxy,
        transport_type=client._config.transport_type,
    )


def generate_dead_letter_entity_name(
    queue_name=None, topic_name=None, subscription_name=None, transfer_deadletter=False
):
    entity_name = (
        queue_name
        if queue_name
        else (topic_name + "/Subscriptions/" + subscription_name)
    )
    entity_name = "{}{}".format(
        entity_name,
        TRANSFER_DEAD_LETTER_QUEUE_SUFFIX
        if transfer_deadletter
        else DEAD_LETTER_QUEUE_SUFFIX,
    )

    return entity_name


def transform_messages_to_sendable_if_needed(messages):
    """
    This method is to convert single/multiple received messages
    to sendable messages to enable message resending.
    """
    # pylint: disable=protected-access
    try:
        msgs_to_return = []
        for each in messages:
            try:
                msgs_to_return.append(each._to_outgoing_message())
            except AttributeError:
                msgs_to_return.append(each)
        return msgs_to_return
    except TypeError:
        try:
            return messages._to_outgoing_message()
        except AttributeError:
            return messages<|MERGE_RESOLUTION|>--- conflicted
+++ resolved
@@ -9,15 +9,10 @@
 import logging
 import functools
 import platform
-<<<<<<< HEAD
-from typing import Optional, Dict
-from msrest.serialization import UTC
-
-
-=======
 import time
 from typing import Optional, Dict, Tuple
->>>>>>> bbcc72f8
+from msrest.serialization import UTC
+
 try:
     from urlparse import urlparse
 except ImportError:
@@ -48,30 +43,18 @@
 
 # This parse_conn_str is used for mgmt, the other in base_handler for handlers.  Should be unified.
 def parse_conn_str(conn_str):
-<<<<<<< HEAD
-    endpoint = None
-    shared_access_key_name = None
-    shared_access_key = None
-    entity_path = None
+    # type: (str) -> Tuple[str, Optional[str], Optional[str], str, Optional[str], Optional[int]]
+    endpoint = ""
+    shared_access_key_name = None  # type: Optional[str]
+    shared_access_key = None  # type: Optional[str]
+    entity_path = ""
+    shared_access_signature = None  # type: Optional[str]
+    shared_access_signature_expiry = None  # type: Optional[int]
     for element in conn_str.split(";"):
         key, _, value = element.partition("=")
         if key.lower() == "endpoint":
             endpoint = value.rstrip("/")
         elif key.lower() == "sharedaccesskeyname":
-=======
-    # type: (str) -> Tuple[str, Optional[str], Optional[str], str, Optional[str], Optional[int]]
-    endpoint = ''
-    shared_access_key_name = None # type: Optional[str]
-    shared_access_key = None # type: Optional[str]
-    entity_path = ''
-    shared_access_signature = None  # type: Optional[str]
-    shared_access_signature_expiry = None # type: Optional[int]
-    for element in conn_str.split(';'):
-        key, _, value = element.partition('=')
-        if key.lower() == 'endpoint':
-            endpoint = value.rstrip('/')
-        elif key.lower() == 'sharedaccesskeyname':
->>>>>>> bbcc72f8
             shared_access_key_name = value
         elif key.lower() == "sharedaccesskey":
             shared_access_key = value
@@ -82,23 +65,35 @@
             try:
                 # Expiry can be stored in the "se=<timestamp>" clause of the token. ('&'-separated key-value pairs)
                 # type: ignore
-                shared_access_signature_expiry = int(shared_access_signature.split('se=')[1].split('&')[0])
-            except (IndexError, TypeError, ValueError): # Fallback since technically expiry is optional.
+                shared_access_signature_expiry = int(
+                    shared_access_signature.split("se=")[1].split("&")[0]
+                )
+            except (
+                IndexError,
+                TypeError,
+                ValueError,
+            ):  # Fallback since technically expiry is optional.
                 # An arbitrary, absurdly large number, since you can't renew.
                 shared_access_signature_expiry = int(time.time() * 2)
-    if not (all((endpoint, shared_access_key_name, shared_access_key)) or all((endpoint, shared_access_signature))) \
-        or all((shared_access_key_name, shared_access_signature)): # this latter clause since we don't accept both
+    if not (
+        all((endpoint, shared_access_key_name, shared_access_key))
+        or all((endpoint, shared_access_signature))
+    ) or all(
+        (shared_access_key_name, shared_access_signature)
+    ):  # this latter clause since we don't accept both
         raise ValueError(
             "Invalid connection string. Should be in the format: "
             "Endpoint=sb://<FQDN>/;SharedAccessKeyName=<KeyName>;SharedAccessKey=<KeyValue>"
             "\nWith alternate option of providing SharedAccessSignature instead of SharedAccessKeyName and Key"
         )
-    return (endpoint,
-            str(shared_access_key_name) if shared_access_key_name else None,
-            str(shared_access_key) if shared_access_key else None,
-            entity_path,
-            str(shared_access_signature) if shared_access_signature else None,
-            shared_access_signature_expiry)
+    return (
+        endpoint,
+        str(shared_access_key_name) if shared_access_key_name else None,
+        str(shared_access_key) if shared_access_key else None,
+        entity_path,
+        str(shared_access_signature) if shared_access_signature else None,
+        shared_access_signature_expiry,
+    )
 
 
 def build_uri(address, entity):
