--- conflicted
+++ resolved
@@ -285,11 +285,7 @@
 def receive_trace_context_manager(
     receiver: "ReceiverMixin",
     span_name: str = SPAN_NAME_RECEIVE,
-<<<<<<< HEAD
-    links: List["Link"] = None
-=======
     links: Optional[List[Link]] = None
->>>>>>> fb1d02d4
 ) -> Iterator[None]:
     """Tracing"""
     span_impl_type: Type[AbstractSpan] = settings.tracing_implementation()
