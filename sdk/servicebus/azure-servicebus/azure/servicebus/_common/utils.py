--- conflicted
+++ resolved
@@ -168,19 +168,9 @@
             client._auth_uri,
             client._auth_uri,
             functools.partial(client._credential.get_token, client._auth_uri),
-<<<<<<< HEAD
-            custom_endpoint_hostname=client._config.custom_endpoint_hostname,
-            port=client._config.connection_port,
-            verify=client._config.connection_verify,
-=======
-            token_type=token_type,
-            timeout=client._config.auth_timeout,
-            http_proxy=client._config.http_proxy,
-            transport_type=client._config.transport_type,
             custom_endpoint_hostname=client._config.custom_endpoint_hostname,
             port=client._config.connection_port,
             verify=client._config.connection_verify
->>>>>>> bb2e3b50
         )
     return authentication.JWTTokenAuth(
         client._auth_uri,
@@ -188,18 +178,9 @@
         functools.partial(client._credential.get_token, JWT_TOKEN_SCOPE),
         token_type=token_type,
         timeout=client._config.auth_timeout,
-<<<<<<< HEAD
-        custom_endpoint_hostname=client._config.custom_endpoint_hostname,
-        port=client._config.connection_port,
-        verify=client._config.connection_verify,
-=======
-        http_proxy=client._config.http_proxy,
-        transport_type=client._config.transport_type,
-        refresh_window=300,
         custom_endpoint_hostname=client._config.custom_endpoint_hostname,
         port=client._config.connection_port,
         verify=client._config.connection_verify
->>>>>>> bb2e3b50
     )
 
 
