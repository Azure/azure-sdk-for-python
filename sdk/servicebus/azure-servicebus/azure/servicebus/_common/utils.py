# ------------------------------------------------------------------------
# Copyright (c) Microsoft Corporation. All rights reserved.
# Licensed under the MIT License. See License.txt in the project root for
# license information.
# -------------------------------------------------------------------------

import sys
import datetime
import logging
import functools
import platform
<<<<<<< HEAD
from typing import Optional, Dict, Tuple, Iterable, Type, TYPE_CHECKING, Union, Iterator
from contextlib import contextmanager
=======
from typing import Optional, Dict, Tuple, Union, TYPE_CHECKING
>>>>>>> e3ce0170
from msrest.serialization import UTC

try:
    from urlparse import urlparse
except ImportError:
    from urllib.parse import urlparse

from uamqp import authentication, types

from azure.core.settings import settings
from azure.core.tracing import SpanKind

from .._version import VERSION
from .constants import (
    JWT_TOKEN_SCOPE,
    TOKEN_TYPE_JWT,
    TOKEN_TYPE_SASTOKEN,
    DEAD_LETTER_QUEUE_SUFFIX,
    TRANSFER_DEAD_LETTER_QUEUE_SUFFIX,
    USER_AGENT_PREFIX,
    SPAN_NAME_SEND,
    SPAN_NAME_MESSAGE,
    TRACE_PARENT_PROPERTY,
    TRACE_NAMESPACE,
    TRACE_NAMESPACE_PROPERTY,
    TRACE_PROPERTY_ENCODING,
    TRACE_ENQUEUED_TIME_PROPERTY,
    SPAN_ENQUEUED_TIME_PROPERTY,
    SPAN_NAME_RECEIVE
)

if TYPE_CHECKING:
<<<<<<< HEAD
    from .message import ServiceBusMessage
    from azure.core.tracing import AbstractSpan
    from .._servicebus_receiver import ServiceBusReceiver
    from .receiver_mixins import ReceiverMixin
=======
    from .message import ServiceBusReceivedMessage
    from .._servicebus_session import BaseSession
>>>>>>> e3ce0170

_log = logging.getLogger(__name__)


def utc_from_timestamp(timestamp):
    return datetime.datetime.fromtimestamp(timestamp, tz=UTC())


def utc_now():
    return datetime.datetime.now(UTC())


def build_uri(address, entity):
    parsed = urlparse(address)
    if parsed.path:
        return address
    if not entity:
        raise ValueError("No Service Bus entity specified")
    address += "/" + str(entity)
    return address


def create_properties(user_agent=None):
    # type: (Optional[str]) -> Dict[types.AMQPSymbol, str]
    """
    Format the properties with which to instantiate the connection.
    This acts like a user agent over HTTP.

    :param str user_agent: If specified,
    this will be added in front of the built-in user agent string.

    :rtype: dict
    """
    properties = {}
    properties[types.AMQPSymbol("product")] = USER_AGENT_PREFIX
    properties[types.AMQPSymbol("version")] = VERSION
    framework = "Python/{}.{}.{}".format(
        sys.version_info[0], sys.version_info[1], sys.version_info[2]
    )
    properties[types.AMQPSymbol("framework")] = framework
    platform_str = platform.platform()
    properties[types.AMQPSymbol("platform")] = platform_str

    final_user_agent = "{}/{} {} ({})".format(
        USER_AGENT_PREFIX, VERSION, framework, platform_str
    )
    if user_agent:
        final_user_agent = "{} {}".format(user_agent, final_user_agent)

    properties[types.AMQPSymbol("user-agent")] = final_user_agent
    return properties


def get_renewable_start_time(renewable):
    try:
        return renewable._received_timestamp_utc  # pylint: disable=protected-access
    except AttributeError:
        pass
    try:
        return renewable._session_start  # pylint: disable=protected-access
    except AttributeError:
        raise TypeError("Registered object is not renewable, renewable must be" +
                        "a ServiceBusReceivedMessage or a ServiceBusSession from a sessionful ServiceBusReceiver.")


def get_renewable_lock_duration(renewable):
    # type: (Union[ServiceBusReceivedMessage, BaseSession]) -> datetime.timedelta
    # pylint: disable=protected-access
    try:
        return max(renewable.locked_until_utc - utc_now(), datetime.timedelta(seconds=0))
    except AttributeError:
        raise TypeError("Registered object is not renewable, renewable must be" +
                        "a ServiceBusReceivedMessage or a ServiceBusSession from a sessionful ServiceBusReceiver.")


def create_authentication(client):
    # pylint: disable=protected-access
    try:
        # ignore mypy's warning because token_type is Optional
        token_type = client._credential.token_type  # type: ignore
    except AttributeError:
        token_type = TOKEN_TYPE_JWT
    if token_type == TOKEN_TYPE_SASTOKEN:
        auth = authentication.JWTTokenAuth(
            client._auth_uri,
            client._auth_uri,
            functools.partial(client._credential.get_token, client._auth_uri),
            token_type=token_type,
            timeout=client._config.auth_timeout,
            http_proxy=client._config.http_proxy,
            transport_type=client._config.transport_type,
        )
        auth.update_token()
        return auth
    return authentication.JWTTokenAuth(
        client._auth_uri,
        client._auth_uri,
        functools.partial(client._credential.get_token, JWT_TOKEN_SCOPE),
        token_type=token_type,
        timeout=client._config.auth_timeout,
        http_proxy=client._config.http_proxy,
        transport_type=client._config.transport_type,
    )


def generate_dead_letter_entity_name(
    queue_name=None, topic_name=None, subscription_name=None, transfer_deadletter=False
):
    entity_name = (
        queue_name
        if queue_name
        else (topic_name + "/Subscriptions/" + subscription_name)
    )
    entity_name = "{}{}".format(
        entity_name,
        TRANSFER_DEAD_LETTER_QUEUE_SUFFIX
        if transfer_deadletter
        else DEAD_LETTER_QUEUE_SUFFIX,
    )

    return entity_name


def transform_messages_to_sendable_if_needed(messages):
    """
    This method is to convert single/multiple received messages
    to sendable messages to enable message resending.
    """
    # pylint: disable=protected-access
    try:
        msgs_to_return = []
        for each in messages:
            try:
                msgs_to_return.append(each._to_outgoing_message())
            except AttributeError:
                msgs_to_return.append(each)
        return msgs_to_return
    except TypeError:
        try:
            return messages._to_outgoing_message()
        except AttributeError:
            return messages


@contextmanager
def send_trace_context_manager(span_name=SPAN_NAME_SEND):
    span_impl_type = (
        settings.tracing_implementation()
    )  # type: Type[AbstractSpan]

    if span_impl_type is not None:
        with span_impl_type(name=span_name) as child:
            child.kind = SpanKind.CLIENT
            yield child
    else:
        yield None

@contextmanager
def _receive_trace_context_manager(receiver, message=None, span_name=SPAN_NAME_RECEIVE):
    # type: (ReceiverMixin, Optional[Union[ServiceBusMessage, Iterable[ServiceBusMessage]]], str) -> Iterator[None]
    """Tracing"""
    span_impl_type = settings.tracing_implementation()  # type: Type[AbstractSpan]
    if span_impl_type is None:
        yield
    else:
        receive_span = span_impl_type(name=span_name)
        receiver._add_span_request_attributes(receive_span)  # type: ignore  # pylint: disable=protected-access
        receive_span.kind = SpanKind.CONSUMER

        # If it is desired to create link before span open
        if message:
            trace_link_message(message, receive_span)

        with receive_span:
            yield

def add_link_to_send(message, send_span):
    """Add Diagnostic-Id from message to span as link.
    """
    try:
        if send_span and message.message.application_properties:
            traceparent = message.message.application_properties \
                .get(TRACE_PARENT_PROPERTY, "") \
                .decode(TRACE_PROPERTY_ENCODING)
            if traceparent:
                send_span.link(traceparent)
    except Exception as exp:  # pylint:disable=broad-except
        _log.warning("add_link_to_send had an exception %r", exp)


def trace_message(message, parent_span=None):
    # type: (ServiceBusMessage, Optional[AbstractSpan]) -> None
    """Add tracing information to this message.
    Will open and close a "Azure.Servicebus.message" span, and
    add the "DiagnosticId" as app properties of the message.
    """
    try:
        span_impl_type = settings.tracing_implementation()  # type: Type[AbstractSpan]
        if span_impl_type is not None:
            current_span = parent_span or span_impl_type(
                span_impl_type.get_current_span()
            )
            with current_span.span(name=SPAN_NAME_MESSAGE) as message_span:
                message_span.kind = SpanKind.PRODUCER
                message_span.add_attribute(TRACE_NAMESPACE_PROPERTY, TRACE_NAMESPACE)
                # TODO: Remove intermediary message; this is standin while this var is being renamed in a concurrent PR
                if not message.message.application_properties:
                    message.message.application_properties = dict()
                message.message.application_properties.setdefault(
                    TRACE_PARENT_PROPERTY, message_span.get_trace_parent().encode(TRACE_PROPERTY_ENCODING)
                )
    except Exception as exp:  # pylint:disable=broad-except
        _log.warning("trace_message had an exception %r", exp)


def trace_link_message(messages, parent_span=None):
    # type: (Union[ServiceBusMessage, Iterable[ServiceBusMessage]], Optional[AbstractSpan]) -> None
    """Link the current message(s) to current span or provided parent span.
    Will extract DiagnosticId if available.
    """
    trace_messages = messages if isinstance(messages, Iterable) else (messages,)  # pylint:disable=isinstance-second-argument-not-valid-type
    try:  # pylint:disable=too-many-nested-blocks
        span_impl_type = settings.tracing_implementation()  # type: Type[AbstractSpan]
        if span_impl_type is not None:
            current_span = parent_span or span_impl_type(
                span_impl_type.get_current_span()
            )
            if current_span:
                for message in trace_messages:  # type: ignore
                    if message.message.application_properties:
                        traceparent = message.message.application_properties \
                            .get(TRACE_PARENT_PROPERTY, "") \
                            .decode(TRACE_PROPERTY_ENCODING)
                        if traceparent:
                            current_span.link(
                                traceparent,
                                attributes={SPAN_ENQUEUED_TIME_PROPERTY: \
                                    message.message.annotations.get(TRACE_ENQUEUED_TIME_PROPERTY)}
                            )
    except Exception as exp:  # pylint:disable=broad-except
        _log.warning("trace_link_message had an exception %r", exp)<|MERGE_RESOLUTION|>--- conflicted
+++ resolved
@@ -9,12 +9,8 @@
 import logging
 import functools
 import platform
-<<<<<<< HEAD
 from typing import Optional, Dict, Tuple, Iterable, Type, TYPE_CHECKING, Union, Iterator
 from contextlib import contextmanager
-=======
-from typing import Optional, Dict, Tuple, Union, TYPE_CHECKING
->>>>>>> e3ce0170
 from msrest.serialization import UTC
 
 try:
@@ -47,15 +43,11 @@
 )
 
 if TYPE_CHECKING:
-<<<<<<< HEAD
-    from .message import ServiceBusMessage
+    from .message import ServiceBusReceivedMessage, ServiceBusMessage
     from azure.core.tracing import AbstractSpan
     from .._servicebus_receiver import ServiceBusReceiver
     from .receiver_mixins import ReceiverMixin
-=======
-    from .message import ServiceBusReceivedMessage
     from .._servicebus_session import BaseSession
->>>>>>> e3ce0170
 
 _log = logging.getLogger(__name__)
 
