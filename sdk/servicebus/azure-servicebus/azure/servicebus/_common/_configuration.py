--- conflicted
+++ resolved
@@ -4,11 +4,7 @@
 # --------------------------------------------------------------------------------------------
 from typing import Optional, Dict, Any
 from urllib.parse import urlparse
-<<<<<<< HEAD
-=======
 
-from uamqp.constants import TransportType, DEFAULT_AMQP_WSS_PORT, DEFAULT_AMQPS_PORT
->>>>>>> bb2e3b50
 from azure.core.pipeline.policies import RetryMode
 from .._pyamqp.constants import TransportType
 
@@ -60,9 +56,4 @@
             self.transport_type = TransportType.AmqpOverWebsocket
             self.custom_endpoint_hostname = endpoint.hostname
             # in case proxy and custom endpoint are both provided, we default port to 443 if it's not provided
-<<<<<<< HEAD
-            self.connection_port = endpoint.port or DEFAULT_AMQP_WSS_PORT
- 
-=======
-            self.connection_port = endpoint.port or DEFAULT_AMQP_WSS_PORT
->>>>>>> bb2e3b50
+            self.connection_port = endpoint.port or DEFAULT_AMQP_WSS_PORT