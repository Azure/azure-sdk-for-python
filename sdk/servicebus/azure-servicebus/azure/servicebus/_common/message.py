--- conflicted
+++ resolved
@@ -500,11 +500,7 @@
         for each in messages:
             if not isinstance(each, ServiceBusMessage):
                 raise TypeError("Only Message or an iterable object containing Message objects are accepted."
-<<<<<<< HEAD
                                 "Received instead: {}".format(each.__class__.__name__))
-=======
-                                 "Received instead: {}".format(each.__class__.__name__))
->>>>>>> 9711f486
             self.add_message(each)
 
     @property
@@ -562,7 +558,6 @@
         self._messages.append(message)
 
 
-<<<<<<< HEAD
 class ServiceBusReceivedMessage(ServiceBusMessage):
     """
     A Service Bus Message received from service side.
@@ -571,11 +566,6 @@
     :vartype auto_renew_error: ~azure.servicebus.AutoLockRenewTimeout or ~azure.servicebus.AutoLockRenewFailed
 
     .. admonition:: Example:
-=======
-class ServiceBusPeekedMessage(ServiceBusMessage):
-    """A preview message.
->>>>>>> 9711f486
-
         .. literalinclude:: ../samples/sync_samples/sample_code_servicebus.py
             :start-after: [START receive_complex_message]
             :end-before: [END receive_complex_message]
@@ -583,8 +573,6 @@
             :dedent: 4
             :caption: Checking the properties on a received message.
     """
-
-<<<<<<< HEAD
     def __init__(self, message, receive_mode=ReceiveMode.PeekLock, **kwargs):
         # type: (uamqp.message.Message, ReceiveMode, Any) -> None
         super(ServiceBusReceivedMessage, self).__init__(None, message=message)
@@ -617,11 +605,6 @@
         if self.locked_until_utc and self.locked_until_utc <= utc_now():
             return True
         return False
-=======
-    def __init__(self, message):
-        # type: (uamqp.message.Message) -> None
-        super(ServiceBusPeekedMessage, self).__init__(None, message=message) # type: ignore
->>>>>>> 9711f486
 
     def _to_outgoing_message(self):
         # type: () -> ServiceBusMessage
@@ -768,130 +751,6 @@
             return self.message.annotations.get(_X_OPT_SEQUENCE_NUMBER)
         return None
 
-<<<<<<< HEAD
-=======
-
-class ServiceBusReceivedMessageBase(ServiceBusPeekedMessage):
-    """
-    A Service Bus Message received from service side.
-
-    :ivar auto_renew_error: Error when AutoLockRenewer is used and it fails to renew the message lock.
-    :vartype auto_renew_error: ~azure.servicebus.AutoLockRenewTimeout or ~azure.servicebus.AutoLockRenewFailed
-
-    .. admonition:: Example:
-
-        .. literalinclude:: ../samples/sync_samples/sample_code_servicebus.py
-            :start-after: [START receive_complex_message]
-            :end-before: [END receive_complex_message]
-            :language: python
-            :dedent: 4
-            :caption: Checking the properties on a received message.
-    """
-
-    def __init__(self, message, receive_mode=ReceiveMode.PeekLock, **kwargs):
-        # type: (uamqp.message.Message, ReceiveMode, Any) -> None
-        super(ServiceBusReceivedMessageBase, self).__init__(message=message)
-        self._settled = (receive_mode == ReceiveMode.ReceiveAndDelete)
-        self._received_timestamp_utc = utc_now()
-        self._is_deferred_message = kwargs.get("is_deferred_message", False)
-        self.auto_renew_error = None  # type: Optional[Exception]
-        try:
-            self._receiver = kwargs.pop("receiver")  # type: Union[ServiceBusReceiver]
-        except KeyError:
-            raise TypeError("ReceivedMessage requires a receiver to be initialized.  This class should never be" + \
-            "initialized by a user; the Message class should be utilized instead.")
-        self._expiry = None # type: Optional[datetime.datetime]
-
-    def _check_live(self, action):
-        # pylint: disable=no-member
-        if not self._receiver or not self._receiver._running:  # pylint: disable=protected-access
-            raise MessageSettleFailed(action, ServiceBusError("Orphan message had no open connection."))
-        if self._settled:
-            raise MessageAlreadySettled(action)
-        try:
-            if self._lock_expired:
-                raise MessageLockExpired(inner_exception=self.auto_renew_error)
-        except TypeError:
-            pass
-        try:
-            if self._receiver.session._lock_expired:  # pylint: disable=protected-access
-                raise SessionLockExpired(inner_exception=self._receiver.session.auto_renew_error)
-        except AttributeError:
-            pass
-
-    def _settle_via_mgmt_link(self, settle_operation, dead_letter_reason=None, dead_letter_error_description=None):
-        # type: (str, Optional[str], Optional[str]) -> Callable
-        # pylint: disable=protected-access
-
-        if settle_operation == MESSAGE_COMPLETE:
-            return functools.partial(
-                self._receiver._settle_message,
-                SETTLEMENT_COMPLETE,
-                [self.lock_token],
-            )
-        if settle_operation == MESSAGE_ABANDON:
-            return functools.partial(
-                self._receiver._settle_message,
-                SETTLEMENT_ABANDON,
-                [self.lock_token],
-            )
-        if settle_operation == MESSAGE_DEAD_LETTER:
-            return functools.partial(
-                self._receiver._settle_message,
-                SETTLEMENT_DEADLETTER,
-                [self.lock_token],
-                dead_letter_details={
-                    MGMT_REQUEST_DEAD_LETTER_REASON: dead_letter_reason or "",
-                    MGMT_REQUEST_DEAD_LETTER_ERROR_DESCRIPTION: dead_letter_error_description or ""
-                }
-            )
-        if settle_operation == MESSAGE_DEFER:
-            return functools.partial(
-                self._receiver._settle_message,
-                SETTLEMENT_DEFER,
-                [self.lock_token],
-            )
-        raise ValueError("Unsupported settle operation type: {}".format(settle_operation))
-
-    def _settle_via_receiver_link(self, settle_operation, dead_letter_reason=None, dead_letter_error_description=None):
-        # type: (str, Optional[str], Optional[str]) -> Callable
-        if settle_operation == MESSAGE_COMPLETE:
-            return functools.partial(self.message.accept)
-        if settle_operation == MESSAGE_ABANDON:
-            return functools.partial(self.message.modify, True, False)
-        if settle_operation == MESSAGE_DEAD_LETTER:
-            return functools.partial(
-                self.message.reject,
-                condition=DEADLETTERNAME,
-                description=dead_letter_error_description,
-                info={
-                    RECEIVER_LINK_DEAD_LETTER_REASON: dead_letter_reason,
-                    RECEIVER_LINK_DEAD_LETTER_ERROR_DESCRIPTION: dead_letter_error_description
-                }
-            )
-        if settle_operation == MESSAGE_DEFER:
-            return functools.partial(self.message.modify, True, True)
-        raise ValueError("Unsupported settle operation type: {}".format(settle_operation))
-
-    @property
-    def _lock_expired(self):
-        # type: () -> bool
-        # pylint: disable=protected-access
-        """
-        Whether the lock on the message has expired.
-
-        :rtype: bool
-        """
-        try:
-            if self._receiver.session:  # type: ignore
-                raise TypeError("Session messages do not expire. Please use the Session expiry instead.")
-        except AttributeError: # Is not a session receiver
-            pass
-        if self.locked_until_utc and self.locked_until_utc <= utc_now():
-            return True
-        return False
-
->>>>>>> 9711f486
     @property
     def lock_token(self):
         # type: () -> Optional[Union[uuid.UUID, str]]
@@ -936,217 +795,6 @@
         return self._expiry
 
 
-<<<<<<< HEAD
-=======
-class ServiceBusReceivedMessage(ServiceBusReceivedMessageBase):
-    def _settle_message(
-        self,
-        settle_operation,
-        dead_letter_reason=None,
-        dead_letter_error_description=None
-    ):
-        # type: (str, Optional[str], Optional[str]) -> None
-        try:
-            if not self._is_deferred_message:
-                try:
-                    self._settle_via_receiver_link(settle_operation,
-                                                   dead_letter_reason=dead_letter_reason,
-                                                   dead_letter_error_description=dead_letter_error_description)()
-                    return
-                except RuntimeError as exception:
-                    _LOGGER.info(
-                        "Message settling: %r has encountered an exception (%r)."
-                        "Trying to settle through management link",
-                        settle_operation,
-                        exception
-                    )
-            self._settle_via_mgmt_link(settle_operation,
-                                       dead_letter_reason=dead_letter_reason,
-                                       dead_letter_error_description=dead_letter_error_description)()
-        except Exception as exception:  # pylint: disable=broad-except
-            _LOGGER.info(
-                "Message settling: %r has encountered an exception (%r) through management link",
-                settle_operation,
-                exception
-            )
-            raise
-
-    def _settle_message_with_retry(
-        self,
-        settle_operation,
-        dead_letter_reason=None,
-        dead_letter_error_description=None,
-        **kwargs
-    ):
-        # pylint: disable=unused-argument, protected-access
-        self._receiver._do_retryable_operation(
-            self._settle_message,
-            timeout=None,
-            settle_operation=settle_operation,
-            dead_letter_reason=dead_letter_reason,
-            dead_letter_error_description=dead_letter_error_description
-        )
-
-    def complete(self):
-        # type: () -> None
-        """Complete the message.
-
-        This removes the message from the queue.
-
-        :rtype: None
-        :raises: ~azure.servicebus.exceptions.MessageAlreadySettled if the message has been settled.
-        :raises: ~azure.servicebus.exceptions.MessageLockExpired if message lock has already expired.
-        :raises: ~azure.servicebus.exceptions.SessionLockExpired if session lock has already expired.
-        :raises: ~azure.servicebus.exceptions.MessageSettleFailed if message settle operation fails.
-
-
-        .. admonition:: Example:
-
-            .. literalinclude:: ../samples/sync_samples/sample_code_servicebus.py
-                :start-after: [START receive_sync]
-                :end-before: [END receive_sync]
-                :language: python
-                :dedent: 4
-                :caption: Completing a received message to remove it from the queue.
-        """
-        # pylint: disable=protected-access
-        self._check_live(MESSAGE_COMPLETE)
-        self._settle_message_with_retry(MESSAGE_COMPLETE)
-        self._settled = True
-
-    def dead_letter(self, reason=None, error_description=None):
-        # type: (Optional[str], Optional[str]) -> None
-        """Move the message to the Dead Letter queue.
-
-        The Dead Letter queue is a sub-queue that can be
-        used to store messages that failed to process correctly, or otherwise require further inspection
-        or processing. The queue can also be configured to send expired messages to the Dead Letter queue.
-
-        :param str reason: The reason for dead-lettering the message.
-        :param str error_description: The detailed error description for dead-lettering the message.
-        :rtype: None
-        :raises: ~azure.servicebus.exceptions.MessageAlreadySettled if the message has been settled.
-        :raises: ~azure.servicebus.exceptions.MessageLockExpired if message lock has already expired.
-        :raises: ~azure.servicebus.exceptions.SessionLockExpired if session lock has already expired.
-        :raises: ~azure.servicebus.exceptions.MessageSettleFailed if message settle operation fails.
-
-        .. admonition:: Example:
-
-            .. literalinclude:: ../samples/sync_samples/sample_code_servicebus.py
-                :start-after: [START receive_deadletter_sync]
-                :end-before: [END receive_deadletter_sync]
-                :language: python
-                :dedent: 4
-                :caption: Dead letter a message to remove it from the queue by sending it to the dead letter subqueue,
-                    and receiving it from there.
-        """
-        # pylint: disable=protected-access
-        self._check_live(MESSAGE_DEAD_LETTER)
-        self._settle_message_with_retry(MESSAGE_DEAD_LETTER,
-                             dead_letter_reason=reason,
-                             dead_letter_error_description=error_description)
-        self._settled = True
-
-    def abandon(self):
-        # type: () -> None
-        """Abandon the message.
-
-        This message will be returned to the queue and made available to be received again.
-
-        :rtype: None
-        :raises: ~azure.servicebus.exceptions.MessageAlreadySettled if the message has been settled.
-        :raises: ~azure.servicebus.exceptions.MessageLockExpired if message lock has already expired.
-        :raises: ~azure.servicebus.exceptions.SessionLockExpired if session lock has already expired.
-        :raises: ~azure.servicebus.exceptions.MessageSettleFailed if message settle operation fails.
-
-
-        .. admonition:: Example:
-
-            .. literalinclude:: ../samples/sync_samples/sample_code_servicebus.py
-                :start-after: [START abandon_message]
-                :end-before: [END abandon_message]
-                :language: python
-                :dedent: 4
-                :caption: Abandoning a received message to return it immediately to the queue.
-        """
-        # pylint: disable=protected-access
-        self._check_live(MESSAGE_ABANDON)
-        self._settle_message_with_retry(MESSAGE_ABANDON)
-        self._settled = True
-
-    def defer(self):
-        # type: () -> None
-        """Defer the message.
-
-        This message will remain in the queue but must be requested
-        specifically by its sequence number in order to be received.
-
-        :rtype: None
-        :raises: ~azure.servicebus.exceptions.MessageAlreadySettled if the message has been settled.
-        :raises: ~azure.servicebus.exceptions.MessageLockExpired if message lock has already expired.
-        :raises: ~azure.servicebus.exceptions.SessionLockExpired if session lock has already expired.
-        :raises: ~azure.servicebus.exceptions.MessageSettleFailed if message settle operation fails.
-
-        .. admonition:: Example:
-
-            .. literalinclude:: ../samples/sync_samples/sample_code_servicebus.py
-                :start-after: [START receive_defer_sync]
-                :end-before: [END receive_defer_sync]
-                :language: python
-                :dedent: 4
-                :caption: Deferring a received message sets it aside such that it can only be received
-                    by calling receive_deffered_messages with its sequence number
-        """
-        self._check_live(MESSAGE_DEFER)
-        self._settle_message_with_retry(MESSAGE_DEFER)
-        self._settled = True
-
-    def renew_lock(self, **kwargs):
-        # type: (Any) -> datetime.datetime
-        # pylint: disable=protected-access,no-member
-        """Renew the message lock.
-
-        This will maintain the lock on the message to ensure it is not returned to the queue
-        to be reprocessed.
-
-        In order to complete (or otherwise settle) the message, the lock must be maintained,
-        and cannot already have expired; an expired lock cannot be renewed.
-
-        Messages received via ReceiveAndDelete mode are not locked, and therefore cannot be renewed.
-        This operation is only available for non-sessionful messages as well.
-
-        Lock renewal can be performed as a background task by registering the message with an
-        `azure.servicebus.AutoLockRenewer` instance.
-
-        :keyword float timeout: The total operation timeout in seconds including all the retries. The value must be
-         greater than 0 if specified. The default value is None, meaning no timeout.
-        :returns: The utc datetime the lock is set to expire at.
-        :rtype: datetime.datetime
-        :raises: TypeError if the message is sessionful.
-        :raises: ~azure.servicebus.exceptions.MessageLockExpired is message lock has already expired.
-        :raises: ~azure.servicebus.exceptions.MessageAlreadySettled is message has already been settled.
-        """
-        try:
-            if self._receiver.session:  # type: ignore
-                raise TypeError("Session messages cannot be renewed. Please renew the Session lock instead.")
-        except AttributeError:
-            pass
-        self._check_live(MESSAGE_RENEW_LOCK)
-        token = self.lock_token
-        if not token:
-            raise ValueError("Unable to renew lock - no lock token found.")
-
-        timeout = kwargs.pop("timeout", None)
-        if timeout is not None and timeout <= 0:
-            raise ValueError("The timeout must be greater than 0.")
-
-        expiry = self._receiver._renew_locks(token, timeout=timeout)  # type: ignore
-        self._expiry = utc_from_timestamp(expiry[MGMT_RESPONSE_MESSAGE_EXPIRATION][0]/1000.0)  # type: datetime.datetime
-
-        return self._expiry
-
-
->>>>>>> 9711f486
 class AMQPMessage(object):
     """
     The internal AMQP message that this ServiceBusMessage represents.  Is read-only.
