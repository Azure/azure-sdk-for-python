--- conflicted
+++ resolved
@@ -51,7 +51,6 @@
 )
 
 if TYPE_CHECKING:
-<<<<<<< HEAD
     try:
         from uamqp import (
             Message,
@@ -60,9 +59,7 @@
     except ImportError:
         pass
     from .._pyamqp.performatives import TransferFrame
-=======
     from azure.core.tracing import AbstractSpan
->>>>>>> fb1d02d4
     from ..aio._servicebus_receiver_async import (
         ServiceBusReceiver as AsyncServiceBusReceiver,
     )
