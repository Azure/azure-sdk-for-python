# -------------------------------------------------------------------------
# Copyright (c) Microsoft Corporation. All rights reserved.
# Licensed under the MIT License. See License.txt in the project root for
# license information.
# -------------------------------------------------------------------------
# pylint: disable=too-many-lines

import datetime
import uuid
import logging
import copy
from typing import Optional, List, Union, Iterable, TYPE_CHECKING, Any

import uamqp.errors
import uamqp.message
from uamqp.constants import MessageState

from .constants import (
    _BATCH_MESSAGE_OVERHEAD_COST,
    ReceiveMode,
    _X_OPT_ENQUEUED_TIME,
    _X_OPT_SEQUENCE_NUMBER,
    _X_OPT_ENQUEUE_SEQUENCE_NUMBER,
    _X_OPT_PARTITION_KEY,
    _X_OPT_LOCKED_UNTIL,
    _X_OPT_LOCK_TOKEN,
    _X_OPT_SCHEDULED_ENQUEUE_TIME,
    _X_OPT_DEAD_LETTER_SOURCE,
    PROPERTIES_DEAD_LETTER_REASON,
    PROPERTIES_DEAD_LETTER_ERROR_DESCRIPTION,
    ANNOTATION_SYMBOL_PARTITION_KEY,
    ANNOTATION_SYMBOL_SCHEDULED_ENQUEUE_TIME,
    ANNOTATION_SYMBOL_KEY_MAP,
    MESSAGE_PROPERTY_MAX_LENGTH
)
<<<<<<< HEAD
from .utils import (
    utc_from_timestamp,
    utc_now,
    transform_messages_to_sendable_if_needed,
    trace_message)
from ..exceptions import MessageContentTooLarge

=======
from ..exceptions import MessageSizeExceededError
from .utils import utc_from_timestamp, utc_now, transform_messages_to_sendable_if_needed
>>>>>>> f845d36d
if TYPE_CHECKING:
    from ..aio._servicebus_receiver_async import ServiceBusReceiver as AsyncServiceBusReceiver
    from .._servicebus_receiver import ServiceBusReceiver
    from azure.core.tracing import AbstractSpan

_LOGGER = logging.getLogger(__name__)


class ServiceBusMessage(object):  # pylint: disable=too-many-public-methods,too-many-instance-attributes
    """A Service Bus Message.

    :param body: The data to send in a single message.
    :type body: Union[str, bytes]

    :keyword dict application_properties: The user defined properties on the message.
    :keyword str session_id: The session identifier of the message for a sessionful entity.
    :keyword str message_id: The id to identify the message.
    :keyword datetime.datetime scheduled_enqueue_time_utc: The utc scheduled enqueue time to the message.
    :keyword datetime.timedelta time_to_live: The life duration of a message.
    :keyword str content_type: The content type descriptor.
    :keyword str correlation_id: The correlation identifier.
    :keyword str subject: The application specific subject, sometimes referred to as label.
    :keyword str partition_key: The partition key for sending a message to a partitioned entity.
    :keyword str to: The `to` address used for auto_forward chaining scenarios.
    :keyword str reply_to: The address of an entity to send replies to.
    :keyword str reply_to_session_id: The session identifier augmenting the `reply_to` address.

    :ivar AMQPAnnotatedMessage amqp_annotated_message: Advanced use only.
        The internal AMQP message payload that is sent or received.

    .. admonition:: Example:

        .. literalinclude:: ../samples/sync_samples/sample_code_servicebus.py
            :start-after: [START send_complex_message]
            :end-before: [END send_complex_message]
            :language: python
            :dedent: 4
            :caption: Sending a message with additional properties

    """

    def __init__(self, body, **kwargs):
        # type: (Union[str, bytes], Any) -> None
        # Although we might normally thread through **kwargs this causes
        # problems as MessageProperties won't absorb spurious args.
        self._encoding = kwargs.pop("encoding", 'UTF-8')
        self._amqp_properties = uamqp.message.MessageProperties(encoding=self._encoding)
        self._amqp_header = uamqp.message.MessageHeader()

        if 'message' in kwargs:
            # Note: This cannot be renamed until UAMQP no longer relies on this specific name.
            self.message = kwargs['message']
            self._amqp_properties = self.message.properties
            self._amqp_header = self.message.header
        else:
            self._build_message(body)
            self.application_properties = kwargs.pop("application_properties", None)
            self.session_id = kwargs.pop("session_id", None)
            self.message_id = kwargs.get("message_id", None)
            self.content_type = kwargs.pop("content_type", None)
            self.correlation_id = kwargs.pop("correlation_id", None)
            self.to = kwargs.pop("to", None)
            self.reply_to = kwargs.pop("reply_to", None)
            self.reply_to_session_id = kwargs.pop("reply_to_session_id", None)
            self.subject = kwargs.pop("subject", None)
            self.scheduled_enqueue_time_utc = kwargs.pop("scheduled_enqueue_time_utc", None)
            self.time_to_live = kwargs.pop("time_to_live", None)
            self.partition_key = kwargs.pop("partition_key", None)

        # If message is the full message, amqp_annotated_message is the "public facing interface" for what we expose.
        self.amqp_annotated_message = AMQPAnnotatedMessage(self.message) # type: AMQPAnnotatedMessage

    def __str__(self):
        return str(self.message)

    def _build_message(self, body):
        if isinstance(body, list) and body:  # TODO: This only works for a list of bytes/strings
            self.message = uamqp.Message(body[0], properties=self._amqp_properties, header=self._amqp_header)
            for more in body[1:]:
                self.message._body.append(more)  # pylint: disable=protected-access
        else:
            self.message = uamqp.Message(body, properties=self._amqp_properties, header=self._amqp_header)

    def _set_message_annotations(self, key, value):
        if not self.message.annotations:
            self.message.annotations = {}

        if isinstance(self, ServiceBusReceivedMessage):
            try:
                del self.message.annotations[key]
            except KeyError:
                pass

        if value is None:
            try:
                del self.message.annotations[ANNOTATION_SYMBOL_KEY_MAP[key]]
            except KeyError:
                pass
        else:
            self.message.annotations[ANNOTATION_SYMBOL_KEY_MAP[key]] = value

    def _to_outgoing_message(self):
        # type: () -> ServiceBusMessage
        self.message.state = MessageState.WaitingToBeSent
        self.message._response = None # pylint: disable=protected-access
        return self

    @property
    def session_id(self):
        # type: () -> str
        """The session identifier of the message for a sessionful entity.

        For sessionful entities, this application-defined value specifies the session affiliation of the message.
        Messages with the same session identifier are subject to summary locking and enable exact in-order
        processing and demultiplexing. For non-sessionful entities, this value is ignored.

        See Message Sessions in `https://docs.microsoft.com/azure/service-bus-messaging/message-sessions`.

        :rtype: str
        """
        try:
            return self._amqp_properties.group_id.decode('UTF-8')
        except (AttributeError, UnicodeDecodeError):
            return self._amqp_properties.group_id

    @session_id.setter
    def session_id(self, value):
        # type: (str) -> None
        if value and len(value) > MESSAGE_PROPERTY_MAX_LENGTH:
            raise ValueError("session_id cannot be longer than {} characters.".format(MESSAGE_PROPERTY_MAX_LENGTH))

        self._amqp_properties.group_id = value

    @property
    def application_properties(self):
        # type: () -> dict
        """The user defined properties on the message.

        :rtype: dict
        """
        return self.message.application_properties

    @application_properties.setter
    def application_properties(self, value):
        # type: (dict) -> None
        self.message.application_properties = value

    @property
    def partition_key(self):
        # type: () -> Optional[str]
        """ The partition key for sending a message to a partitioned entity.

        Setting this value enables assigning related messages to the same internal partition, so that submission
        sequence order is correctly recorded.
        The partition is chosen by a hash function over this value and cannot be chosen directly.

        See Partitioned queues and topics in
        `https://docs.microsoft.com/azure/service-bus-messaging/service-bus-partitioning`.

        :rtype: str
        """
        p_key = None
        try:
            p_key = self.message.annotations.get(_X_OPT_PARTITION_KEY) or \
                self.message.annotations.get(ANNOTATION_SYMBOL_PARTITION_KEY)
            return p_key.decode('UTF-8')
        except (AttributeError, UnicodeDecodeError):
            return p_key

    @partition_key.setter
    def partition_key(self, value):
        # type: (str) -> None
        if value and len(value) > MESSAGE_PROPERTY_MAX_LENGTH:
            raise ValueError("partition_key cannot be longer than {} characters.".format(MESSAGE_PROPERTY_MAX_LENGTH))

        if value and value != self.session_id:
            raise ValueError(
                "partition_key:{} cannot be set to a different value than session_id:{}".format(value, self.session_id)
            )
        self._set_message_annotations(_X_OPT_PARTITION_KEY, value)

    @property
    def time_to_live(self):
        # type: () -> Optional[datetime.timedelta]
        """The life duration of a message.

        This value is the relative duration after which the message expires, starting from the instant the message
        has been accepted and stored by the broker, as captured in `enqueued_time_utc`.
        When not set explicitly, the assumed value is the DefaultTimeToLive for the respective queue or topic.
        A message-level time-to-live value cannot be longer than the entity's time-to-live setting and it is silently
        adjusted if it does.

        See Expiration in `https://docs.microsoft.com/azure/service-bus-messaging/message-expiration`

        :rtype: ~datetime.timedelta
        """
        if self._amqp_header and self._amqp_header.time_to_live:
            return datetime.timedelta(milliseconds=self._amqp_header.time_to_live)
        return None

    @time_to_live.setter
    def time_to_live(self, value):
        # type: (datetime.timedelta) -> None
        if not self._amqp_header:
            self._amqp_header = uamqp.message.MessageHeader()
        if value is None:
            self._amqp_header.time_to_live = value
        elif isinstance(value, datetime.timedelta):
            self._amqp_header.time_to_live = value.seconds * 1000
        else:
            self._amqp_header.time_to_live = int(value) * 1000

    @property
    def scheduled_enqueue_time_utc(self):
        # type: () -> Optional[datetime.datetime]
        """The utc scheduled enqueue time to the message.

        This property can be used for scheduling when sending a message through `ServiceBusSender.send` method.
        If cancelling scheduled messages is required, you should use the `ServiceBusSender.schedule` method,
        which returns sequence numbers that can be used for future cancellation.
        `scheduled_enqueue_time_utc` is None if not set.

        :rtype: ~datetime.datetime
        """
        if self.message.annotations:
            timestamp = self.message.annotations.get(_X_OPT_SCHEDULED_ENQUEUE_TIME) or \
                self.message.annotations.get(ANNOTATION_SYMBOL_SCHEDULED_ENQUEUE_TIME)
            if timestamp:
                try:
                    in_seconds = timestamp/1000.0
                    return utc_from_timestamp(in_seconds)
                except TypeError:
                    return timestamp
        return None

    @scheduled_enqueue_time_utc.setter
    def scheduled_enqueue_time_utc(self, value):
        # type: (datetime.datetime) -> None
        if not self._amqp_properties.message_id:
            self._amqp_properties.message_id = str(uuid.uuid4())
        self._set_message_annotations(_X_OPT_SCHEDULED_ENQUEUE_TIME, value)

    @property
    def body(self):
        # type: () -> Union[bytes, Iterable[bytes]]
        """The body of the Message.

        :rtype: bytes or Iterable[bytes]
        """
        return self.message.get_data()

    @property
    def content_type(self):
        # type: () -> str
        """The content type descriptor.

        Optionally describes the payload of the message, with a descriptor following the format of RFC2045, Section 5,
        for example "application/json".

        :rtype: str
        """
        try:
            return self._amqp_properties.content_type.decode('UTF-8')
        except (AttributeError, UnicodeDecodeError):
            return self._amqp_properties.content_type

    @content_type.setter
    def content_type(self, value):
        # type: (str) -> None
        self._amqp_properties.content_type = value

    @property
    def correlation_id(self):
        # type: () -> str
        # pylint: disable=line-too-long
        """The correlation identifier.

        Allows an application to specify a context for the message for the purposes of correlation, for example
        reflecting the MessageId of a message that is being replied to.

        See Message Routing and Correlation in
        `https://docs.microsoft.com/azure/service-bus-messaging/service-bus-messages-payloads?#message-routing-and-correlation`.

        :rtype: str
        """
        try:
            return self._amqp_properties.correlation_id.decode('UTF-8')
        except (AttributeError, UnicodeDecodeError):
            return self._amqp_properties.correlation_id

    @correlation_id.setter
    def correlation_id(self, value):
        # type: (str) -> None
        self._amqp_properties.correlation_id = value

    @property
    def subject(self):
        # type: () -> str
        """The application specific subject, sometimes referred to as a label.

        This property enables the application to indicate the purpose of the message to the receiver in a standardized
        fashion, similar to an email subject line.

        :rtype: str
        """
        try:
            return self._amqp_properties.subject.decode('UTF-8')
        except (AttributeError, UnicodeDecodeError):
            return self._amqp_properties.subject

    @subject.setter
    def subject(self, value):
        # type: (str) -> None
        self._amqp_properties.subject = value

    @property
    def message_id(self):
        # type: () -> str
        """The id to identify the message.

        The message identifier is an application-defined value that uniquely identifies the message and its payload.
        The identifier is a free-form string and can reflect a GUID or an identifier derived from the
        application context.  If enabled, the duplicate detection (see
        `https://docs.microsoft.com/azure/service-bus-messaging/duplicate-detection`)
        feature identifies and removes second and further submissions of messages with the same message id.

        :rtype: str
        """
        try:
            return self._amqp_properties.message_id.decode('UTF-8')
        except (AttributeError, UnicodeDecodeError):
            return self._amqp_properties.message_id

    @message_id.setter
    def message_id(self, value):
        # type: (str) -> None
        if value and len(str(value)) > MESSAGE_PROPERTY_MAX_LENGTH:
            raise ValueError("message_id cannot be longer than {} characters.".format(MESSAGE_PROPERTY_MAX_LENGTH))

        self._amqp_properties.message_id = value

    @property
    def reply_to(self):
        # type: () -> str
        # pylint: disable=line-too-long
        """The address of an entity to send replies to.

        This optional and application-defined value is a standard way to express a reply path to the receiver of
        the message. When a sender expects a reply, it sets the value to the absolute or relative path of the queue
        or topic it expects the reply to be sent to.

        See Message Routing and Correlation in
        `https://docs.microsoft.com/azure/service-bus-messaging/service-bus-messages-payloads?#message-routing-and-correlation`.

        :rtype: str
        """
        try:
            return self._amqp_properties.reply_to.decode('UTF-8')
        except (AttributeError, UnicodeDecodeError):
            return self._amqp_properties.reply_to

    @reply_to.setter
    def reply_to(self, value):
        # type: (str) -> None
        self._amqp_properties.reply_to = value

    @property
    def reply_to_session_id(self):
        # type: () -> str
        # pylint: disable=line-too-long
        """The session identifier augmenting the `reply_to` address.

        This value augments the `reply_to` information and specifies which session id should be set for the reply
        when sent to the reply entity.

        See Message Routing and Correlation in
        `https://docs.microsoft.com/azure/service-bus-messaging/service-bus-messages-payloads?#message-routing-and-correlation`.

        :rtype: str
        """
        try:
            return self._amqp_properties.reply_to_group_id.decode('UTF-8')
        except (AttributeError, UnicodeDecodeError):
            return self._amqp_properties.reply_to_group_id

    @reply_to_session_id.setter
    def reply_to_session_id(self, value):
        # type: (str) -> None
        if value and len(value) > MESSAGE_PROPERTY_MAX_LENGTH:
            raise ValueError(
                "reply_to_session_id cannot be longer than {} characters.".format(MESSAGE_PROPERTY_MAX_LENGTH)
            )

        self._amqp_properties.reply_to_group_id = value

    @property
    def to(self):
        # type: () -> str
        """The `to` address.

        This property is reserved for future use in routing scenarios and presently ignored by the broker itself.
        Applications can use this value in rule-driven auto-forward chaining scenarios to indicate the intended
        logical destination of the message.

        See https://docs.microsoft.com/azure/service-bus-messaging/service-bus-auto-forwarding for more details.

        :rtype: str
        """
        try:
            return self._amqp_properties.to.decode('UTF-8')
        except (AttributeError, UnicodeDecodeError):
            return self._amqp_properties.to

    @to.setter
    def to(self, value):
        # type: (str) -> None
        self._amqp_properties.to = value


class ServiceBusMessageBatch(object):
    """A batch of messages.

    Sending messages in a batch is more performant than sending individual message.
    ServiceBusMessageBatch helps you create the maximum allowed size batch of `Message` to improve sending performance.

    Use the `add` method to add messages until the maximum batch size limit in bytes has been reached -
    at which point a `ValueError` will be raised.

    **Please use the create_message_batch method of ServiceBusSender
    to create a ServiceBusMessageBatch object instead of instantiating a ServiceBusMessageBatch object directly.**

    :param int max_size_in_bytes: The maximum size of bytes data that a ServiceBusMessageBatch object can hold.
    """
    def __init__(self, max_size_in_bytes=None):
        # type: (Optional[int]) -> None
        self.message = uamqp.BatchMessage(data=[], multi_messages=False, properties=None)
        self._max_size_in_bytes = max_size_in_bytes or uamqp.constants.MAX_MESSAGE_LENGTH_BYTES
        self._size = self.message.gather()[0].get_message_encoded_size()
        self._count = 0
        self._messages = []  # type: List[ServiceBusMessage]

    def __repr__(self):
        # type: () -> str
        batch_repr = "max_size_in_bytes={}, message_count={}".format(
            self.max_size_in_bytes, self._count
        )
        return "ServiceBusMessageBatch({})".format(batch_repr)

    def __len__(self):
        # type: () -> int
        return self._count

    def _from_list(self, messages, parent_span=None):
        # type: (Iterable[ServiceBusMessage], AbstractSpan) -> None
        for each in messages:
            if not isinstance(each, ServiceBusMessage):
                raise TypeError("Only ServiceBusMessage or an iterable object containing ServiceBusMessage "
                                "objects are accepted. Received instead: {}".format(each.__class__.__name__))
            self._add(each, parent_span)

    @property
    def max_size_in_bytes(self):
        # type: () -> int
        """The maximum size of bytes data that a ServiceBusMessageBatch object can hold.

        :rtype: int
        """
        return self._max_size_in_bytes

    @property
    def size_in_bytes(self):
        # type: () -> int
        """The combined size of the messages in the batch, in bytes.

        :rtype: int
        """
        return self._size

    def add_message(self, message):
        # type: (ServiceBusMessage) -> None
        """Try to add a single Message to the batch.

        The total size of an added message is the sum of its body, properties, etc.
        If this added size results in the batch exceeding the maximum batch size, a `ValueError` will
        be raised.

        :param message: The Message to be added to the batch.
        :type message: ~azure.servicebus.ServiceBusMessage
        :rtype: None
        :raises: :class: ~azure.servicebus.exceptions.MessageSizeExceededError, when exceeding the size limit.
        """
        return self._add(message)

    def _add(self, message, parent_span=None):
        # type: (ServiceBusMessage, AbstractSpan) -> None
        """Actual add implementation.  The shim exists to hide the internal parameters such as parent_span."""
        message = transform_messages_to_sendable_if_needed(message)
        trace_message(message, parent_span) # parent_span is e.g. if built as part of a send operation.
        message_size = message.message.get_message_encoded_size()

        # For a ServiceBusMessageBatch, if the encoded_message_size of event_data is < 256, then the overhead cost to
        # encode that message into the ServiceBusMessageBatch would be 5 bytes, if >= 256, it would be 8 bytes.
        size_after_add = (
            self._size
            + message_size
            + _BATCH_MESSAGE_OVERHEAD_COST[0 if (message_size < 256) else 1]
        )

        if size_after_add > self.max_size_in_bytes:
            raise MessageSizeExceededError(
                message="ServiceBusMessageBatch has reached its size limit: {}".format(
                    self.max_size_in_bytes
                )
            )

        self.message._body_gen.append(message)  # pylint: disable=protected-access
        self._size = size_after_add
        self._count += 1
        self._messages.append(message)


class ServiceBusReceivedMessage(ServiceBusMessage):
    """
    A Service Bus Message received from service side.

    :ivar auto_renew_error: Error when AutoLockRenewer is used and it fails to renew the message lock.
    :vartype auto_renew_error: ~azure.servicebus.AutoLockRenewTimeout or ~azure.servicebus.AutoLockRenewFailed

    .. admonition:: Example:

        .. literalinclude:: ../samples/sync_samples/sample_code_servicebus.py
            :start-after: [START receive_complex_message]
            :end-before: [END receive_complex_message]
            :language: python
            :dedent: 4
            :caption: Checking the properties on a received message.

    """
    def __init__(self, message, receive_mode=ReceiveMode.PeekLock, **kwargs):
        # type: (uamqp.message.Message, ReceiveMode, Any) -> None
        super(ServiceBusReceivedMessage, self).__init__(None, message=message)  # type: ignore
        self._settled = (receive_mode == ReceiveMode.ReceiveAndDelete)
        self._received_timestamp_utc = utc_now()
        self._is_deferred_message = kwargs.get("is_deferred_message", False)
        self._is_peeked_message = kwargs.get("is_peeked_message", False)
        self.auto_renew_error = None  # type: Optional[Exception]
        try:
            self._receiver = kwargs.pop("receiver")  # type: Union[ServiceBusReceiver, AsyncServiceBusReceiver]
        except KeyError:
            raise TypeError("ServiceBusReceivedMessage requires a receiver to be initialized. " +
                            "This class should never be initialized by a user; " +
                            "for outgoing messages, the ServiceBusMessage class should be utilized instead.")
        self._expiry = None  # type: Optional[datetime.datetime]

    @property
    def _lock_expired(self):
        # type: () -> bool
        # pylint: disable=protected-access
        """
        Whether the lock on the message has expired.

        :rtype: bool
        """
        try:
            if self._receiver.session:  # type: ignore
                raise TypeError("Session messages do not expire. Please use the Session expiry instead.")
        except AttributeError:  # Is not a session receiver
            pass
        if self.locked_until_utc and self.locked_until_utc <= utc_now():
            return True
        return False

    def _to_outgoing_message(self):
        # type: () -> ServiceBusMessage
        amqp_message = self.message
        amqp_body = amqp_message._body  # pylint: disable=protected-access

        if isinstance(amqp_body, uamqp.message.DataBody):
            body = b''.join(amqp_body.data)
        else:
            # amqp_body is type of uamqp.message.ValueBody
            body = amqp_body.data

        return ServiceBusMessage(
            body=body,
            content_type=self.content_type,
            correlation_id=self.correlation_id,
            subject=self.subject,
            message_id=self.message_id,
            partition_key=self.partition_key,
            application_properties=self.application_properties,
            reply_to=self.reply_to,
            reply_to_session_id=self.reply_to_session_id,
            session_id=self.session_id,
            scheduled_enqueue_time_utc=self.scheduled_enqueue_time_utc,
            time_to_live=self.time_to_live,
            to=self.to
        )

    @property
    def dead_letter_error_description(self):
        # type: () -> Optional[str]
        """
        Dead letter error description, when the message is received from a deadletter subqueue of an entity.

        :rtype: str
        """
        if self.message.application_properties:
            try:
                return self.message.application_properties.get(PROPERTIES_DEAD_LETTER_ERROR_DESCRIPTION).decode('UTF-8')
            except AttributeError:
                pass
        return None

    @property
    def dead_letter_reason(self):
        # type: () -> Optional[str]
        """
        Dead letter reason, when the message is received from a deadletter subqueue of an entity.

        :rtype: str
        """
        if self.message.application_properties:
            try:
                return self.message.application_properties.get(PROPERTIES_DEAD_LETTER_REASON).decode('UTF-8')
            except AttributeError:
                pass
        return None

    @property
    def dead_letter_source(self):
        # type: () -> Optional[str]
        """
        The name of the queue or subscription that this message was enqueued on, before it was deadlettered.
        This property is only set in messages that have been dead-lettered and subsequently auto-forwarded
        from the dead-letter queue to another entity. Indicates the entity in which the message was dead-lettered.

        :rtype: str
        """
        if self.message.annotations:
            try:
                return self.message.annotations.get(_X_OPT_DEAD_LETTER_SOURCE).decode('UTF-8')
            except AttributeError:
                pass
        return None

    @property
    def delivery_count(self):
        # type: () -> Optional[int]
        """
        Number of deliveries that have been attempted for this message. The count is incremented
        when a message lock expires or the message is explicitly abandoned by the receiver.

        :rtype: int
        """
        if self._amqp_header:
            return self._amqp_header.delivery_count
        return None

    @property
    def enqueued_sequence_number(self):
        # type: () -> Optional[int]
        """
        For messages that have been auto-forwarded, this property reflects the sequence number that had
        first been assigned to the message at its original point of submission.

        :rtype: int
        """
        if self.message.annotations:
            return self.message.annotations.get(_X_OPT_ENQUEUE_SEQUENCE_NUMBER)
        return None

    @property
    def enqueued_time_utc(self):
        # type: () -> Optional[datetime.datetime]
        """
        The UTC datetime at which the message has been accepted and stored in the entity.

        :rtype: ~datetime.datetime
        """
        if self.message.annotations:
            timestamp = self.message.annotations.get(_X_OPT_ENQUEUED_TIME)
            if timestamp:
                in_seconds = timestamp/1000.0
                return utc_from_timestamp(in_seconds)
        return None

    @property
    def expires_at_utc(self):
        # type: () -> Optional[datetime.datetime]
        """
        The UTC datetime at which the message is marked for removal and no longer available for retrieval
        from the entity due to expiration. Expiry is controlled by the `Message.time_to_live` property.
        This property is computed from `Message.enqueued_time_utc` + `Message.time_to_live`.

        :rtype: ~datetime.datetime
        """
        if self.enqueued_time_utc and self.time_to_live:
            return self.enqueued_time_utc + self.time_to_live
        return None

    @property
    def sequence_number(self):
        # type: () -> Optional[int]
        """
        The unique number assigned to a message by Service Bus. The sequence number is a unique 64-bit integer
        assigned to a message as it is accepted and stored by the broker and functions as its true identifier.
        For partitioned entities, the topmost 16 bits reflect the partition identifier.
        Sequence numbers monotonically increase. They roll over to 0 when the 48-64 bit range is exhausted.

        :rtype: int
        """
        if self.message.annotations:
            return self.message.annotations.get(_X_OPT_SEQUENCE_NUMBER)
        return None

    @property
    def lock_token(self):
        # type: () -> Optional[Union[uuid.UUID, str]]
        """
        The lock token for the current message serving as a reference to the lock that
        is being held by the broker in PeekLock mode.

        :rtype:  ~uuid.UUID or str
        """
        if self._settled:
            return None

        if self.message.delivery_tag:
            return uuid.UUID(bytes_le=self.message.delivery_tag)

        delivery_annotations = self.message.delivery_annotations
        if delivery_annotations:
            return delivery_annotations.get(_X_OPT_LOCK_TOKEN)
        return None

    @property
    def locked_until_utc(self):
        # type: () -> Optional[datetime.datetime]
        # pylint: disable=protected-access
        """
        The UTC datetime until which the message will be locked in the queue/subscription.
        When the lock expires, delivery count of hte message is incremented and the message
        is again available for retrieval.

        :rtype: datetime.datetime
        """
        try:
            if self._settled or self._receiver.session:  # type: ignore
                return None
        except AttributeError:  # not settled, and isn't session receiver.
            pass
        if self._expiry:
            return self._expiry
        if self.message.annotations and _X_OPT_LOCKED_UNTIL in self.message.annotations:
            expiry_in_seconds = self.message.annotations[_X_OPT_LOCKED_UNTIL]/1000
            self._expiry = utc_from_timestamp(expiry_in_seconds)
        return self._expiry


class AMQPAnnotatedMessage(object):
    """
    The internal AMQP message that this ServiceBusMessage represents.  Is read-only.
    """
    def __init__(self, message):
        # type: (uamqp.Message) -> None
        self._message = message

    @property
    def properties(self):
        # type: () -> uamqp.message.MessageProperties
        """
        Properties to add to the message.

        :rtype: ~uamqp.message.MessageProperties
        """
        return uamqp.message.MessageProperties(message_id=self._message.properties.message_id,
                                               user_id=self._message.properties.user_id,
                                               to=self._message.properties.to,
                                               subject=self._message.properties.subject,
                                               reply_to=self._message.properties.reply_to,
                                               correlation_id=self._message.properties.correlation_id,
                                               content_type=self._message.properties.content_type,
                                               content_encoding=self._message.properties.content_encoding
                                               )

    # NOTE: These are disabled pending arch. design and cross-sdk consensus on
    # how we will expose sendability of amqp focused messages. To undo, uncomment and remove deepcopies/workarounds.
    #
    #@properties.setter
    #def properties(self, value):
    #    self._message.properties = value

    @property
    def application_properties(self):
        # type: () -> dict
        """
        Service specific application properties.

        :rtype: dict
        """
        return copy.deepcopy(self._message.application_properties)

    #@application_properties.setter
    #def application_properties(self, value):
    #    self._message.application_properties = value

    @property
    def annotations(self):
        # type: () -> dict
        """
        Service specific message annotations. Keys in the dictionary
        must be `uamqp.types.AMQPSymbol` or `uamqp.types.AMQPuLong`.

        :rtype: dict
        """
        return copy.deepcopy(self._message.annotations)

    #@annotations.setter
    #def annotations(self, value):
    #    self._message.annotations = value

    @property
    def delivery_annotations(self):
        # type: () -> dict
        """
        Delivery-specific non-standard properties at the head of the message.
        Delivery annotations convey information from the sending peer to the receiving peer.
        Keys in the dictionary must be `uamqp.types.AMQPSymbol` or `uamqp.types.AMQPuLong`.

        :rtype: dict
        """
        return copy.deepcopy(self._message.delivery_annotations)

    #@delivery_annotations.setter
    #def delivery_annotations(self, value):
    #    self._message.delivery_annotations = value

    @property
    def header(self):
        # type: () -> uamqp.message.MessageHeader
        """
        The message header.

        :rtype: ~uamqp.message.MessageHeader
        """
        return uamqp.message.MessageHeader(header=self._message.header)

    #@header.setter
    #def header(self, value):
    #    self._message.header = value

    @property
    def footer(self):
        # type: () -> dict
        """
        The message footer.

        :rtype: dict
        """
        return copy.deepcopy(self._message.footer)

    #@footer.setter
    #def footer(self, value):
    #    self._message.footer = value<|MERGE_RESOLUTION|>--- conflicted
+++ resolved
@@ -33,18 +33,15 @@
     ANNOTATION_SYMBOL_KEY_MAP,
     MESSAGE_PROPERTY_MAX_LENGTH
 )
-<<<<<<< HEAD
+
 from .utils import (
     utc_from_timestamp,
     utc_now,
     transform_messages_to_sendable_if_needed,
-    trace_message)
-from ..exceptions import MessageContentTooLarge
-
-=======
+    trace_message
+)
 from ..exceptions import MessageSizeExceededError
-from .utils import utc_from_timestamp, utc_now, transform_messages_to_sendable_if_needed
->>>>>>> f845d36d
+
 if TYPE_CHECKING:
     from ..aio._servicebus_receiver_async import ServiceBusReceiver as AsyncServiceBusReceiver
     from .._servicebus_receiver import ServiceBusReceiver
