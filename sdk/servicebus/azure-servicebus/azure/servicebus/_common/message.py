--- conflicted
+++ resolved
@@ -1083,15 +1083,11 @@
         if not token:
             raise ValueError("Unable to renew lock - no lock token found.")
 
-<<<<<<< HEAD
-        expiry = self._receiver._renew_locks(token)  # type: ignore
-=======
         timeout = kwargs.pop("timeout", None)
         if timeout is not None and timeout <= 0:
             raise ValueError("The timeout must be greater than 0.")
 
         expiry = self._receiver._renew_locks(token, timeout=timeout)  # type: ignore
->>>>>>> 2fed7729
         self._expiry = utc_from_timestamp(expiry[MGMT_RESPONSE_MESSAGE_EXPIRATION][0]/1000.0)  # type: datetime.datetime
 
         return self._expiry
