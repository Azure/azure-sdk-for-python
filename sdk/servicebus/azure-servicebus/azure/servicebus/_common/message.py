--- conflicted
+++ resolved
@@ -541,13 +541,8 @@
         except AttributeError:
             pass
 
-<<<<<<< HEAD
-    def _settle_via_mgmt_link(self, settle_operation, dead_letter_details=None):
-        # type: (str, Dict[str, Any]) -> Callable
-=======
     def _settle_via_mgmt_link(self, settle_operation, dead_letter_reason=None, dead_letter_description=None):
         # type: (str, Optional[str], Optional[str]) -> Callable
->>>>>>> 37617300
         # pylint: disable=protected-access
         if settle_operation == MESSAGE_COMPLETE:
             return functools.partial(
@@ -566,14 +561,10 @@
                 self._receiver._settle_message,
                 SETTLEMENT_DEADLETTER,
                 [self.lock_token],
-<<<<<<< HEAD
-                dead_letter_details=dead_letter_details
-=======
                 dead_letter_details={
                     MGMT_REQUEST_DEAD_LETTER_REASON: dead_letter_reason or "",
                     MGMT_REQUEST_DEAD_LETTER_DESCRIPTION: dead_letter_description or ""
                 }
->>>>>>> 37617300
             )
         if settle_operation == MESSAGE_DEFER:
             return functools.partial(
@@ -583,27 +574,13 @@
             )
         raise ValueError("Unsupported settle operation type: {}".format(settle_operation))
 
-<<<<<<< HEAD
-    def _settle_via_receiver_link(self, settle_operation, dead_letter_details=None):  # pylint: disable=unused-argument
-        # type: (str, Dict[str, Any]) -> Callable
-        # dead_letter_detail is not used because of uamqp receiver link doesn't accept it while it
-        # should be accepted. Will revisit this later.
-        # uamqp management link accepts dead_letter_details. Refer to method _settle_via_mgmt_link
-        # TODO: to make dead_letter_details useful
-=======
     def _settle_via_receiver_link(self, settle_operation, dead_letter_reason=None, dead_letter_description=None):
         # type: (str, Optional[str], Optional[str]) -> Callable
->>>>>>> 37617300
         if settle_operation == MESSAGE_COMPLETE:
             return functools.partial(self.message.accept)
         if settle_operation == MESSAGE_ABANDON:
             return functools.partial(self.message.modify, True, False)
         if settle_operation == MESSAGE_DEAD_LETTER:
-<<<<<<< HEAD
-            # note: message.reject() can not set reason and description properly due to the issue
-            # https://github.com/Azure/azure-uamqp-python/issues/155
-            return functools.partial(self.message.reject, condition=DEADLETTERNAME)
-=======
             return functools.partial(
                 self.message.reject,
                 condition=DEADLETTERNAME,
@@ -613,7 +590,6 @@
                     RECEIVER_LINK_DEAD_LETTER_DESCRIPTION: dead_letter_description
                 }
             )
->>>>>>> 37617300
         if settle_operation == MESSAGE_DEFER:
             return functools.partial(self.message.modify, True, True)
         raise ValueError("Unsupported settle operation type: {}".format(settle_operation))
@@ -621,15 +597,6 @@
     def _settle_message(
             self,
             settle_operation,
-<<<<<<< HEAD
-            dead_letter_details=None
-    ):
-        # type: (str, Dict[str, Any]) -> None
-        try:
-            if not self._is_deferred_message:
-                try:
-                    self._settle_via_receiver_link(settle_operation, dead_letter_details)()
-=======
             dead_letter_reason=None,
             dead_letter_description=None,
     ):
@@ -640,7 +607,6 @@
                     self._settle_via_receiver_link(settle_operation,
                                                    dead_letter_reason=dead_letter_reason,
                                                    dead_letter_description=dead_letter_description)()
->>>>>>> 37617300
                     return
                 except RuntimeError as exception:
                     _LOGGER.info(
@@ -649,13 +615,9 @@
                         settle_operation,
                         exception
                     )
-<<<<<<< HEAD
-            self._settle_via_mgmt_link(settle_operation, dead_letter_details)()
-=======
             self._settle_via_mgmt_link(settle_operation,
                                        dead_letter_reason=dead_letter_reason,
                                        dead_letter_description=dead_letter_description)()
->>>>>>> 37617300
         except Exception as e:
             raise MessageSettleFailed(settle_operation, e)
 
