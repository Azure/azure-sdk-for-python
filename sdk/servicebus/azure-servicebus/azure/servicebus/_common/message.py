--- conflicted
+++ resolved
@@ -42,7 +42,6 @@
     transform_messages_to_sendable_if_needed,
     trace_message,
 )
-<<<<<<< HEAD
 from ..exceptions import (
     MessageAlreadySettled,
     MessageLockExpired,
@@ -51,10 +50,8 @@
     MessageContentTooLarge,
     ServiceBusError)
 from .utils import utc_from_timestamp, utc_now, transform_messages_to_sendable_if_needed, create_messages_from_dicts_if_needed
-=======
 from ..exceptions import MessageSizeExceededError
 
->>>>>>> 80c3b8e0
 if TYPE_CHECKING:
     from ..aio._servicebus_receiver_async import (
         ServiceBusReceiver as AsyncServiceBusReceiver,
@@ -548,13 +545,7 @@
     def _from_list(self, messages, parent_span=None):
         # type: (Iterable[ServiceBusMessage], AbstractSpan) -> None
         for each in messages:
-<<<<<<< HEAD
-            if not isinstance(each, Message) and not isinstance(each, dict):
-                raise TypeError("Only Message or an iterable object containing Message objects are accepted."
-                                 "Received instead: {}".format(each.__class__.__name__))
-            self.add(each)
-=======
-            if not isinstance(each, ServiceBusMessage):
+            if not isinstance(each, ServiceBusMessage) and not isinstance(each, dict):
                 raise TypeError(
                     "Only ServiceBusMessage or an iterable object containing ServiceBusMessage "
                     "objects are accepted. Received instead: {}".format(
@@ -571,7 +562,6 @@
         :rtype: int
         """
         return self._max_size_in_bytes
->>>>>>> 80c3b8e0
 
     @property
     def size_in_bytes(self):
@@ -595,21 +585,18 @@
         :rtype: None
         :raises: :class: ~azure.servicebus.exceptions.MessageSizeExceededError, when exceeding the size limit.
         """
-<<<<<<< HEAD
-
-        messages = create_messages_from_dicts_if_needed(message, Message)[0]
-        message = transform_messages_to_sendable_if_needed(messages)
-=======
+
         return self._add(message)
 
     def _add(self, message, parent_span=None):
         # type: (ServiceBusMessage, AbstractSpan) -> None
         """Actual add implementation.  The shim exists to hide the internal parameters such as parent_span."""
+                
+        message = create_messages_from_dicts_if_needed(message, ServiceBusMessage)[0]
         message = transform_messages_to_sendable_if_needed(message)
         trace_message(
             message, parent_span
         )  # parent_span is e.g. if built as part of a send operation.
->>>>>>> 80c3b8e0
         message_size = message.message.get_message_encoded_size()
 
         # For a ServiceBusMessageBatch, if the encoded_message_size of event_data is < 256, then the overhead cost to
@@ -651,14 +638,9 @@
 
     """
 
-<<<<<<< HEAD
-    def __init__(self, message):
-        # type: (uamqp.message.Message) -> None
-        message = create_messages_from_dicts_if_needed(message, Message)
-        super(PeekedMessage, self).__init__(None, message=message) # type: ignore
-=======
     def __init__(self, message, receive_mode=ServiceBusReceiveMode.PEEK_LOCK, **kwargs):
         # type: (uamqp.message.Message, Union[ServiceBusReceiveMode, str], Any) -> None
+        message = create_messages_from_dicts_if_needed(message, ServiceBusMessage)
         super(ServiceBusReceivedMessage, self).__init__(None, message=message)  # type: ignore
         self._settled = receive_mode == ServiceBusReceiveMode.RECEIVE_AND_DELETE
         self._received_timestamp_utc = utc_now()
@@ -696,7 +678,6 @@
         if self.locked_until_utc and self.locked_until_utc <= utc_now():
             return True
         return False
->>>>>>> 80c3b8e0
 
     def _to_outgoing_message(self):
         # type: () -> ServiceBusMessage
