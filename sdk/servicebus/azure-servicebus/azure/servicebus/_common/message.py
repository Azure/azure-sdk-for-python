# -------------------------------------------------------------------------
# Copyright (c) Microsoft Corporation. All rights reserved.
# Licensed under the MIT License. See License.txt in the project root for
# license information.
# -------------------------------------------------------------------------
# pylint: disable=too-many-lines

import datetime
import uuid
import logging
import copy
from typing import Optional, List, Union, Iterable, TYPE_CHECKING, Any

import uamqp.errors
import uamqp.message
from uamqp.constants import MessageState

from .constants import (
    _BATCH_MESSAGE_OVERHEAD_COST,
    ReceiveMode,
    _X_OPT_ENQUEUED_TIME,
    _X_OPT_SEQUENCE_NUMBER,
    _X_OPT_ENQUEUE_SEQUENCE_NUMBER,
    _X_OPT_PARTITION_KEY,
    _X_OPT_VIA_PARTITION_KEY,
    _X_OPT_LOCKED_UNTIL,
    _X_OPT_LOCK_TOKEN,
    _X_OPT_SCHEDULED_ENQUEUE_TIME,
    _X_OPT_DEAD_LETTER_SOURCE,
    PROPERTIES_DEAD_LETTER_REASON,
    PROPERTIES_DEAD_LETTER_ERROR_DESCRIPTION,
    ANNOTATION_SYMBOL_PARTITION_KEY,
    ANNOTATION_SYMBOL_VIA_PARTITION_KEY,
    ANNOTATION_SYMBOL_SCHEDULED_ENQUEUE_TIME,
    ANNOTATION_SYMBOL_KEY_MAP
)
<<<<<<< HEAD
from ..exceptions import (
    ServiceBusMessageError,
    MessageAlreadySettled,
    MessageLockExpired,
    SessionLockExpired,
    MessageSettleFailed,
    MessageContentTooLarge,
    ServiceBusError)
from .utils import (
    utc_from_timestamp,
    utc_now,
    transform_messages_to_sendable_if_needed,
    trace_message)
=======
from ..exceptions import MessageContentTooLarge
from .utils import utc_from_timestamp, utc_now, transform_messages_to_sendable_if_needed
>>>>>>> a912eecf
if TYPE_CHECKING:
    from ..aio._servicebus_receiver_async import ServiceBusReceiver as AsyncServiceBusReceiver
    from .._servicebus_receiver import ServiceBusReceiver
    from azure.core.tracing import AbstractSpan

_LOGGER = logging.getLogger(__name__)


class ServiceBusMessage(object):  # pylint: disable=too-many-public-methods,too-many-instance-attributes
    """A Service Bus Message.

    :param body: The data to send in a single message.
    :type body: Union[str, bytes]

    :keyword dict properties: The user defined properties on the message.
    :keyword str session_id: The session identifier of the message for a sessionful entity.
    :keyword str message_id: The id to identify the message.
    :keyword datetime.datetime scheduled_enqueue_time_utc: The utc scheduled enqueue time to the message.
    :keyword datetime.timedelta time_to_live: The life duration of a message.
    :keyword str content_type: The content type descriptor.
    :keyword str correlation_id: The correlation identifier.
    :keyword str label: The application specific label.
    :keyword str partition_key: The partition key for sending a message to a partitioned entity.
    :keyword str via_partition_key: The partition key for sending a message into an entity via a partitioned
     transfer queue.
    :keyword str to: The `to` address used for auto_forward chaining scenarios.
    :keyword str reply_to: The address of an entity to send replies to.
    :keyword str reply_to_session_id: The session identifier augmenting the `reply_to` address.

    :ivar AMQPMessage amqp_message: Advanced use only.  The internal AMQP message payload that is sent or received.

    .. admonition:: Example:

        .. literalinclude:: ../samples/sync_samples/sample_code_servicebus.py
            :start-after: [START send_complex_message]
            :end-before: [END send_complex_message]
            :language: python
            :dedent: 4
            :caption: Sending a message with additional properties

    """

    def __init__(self, body, **kwargs):
        # type: (Union[str, bytes], Any) -> None
        # Although we might normally thread through **kwargs this causes
        # problems as MessageProperties won't absorb spurious args.
        self._encoding = kwargs.pop("encoding", 'UTF-8')
        self._amqp_properties = uamqp.message.MessageProperties(encoding=self._encoding)
        self._amqp_header = uamqp.message.MessageHeader()

        if 'message' in kwargs:
            # Note: This cannot be renamed until UAMQP no longer relies on this specific name.
            self.message = kwargs['message']
            self._amqp_properties = self.message.properties
            self._amqp_header = self.message.header
        else:
            self._build_message(body)
            self.properties = kwargs.pop("properties", None)
            self.session_id = kwargs.pop("session_id", None)
            self.message_id = kwargs.get("message_id", None)
            self.content_type = kwargs.pop("content_type", None)
            self.correlation_id = kwargs.pop("correlation_id", None)
            self.to = kwargs.pop("to", None)
            self.reply_to = kwargs.pop("reply_to", None)
            self.reply_to_session_id = kwargs.pop("reply_to_session_id", None)
            self.label = kwargs.pop("label", None)
            self.scheduled_enqueue_time_utc = kwargs.pop("scheduled_enqueue_time_utc", None)
            self.time_to_live = kwargs.pop("time_to_live", None)
            self.partition_key = kwargs.pop("partition_key", None)
            self.via_partition_key = kwargs.pop("via_partition_key", None)
        # If message is the full message, amqp_message is the "public facing interface" for what we expose.
        self.amqp_message = AMQPMessage(self.message) # type: AMQPMessage

    def __str__(self):
        return str(self.message)

    def _build_message(self, body):
        if isinstance(body, list) and body:  # TODO: This only works for a list of bytes/strings
            self.message = uamqp.Message(body[0], properties=self._amqp_properties, header=self._amqp_header)
            for more in body[1:]:
                self.message._body.append(more)  # pylint: disable=protected-access
        else:
            self.message = uamqp.Message(body, properties=self._amqp_properties, header=self._amqp_header)

    def _set_message_annotations(self, key, value):
        if not self.message.annotations:
            self.message.annotations = {}

        if isinstance(self, ServiceBusReceivedMessage):
            try:
                del self.message.annotations[key]
            except KeyError:
                pass

        if value is None:
            try:
                del self.message.annotations[ANNOTATION_SYMBOL_KEY_MAP[key]]
            except KeyError:
                pass
        else:
            self.message.annotations[ANNOTATION_SYMBOL_KEY_MAP[key]] = value

    def _to_outgoing_message(self):
        # type: () -> ServiceBusMessage
        self.message.state = MessageState.WaitingToBeSent
        self.message._response = None # pylint: disable=protected-access
        return self

    @property
    def session_id(self):
        # type: () -> str
        """The session identifier of the message for a sessionful entity.

        For sessionful entities, this application-defined value specifies the session affiliation of the message.
        Messages with the same session identifier are subject to summary locking and enable exact in-order
        processing and demultiplexing. For non-sessionful entities, this value is ignored.

        See Message Sessions in `https://docs.microsoft.com/azure/service-bus-messaging/message-sessions`.

        :rtype: str
        """
        try:
            return self._amqp_properties.group_id.decode('UTF-8')
        except (AttributeError, UnicodeDecodeError):
            return self._amqp_properties.group_id

    @session_id.setter
    def session_id(self, value):
        # type: (str) -> None
        self._amqp_properties.group_id = value

    @property
    def properties(self):
        # type: () -> dict
        """The user defined properties on the message.

        :rtype: dict
        """
        return self.message.application_properties

    @properties.setter
    def properties(self, value):
        # type: (dict) -> None
        self.message.application_properties = value

    @property
    def partition_key(self):
        # type: () -> Optional[str]
        """ The partition key for sending a message to a partitioned entity.

        Setting this value enables assigning related messages to the same internal partition, so that submission
        sequence order is correctly recorded.
        The partition is chosen by a hash function over this value and cannot be chosen directly.

        See Partitioned queues and topics in
        `https://docs.microsoft.com/azure/service-bus-messaging/service-bus-partitioning`.

        :rtype: str
        """
        p_key = None
        try:
            p_key = self.message.annotations.get(_X_OPT_PARTITION_KEY) or \
                self.message.annotations.get(ANNOTATION_SYMBOL_PARTITION_KEY)
            return p_key.decode('UTF-8')
        except (AttributeError, UnicodeDecodeError):
            return p_key

    @partition_key.setter
    def partition_key(self, value):
        # type: (str) -> None
        self._set_message_annotations(_X_OPT_PARTITION_KEY, value)

    @property
    def via_partition_key(self):
        # type: () -> Optional[str]
        """ The partition key for sending a message into an entity via a partitioned transfer queue.

        If a message is sent via a transfer queue in the scope of a transaction, this value selects the transfer
        queue partition: This is functionally equivalent to `partition_key` and ensures that messages are kept
        together and in order as they are transferred.

        See Transfers and Send Via in
        `https://docs.microsoft.com/azure/service-bus-messaging/service-bus-transactions#transfers-and-send-via`.

        :rtype: str
        """
        via_p_key = None
        try:
            via_p_key = self.message.annotations.get(_X_OPT_VIA_PARTITION_KEY) or \
                self.message.annotations.get(ANNOTATION_SYMBOL_VIA_PARTITION_KEY)
            return via_p_key.decode('UTF-8')
        except (AttributeError, UnicodeDecodeError):
            return via_p_key

    @via_partition_key.setter
    def via_partition_key(self, value):
        # type: (str) -> None
        self._set_message_annotations(_X_OPT_VIA_PARTITION_KEY, value)

    @property
    def time_to_live(self):
        # type: () -> Optional[datetime.timedelta]
        """The life duration of a message.

        This value is the relative duration after which the message expires, starting from the instant the message
        has been accepted and stored by the broker, as captured in `enqueued_time_utc`.
        When not set explicitly, the assumed value is the DefaultTimeToLive for the respective queue or topic.
        A message-level time-to-live value cannot be longer than the entity's time-to-live setting and it is silently
        adjusted if it does.

        See Expiration in `https://docs.microsoft.com/azure/service-bus-messaging/message-expiration`

        :rtype: ~datetime.timedelta
        """
        if self._amqp_header and self._amqp_header.time_to_live:
            return datetime.timedelta(milliseconds=self._amqp_header.time_to_live)
        return None

    @time_to_live.setter
    def time_to_live(self, value):
        # type: (datetime.timedelta) -> None
        if not self._amqp_header:
            self._amqp_header = uamqp.message.MessageHeader()
        if value is None:
            self._amqp_header.time_to_live = value
        elif isinstance(value, datetime.timedelta):
            self._amqp_header.time_to_live = value.seconds * 1000
        else:
            self._amqp_header.time_to_live = int(value) * 1000

    @property
    def scheduled_enqueue_time_utc(self):
        # type: () -> Optional[datetime.datetime]
        """The utc scheduled enqueue time to the message.

        This property can be used for scheduling when sending a message through `ServiceBusSender.send` method.
        If cancelling scheduled messages is required, you should use the `ServiceBusSender.schedule` method,
        which returns sequence numbers that can be used for future cancellation.
        `scheduled_enqueue_time_utc` is None if not set.

        :rtype: ~datetime.datetime
        """
        if self.message.annotations:
            timestamp = self.message.annotations.get(_X_OPT_SCHEDULED_ENQUEUE_TIME) or \
                self.message.annotations.get(ANNOTATION_SYMBOL_SCHEDULED_ENQUEUE_TIME)
            if timestamp:
                try:
                    in_seconds = timestamp/1000.0
                    return utc_from_timestamp(in_seconds)
                except TypeError:
                    return timestamp
        return None

    @scheduled_enqueue_time_utc.setter
    def scheduled_enqueue_time_utc(self, value):
        # type: (datetime.datetime) -> None
        if not self._amqp_properties.message_id:
            self._amqp_properties.message_id = str(uuid.uuid4())
        self._set_message_annotations(_X_OPT_SCHEDULED_ENQUEUE_TIME, value)

    @property
    def body(self):
        # type: () -> Union[bytes, Iterable[bytes]]
        """The body of the Message.

        :rtype: bytes or Iterable[bytes]
        """
        return self.message.get_data()

    @property
    def content_type(self):
        # type: () -> str
        """The content type descriptor.

        Optionally describes the payload of the message, with a descriptor following the format of RFC2045, Section 5,
        for example "application/json".

        :rtype: str
        """
        try:
            return self._amqp_properties.content_type.decode('UTF-8')
        except (AttributeError, UnicodeDecodeError):
            return self._amqp_properties.content_type

    @content_type.setter
    def content_type(self, val):
        # type: (str) -> None
        self._amqp_properties.content_type = val

    @property
    def correlation_id(self):
        # type: () -> str
        # pylint: disable=line-too-long
        """The correlation identifier.

        Allows an application to specify a context for the message for the purposes of correlation, for example
        reflecting the MessageId of a message that is being replied to.

        See Message Routing and Correlation in
        `https://docs.microsoft.com/azure/service-bus-messaging/service-bus-messages-payloads?#message-routing-and-correlation`.

        :rtype: str
        """
        try:
            return self._amqp_properties.correlation_id.decode('UTF-8')
        except (AttributeError, UnicodeDecodeError):
            return self._amqp_properties.correlation_id

    @correlation_id.setter
    def correlation_id(self, val):
        # type: (str) -> None
        self._amqp_properties.correlation_id = val

    @property
    def label(self):
        # type: () -> str
        """The application specific label.

        This property enables the application to indicate the purpose of the message to the receiver in a standardized
        fashion, similar to an email subject line.

        :rtype: str
        """
        try:
            return self._amqp_properties.subject.decode('UTF-8')
        except (AttributeError, UnicodeDecodeError):
            return self._amqp_properties.subject

    @label.setter
    def label(self, val):
        # type: (str) -> None
        self._amqp_properties.subject = val

    @property
    def message_id(self):
        # type: () -> str
        """The id to identify the message.

        The message identifier is an application-defined value that uniquely identifies the message and its payload.
        The identifier is a free-form string and can reflect a GUID or an identifier derived from the
        application context.  If enabled, the duplicate detection (see
        `https://docs.microsoft.com/azure/service-bus-messaging/duplicate-detection`)
         feature identifies and removes second and further submissions of messages with the same message id.

        :rtype: str
        """
        try:
            return self._amqp_properties.message_id.decode('UTF-8')
        except (AttributeError, UnicodeDecodeError):
            return self._amqp_properties.message_id

    @message_id.setter
    def message_id(self, val):
        # type: (str) -> None
        self._amqp_properties.message_id = val

    @property
    def reply_to(self):
        # type: () -> str
        # pylint: disable=line-too-long
        """The address of an entity to send replies to.

        This optional and application-defined value is a standard way to express a reply path to the receiver of
        the message. When a sender expects a reply, it sets the value to the absolute or relative path of the queue
        or topic it expects the reply to be sent to.

        See Message Routing and Correlation in
        `https://docs.microsoft.com/azure/service-bus-messaging/service-bus-messages-payloads?#message-routing-and-correlation`.

        :rtype: str
        """
        try:
            return self._amqp_properties.reply_to.decode('UTF-8')
        except (AttributeError, UnicodeDecodeError):
            return self._amqp_properties.reply_to

    @reply_to.setter
    def reply_to(self, val):
        # type: (str) -> None
        self._amqp_properties.reply_to = val

    @property
    def reply_to_session_id(self):
        # type: () -> str
        # pylint: disable=line-too-long
        """The session identifier augmenting the `reply_to` address.

        This value augments the `reply_to` information and specifies which session id should be set for the reply
        when sent to the reply entity.

        See Message Routing and Correlation in
        `https://docs.microsoft.com/azure/service-bus-messaging/service-bus-messages-payloads?#message-routing-and-correlation`.

        :rtype: str
        """
        try:
            return self._amqp_properties.reply_to_group_id.decode('UTF-8')
        except (AttributeError, UnicodeDecodeError):
            return self._amqp_properties.reply_to_group_id

    @reply_to_session_id.setter
    def reply_to_session_id(self, val):
        # type: (str) -> None
        self._amqp_properties.reply_to_group_id = val

    @property
    def to(self):
        # type: () -> str
        """The `to` address.

        This property is reserved for future use in routing scenarios and presently ignored by the broker itself.
        Applications can use this value in rule-driven auto-forward chaining scenarios to indicate the intended
        logical destination of the message.

        See https://docs.microsoft.com/azure/service-bus-messaging/service-bus-auto-forwarding for more details.

        :rtype: str
        """
        try:
            return self._amqp_properties.to.decode('UTF-8')
        except (AttributeError, UnicodeDecodeError):
            return self._amqp_properties.to

    @to.setter
    def to(self, val):
        # type: (str) -> None
        self._amqp_properties.to = val


class ServiceBusMessageBatch(object):
    """A batch of messages.

    Sending messages in a batch is more performant than sending individual message.
    ServiceBusMessageBatch helps you create the maximum allowed size batch of `Message` to improve sending performance.

    Use the `add` method to add messages until the maximum batch size limit in bytes has been reached -
    at which point a `ValueError` will be raised.

    **Please use the create_message_batch method of ServiceBusSender
    to create a ServiceBusMessageBatch object instead of instantiating a ServiceBusMessageBatch object directly.**

    :param int max_size_in_bytes: The maximum size of bytes data that a ServiceBusMessageBatch object can hold.
    """
    def __init__(self, max_size_in_bytes=None):
        # type: (Optional[int]) -> None
        self.message = uamqp.BatchMessage(data=[], multi_messages=False, properties=None)
        self._max_size_in_bytes = max_size_in_bytes or uamqp.constants.MAX_MESSAGE_LENGTH_BYTES
        self._size = self.message.gather()[0].get_message_encoded_size()
        self._count = 0
        self._messages = []  # type: List[ServiceBusMessage]

    def __repr__(self):
        # type: () -> str
        batch_repr = "max_size_in_bytes={}, message_count={}".format(
            self.max_size_in_bytes, self._count
        )
        return "ServiceBusMessageBatch({})".format(batch_repr)

    def __len__(self):
        # type: () -> int
        return self._count

    def _from_list(self, messages, parent_span=None):
        # type: (Iterable[ServiceBusMessage], AbstractSpan) -> None
        for each in messages:
            if not isinstance(each, ServiceBusMessage):
                raise TypeError("Only ServiceBusMessage or an iterable object containing ServiceBusMessage "
                                "objects are accepted. Received instead: {}".format(each.__class__.__name__))
            self._add(each, parent_span)

    @property
    def max_size_in_bytes(self):
        # type: () -> int
        """The maximum size of bytes data that a ServiceBusMessageBatch object can hold.

        :rtype: int
        """
        return self._max_size_in_bytes

    @property
    def size_in_bytes(self):
        # type: () -> int
        """The combined size of the messages in the batch, in bytes.

        :rtype: int
        """
        return self._size

    def add_message(self, message):
        # type: (ServiceBusMessage) -> None
        """Try to add a single Message to the batch.

        The total size of an added message is the sum of its body, properties, etc.
        If this added size results in the batch exceeding the maximum batch size, a `ValueError` will
        be raised.

        :param message: The Message to be added to the batch.
        :type message: ~azure.servicebus.ServiceBusMessage
        :rtype: None
        :raises: :class: ~azure.servicebus.exceptions.MessageContentTooLarge, when exceeding the size limit.
        """
        return self._add(message)

    def _add(self, message, parent_span=None):
        # type: (ServiceBusMessage, AbstractSpan) -> None
        """Actual add implementation.  The shim exists to hide the internal parameters such as parent_span."""
        message = transform_messages_to_sendable_if_needed(message)
        trace_message(message, parent_span) # parent_span is e.g. if built as part of a send operation.
        message_size = message.message.get_message_encoded_size()

        # For a ServiceBusMessageBatch, if the encoded_message_size of event_data is < 256, then the overhead cost to
        # encode that message into the ServiceBusMessageBatch would be 5 bytes, if >= 256, it would be 8 bytes.
        size_after_add = (
            self._size
            + message_size
            + _BATCH_MESSAGE_OVERHEAD_COST[0 if (message_size < 256) else 1]
        )

        if size_after_add > self.max_size_in_bytes:
            raise MessageContentTooLarge(
                "ServiceBusMessageBatch has reached its size limit: {}".format(
                    self.max_size_in_bytes
                )
            )

        self.message._body_gen.append(message)  # pylint: disable=protected-access
        self._size = size_after_add
        self._count += 1
        self._messages.append(message)


class ServiceBusReceivedMessage(ServiceBusMessage):
    """
    A Service Bus Message received from service side.

    :ivar auto_renew_error: Error when AutoLockRenewer is used and it fails to renew the message lock.
    :vartype auto_renew_error: ~azure.servicebus.AutoLockRenewTimeout or ~azure.servicebus.AutoLockRenewFailed

    .. admonition:: Example:

        .. literalinclude:: ../samples/sync_samples/sample_code_servicebus.py
            :start-after: [START receive_complex_message]
            :end-before: [END receive_complex_message]
            :language: python
            :dedent: 4
            :caption: Checking the properties on a received message.

    """
    def __init__(self, message, receive_mode=ReceiveMode.PeekLock, **kwargs):
        # type: (uamqp.message.Message, ReceiveMode, Any) -> None
        super(ServiceBusReceivedMessage, self).__init__(None, message=message)  # type: ignore
        self._settled = (receive_mode == ReceiveMode.ReceiveAndDelete)
        self._received_timestamp_utc = utc_now()
        self._is_deferred_message = kwargs.get("is_deferred_message", False)
        self._is_peeked_message = kwargs.get("is_peeked_message", False)
        self.auto_renew_error = None  # type: Optional[Exception]
        try:
            self._receiver = kwargs.pop("receiver")  # type: Union[ServiceBusReceiver, AsyncServiceBusReceiver]
        except KeyError:
            raise TypeError("ServiceBusReceivedMessage requires a receiver to be initialized. " +
                            "This class should never be initialized by a user; " +
                            "for outgoing messages, the ServiceBusMessage class should be utilized instead.")
        self._expiry = None # type: Optional[datetime.datetime]

    @property
    def _lock_expired(self):
        # type: () -> bool
        # pylint: disable=protected-access
        """
        Whether the lock on the message has expired.

        :rtype: bool
        """
        try:
            if self._receiver.session:  # type: ignore
                raise TypeError("Session messages do not expire. Please use the Session expiry instead.")
        except AttributeError: # Is not a session receiver
            pass
        if self.locked_until_utc and self.locked_until_utc <= utc_now():
            return True
        return False

    def _to_outgoing_message(self):
        # type: () -> ServiceBusMessage
        amqp_message = self.message
        amqp_body = amqp_message._body  # pylint: disable=protected-access

        if isinstance(amqp_body, uamqp.message.DataBody):
            body = b''.join(amqp_body.data)
        else:
            # amqp_body is type of uamqp.message.ValueBody
            body = amqp_body.data

        return ServiceBusMessage(
            body=body,
            content_type=self.content_type,
            correlation_id=self.correlation_id,
            label=self.label,
            message_id=self.message_id,
            partition_key=self.partition_key,
            properties=self.properties,
            reply_to=self.reply_to,
            reply_to_session_id=self.reply_to_session_id,
            session_id=self.session_id,
            scheduled_enqueue_time_utc=self.scheduled_enqueue_time_utc,
            time_to_live=self.time_to_live,
            to=self.to,
            via_partition_key=self.via_partition_key
        )

    @property
    def dead_letter_error_description(self):
        # type: () -> Optional[str]
        """
        Dead letter error description, when the message is received from a deadletter subqueue of an entity.

        :rtype: str
        """
        if self.message.application_properties:
            try:
                return self.message.application_properties.get(PROPERTIES_DEAD_LETTER_ERROR_DESCRIPTION).decode('UTF-8')
            except AttributeError:
                pass
        return None

    @property
    def dead_letter_reason(self):
        # type: () -> Optional[str]
        """
        Dead letter reason, when the message is received from a deadletter subqueue of an entity.

        :rtype: str
        """
        if self.message.application_properties:
            try:
                return self.message.application_properties.get(PROPERTIES_DEAD_LETTER_REASON).decode('UTF-8')
            except AttributeError:
                pass
        return None

    @property
    def dead_letter_source(self):
        # type: () -> Optional[str]
        """
        The name of the queue or subscription that this message was enqueued on, before it was deadlettered.
        This property is only set in messages that have been dead-lettered and subsequently auto-forwarded
        from the dead-letter queue to another entity. Indicates the entity in which the message was dead-lettered.

        :rtype: str
        """
        if self.message.annotations:
            try:
                return self.message.annotations.get(_X_OPT_DEAD_LETTER_SOURCE).decode('UTF-8')
            except AttributeError:
                pass
        return None

    @property
    def delivery_count(self):
        # type: () -> Optional[int]
        """
        Number of deliveries that have been attempted for this message. The count is incremented
        when a message lock expires or the message is explicitly abandoned by the receiver.

        :rtype: int
        """
        if self._amqp_header:
            return self._amqp_header.delivery_count
        return None

    @property
    def enqueued_sequence_number(self):
        # type: () -> Optional[int]
        """
        For messages that have been auto-forwarded, this property reflects the sequence number that had
        first been assigned to the message at its original point of submission.

        :rtype: int
        """
        if self.message.annotations:
            return self.message.annotations.get(_X_OPT_ENQUEUE_SEQUENCE_NUMBER)
        return None

    @property
    def enqueued_time_utc(self):
        # type: () -> Optional[datetime.datetime]
        """
        The UTC datetime at which the message has been accepted and stored in the entity.

        :rtype: ~datetime.datetime
        """
        if self.message.annotations:
            timestamp = self.message.annotations.get(_X_OPT_ENQUEUED_TIME)
            if timestamp:
                in_seconds = timestamp/1000.0
                return utc_from_timestamp(in_seconds)
        return None

    @property
    def expires_at_utc(self):
        # type: () -> Optional[datetime.datetime]
        """
        The UTC datetime at which the message is marked for removal and no longer available for retrieval
        from the entity due to expiration. Expiry is controlled by the `Message.time_to_live` property.
        This property is computed from `Message.enqueued_time_utc` + `Message.time_to_live`.

        :rtype: ~datetime.datetime
        """
        if self.enqueued_time_utc and self.time_to_live:
            return self.enqueued_time_utc + self.time_to_live
        return None

    @property
    def sequence_number(self):
        # type: () -> Optional[int]
        """
        The unique number assigned to a message by Service Bus. The sequence number is a unique 64-bit integer
        assigned to a message as it is accepted and stored by the broker and functions as its true identifier.
        For partitioned entities, the topmost 16 bits reflect the partition identifier.
        Sequence numbers monotonically increase. They roll over to 0 when the 48-64 bit range is exhausted.

        :rtype: int
        """
        if self.message.annotations:
            return self.message.annotations.get(_X_OPT_SEQUENCE_NUMBER)
        return None

    @property
    def lock_token(self):
        # type: () -> Optional[Union[uuid.UUID, str]]
        """
        The lock token for the current message serving as a reference to the lock that
        is being held by the broker in PeekLock mode.

        :rtype:  ~uuid.UUID or str
        """
        if self._settled:
            return None

        if self.message.delivery_tag:
            return uuid.UUID(bytes_le=self.message.delivery_tag)

        delivery_annotations = self.message.delivery_annotations
        if delivery_annotations:
            return delivery_annotations.get(_X_OPT_LOCK_TOKEN)
        return None

    @property
    def locked_until_utc(self):
        # type: () -> Optional[datetime.datetime]
        # pylint: disable=protected-access
        """
        The UTC datetime until which the message will be locked in the queue/subscription.
        When the lock expires, delivery count of hte message is incremented and the message
        is again available for retrieval.

        :rtype: datetime.datetime
        """
        try:
            if self._settled or self._receiver.session:  # type: ignore
                return None
        except AttributeError:  # not settled, and isn't session receiver.
            pass
        if self._expiry:
            return self._expiry
        if self.message.annotations and _X_OPT_LOCKED_UNTIL in self.message.annotations:
            expiry_in_seconds = self.message.annotations[_X_OPT_LOCKED_UNTIL]/1000
            self._expiry = utc_from_timestamp(expiry_in_seconds)
        return self._expiry


class AMQPMessage(object):
    """
    The internal AMQP message that this ServiceBusMessage represents.  Is read-only.
    """
    def __init__(self, message):
        # type: (uamqp.Message) -> None
        self._message = message

    @property
    def properties(self):
        # type: () -> uamqp.message.MessageProperties
        """
        Properties to add to the message.

        :rtype: ~uamqp.message.MessageProperties
        """
        return uamqp.message.MessageProperties(message_id=self._message.properties.message_id,
                                               user_id=self._message.properties.user_id,
                                               to=self._message.properties.to,
                                               subject=self._message.properties.subject,
                                               reply_to=self._message.properties.reply_to,
                                               correlation_id=self._message.properties.correlation_id,
                                               content_type=self._message.properties.content_type,
                                               content_encoding=self._message.properties.content_encoding
                                               )

    # NOTE: These are disabled pending arch. design and cross-sdk consensus on
    # how we will expose sendability of amqp focused messages. To undo, uncomment and remove deepcopies/workarounds.
    #
    #@properties.setter
    #def properties(self, value):
    #    self._message.properties = value

    @property
    def application_properties(self):
        # type: () -> dict
        """
        Service specific application properties.

        :rtype: dict
        """
        return copy.deepcopy(self._message.application_properties)

    #@application_properties.setter
    #def application_properties(self, value):
    #    self._message.application_properties = value

    @property
    def annotations(self):
        # type: () -> dict
        """
        Service specific message annotations. Keys in the dictionary
        must be `uamqp.types.AMQPSymbol` or `uamqp.types.AMQPuLong`.

        :rtype: dict
        """
        return copy.deepcopy(self._message.annotations)

    #@annotations.setter
    #def annotations(self, value):
    #    self._message.annotations = value

    @property
    def delivery_annotations(self):
        # type: () -> dict
        """
        Delivery-specific non-standard properties at the head of the message.
        Delivery annotations convey information from the sending peer to the receiving peer.
        Keys in the dictionary must be `uamqp.types.AMQPSymbol` or `uamqp.types.AMQPuLong`.

        :rtype: dict
        """
        return copy.deepcopy(self._message.delivery_annotations)

    #@delivery_annotations.setter
    #def delivery_annotations(self, value):
    #    self._message.delivery_annotations = value

    @property
    def header(self):
        # type: () -> uamqp.message.MessageHeader
        """
        The message header.

        :rtype: ~uamqp.message.MessageHeader
        """
        return uamqp.message.MessageHeader(header=self._message.header)

    #@header.setter
    #def header(self, value):
    #    self._message.header = value

    @property
    def footer(self):
        # type: () -> dict
        """
        The message footer.

        :rtype: dict
        """
        return copy.deepcopy(self._message.footer)

    #@footer.setter
    #def footer(self, value):
    #    self._message.footer = value<|MERGE_RESOLUTION|>--- conflicted
+++ resolved
@@ -34,24 +34,13 @@
     ANNOTATION_SYMBOL_SCHEDULED_ENQUEUE_TIME,
     ANNOTATION_SYMBOL_KEY_MAP
 )
-<<<<<<< HEAD
-from ..exceptions import (
-    ServiceBusMessageError,
-    MessageAlreadySettled,
-    MessageLockExpired,
-    SessionLockExpired,
-    MessageSettleFailed,
-    MessageContentTooLarge,
-    ServiceBusError)
 from .utils import (
     utc_from_timestamp,
     utc_now,
     transform_messages_to_sendable_if_needed,
     trace_message)
-=======
 from ..exceptions import MessageContentTooLarge
-from .utils import utc_from_timestamp, utc_now, transform_messages_to_sendable_if_needed
->>>>>>> a912eecf
+
 if TYPE_CHECKING:
     from ..aio._servicebus_receiver_async import ServiceBusReceiver as AsyncServiceBusReceiver
     from .._servicebus_receiver import ServiceBusReceiver
