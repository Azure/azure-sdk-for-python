--- conflicted
+++ resolved
@@ -5,12 +5,7 @@
 # -------------------------------------------------------------------------
 
 import uamqp
-
-<<<<<<< HEAD
 from .message import ServiceBusReceivedMessage
-=======
-from .message import ServiceBusPeekedMessage, ServiceBusReceivedMessage
->>>>>>> 9711f486
 from ..exceptions import ServiceBusError, MessageLockExpired
 from .constants import ReceiveMode
 
@@ -38,11 +33,7 @@
         parsed = []
         for m in message.get_data()[b'messages']:
             wrapped = uamqp.Message.decode_from_bytes(bytearray(m[b'message']))
-<<<<<<< HEAD
             parsed.append(ServiceBusReceivedMessage(wrapped, is_peeked_message=True, receiver=receiver))
-=======
-            parsed.append(ServiceBusPeekedMessage(wrapped))
->>>>>>> 9711f486
         return parsed
     if status_code in [202, 204]:
         return []
