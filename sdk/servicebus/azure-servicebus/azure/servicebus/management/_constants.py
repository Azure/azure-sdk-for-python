--- conflicted
+++ resolved
@@ -5,10 +5,6 @@
 
 # Generated API parameters
 API_VERSION_PARAM_NAME = "api-version"
-<<<<<<< HEAD
-API_VERSION = "2021-05"
-=======
->>>>>>> 62df3543
 ENTITY_TYPE_QUEUES = "queues"
 ENTITY_TYPE_TOPICS = "topics"
 LIST_OP_SKIP = "$skip"
