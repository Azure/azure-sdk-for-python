--- conflicted
+++ resolved
@@ -422,12 +422,7 @@
         self.support_ordering = extract_kwarg('support_ordering')
         self.auto_delete_on_idle = extract_kwarg('auto_delete_on_idle')
         self.enable_partitioning = extract_kwarg('enable_partitioning')
-<<<<<<< HEAD
         self.availability_status = extract_kwarg('availability_status')
-        self.enable_subscription_partitioning = extract_kwarg('enable_subscription_partitioning')
-=======
-        self.entity_availability_status = extract_kwarg('entity_availability_status')
->>>>>>> 3458fb9d
         self.enable_express = extract_kwarg('enable_express')
         self.user_metadata = extract_kwarg('user_metadata')
 
@@ -449,12 +444,7 @@
             support_ordering=internal_td.support_ordering,
             auto_delete_on_idle=internal_td.auto_delete_on_idle,
             enable_partitioning=internal_td.enable_partitioning,
-<<<<<<< HEAD
             availability_status=internal_td.entity_availability_status,
-            enable_subscription_partitioning=internal_td.enable_subscription_partitioning,
-=======
-            entity_availability_status=internal_td.entity_availability_status,
->>>>>>> 3458fb9d
             enable_express=internal_td.enable_express,
             user_metadata=internal_td.user_metadata
         )
@@ -476,12 +466,7 @@
         self._internal_td.support_ordering = self.support_ordering
         self._internal_td.auto_delete_on_idle = self.auto_delete_on_idle
         self._internal_td.enable_partitioning = self.enable_partitioning
-<<<<<<< HEAD
         self._internal_td.entity_availability_status = self.availability_status
-        self._internal_td.enable_subscription_partitioning = self.enable_subscription_partitioning
-=======
-        self._internal_td.entity_availability_status = self.entity_availability_status
->>>>>>> 3458fb9d
         self._internal_td.enable_express = self.enable_express
         self._internal_td.user_metadata = self.user_metadata
 
