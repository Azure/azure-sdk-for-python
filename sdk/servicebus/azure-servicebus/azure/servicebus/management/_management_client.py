--- conflicted
+++ resolved
@@ -12,82 +12,34 @@
 from azure.core.paging import ItemPaged
 from azure.core.exceptions import ResourceNotFoundError
 from azure.core.pipeline import Pipeline
-from azure.core.pipeline.policies import (
-    HttpLoggingPolicy,
-    DistributedTracingPolicy,
-    ContentDecodePolicy,
-    RequestIdPolicy,
-    BearerTokenCredentialPolicy,
-)
+from azure.core.pipeline.policies import HttpLoggingPolicy, DistributedTracingPolicy, ContentDecodePolicy, \
+    RequestIdPolicy, BearerTokenCredentialPolicy
 from azure.core.pipeline.transport import RequestsTransport
 
-from ._generated.models import (
-    QueueDescriptionFeed,
-    TopicDescriptionEntry,
-    QueueDescriptionEntry,
-    SubscriptionDescriptionFeed,
-    SubscriptionDescriptionEntry,
-    RuleDescriptionEntry,
-    RuleDescriptionFeed,
-    NamespacePropertiesEntry,
-    CreateTopicBody,
-    CreateTopicBodyContent,
-    TopicDescriptionFeed,
-    CreateSubscriptionBody,
-    CreateSubscriptionBodyContent,
-    CreateRuleBody,
-    CreateRuleBodyContent,
-    CreateQueueBody,
-    CreateQueueBodyContent,
-)
-from ._utils import (
-    extract_data_template,
-    get_next_template,
-    deserialize_rule_key_values,
-    serialize_rule_key_values,
-    extract_rule_data_template,
-    _validate_entity_name_type,
-    _validate_topic_and_subscription_types,
-    _validate_topic_subscription_and_rule_types,
-)
+from ._generated.models import QueueDescriptionFeed, TopicDescriptionEntry, \
+    QueueDescriptionEntry, SubscriptionDescriptionFeed, SubscriptionDescriptionEntry, RuleDescriptionEntry, \
+    RuleDescriptionFeed, NamespacePropertiesEntry, CreateTopicBody, CreateTopicBodyContent, \
+    TopicDescriptionFeed, CreateSubscriptionBody, CreateSubscriptionBodyContent, CreateRuleBody, \
+    CreateRuleBodyContent, CreateQueueBody, CreateQueueBodyContent
+from ._utils import extract_data_template, get_next_template, deserialize_rule_key_values, serialize_rule_key_values, \
+    extract_rule_data_template, _validate_entity_name_type, _validate_topic_and_subscription_types, \
+    _validate_topic_subscription_and_rule_types
 from ._xml_workaround_policy import ServiceBusXMLWorkaroundPolicy
 
-<<<<<<< HEAD
-from .._common.constants import JWT_TOKEN_SCOPE
-from .._base_handler import (
-    _parse_conn_str,
-    ServiceBusSharedKeyCredential,
-    ServiceBusSASTokenCredential,
-)
-=======
 from .._common.constants import JWT_TOKEN_SCOPE, SUPPLEMENTARY_AUTHORIZATION_HEADER, \
     DEAD_LETTER_SUPPLEMENTARY_AUTHORIZATION_HEADER
 from .._base_handler import _parse_conn_str, ServiceBusSharedKeyCredential, ServiceBusSASTokenCredential
->>>>>>> da34e9d3
 from ._shared_key_policy import ServiceBusSharedKeyCredentialPolicy
 from ._generated._configuration import ServiceBusManagementClientConfiguration
-from ._generated._service_bus_management_client import (
-    ServiceBusManagementClient as ServiceBusManagementClientImpl,
-)
+from ._generated._service_bus_management_client import ServiceBusManagementClient as ServiceBusManagementClientImpl
 from ._model_workaround import avoid_timedelta_overflow
 from . import _constants as constants
-from ._models import (
-    QueueRuntimeProperties,
-    QueueProperties,
-    TopicProperties,
-    TopicRuntimeProperties,
-    SubscriptionProperties,
-    SubscriptionRuntimeProperties,
-    RuleProperties,
-    NamespaceProperties,
-    TrueRuleFilter,
-)
+from ._models import QueueRuntimeProperties, QueueProperties, TopicProperties, TopicRuntimeProperties, \
+    SubscriptionProperties, SubscriptionRuntimeProperties, RuleProperties, NamespaceProperties, TrueRuleFilter
 from ._handle_response_error import _handle_response_error
 
 if TYPE_CHECKING:
-    from azure.core.credentials import (
-        TokenCredential,
-    )  # pylint:disable=ungrouped-imports
+    from azure.core.credentials import TokenCredential  # pylint:disable=ungrouped-imports
 
 
 class ServiceBusAdministrationClient:  # pylint:disable=too-many-public-methods
@@ -105,9 +57,7 @@
         self._endpoint = "https://" + fully_qualified_namespace
         self._config = ServiceBusManagementClientConfiguration(self._endpoint, **kwargs)
         self._pipeline = self._build_pipeline()
-        self._impl = ServiceBusManagementClientImpl(
-            endpoint=fully_qualified_namespace, pipeline=self._pipeline
-        )
+        self._impl = ServiceBusManagementClientImpl(endpoint=fully_qualified_namespace, pipeline=self._pipeline)
 
     def __enter__(self):
         self._impl.__enter__()
@@ -117,15 +67,11 @@
         self._impl.__exit__(*exc_details)
 
     def _build_pipeline(self, **kwargs):  # pylint: disable=no-self-use
-        transport = kwargs.get("transport")
-        policies = kwargs.get("policies")
-        credential_policy = (
-            ServiceBusSharedKeyCredentialPolicy(
-                self._endpoint, self._credential, "Authorization"
-            )
-            if isinstance(self._credential, ServiceBusSharedKeyCredential)
+        transport = kwargs.get('transport')
+        policies = kwargs.get('policies')
+        credential_policy = ServiceBusSharedKeyCredentialPolicy(self._endpoint, self._credential, "Authorization") \
+            if isinstance(self._credential, ServiceBusSharedKeyCredential) \
             else BearerTokenCredentialPolicy(self._credential, JWT_TOKEN_SCOPE)
-        )
         if policies is None:  # [] is a valid policy list
             policies = [
                 RequestIdPolicy(**kwargs),
@@ -152,50 +98,30 @@
         with _handle_response_error():
             element = cast(
                 ElementTree,
-                self._impl.entity.get(
-                    entity_name,
-                    enrich=enrich,
-                    api_version=constants.API_VERSION,
-                    **kwargs
-                ),
+                self._impl.entity.get(entity_name, enrich=enrich, api_version=constants.API_VERSION, **kwargs)
             )
         return element
 
-    def _get_subscription_element(
-        self, topic_name, subscription_name, enrich=False, **kwargs
-    ):
+    def _get_subscription_element(self, topic_name, subscription_name, enrich=False, **kwargs):
         # type: (str, str, bool, Any) -> ElementTree
         _validate_topic_and_subscription_types(topic_name, subscription_name)
         with _handle_response_error():
             element = cast(
                 ElementTree,
                 self._impl.subscription.get(
-                    topic_name,
-                    subscription_name,
-                    enrich=enrich,
-                    api_version=constants.API_VERSION,
-                    **kwargs
-                ),
+                    topic_name, subscription_name, enrich=enrich, api_version=constants.API_VERSION, **kwargs)
             )
         return element
 
     def _get_rule_element(self, topic_name, subscription_name, rule_name, **kwargs):
         # type: (str, str, str, Any) -> ElementTree
-        _validate_topic_subscription_and_rule_types(
-            topic_name, subscription_name, rule_name
-        )
+        _validate_topic_subscription_and_rule_types(topic_name, subscription_name, rule_name)
 
         with _handle_response_error():
             element = cast(
                 ElementTree,
                 self._impl.rule.get(
-                    topic_name,
-                    subscription_name,
-                    rule_name,
-                    enrich=False,
-                    api_version=constants.API_VERSION,
-                    **kwargs
-                ),
+                    topic_name, subscription_name, rule_name, enrich=False, api_version=constants.API_VERSION, **kwargs)
             )
         return element
 
@@ -223,20 +149,13 @@
         :param str conn_str: The connection string of the Service Bus Namespace.
         :rtype: ~azure.servicebus.management.ServiceBusAdministrationClient
         """
-        (
-            endpoint,
-            shared_access_key_name,
-            shared_access_key,
-            _,
-            token,
-            token_expiry,
-        ) = _parse_conn_str(conn_str)
+        endpoint, shared_access_key_name, shared_access_key, _, token, token_expiry = _parse_conn_str(conn_str)
         if token and token_expiry:
             credential = ServiceBusSASTokenCredential(token, token_expiry)
         elif shared_access_key_name and shared_access_key:
-            credential = ServiceBusSharedKeyCredential(shared_access_key_name, shared_access_key)  # type: ignore
+            credential = ServiceBusSharedKeyCredential(shared_access_key_name, shared_access_key) # type: ignore
         if "//" in endpoint:
-            endpoint = endpoint[endpoint.index("//") + 2 :]
+            endpoint = endpoint[endpoint.index("//") + 2:]
         return cls(endpoint, credential, **kwargs)
 
     def get_queue(self, queue_name, **kwargs):
@@ -250,9 +169,7 @@
         entry = QueueDescriptionEntry.deserialize(entry_ele)
         if not entry.content:
             raise ResourceNotFoundError("Queue '{}' does not exist".format(queue_name))
-        queue_description = QueueProperties._from_internal_entity(
-            queue_name, entry.content.queue_description
-        )
+        queue_description = QueueProperties._from_internal_entity(queue_name, entry.content.queue_description)
         return queue_description
 
     def get_queue_runtime_properties(self, queue_name, **kwargs):
@@ -266,9 +183,7 @@
         entry = QueueDescriptionEntry.deserialize(entry_ele)
         if not entry.content:
             raise ResourceNotFoundError("Queue {} does not exist".format(queue_name))
-        runtime_properties = QueueRuntimeProperties._from_internal_entity(
-            queue_name, entry.content.queue_description
-        )
+        runtime_properties = QueueRuntimeProperties._from_internal_entity(queue_name, entry.content.queue_description)
         return runtime_properties
 
     def create_queue(self, queue_name, **kwargs):
@@ -333,15 +248,9 @@
             queue_name,
             authorization_rules=kwargs.pop("authorization_rules", None),
             auto_delete_on_idle=kwargs.pop("auto_delete_on_idle", None),
-            dead_lettering_on_message_expiration=kwargs.pop(
-                "dead_lettering_on_message_expiration", None
-            ),
-            default_message_time_to_live=kwargs.pop(
-                "default_message_time_to_live", None
-            ),
-            duplicate_detection_history_time_window=kwargs.pop(
-                "duplicate_detection_history_time_window", None
-            ),
+            dead_lettering_on_message_expiration=kwargs.pop("dead_lettering_on_message_expiration", None),
+            default_message_time_to_live=kwargs.pop("default_message_time_to_live", None),
+            duplicate_detection_history_time_window=kwargs.pop("duplicate_detection_history_time_window", None),
             availability_status=None,
             enable_batched_operations=kwargs.pop("enable_batched_operations", None),
             enable_express=kwargs.pop("enable_express", None),
@@ -349,16 +258,12 @@
             lock_duration=kwargs.pop("lock_duration", None),
             max_delivery_count=kwargs.pop("max_delivery_count", None),
             max_size_in_megabytes=kwargs.pop("max_size_in_megabytes", None),
-            requires_duplicate_detection=kwargs.pop(
-                "requires_duplicate_detection", None
-            ),
+            requires_duplicate_detection=kwargs.pop("requires_duplicate_detection", None),
             requires_session=kwargs.pop("requires_session", None),
             status=kwargs.pop("status", None),
             forward_to=kwargs.pop("forward_to", None),
-            forward_dead_lettered_messages_to=kwargs.pop(
-                "forward_dead_lettered_messages_to", None
-            ),
-            user_metadata=kwargs.pop("user_metadata", None),
+            forward_dead_lettered_messages_to=kwargs.pop("forward_dead_lettered_messages_to", None),
+            user_metadata=kwargs.pop("user_metadata", None)
         )
         to_create = queue._to_internal_entity()
         create_entity_body = CreateQueueBody(
@@ -373,16 +278,11 @@
                 ElementTree,
                 self._impl.entity.put(
                     queue_name,  # type: ignore
-                    request_body,
-                    api_version=constants.API_VERSION,
-                    **kwargs
-                ),
+                    request_body, api_version=constants.API_VERSION, **kwargs)
             )
 
         entry = QueueDescriptionEntry.deserialize(entry_ele)
-        result = QueueProperties._from_internal_entity(
-            queue_name, entry.content.queue_description
-        )
+        result = QueueProperties._from_internal_entity(queue_name, entry.content.queue_description)
         return result
 
     def update_queue(self, queue, **kwargs):
@@ -401,12 +301,8 @@
 
         to_update = queue._to_internal_entity()
 
-        to_update.default_message_time_to_live = avoid_timedelta_overflow(
-            to_update.default_message_time_to_live
-        )
-        to_update.auto_delete_on_idle = avoid_timedelta_overflow(
-            to_update.auto_delete_on_idle
-        )
+        to_update.default_message_time_to_live = avoid_timedelta_overflow(to_update.default_message_time_to_live)
+        to_update.auto_delete_on_idle = avoid_timedelta_overflow(to_update.auto_delete_on_idle)
 
         create_entity_body = CreateQueueBody(
             content=CreateQueueBodyContent(
@@ -438,8 +334,8 @@
             raise ValueError("queue_name must not be None or empty")
         with _handle_response_error():
             self._impl.entity.delete(
-                queue_name, api_version=constants.API_VERSION, **kwargs  # type: ignore
-            )
+                queue_name,   # type: ignore
+                api_version=constants.API_VERSION, **kwargs)
 
     def list_queues(self, **kwargs):
         # type: (Any) -> ItemPaged[QueueProperties]
@@ -450,20 +346,17 @@
         """
 
         def entry_to_qd(entry):
-            qd = QueueProperties._from_internal_entity(
-                entry.title, entry.content.queue_description
-            )
+            qd = QueueProperties._from_internal_entity(entry.title, entry.content.queue_description)
             return qd
 
         extract_data = functools.partial(
             extract_data_template, QueueDescriptionFeed, entry_to_qd
         )
         get_next = functools.partial(
-            get_next_template,
-            functools.partial(self._impl.list_entities, constants.ENTITY_TYPE_QUEUES),
-            **kwargs
-        )
-        return ItemPaged(get_next, extract_data)
+            get_next_template, functools.partial(self._impl.list_entities, constants.ENTITY_TYPE_QUEUES), **kwargs
+        )
+        return ItemPaged(
+            get_next, extract_data)
 
     def list_queues_runtime_properties(self, **kwargs):
         # type: (Any) -> ItemPaged[QueueRuntimeProperties]
@@ -474,20 +367,17 @@
         """
 
         def entry_to_qr(entry):
-            qd = QueueRuntimeProperties._from_internal_entity(
-                entry.title, entry.content.queue_description
-            )
+            qd = QueueRuntimeProperties._from_internal_entity(entry.title, entry.content.queue_description)
             return qd
 
         extract_data = functools.partial(
             extract_data_template, QueueDescriptionFeed, entry_to_qr
         )
         get_next = functools.partial(
-            get_next_template,
-            functools.partial(self._impl.list_entities, constants.ENTITY_TYPE_QUEUES),
-            **kwargs
-        )
-        return ItemPaged(get_next, extract_data)
+            get_next_template, functools.partial(self._impl.list_entities, constants.ENTITY_TYPE_QUEUES), **kwargs
+        )
+        return ItemPaged(
+            get_next, extract_data)
 
     def get_topic(self, topic_name, **kwargs):
         # type: (str, Any) -> TopicProperties
@@ -500,9 +390,7 @@
         entry = TopicDescriptionEntry.deserialize(entry_ele)
         if not entry.content:
             raise ResourceNotFoundError("Topic '{}' does not exist".format(topic_name))
-        topic_description = TopicProperties._from_internal_entity(
-            topic_name, entry.content.topic_description
-        )
+        topic_description = TopicProperties._from_internal_entity(topic_name, entry.content.topic_description)
         return topic_description
 
     def get_topic_runtime_properties(self, topic_name, **kwargs):
@@ -516,9 +404,7 @@
         entry = TopicDescriptionEntry.deserialize(entry_ele)
         if not entry.content:
             raise ResourceNotFoundError("Topic {} does not exist".format(topic_name))
-        topic_description = TopicRuntimeProperties._from_internal_entity(
-            topic_name, entry.content.topic_description
-        )
+        topic_description = TopicRuntimeProperties._from_internal_entity(topic_name, entry.content.topic_description)
         return topic_description
 
     def create_topic(self, topic_name, **kwargs):
@@ -568,16 +454,10 @@
         """
         topic = TopicProperties(
             topic_name,
-            default_message_time_to_live=kwargs.pop(
-                "default_message_time_to_live", None
-            ),
+            default_message_time_to_live=kwargs.pop("default_message_time_to_live", None),
             max_size_in_megabytes=kwargs.pop("max_size_in_megabytes", None),
-            requires_duplicate_detection=kwargs.pop(
-                "requires_duplicate_detection", None
-            ),
-            duplicate_detection_history_time_window=kwargs.pop(
-                "duplicate_detection_history_time_window", None
-            ),
+            requires_duplicate_detection=kwargs.pop("requires_duplicate_detection", None),
+            duplicate_detection_history_time_window=kwargs.pop("duplicate_detection_history_time_window", None),
             enable_batched_operations=kwargs.pop("enable_batched_operations", None),
             size_in_bytes=kwargs.pop("size_in_bytes", None),
             authorization_rules=kwargs.pop("authorization_rules", None),
@@ -587,7 +467,7 @@
             enable_partitioning=kwargs.pop("enable_partitioning", None),
             availability_status=None,
             enable_express=kwargs.pop("enable_express", None),
-            user_metadata=kwargs.pop("user_metadata", None),
+            user_metadata=kwargs.pop("user_metadata", None)
         )
         to_create = topic._to_internal_entity()
 
@@ -602,15 +482,10 @@
                 ElementTree,
                 self._impl.entity.put(
                     topic_name,  # type: ignore
-                    request_body,
-                    api_version=constants.API_VERSION,
-                    **kwargs
-                ),
+                    request_body, api_version=constants.API_VERSION, **kwargs)
             )
         entry = TopicDescriptionEntry.deserialize(entry_ele)
-        result = TopicProperties._from_internal_entity(
-            topic_name, entry.content.topic_description
-        )
+        result = TopicProperties._from_internal_entity(topic_name, entry.content.topic_description)
         return result
 
     def update_topic(self, topic, **kwargs):
@@ -629,21 +504,13 @@
 
         to_update = topic._to_internal_entity()
 
-        to_update.default_message_time_to_live = (
-            kwargs.get("default_message_time_to_live")
-            or topic.default_message_time_to_live
-        )
-        to_update.duplicate_detection_history_time_window = (
-            kwargs.get("duplicate_detection_history_time_window")
-            or topic.duplicate_detection_history_time_window
-        )
-
-        to_update.default_message_time_to_live = avoid_timedelta_overflow(
-            to_update.default_message_time_to_live
-        )
-        to_update.auto_delete_on_idle = avoid_timedelta_overflow(
-            to_update.auto_delete_on_idle
-        )
+        to_update.default_message_time_to_live = kwargs.get(
+            "default_message_time_to_live") or topic.default_message_time_to_live
+        to_update.duplicate_detection_history_time_window = kwargs.get(
+            "duplicate_detection_history_time_window") or topic.duplicate_detection_history_time_window
+
+        to_update.default_message_time_to_live = avoid_timedelta_overflow(to_update.default_message_time_to_live)
+        to_update.auto_delete_on_idle = avoid_timedelta_overflow(to_update.auto_delete_on_idle)
 
         create_entity_body = CreateTopicBody(
             content=CreateTopicBodyContent(
@@ -669,9 +536,7 @@
         """
         _validate_entity_name_type(topic_name)
 
-        self._impl.entity.delete(
-            topic_name, api_version=constants.API_VERSION, **kwargs
-        )
+        self._impl.entity.delete(topic_name, api_version=constants.API_VERSION, **kwargs)
 
     def list_topics(self, **kwargs):
         # type: (Any) -> ItemPaged[TopicProperties]
@@ -680,22 +545,18 @@
         :returns: An iterable (auto-paging) response of TopicProperties.
         :rtype: ~azure.core.paging.ItemPaged[~azure.servicebus.management.TopicProperties]
         """
-
         def entry_to_topic(entry):
-            topic = TopicProperties._from_internal_entity(
-                entry.title, entry.content.topic_description
-            )
+            topic = TopicProperties._from_internal_entity(entry.title, entry.content.topic_description)
             return topic
 
         extract_data = functools.partial(
             extract_data_template, TopicDescriptionFeed, entry_to_topic
         )
         get_next = functools.partial(
-            get_next_template,
-            functools.partial(self._impl.list_entities, constants.ENTITY_TYPE_TOPICS),
-            **kwargs
-        )
-        return ItemPaged(get_next, extract_data)
+            get_next_template, functools.partial(self._impl.list_entities, constants.ENTITY_TYPE_TOPICS), **kwargs
+        )
+        return ItemPaged(
+            get_next, extract_data)
 
     def list_topics_runtime_properties(self, **kwargs):
         # type: (Any) -> ItemPaged[TopicRuntimeProperties]
@@ -704,22 +565,18 @@
         :returns: An iterable (auto-paging) response of TopicRuntimeProperties.
         :rtype: ~azure.core.paging.ItemPaged[~azure.servicebus.management.TopicRuntimeProperties]
         """
-
         def entry_to_topic(entry):
-            topic = TopicRuntimeProperties._from_internal_entity(
-                entry.title, entry.content.topic_description
-            )
+            topic = TopicRuntimeProperties._from_internal_entity(entry.title, entry.content.topic_description)
             return topic
 
         extract_data = functools.partial(
             extract_data_template, TopicDescriptionFeed, entry_to_topic
         )
         get_next = functools.partial(
-            get_next_template,
-            functools.partial(self._impl.list_entities, constants.ENTITY_TYPE_TOPICS),
-            **kwargs
-        )
-        return ItemPaged(get_next, extract_data)
+            get_next_template, functools.partial(self._impl.list_entities, constants.ENTITY_TYPE_TOPICS), **kwargs
+        )
+        return ItemPaged(
+            get_next, extract_data)
 
     def get_subscription(self, topic_name, subscription_name, **kwargs):
         # type: (str, str, Any) -> SubscriptionProperties
@@ -729,24 +586,16 @@
         :param str subscription_name: name of the subscription.
         :rtype: ~azure.servicebus.management.SubscriptionProperties
         """
-        entry_ele = self._get_subscription_element(
-            topic_name, subscription_name, **kwargs
-        )
+        entry_ele = self._get_subscription_element(topic_name, subscription_name, **kwargs)
         entry = SubscriptionDescriptionEntry.deserialize(entry_ele)
         if not entry.content:
             raise ResourceNotFoundError(
-                "Subscription('Topic: {}, Subscription: {}') does not exist".format(
-                    subscription_name, topic_name
-                )
-            )
+                "Subscription('Topic: {}, Subscription: {}') does not exist".format(subscription_name, topic_name))
         subscription = SubscriptionProperties._from_internal_entity(
-            entry.title, entry.content.subscription_description
-        )
+            entry.title, entry.content.subscription_description)
         return subscription
 
-    def get_subscription_runtime_properties(
-        self, topic_name, subscription_name, **kwargs
-    ):
+    def get_subscription_runtime_properties(self, topic_name, subscription_name, **kwargs):
         # type: (str, str, Any) -> SubscriptionRuntimeProperties
         """Get a topic subscription runtime info.
 
@@ -754,19 +603,13 @@
         :param str subscription_name: name of the subscription.
         :rtype: ~azure.servicebus.management.SubscriptionRuntimeProperties
         """
-        entry_ele = self._get_subscription_element(
-            topic_name, subscription_name, **kwargs
-        )
+        entry_ele = self._get_subscription_element(topic_name, subscription_name, **kwargs)
         entry = SubscriptionDescriptionEntry.deserialize(entry_ele)
         if not entry.content:
             raise ResourceNotFoundError(
-                "Subscription('Topic: {}, Subscription: {}') does not exist".format(
-                    subscription_name, topic_name
-                )
-            )
+                "Subscription('Topic: {}, Subscription: {}') does not exist".format(subscription_name, topic_name))
         subscription = SubscriptionRuntimeProperties._from_internal_entity(
-            entry.title, entry.content.subscription_description
-        )
+            entry.title, entry.content.subscription_description)
         return subscription
 
     def create_subscription(self, topic_name, subscription_name, **kwargs):
@@ -814,29 +657,22 @@
         :type auto_delete_on_idle: ~datetime.timedelta
         :rtype:  ~azure.servicebus.management.SubscriptionProperties
         """
-        _validate_entity_name_type(topic_name, display_name="topic_name")
+        _validate_entity_name_type(topic_name, display_name='topic_name')
 
         subscription = SubscriptionProperties(
             subscription_name,
             lock_duration=kwargs.pop("lock_duration", None),
             requires_session=kwargs.pop("requires_session", None),
-            default_message_time_to_live=kwargs.pop(
-                "default_message_time_to_live", None
-            ),
-            dead_lettering_on_message_expiration=kwargs.pop(
-                "dead_lettering_on_message_expiration", None
-            ),
-            dead_lettering_on_filter_evaluation_exceptions=kwargs.pop(
-                "dead_lettering_on_filter_evaluation_exceptions", None
-            ),
+            default_message_time_to_live=kwargs.pop("default_message_time_to_live", None),
+            dead_lettering_on_message_expiration=kwargs.pop("dead_lettering_on_message_expiration", None),
+            dead_lettering_on_filter_evaluation_exceptions=
+            kwargs.pop("dead_lettering_on_filter_evaluation_exceptions", None),
             max_delivery_count=kwargs.pop("max_delivery_count", None),
             enable_batched_operations=kwargs.pop("enable_batched_operations", None),
             status=kwargs.pop("status", None),
             forward_to=kwargs.pop("forward_to", None),
             user_metadata=kwargs.pop("user_metadata", None),
-            forward_dead_lettered_messages_to=kwargs.pop(
-                "forward_dead_lettered_messages_to", None
-            ),
+            forward_dead_lettered_messages_to=kwargs.pop("forward_dead_lettered_messages_to", None),
             auto_delete_on_idle=kwargs.pop("auto_delete_on_idle", None),
             availability_status=None,
         )
@@ -855,16 +691,12 @@
                 self._impl.subscription.put(
                     topic_name,
                     subscription_name,  # type: ignore
-                    request_body,
-                    api_version=constants.API_VERSION,
-                    **kwargs
-                ),
+                    request_body, api_version=constants.API_VERSION, **kwargs)
             )
 
         entry = SubscriptionDescriptionEntry.deserialize(entry_ele)
         result = SubscriptionProperties._from_internal_entity(
-            subscription_name, entry.content.subscription_description
-        )
+            subscription_name, entry.content.subscription_description)
         return result
 
     def update_subscription(self, topic_name, subscription, **kwargs):
@@ -879,16 +711,12 @@
          from `get_subscription`, `update_subscription` or `list_subscription` and has the updated properties.
         :rtype: None
         """
-        _validate_entity_name_type(topic_name, display_name="topic_name")
+        _validate_entity_name_type(topic_name, display_name='topic_name')
 
         to_update = subscription._to_internal_entity()
 
-        to_update.default_message_time_to_live = avoid_timedelta_overflow(
-            to_update.default_message_time_to_live
-        )
-        to_update.auto_delete_on_idle = avoid_timedelta_overflow(
-            to_update.auto_delete_on_idle
-        )
+        to_update.default_message_time_to_live = avoid_timedelta_overflow(to_update.default_message_time_to_live)
+        to_update.auto_delete_on_idle = avoid_timedelta_overflow(to_update.auto_delete_on_idle)
 
         create_entity_body = CreateSubscriptionBody(
             content=CreateSubscriptionBodyContent(
@@ -918,9 +746,7 @@
         """
         _validate_topic_and_subscription_types(topic_name, subscription_name)
 
-        self._impl.subscription.delete(
-            topic_name, subscription_name, api_version=constants.API_VERSION, **kwargs
-        )
+        self._impl.subscription.delete(topic_name, subscription_name, api_version=constants.API_VERSION, **kwargs)
 
     def list_subscriptions(self, topic_name, **kwargs):
         # type: (str, Any) -> ItemPaged[SubscriptionProperties]
@@ -934,19 +760,17 @@
 
         def entry_to_subscription(entry):
             subscription = SubscriptionProperties._from_internal_entity(
-                entry.title, entry.content.subscription_description
-            )
+                entry.title, entry.content.subscription_description)
             return subscription
 
         extract_data = functools.partial(
             extract_data_template, SubscriptionDescriptionFeed, entry_to_subscription
         )
         get_next = functools.partial(
-            get_next_template,
-            functools.partial(self._impl.list_subscriptions, topic_name),
-            **kwargs
-        )
-        return ItemPaged(get_next, extract_data)
+            get_next_template, functools.partial(self._impl.list_subscriptions, topic_name), **kwargs
+        )
+        return ItemPaged(
+            get_next, extract_data)
 
     def list_subscriptions_runtime_properties(self, topic_name, **kwargs):
         # type: (str, Any) -> ItemPaged[SubscriptionRuntimeProperties]
@@ -960,19 +784,17 @@
 
         def entry_to_subscription(entry):
             subscription = SubscriptionRuntimeProperties._from_internal_entity(
-                entry.title, entry.content.subscription_description
-            )
+                entry.title, entry.content.subscription_description)
             return subscription
 
         extract_data = functools.partial(
             extract_data_template, SubscriptionDescriptionFeed, entry_to_subscription
         )
         get_next = functools.partial(
-            get_next_template,
-            functools.partial(self._impl.list_subscriptions, topic_name),
-            **kwargs
-        )
-        return ItemPaged(get_next, extract_data)
+            get_next_template, functools.partial(self._impl.list_subscriptions, topic_name), **kwargs
+        )
+        return ItemPaged(
+            get_next, extract_data)
 
     def get_rule(self, topic_name, subscription_name, rule_name, **kwargs):
         # type: (str, str, str, Any) -> RuleProperties
@@ -984,22 +806,14 @@
         :param str rule_name: Name of the rule.
         :rtype: ~azure.servicebus.management.RuleProperties
         """
-        entry_ele = self._get_rule_element(
-            topic_name, subscription_name, rule_name, **kwargs
-        )
+        entry_ele = self._get_rule_element(topic_name, subscription_name, rule_name, **kwargs)
         entry = RuleDescriptionEntry.deserialize(entry_ele)
         if not entry.content:
             raise ResourceNotFoundError(
                 "Rule('Topic: {}, Subscription: {}, Rule {}') does not exist".format(
-                    subscription_name, topic_name, rule_name
-                )
-            )
-        rule_description = RuleProperties._from_internal_entity(
-            rule_name, entry.content.rule_description
-        )
-        deserialize_rule_key_values(
-            entry_ele, rule_description
-        )  # to remove after #3535 is released.
+                    subscription_name, topic_name, rule_name))
+        rule_description = RuleProperties._from_internal_entity(rule_name, entry.content.rule_description)
+        deserialize_rule_key_values(entry_ele, rule_description)  # to remove after #3535 is released.
         return rule_description
 
     def create_rule(self, topic_name, subscription_name, rule_name, **kwargs):
@@ -1025,7 +839,7 @@
             rule_name,
             filter=kwargs.pop("filter", TrueRuleFilter()),
             action=kwargs.pop("action", None),
-            created_at_utc=None,
+            created_at_utc=None
         )
         to_create = rule._to_internal_entity()
 
@@ -1041,17 +855,10 @@
                 topic_name,
                 subscription_name,  # type: ignore
                 rule_name,
-                request_body,
-                api_version=constants.API_VERSION,
-                **kwargs
-            )
+                request_body, api_version=constants.API_VERSION, **kwargs)
         entry = RuleDescriptionEntry.deserialize(entry_ele)
-        result = RuleProperties._from_internal_entity(
-            rule_name, entry.content.rule_description
-        )
-        deserialize_rule_key_values(
-            entry_ele, result
-        )  # to remove after #3535 is released.
+        result = RuleProperties._from_internal_entity(rule_name, entry.content.rule_description)
+        deserialize_rule_key_values(entry_ele, result)  # to remove after #3535 is released.
         return result
 
     def update_rule(self, topic_name, subscription_name, rule, **kwargs):
@@ -1102,17 +909,9 @@
         :param str rule_name: The to-be-deleted rule.
         :rtype: None
         """
-        _validate_topic_subscription_and_rule_types(
-            topic_name, subscription_name, rule_name
-        )
-
-        self._impl.rule.delete(
-            topic_name,
-            subscription_name,
-            rule_name,
-            api_version=constants.API_VERSION,
-            **kwargs
-        )
+        _validate_topic_subscription_and_rule_types(topic_name, subscription_name, rule_name)
+
+        self._impl.rule.delete(topic_name, subscription_name, rule_name, api_version=constants.API_VERSION, **kwargs)
 
     def list_rules(self, topic_name, subscription_name, **kwargs):
         # type: (str, str, Any) -> ItemPaged[RuleProperties]
@@ -1132,20 +931,17 @@
             """
             rule = entry.content.rule_description
             rule_description = RuleProperties._from_internal_entity(entry.title, rule)
-            deserialize_rule_key_values(
-                ele, rule_description
-            )  # to remove after #3535 is released.
+            deserialize_rule_key_values(ele, rule_description)  # to remove after #3535 is released.
             return rule_description
 
         extract_data = functools.partial(
             extract_rule_data_template, RuleDescriptionFeed, entry_to_rule
         )
         get_next = functools.partial(
-            get_next_template,
-            functools.partial(self._impl.list_rules, topic_name, subscription_name),
-            **kwargs
-        )
-        return ItemPaged(get_next, extract_data)
+            get_next_template, functools.partial(self._impl.list_rules, topic_name, subscription_name), **kwargs
+        )
+        return ItemPaged(
+            get_next, extract_data)
 
     def get_namespace_properties(self, **kwargs):
         # type: (Any) -> NamespaceProperties
@@ -1155,9 +951,8 @@
         """
         entry_el = self._impl.namespace.get(api_version=constants.API_VERSION, **kwargs)
         namespace_entry = NamespacePropertiesEntry.deserialize(entry_el)
-        return NamespaceProperties._from_internal_entity(
-            namespace_entry.title, namespace_entry.content.namespace_properties
-        )
+        return NamespaceProperties._from_internal_entity(namespace_entry.title,
+                                                         namespace_entry.content.namespace_properties)
 
     def close(self):
         # type: () -> None
