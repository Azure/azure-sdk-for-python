--- conflicted
+++ resolved
@@ -191,8 +191,6 @@
         """
         if not self._running:
             return
-<<<<<<< HEAD
-        self._running = False
         await self._close_handler()
 
     async def reconnect(self):
@@ -202,7 +200,4 @@
         a retryable error, attempt to reconnect.
         """
         await self.close()
-        await self._open()
-=======
-        await self._close_handler()
->>>>>>> 4f24446c
+        await self._open()