--- conflicted
+++ resolved
@@ -214,16 +214,11 @@
          will be immediately removed from the queue, and cannot be subsequently rejected or re-received if
          the client fails to process the message. The default mode is PeekLock.
         :paramtype receive_mode: ~azure.servicebus.ReceiveMode
-<<<<<<< HEAD
-        :keyword float max_wait_time: The timeout in seconds between received messages after which the receiver will
-         automatically stop receiving. The default value is 0, meaning no timeout.
+        :keyword Optional[float] max_wait_time: The timeout in seconds between received messages after which the
+         receiver will automatically stop receiving. The default value is None, meaning no timeout.
         :keyword Optional[AutoLockRenewer] auto_lock_renewer: An AutoLockRenewer can be provided such that messages are
          automatically registered on receipt.  If the receiver is a session receiver, it will apply to the session
          instead.
-=======
-        :keyword Optional[float] max_wait_time: The timeout in seconds between received messages after which the
-         receiver will automatically stop receiving. The default value is None, meaning no timeout.
->>>>>>> 8c28ff3b
         :keyword int prefetch_count: The maximum number of messages to cache with each request to the service.
          This setting is only for advanced performance tuning. Increasing this value will improve message throughput
          performance but increase the chance that messages will expire while they are cached if they're not
@@ -325,16 +320,11 @@
          will be immediately removed from the subscription, and cannot be subsequently rejected or re-received if
          the client fails to process the message. The default mode is PeekLock.
         :paramtype receive_mode: ~azure.servicebus.ReceiveMode
-<<<<<<< HEAD
-        :keyword float max_wait_time: The timeout in seconds between received messages after which the receiver will
-         automatically stop receiving. The default value is 0, meaning no timeout.
+        :keyword Optional[float] max_wait_time: The timeout in seconds between received messages after which the
+         receiver will automatically stop receiving. The default value is None, meaning no timeout.
         :keyword Optional[AutoLockRenewer] auto_lock_renewer: An AutoLockRenewer can be provided such that messages are
          automatically registered on receipt.  If the receiver is a session receiver, it will apply to the session
          instead.
-=======
-        :keyword Optional[float] max_wait_time: The timeout in seconds between received messages after which the
-         receiver will automatically stop receiving. The default value is None, meaning no timeout.
->>>>>>> 8c28ff3b
         :keyword int prefetch_count: The maximum number of messages to cache with each request to the service.
          This setting is only for advanced performance tuning. Increasing this value will improve message throughput
          performance but increase the chance that messages will expire while they are cached if they're not
