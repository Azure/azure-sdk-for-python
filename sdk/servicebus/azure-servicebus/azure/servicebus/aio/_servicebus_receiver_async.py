--- conflicted
+++ resolved
@@ -227,11 +227,7 @@
             encoding=self._config.encoding,
             receive_settle_mode=self._mode.value,
             send_settle_mode=SenderSettleMode.Settled if self._mode == ReceiveSettleMode.ReceiveAndDelete else None,
-<<<<<<< HEAD
-            timeout=self._idle_timeout * 1000 if self._idle_timeout else 0
-=======
             timeout=self._config.idle_timeout * 1000 if self._config.idle_timeout else 0
->>>>>>> 9581c8b5
         )
 
     async def _open(self):
@@ -251,11 +247,7 @@
         await self._open()
         max_batch_size = max_batch_size or self._handler._prefetch  # pylint: disable=protected-access
 
-<<<<<<< HEAD
-        timeout_ms = 1000 * timeout if timeout else (1000 * self._idle_timeout if self._idle_timeout else 0)
-=======
         timeout_ms = 1000 * (timeout or self._config.idle_timeout) if (timeout or self._config.idle_timeout) else 0
->>>>>>> 9581c8b5
         batch = await self._handler.receive_message_batch_async(
             max_batch_size=max_batch_size,
             timeout=timeout_ms
