--- conflicted
+++ resolved
@@ -292,10 +292,6 @@
                     abs_timeout_time=abs_timeout_time
                 )
 
-<<<<<<< HEAD
-    def _mgmt_request_response(self, mgmt_operation, message, callback, keep_alive_associated_link=True, **kwargs):
-        # type: (bytes, uamqp.Message, Callable, bool, Any) -> uamqp.Message
-=======
     def _mgmt_request_response(
         self,
         mgmt_operation,
@@ -321,7 +317,6 @@
         :param timeout: timeout in seconds executing the mgmt operation.
         :rtype: None
         """
->>>>>>> 2fed7729
         self._open()
         application_properties = {}
 
@@ -341,16 +336,6 @@
             ),
             application_properties=application_properties
         )
-<<<<<<< HEAD
-        return self._handler.mgmt_request(
-            mgmt_msg,
-            mgmt_operation,
-            op_type=MGMT_REQUEST_OP_TYPE_ENTITY_MGMT,
-            node=self._mgmt_target.encode(self._config.encoding),
-            timeout=5000,
-            callback=callback
-        )
-=======
         try:
             return self._handler.mgmt_request(
                 mgmt_msg,
@@ -363,8 +348,7 @@
         except Exception as exp:  # pylint: disable=broad-except
             if isinstance(exp, compat.TimeoutException):
                 raise OperationTimeoutError("Management operation timed out.", inner_exception=exp)
-            raise ServiceBusError("Management request failed: {}".format(exp), exp)
->>>>>>> 2fed7729
+            raise
 
     def _mgmt_request_response_with_retry(self, mgmt_operation, message, callback, timeout=None, **kwargs):
         # type: (bytes, Dict[str, Any], Callable, Optional[float], Any) -> Any
