# ------------------------------------------------------------------------
# Copyright (c) Microsoft Corporation. All rights reserved.
# Licensed under the MIT License. See License.txt in the project root for
# license information.
# -------------------------------------------------------------------------
from uamqp import constants

from ._version import VERSION
__version__ = VERSION

from ._servicebus_client import ServiceBusClient
from ._servicebus_sender import ServiceBusSender
from ._servicebus_receiver import ServiceBusReceiver
from ._servicebus_session_receiver import ServiceBusSessionReceiver
from ._servicebus_session import ServiceBusSession
from ._base_handler import ServiceBusSharedKeyCredential
<<<<<<< HEAD
from ._common.message import Message, BatchMessage, PeekedMessage, ReceivedMessage
from ._common.constants import ReceiveMode
=======
from ._common.message import Message, BatchMessage, PeekMessage, ReceivedMessage
from ._common.constants import ReceiveSettleMode, SubQueue
>>>>>>> 7d13ac8d
from ._common.auto_lock_renewer import AutoLockRenew

TransportType = constants.TransportType

__all__ = [
    'Message',
    'BatchMessage',
    'PeekedMessage',
    'ReceivedMessage',
<<<<<<< HEAD
    'ReceiveMode',
=======
    'ReceiveSettleMode',
    'SubQueue',
>>>>>>> 7d13ac8d
    'ServiceBusClient',
    'ServiceBusReceiver',
    'ServiceBusSessionReceiver',
    'ServiceBusSession',
    'ServiceBusSender',
    'ServiceBusSharedKeyCredential',
    'TransportType',
    'AutoLockRenew'
]<|MERGE_RESOLUTION|>--- conflicted
+++ resolved
@@ -14,13 +14,8 @@
 from ._servicebus_session_receiver import ServiceBusSessionReceiver
 from ._servicebus_session import ServiceBusSession
 from ._base_handler import ServiceBusSharedKeyCredential
-<<<<<<< HEAD
 from ._common.message import Message, BatchMessage, PeekedMessage, ReceivedMessage
-from ._common.constants import ReceiveMode
-=======
-from ._common.message import Message, BatchMessage, PeekMessage, ReceivedMessage
-from ._common.constants import ReceiveSettleMode, SubQueue
->>>>>>> 7d13ac8d
+from ._common.constants import ReceiveMode, SubQueue
 from ._common.auto_lock_renewer import AutoLockRenew
 
 TransportType = constants.TransportType
@@ -30,12 +25,8 @@
     'BatchMessage',
     'PeekedMessage',
     'ReceivedMessage',
-<<<<<<< HEAD
+    'SubQueue',
     'ReceiveMode',
-=======
-    'ReceiveSettleMode',
-    'SubQueue',
->>>>>>> 7d13ac8d
     'ServiceBusClient',
     'ServiceBusReceiver',
     'ServiceBusSessionReceiver',
