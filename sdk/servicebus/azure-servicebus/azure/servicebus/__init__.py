--- conflicted
+++ resolved
@@ -12,16 +12,9 @@
 from ._servicebus_sender import ServiceBusSender
 from ._servicebus_receiver import ServiceBusReceiver
 from ._base_handler import ServiceBusSharedKeyCredential
-<<<<<<< HEAD
-from .common.message import Message, BatchMessage, PeekMessage, ReceivedMessage
-from .common.constants import ReceiveSettleMode, NEXT_AVAILABLE
-from .common.utils import AutoLockRenew
-from .common.errors import (
-=======
 from ._common.message import Message, BatchMessage, PeekMessage, ReceivedMessage
 from ._common.constants import ReceiveSettleMode, NEXT_AVAILABLE
 from .exceptions import (
->>>>>>> e425b318
     ServiceBusError,
     ServiceBusResourceNotFound,
     ServiceBusConnectionError,
