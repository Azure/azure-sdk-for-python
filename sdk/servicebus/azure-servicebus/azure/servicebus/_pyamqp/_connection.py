# -------------------------------------------------------------------------
# Copyright (c) Microsoft Corporation. All rights reserved.
# Licensed under the MIT License. See License.txt in the project root for
# license information.
# --------------------------------------------------------------------------

import uuid
import logging
import time
from urllib.parse import urlparse
import socket
from ssl import SSLError
from typing import Any, Dict, List, Tuple, Optional, NamedTuple, Type, Union, cast

from ._transport import Transport
from .sasl import SASLTransport, SASLWithWebSocket
from .session import Session
from .performatives import OpenFrame, CloseFrame
from .constants import (
    PORT,
    SECURE_PORT,
    SOCKET_TIMEOUT,
    WEBSOCKET_PORT,
    MAX_CHANNELS,
    MAX_FRAME_SIZE_BYTES,
    HEADER_FRAME,
    WS_TIMEOUT_INTERVAL,
    ConnectionState,
    EMPTY_FRAME,
    TransportType,
)

from .error import ErrorCondition, AMQPConnectionError, AMQPError

_LOGGER = logging.getLogger(__name__)
_CLOSING_STATES = (
    ConnectionState.OC_PIPE,
    ConnectionState.CLOSE_PIPE,
    ConnectionState.DISCARDING,
    ConnectionState.CLOSE_SENT,
    ConnectionState.END,
)


def get_local_timeout(now: float, idle_timeout: float, last_frame_received_time: float) -> bool:
    """Check whether the local timeout has been reached since a new incoming frame was received.

    :param float now: The current time to check against.
    :param float idle_timeout: The idle timeout value.
    :param float last_frame_received_time: The time the last frame was received.
    :returns: Whether to shutdown the connection due to timeout.
    :rtype: bool
    """
    if idle_timeout and last_frame_received_time:
        time_since_last_received = now - last_frame_received_time
        return time_since_last_received > idle_timeout
    return False


class Connection:  # pylint:disable=too-many-instance-attributes
    """An AMQP Connection.

    :ivar str state: The connection state.
    :param str endpoint: The endpoint to connect to. Must be fully qualified with scheme and port number.
    :keyword str container_id: The ID of the source container. If not set a GUID will be generated.
    :keyword int max_frame_size: Proposed maximum frame size in bytes. Default value is 64kb.
    :keyword int channel_max: The maximum channel number that may be used on the Connection. Default value is 65535.
    :keyword float idle_timeout: Connection idle time-out in seconds.
    :keyword list(str) outgoing_locales: Locales available for outgoing text.
    :keyword list(str) incoming_locales: Desired locales for incoming text in decreasing level of preference.
    :keyword list(str) offered_capabilities: The extension capabilities the sender supports.
    :keyword list(str) desired_capabilities: The extension capabilities the sender may use if the receiver supports
    :keyword dict properties: Connection properties.
    :keyword bool allow_pipelined_open: Allow frames to be sent on the connection before a response Open frame
     has been received. Default value is `True`.
    :keyword float idle_timeout_empty_frame_send_ratio: Portion of the idle timeout time to wait before sending an
     empty frame. The default portion is 50% of the idle timeout value (i.e. `0.5`).
    :keyword float idle_wait_time: The time in seconds to sleep while waiting for a response from the endpoint.
     Default value is `0.1`.
    :keyword bool network_trace: Whether to log the network traffic. Default value is `False`. If enabled, frames
     will be logged at the logging.INFO level.
    :keyword str transport_type: Determines if the transport type is Amqp or AmqpOverWebSocket.
     Defaults to TransportType.Amqp. It will be AmqpOverWebSocket if using http_proxy.
    :keyword Dict http_proxy: HTTP proxy settings. This must be a dictionary with the following
     keys: `'proxy_hostname'` (str value) and `'proxy_port'` (int value). When using these settings,
     the transport_type would be AmqpOverWebSocket.
     Additionally the following keys may also be present: `'username', 'password'`.
    :keyword float socket_timeout: The maximum time in seconds that the underlying socket in the transport should
     wait when reading or writing data before timing out. The default value is 0.2 (for transport type Amqp),
     and 1 for transport type AmqpOverWebsocket.
    """

    def __init__( # pylint:disable=too-many-locals,too-many-statements
            self,
            endpoint: str,
             *,
            container_id: Optional[str] = None,
            max_frame_size: int = MAX_FRAME_SIZE_BYTES,
            channel_max: int = MAX_CHANNELS,
            idle_timeout: Optional[float] = None,
            outgoing_locales: Optional[List[str]] = None,
            incoming_locales: Optional[List[str]] = None,
            offered_capabilities: Optional[List[str]] = None,
            desired_capabilities: Optional[List[str]] = None,
            properties: Optional[Dict[str, Any]] = None,
            allow_pipelined_open: bool = True,
            idle_timeout_empty_frame_send_ratio: float = 0.5,
            idle_wait_time: float = 0.1,
            network_trace: bool = False,
            transport_type: TransportType = TransportType.Amqp,
            http_proxy: Optional[Dict[str, Any]] = None,
            socket_timeout: Optional[float] = None,
            **kwargs: Any):  # pylint:disable=too-many-statements
        parsed_url = urlparse(endpoint)

        if parsed_url.hostname is None:
            raise ValueError(f"Invalid endpoint: {endpoint}")
        self._hostname = parsed_url.hostname
        kwargs["http_proxy"] = http_proxy
        endpoint = self._hostname
        if parsed_url.port:
            self._port = parsed_url.port
        elif parsed_url.scheme == "amqps":
            self._port = SECURE_PORT
        else:
            self._port = PORT
        self.state: Optional[ConnectionState] = None

        # Custom Endpoint
        custom_endpoint_address = kwargs.get("custom_endpoint_address")
        custom_endpoint = None
        if custom_endpoint_address:
            custom_parsed_url = urlparse(custom_endpoint_address)
            custom_port = custom_parsed_url.port or WEBSOCKET_PORT
            custom_endpoint = f"{custom_parsed_url.hostname}:{custom_port}{custom_parsed_url.path}"
<<<<<<< HEAD
        self._container_id = kwargs.pop("container_id", None) or str(uuid.uuid4())  # type: str
        self._network_trace = kwargs.get("network_trace", False)
        self._network_trace_params = {"amqpConnection": self._container_id}
=======
        self._container_id = container_id or str(uuid.uuid4())
        self._network_trace = network_trace
        self._network_trace_params = {"amqpConnection": self._container_id, "amqpSession": None, "amqpLink": None}
>>>>>>> 1e03df06

        transport = kwargs.get("transport")
        self._transport_type = transport_type
        self._socket_timeout = socket_timeout

        if self._transport_type.value == TransportType.Amqp.value and self._socket_timeout is None:
            self._socket_timeout = SOCKET_TIMEOUT
        elif (self._transport_type.value == TransportType.AmqpOverWebsocket.value and
              self._socket_timeout is None):
            self._socket_timeout = WS_TIMEOUT_INTERVAL

        if transport:
            self._transport = transport
        elif "sasl_credential" in kwargs:
            sasl_transport: Union[Type[SASLTransport], Type[SASLWithWebSocket]] = SASLTransport
            if self._transport_type.name == "AmqpOverWebsocket" or kwargs.get("http_proxy"):
                sasl_transport = SASLWithWebSocket
                endpoint = parsed_url.hostname + parsed_url.path
            self._transport = sasl_transport(
                host=endpoint,
                credential=kwargs["sasl_credential"],
                custom_endpoint=custom_endpoint,
                socket_timeout=self._socket_timeout,
                network_trace_params=self._network_trace_params,
                **kwargs
            )
        else:
            self._transport = Transport(
                parsed_url.netloc,
                transport_type=self._transport_type,
                socket_timeout=self._socket_timeout,
                network_trace_params=self._network_trace_params,
                **kwargs)
        self._max_frame_size: int = max_frame_size
        self._remote_max_frame_size: Optional[int] = None
        self._channel_max: int = channel_max
        self._idle_timeout: Optional[float] = idle_timeout
        self._outgoing_locales: Optional[List[str]] = outgoing_locales
        self._incoming_locales: Optional[List[str]] = incoming_locales
        self._offered_capabilities: Optional[List[str]] = offered_capabilities
        self._desired_capabilities: Optional[List[str]] = desired_capabilities
        self._properties: Optional[Dict[str, Any]] = properties
        self._remote_properties: Optional[Dict[str, str]] = None

        self._allow_pipelined_open: bool = allow_pipelined_open
        self._remote_idle_timeout: Optional[float] = None
        self._remote_idle_timeout_send_frame: Optional[float] = None
        self._idle_timeout_empty_frame_send_ratio: float = (
            idle_timeout_empty_frame_send_ratio
        )
        self._last_frame_received_time: Optional[float] = None
        self._last_frame_sent_time: Optional[float] = None
        self._idle_wait_time: float = idle_wait_time
        self._error: Optional[AMQPConnectionError] = None
        self._outgoing_endpoints: Dict[int, Session] = {}
        self._incoming_endpoints: Dict[int, Session] = {}

    def __enter__(self) -> "Connection":
        self.open()
        return self

    def __exit__(self, *args: Any) -> None:
        self.close()

    def _set_state(self, new_state: ConnectionState) -> None:
        """Update the connection state.
        :param ~pyamqp.constants.ConnectionState new_state: The new state of the connection.
        """
        if new_state is None:
            return
        previous_state = self.state
        self.state = new_state
        _LOGGER.info(
            "Connection state changed: %r -> %r",
            previous_state,
            new_state,
            extra=self._network_trace_params
        )
        for session in self._outgoing_endpoints.values():
            session._on_connection_state_change()  # pylint:disable=protected-access

    def _connect(self) -> None:
        """Initiate the connection.

        If `allow_pipelined_open` is enabled, the incoming response header will be processed immediately
        and the state on exiting will be HDR_EXCH. Otherwise, the function will return before waiting for
        the response header and the final state will be HDR_SENT.

        :raises ValueError: If a reciprocating protocol header is not received during negotiation.
        """
        try:
            if not self.state:
                self._transport.connect()
                self._set_state(ConnectionState.START)
            self._transport.negotiate()
            self._outgoing_header()
            self._set_state(ConnectionState.HDR_SENT)
            if not self._allow_pipelined_open:
                # TODO: List/tuple expected as variable args
                self._read_frame(wait=True)
                if self.state != ConnectionState.HDR_EXCH:
                    self._disconnect()
                    raise ValueError("Did not receive reciprocal protocol header. Disconnecting.")
            else:
                self._set_state(ConnectionState.HDR_SENT)
        except (OSError, IOError, SSLError, socket.error) as exc:
            # FileNotFoundError is being raised for exception parity with uamqp when invalid
            # `connection_verify` file path is passed in. Remove later when resolving issue #27128.
            if isinstance(exc, FileNotFoundError) and exc.filename and "ca_certs" in exc.filename:
                raise
            raise AMQPConnectionError(
                ErrorCondition.SocketError,
                description="Failed to initiate the connection due to exception: " + str(exc),
                error=exc,
            ) from exc

    def _disconnect(self) -> None:
        """Disconnect the transport and set state to END."""
        if self.state == ConnectionState.END:
            return
        self._set_state(ConnectionState.END)
        self._transport.close()

    def _can_read(self) -> bool:
        """Whether the connection is in a state where it is legal to read for incoming frames.
        :return: True if the connection is in a state where it is legal to read for incoming frames.
        :rtype: bool
        """
        return self.state not in (ConnectionState.CLOSE_RCVD, ConnectionState.END)

    def _read_frame(
        self, wait: Union[bool, float] = True, **kwargs: Any
    ) -> bool:
        """Read an incoming frame from the transport.

        :param Union[bool, float] wait: Whether to block on the socket while waiting for an incoming frame.
         The default value is `False`, where the frame will block for the configured timeout only (0.1 seconds).
         If set to `True`, socket will block indefinitely. If set to a timeout value in seconds, the socket will
         block for at most that value.
        :rtype: Tuple[int, Optional[Tuple[int, NamedTuple]]]
        :returns: A tuple with the incoming channel number, and the frame in the form or a tuple of performative
         descriptor and field values.
        """
        # Since we use `sock.settimeout()` in the transport for reading/writing, that acts as a
        # "block with timeout" when we pass in a timeout value. If `wait` is float value, then
        # timeout was set during socket init.
        if wait is not True:    # wait is float/int/False
            new_frame = self._transport.receive_frame(**kwargs)
        else:
            with self._transport.block():
                new_frame = self._transport.receive_frame(**kwargs)
        return self._process_incoming_frame(*new_frame)

    def _can_write(self) -> bool:
        """Whether the connection is in a state where it is legal to write outgoing frames.
        :return: Whether the connection is in a state where it is legal to write outgoing frames.
        :rtype: bool
        """
        return self.state not in _CLOSING_STATES

    def _send_frame(self, channel: int, frame: NamedTuple, **kwargs: Any) -> None:
        """Send a frame over the connection.

        :param int channel: The outgoing channel number.
        :param NamedTuple frame: The outgoing frame.
        :rtype: None
        """
        if self._error:
            raise self._error

        if self._can_write():
            try:
                self._last_frame_sent_time = time.time()
                # Since we use `sock.settimeout()` in the transport for reading/writing,
                # that acts as a "block with timeout" when we pass in a timeout value.
                self._transport.send_frame(channel, frame, **kwargs)
            except (OSError, IOError, SSLError, socket.error) as exc:
                self._error = AMQPConnectionError(
                    ErrorCondition.SocketError,
                    description="Can not send frame out due to exception: " + str(exc),
                    error=exc,
                )
            except Exception:  # pylint:disable=try-except-raise
                raise
        else:
            _LOGGER.info("Cannot write frame in current state: %r", self.state, extra=self._network_trace_params)

    def _get_next_outgoing_channel(self) -> int:
        """Get the next available outgoing channel number within the max channel limit.

        :raises ValueError: If maximum channels has been reached.
        :returns: The next available outgoing channel number.
        :rtype: int
        """
        if (len(self._incoming_endpoints) + len(self._outgoing_endpoints)) >= self._channel_max:
            raise ValueError("Maximum number of channels ({}) has been reached.".format(self._channel_max))
        next_channel = next(i for i in range(1, self._channel_max) if i not in self._outgoing_endpoints)
        return next_channel

    def _outgoing_empty(self) -> None:
        """Send an empty frame to prevent the connection from reaching an idle timeout."""
        if self._network_trace:
            _LOGGER.debug("-> EmptyFrame()", extra=self._network_trace_params)
        if self._error:
            raise self._error

        try:
            if self._can_write():
                self._transport.write(EMPTY_FRAME)
                self._last_frame_sent_time = time.time()
        except (OSError, IOError, SSLError, socket.error) as exc:
            self._error = AMQPConnectionError(
                ErrorCondition.SocketError,
                description="Can not send empty frame due to exception: " + str(exc),
                error=exc,
            )
        except Exception:  # pylint:disable=try-except-raise
            raise

    def _outgoing_header(self)-> None:
        """Send the AMQP protocol header to initiate the connection."""
        self._last_frame_sent_time = time.time()
        if self._network_trace:
            _LOGGER.debug("-> Header(%r)", HEADER_FRAME, extra=self._network_trace_params)
        self._transport.write(HEADER_FRAME)

    def _incoming_header(self, _, frame: bytes) -> None:
        """Process an incoming AMQP protocol header and update the connection state.

        :param int _: Ignored.
        :param bytes frame: The incoming frame.
        """
        if self._network_trace:
            _LOGGER.debug("<- Header(%r)", frame, extra=self._network_trace_params)
        if self.state == ConnectionState.START:
            self._set_state(ConnectionState.HDR_RCVD)
        elif self.state == ConnectionState.HDR_SENT:
            self._set_state(ConnectionState.HDR_EXCH)
        elif self.state == ConnectionState.OPEN_PIPE:
            self._set_state(ConnectionState.OPEN_SENT)

    def _outgoing_open(self) -> None:
        """Send an Open frame to negotiate the AMQP connection functionality."""
        open_frame = OpenFrame(
            container_id=self._container_id,
            hostname=self._hostname,
            max_frame_size=self._max_frame_size,
            channel_max=self._channel_max,
            idle_timeout=self._idle_timeout * 1000 if self._idle_timeout else None,  # Convert to milliseconds
            outgoing_locales=self._outgoing_locales,
            incoming_locales=self._incoming_locales,
            offered_capabilities=self._offered_capabilities if self.state == ConnectionState.OPEN_RCVD else None,
            desired_capabilities=self._desired_capabilities if self.state == ConnectionState.HDR_EXCH else None,
            properties=self._properties,
        )
        if self._network_trace:
            _LOGGER.debug("-> %r", open_frame, extra=self._network_trace_params)
        self._send_frame(0, open_frame)

    def _incoming_open(self, channel: int, frame) -> None:
        """Process incoming Open frame to finish the connection negotiation.

        The incoming frame format is::

            - frame[0]: container_id (str)
            - frame[1]: hostname (str)
            - frame[2]: max_frame_size (int)
            - frame[3]: channel_max (int)
            - frame[4]: idle_timeout (Optional[int])
            - frame[5]: outgoing_locales (Optional[List[bytes]])
            - frame[6]: incoming_locales (Optional[List[bytes]])
            - frame[7]: offered_capabilities (Optional[List[bytes]])
            - frame[8]: desired_capabilities (Optional[List[bytes]])
            - frame[9]: properties (Optional[Dict[bytes, bytes]])

        :param int channel: The incoming channel number.
        :param frame: The incoming Open frame.
        :type frame: Tuple[Any, ...]
        :rtype: None
        """
        # TODO: Add type hints for full frame tuple contents.
        if self._network_trace:
            _LOGGER.debug("<- %r", OpenFrame(*frame), extra=self._network_trace_params)
        if channel != 0:
            _LOGGER.error("OPEN frame received on a channel that is not 0.", extra=self._network_trace_params)
            self.close(
                error=AMQPError(
                    condition=ErrorCondition.NotAllowed, description="OPEN frame received on a channel that is not 0."
                )
            )
            self._set_state(ConnectionState.END)
        if self.state == ConnectionState.OPENED:
            _LOGGER.error("OPEN frame received in the OPENED state.", extra=self._network_trace_params)
            self.close()
        if frame[4]:
            self._remote_idle_timeout = cast(float, frame[4] / 1000)  # Convert to seconds
            self._remote_idle_timeout_send_frame = (
                self._idle_timeout_empty_frame_send_ratio * self._remote_idle_timeout
            )

        if frame[2] < 512:
            # Max frame size is less than supported minimum.
            # If any of the values in the received open frame are invalid then the connection shall be closed.
            # The error amqp:invalid-field shall be set in the error.condition field of the CLOSE frame.
            self.close(
                error=AMQPError(
                    condition=ErrorCondition.InvalidField,
                    description="Failed parsing OPEN frame: Max frame size is less than supported minimum.",
                )
            )
            _LOGGER.error(
                "Failed parsing OPEN frame: Max frame size is less than supported minimum.",
                extra=self._network_trace_params
            )
            return
        self._remote_max_frame_size = frame[2]
        self._remote_properties = frame[9]
        if self.state == ConnectionState.OPEN_SENT:
            self._set_state(ConnectionState.OPENED)
        elif self.state == ConnectionState.HDR_EXCH:
            self._set_state(ConnectionState.OPEN_RCVD)
            self._outgoing_open()
            self._set_state(ConnectionState.OPENED)
        else:
            self.close(
                error=AMQPError(
                    condition=ErrorCondition.IllegalState,
                    description=f"connection is an illegal state: {self.state}",
                )
            )
            _LOGGER.error("Connection is an illegal state: %r", self.state, extra=self._network_trace_params)

    def _outgoing_close(self, error: Optional[AMQPError] = None) -> None:
        """Send a Close frame to shutdown connection with optional error information.
        :param ~pyamqp.error.AMQPError or None error: Optional error information.
        """
        close_frame = CloseFrame(error=error)
        if self._network_trace:
            _LOGGER.debug("-> %r", close_frame, extra=self._network_trace_params)
        self._send_frame(0, close_frame)

    def _incoming_close(self, channel: int, frame: Tuple[Any, ...]) -> None:
        """Process incoming Open frame to finish the connection negotiation.

        The incoming frame format is::

            - frame[0]: error (Optional[AMQPError])

        :param int channel: The incoming channel number.
        :param tuple frame: The incoming Close frame.
        """
        if self._network_trace:
            _LOGGER.debug("<- %r", CloseFrame(*frame), extra=self._network_trace_params)
        disconnect_states = [
            ConnectionState.HDR_RCVD,
            ConnectionState.HDR_EXCH,
            ConnectionState.OPEN_RCVD,
            ConnectionState.CLOSE_SENT,
            ConnectionState.DISCARDING,
        ]
        if self.state in disconnect_states:
            self._disconnect()
            return

        close_error = None
        if channel > self._channel_max:
            _LOGGER.error(
                "CLOSE frame received on a channel greated than support max.",
                extra=self._network_trace_params
            )
            close_error = AMQPError(condition=ErrorCondition.InvalidField, description="Invalid channel", info=None)

        self._set_state(ConnectionState.CLOSE_RCVD)
        self._outgoing_close(error=close_error)
        self._disconnect()

        if frame[0]:
            self._error = AMQPConnectionError(
                condition=frame[0][0], description=frame[0][1], info=frame[0][2]
            )
            _LOGGER.error(
                "Connection closed with error: %r", frame[0],
                extra=self._network_trace_params
            )


    def _incoming_begin(self, channel: int, frame: Tuple[Any, ...]) -> None:
        """Process incoming Begin frame to finish negotiating a new session.

        The incoming frame format is::

            - frame[0]: remote_channel (int)
            - frame[1]: next_outgoing_id (int)
            - frame[2]: incoming_window (int)
            - frame[3]: outgoing_window (int)
            - frame[4]: handle_max (int)
            - frame[5]: offered_capabilities (Optional[List[bytes]])
            - frame[6]: desired_capabilities (Optional[List[bytes]])
            - frame[7]: properties (Optional[Dict[bytes, bytes]])

        :param int channel: The incoming channel number.
        :param frame: The incoming Begin frame.
        :type frame: Tuple[Any, ...]
        :rtype: None
        """
        try:
            existing_session = self._outgoing_endpoints[frame[0]]
            self._incoming_endpoints[channel] = existing_session
            self._incoming_endpoints[channel]._incoming_begin(  # pylint:disable=protected-access
                frame
            )
        except KeyError:
            new_session = Session.from_incoming_frame(self, channel)
            self._incoming_endpoints[channel] = new_session
            new_session._incoming_begin(frame)  # pylint:disable=protected-access

    def _incoming_end(self, channel: int, frame: Tuple[Any, ...]) -> None:
        """Process incoming End frame to close a session.

        The incoming frame format is::

            - frame[0]: error (Optional[AMQPError])

        :param int channel: The incoming channel number.
        :param frame: The incoming End frame.
        :type frame: Tuple[Any, ...]
        :rtype: None
        """
        try:
            self._incoming_endpoints[channel]._incoming_end(frame)  # pylint:disable=protected-access
            outgoing_channel = self._incoming_endpoints[channel].channel
            self._incoming_endpoints.pop(channel)
            self._outgoing_endpoints.pop(outgoing_channel)
        except KeyError:
            #close the connection
            self.close(
                error=AMQPError(
                    condition=ErrorCondition.ConnectionCloseForced,
                    description="Invalid channel number received"
                ))
            _LOGGER.error(
                "END frame received on invalid channel. Closing connection.",
                extra=self._network_trace_params
            )
            return

    def _process_incoming_frame(self, channel: int, frame: Optional[Union[bytes, Tuple[Any,...]]]) -> bool:  # pylint:disable=too-many-return-statements
        """Process an incoming frame, either directly or by passing to the necessary Session.

        :param int channel: The channel the frame arrived on.
        :param frame: A tuple containing the performative descriptor and the field values of the frame.
         This parameter can be None in the case of an empty frame or a socket timeout.
        :type frame: Optional[Tuple[int, NamedTuple]]
        :rtype: bool
        :returns: A boolean to indicate whether more frames in a batch can be processed or whether the
         incoming frame has altered the state. If `True` is returned, the state has changed and the batch
         should be interrupted.
        """
        try:
            performative, fields = cast(Union[bytes, Tuple], frame)
        except TypeError:
            return True  # Empty Frame or socket timeout
        fields = cast(Tuple[Any, ...], fields)
        try:
            self._last_frame_received_time = time.time()
            if performative == 20:
                self._incoming_endpoints[channel]._incoming_transfer(  # pylint:disable=protected-access
                    fields
                )
                return False
            if performative == 21:
                self._incoming_endpoints[channel]._incoming_disposition(  # pylint:disable=protected-access
                    fields
                )
                return False
            if performative == 19:
                self._incoming_endpoints[channel]._incoming_flow(  # pylint:disable=protected-access
                    fields
                )
                return False
            if performative == 18:
                self._incoming_endpoints[channel]._incoming_attach(  # pylint:disable=protected-access
                    fields
                )
                return False
            if performative == 22:
                self._incoming_endpoints[channel]._incoming_detach(  # pylint:disable=protected-access
                    fields
                )
                return True
            if performative == 17:
                self._incoming_begin(channel, fields)
                return True
            if performative == 23:
                self._incoming_end(channel, fields)
                return True
            if performative == 16:
                self._incoming_open(channel, fields)
                return True
            if performative == 24:
                self._incoming_close(channel, fields)
                return True
            if performative == 0:
                self._incoming_header(channel, cast(bytes, fields))
                return True
            if performative == 1:
                return False
            _LOGGER.error("Unrecognized incoming frame: %r", frame, extra=self._network_trace_params)
            return True
        except KeyError:
            return True  # TODO: channel error

    def _process_outgoing_frame(self, channel: int, frame) -> None:
        """Send an outgoing frame if the connection is in a legal state.

        :param int channel: The channel to send the frame on.
        :param NamedTuple frame: The frame to send.
        :return: None
        :rtype: None
        :raises ValueError: If the connection is not open or not in a valid state.
        """
        if not self._allow_pipelined_open and self.state in [
            ConnectionState.OPEN_PIPE,
            ConnectionState.OPEN_SENT,
        ]:
            raise ValueError("Connection not configured to allow pipeline send.")
        if self.state not in [
            ConnectionState.OPEN_PIPE,
            ConnectionState.OPEN_SENT,
            ConnectionState.OPENED,
        ]:
            raise ValueError("Connection not open.")
        now = time.time()
        if get_local_timeout(
            now,
            cast(float, self._idle_timeout),
            cast(float, self._last_frame_received_time),
        ) or self._get_remote_timeout(now):
            _LOGGER.info(
                "No frame received for the idle timeout. Closing connection.",
                extra=self._network_trace_params
            )
            self.close(
                error=AMQPError(
                    condition=ErrorCondition.ConnectionCloseForced,
                    description="No frame received for the idle timeout.",
                ),
                wait=False,
            )
            return
        self._send_frame(channel, frame)

    def _get_remote_timeout(self, now: float) -> bool:
        """Check whether the local connection has reached the remote endpoints idle timeout since
        the last outgoing frame was sent.

        If the time since the last since frame is greater than the allowed idle interval, an Empty
        frame will be sent to maintain the connection.

        :param float now: The current time to check against.
        :rtype: bool
        :returns: Whether the local connection should be shutdown due to timeout.
        """
        if self._remote_idle_timeout and self._last_frame_sent_time:
            time_since_last_sent = now - self._last_frame_sent_time
            if time_since_last_sent > cast(int, self._remote_idle_timeout_send_frame):
                self._outgoing_empty()
        return False

    def _wait_for_response(self, wait: Union[bool, float], end_state: ConnectionState) -> None:
        """Wait for an incoming frame to be processed that will result in a desired state change.

        :param wait: Whether to wait for an incoming frame to be processed. Can be set to `True` to wait
         indefinitely, or an int to wait for a specified amount of time (in seconds). To not wait, set to `False`.
        :type wait: bool or float
        :param ConnectionState end_state: The desired end state to wait until.
        :rtype: None
        """
        if wait is True:
            self.listen(wait=False)
            while self.state != end_state:
                time.sleep(self._idle_wait_time)
                self.listen(wait=False)
        elif wait:
            self.listen(wait=False)
            timeout = time.time() + wait
            while self.state != end_state:
                if time.time() >= timeout:
                    break
                time.sleep(self._idle_wait_time)
                self.listen(wait=False)

    def listen(self, wait: Union[float, bool] = False, batch: int = 1, **kwargs: Any) -> None:
        """Listen on the socket for incoming frames and process them.

        :param wait: Whether to block on the socket until a frame arrives. If set to `True`, socket will
         block indefinitely. Alternatively, if set to a time in seconds, the socket will block for at most
         the specified timeout. Default value is `False`, where the socket will block for its configured read
         timeout (by default 0.2 seconds).
        :type wait: float or bool
        :param int batch: The number of frames to attempt to read and process before returning. The default value
         is 1, i.e. process frames one-at-a-time. A higher value should only be used when a receiver is established
         and is processing incoming Transfer frames.
        :rtype: None
        """
        if self._error:
            raise self._error

        try:
            if self.state not in _CLOSING_STATES:
                now = time.time()
                if get_local_timeout(
                    now,
                    cast(float, self._idle_timeout),
                    cast(float, self._last_frame_received_time),
                ) or self._get_remote_timeout(
                    now
                ):
                    _LOGGER.info(
                        "No frame received for the idle timeout. Closing connection.",
                        extra=self._network_trace_params
                    )
                    self.close(
                        error=AMQPError(
                            condition=ErrorCondition.ConnectionCloseForced,
                            description="No frame received for the idle timeout.",
                        ),
                        wait=False,
                    )
                    return
            if self.state == ConnectionState.END:
                self._error = AMQPConnectionError(
                    condition=ErrorCondition.ConnectionCloseForced, description="Connection was already closed."
                )
                return
            for _ in range(batch):
                if self._can_read():
                    if self._read_frame(wait=wait, **kwargs):
                        break
                else:
                    _LOGGER.info(
                        "Connection cannot read frames in this state: %r",
                        self.state,
                        extra=self._network_trace_params
                    )
                    break
        except (OSError, IOError, SSLError, socket.error) as exc:
            self._error = AMQPConnectionError(
                ErrorCondition.SocketError,
                description="Can not read frame due to exception: " + str(exc),
                error=exc,
            )
        except Exception:  # pylint:disable=try-except-raise
            raise

    def create_session(
            self,
            *,
            name: Optional[str] = None,
            next_outgoing_id: int = 0,
            incoming_window: int = 1,
            outgoing_window: int = 1,
            handle_max: int = 4294967295,
            offered_capabilities: Optional[List[str]] = None,
            desired_capabilities: Optional[List[str]] = None,
            properties: Optional[Dict[str, Any]] = None,
            allow_pipelined_open: Optional[bool] = None,
            idle_wait_time: Optional[float] = None,
            network_trace: Optional[bool] = None,
            **kwargs: Any) -> Session:
        """Create a new session within this connection.

        :keyword str name: The name of the connection. If not set a GUID will be generated.
        :keyword int next_outgoing_id: The transfer-id of the first transfer id the sender will send.
         Default value is 0.
        :keyword int incoming_window: The initial incoming-window of the Session. Default value is 1.
        :keyword int outgoing_window: The initial outgoing-window of the Session. Default value is 1.
        :keyword int handle_max: The maximum handle value that may be used on the session. Default value is 4294967295.
        :keyword list(str) offered_capabilities: The extension capabilities the session supports.
        :keyword list(str) desired_capabilities: The extension capabilities the session may use if
         the endpoint supports it.
        :keyword dict properties: Session properties.
        :keyword bool allow_pipelined_open: Allow frames to be sent on the connection before a response Open frame
         has been received. Default value is that configured for the connection.
        :keyword float idle_wait_time: The time in seconds to sleep while waiting for a response from the endpoint.
         Default value is that configured for the connection.
        :keyword bool network_trace: Whether to log the network traffic of this session. If enabled, frames
         will be logged at the logging.INFO level. Default value is that configured for the connection.

        :return: A new Session.
        :rtype: ~pyamqp._session.Session
        """
        assigned_channel = self._get_next_outgoing_channel()
        kwargs['offered_capabilities'] = offered_capabilities
        session = Session(
            self,
            assigned_channel,
            name=name,
            handle_max=handle_max,
            properties=properties,
            next_outgoing_id=next_outgoing_id,
            incoming_window=incoming_window,
            outgoing_window=outgoing_window,
            desired_capabilities=desired_capabilities,
            allow_pipelined_open=allow_pipelined_open or self._allow_pipelined_open,
            idle_wait_time=idle_wait_time or self._idle_wait_time,
            network_trace= network_trace or self._network_trace,
            network_trace_params=dict(self._network_trace_params),
            **kwargs,
        )
        self._outgoing_endpoints[assigned_channel] = session
        return session

    def open(self, wait: bool = False) -> None:
        """Send an Open frame to start the connection.

        Alternatively, this will be called on entering a Connection context manager.

        :param bool wait: Whether to wait to receive an Open response from the endpoint. Default is `False`.
        :raises ValueError: If `wait` is set to `False` and `allow_pipelined_open` is disabled.
        :rtype: None
        """
        self._connect()
        self._outgoing_open()
        if self.state == ConnectionState.HDR_EXCH:
            self._set_state(ConnectionState.OPEN_SENT)
        elif self.state == ConnectionState.HDR_SENT:
            self._set_state(ConnectionState.OPEN_PIPE)
        if wait:
            self._wait_for_response(wait, ConnectionState.OPENED)
        elif not self._allow_pipelined_open:
            raise ValueError(
                "Connection has been configured to not allow piplined-open. Please set 'wait' parameter."
            )


    def close(self, error: Optional[AMQPError] = None, wait: bool = False) -> None:
        """Close the connection and disconnect the transport.

        Alternatively this method will be called on exiting a Connection context manager.

        :param ~uamqp.AMQPError error: Optional error information to include in the close request.
        :param bool wait: Whether to wait for a service Close response. Default is `False`.
        :rtype: None
        """
        try:
            if self.state in [
                ConnectionState.END,
                ConnectionState.CLOSE_SENT,
                ConnectionState.DISCARDING,
            ]:
                return
            self._outgoing_close(error=error)
            if error:
                self._error = AMQPConnectionError(
                    condition=error.condition,
                    description=error.description,
                    info=error.info,
                )
            if self.state == ConnectionState.OPEN_PIPE:
                self._set_state(ConnectionState.OC_PIPE)
            elif self.state == ConnectionState.OPEN_SENT:
                self._set_state(ConnectionState.CLOSE_PIPE)
            elif error:
                self._set_state(ConnectionState.DISCARDING)
            else:
                self._set_state(ConnectionState.CLOSE_SENT)
            self._wait_for_response(wait, ConnectionState.END)
        except Exception as exc:  # pylint:disable=broad-except
            # If error happened during closing, ignore the error and set state to END
            _LOGGER.info("An error occurred when closing the connection: %r", exc, extra=self._network_trace_params)
            self._set_state(ConnectionState.END)
        finally:
            self._disconnect()<|MERGE_RESOLUTION|>--- conflicted
+++ resolved
@@ -133,15 +133,9 @@
             custom_parsed_url = urlparse(custom_endpoint_address)
             custom_port = custom_parsed_url.port or WEBSOCKET_PORT
             custom_endpoint = f"{custom_parsed_url.hostname}:{custom_port}{custom_parsed_url.path}"
-<<<<<<< HEAD
-        self._container_id = kwargs.pop("container_id", None) or str(uuid.uuid4())  # type: str
-        self._network_trace = kwargs.get("network_trace", False)
-        self._network_trace_params = {"amqpConnection": self._container_id}
-=======
         self._container_id = container_id or str(uuid.uuid4())
         self._network_trace = network_trace
-        self._network_trace_params = {"amqpConnection": self._container_id, "amqpSession": None, "amqpLink": None}
->>>>>>> 1e03df06
+        self._network_trace_params = {"amqpConnection": self._container_id}
 
         transport = kwargs.get("transport")
         self._transport_type = transport_type
