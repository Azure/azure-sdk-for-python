# ------------------------------------
# Copyright (c) Microsoft Corporation.
# Licensed under the MIT License.
# ------------------------------------
from azure.core.async_paging import AsyncItemPaged, AsyncList
from azure.core.tracing.decorator_async import distributed_trace_async

from .._generated_models import UpdateSettingRequest
from .._internal import AsyncKeyVaultClientBase
from .._models import KeyVaultSetting


class KeyVaultSettingsClient(AsyncKeyVaultClientBase):
    """Provides methods to update, get, and list settings for an Azure Key Vault.

    :param str vault_url: URL of the vault on which the client will operate. This is also called the vault's "DNS Name".
        You should validate that this URL references a valid Key Vault or Managed HSM resource.
        See https://aka.ms/azsdk/blog/vault-uri for details.
    :param credential: An object which can provide an access token for the vault, such as a credential from
        :mod:`azure.identity.aio`
    :type credential: :class:`~azure.core.credentials_async.AsyncTokenCredential`

    :keyword api_version: Version of the service API to use. Defaults to the most recent.
    :paramtype api_version: ~azure.keyvault.administration.ApiVersion
    :keyword bool verify_challenge_resource: Whether to verify the authentication challenge resource matches the Key
        Vault or Managed HSM domain. Defaults to True.
    """
    # pylint:disable=protected-access

    @distributed_trace_async
    async def get_setting(self, name: str, **kwargs) -> KeyVaultSetting:
        """Gets the setting with the specified name.

        :param str name: The name of the account setting.

        :returns: The account setting, as a :class:`~azure.keyvault.administration.KeyVaultSetting`.
        :rtype: ~azure.keyvault.administration.KeyVaultSetting
        :raises: :class:`~azure.core.exceptions.HttpResponseError`
        """
        result = await self._client.get_setting(vault_base_url=self._vault_url, setting_name=name, **kwargs)
        return KeyVaultSetting._from_generated(result)

    @distributed_trace_async
    async def list_settings(self, **kwargs) -> AsyncItemPaged[KeyVaultSetting]:
        """Lists all account settings.

        :returns: A :class:`~azure.keyvault.administration.GetSettingsResult` object containing the account's settings.
        :rtype: ~azure.core.async_paging.AsyncItemPaged[~azure.keyvault.administration.KeyVaultSetting]
        :raises: :class:`~azure.core.exceptions.HttpResponseError`
        """
        result = await self._client.get_settings(vault_base_url=self._vault_url, *kwargs)
        converted_result = [KeyVaultSetting._from_generated(setting) for setting in result.settings]

        # We don't actually get a paged response from the generated method, so we mock the typical iteration methods
        async def get_next(_=None):
            return converted_result

        async def extract_data(_):
            return None, AsyncList(converted_result)

        return AsyncItemPaged(get_next, extract_data)

    @distributed_trace_async
    async def update_setting(self, setting: KeyVaultSetting, **kwargs) -> KeyVaultSetting:
        """Updates the named account setting with the provided value.

        :param setting: A :class:`~azure.keyvault.administration.KeyVaultSetting` to update. The account setting with
            the provided name will be updated to have the provided value.
        :type setting: ~azure.keyvault.administration.KeyVaultSetting

        :returns: The updated account setting, as a :class:`~azure.keyvault.administration.KeyVaultSetting`.
        :rtype: ~azure.keyvault.administration.KeyVaultSetting
        :raises: :class:`~azure.core.exceptions.HttpResponseError`
        """
<<<<<<< HEAD
        parameters = UpdateSettingRequest(value=value)
        result = await self._client.update_setting(
=======
        parameters = UpdateSettingsRequest(value=setting.value)
        result = await self._client.update_settings(
>>>>>>> 69915136
            vault_base_url=self._vault_url,
            setting_name=setting.name,
            parameters=parameters,
            **kwargs
        )
        return KeyVaultSetting._from_generated(result)<|MERGE_RESOLUTION|>--- conflicted
+++ resolved
@@ -72,13 +72,8 @@
         :rtype: ~azure.keyvault.administration.KeyVaultSetting
         :raises: :class:`~azure.core.exceptions.HttpResponseError`
         """
-<<<<<<< HEAD
-        parameters = UpdateSettingRequest(value=value)
-        result = await self._client.update_setting(
-=======
         parameters = UpdateSettingsRequest(value=setting.value)
         result = await self._client.update_settings(
->>>>>>> 69915136
             vault_base_url=self._vault_url,
             setting_name=setting.name,
             parameters=parameters,
