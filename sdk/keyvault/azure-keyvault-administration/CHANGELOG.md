--- conflicted
+++ resolved
@@ -3,14 +3,11 @@
 ## 4.3.0b2 (Unreleased)
 
 ### Features Added
-<<<<<<< HEAD
 - Added support for service API version `7.4`
 - Clients each have a `send_request` method that can be used to send custom requests using the
   client's existing pipeline ([#25172](https://github.com/Azure/azure-sdk-for-python/issues/25172))
-=======
 - The `KeyVaultSetting` class has a `getboolean` method that will return the setting's `value` as a `bool`, if possible,
   and raise a `ValueError` otherwise
->>>>>>> 69915136
 
 ### Breaking Changes
 > These changes do not impact the API of stable versions such as 4.2.0. Only code written against a beta version such as 4.3.0b1 may be affected.
