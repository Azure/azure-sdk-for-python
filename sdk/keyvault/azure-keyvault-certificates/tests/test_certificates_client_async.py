--- conflicted
+++ resolved
@@ -13,7 +13,6 @@
 from azure_devtools.scenario_tests import RecordingProcessor
 from certificates_async_test_case import AsyncKeyVaultTestCase
 
-<<<<<<< HEAD
 from azure.keyvault.certificates import (
     AdministratorContact,
     CertificateContact,
@@ -23,11 +22,9 @@
     KeyCurveName,
     KeyUsageType,
     SecretContentType,
-    LifetimeAction
+    LifetimeAction,
+    WellKnownIssuerNames
 )
-=======
-from azure.keyvault.certificates import AdministratorContact, CertificateContact, CertificatePolicy, WellKnownIssuerNames
->>>>>>> 18bec976
 from azure.keyvault.certificates._shared import parse_vault_id
 from devtools_testutils import ResourceGroupPreparer
 from certificates_test_case import KeyVaultTestCase
@@ -111,7 +108,7 @@
         self.assertIsNotNone(cert.cer)
         self.assertIsNotNone(cert.policy)
         self._validate_certificate_policy(cert.policy, cert_policy)
-        
+
 
     def _validate_certificate_policy(self, policy, policy_generated):
         self.assertEqual(policy_generated.issuer_parameters.name, policy.issuer_name)
@@ -590,7 +587,7 @@
 
         # get certificate policy
         await client.create_certificate(
-            name=cert_name,
+            certificate_name=cert_name,
             policy=cert_policy,
             _polling_interval=polling_interval
         )
