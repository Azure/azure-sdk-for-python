--- conflicted
+++ resolved
@@ -20,11 +20,8 @@
     LifetimeAction,
     CertificateIssuer,
     IssuerProperties,
-<<<<<<< HEAD
     parse_key_vault_certificate_id,
-=======
     ApiVersion,
->>>>>>> 4e1bbca0
 )
 from azure.keyvault.certificates.aio import CertificateClient
 from devtools_testutils import ResourceGroupPreparer, KeyVaultPreparer
