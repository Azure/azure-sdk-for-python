import base64
import itertools
import time

from azure.keyvault.certificates import Issuer
from azure.keyvault.certificates._key_vault_id import KeyVaultId
from devtools_testutils import ResourceGroupPreparer
from certificates_preparer import VaultClientPreparer
from certificates_test_case import KeyVaultTestCase
from azure.keyvault.certificates._shared._generated.v7_0.models import CertificatePolicy as CertificatePolicyGenerated
from azure.keyvault.certificates._models import CertificatePolicy as CertificatePolicy
from azure.keyvault.certificates._shared._generated.v7_0.models import (
    SecretProperties, IssuerParameters, X509CertificateProperties,
    SubjectAlternativeNames, Contact, LifetimeAction, Trigger, Action, ActionType, IssuerAttributes)
from azure.keyvault.certificates._models import (
    AdministratorDetails, IssuerBase, KeyProperties)


class CertificateClientTests(KeyVaultTestCase):
    def _import_common_certificate(self, client, cert_name):
        cert_content = b'0\x82\t;\x02\x01\x030\x82\x08\xf7\x06\t*\x86H\x86\xf7\r\x01\x07\x01\xa0\x82\x08\xe8\x04\x82\x08\xe40\x82\x08\xe00\x82\x06\t\x06\t*\x86H\x86\xf7\r\x01\x07\x01\xa0\x82\x05\xfa\x04\x82\x05\xf60\x82\x05\xf20\x82\x05\xee\x06\x0b*\x86H\x86\xf7\r\x01\x0c\n\x01\x02\xa0\x82\x04\xfe0\x82\x04\xfa0\x1c\x06\n*\x86H\x86\xf7\r\x01\x0c\x01\x030\x0e\x04\x08\xf5\xe5\x81\xfd\xa4\xe19\xf0\x02\x02\x07\xd0\x04\x82\x04\xd8.\xb2>H\n\xee\xd9\xd0YE\x04e%\x8e\xd7Cr\xde.F\xa1\xd8W\x11Gw@L;!ght \r\xa8\x06\xb9\x10!\xdb\x0b\xc8\x00\x16g}\xaaa\x1dj\x91lK\x1e\x7f@\xa9x.\xdb\xb0\x04l\xe97\xe7\xeaHM\x96\xa2\xcb\xad\xd8`\x19$\xa5\x1f\xa9\r\xd9\xe0f\xdd}gC\xd6\xacl\x07\x12\xaes\xe8\x11\xd2\xd8b\xf2\xc8\xdf\x12H\xe0\x9bw0\xb3\xed\xb9c\xdf\xee\xc8e\x8a\x0c\x8f\x85\x8e>\x03\xa6\xfe\xd4:S\x8e\x12\x15g\xa4\xe3\xa407l\xde\x03\x88\xbd\xee\xfe\xdf\xb4\xd3g\xb3n\xe6\xb3\x9d\xa3\xa9\xf8N\xbd0=s\xfc2}\x92\x80c\x86\x8a%\xf6\x18Rl\x9c*9\xe7F]5\xdaWR\xdaS\xa4\x01!m\xfa[\xb8@&\xbb\xd8\x86:x\xfbQ\xb9\xd3\xc2\xbel\xd1\xbfjd-\x84\xba\xcfw\x08\xee\x89\x93\xf2q\xcf\xdc<\xa64\xea\x8blZ\xab\xe4\xed\x8c\xd5\x96\x1a,.\xb7C|m\xdd\xe5om\xc3\xe1\xdc\xdd<\x0fXG\x92\x1c\xff(4\xef\x91\x10\x10\xa6\xfa\xd6\xf0\x84\x8a\x9a\x00\xdd\x9b3y\xe4\xf7\xb9\xe7\x11\xdfIa\x81\xee\x03\xf0\xf2\xc6^k\x9e\xc8\xc4\\\xd6\x1d2\xb6\xca\xf4\xec\x96\x8a\x16\xa2\x8b&\x1b\x16\xa7a\x8d\x88\x1b\xf9\xe8\xdcF\xcf9`\xca\x8c\xf6x\x8aV\t{\x92I\xda)\xa6\x97\x13\xf3\xfbg\xb6\x10\xe0\x8a\xa42>\xed\xfc\xd0q\x1c\xf7=7w\x04\xaf\x9b\xb9\xd6|iu\xfcio\xe5:\x02\x92\xf1i\xb1f\x82\xa78\x90MY\xe4\xcdY\x01n\x82i-]\xf7O\x1c\x07q2\x18\xd4^\xa7\x86A\xdf0N\xf6x\x134\r5\xa7\xe8\xbf\t\x08\xec\x85\x7fe\x8a\x1a\xfb\xe4F\xa1\xf5Q\xdd\x96\xd1J M\x17\xa4\xc3\x8f\xfa\x97\x16\xdd07\xf0\x90\x9e\xc1\x80\x99\x00\x066#~\x0f\x89\x98\xee-\xb9v\xd4\xee\xfc\x97;;\x12\xdd\x84\x05\x05\xa4|\x89\xa7*\xd8X\xb7\xef:$\xb9Y\x80^\x101\xe4\x88\xf5\x1a\xff\xc7\x99H\xf071u\x99GTb\xb8;\xee6\xa3#r\xddRK\x07W\x004\xed\x17\xaf%\xfdD\xb5\x92\xc5:\xe7\xbf\x97H/\xba\x97-@\xfe\xeas\xf9~\xf5\xf8.\x07\xa3\xa5\xb4\xef\x9dc\xe5\x93\x13\xeb\x12\xa3\x1a\x1eiy\xee\xccV\xe7n\xc4\x8c\xd7\x8db2\xdd\x84\x9d\xd1\xf2\x13\xddM\x00\xe4\xd2\xc4\xbc\x9fk~Lz&!\xe3D\xbczW[j\xb2\xbbS\xe8\x1b\x06\xb6`\x90GU\x02$\xf2\xea\xb0\xa5C\xbc\x02\r\xc7w\x0f\x03\xf0\x86\xaa\xbeN_`FfP"\x84i\x8d\xea~\xe0\xbf\xcc8;I4,\xf4\xc0{\x96\x1e~\x05\xcd\xdeoi\x13\xce\xbb7}F\xb4uYh\x9f\xd4V\x00\xcda-\xa3\xba\xc7\x9d\xe2\xbc;\xe9\x95\x8d\xe3V\xa4\xc7d\r\xd0\x94\x9e0\x9a\x87^\xa5s\xe8\x02\x9f\xcf\xc2\x02K\xf7E\x9cA\xb2\x04\xdaW\x88\xc4q\xad\x8f\xd0<\xa8\xbf\xc0\xe3p\xaa\xc6\xc3\xc5\x15\xbb\xbd\x94U*\xce\xfc\xa4\x19\x04\xd2K\x1aJ\x19Y\x93\x91\xa4y\xac\x83X/\xfb\x1e/\xcd\xa9Am"Z\n\xf5pw\xa5\xa2\xf1\xa3P\xc6\xbb\x9a\xaah]\xf8\x8d\x97d\xb79\x17\xa7K\x99\xaa\x9a~\x15\xf2\x99j*/2;|\x17\xbc\x87\x08\xf9>-\x8aQ\xb1M\x82\xc9\xcfCV\x80\xc0\xea\xb2 \x7f\xeb\x84?\x88\xe9\xa6\x07\xa1\xb3\x1c\x93\xd2RGk\x1d\xad\xf3\xafQ\xda6\x1d\xb1|\x18Qx\xe0\xc0r\x15\xd2\xfa#\xed\xb2X<ae\x165\xce\xa7\xa6V\xf3\xab\x1c\xb0s9\xc5\xfb\x06B\x82\xb6\x16\x9f7\xf1T\xf7\xe1!\xc4\xd5\x95\xd4\xfe\x9b\x8c\xee\xbb\xe2DA\xd8[\xbd\xa9~\x98\x06eB\x0b@\xca!\xb93\xe7w\xcbE\xb4\t\x1b\xaeh\xcb\x0e\x8f\xa4\xf7\x1c{\x1dK\xe0\xa0T\xe24\xd5\xae\xab\xf7\x11\x8e\xbe\xf4\x14\xa3`\xb8\xc3\x13"\xb8\x9d\xf8|\x1f\x99\xb4hk\x11\rY\xd2\xdc93^j\xc7\x04Gf\xbe\xdf\xb5\x10\xa2R\x83\xe6K+<\x91\xbaE\xd3@\xec\xed\xa9\xce\x9d\xe6\x89\xc0\xd8F\xcf\xfe\xb3o\x1c\x08\x8cN\xff\xf2\x7fw\x89\xec\x80zzE;\x82\xbb\x8f\x89\x9b\xd94a<6^\x0e\xf9og\x16*\xbcF\x9c5 \xc8\x89o4\xf6\x99L\x1ePl\xc8\x9d\xe3\x1e8\xfeQ4,\xb8\xbd\x91\xc3\xd0\x85\x18++N\xce\x9ez\xcc\x81\x9b\xd5\x1a;u\x08\xb1\xa1)K\xfb(W7\xc5]k\xd6\xbc\n\x92\x8b1\x9e\x81\xbd\xf6\x80\xa8M\x0bkz\x07\x17\xe6\xb2\x0c\x8cx$sR\x1d~Q\x89\x91\x9c\xdaX\xc9\x18TS\x89\xe1g\xb2\x9f=4\xf2.\x1dvK${\x9b\xdam\x9b7\xec\xb6\xfc\x8a\x08\x14`\xd0Xg!\xb3jZ\xee\x06\t\xd0\xc8\xae\x1f\xcf\x7f\x05i\xee\'Y\x88\xf2\x8aWU~\x0c\xa8\xfd\xf0\x9e=\x1d\xa8\xbc\xe7\xe9\x87\x1fN@\x98\xbe3\xd0h\x16c\xeb\x02\x0f\xbc\x01\x10\xd9\xf9\x1f\xb9\xcb6.\x11\xcfY\xa1U\xfb\x9eJ{-1\x81\xdc0\r\x06\t+\x06\x01\x04\x01\x827\x11\x021\x000\x13\x06\t*\x86H\x86\xf7\r\x01\t\x151\x06\x04\x04\x01\x00\x00\x000W\x06\t*\x86H\x86\xf7\r\x01\t\x141J\x1eH\x00a\x008\x000\x00d\x00f\x00f\x008\x006\x00-\x00e\x009\x006\x00e\x00-\x004\x002\x002\x004\x00-\x00a\x00a\x001\x001\x00-\x00b\x00d\x001\x009\x004\x00d\x005\x00a\x006\x00b\x007\x0070]\x06\t+\x06\x01\x04\x01\x827\x11\x011P\x1eN\x00M\x00i\x00c\x00r\x00o\x00s\x00o\x00f\x00t\x00 \x00S\x00t\x00r\x00o\x00n\x00g\x00 \x00C\x00r\x00y\x00p\x00t\x00o\x00g\x00r\x00a\x00p\x00h\x00i\x00c\x00 \x00P\x00r\x00o\x00v\x00i\x00d\x00e\x00r0\x82\x02\xcf\x06\t*\x86H\x86\xf7\r\x01\x07\x06\xa0\x82\x02\xc00\x82\x02\xbc\x02\x01\x000\x82\x02\xb5\x06\t*\x86H\x86\xf7\r\x01\x07\x010\x1c\x06\n*\x86H\x86\xf7\r\x01\x0c\x01\x060\x0e\x04\x08\xd5\xfeT\xbd\x8c\xc7<\xd6\x02\x02\x07\xd0\x80\x82\x02\x88\xe6D\x13\xbe\x08\xf7\xd55C\xb4\xb3\xe0U\xbb\x08N\xce)\x00\x18\xd0f@sB\x86b\x7f\xa7,\xcfl\xc5\x1b\xc7\xbbN\xebw\x88U\':\xee!\x11u\xad\x96\x08I\x95\xc0\xf8\xa0iT$=\xab\xa6\xb1\xfa|\xf8\xbe\xa2W\xf0L\x7f\x94J\x97$Ws\x08t\xbdGn\xd9\x06\xbb\xa9\xa7C\xfa\x01P\xdaI\xe0\x7f\x80\xe4\xea\xf6(\xdb\xfd\x87\xc5\xac\xae!\xfe\xa3\xa7\x07\xbc\xbe\xa9xq\xad\xd9\xb5e\xdf\xb9\x18\xb1\xd9\xfc \x96\xd34l\xcc\xf5\x83\x9f]\xef\x1f\xe0\x957\xcd\xab\x13e\xb2\xdc\xb4\x03\xfa\xd6\xac\xf2c5\xb3\x8fEM\x97\xcaB\xeesp-\x95;X\xb1\r\xf6f\xc9\xae\xeb\xb0;P\xd0p\xea\xd5m\x90E\xe5\x14:\xa1j\xf1!PC\xb7v\xf6*1\x8f\x90/\x1c\xe9f\x104\xab\x8e\x19g\xdf\xde\xc7E\xfa@\x01M+\x9c.[\x10\x9b\xba\x91\xd6\xb2\x0cQ\xc0\xa7\xed\xaf\x1c\xac\xcc\xc1\xec\x02\xf3h5\xc4\xe5\xa9\xc7-y\xef\x9ep\xdc\x13%\x06\xb5\xfc\xc0\xdb\x9e\x13\xba\xfe\xa1\xc0\xed\xc7\xc6\xd6\xa6\x03\xab\xc4\xe1\xeb~o\x18\xd3\x16\xd7\r\xecU.\xe5\xd2\xe1/u\xac\x80\xb0\x11\xd6M\xc3\x82\xda\xd9Lk\x96\xdf\x1e\xb8X\xf0\xe1\x08\xaa>[7\x91\xfdE\xd1r\xf0o\xd6\xdb\x7fm\x8c;\xb59\x88\xc1\x0f\'b\x06\xac\xc1\x9f\xc1\xc6\xd44\xa3\xd4\xf8\xdc\xd2G\x7f\xf3gxeM7\xd3\xc2\x85L-\xf2\x19\xc4ZwA\xa7\x10}\x0e\x8bx\x84\'\xd1\xdb\xae%\x1b}S\x1b\\\xd1\xce\x17\xe3$\xb5h\x83V\xac\xe7tc\n\x9a\xe2Ru\xf4\xc1*\xf1\x85\xbd\xe8\xc0YS\xb9\x13\x89\xa0.\xfa\x1a2f\xdc\x85\xcd\xc1;\xbb\x0bz\xb6\x87\x9c\x93y\x86\xf3\x01h\xb7\x10#\x7f\r\xf3\xa9\x94}4|\x00\xfe\x80\'\xd76\x93\x9dx)\xa0\xcbrY\xb8\xcf\xa2|t\xcc\xfa\xd2u\x1e\xa3\x90\xf7`==\x1b\xa0Z\xbcQ\xf1J\xf2|0]\x0b\xbb\x9c\xce\x171\x1e<4E\x9b\xd9\x87\xf1m\r\xfe\xc1e!\xa6\x1f\x0f\xf1\x96S\xfc8\xe2d.r6\x81\x93\xdeX\xb6\xa3\x86D\x88\xf9\xf2\xd1\x83Z\xbf"Q\xd1\xf0i\x82\x86\xa9M\xb8\xccg\x91i\xefC\x84U\xcf\xcd\x9b!WVF\xb0\x14\x05E\xaa\x18\x93"\xc0\xc1\xd2V!t\xe2\xf9\xcd\xfba\xa0\xbc\x15\x14\x84\x9esfK\xbfC\xa2\xedJspo+\x81\x18(\x00\xf6+\x18\xedQ\xe6\xebW^\xf8\x80=\x10\xfb\xd6.\'A\x979;)\x06\xf0\x85w\x95S\xd9\x1c9\xcc3k\x03\xf2w\x17\x97\xcc\nN0;0\x1f0\x07\x06\x05+\x0e\x03\x02\x1a\x04\x14\xb1\x82\x1d\xb1\xc8_\xbc\xf1^/\x01\xf7\xc1\x99\x95\xef\xf1<m\xe0\x04\x14\xe0\xef\xcd_\x83#\xc5*\x1dlN\xc0\xa4\xd0\x0c"\xfa\xedDL\x02\x02\x07\xd0'
        cert_password = '123'
        cert_policy = CertificatePolicyGenerated(key_properties=KeyProperties(exportable=True,
                                                                              key_type='RSA',
                                                                              key_size=2048,
                                                                              reuse_key=False),
                                                 secret_properties=SecretProperties(
                                                 content_type='application/x-pkcs12'))
        return (
            client.import_certificate(
                name=cert_name,
                certificate_bytes=cert_content,
                policy=CertificatePolicy._from_certificate_policy_bundle(cert_policy),
                password=cert_password
            ),
            cert_policy
        )

    def _validate_certificate_operation(self, pending_cert_operation, vault, cert_name, cert_policy):
        self.assertIsNotNone(pending_cert_operation)
        self.assertIsNotNone(pending_cert_operation.csr)
        self.assertEqual(cert_policy.issuer_parameters.name, pending_cert_operation.issuer_name)
        pending_id = KeyVaultId.parse_certificate_operation_id(id=pending_cert_operation.id)
        self.assertEqual(pending_id.vault.strip('/'), vault.strip('/'))
        self.assertEqual(pending_id.name, cert_name)

    def _validate_certificate_bundle(self, cert, cert_name, cert_policy):
        self.assertIsNotNone(cert)
        self.assertEqual(cert_name, cert.name)
        self.assertIsNotNone(cert.cer)
        self.assertIsNotNone(cert.policy)
        self.assertEqual(cert_policy.issuer_parameters.name, cert.policy.issuer_name)
        self.assertEqual(cert_policy.secret_properties.content_type, cert.policy.content_type)
        if cert_policy.x509_certificate_properties.ekus:
            self.assertEqual(cert_policy.x509_certificate_properties.ekus, cert.policy.key_properties.ekus)
        if cert_policy.x509_certificate_properties.key_usage:
            self.assertEqual(cert_policy.x509_certificate_properties.key_usage, cert.policy.key_properties.key_usage)
        if cert_policy.x509_certificate_properties:
            self._validate_x509_properties(cert_bundle_policy=cert.policy, cert_policy_x509_props=cert_policy.x509_certificate_properties)
        if cert_policy.key_properties:
            self._validate_key_properties(cert_bundle_key_props=cert.policy.key_properties, cert_policy_key_props=cert_policy.key_properties)
        if cert_policy.lifetime_actions:
            self._validate_lifetime_actions(cert_bundle_lifetime_actions=cert.policy.lifetime_actions, cert_policy_lifetime_actions=cert_policy.lifetime_actions)

    def _validate_x509_properties(self, cert_bundle_policy, cert_policy_x509_props):
        self.assertIsNotNone(cert_bundle_policy)
        self.assertEqual(cert_policy_x509_props.subject,
                         cert_bundle_policy.subject_name)
        if cert_policy_x509_props.subject_alternative_names.emails:
            for (san_email, policy_email) in itertools.zip_longest(
                    cert_policy_x509_props.subject_alternative_names.emails, cert_bundle_policy.san_emails):
                self.assertEqual(san_email, policy_email)
        if cert_policy_x509_props.subject_alternative_names.upns:
            for (san_upns, policy_upns) in itertools.zip_longest(cert_policy_x509_props.subject_alternative_names.upns,
                                                                  cert_bundle_policy.san_upns):
                self.assertEqual(san_upns, policy_upns)
        if cert_policy_x509_props.subject_alternative_names.dns_names:
            for (san_dns_name, policy_dns_name) in itertools.zip_longest(
                    cert_policy_x509_props.subject_alternative_names.dns_names, cert_bundle_policy.san_dns_names):
                self.assertEqual(san_dns_name, policy_dns_name)

    def _validate_key_properties(self, cert_bundle_key_props, cert_policy_key_props):
        self.assertIsNotNone(cert_bundle_key_props)
        if cert_policy_key_props:
            self.assertEqual(cert_policy_key_props.exportable, cert_bundle_key_props.exportable)
            self.assertEqual(cert_policy_key_props.key_type, cert_bundle_key_props.key_type)
            self.assertEqual(cert_policy_key_props.key_size, cert_bundle_key_props.key_size)
            self.assertEqual(cert_policy_key_props.reuse_key, cert_bundle_key_props.reuse_key)
            self.assertEqual(cert_policy_key_props.curve, cert_bundle_key_props.curve)

    def _validate_lifetime_actions(self, cert_bundle_lifetime_actions, cert_policy_lifetime_actions):
        self.assertIsNotNone(cert_bundle_lifetime_actions)
        if cert_policy_lifetime_actions:
            for (bundle_lifetime_action, policy_lifetime_action) in itertools.zip_longest(cert_bundle_lifetime_actions,
                                                                                          cert_bundle_lifetime_actions):
                self.assertEqual(bundle_lifetime_action.action_type, policy_lifetime_action.action_type)
                if policy_lifetime_action.lifetime_percentage:
                    self.assertEqual(bundle_lifetime_action.lifetime_percentage,
                                     policy_lifetime_action.lifetime_percentage)
                if policy_lifetime_action.days_before_expiry:
                    self.assertEqual(bundle_lifetime_action.days_before_expiry,
                                     policy_lifetime_action.days_before_expiry)

    def _validate_certificate_list(self, certificates, expected):
        for cert in certificates:
            if cert.id in expected.keys():
                del expected[cert.id]
            else:
                self.assertTrue(False)
        self.assertEqual(len(expected), 0)

    def _validate_certificate_contacts(self, contacts, expected):
        self.assertEqual(len(list(contacts)), len(expected))
        for contact in contacts:
            exp_contact = next(x for x in expected if x.email_address == contact.email_address)
            self.assertEqual(contact, exp_contact)

    def _admin_detail_equal(self, admin_detail, exp_admin_detail):
        return (admin_detail.first_name == exp_admin_detail.first_name and
               admin_detail.last_name == exp_admin_detail.last_name and
               admin_detail.email == exp_admin_detail.email and
               admin_detail.phone == exp_admin_detail.phone)

    def _validate_certificate_issuer(self, issuer, expected):
        self.assertEqual(issuer.name, expected.name)
        self.assertEqual(issuer.provider, expected.provider)
        self.assertEqual(issuer.account_id, expected.account_id)
        self.assertEqual(len(issuer.admin_details), len(expected.admin_details))
        for admin_detail in issuer.admin_details:
            exp_admin_detail = next((ad for ad in expected.admin_details if self._admin_detail_equal(admin_detail, ad)), None)
            self.assertIsNotNone(exp_admin_detail)
        self.assertEqual(issuer.password, expected.password)
        self.assertEqual(issuer.organization_id, expected.organization_id)
        self.assertEqual(issuer.vault_url, expected.vault_url)

    def _validate_certificate_issuer_base(self, issuer, expected):
        self.assertEqual(issuer.id, expected.id)
        self.assertEqual(issuer.name, expected.name)
        self.assertEqual(issuer.provider, expected.provider)
        self.assertEqual(issuer.vault_url, expected.vault_url)

    @ResourceGroupPreparer()
    @VaultClientPreparer()
    def test_crud_operations(self, vault_client, **kwargs):
        self.assertIsNotNone(vault_client)
        client = vault_client.certificates
        cert_name = self.get_resource_name("cert")
        lifetime_actions = [LifetimeAction(
            trigger=Trigger(lifetime_percentage=2),
            action=Action(action_type=ActionType.email_contacts)
        )]
        cert_policy = CertificatePolicyGenerated(key_properties=KeyProperties(exportable=True,
                                                                              key_type='RSA',
                                                                              key_size=2048,
                                                                              reuse_key=False),
                                                 secret_properties=SecretProperties(
                                                     content_type='application/x-pkcs12'),
                                                 issuer_parameters=IssuerParameters(name='Self'),
                                                 lifetime_actions=lifetime_actions,
                                                 x509_certificate_properties=X509CertificateProperties(
                                                     subject='CN=*.microsoft.com',
                                                     subject_alternative_names=SubjectAlternativeNames(
                                                         dns_names=['onedrive.microsoft.com', 'xbox.microsoft.com']
                                                     ),
                                                     validity_in_months=24
                                                 ))

        # create certificate
        interval_time = 5 if not self.is_playback() else 0
<<<<<<< HEAD
        client.create_certificate(name=cert_name, policy=CertificatePolicy._from_certificate_policy_bundle(cert_policy))
=======
        client.create_certificate(name=cert_name,
                                                   policy=CertificatePolicy._from_certificate_policy_bundle(
                                                       cert_policy))
>>>>>>> b73ab20b
        while True:
            pending_cert = client.get_certificate_operation(cert_name)
            self._validate_certificate_operation(pending_cert, client.vault_url, cert_name, cert_policy)
            if pending_cert.status.lower() == 'completed':
                cert_id = KeyVaultId.parse_certificate_operation_id(id=pending_cert.target)
                break
            elif pending_cert.status.lower() != 'inprogress':
                raise Exception('Unknown status code for pending certificate: {}'.format(pending_cert))
            time.sleep(interval_time)

        # get certificate
        cert = client.get_certificate(name=cert_id.name)
        self._validate_certificate_bundle(
            cert=cert,
            cert_name=cert_name,
            cert_policy=cert_policy
        )

        # update certificate
        tags = {'tag1': 'updated_value1'}
        cert_bundle = client.update_certificate(name=cert_name, tags=tags)
        self._validate_certificate_bundle(
            cert=cert_bundle,
            cert_name=cert_name,
            cert_policy=cert_policy
        )
        self.assertEqual(tags, cert_bundle.tags)
        self.assertEqual(cert.id, cert_bundle.id)
        self.assertNotEqual(cert.updated, cert_bundle.updated)

        # delete certificate
        deleted_cert_bundle = client.delete_certificate(name=cert_name)
        self._validate_certificate_bundle(
            cert=deleted_cert_bundle,
            cert_name=cert_name,
            cert_policy=cert_policy
        )

        # get certificate returns not found
        try:
            client.get_certificate(name=cert_name)
            self.fail('Get should fail')
        except Exception as ex:
            if not hasattr(ex, 'message') or 'not found' not in ex.message.lower():
                raise ex

    @ResourceGroupPreparer()
    @VaultClientPreparer()
    def test_list(self, vault_client, **kwargs):
        self.assertIsNotNone(vault_client)
        client = vault_client.certificates

        max_certificates = self.list_test_size
        expected = {}

        # import some certificates
        for x in range(max_certificates):
            cert_name = self.get_resource_name('cert{}'.format(x))
            error_count = 0
            try:
                cert_bundle = self._import_common_certificate(client=client, cert_name=cert_name)[0]
                cid = KeyVaultId.parse_certificate_id(cert_bundle.id).base_id.strip('/')
                expected[cid] = cert_bundle
            except Exception as ex:
                if hasattr(ex, 'message') and 'Throttled' in ex.message:
                    error_count += 1
                    time.sleep(2.5 * error_count)
                    continue
                else:
                    raise ex

        # list certificates
        result = client.list_certificates()
        self._validate_certificate_list(certificates=result, expected=expected)

    @ResourceGroupPreparer()
    @VaultClientPreparer()
    def test_list_certificate_versions(self, vault_client, **kwargs):
        self.assertIsNotNone(vault_client)
        client = vault_client.certificates
        cert_name = self.get_resource_name('certver')

        max_certificates = self.list_test_size
        expected = {}

        # import same certificates as different versions
        for x in range(max_certificates):
            error_count = 0
            try:
                cert_bundle = self._import_common_certificate(client=client, cert_name=cert_name)[0]
                cid = KeyVaultId.parse_certificate_id(id=cert_bundle.id).id.strip('/')
                expected[cid] = cert_bundle
            except Exception as ex:
                if hasattr(ex, 'message') and 'Throttled' in ex.message:
                    error_count += 1
                    time.sleep(2.5 * error_count)
                    continue
                else:
                    raise ex

        # list certificate versions
        self._validate_certificate_list(certificates=(client.list_certificate_versions(cert_name)), expected=expected)

    @ResourceGroupPreparer()
    @VaultClientPreparer()
    def test_crud_contacts(self, vault_client, **kwargs):
        self.assertIsNotNone(vault_client)
        client = vault_client.certificates

        contact_list = [
            Contact(email_address='admin@contoso.com',
                    name='John Doe',
                    phone='1111111111'),
            Contact(email_address='admin2@contoso.com',
                    name='John Doe2',
                    phone='2222222222')
        ]

        # create certificate contacts
        contacts = client.create_contacts(contacts=contact_list)
        self._validate_certificate_contacts(contacts=contacts, expected=contact_list)

        # get certificate contacts
        contacts = client.get_contacts()
        self._validate_certificate_contacts(contacts=contacts, expected=contact_list)

        # delete certificate contacts
        contacts = client.delete_contacts()
        self._validate_certificate_contacts(contacts=contacts, expected=contact_list)

        # get certificate contacts returns not found
        try:
            client.get_contacts()
            self.fail('Get should fail')
        except Exception as ex:
            if not hasattr(ex, 'message') or 'not found' not in ex.message.lower():
                raise ex

    @ResourceGroupPreparer()
    @VaultClientPreparer(enable_soft_delete=True)
    def test_recover_and_purge(self, vault_client, **kwargs):
        self.assertIsNotNone(vault_client)
        client = vault_client.certificates

        certs = {}
        # create certificates to recover
        for i in range(self.list_test_size):
            cert_name = self.get_resource_name('certrec{}'.format(str(i)))
            certs[cert_name] = self._import_common_certificate(client=client, cert_name=cert_name)

        # create certificates to purge
        for i in range(self.list_test_size):
            cert_name = self.get_resource_name('certprg{}'.format(str(i)))
            certs[cert_name] = self._import_common_certificate(client=client, cert_name=cert_name)

        # delete all certificates
        for cert_name in certs.keys():
            client.delete_certificate(name=cert_name)

        if not self.is_playback():
            time.sleep(30)

        # validate all our deleted certificates are returned by list_deleted_certificates
        deleted = [KeyVaultId.parse_certificate_id(id=c.id).name for c in client.list_deleted_certificates()]
        self.assertTrue(all(c in deleted for c in certs.keys()))

        # recover select certificates
        for certificate_name in [c for c in certs.keys() if c.startswith('certrec')]:
            client.recover_deleted_certificate(name=certificate_name)

        # purge select certificates
        for certificate_name in [c for c in certs.keys() if c.startswith('certprg')]:
            client.purge_deleted_certificate(name=certificate_name)

        if not self.is_playback():
            time.sleep(30)

        # validate none of our deleted certificates are returned by list_deleted_certificates
        deleted = [KeyVaultId.parse_certificate_id(id=c.id).name for c in client.list_deleted_certificates()]
        self.assertTrue(not any(c in deleted for c in certs.keys()))

        # validate the recovered certificates
        expected = {k: v for k, v in certs.items() if k.startswith('certrec')}
        actual = {k: client.get_certificate(k, KeyVaultId.version_none) for k in expected.keys()}
        self.assertEqual(len(set(expected.keys()) & set(actual.keys())), len(expected))

    @ResourceGroupPreparer()
    @VaultClientPreparer()
    def test_async_request_cancellation_and_deletion(self, vault_client, **kwargs):
        self.assertIsNotNone(vault_client)
        client = vault_client.certificates

        cert_name = 'asyncCanceledDeletedCert'
        cert_policy = CertificatePolicyGenerated(key_properties=KeyProperties(exportable=True,
                                                                     key_type='RSA',
                                                                     key_size=2048,
                                                                     reuse_key=False),
                                        secret_properties=SecretProperties(content_type='application/x-pkcs12'),
                                        issuer_parameters=IssuerParameters(name='Self'),
                                        x509_certificate_properties=X509CertificateProperties(
                                            subject='CN=*.microsoft.com',
                                            subject_alternative_names=SubjectAlternativeNames(
                                                dns_names=['onedrive.microsoft.com', 'xbox.microsoft.com']
                                            ),
                                            validity_in_months=24
                                        ))

        # create certificate
        client.create_certificate(name=cert_name, policy=CertificatePolicy._from_certificate_policy_bundle(cert_policy))

        # cancel certificate operation
        cancel_operation = client.cancel_certificate_operation(name=cert_name)
        self.assertTrue(hasattr(cancel_operation, 'cancellation_requested'))
        self.assertTrue(cancel_operation.cancellation_requested)
        self._validate_certificate_operation(
            pending_cert_operation=cancel_operation,
            vault=client.vault_url,
            cert_name=cert_name,
            cert_policy=cert_policy
        )

        retrieved_operation = client.get_certificate_operation(name=cert_name)
        self.assertTrue(hasattr(retrieved_operation, 'cancellation_requested'))
        self.assertTrue(retrieved_operation.cancellation_requested)
        self._validate_certificate_operation(
            pending_cert_operation=retrieved_operation,
            vault=client.vault_url,
            cert_name=cert_name,
            cert_policy=cert_policy
        )

        # delete certificate operation
        deleted_operation = client.delete_certificate_operation(name=cert_name)
        self.assertIsNotNone(deleted_operation)
        self._validate_certificate_operation(
            pending_cert_operation=deleted_operation,
            vault=client.vault_url,
            cert_name=cert_name,
            cert_policy=cert_policy
        )

        try:
            client.get_certificate_operation(name=cert_name)
            self.fail('Get should fail')
        except Exception as ex:
            if not hasattr(ex, 'message') or 'not found' not in ex.message.lower():
                raise ex

        # delete cancelled certificate
        client.delete_certificate(cert_name)

    @ResourceGroupPreparer()
    @VaultClientPreparer()
    def test_policy(self, vault_client, **kwargs):
        self.assertIsNotNone(vault_client)
        client = vault_client.certificates

        cert_name = 'policyCertificate'

        # get certificate policy
        self._import_common_certificate(client=client, cert_name=cert_name)
        retrieved_policy = client.get_policy(name=cert_name)
        self.assertIsNotNone(retrieved_policy)

        # update certificate policy
        cert_policy = CertificatePolicyGenerated(key_properties=KeyProperties(exportable=True,
                                                                     key_type='RSA',
                                                                     key_size=2048,
                                                                     reuse_key=False),
                                        secret_properties=SecretProperties(content_type='application/x-pkcs12'),
                                        issuer_parameters=IssuerParameters(name='Self')
                                        )

        client.update_policy(name=cert_name, policy=CertificatePolicy._from_certificate_policy_bundle(cert_policy))
        updated_cert_policy = client.get_policy(name=cert_name)
        self.assertIsNotNone(updated_cert_policy)

    @ResourceGroupPreparer()
    @VaultClientPreparer()
    def test_get_pending_certificate_signing_request(self, vault_client, **kwargs):
        self.assertIsNotNone(vault_client)
        client = vault_client.certificates
        cert_name = "unknownIssuerCert"
        cert_policy = CertificatePolicyGenerated(key_properties=KeyProperties(exportable=True,
                                                                              key_type='RSA',
                                                                              key_size=2048,
                                                                              reuse_key=False),
                                                 secret_properties=SecretProperties(
                                                     content_type='application/x-pkcs12'),
                                                 issuer_parameters=IssuerParameters(name='Self'),
                                                 x509_certificate_properties=X509CertificateProperties(
                                                     subject='CN=*.microsoft.com',
                                                     subject_alternative_names=SubjectAlternativeNames(
                                                         dns_names=['onedrive.microsoft.com', 'xbox.microsoft.com']
                                                     ),
                                                     validity_in_months=24
                                                 ))

        # get pending certiificate signing request
        cert_operation = client.create_certificate(name=cert_name, policy=CertificatePolicy._from_certificate_policy_bundle(cert_policy))
        pending_version_csr = client.get_pending_certificate_signing_request(name=cert_name)
        try:
            self.assertEqual(cert_operation.csr, pending_version_csr)
        except Exception as ex:
            pass
        finally:
            client.delete_certificate(name=cert_name)

    @ResourceGroupPreparer()
    @VaultClientPreparer()
    def test_merge_certificate(self, vault_client, **kwargs):
        self.assertIsNotNone(vault_client)
        client = vault_client.certificates
        cert_name = "mergeCertificate"
        issuer_name = "issuer"
        admin_details = [AdministratorDetails(
                first_name="John",
                last_name="Doe",
                email="admin@microsoft.com",
                phone="4255555555"
        )]

        # create certificate issuer
        client.create_issuer(
            name=issuer_name,
            provider="Test",
            account_id="keyvaultuser",
            admin_details=admin_details,
            enabled=True
        )
        lifetime_actions = [LifetimeAction(
            trigger=Trigger(lifetime_percentage=2),
            action=Action(action_type=ActionType.email_contacts)
        )]
        cert_policy = CertificatePolicyGenerated(key_properties=KeyProperties(exportable=True,
                                                                     key_type='RSA',
                                                                     key_size=2048,
                                                                     reuse_key=False),
                                        secret_properties=SecretProperties(content_type='application/x-pkcs12'),
                                        issuer_parameters=IssuerParameters(name=issuer_name),
                                        lifetime_actions=lifetime_actions,
                                        x509_certificate_properties=X509CertificateProperties(
                                            subject='CN=*.microsoft.com',
                                            subject_alternative_names=SubjectAlternativeNames(
                                                dns_names=['onedrive.microsoft.com', 'xbox.microsoft.com']
                                            ),
                                            validity_in_months=24
                                        ))

        # create certificate
        interval_time = 5 if not self.is_playback() else 0
        client.create_certificate(name=cert_name, policy=CertificatePolicy._from_certificate_policy_bundle(cert_policy))
        while True:
            pending_cert = client.get_certificate_operation(cert_name)
            self._validate_certificate_operation(pending_cert, client.vault_url, cert_name, cert_policy)
            if pending_cert.status.lower() == 'completed':
                break
            elif pending_cert.status.lower() != 'inprogress':
                raise Exception('Unknown status code for pending certificate: {}'.format(pending_cert))
            time.sleep(interval_time)
        cert_content = b'0\x82\t;\x02\x01\x030\x82\x08\xf7\x06\t*\x86H\x86\xf7\r\x01\x07\x01\xa0\x82\x08\xe8\x04\x82\x08\xe40\x82\x08\xe00\x82\x06\t\x06\t*\x86H\x86\xf7\r\x01\x07\x01\xa0\x82\x05\xfa\x04\x82\x05\xf60\x82\x05\xf20\x82\x05\xee\x06\x0b*\x86H\x86\xf7\r\x01\x0c\n\x01\x02\xa0\x82\x04\xfe0\x82\x04\xfa0\x1c\x06\n*\x86H\x86\xf7\r\x01\x0c\x01\x030\x0e\x04\x08\xf5\xe5\x81\xfd\xa4\xe19\xf0\x02\x02\x07\xd0\x04\x82\x04\xd8.\xb2>H\n\xee\xd9\xd0YE\x04e%\x8e\xd7Cr\xde.F\xa1\xd8W\x11Gw@L;!ght \r\xa8\x06\xb9\x10!\xdb\x0b\xc8\x00\x16g}\xaaa\x1dj\x91lK\x1e\x7f@\xa9x.\xdb\xb0\x04l\xe97\xe7\xeaHM\x96\xa2\xcb\xad\xd8`\x19$\xa5\x1f\xa9\r\xd9\xe0f\xdd}gC\xd6\xacl\x07\x12\xaes\xe8\x11\xd2\xd8b\xf2\xc8\xdf\x12H\xe0\x9bw0\xb3\xed\xb9c\xdf\xee\xc8e\x8a\x0c\x8f\x85\x8e>\x03\xa6\xfe\xd4:S\x8e\x12\x15g\xa4\xe3\xa407l\xde\x03\x88\xbd\xee\xfe\xdf\xb4\xd3g\xb3n\xe6\xb3\x9d\xa3\xa9\xf8N\xbd0=s\xfc2}\x92\x80c\x86\x8a%\xf6\x18Rl\x9c*9\xe7F]5\xdaWR\xdaS\xa4\x01!m\xfa[\xb8@&\xbb\xd8\x86:x\xfbQ\xb9\xd3\xc2\xbel\xd1\xbfjd-\x84\xba\xcfw\x08\xee\x89\x93\xf2q\xcf\xdc<\xa64\xea\x8blZ\xab\xe4\xed\x8c\xd5\x96\x1a,.\xb7C|m\xdd\xe5om\xc3\xe1\xdc\xdd<\x0fXG\x92\x1c\xff(4\xef\x91\x10\x10\xa6\xfa\xd6\xf0\x84\x8a\x9a\x00\xdd\x9b3y\xe4\xf7\xb9\xe7\x11\xdfIa\x81\xee\x03\xf0\xf2\xc6^k\x9e\xc8\xc4\\\xd6\x1d2\xb6\xca\xf4\xec\x96\x8a\x16\xa2\x8b&\x1b\x16\xa7a\x8d\x88\x1b\xf9\xe8\xdcF\xcf9`\xca\x8c\xf6x\x8aV\t{\x92I\xda)\xa6\x97\x13\xf3\xfbg\xb6\x10\xe0\x8a\xa42>\xed\xfc\xd0q\x1c\xf7=7w\x04\xaf\x9b\xb9\xd6|iu\xfcio\xe5:\x02\x92\xf1i\xb1f\x82\xa78\x90MY\xe4\xcdY\x01n\x82i-]\xf7O\x1c\x07q2\x18\xd4^\xa7\x86A\xdf0N\xf6x\x134\r5\xa7\xe8\xbf\t\x08\xec\x85\x7fe\x8a\x1a\xfb\xe4F\xa1\xf5Q\xdd\x96\xd1J M\x17\xa4\xc3\x8f\xfa\x97\x16\xdd07\xf0\x90\x9e\xc1\x80\x99\x00\x066#~\x0f\x89\x98\xee-\xb9v\xd4\xee\xfc\x97;;\x12\xdd\x84\x05\x05\xa4|\x89\xa7*\xd8X\xb7\xef:$\xb9Y\x80^\x101\xe4\x88\xf5\x1a\xff\xc7\x99H\xf071u\x99GTb\xb8;\xee6\xa3#r\xddRK\x07W\x004\xed\x17\xaf%\xfdD\xb5\x92\xc5:\xe7\xbf\x97H/\xba\x97-@\xfe\xeas\xf9~\xf5\xf8.\x07\xa3\xa5\xb4\xef\x9dc\xe5\x93\x13\xeb\x12\xa3\x1a\x1eiy\xee\xccV\xe7n\xc4\x8c\xd7\x8db2\xdd\x84\x9d\xd1\xf2\x13\xddM\x00\xe4\xd2\xc4\xbc\x9fk~Lz&!\xe3D\xbczW[j\xb2\xbbS\xe8\x1b\x06\xb6`\x90GU\x02$\xf2\xea\xb0\xa5C\xbc\x02\r\xc7w\x0f\x03\xf0\x86\xaa\xbeN_`FfP"\x84i\x8d\xea~\xe0\xbf\xcc8;I4,\xf4\xc0{\x96\x1e~\x05\xcd\xdeoi\x13\xce\xbb7}F\xb4uYh\x9f\xd4V\x00\xcda-\xa3\xba\xc7\x9d\xe2\xbc;\xe9\x95\x8d\xe3V\xa4\xc7d\r\xd0\x94\x9e0\x9a\x87^\xa5s\xe8\x02\x9f\xcf\xc2\x02K\xf7E\x9cA\xb2\x04\xdaW\x88\xc4q\xad\x8f\xd0<\xa8\xbf\xc0\xe3p\xaa\xc6\xc3\xc5\x15\xbb\xbd\x94U*\xce\xfc\xa4\x19\x04\xd2K\x1aJ\x19Y\x93\x91\xa4y\xac\x83X/\xfb\x1e/\xcd\xa9Am"Z\n\xf5pw\xa5\xa2\xf1\xa3P\xc6\xbb\x9a\xaah]\xf8\x8d\x97d\xb79\x17\xa7K\x99\xaa\x9a~\x15\xf2\x99j*/2;|\x17\xbc\x87\x08\xf9>-\x8aQ\xb1M\x82\xc9\xcfCV\x80\xc0\xea\xb2 \x7f\xeb\x84?\x88\xe9\xa6\x07\xa1\xb3\x1c\x93\xd2RGk\x1d\xad\xf3\xafQ\xda6\x1d\xb1|\x18Qx\xe0\xc0r\x15\xd2\xfa#\xed\xb2X<ae\x165\xce\xa7\xa6V\xf3\xab\x1c\xb0s9\xc5\xfb\x06B\x82\xb6\x16\x9f7\xf1T\xf7\xe1!\xc4\xd5\x95\xd4\xfe\x9b\x8c\xee\xbb\xe2DA\xd8[\xbd\xa9~\x98\x06eB\x0b@\xca!\xb93\xe7w\xcbE\xb4\t\x1b\xaeh\xcb\x0e\x8f\xa4\xf7\x1c{\x1dK\xe0\xa0T\xe24\xd5\xae\xab\xf7\x11\x8e\xbe\xf4\x14\xa3`\xb8\xc3\x13"\xb8\x9d\xf8|\x1f\x99\xb4hk\x11\rY\xd2\xdc93^j\xc7\x04Gf\xbe\xdf\xb5\x10\xa2R\x83\xe6K+<\x91\xbaE\xd3@\xec\xed\xa9\xce\x9d\xe6\x89\xc0\xd8F\xcf\xfe\xb3o\x1c\x08\x8cN\xff\xf2\x7fw\x89\xec\x80zzE;\x82\xbb\x8f\x89\x9b\xd94a<6^\x0e\xf9og\x16*\xbcF\x9c5 \xc8\x89o4\xf6\x99L\x1ePl\xc8\x9d\xe3\x1e8\xfeQ4,\xb8\xbd\x91\xc3\xd0\x85\x18++N\xce\x9ez\xcc\x81\x9b\xd5\x1a;u\x08\xb1\xa1)K\xfb(W7\xc5]k\xd6\xbc\n\x92\x8b1\x9e\x81\xbd\xf6\x80\xa8M\x0bkz\x07\x17\xe6\xb2\x0c\x8cx$sR\x1d~Q\x89\x91\x9c\xdaX\xc9\x18TS\x89\xe1g\xb2\x9f=4\xf2.\x1dvK${\x9b\xdam\x9b7\xec\xb6\xfc\x8a\x08\x14`\xd0Xg!\xb3jZ\xee\x06\t\xd0\xc8\xae\x1f\xcf\x7f\x05i\xee\'Y\x88\xf2\x8aWU~\x0c\xa8\xfd\xf0\x9e=\x1d\xa8\xbc\xe7\xe9\x87\x1fN@\x98\xbe3\xd0h\x16c\xeb\x02\x0f\xbc\x01\x10\xd9\xf9\x1f\xb9\xcb6.\x11\xcfY\xa1U\xfb\x9eJ{-1\x81\xdc0\r\x06\t+\x06\x01\x04\x01\x827\x11\x021\x000\x13\x06\t*\x86H\x86\xf7\r\x01\t\x151\x06\x04\x04\x01\x00\x00\x000W\x06\t*\x86H\x86\xf7\r\x01\t\x141J\x1eH\x00a\x008\x000\x00d\x00f\x00f\x008\x006\x00-\x00e\x009\x006\x00e\x00-\x004\x002\x002\x004\x00-\x00a\x00a\x001\x001\x00-\x00b\x00d\x001\x009\x004\x00d\x005\x00a\x006\x00b\x007\x0070]\x06\t+\x06\x01\x04\x01\x827\x11\x011P\x1eN\x00M\x00i\x00c\x00r\x00o\x00s\x00o\x00f\x00t\x00 \x00S\x00t\x00r\x00o\x00n\x00g\x00 \x00C\x00r\x00y\x00p\x00t\x00o\x00g\x00r\x00a\x00p\x00h\x00i\x00c\x00 \x00P\x00r\x00o\x00v\x00i\x00d\x00e\x00r0\x82\x02\xcf\x06\t*\x86H\x86\xf7\r\x01\x07\x06\xa0\x82\x02\xc00\x82\x02\xbc\x02\x01\x000\x82\x02\xb5\x06\t*\x86H\x86\xf7\r\x01\x07\x010\x1c\x06\n*\x86H\x86\xf7\r\x01\x0c\x01\x060\x0e\x04\x08\xd5\xfeT\xbd\x8c\xc7<\xd6\x02\x02\x07\xd0\x80\x82\x02\x88\xe6D\x13\xbe\x08\xf7\xd55C\xb4\xb3\xe0U\xbb\x08N\xce)\x00\x18\xd0f@sB\x86b\x7f\xa7,\xcfl\xc5\x1b\xc7\xbbN\xebw\x88U\':\xee!\x11u\xad\x96\x08I\x95\xc0\xf8\xa0iT$=\xab\xa6\xb1\xfa|\xf8\xbe\xa2W\xf0L\x7f\x94J\x97$Ws\x08t\xbdGn\xd9\x06\xbb\xa9\xa7C\xfa\x01P\xdaI\xe0\x7f\x80\xe4\xea\xf6(\xdb\xfd\x87\xc5\xac\xae!\xfe\xa3\xa7\x07\xbc\xbe\xa9xq\xad\xd9\xb5e\xdf\xb9\x18\xb1\xd9\xfc \x96\xd34l\xcc\xf5\x83\x9f]\xef\x1f\xe0\x957\xcd\xab\x13e\xb2\xdc\xb4\x03\xfa\xd6\xac\xf2c5\xb3\x8fEM\x97\xcaB\xeesp-\x95;X\xb1\r\xf6f\xc9\xae\xeb\xb0;P\xd0p\xea\xd5m\x90E\xe5\x14:\xa1j\xf1!PC\xb7v\xf6*1\x8f\x90/\x1c\xe9f\x104\xab\x8e\x19g\xdf\xde\xc7E\xfa@\x01M+\x9c.[\x10\x9b\xba\x91\xd6\xb2\x0cQ\xc0\xa7\xed\xaf\x1c\xac\xcc\xc1\xec\x02\xf3h5\xc4\xe5\xa9\xc7-y\xef\x9ep\xdc\x13%\x06\xb5\xfc\xc0\xdb\x9e\x13\xba\xfe\xa1\xc0\xed\xc7\xc6\xd6\xa6\x03\xab\xc4\xe1\xeb~o\x18\xd3\x16\xd7\r\xecU.\xe5\xd2\xe1/u\xac\x80\xb0\x11\xd6M\xc3\x82\xda\xd9Lk\x96\xdf\x1e\xb8X\xf0\xe1\x08\xaa>[7\x91\xfdE\xd1r\xf0o\xd6\xdb\x7fm\x8c;\xb59\x88\xc1\x0f\'b\x06\xac\xc1\x9f\xc1\xc6\xd44\xa3\xd4\xf8\xdc\xd2G\x7f\xf3gxeM7\xd3\xc2\x85L-\xf2\x19\xc4ZwA\xa7\x10}\x0e\x8bx\x84\'\xd1\xdb\xae%\x1b}S\x1b\\\xd1\xce\x17\xe3$\xb5h\x83V\xac\xe7tc\n\x9a\xe2Ru\xf4\xc1*\xf1\x85\xbd\xe8\xc0YS\xb9\x13\x89\xa0.\xfa\x1a2f\xdc\x85\xcd\xc1;\xbb\x0bz\xb6\x87\x9c\x93y\x86\xf3\x01h\xb7\x10#\x7f\r\xf3\xa9\x94}4|\x00\xfe\x80\'\xd76\x93\x9dx)\xa0\xcbrY\xb8\xcf\xa2|t\xcc\xfa\xd2u\x1e\xa3\x90\xf7`==\x1b\xa0Z\xbcQ\xf1J\xf2|0]\x0b\xbb\x9c\xce\x171\x1e<4E\x9b\xd9\x87\xf1m\r\xfe\xc1e!\xa6\x1f\x0f\xf1\x96S\xfc8\xe2d.r6\x81\x93\xdeX\xb6\xa3\x86D\x88\xf9\xf2\xd1\x83Z\xbf"Q\xd1\xf0i\x82\x86\xa9M\xb8\xccg\x91i\xefC\x84U\xcf\xcd\x9b!WVF\xb0\x14\x05E\xaa\x18\x93"\xc0\xc1\xd2V!t\xe2\xf9\xcd\xfba\xa0\xbc\x15\x14\x84\x9esfK\xbfC\xa2\xedJspo+\x81\x18(\x00\xf6+\x18\xedQ\xe6\xebW^\xf8\x80=\x10\xfb\xd6.\'A\x979;)\x06\xf0\x85w\x95S\xd9\x1c9\xcc3k\x03\xf2w\x17\x97\xcc\nN0;0\x1f0\x07\x06\x05+\x0e\x03\x02\x1a\x04\x14\xb1\x82\x1d\xb1\xc8_\xbc\xf1^/\x01\xf7\xc1\x99\x95\xef\xf1<m\xe0\x04\x14\xe0\xef\xcd_\x83#\xc5*\x1dlN\xc0\xa4\xd0\x0c"\xfa\xedDL\x02\x02\x07\xd0'

        client.merge_certificate(name=cert_name, x509_certificates=[cert_content])

    @ResourceGroupPreparer()
    @VaultClientPreparer()
    def test_crud_issuer(self, vault_client, **kwargs):
        self.assertIsNotNone(vault_client)
        client = vault_client.certificates
        issuer_name = "issuer"
        admin_details = [AdministratorDetails(
                first_name="John",
                last_name="Doe",
                email="admin@microsoft.com",
                phone="4255555555"
        )]

        # create certificate issuer
        issuer = client.create_issuer(
            name=issuer_name,
            provider="Test",
            account_id="keyvaultuser",
            admin_details=admin_details,
            enabled=True
        )

        expected = Issuer(
            provider="Test",
            issuer_id=client.vault_url + "/certificates/issuers/" + issuer_name,
            account_id="keyvaultuser",
            admin_details=admin_details,
            attributes=IssuerAttributes(enabled=True)
        )

        self._validate_certificate_issuer(issuer=issuer, expected=expected)

        # get certificate issuer
        issuer = client.get_issuer(name=issuer_name)
        self._validate_certificate_issuer(issuer=issuer, expected=expected)

        # list certificate issuers

        client.create_issuer(
            name=issuer_name + "2",
            provider="Test",
            account_id="keyvaultuser2",
            admin_details=admin_details,
            enabled=True
        )

        expected_base_1 = IssuerBase(
            issuer_id=client.vault_url + "/certificates/issuers/" + issuer_name,
            provider="Test"
        )

        expected_base_2 = IssuerBase(
            issuer_id=client.vault_url + "/certificates/issuers/" + issuer_name + "2",
            provider="Test"
        )
        expected_issuers = [expected_base_1, expected_base_2]

        issuers = list(client.list_issuers())
        self.assertEqual(len(issuers), len(expected_issuers))
        for issuer in issuers:
            exp_issuer = next((i for i in expected_issuers if i.name == issuer.name), None)
            self.assertIsNotNone(exp_issuer)
            self._validate_certificate_issuer_base(issuer=issuer, expected=exp_issuer)

        # update certificate issuer
        admin_details = [AdministratorDetails(
            first_name="Jane",
            last_name="Doe",
            email="admin@microsoft.com",
            phone="4255555555"
        )]

        expected = Issuer(
            provider="Test",
            issuer_id=client.vault_url + "/certificates/issuers/" + issuer_name,
            account_id="keyvaultuser",
            admin_details=admin_details,
            attributes=IssuerAttributes(enabled=True)
        )
        issuer = client.update_issuer(name=issuer_name, admin_details=admin_details)
        self._validate_certificate_issuer(issuer=issuer, expected=expected)

        # delete certificate issuer
        client.delete_issuer(name=issuer_name)

        # get certificate issuer returns not found
        try:
            client.get_issuer(name=issuer_name)
            self.fail('Get should fail')
        except Exception as ex:
            if not hasattr(ex, 'message') or 'not found' not in ex.message.lower():
                raise ex<|MERGE_RESOLUTION|>--- conflicted
+++ resolved
@@ -167,13 +167,7 @@
 
         # create certificate
         interval_time = 5 if not self.is_playback() else 0
-<<<<<<< HEAD
         client.create_certificate(name=cert_name, policy=CertificatePolicy._from_certificate_policy_bundle(cert_policy))
-=======
-        client.create_certificate(name=cert_name,
-                                                   policy=CertificatePolicy._from_certificate_policy_bundle(
-                                                       cert_policy))
->>>>>>> b73ab20b
         while True:
             pending_cert = client.get_certificate_operation(cert_name)
             self._validate_certificate_operation(pending_cert, client.vault_url, cert_name, cert_policy)
