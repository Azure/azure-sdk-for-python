--- conflicted
+++ resolved
@@ -2,12 +2,9 @@
 
 ### 4.0.0b6
 - Renamed `AdministratorDetails` to `AdministratorContact`
-<<<<<<< HEAD
 - Added `WellKnownIssuerNames` enum class that holds popular issuer names
-=======
 - Renamed all `name` parameters to include the name of the object whose name we are referring to.
 For example, the `name` parameter of `get_certificate` is now `certificate_name`
->>>>>>> 4471ea4f
 
 ### 4.0.0b5
 - Removed redundant method `get_pending_certificate_signing_request()`. A pending CSR can be retrieved via `get_certificate_operation()`.
