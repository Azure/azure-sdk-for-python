# Release History

### 4.0.0b5
- Removed redundant method `get_pending_certificate_signing_request()`. A pending CSR can be retrieved via `get_certificate_operation()`.
- Renamed the sync method `create_certificate` to `begin_create_certificate`
- Renamed `restore_certificate` to `restore_certificate_backup`
- Renamed `get_certificate` to `get_certificate_version`
- Renamed `get_certificate_with_policy` to `get_certificate`
- `create_certificate` now has policy as a required parameter
- All optional positional parameters besides `version` have been moved to kwargs
<<<<<<< HEAD
- Renamed sync method `delete_certificate` to `begin_delete_certificate`
- Renamed sync method `recover_certificate` to `begin_recover_deleted_certificate`
- Renamed async method `recover_certificate` to `recover_deleted_certificate`
- The sync method `begin_delete_certificate` and async `delete_certificate` now return pollers that return a `DeletedCertificate`
- The sync method `begin_recover_deleted_certificate` and async `recover_deleted_certificate` now return pollers that return a `KeyVaultCertificate`

=======
>>>>>>> bc6575e6
- Renamed enum `ActionType` to `CertificatePolicyAction`
- Renamed `Certificate` to `KeyVaultCertificate`
- Renamed `Contact` to `CertificateContact`
- Renamed `Issuer` to `CertificateIssuer`
- Renamed `expires` property of `CertificateProperties` and `CertificatePolicy` to `expires_on`
- Renamed `created` property of `CertificateProperties`, `CertificatePolicy`, and `CertificateIssuer` to `created_on`
- Renamed `updated` property of `CertificateProperties`, `CertificatePolicy`, and `CertificateIssuer` to `updated_on`
- The `vault_endpoint` parameter of `CertificateClient` has been renamed to `vault_url`
- The property `vault_endpoint` has been renamed to `vault_url` in all models
- `CertificatePolicy` now has a public class method `get_default` allowing users to get the default `CertificatePolicy`
- Logging can now be enabled properly on the client level

### 4.0.0b4 (2019-10-08)
- Enums `JsonWebKeyCurveName` and `JsonWebKeyType` have been renamed to `KeyCurveName` and `KeyType`, respectively.
- Both async and sync versions of `create_certificate` now return pollers that return the created `Certificate` if creation is successful,
and a `CertificateOperation` if not.
- `Certificate` now has attribute `properties`, which holds certain properties of the
certificate, such as `version`. This changes the shape of the `Certificate` type,
as certain properties of `Certificate` (such as `version`) have to be accessed
through the `properties` property. See the updated [docs](https://azure.github.io/azure-sdk-for-python/ref/azure.keyvault.certificates.html)
for details.
- `update_certificate` has been renamed to `update_certificate_properties`
- The `vault_url` parameter of `CertificateClient` has been renamed to `vault_endpoint`
- The property `vault_url` has been renamed to `vault_endpoint` in all models

### 4.0.0b3 (2019-09-11)
Version 4.0.0b3 is the first preview of our efforts to create a user-friendly and Pythonic client library for Azure Key Vault's certificates.

 This library is not a direct replacement for `azure-keyvault`. Applications
using that library would require code changes to use `azure-keyvault-certificates`.
This package's
[documentation](https://github.com/Azure/azure-sdk-for-python/tree/master/sdk/keyvault/azure-keyvault-certificates/README.md)
and
[samples](https://github.com/Azure/azure-sdk-for-python/tree/master/sdk/keyvault/azure-keyvault-certificates/samples)
demonstrate the new API.

### Breaking changes from `azure-keyvault`:
- Packages scoped by functionality
    - `azure-keyvault-certificates` contains a client for certificate operations
- Client instances are scoped to vaults (an instance interacts with one vault
only)
- Authentication using `azure-identity` credentials
  - see this package's
  [documentation](https://github.com/Azure/azure-sdk-for-python/tree/master/sdk/keyvault/azure-keyvault-keys/README.md)
  , and the
  [Azure Identity documentation](https://github.com/Azure/azure-sdk-for-python/blob/master/sdk/identity/azure-identity/README.md)
  for more information

### New Features:
- Distributed tracing framework OpenCensus is now supported
- Asynchronous API supported on Python 3.5.3+
    - the `azure.keyvault.certificates.aio` namespace contains an async equivalent of
    the synchronous client in `azure.keyvault.certificates`
    - Async clients use [aiohttp](https://pypi.org/project/aiohttp/) for transport
    by default. See [azure-core documentation](https://github.com/Azure/azure-sdk-for-python/blob/master/sdk/core/azure-core/README.md/#transport)
    for more information about using other transports.<|MERGE_RESOLUTION|>--- conflicted
+++ resolved
@@ -8,15 +8,12 @@
 - Renamed `get_certificate_with_policy` to `get_certificate`
 - `create_certificate` now has policy as a required parameter
 - All optional positional parameters besides `version` have been moved to kwargs
-<<<<<<< HEAD
 - Renamed sync method `delete_certificate` to `begin_delete_certificate`
 - Renamed sync method `recover_certificate` to `begin_recover_deleted_certificate`
 - Renamed async method `recover_certificate` to `recover_deleted_certificate`
 - The sync method `begin_delete_certificate` and async `delete_certificate` now return pollers that return a `DeletedCertificate`
 - The sync method `begin_recover_deleted_certificate` and async `recover_deleted_certificate` now return pollers that return a `KeyVaultCertificate`
 
-=======
->>>>>>> bc6575e6
 - Renamed enum `ActionType` to `CertificatePolicyAction`
 - Renamed `Certificate` to `KeyVaultCertificate`
 - Renamed `Contact` to `CertificateContact`
