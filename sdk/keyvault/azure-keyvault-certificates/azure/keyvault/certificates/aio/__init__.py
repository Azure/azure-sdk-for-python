# ------------------------------------
# Copyright (c) Microsoft Corporation.
# Licensed under the MIT License.
# ------------------------------------

from .client import CertificateClient

<<<<<<< HEAD
__all__ = [
    "ActionType",
    "AdministratorDetails",
    "CertificateClient",
    "CertificatePolicy",
    "Contact",
    "KeyCurveName",
    "KeyType",
    "KeyProperties",
    "KeyUsageType",
    "LifetimeAction",
    "SecretContentType",
]
=======
__all__ = ["CertificateClient"]
>>>>>>> 66a9605a
<|MERGE_RESOLUTION|>--- conflicted
+++ resolved
@@ -5,20 +5,4 @@
 
 from .client import CertificateClient
 
-<<<<<<< HEAD
-__all__ = [
-    "ActionType",
-    "AdministratorDetails",
-    "CertificateClient",
-    "CertificatePolicy",
-    "Contact",
-    "KeyCurveName",
-    "KeyType",
-    "KeyProperties",
-    "KeyUsageType",
-    "LifetimeAction",
-    "SecretContentType",
-]
-=======
-__all__ = ["CertificateClient"]
->>>>>>> 66a9605a
+__all__ = ["CertificateClient"]