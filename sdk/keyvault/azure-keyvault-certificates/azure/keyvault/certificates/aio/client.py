--- conflicted
+++ resolved
@@ -112,17 +112,9 @@
                                                                     key_size=2048,
                                                                     reuse_key=True),
                                        lifetime_actions=lifetime_actions,
-<<<<<<< HEAD
                                        content_type=SecretContentType.PKCS12
                                        )
-
-        create_certificate_operation = await self._client.create_certificate(
-=======
-                                       content_type=SecretContentType.PKCS12,
-                                       subject_name="CN=DefaultPolicy",
-                                       validity_in_months=12)
         cert_bundle = await self._client.create_certificate(
->>>>>>> dc7dfb00
             vault_base_url=self.vault_url,
             certificate_name=name,
             certificate_policy=policy._to_certificate_policy_bundle(),
@@ -144,13 +136,9 @@
             **kwargs
         )
 
-<<<<<<< HEAD
         create_certificate_polling = CreateCertificatePollerAsync(
             unknown_issuer=(policy.issuer_parameters.issuer_name.lower() == 'unknown')
         )
-=======
-        create_certificate_polling = CreateCertificatePollerAsync(get_certificate_command=get_certificate_command)
->>>>>>> dc7dfb00
         return async_poller(
             command,
             create_certificate_operation,
