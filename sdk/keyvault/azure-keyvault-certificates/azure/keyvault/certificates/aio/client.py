--- conflicted
+++ resolved
@@ -21,15 +21,7 @@
     CertificateProperties,
     Contact,
     Issuer,
-<<<<<<< HEAD
-    IssuerBase
-=======
-    IssuerProperties,
-    KeyProperties,
-    SecretContentType,
-    LifetimeAction,
-    KeyUsageType
->>>>>>> e0980306
+    IssuerProperties
 )
 from ._polling_async import CreateCertificatePollerAsync
 from .._shared import AsyncKeyVaultClientBase
