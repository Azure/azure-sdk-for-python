--- conflicted
+++ resolved
@@ -21,18 +21,16 @@
 class ApiVersion(str, Enum):
     """Key Vault API versions supported by this package"""
 
-<<<<<<< HEAD
     #: this is the default version
     V7_1_preview = "7.1-preview"
     V7_0 = "7.0"
     V2016_10_01 = "2016-10-01"
-=======
+
 def _get_policies(config, **kwargs):
     logging_policy = HttpLoggingPolicy(**kwargs)
     logging_policy.allowed_header_names.update(
         {"x-ms-keyvault-network-info", "x-ms-keyvault-region", "x-ms-keyvault-service-version"}
     )
->>>>>>> c5ca969e
 
 
 DEFAULT_VERSION = ApiVersion.V7_1_preview
