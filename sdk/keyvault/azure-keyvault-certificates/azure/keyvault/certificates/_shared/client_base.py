# ------------------------------------
# Copyright (c) Microsoft Corporation.
# Licensed under the MIT License.
# ------------------------------------
# pylint:skip-file (avoids crash due to six.with_metaclass https://github.com/PyCQA/astroid/issues/713)
from typing import TYPE_CHECKING
from enum import Enum
from six import with_metaclass

from azure.core import CaseInsensitiveEnumMeta
from azure.core.pipeline.policies import HttpLoggingPolicy

from . import ChallengeAuthPolicy
from .._generated import KeyVaultClient as _KeyVaultClient
from .._sdk_moniker import SDK_MONIKER

if TYPE_CHECKING:
    # pylint:disable=unused-import,ungrouped-imports
    from typing import Any
    from azure.core.credentials import TokenCredential


class ApiVersion(with_metaclass(CaseInsensitiveEnumMeta, str, Enum)):
    """Key Vault API versions supported by this package"""

    #: this is the default version
    V7_3 = "7.3"
    V7_2 = "7.2"
    V7_1 = "7.1"
    V7_0 = "7.0"
    V2016_10_01 = "2016-10-01"


DEFAULT_VERSION = ApiVersion.V7_3


class KeyVaultClientBase(object):
    def __init__(self, vault_url, credential, **kwargs):
        # type: (str, TokenCredential, **Any) -> None
        if not credential:
            raise ValueError(
                "credential should be an object supporting the TokenCredential protocol, "
                "such as a credential from azure-identity"
            )
        if not vault_url:
            raise ValueError("vault_url must be the URL of an Azure Key Vault")

        try:
            self.api_version = kwargs.pop("api_version", DEFAULT_VERSION)
            self._vault_url = vault_url.strip(" /")

            client = kwargs.get("generated_client")
            if client:
                # caller provided a configured client -> only models left to initialize
                self._client = client
                models = kwargs.get("generated_models")
                self._models = models or _KeyVaultClient.models(api_version=self.api_version)
                return

            http_logging_policy = HttpLoggingPolicy(**kwargs)
            http_logging_policy.allowed_header_names.update(
                {"x-ms-keyvault-network-info", "x-ms-keyvault-region", "x-ms-keyvault-service-version"}
            )

            verify_challenge = kwargs.pop("verify_challenge_resource", True)
            self._client = _KeyVaultClient(
                api_version=self.api_version,
<<<<<<< HEAD
                pipeline=pipeline,
                transport=transport,
                authentication_policy=ChallengeAuthPolicy(credential, verify_challenge_resource=verify_challenge),
=======
                authentication_policy=ChallengeAuthPolicy(credential),
>>>>>>> 7c503484
                sdk_moniker=SDK_MONIKER,
                http_logging_policy=http_logging_policy,
                **kwargs
            )
            self._models = _KeyVaultClient.models(api_version=self.api_version)
        except ValueError:
            raise NotImplementedError(
                "This package doesn't support API version '{}'. ".format(self.api_version)
                + "Supported versions: {}".format(", ".join(v.value for v in ApiVersion))
            )

    @property
    def vault_url(self):
        # type: () -> str
        return self._vault_url

    def __enter__(self):
        # type: () -> KeyVaultClientBase
        self._client.__enter__()
        return self

    def __exit__(self, *args):
        # type: (*Any) -> None
        self._client.__exit__(*args)

    def close(self):
        # type: () -> None
        """Close sockets opened by the client.

        Calling this method is unnecessary when using the client as a context manager.
        """
        self._client.close()<|MERGE_RESOLUTION|>--- conflicted
+++ resolved
@@ -65,13 +65,7 @@
             verify_challenge = kwargs.pop("verify_challenge_resource", True)
             self._client = _KeyVaultClient(
                 api_version=self.api_version,
-<<<<<<< HEAD
-                pipeline=pipeline,
-                transport=transport,
                 authentication_policy=ChallengeAuthPolicy(credential, verify_challenge_resource=verify_challenge),
-=======
-                authentication_policy=ChallengeAuthPolicy(credential),
->>>>>>> 7c503484
                 sdk_moniker=SDK_MONIKER,
                 http_logging_policy=http_logging_policy,
                 **kwargs
