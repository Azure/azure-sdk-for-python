--- conflicted
+++ resolved
@@ -46,23 +46,10 @@
                 {"x-ms-keyvault-network-info", "x-ms-keyvault-region", "x-ms-keyvault-service-version"}
             )
 
-<<<<<<< HEAD
-            if not transport and not pipeline:
-                from azure.core.pipeline.transport import AioHttpTransport
-
-                transport = AioHttpTransport(**kwargs)
-
             verify_challenge = kwargs.pop("verify_challenge_resource", True)
             self._client = _KeyVaultClient(
                 api_version=self.api_version,
-                pipeline=pipeline,
-                transport=transport,
                 authentication_policy=AsyncChallengeAuthPolicy(credential, verify_challenge_resource=verify_challenge),
-=======
-            self._client = _KeyVaultClient(
-                api_version=self.api_version,
-                authentication_policy=AsyncChallengeAuthPolicy(credential),
->>>>>>> 7c503484
                 sdk_moniker=SDK_MONIKER,
                 http_logging_policy=http_logging_policy,
                 **kwargs
