# ------------------------------------
# Copyright (c) Microsoft Corporation.
# Licensed under the MIT License.
# ------------------------------------
# pylint:disable=too-many-lines,too-many-public-methods
import base64
from functools import partial

from azure.core.polling import LROPoller
from azure.core.tracing.decorator import distributed_trace

from ._shared import KeyVaultClientBase
from ._shared.exceptions import error_map as _error_map
from ._shared._polling import DeletePollingMethod, RecoverDeletedPollingMethod, KeyVaultOperationPoller
from .models import (
    KeyVaultCertificate,
    CertificateProperties,
    CertificatePolicy,
    DeletedCertificate,
    CertificateIssuer,
    IssuerProperties,
    CertificateContact,
    CertificateOperation,
)
from ._polling import CreateCertificatePoller

try:
    from typing import TYPE_CHECKING
except ImportError:
    TYPE_CHECKING = False

if TYPE_CHECKING:
    # pylint:disable=unused-import
    from typing import Any, Dict, List, Optional, Iterable


class CertificateClient(KeyVaultClientBase):
    """A high-level interface for managing a vault's certificates.

    :param str vault_url: URL of the vault the client will access. This is also called the vault's "DNS Name".
    :param credential: An object which can provide an access token for the vault, such as a credential from
        :mod:`azure.identity`
    :keyword str api_version: version of the Key Vault API to use. Defaults to the most recent.
    :keyword transport: transport to use. Defaults to :class:`~azure.core.pipeline.transport.RequestsTransport`.
    :paramtype transport: ~azure.core.pipeline.transport.HttpTransport

    Example:
        .. literalinclude:: ../tests/test_examples_certificates.py
            :start-after: [START create_certificate_client]
            :end-before: [END create_certificate_client]
            :language: python
            :caption: Create a new ``CertificateClient``
            :dedent: 4
    """

    # pylint:disable=protected-access

    @distributed_trace
    def begin_create_certificate(
        self,
        name,  # type: str
        policy,  # type: CertificatePolicy
        **kwargs  # type: Any
    ):
        # type: (...) -> LROPoller
        """Creates a new certificate.

        If this is the first version, the certificate resource is created. This
        operation requires the certificates/create permission.

        :param str name: The name of the certificate.
        :param policy: The management policy for the certificate.
        :type policy:
         ~azure.keyvault.certificates.models.CertificatePolicy
        :keyword bool enabled: Whether the certificate is enabled for use.
        :keyword tags: Application specific metadata in the form of key-value pairs.
        :paramtype tags: dict[str, str]
        :returns: An LROPoller for the create certificate operation. Waiting on the poller
         gives you the certificate if creation is successful, the CertificateOperation if not.
        :rtype: ~azure.core.polling.LROPoller[~azure.keyvault.certificates.models.KeyVaultCertificate or
         ~azure.keyvault.certificates.models.CertificateOperation]
        :raises: :class:`~azure.core.exceptions.HttpResponseError`

        Keyword arguments
            - *enabled (bool)* - Determines whether the object is enabled.
            - *tags (dict[str, str])* - Application specific metadata in the form of key-value pairs.

        Example:
            .. literalinclude:: ../tests/test_examples_certificates.py
                :start-after: [START create_certificate]
                :end-before: [END create_certificate]
                :language: python
                :caption: Create a certificate
                :dedent: 8
        """
        polling_interval = kwargs.pop("_polling_interval", None)
        if polling_interval is None:
            polling_interval = 5
        enabled = kwargs.pop("enabled", None)
        tags = kwargs.pop("tags", None)

        if enabled is not None:
            attributes = self._client.models.CertificateAttributes(enabled=enabled)
        else:
            attributes = None

        cert_bundle = self._client.create_certificate(
            vault_base_url=self.vault_url,
            certificate_name=name,
            certificate_policy=policy._to_certificate_policy_bundle(),
            certificate_attributes=attributes,
            tags=tags,
            **kwargs
        )

        create_certificate_operation = CertificateOperation._from_certificate_operation_bundle(cert_bundle)

        command = partial(self.get_certificate_operation, name=name, **kwargs)

        get_certificate_command = partial(self.get_certificate, name=name, **kwargs)

        create_certificate_polling = CreateCertificatePoller(
            get_certificate_command=get_certificate_command,
            interval=polling_interval
        )
        return LROPoller(command, create_certificate_operation, None, create_certificate_polling)

    @distributed_trace
    def get_certificate(self, name, **kwargs):
        # type: (str, **Any) -> KeyVaultCertificate
        """Gets a certificate with its management policy attached.


        This operation requires the certificates/get permission. Does not accept the
        version of the certificate as a parameter. If you wish to specify version, use
        the get_certificate_version function and specify the desired version.

        :param str name: The name of the certificate in the given vault.
        :returns: An instance of KeyVaultCertificate
        :rtype: ~azure.keyvault.certificates.models.KeyVaultCertificate
        :raises:
            :class:`~azure.core.exceptions.ResourceNotFoundError` if the certificate doesn't exist,
            :class:`~azure.core.exceptions.HttpResponseError` for other errors

        Example:
            .. literalinclude:: ../tests/test_examples_certificates.py
                :start-after: [START get_certificate]
                :end-before: [END get_certificate]
                :language: python
                :caption: Get a certificate
                :dedent: 8
        """
        bundle = self._client.get_certificate(
            vault_base_url=self.vault_url,
            certificate_name=name,
            certificate_version="",
            error_map=_error_map,
            **kwargs
        )
        return KeyVaultCertificate._from_certificate_bundle(certificate_bundle=bundle)

    @distributed_trace
    def get_certificate_version(self, name, version, **kwargs):
        # type: (str, str, **Any) -> KeyVaultCertificate
        """Gets a specific version of a certificate without returning its management policy.

        If you wish to get the latest version of your certificate, or to get the certificate's policy as well,
        use the get_certificate function.

        :param str name: The name of the certificate in the given vault.
        :param str version: The version of the certificate.
        :returns: An instance of KeyVaultCertificate
        :rtype: ~azure.keyvault.certificates.models.KeyVaultCertificate
        :raises:
            :class:`~azure.core.exceptions.ResourceNotFoundError` if the certificate doesn't exist,
            :class:`~azure.core.exceptions.HttpResponseError` for other errors

        Example:
            .. literalinclude:: ../tests/test_examples_certificates.py
                :start-after: [START get_certificate]
                :end-before: [END get_certificate]
                :language: python
                :caption: Get a certificate
                :dedent: 8
        """
        bundle = self._client.get_certificate(
            vault_base_url=self.vault_url,
            certificate_name=name,
            certificate_version=version,
            error_map=_error_map,
            **kwargs
        )
        return KeyVaultCertificate._from_certificate_bundle(certificate_bundle=bundle)

    @distributed_trace
    def begin_delete_certificate(self, name, **kwargs):
        # type: (str, **Any) -> DeletedCertificate
        """Delete all versions of a certificate. Requires certificates/delete permission.

        When this method returns Key Vault has begun deleting the certificate. Deletion may take several seconds in a
        vault with soft-delete enabled. This method therefore returns a poller enabling you to wait for deletion to
        complete.

        :param str name: The name of the certificate to delete.
        :returns: A poller for the delete certificate operation. The poller's `result` method returns the
         :class:`~azure.keyvault.certificates.DeletedCertificate` without waiting for deletion to complete. If the vault
         has soft-delete enabled and you want to permanently delete the certificate with
         :func:`purge_deleted_certificate`, call the poller's `wait` method first. It will block until the deletion is
         complete. The `wait` method requires certificates/get permission.
        :rtype: ~azure.core.polling.LROPoller[~azure.keyvault.certificates.DeletedCertificate]
        :raises:
            :class:`~azure.core.exceptions.ResourceNotFoundError` if the certificate doesn't exist,
            :class:`~azure.core.exceptions.HttpResponseError` for other errors

        Example:
            .. literalinclude:: ../tests/test_examples_certificates.py
                :start-after: [START delete_certificate]
                :end-before: [END delete_certificate]
                :language: python
                :caption: Delete a certificate
                :dedent: 8
        """
        polling_interval = kwargs.pop("_polling_interval", None)
        if polling_interval is None:
            polling_interval = 2
        deleted_cert_bundle = self._client.delete_certificate(
            vault_base_url=self.vault_url, certificate_name=name, error_map=_error_map, **kwargs
        )
        deleted_cert = DeletedCertificate._from_deleted_certificate_bundle(deleted_cert_bundle)
        sd_disabled = deleted_cert.recovery_id is None
        command = partial(self.get_deleted_certificate, name=name, **kwargs)
        delete_cert_polling_method = DeletePollingMethod(
            command=command,
            final_resource=deleted_cert,
            initial_status="deleting",
            finished_status="deleted",
            sd_disabled=sd_disabled,
            interval=polling_interval
        )
        return KeyVaultOperationPoller(delete_cert_polling_method)

    @distributed_trace
    def get_deleted_certificate(self, name, **kwargs):
        # type: (str, **Any) -> DeletedCertificate
        """Retrieves information about the specified deleted certificate.

        Retrieves the deleted certificate information plus its attributes,
        such as retention interval, scheduled permanent deletion, and the
        current deletion recovery level. This operation requires the certificates/
        get permission.

        :param str name: The name of the certificate.
        :return: The deleted certificate
        :rtype: ~azure.keyvault.certificates.models.DeletedCertificate
        :raises:
            :class:`~azure.core.exceptions.ResourceNotFoundError` if the certificate doesn't exist,
            :class:`~azure.core.exceptions.HttpResponseError` for other errors

        Example:
            .. literalinclude:: ../tests/test_examples_certificates.py
                :start-after: [START get_deleted_certificate]
                :end-before: [END get_deleted_certificate]
                :language: python
                :caption: Get a deleted certificate
                :dedent: 8
        """
        bundle = self._client.get_deleted_certificate(
            vault_base_url=self.vault_url, certificate_name=name, error_map=_error_map, **kwargs
        )
        return DeletedCertificate._from_deleted_certificate_bundle(deleted_certificate_bundle=bundle)

    @distributed_trace
    def purge_deleted_certificate(self, name, **kwargs):
        # type: (str, **Any) -> None
        """Permanently deletes the specified deleted certificate.

        Performs an irreversible deletion of the specified certificate, without
        possibility for recovery. The operation is not available if the recovery
        level does not specified 'Purgeable'. This operation requires the
        certificate/purge permission.

        :param str name: The name of the certificate
        :return: None
        :rtype: None
        :raises: :class:`~azure.core.exceptions.HttpResponseError`
        """
        self._client.purge_deleted_certificate(vault_base_url=self.vault_url, certificate_name=name, **kwargs)

    @distributed_trace
    def begin_recover_deleted_certificate(self, name, **kwargs):
        # type: (str, **Any) -> KeyVaultCertificate
        """Recover a deleted certificate to its latest version. Possible only in a vault with soft-delete enabled.

<<<<<<< HEAD
        Requires certificates/recover permission.
=======
        Performs the reversal of the Delete operation. The operation is applicable
        in vaults enabled for soft-delete, and must be issued during the retention
        interval (available in the deleted certificate's attributes). This operation
        requires the certificates/recover permission.
>>>>>>> 99ff09fe

        When this method returns Key Vault has begun recovering the certificate. Recovery may take several seconds. This
        method therefore returns a poller enabling you to wait for recovery to complete. Waiting is only necessary when
        you want to use the recovered certificate in another operation immediately.

        :param str name: The name of the deleted certificate to recover
        :returns: A poller for the recovery operation. The poller's `result` method returns the recovered
         :class:`~azure.keyvault.certificates.KeyVaultCertificate` without waiting for recovery to complete. If you want
         to use the recovered certificate immediately, call the poller's `wait` method, which blocks until the
         certificate is ready to use. The `wait` method requires certificate/get permission.
        :rtype: ~azure.core.polling.LROPoller[~azure.keyvault.certificates.KeyVaultCertificate]
        :raises: :class:`~azure.core.exceptions.HttpResponseError`

        Example:
            .. literalinclude:: ../tests/test_examples_certificates.py
                :start-after: [START recover_deleted_certificate]
                :end-before: [END recover_deleted_certificate]
                :language: python
                :caption: Recover a deleted certificate
                :dedent: 8
        """
        polling_interval = kwargs.pop("_polling_interval", None)
        if polling_interval is None:
            polling_interval = 2
        recovered_cert_bundle = self._client.recover_deleted_certificate(
            vault_base_url=self.vault_url, certificate_name=name, **kwargs
        )
        recovered_certificate = KeyVaultCertificate._from_certificate_bundle(recovered_cert_bundle)
        command = partial(self.get_certificate, name=name, **kwargs)
        recover_cert_polling_method = RecoverDeletedPollingMethod(
            command=command,
            final_resource=recovered_certificate,
            initial_status="recovering",
            finished_status="recovered",
            interval=polling_interval
        )
        return KeyVaultOperationPoller(recover_cert_polling_method)

    @distributed_trace
    def import_certificate(self, name, certificate_bytes, **kwargs):
        # type: (str, bytes, Any) -> KeyVaultCertificate
        """Imports a certificate into a specified key vault.

        Imports an existing valid certificate, containing a private key, into
        Azure Key Vault. The certificate to be imported can be in either PFX or
        PEM format. If the certificate is in PEM format the PEM file must
        contain the key as well as x509 certificates. This operation requires
        the certificates/import permission.

        :param str name: The name of the certificate.
        :param bytes certificate_bytes: Bytes of the certificate object to import. This certificate
            needs to contain the private key.
        :keyword bool enabled: Whether the certificate is enabled for use.
        :keyword tags: Application specific metadata in the form of key-value pairs.
        :paramtype tags: dict[str, str]
        :keyword str password: If the private key in the passed in certificate is encrypted, it
         is the password used for encryption.
        :keyword policy: The management policy for the certificate
        :paramtype policy: ~azure.keyvault.certificates.models.CertificatePolicy
        :returns: The imported KeyVaultCertificate
        :rtype: ~azure.keyvault.certificates.models.KeyVaultCertificate
        :raises: :class:`~azure.core.exceptions.HttpResponseError`
        """

        enabled = kwargs.pop("enabled", None)
        password = kwargs.pop("password", None)
        policy = kwargs.pop("policy", None)

        if enabled is not None:
            attributes = self._client.models.CertificateAttributes(enabled=enabled)
        else:
            attributes = None
        base64_encoded_certificate = base64.b64encode(certificate_bytes).decode("utf-8")
        bundle = self._client.import_certificate(
            vault_base_url=self.vault_url,
            certificate_name=name,
            base64_encoded_certificate=base64_encoded_certificate,
            password=password,
            certificate_policy=policy._to_certificate_policy_bundle(),
            certificate_attributes=attributes,
            **kwargs
        )
        return KeyVaultCertificate._from_certificate_bundle(certificate_bundle=bundle)

    @distributed_trace
    def get_policy(self, certificate_name, **kwargs):
        # type: (str, **Any) -> CertificatePolicy
        """Gets the policy for a certificate.

        Returns the specified certificate policy resources in the key
        vault. This operation requires the certificates/get permission.

        :param str certificate_name: The name of the certificate in a given key vault.
        :return: The certificate policy
        :rtype: ~azure.keyvault.certificates.models.CertificatePolicy
        :raises: :class:`~azure.core.exceptions.HttpResponseError`
        """
        bundle = self._client.get_certificate_policy(
            vault_base_url=self.vault_url, certificate_name=certificate_name, **kwargs
        )
        return CertificatePolicy._from_certificate_policy_bundle(certificate_policy_bundle=bundle)

    @distributed_trace
    def update_policy(self, certificate_name, policy, **kwargs):
        # type: (str, CertificatePolicy, **Any) -> CertificatePolicy
        """Updates the policy for a certificate.

        Set specified members in the certificate policy. Leaves others as null.
        This operation requires the certificates/update permission.

        :param str certificate_name: The name of the certificate in the given vault.
        :param policy: The policy for the certificate.
        :type policy: ~azure.keyvault.certificates.models.CertificatePolicy
        :return: The certificate policy
        :rtype: ~azure.keyvault.certificates.models.CertificatePolicy
        :raises: :class:`~azure.core.exceptions.HttpResponseError`
        """
        bundle = self._client.update_certificate_policy(
            vault_base_url=self.vault_url,
            certificate_name=certificate_name,
            certificate_policy=policy._to_certificate_policy_bundle(),
            **kwargs
        )
        return CertificatePolicy._from_certificate_policy_bundle(certificate_policy_bundle=bundle)

    @distributed_trace
    def update_certificate_properties(
        self,
        name,  # type: str
        version=None,  # type: Optional[str]
        **kwargs  # type: **Any
    ):
        # type: (...) -> KeyVaultCertificate
        """Updates the specified attributes associated with the given certificate.

        The UpdateCertificate operation applies the specified update on the
        given certificate; the only elements updated are the certificate's
        attributes. This operation requires the certificates/update permission.

        :param str name: The name of the certificate in the given key
            vault.
        :param str version: The version of the certificate.
        :keyword bool enabled: Whether the certificate is enabled for use.
        :keyword tags: Application specific metadata in the form of key-value pairs.
        :paramtype tags: dict[str, str]
        :returns: The updated KeyVaultCertificate
        :rtype: ~azure.keyvault.certificates.models.KeyVaultCertificate
        :raises: :class:`~azure.core.exceptions.HttpResponseError`

        Example:
            .. literalinclude:: ../tests/test_examples_certificates.py
                :start-after: [START update_certificate]
                :end-before: [END update_certificate]
                :language: python
                :caption: Update a certificate's attributes
                :dedent: 8
        """

        enabled = kwargs.pop("enabled", None)

        if enabled is not None:
            attributes = self._client.models.CertificateAttributes(enabled=enabled)
        else:
            attributes = None

        bundle = self._client.update_certificate(
            vault_base_url=self.vault_url,
            certificate_name=name,
            certificate_version=version or "",
            certificate_attributes=attributes,
            **kwargs
        )
        return KeyVaultCertificate._from_certificate_bundle(certificate_bundle=bundle)

    @distributed_trace
    def backup_certificate(self, name, **kwargs):
        # type: (str, **Any) -> bytes
        """Backs up the specified certificate.

        Requests that a backup of the specified certificate be downloaded
        to the client. All versions of the certificate will be downloaded.
        This operation requires the certificates/backup permission.

        :param str name: The name of the certificate.
        :return: the backup blob containing the backed up certificate.
        :rtype: bytes
        :raises:
            :class:`~azure.core.exceptions.ResourceNotFoundError` if the certificate doesn't exist,
            :class:`~azure.core.exceptions.HttpResponseError` for other errors

        Example:
            .. literalinclude:: ../tests/test_examples_certificates.py
                :start-after: [START backup_certificate]
                :end-before: [END backup_certificate]
                :language: python
                :caption: Get a certificate backup
                :dedent: 8
        """
        backup_result = self._client.backup_certificate(
            vault_base_url=self.vault_url, certificate_name=name, error_map=_error_map, **kwargs
        )
        return backup_result.value

    @distributed_trace
    def restore_certificate_backup(self, backup, **kwargs):
        # type: (bytes, **Any) -> KeyVaultCertificate
        """Restores a backed up certificate to a vault.

        Restores a backed up certificate, and all its versions, to a vault.
        this operation requires the certificates/restore permission.

        :param bytes backup: The backup blob associated with a certificate bundle.
        :return: The restored KeyVaultCertificate
        :rtype: ~azure.keyvault.certificates.models.KeyVaultCertificate
        :raises: :class:`~azure.core.exceptions.HttpResponseError`

        Example:
            .. literalinclude:: ../tests/test_examples_certificates.py
                :start-after: [START restore_certificate]
                :end-before: [END restore_certificate]
                :language: python
                :caption: Restore a certificate backup
                :dedent: 8
        """
        bundle = self._client.restore_certificate(
            vault_base_url=self.vault_url, certificate_bundle_backup=backup, **kwargs
        )
        return KeyVaultCertificate._from_certificate_bundle(certificate_bundle=bundle)

    @distributed_trace
    def list_deleted_certificates(self, **kwargs):
        # type: (**Any) -> Iterable[DeletedCertificate]
        """Lists the deleted certificates in the specified vault currently
        available for recovery.

        Retrieves the certificates in the current vault which are in a deleted
        state and ready for recovery or purging. This operation includes
        deletion-specific information. This operation requires the certificates/get/list
        permission. This operation can only be enabled on soft-delete enabled vaults.

        :keyword bool include_pending: Specifies whether to include certificates which are
         not completely deleted.
        :return: An iterator like instance of DeletedCertificate
        :rtype:
         ~azure.core.paging.ItemPaged[~azure.keyvault.certificates.models.DeletedCertificate]
        :raises: :class:`~azure.core.exceptions.HttpResponseError`

        Example:
            .. literalinclude:: ../tests/test_examples_certificates.py
                :start-after: [START list_deleted_certificates]
                :end-before: [END list_deleted_certificates]
                :language: python
                :caption: List all the deleted certificates
                :dedent: 8
        """
        max_page_size = kwargs.pop("max_page_size", None)

        return self._client.get_deleted_certificates(
            vault_base_url=self._vault_url,
            maxresults=max_page_size,
            cls=lambda objs: [
                DeletedCertificate._from_deleted_certificate_item(deleted_certificate_item=x) for x in objs
            ],
            **kwargs
        )

    @distributed_trace
    def list_certificates(self, **kwargs):
        # type: (**Any) -> Iterable[CertificateProperties]
        """List certificates in the key vault.

        The GetCertificates operation returns the set of certificates resources
        in the key vault. This operation requires the
        certificates/list permission.

        :keyword bool include_pending: Specifies whether to include certificates which are not
         completely provisioned.
        :returns: An iterator like instance of CertificateProperties
        :rtype:
         ~azure.core.paging.ItemPaged[~azure.keyvault.certificates.models.CertificateProperties]
        :raises: :class:`~azure.core.exceptions.HttpResponseError`

        Example:
            .. literalinclude:: ../tests/test_examples_certificates.py
                :start-after: [START list_certificates]
                :end-before: [END list_certificates]
                :language: python
                :caption: List all certificates
                :dedent: 8
        """
        max_page_size = kwargs.pop("max_page_size", None)

        return self._client.get_certificates(
            vault_base_url=self._vault_url,
            maxresults=max_page_size,
            cls=lambda objs: [CertificateProperties._from_certificate_item(certificate_item=x) for x in objs],
            **kwargs
        )

    @distributed_trace
    def list_certificate_versions(self, name, **kwargs):
        # type: (str, **Any) -> Iterable[CertificateProperties]
        """List the versions of a certificate.

        The GetCertificateVersions operation returns the versions of a
        certificate in the key vault. This operation requires the
        certificates/list permission.

        :param str name: The name of the certificate.
        :returns: An iterator like instance of CertificateProperties
        :rtype:
         ~azure.core.paging.ItemPaged[~azure.keyvault.certificates.models.CertificateProperties]
        :raises: :class:`~azure.core.exceptions.HttpResponseError`

        Example:
            .. literalinclude:: ../tests/test_examples_certificates.py
                :start-after: [START list_certificate_versions]
                :end-before: [END list_certificate_versions]
                :language: python
                :caption: List all versions of a certificate
                :dedent: 8
        """
        max_page_size = kwargs.pop("max_page_size", None)
        return self._client.get_certificate_versions(
            vault_base_url=self._vault_url,
            certificate_name=name,
            maxresults=max_page_size,
            cls=lambda objs: [CertificateProperties._from_certificate_item(certificate_item=x) for x in objs],
            **kwargs
        )

    @distributed_trace
    def create_contacts(self, contacts, **kwargs):
        # type: (Iterable[CertificateContact], **Any) -> List[CertificateContact]
        """Sets the certificate contacts for the key vault.

        Sets the certificate contacts for the key vault. This
        operation requires the certificates/managecontacts permission.

        :param contacts: The contact list for the vault certificates.
        :type contacts: list[~azure.keyvault.certificates.models.CertificateContact]
        :returns: The created list of contacts
        :rtype: list[~azure.keyvault.certificates.models.CertificateContact]
        :raises: :class:`~azure.core.exceptions.HttpResponseError`

        Example:
            .. literalinclude:: ../tests/test_examples_certificates.py
                :start-after: [START create_contacts]
                :end-before: [END create_contacts]
                :language: python
                :caption: Create contacts
                :dedent: 8
        """
        contacts = self._client.set_certificate_contacts(
            vault_base_url=self.vault_url,
            contact_list=[c._to_certificate_contacts_item() for c in contacts],
            **kwargs
        )
        return [CertificateContact._from_certificate_contacts_item(contact_item=item) for item in contacts.contact_list]

    @distributed_trace
    def get_contacts(self, **kwargs):
        # type: (**Any) -> List[CertificateContact]
        """Gets the certificate contacts for the key vault.

        Returns the set of certificate contact resources in the specified
        key vault. This operation requires the certificates/managecontacts
        permission.

        :return: The certificate contacts for the key vault.
        :rtype: list[~azure.keyvault.certificates.models.CertificateContact]
        :raises: :class:`~azure.core.exceptions.HttpResponseError`

        Example:
            .. literalinclude:: ../tests/test_examples_certificates.py
                :start-after: [START get_contacts]
                :end-before: [END get_contacts]
                :language: python
                :caption: Get contacts
                :dedent: 8
        """
        contacts = self._client.get_certificate_contacts(vault_base_url=self._vault_url, **kwargs)
        return [CertificateContact._from_certificate_contacts_item(contact_item=item) for item in contacts.contact_list]

    @distributed_trace
    def delete_contacts(self, **kwargs):
        # type: (**Any) -> List[CertificateContact]
        """Deletes the certificate contacts for the key vault.

        Deletes the certificate contacts for the key vault certificate.
        This operation requires the certificates/managecontacts permission.

        :return: Contacts
        :rtype: list[~azure.keyvault.certificates.models.CertificateContact]
        :raises: :class:`~azure.core.exceptions.HttpResponseError`

        Example:
            .. literalinclude:: ../tests/test_examples_certificates.py
                :start-after: [START delete_contacts]
                :end-before: [END delete_contacts]
                :language: python
                :caption: Delete contacts
                :dedent: 8
        """
        contacts = self._client.delete_certificate_contacts(vault_base_url=self.vault_url, **kwargs)
        return [CertificateContact._from_certificate_contacts_item(contact_item=item) for item in contacts.contact_list]

    @distributed_trace
    def get_certificate_operation(self, name, **kwargs):
        # type: (str, **Any) -> CertificateOperation
        """Gets the creation operation of a certificate.

        Gets the creation operation associated with a specified certificate.
        This operation requires the certificates/get permission.

        :param str name: The name of the certificate.
        :returns: The created CertificateOperation
        :rtype: ~azure.keyvault.certificates.models.CertificateOperation
        :raises:
            :class:`~azure.core.exceptions.ResourceNotFoundError` if the certificate doesn't exist,
            :class:`~azure.core.exceptions.HttpResponseError` for other errors
        """

        bundle = self._client.get_certificate_operation(
            vault_base_url=self.vault_url, certificate_name=name, error_map=_error_map, **kwargs
        )
        return CertificateOperation._from_certificate_operation_bundle(certificate_operation_bundle=bundle)

    @distributed_trace
    def delete_certificate_operation(self, name, **kwargs):
        # type: (str, **Any) -> CertificateOperation
        """Deletes the creation operation for a specific certificate.

        Deletes the creation operation for a specified certificate that is in
        the process of being created. The certificate is no longer created.
        This operation requires the certificates/update permission.

        :param str name: The name of the certificate.
        :return: The deleted CertificateOperation
        :rtype: ~azure.keyvault.certificates.models.CertificateOperation
        :raises: :class:`~azure.core.exceptions.HttpResponseError`
        """
        bundle = self._client.delete_certificate_operation(
            vault_base_url=self.vault_url, certificate_name=name, **kwargs
        )
        return CertificateOperation._from_certificate_operation_bundle(certificate_operation_bundle=bundle)

    @distributed_trace
    def cancel_certificate_operation(self, name, **kwargs):
        # type: (str, **Any) -> CertificateOperation
        """Cancels a certificate operation.

        Cancels a certificate creation operation that is already in progress.
        This operation requires the certificates/update permission.

        :param str name: The name of the certificate.
        :returns: The cancelled certificate operation
        :rtype: ~azure.keyvault.certificates.models.CertificateOperation
        :raises: :class:`~azure.core.exceptions.HttpResponseError`
        """
        bundle = self._client.update_certificate_operation(
            vault_base_url=self.vault_url, certificate_name=name, cancellation_requested=True, **kwargs
        )
        return CertificateOperation._from_certificate_operation_bundle(certificate_operation_bundle=bundle)

    @distributed_trace
    def merge_certificate(
        self,
        name,  # type: str
        x509_certificates,  # type: List[bytearray]
        **kwargs  # type: **Any
    ):
        # type: (...) -> KeyVaultCertificate
        """Merges a certificate or a certificate chain with a key pair existing on the server.

        Performs the merging of a certificate or certificate chain with a key pair currently
        available in the service. This operation requires the certificates/create permission.
        Make sure when creating the certificate to merge using begin_create_certificate that you set
        its issuer to 'Unknown'. This way Key Vault knows that the certificate will not be signed
        by an issuer known to it.

        :param str name: The name of the certificate
        :param x509_certificates: The certificate or the certificate chain to merge.
        :type x509_certificates: list[bytearray]
        :keyword bool enabled: Whether the certificate is enabled for use.
        :keyword tags: Application specific metadata in the form of key-value pairs.
        :paramtype tags: dict[str, str]
        :return: The merged certificate
        :rtype: ~azure.keyvault.certificates.models.KeyVaultCertificate
        :raises: :class:`~azure.core.exceptions.HttpResponseError`
        """

        enabled = kwargs.pop("enabled", None)

        if enabled is not None:
            attributes = self._client.models.CertificateAttributes(enabled=enabled)
        else:
            attributes = None
        bundle = self._client.merge_certificate(
            vault_base_url=self.vault_url,
            certificate_name=name,
            x509_certificates=x509_certificates,
            certificate_attributes=attributes,
            **kwargs
        )
        return KeyVaultCertificate._from_certificate_bundle(certificate_bundle=bundle)

    @distributed_trace
    def get_issuer(self, name, **kwargs):
        # type: (str, **Any) -> CertificateIssuer
        """Gets the specified certificate issuer.

        Returns the specified certificate issuer resources in the key vault.
        This operation requires the certificates/manageissuers/getissuers permission.

        :param str name: The name of the issuer.
        :return: The specified certificate issuer.
        :rtype: ~azure.keyvault.certificates.models.CertificateIssuer
        :raises:
            :class:`~azure.core.exceptions.ResourceNotFoundError` if the issuer doesn't exist,
            :class:`~azure.core.exceptions.HttpResponseError` for other errors

        Example:
            .. literalinclude:: ../tests/test_examples_certificates.py
                :start-after: [START get_issuer]
                :end-before: [END get_issuer]
                :language: python
                :caption: Get an issuer
                :dedent: 8
        """
        issuer_bundle = self._client.get_certificate_issuer(
            vault_base_url=self.vault_url, issuer_name=name, error_map=_error_map, **kwargs
        )
        return CertificateIssuer._from_issuer_bundle(issuer_bundle=issuer_bundle)

    @distributed_trace
    def create_issuer(self, name, provider, **kwargs):
        # type: (str, str, Any) -> CertificateIssuer
        """Sets the specified certificate issuer.

        The SetCertificateIssuer operation adds or updates the specified
        certificate issuer. This operation requires the certificates/setissuers
        permission.

        :param str name: The name of the issuer.
        :param str provider: The issuer provider.
        :keyword bool enabled: Whether the issuer is enabled for use.
        :keyword str account_id: The user name/account name/account id.
        :keyword str password: The password/secret/account key.
        :keyword str organization_id: Id of the organization
        :keyword admin_details: Details of the organization administrators of the
         certificate issuer.
        :paramtype admin_details: list[~azure.keyvault.certificates.models.AdministratorDetails]
        :returns: The created CertificateIssuer
        :rtype: ~azure.keyvault.certificates.models.CertificateIssuer
        :raises: :class:`~azure.core.exceptions.HttpResponseError`

        Example:
            .. literalinclude:: ../tests/test_examples_certificates.py
                :start-after: [START create_issuer]
                :end-before: [END create_issuer]
                :language: python
                :caption: Create an issuer
                :dedent: 8
        """

        enabled = kwargs.pop("enabled", None)
        account_id = kwargs.pop("account_id", None)
        password = kwargs.pop("password", None)
        organization_id = kwargs.pop("organization_id", None)
        admin_details = kwargs.pop("admin_details", None)

        if account_id or password:
            issuer_credentials = self._client.models.IssuerCredentials(account_id=account_id, password=password)
        else:
            issuer_credentials = None
        if admin_details and admin_details[0]:
            admin_details_to_pass = [
                self._client.models.AdministratorDetails(
                    first_name=admin_detail.first_name,
                    last_name=admin_detail.last_name,
                    email_address=admin_detail.email,
                    phone=admin_detail.phone,
                )
                for admin_detail in admin_details
            ]
        else:
            admin_details_to_pass = admin_details
        if organization_id or admin_details:
            organization_details = self._client.models.OrganizationDetails(
                id=organization_id, admin_details=admin_details_to_pass
            )
        else:
            organization_details = None
        if enabled is not None:
            issuer_attributes = self._client.models.IssuerAttributes(enabled=enabled)
        else:
            issuer_attributes = None
        issuer_bundle = self._client.set_certificate_issuer(
            vault_base_url=self.vault_url,
            issuer_name=name,
            provider=provider,
            credentials=issuer_credentials,
            organization_details=organization_details,
            attributes=issuer_attributes,
            **kwargs
        )
        return CertificateIssuer._from_issuer_bundle(issuer_bundle=issuer_bundle)

    @distributed_trace
    def update_issuer(self, name, **kwargs):
        # type: (str, Any) -> CertificateIssuer
        """Updates the specified certificate issuer.

        Performs an update on the specified certificate issuer entity.
        This operation requires the certificates/setissuers permission.

        :param str name: The name of the issuer.
        :keyword bool enabled: Whether the issuer is enabled for use.
        :keyword str provider: The issuer provider
        :keyword str account_id: The user name/account name/account id.
        :keyword str password: The password/secret/account key.
        :keyword str organization_id: Id of the organization
        :keyword admin_details: Details of the organization administrators of the certificate issuer
        :paramtype admin_details: list[~azure.keyvault.certificates.models.AdministratorDetails]
        :return: The updated issuer
        :rtype: ~azure.keyvault.certificates.models.CertificateIssuer
        :raises: :class:`~azure.core.exceptions.HttpResponseError`
        """

        enabled = kwargs.pop("enabled", None)
        provider = kwargs.pop("provider", None)
        account_id = kwargs.pop("account_id", None)
        password = kwargs.pop("password", None)
        organization_id = kwargs.pop("organization_id", None)
        admin_details = kwargs.pop("admin_details", None)

        if account_id or password:
            issuer_credentials = self._client.models.IssuerCredentials(account_id=account_id, password=password)
        else:
            issuer_credentials = None
        if admin_details and admin_details[0]:
            admin_details_to_pass = [
                self._client.models.AdministratorDetails(
                    first_name=admin_detail.first_name,
                    last_name=admin_detail.last_name,
                    email_address=admin_detail.email,
                    phone=admin_detail.phone,
                )
                for admin_detail in admin_details
            ]
        else:
            admin_details_to_pass = admin_details
        if organization_id or admin_details:
            organization_details = self._client.models.OrganizationDetails(
                id=organization_id, admin_details=admin_details_to_pass
            )
        else:
            organization_details = None
        if enabled is not None:
            issuer_attributes = self._client.models.IssuerAttributes(enabled=enabled)
        else:
            issuer_attributes = None
        issuer_bundle = self._client.update_certificate_issuer(
            vault_base_url=self.vault_url,
            issuer_name=name,
            provider=provider,
            credentials=issuer_credentials,
            organization_details=organization_details,
            attributes=issuer_attributes,
            **kwargs
        )
        return CertificateIssuer._from_issuer_bundle(issuer_bundle=issuer_bundle)

    @distributed_trace
    def delete_issuer(self, name, **kwargs):
        # type: (str, **Any) -> CertificateIssuer
        """Deletes the specified certificate issuer.

        Permanently removes the specified certificate issuer from the vault.
        This operation requires the certificates/manageissuers/deleteissuers permission.

        :param str name: The name of the issuer.
        :return: CertificateIssuer
        :rtype: ~azure.keyvault.certificates.models.CertificateIssuer
        :raises: :class:`~azure.core.exceptions.HttpResponseError`

        Example:
            .. literalinclude:: ../tests/test_examples_certificates.py
                :start-after: [START delete_issuer]
                :end-before: [END delete_issuer]
                :language: python
                :caption: Delete an issuer
                :dedent: 8
        """
        issuer_bundle = self._client.delete_certificate_issuer(
            vault_base_url=self.vault_url, issuer_name=name, **kwargs
        )
        return CertificateIssuer._from_issuer_bundle(issuer_bundle=issuer_bundle)

    @distributed_trace
    def list_issuers(self, **kwargs):
        # type: (**Any) -> Iterable[IssuerProperties]
        """List certificate issuers for the key vault.

        Returns the set of certificate issuer resources in the key
        vault. This operation requires the certificates/manageissuers/getissuers
        permission.

        :return: An iterator like instance of Issuers
        :rtype: ~azure.core.paging.ItemPaged[~azure.keyvault.certificates.models.CertificateIssuer]
        :raises: :class:`~azure.core.exceptions.HttpResponseError`

        Example:
            .. literalinclude:: ../tests/test_examples_certificates.py
                :start-after: [START list_issuers]
                :end-before: [END list_issuers]
                :language: python
                :caption: List issuers of a vault
                :dedent: 8
        """
        max_page_size = kwargs.pop("max_page_size", None)
        return self._client.get_certificate_issuers(
            vault_base_url=self.vault_url,
            maxresults=max_page_size,
            cls=lambda objs: [IssuerProperties._from_issuer_item(issuer_item=x) for x in objs],
            **kwargs
        )<|MERGE_RESOLUTION|>--- conflicted
+++ resolved
@@ -291,14 +291,7 @@
         # type: (str, **Any) -> KeyVaultCertificate
         """Recover a deleted certificate to its latest version. Possible only in a vault with soft-delete enabled.
 
-<<<<<<< HEAD
         Requires certificates/recover permission.
-=======
-        Performs the reversal of the Delete operation. The operation is applicable
-        in vaults enabled for soft-delete, and must be issued during the retention
-        interval (available in the deleted certificate's attributes). This operation
-        requires the certificates/recover permission.
->>>>>>> 99ff09fe
 
         When this method returns Key Vault has begun recovering the certificate. Recovery may take several seconds. This
         method therefore returns a poller enabling you to wait for recovery to complete. Waiting is only necessary when
