--- conflicted
+++ resolved
@@ -368,13 +368,8 @@
 
         parameters = self._models.CertificateImportParameters(
             base64_encoded_certificate=base64_encoded_certificate,
-<<<<<<< HEAD
-            password=kwargs.pop("password", None),
-            certificate_policy=policy._to_certificate_policy_bundle(),
-=======
             password=password,
             certificate_policy=policy._to_certificate_policy_bundle() if policy else None,
->>>>>>> f72e4a08
             certificate_attributes=attributes,
             tags=None,
         )
