--- conflicted
+++ resolved
@@ -65,18 +65,6 @@
         await client.delete_certificate(name=cert_name)
         print("Deleted Certificate with name '{0}'".format(cert_name))
 
-<<<<<<< HEAD
-        # Even though the certificate is deleted, it can still be recovered so its name cannot be reused.
-        # In order to be able to reuse the name during restoration, we must purge the certificate
-        # after the initial deletion.
-        print("\nPurging certificate...")
-        await client.purge_deleted_certificate(name=cert_name)
-        # To ensure certificate is purged on the server side.
-        await asyncio.sleep(30)
-        print("Purged Certificate with name '{0}'".format(cert_name))
-
-=======
->>>>>>> 66a9605a
         # In future, if the certificate is required again, we can use the backup value to restore it in the Key Vault.
         print("\n.. Restore the certificate using the backed up certificate bytes")
         certificate = await client.restore_certificate_backup(certificate_backup)
