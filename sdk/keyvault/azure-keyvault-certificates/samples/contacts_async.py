--- conflicted
+++ resolved
@@ -39,13 +39,8 @@
     client = CertificateClient(vault_endpoint=VAULT_ENDPOINT, credential=credential)
     try:
         contact_list = [
-<<<<<<< HEAD
-            Contact(email="admin@contoso.com", name="John Doe", phone="1111111111"),
-            Contact(email="admin2@contoso.com", name="John Doe2", phone="2222222222"),
-=======
             CertificateContact(email="admin@contoso.com", name="John Doe", phone="1111111111"),
             CertificateContact(email="admin2@contoso.com", name="John Doe2", phone="2222222222"),
->>>>>>> 66a9605a
         ]
 
         # Creates and sets the certificate contacts for this key vault.
