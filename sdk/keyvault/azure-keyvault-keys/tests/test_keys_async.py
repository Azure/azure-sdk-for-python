--- conflicted
+++ resolved
@@ -423,19 +423,6 @@
 
         for message in mock_handler.messages:
             if message.levelname == "DEBUG" and message.funcName == "on_request":
-<<<<<<< HEAD
-                messages_request = message.message.split("/n")
-                for m in messages_request:
-                    try:
-                        body = json.loads(m)
-                        expected_kty = "RSA-HSM" if is_hsm else "RSA"
-                        if body["kty"] == expected_kty:
-                            return
-                    except (ValueError, KeyError):
-                        # this means the message is not JSON or has no kty property
-                        pass
-
-=======
                 # parts of the request are logged on new lines in a single message
                 request_sections = message.message.split("/n")
                 for section in request_sections:
@@ -451,7 +438,6 @@
                         pass
 
         mock_handler.close()
->>>>>>> 62df3543
         assert False, "Expected request body wasn't logged"
 
     @logging_disabled()
@@ -468,17 +454,6 @@
 
         for message in mock_handler.messages:
             if message.levelname == "DEBUG" and message.funcName == "on_request":
-<<<<<<< HEAD
-                messages_request = message.message.split("/n")
-                for m in messages_request:
-                    try:
-                        body = json.loads(m)
-                        expected_kty = "RSA-HSM" if is_hsm else "RSA"
-                        assert body["kty"] != expected_kty, "Client request body was logged"
-                    except (ValueError, KeyError):
-                        # this means the message is not JSON or has no kty property
-                        pass
-=======
                 # parts of the request are logged on new lines in a single message
                 request_sections = message.message.split("/n")
                 for section in request_sections:
@@ -494,7 +469,6 @@
                         pass
 
         mock_handler.close()
->>>>>>> 62df3543
 
     @only_hsm_7_3_preview()
     @client_setup
@@ -628,11 +602,7 @@
         key = await self._create_rsa_key(client, key_name, hardware_protected=is_hsm)
 
         # try specifying the key version
-<<<<<<< HEAD
-        crypto_client = client.get_cryptography_client(key_name, version=key.properties.version)
-=======
         crypto_client = client.get_cryptography_client(key_name, key_version=key.properties.version)
->>>>>>> 62df3543
         # both clients should use the same generated client
         assert client._client == crypto_client._client
 
