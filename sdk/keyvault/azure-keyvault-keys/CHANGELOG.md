--- conflicted
+++ resolved
@@ -1,10 +1,6 @@
 # Release History
 
-<<<<<<< HEAD
-## 4.5.0b5 (Unreleased)
-=======
 ## 4.5.0b6 (Unreleased)
->>>>>>> 62df3543
 
 ### Features Added
 - Added support for automated and on-demand key rotation in Azure Key Vault
@@ -18,8 +14,6 @@
 
 ### Other Changes
 
-<<<<<<< HEAD
-=======
 ## 4.5.0b5 (2021-11-11)
 
 ### Features Added
@@ -39,7 +33,6 @@
 ### Other Changes
 - Updated minimum `azure-core` version to 1.15.0
 
->>>>>>> 62df3543
 ## 4.5.0b4 (2021-10-07)
 
 ### Features Added
