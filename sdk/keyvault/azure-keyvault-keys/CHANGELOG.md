--- conflicted
+++ resolved
@@ -1,6 +1,16 @@
 # Release History
 
-<<<<<<< HEAD
+## 4.8.0b1 (2022-09-22)
+
+### Features Added
+- An attempt will be made to generate an IV if one isn't provided for local encryption
+  ([#25380](https://github.com/Azure/azure-sdk-for-python/pull/25380))
+
+### Other Changes
+- Python 3.6 is no longer supported. Please use Python version 3.7 or later.
+- Updated minimum `azure-core` version to 1.24.0
+- Updated minimum `msrest` version to 0.7.1
+
 ## 4.7.0 (2022-09-19)
 
 ### Breaking Changes
@@ -10,18 +20,6 @@
 
 ### Other Changes
 - Changes from version 4.7.0b1 have been reverted and will be included in version 4.8.0b1
-=======
-## 4.7.0b2 (Unreleased)
-
-### Features Added
-
-### Breaking Changes
-
-### Bugs Fixed
-
-### Other Changes
-- Updated minimum `msrest` version to 0.7.1
->>>>>>> 7c503484
 
 ## 4.7.0b1 (2022-08-12)
 
