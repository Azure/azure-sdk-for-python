# Guide for migrating to azure-keyvault-keys from azure-keyvault

This guide is intended to assist in the migration to `azure-keyvault-keys` from `azure-keyvault`. It will focus on side-by-side comparisons for similar operations between the two packages.

Familiarity with the `azure-keyvault` package is assumed. For those new to the Key Vault client library for Python, please refer to the [README for `azure-keyvault-keys`](https://github.com/Azure/azure-sdk-for-python/blob/master/sdk/keyvault/azure-keyvault-keys/README.md) rather than this guide.

## Table of contents

* [Migration benefits](#migration-benefits)
* [Important changes](#important-changes)
    - [Separate packages and clients](#separate-packages-and-clients)
    - [Client constructors](#client-constructors)
    - [Async operations](#async-operations)
    - [Create a key](#create-a-key)
    - [Retrieve a key](#retrieve-a-key)
    - [List properties of keys](#list-properties-of-keys)
    - [Delete a key](#delete-a-key)
    - [Perform cryptographic operations](#perform-cryptographic-operations)
* [Additional samples](#additional-samples)

## Migration benefits

A natural question to ask when considering whether or not to adopt a new version or library is what the benefits of doing so would be. As Azure has matured and been embraced by a more diverse group of developers, we have been focused on learning the patterns and practices to best support developer productivity and to understand the gaps that the Python client libraries have.

There were several areas of consistent feedback expressed across the Azure client library ecosystem. One of the most important is that the client libraries for different Azure services have not had a consistent approach to organization, naming, and API structure. Additionally, many developers have felt that the learning curve was difficult, and the APIs did not offer a good, approachable, and consistent onboarding story for those learning Azure or exploring a specific Azure service.

<<<<<<< HEAD
To try and improve the development experience across Azure services, a set of uniform [design guidelines](https://azure.github.io/azure-sdk/general_introduction.html) was created for all languages to drive a consistent experience with established API patterns for all services. A set of [Python-specific guidelines](https://azure.github.io/azure-sdk/python/guidelines/index.html) was also introduced to ensure that Python clients have a natural and idiomatic feel with respect to the Python ecosystem. Further details are available in the guidelines for those interested.
=======
To try and improve the development experience across Azure services, a set of uniform [design guidelines](https://azure.github.io/azure-sdk/general_introduction.html) was created for all languages to drive a consistent experience with established API patterns for all services. A set of [Python-specific guidelines](https://azure.github.io/azure-sdk/python_design.html) was also introduced to ensure that Python clients have a natural and idiomatic feel with respect to the Python ecosystem. Further details are available in the guidelines for those interested.
>>>>>>> 447e6f76

### Cross Service SDK improvements

The modern Key Vault client library also provides the ability to share in some of the cross-service improvements made to the Azure development experience, such as
- using the new [`azure-identity`](https://github.com/Azure/azure-sdk-for-python/blob/master/sdk/identity/azure-identity/README.md) library to share a single authentication approach between clients
- a unified logging and diagnostics pipeline offering a common view of the activities across each of the client libraries

## Important changes

### Separate packages and clients

In the interest of simplifying the API `azure-keyvault` and `KeyVaultClient` were split into separate packages and clients:

- [`azure-keyvault-certificates`](https://github.com/Azure/azure-sdk-for-python/blob/master/sdk/keyvault/azure-keyvault-certificates/README.md) contains `CertificateClient` for working with certificates.
- `azure-keyvault-keys` contains `KeyClient` for working with keys and `CryptographyClient` for performing cryptographic operations.
- [`azure-keyvault-secrets`](https://github.com/Azure/azure-sdk-for-python/blob/master/sdk/keyvault/azure-keyvault-secrets/README.md) contains `SecretClient` for working with secrets.

### Client constructors

Across all modern Azure client libraries, clients consistently take an endpoint or connection string along with token credentials. This differs from `KeyVaultClient`, which took an authentication delegate and could be used for multiple Key Vault endpoints.

#### Authenticating

Previously in `azure-keyvault` you could create a `KeyVaultClient` by using `ServicePrincipalCredentials` from `azure.common`:

```python
from azure.common.credentials import ServicePrincipalCredentials
from azure.keyvault import KeyVaultClient

credentials = ServicePrincipalCredentials(
    client_id="client id",
    secret="client secret",
    tenant="tenant id"
)

client = KeyVaultClient(credentials)
```

Now in `azure-keyvault-keys` you can create a `KeyClient` using any credential from [`azure-identity`](https://github.com/Azure/azure-sdk-for-python/blob/master/sdk/identity/azure-identity/README.md). Below is an example using [`DefaultAzureCredential`](https://docs.microsoft.com/python/api/azure-identity/azure.identity.defaultazurecredential?view=azure-python):

```python
from azure.identity import DefaultAzureCredential
from azure.keyvault.keys import KeyClient

credential = DefaultAzureCredential()

key_client = KeyClient(vault_url="https://my-key-vault.vault.azure.net/", credential=credential)
```

You can also create a `CryptographyClient` to perform cryptographic operations (encrypt/decrypt, wrap/unwrap, sign/verify) using a particular key.

```python
from azure.keyvault.keys.crypto import CryptographyClient

key = key_client.get_key("key-name")
crypto_client = CryptographyClient(key=key, credential=credential)
```

### Async operations

The modern `azure-keyvault-keys` library includes a complete async API supported on Python 3.5+. To use it, you must first install an async transport, such as [aiohttp](https://pypi.org/project/aiohttp/). See [azure-core documentation](https://github.com/Azure/azure-sdk-for-python/blob/master/sdk/core/azure-core/CLIENT_LIBRARY_DEVELOPER.md#transport) for more information.

Async operations are available on async clients, which should be closed when they're no longer needed. Each async client is an async context manager and defines an async `close` method. For example:

```python
from azure.identity.aio import DefaultAzureCredential
from azure.keyvault.keys.aio import KeyClient

credential = DefaultAzureCredential()

# call close when the client is no longer needed
client = KeyClient(vault_url="https://my-key-vault.vault.azure.net/", credential=credential)
...
await client.close()

# alternatively, use the client as an async context manager
client = KeyClient(vault_url="https://my-key-vault.vault.azure.net/", credential=credential)
async with client:
  ...
```

### Create a key

In `azure-keyvault` you could create a key by using `KeyVaultClient`'s `create_key` method, which required a vault endpoint, key name, and key type. This method returned a `KeyBundle` containing the key.

```python
# create an RSA key
key_bundle = client.create_key(
    vault_base_url="https://my-key-vault.vault.azure.net/",
    key_name="key-name",
    kty="RSA"
)
key = key_bundle.key

# create an elliptic curve key
key_bundle = client.create_key(
    vault_base_url="https://my-key-vault.vault.azure.net/",
    key_name="key-name",
    kty="EC"
)
key = key_bundle.key
```

Now in `azure-keyvault-keys` there are multiple ways to create keys. You can provide a key name and type to the general `create_key` method, or provide just a name to `create_rsa_key` or `create_ec_key`. These methods all return the created key as a `KeyVaultKey`.

```python
from azure.keyvault.keys import KeyType, KeyCurveName

# create a key with specified type
key = key_client.create_key(name="key-name", key_type=KeyType.ec)
print(key.name)
print(key.key_type)

# create an RSA key
rsa_key = key_client.create_rsa_key(name="rsa-key-name", size=2048)

# create an elliptic curve key
ec_key = key_client.create_ec_key(name="ec-key-name", curve=KeyCurveName.p_256)
```

### Retrieve a key

In `azure-keyvault` you could retrieve a key (in a `KeyBundle`) by using `get_key` and specifying the desired vault endpoint, key name, and key version. You could retrieve the versions of a key with the `get_key_versions` method, which returned an iterator-like object.

```python
from azure.keyvault import KeyId

key_items = client.get_key_versions(
    vault_base_url="https://my-key-vault.vault.azure.net/",
    key_name="key-name"
)

for key_item in key_items:
    key_id = KeyId(key_item.kid)
    key_version = key_id.version

    key_bundle = client.get_key(
        vault_base_url="https://my-key-vault.vault.azure.net/",
        key_name="key-name",
        key_version=key_version
    )
    key = key_bundle.key
```

Now in `azure-keyvault-keys` you can retrieve the latest version of a key (as a `KeyVaultKey`) by using `get_key` and providing a key name.

```python
key = key_client.get_key(name="key-name")

print(key.name)
print(key.key_type)

# get the version of the key
key_version = key.properties.version
```

### List properties of keys

In `azure-keyvault` you could list the properties of keys in a specified vault with the `get_keys` method. This returned an iterator-like object containing `KeyItem` instances.

```python
keys = client.get_keys(vault_base_url="https://my-key-vault.vault.azure.net/")

for key in keys:
    print(key.attributes.created)
```

Now in `azure-keyvault-keys` you can list the properties of keys in a vault with the `list_properties_of_keys` method. This returns an iterator-like object containing `KeyProperties` instances.

```python
keys = key_client.list_properties_of_keys()

for key in keys:
    print(key.name)
    print(key.created_on)
```

### Delete a key

In `azure-keyvault` you could delete all versions of a key with the `delete_key` method. This returned information about the deleted key (as a `DeletedKeyBundle`), but you could not poll the deletion operation to know when it completed. This would be valuable information if you intended to permanently delete the deleted key with `purge_deleted_key`.

```python
deleted_key = client.delete_key(vault_base_url="https://my-key-vault.vault.azure.net/", key_name="key-name")

# this purge would fail if deletion hadn't finished
client.purge_deleted_key(vault_base_url="https://my-key-vault.vault.azure.net/", key_name="key-name")
```

Now in `azure-keyvault-keys` you can delete a key with `begin_delete_key`, which returns a long operation poller object that can be used to wait/check on the operation. Calling `result()` on the poller will return information about the deleted key (as a `DeletedKey`) without waiting for the operation to complete, but calling `wait()` will wait for the deletion to complete. Again, `purge_deleted_key` will permanently delete your deleted key and make it unrecoverable.

```python
deleted_key_poller = key_client.begin_delete_key(name="key-name")
deleted_key = deleted_key_poller.result()

deleted_key_poller.wait()
key_client.purge_deleted_key(name="key-name")
```

### Perform cryptographic operations

In `azure-keyvault` you could perform cryptographic operations with keys by using the `encrypt`/`decrypt`, `wrap_key`/`unwrap_key`, and `sign`/`verify` methods. Each of these methods accepted a vault endpoint, key name, key version, and algorithm along with other parameters.

```python
from azure.keyvault import KeyId

key_bundle = client.create_key(
    vault_base_url="https://my-key-vault.vault.azure.net/",
    key_name="key-name",
    kty="RSA"
)
key = key_bundle.key
key_id = KeyId(key.kid)
key_version = key_id.version

plaintext = b"plaintext"

# encrypt data using the key
operation_result = client.encrypt(
    vault_base_url="https://my-key-vault.vault.azure.net/",
    key_name="key-name",
    key_version=key_version,
    algorithm="RSA-OAEP-256",
    value=plaintext
)
ciphertext = operation_result.result
```

Now in `azure-keyvault-keys` you can perform these cryptographic operations by using a `CryptographyClient`. The key used to create the client will be used for these operations. Cryptographic operations are now performed locally by the client when it's intialized with the necessary key material or is able to get that material from Key Vault, and are only performed by the Key Vault service when required key material is unavailable.

```python
from azure.keyvault.keys.crypto import CryptographyClient, EncryptionAlgorithm

key = key_client.get_key(name="key-name")
crypto_client = CryptographyClient(key=key, credential=credential)

plaintext = b"plaintext"

# encrypt data using the key
result = crypto_client.encrypt(algorithm=EncryptionAlgorithm.rsa_oaep_256, plaintext=plaintext)
ciphertext = result.ciphertext
```

## Additional samples

* [Key Vault keys samples for Python](https://github.com/Azure/azure-sdk-for-python/tree/master/sdk/keyvault/azure-keyvault-keys/samples)
* [General Key Vault samples for Python](https://docs.microsoft.com/samples/browse/?products=azure-key-vault&languages=python)<|MERGE_RESOLUTION|>--- conflicted
+++ resolved
@@ -24,11 +24,7 @@
 
 There were several areas of consistent feedback expressed across the Azure client library ecosystem. One of the most important is that the client libraries for different Azure services have not had a consistent approach to organization, naming, and API structure. Additionally, many developers have felt that the learning curve was difficult, and the APIs did not offer a good, approachable, and consistent onboarding story for those learning Azure or exploring a specific Azure service.
 
-<<<<<<< HEAD
-To try and improve the development experience across Azure services, a set of uniform [design guidelines](https://azure.github.io/azure-sdk/general_introduction.html) was created for all languages to drive a consistent experience with established API patterns for all services. A set of [Python-specific guidelines](https://azure.github.io/azure-sdk/python/guidelines/index.html) was also introduced to ensure that Python clients have a natural and idiomatic feel with respect to the Python ecosystem. Further details are available in the guidelines for those interested.
-=======
 To try and improve the development experience across Azure services, a set of uniform [design guidelines](https://azure.github.io/azure-sdk/general_introduction.html) was created for all languages to drive a consistent experience with established API patterns for all services. A set of [Python-specific guidelines](https://azure.github.io/azure-sdk/python_design.html) was also introduced to ensure that Python clients have a natural and idiomatic feel with respect to the Python ecosystem. Further details are available in the guidelines for those interested.
->>>>>>> 447e6f76
 
 ### Cross Service SDK improvements
 
