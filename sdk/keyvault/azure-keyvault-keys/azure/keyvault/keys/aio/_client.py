--- conflicted
+++ resolved
@@ -19,10 +19,6 @@
     KeyProperties,
     KeyRotationPolicy,
     KeyVaultKey,
-<<<<<<< HEAD
-    RandomBytes,
-=======
->>>>>>> 62df3543
     ReleaseKeyResult,
 )
 
@@ -71,21 +67,13 @@
 
         :param str key_name: The name of the key used to perform cryptographic operations.
 
-<<<<<<< HEAD
-        :keyword str version: Optional version of the key used to perform cryptographic operations.
-=======
         :keyword str key_version: Optional version of the key used to perform cryptographic operations.
->>>>>>> 62df3543
 
         :returns: A :class:`~azure.keyvault.keys.crypto.aio.CryptographyClient` using the same options, credentials, and
             HTTP client as this :class:`~azure.keyvault.keys.aio.KeyClient`.
         :rtype: ~azure.keyvault.keys.crypto.aio.CryptographyClient
         """
-<<<<<<< HEAD
-        key_id = _get_key_id(self._vault_url, key_name, kwargs.get("version"))
-=======
         key_id = _get_key_id(self._vault_url, key_name, kwargs.get("key_version"))
->>>>>>> 62df3543
 
         # We provide a fake credential because the generated client already has the KeyClient's real credential
         return CryptographyClient(
@@ -741,11 +729,7 @@
             raise ValueError("At least one random byte must be requested")
         parameters = self._models.GetRandomBytesRequest(count=count)
         result = await self._client.get_random_bytes(vault_base_url=self._vault_url, parameters=parameters, **kwargs)
-<<<<<<< HEAD
-        return RandomBytes(value=result.value)
-=======
         return result.value
->>>>>>> 62df3543
 
     @distributed_trace_async
     async def get_key_rotation_policy(self, name: str, **kwargs: "Any") -> "KeyRotationPolicy":
