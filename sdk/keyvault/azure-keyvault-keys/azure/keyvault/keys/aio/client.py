--- conflicted
+++ resolved
@@ -231,11 +231,7 @@
                 :caption: Delete a key
                 :dedent: 8
         """
-<<<<<<< HEAD
-        bundle = await self._client.delete_key(self.vault_endpoint, name, error_map=error_map, **kwargs)
-=======
-        bundle = await self._client.delete_key(self.vault_url, name, error_map=_error_map, **kwargs)
->>>>>>> cc4bdb0b
+        bundle = await self._client.delete_key(self.vault_endpoint, name, error_map=_error_map, **kwargs)
         return DeletedKey._from_deleted_key_bundle(bundle)
 
     @distributed_trace_async
@@ -261,11 +257,7 @@
         if version is None:
             version = ""
 
-<<<<<<< HEAD
-        bundle = await self._client.get_key(self.vault_endpoint, name, version, error_map=error_map, **kwargs)
-=======
-        bundle = await self._client.get_key(self.vault_url, name, version, error_map=_error_map, **kwargs)
->>>>>>> cc4bdb0b
+        bundle = await self._client.get_key(self.vault_endpoint, name, version, error_map=_error_map, **kwargs)
         return Key._from_key_bundle(bundle)
 
     @distributed_trace_async
@@ -288,11 +280,7 @@
                 :caption: Get a deleted key
                 :dedent: 8
         """
-<<<<<<< HEAD
-        bundle = await self._client.get_deleted_key(self.vault_endpoint, name, error_map=error_map, **kwargs)
-=======
-        bundle = await self._client.get_deleted_key(self.vault_url, name, error_map=_error_map, **kwargs)
->>>>>>> cc4bdb0b
+        bundle = await self._client.get_deleted_key(self.vault_endpoint, name, error_map=_error_map, **kwargs)
         return DeletedKey._from_deleted_key_bundle(bundle)
 
     @distributed_trace
@@ -489,11 +477,7 @@
                 :caption: Get a key backup
                 :dedent: 8
         """
-<<<<<<< HEAD
-        backup_result = await self._client.backup_key(self.vault_endpoint, name, error_map=error_map, **kwargs)
-=======
-        backup_result = await self._client.backup_key(self.vault_url, name, error_map=_error_map, **kwargs)
->>>>>>> cc4bdb0b
+        backup_result = await self._client.backup_key(self.vault_endpoint, name, error_map=_error_map, **kwargs)
         return backup_result.value
 
     @distributed_trace_async
@@ -519,11 +503,7 @@
                 :caption: Restore a key backup
                 :dedent: 8
         """
-<<<<<<< HEAD
-        bundle = await self._client.restore_key(self.vault_endpoint, backup, error_map=error_map, **kwargs)
-=======
-        bundle = await self._client.restore_key(self.vault_url, backup, error_map=_error_map, **kwargs)
->>>>>>> cc4bdb0b
+        bundle = await self._client.restore_key(self.vault_endpoint, backup, error_map=_error_map, **kwargs)
         return Key._from_key_bundle(bundle)
 
     @distributed_trace_async
