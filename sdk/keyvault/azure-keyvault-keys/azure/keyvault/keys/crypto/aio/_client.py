--- conflicted
+++ resolved
@@ -176,16 +176,10 @@
                 raise AzureError("This client doesn't have 'keys/encrypt' permission")
             result = local_key.encrypt(plaintext, algorithm=algorithm.value)
         else:
-<<<<<<< HEAD
-            result = await self._client.encrypt(
+            operation = await self._client.encrypt(
                 self._key_id.vault_url, self._key_id.name, self._key_id.version, algorithm, plaintext, **kwargs
-            ).result
-=======
-            operation = await self._client.encrypt(
-                self._key_id.vault_endpoint, self._key_id.name, self._key_id.version, algorithm, plaintext, **kwargs
             )
             result = operation.result
->>>>>>> 3434e38f
         return EncryptResult(key_id=self.key_id, algorithm=algorithm, ciphertext=result)
 
     @distributed_trace_async
@@ -250,13 +244,8 @@
                 raise AzureError("This client doesn't have 'keys/wrapKey' permission")
             result = local_key.wrap_key(key, algorithm=algorithm.value)
         else:
-<<<<<<< HEAD
-            result = await self._client.wrap_key(
+            operation = await self._client.wrap_key(
                 self._key_id.vault_url,
-=======
-            operation = await self._client.wrap_key(
-                self._key_id.vault_endpoint,
->>>>>>> 3434e38f
                 self._key_id.name,
                 self._key_id.version,
                 algorithm=algorithm,
@@ -286,18 +275,6 @@
             key = result.key
 
         """
-<<<<<<< HEAD
-
-        result = await self._client.unwrap_key(
-            self._key_id.vault_url,
-            self._key_id.name,
-            self._key_id.version,
-            algorithm=algorithm,
-            value=encrypted_key,
-            **kwargs
-        )
-        return UnwrapResult(key_id=self.key_id, algorithm=algorithm, key=result.result)
-=======
         local_key = await self._get_local_key(**kwargs)
         if local_key and local_key.is_private_key():
             if "unwrapKey" not in self._allowed_ops:
@@ -305,7 +282,7 @@
             result = local_key.unwrap_key(encrypted_key, **kwargs)
         else:
             operation = await self._client.unwrap_key(
-                self._key_id.vault_endpoint,
+                self._key_id.vault_url,
                 self._key_id.name,
                 self._key_id.version,
                 algorithm=algorithm,
@@ -314,7 +291,6 @@
             )
             result = operation.result
         return UnwrapResult(key_id=self._key_id, algorithm=algorithm, key=result)
->>>>>>> 3434e38f
 
     @distributed_trace_async
     async def sign(self, algorithm: "SignatureAlgorithm", digest: bytes, **kwargs: "**Any") -> SignResult:
