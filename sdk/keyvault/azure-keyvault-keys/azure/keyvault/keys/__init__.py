--- conflicted
+++ resolved
@@ -33,10 +33,6 @@
     "KeyReleasePolicy",
     "KeyRotationLifetimeAction",
     "KeyRotationPolicy",
-<<<<<<< HEAD
-    "RandomBytes",
-=======
->>>>>>> 62df3543
     "ReleaseKeyResult",
 ]
 
