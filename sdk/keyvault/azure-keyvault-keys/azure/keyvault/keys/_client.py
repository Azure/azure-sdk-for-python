--- conflicted
+++ resolved
@@ -353,15 +353,9 @@
     @distributed_trace
     def begin_recover_deleted_key(self, name, **kwargs):
         # type: (str, **Any) -> KeyVaultKey
-<<<<<<< HEAD
         """Recover a deleted key to its latest version. This is only possible in vaults with soft-delete enabled.
         If a vault does not have soft-delete enabled, :func:`begin_delete_key` is permanent, and this method will
         return an error. Attempting to recover an non-deleted key will also return an error.
-=======
-        """Recover a deleted key to its latest version. This is only possible in vaults with soft-delete enabled. If a
-        vault does not have soft-delete enabled, :func:`delete_key` is permanent, and this method will return an error.
-        Attempting to recover a non-deleted key will also return an error.
->>>>>>> c9290291
 
         Requires the keys/recover permission.
 
