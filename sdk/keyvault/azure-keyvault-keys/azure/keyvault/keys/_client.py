--- conflicted
+++ resolved
@@ -9,11 +9,7 @@
 from ._shared import KeyVaultClientBase
 from ._shared.exceptions import error_map as _error_map
 from ._shared._polling import DeleteRecoverPollingMethod, KeyVaultOperationPoller
-<<<<<<< HEAD
-from ._models import DeletedKey, KeyVaultKey, KeyProperties, KeyRotationPolicy, RandomBytes, ReleaseKeyResult
-=======
 from ._models import DeletedKey, KeyVaultKey, KeyProperties, KeyRotationPolicy, ReleaseKeyResult
->>>>>>> 62df3543
 
 try:
     from typing import TYPE_CHECKING
@@ -71,21 +67,13 @@
 
         :param str key_name: The name of the key used to perform cryptographic operations.
 
-<<<<<<< HEAD
-        :keyword str version: Optional version of the key used to perform cryptographic operations.
-=======
         :keyword str key_version: Optional version of the key used to perform cryptographic operations.
->>>>>>> 62df3543
 
         :returns: A :class:`~azure.keyvault.keys.crypto.CryptographyClient` using the same options, credentials, and
             HTTP client as this :class:`~azure.keyvault.keys.KeyClient`.
         :rtype: ~azure.keyvault.keys.crypto.CryptographyClient
         """
-<<<<<<< HEAD
-        key_id = _get_key_id(self._vault_url, key_name, kwargs.get("version"))
-=======
         key_id = _get_key_id(self._vault_url, key_name, kwargs.get("key_version"))
->>>>>>> 62df3543
 
         # We provide a fake credential because the generated client already has the KeyClient's real credential
         return CryptographyClient(
@@ -763,11 +751,7 @@
             raise ValueError("At least one random byte must be requested")
         parameters = self._models.GetRandomBytesRequest(count=count)
         result = self._client.get_random_bytes(vault_base_url=self._vault_url, parameters=parameters, **kwargs)
-<<<<<<< HEAD
-        return RandomBytes(value=result.value)
-=======
         return result.value
->>>>>>> 62df3543
 
     @distributed_trace
     def get_key_rotation_policy(self, name, **kwargs):
