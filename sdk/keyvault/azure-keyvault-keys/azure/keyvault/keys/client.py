# ------------------------------------
# Copyright (c) Microsoft Corporation.
# Licensed under the MIT License.
# ------------------------------------
from azure.core.tracing.decorator import distributed_trace
from azure.core.polling import LROPoller
from functools import partial

from ._shared import KeyVaultClientBase
from ._shared.exceptions import error_map as _error_map
<<<<<<< HEAD
from .models import Key, KeyProperties, DeletedKey
from ._polling import DeleteKeyPoller
=======
from .models import KeyVaultKey, KeyProperties, DeletedKey
>>>>>>> 6f8b93a4

try:
    from typing import TYPE_CHECKING
except ImportError:
    TYPE_CHECKING = False

if TYPE_CHECKING:
    # pylint:disable=unused-import
    from typing import Any, List, Optional, Union
    from datetime import datetime
    from azure.core.paging import ItemPaged
    from .models import JsonWebKey


class KeyClient(KeyVaultClientBase):
    """A high-level interface for managing a vault's keys.

    :param str vault_endpoint: URL of the vault the client will access
    :param credential: An object which can provide an access token for the vault, such as a credential from
        :mod:`azure.identity`

    Keyword arguments
        - **api_version**: version of the Key Vault API to use. Defaults to the most recent.
        - **transport**: :class:`~azure.core.pipeline.transport.HttpTransport` to use. Defaults to
          :class:`~azure.core.pipeline.transport.RequestsTransport`.

    Example:
        .. literalinclude:: ../tests/test_samples_keys.py
            :start-after: [START create_key_client]
            :end-before: [END create_key_client]
            :language: python
            :caption: Create a new ``KeyClient``
            :dedent: 4
    """

    # pylint:disable=protected-access

    @distributed_trace
    def create_key(self, name, key_type, **kwargs):
        # type: (str, Union[str, azure.keyvault.keys.enums.KeyType], **Any) -> KeyVaultKey
        """Create a key. If ``name`` is already in use, create a new version of the key. Requires the keys/create
        permission.

        :param str name: The name of the new key. Key Vault will generate the key's version.
        :param key_type: The type of key to create
        :type key_type: str or ~azure.keyvault.keys.enums.KeyType
        :returns: The created key
        :rtype: ~azure.keyvault.keys.models.KeyVaultKey
        :raises: :class:`~azure.core.exceptions.HttpResponseError`

        Keyword arguments
            - **size** (int): RSA key size in bits, for example 2048, 3072, or 4096. Applies only to RSA keys.
              To create an RSA key, consider using :func:`create_rsa_key` instead.
            - **curve** (:class:`~azure.keyvault.keys.enums.KeyCurveName` or str):
              Elliptic curve name. Applies only to elliptic curve keys. Defaults to the NIST P-256 elliptic curve.
              To create an elliptic curve key, consider using :func:`create_ec_key` instead.
            - **key_operations** (list[str or :class:`~azure.keyvault.keys.enums.KeyOperation`]): Allowed key operations
            - **enabled** (bool): Whether the key is enabled for use.
            - **tags** (dict[str, str]): Application specific metadata in the form of key-value pairs.
            - **not_before** (:class:`~datetime.datetime`): Not before date of the key in UTC
            - **expires_on** (:class:`~datetime.datetime`): Expiry date of the key in UTC

        Example:
            .. literalinclude:: ../tests/test_samples_keys.py
                :start-after: [START create_key]
                :end-before: [END create_key]
                :language: python
                :caption: Create a key
                :dedent: 8
        """
        enabled = kwargs.pop("enabled", None)
        not_before = kwargs.pop("not_before", None)
        expires_on = kwargs.pop("expires_on", None)
        if enabled is not None or not_before is not None or expires_on is not None:
            attributes = self._client.models.KeyAttributes(enabled=enabled, not_before=not_before, expires=expires_on)
        else:
            attributes = None

        bundle = self._client.create_key(
            vault_base_url=self.vault_endpoint,
            key_name=name,
            kty=key_type,
            key_size=kwargs.pop("size", None),
            key_attributes=attributes,
            key_ops=kwargs.pop("key_operations", None),
            **kwargs
        )
        return KeyVaultKey._from_key_bundle(bundle)

    @distributed_trace
    def create_rsa_key(self, name, **kwargs):
        # type: (str, **Any) -> KeyVaultKey
        """Create a new RSA key. If ``name`` is already in use, create a new version of the key. Requires the
        keys/create permission.

        :param str name: The name for the new key
        :returns: The created key
        :rtype: ~azure.keyvault.keys.models.KeyVaultKey
        :raises: :class:`~azure.core.exceptions.HttpResponseError`

        Keyword arguments
            - **size** (int): Key size in bits, for example 2048, 3072, or 4096.
            - **hardware_protected** (bool): Whether the key should be created in a hardware security module.
              Defaults to ``False``.
            - **key_operations** (list[str or :class:`~azure.keyvault.keys.enums.KeyOperation`]): Allowed key operations
            - **enabled** (bool): Whether the key is enabled for use.
            - **not_before** (:class:`~datetime.datetime`): Not before date of the key in UTC
            - **expires_on** (:class:`~datetime.datetime`): Expiry date of the key in UTC
            - **tags** (dict[str, str]): Application specific metadata in the form of key-value pairs.

        Example:
            .. literalinclude:: ../tests/test_samples_keys.py
                :start-after: [START create_rsa_key]
                :end-before: [END create_rsa_key]
                :language: python
                :caption: Create RSA key
                :dedent: 8
        """
        hsm = kwargs.pop("hardware_protected", False)
        return self.create_key(name, key_type="RSA-HSM" if hsm else "RSA", **kwargs)

    @distributed_trace
    def create_ec_key(self, name, **kwargs):
        # type: (str, **Any) -> KeyVaultKey
        """Create a new elliptic curve key. If ``name`` is already in use, create a new version of the key. Requires
        the keys/create permission.

        :param str name: The name for the new key. Key Vault will generate the key's version.
        :returns: The created key
        :rtype: ~azure.keyvault.keys.models.KeyVaultKey
        :raises: :class:`~azure.core.exceptions.HttpResponseError`

        Keyword arguments
            - **curve** (:class:`~azure.keyvault.keys.enums.KeyCurveName` or str):
              Elliptic curve name. Defaults to the NIST P-256 elliptic curve.
            - **hardware_protected** (bool): Whether the key should be created in a hardware security module.
              Defaults to ``False``.
            - **key_operations** (list[str or :class:`~azure.keyvault.keys.enums.KeyOperation`]): Allowed key operations
            - **enabled** (bool): Whether the key is enabled for use.
            - **tags** (dict[str, str]): Application specific metadata in the form of key-value pairs.
            - **not_before** (:class:`~datetime.datetime`): Not before date of the key in UTC
            - **expires_on** (:class:`~datetime.datetime`): Expiry date of the key in UTC

        Example:
            .. literalinclude:: ../tests/test_samples_keys.py
                :start-after: [START create_ec_key]
                :end-before: [END create_ec_key]
                :language: python
                :caption: Create an elliptic curve key
                :dedent: 8
        """
        hsm = kwargs.pop("hardware_protected", False)
        return self.create_key(name, key_type="EC-HSM" if hsm else "EC", **kwargs)

    @distributed_trace
    def begin_delete_key(self, name, **kwargs):
        # type: (str, **Any) -> DeletedKey
        """Delete all versions of a key and its cryptographic material. Requires the keys/delete permission.

        :param str name: The name of the key to delete.
        :returns: An LROPoller for the delete key operation. Waiting on the poller
         gives you the DeletedKey
        :rtype: ~azure.core.polling.LROPoller[~azure.keyvault.keys.models.DeletedKey]
        :raises:
            :class:`~azure.core.exceptions.ResourceNotFoundError` if the key doesn't exist,
            :class:`~azure.core.exceptions.HttpResponseError` for other errors

        Example:
            .. literalinclude:: ../tests/test_samples_keys.py
                :start-after: [START delete_key]
                :end-before: [END delete_key]
                :language: python
                :caption: Delete a key
                :dedent: 8
        """

        deleted_key_bundle = self._client.delete_key(self.vault_endpoint, name, error_map=_error_map, **kwargs)
        if not deleted_key_bundle.recovery_id:
            deleted_key_if_no_sd = DeletedKey._from_deleted_key_bundle(deleted_key_bundle)
        else:
            deleted_key_if_no_sd = None
        command = partial(self.get_deleted_key, name=name, **kwargs)
        delete_key_polling = DeleteKeyPoller(deleted_key_if_no_sd=deleted_key_if_no_sd)
        return LROPoller(command, "deleting", None, delete_key_polling)

    @distributed_trace
    def get_key(self, name, version=None, **kwargs):
        # type: (str, Optional[str], **Any) -> KeyVaultKey
        """Get a key's attributes and, if it's an asymmetric key, its public material. Requires the keys/get permission.

        :param str name: The name of the key to get.
        :param str version: (optional) A specific version of the key to get. If not specified, gets the latest version
            of the key.
        :rtype: ~azure.keyvault.keys.models.KeyVaultKey
        :raises:
            :class:`~azure.core.exceptions.ResourceNotFoundError` if the key doesn't exist,
            :class:`~azure.core.exceptions.HttpResponseError` for other errors

        Example:
            .. literalinclude:: ../tests/test_samples_keys.py
                :start-after: [START get_key]
                :end-before: [END get_key]
                :language: python
                :caption: Get a key
                :dedent: 8
        """
        bundle = self._client.get_key(
            self.vault_endpoint, name, key_version=version or "", error_map=_error_map, **kwargs
        )
        return KeyVaultKey._from_key_bundle(bundle)

    @distributed_trace
    def get_deleted_key(self, name, **kwargs):
        # type: (str, **Any) -> DeletedKey
        """Get a deleted key. This is only possible in a vault with soft-delete enabled. Requires the keys/get
        permission.

        :param str name: The name of the key
        :returns: The deleted key
        :rtype: ~azure.keyvault.keys.models.DeletedKey
        :raises:
            :class:`~azure.core.exceptions.ResourceNotFoundError` if the key doesn't exist,
            :class:`~azure.core.exceptions.HttpResponseError` for other errors

        Example:
            .. literalinclude:: ../tests/test_samples_keys.py
                :start-after: [START get_deleted_key]
                :end-before: [END get_deleted_key]
                :language: python
                :caption: Get a deleted key
                :dedent: 8
        """
        # TODO: which exception is raised when soft-delete is not enabled
        bundle = self._client.get_deleted_key(self.vault_endpoint, name, error_map=_error_map, **kwargs)
        return DeletedKey._from_deleted_key_bundle(bundle)

    @distributed_trace
    def list_deleted_keys(self, **kwargs):
        # type: (**Any) -> ItemPaged[DeletedKey]
        """List all deleted keys, including the public part of each. This is only possible in a vault with soft-delete
        enabled. Requires the keys/list permission.

        :returns: An iterator of deleted keys
        :rtype: ~azure.core.paging.ItemPaged[~azure.keyvault.keys.models.DeletedKey]

        Example:
            .. literalinclude:: ../tests/test_samples_keys.py
                :start-after: [START list_deleted_keys]
                :end-before: [END list_deleted_keys]
                :language: python
                :caption: List all the deleted keys
                :dedent: 8
        """
        max_page_size = kwargs.get("max_page_size", None)
        return self._client.get_deleted_keys(
            self._vault_endpoint,
            maxresults=max_page_size,
            cls=lambda objs: [DeletedKey._from_deleted_key_item(x) for x in objs],
            **kwargs
        )

    @distributed_trace
    def list_properties_of_keys(self, **kwargs):
        # type: (**Any) -> ItemPaged[KeyProperties]
        """List identifiers, attributes, and tags of all keys in the vault. Requires the keys/list permission.

        :returns: An iterator of keys without their cryptographic material or version information
        :rtype: ~azure.core.paging.ItemPaged[~azure.keyvault.keys.models.KeyProperties]

        Example:
            .. literalinclude:: ../tests/test_samples_keys.py
                :start-after: [START list_keys]
                :end-before: [END list_keys]
                :language: python
                :caption: List all keys
                :dedent: 8
        """
        max_page_size = kwargs.get("max_page_size", None)
        return self._client.get_keys(
            self._vault_endpoint,
            maxresults=max_page_size,
            cls=lambda objs: [KeyProperties._from_key_item(x) for x in objs],
            **kwargs
        )

    @distributed_trace
    def list_key_versions(self, name, **kwargs):
        # type: (str, **Any) -> ItemPaged[KeyProperties]
        """List the identifiers, attributes, and tags of a key's versions. Requires the keys/list permission.

        :param str name: The name of the key
        :returns: An iterator of keys without their cryptographic material
        :rtype: ~azure.core.paging.ItemPaged[~azure.keyvault.keys.models.KeyProperties]

        Example:
            .. literalinclude:: ../tests/test_samples_keys.py
                :start-after: [START list_key_versions]
                :end-before: [END list_key_versions]
                :language: python
                :caption: List all versions of a key
                :dedent: 8
        """
        max_page_size = kwargs.get("max_page_size", None)
        return self._client.get_key_versions(
            self._vault_endpoint,
            name,
            maxresults=max_page_size,
            cls=lambda objs: [KeyProperties._from_key_item(x) for x in objs],
            **kwargs
        )

    @distributed_trace
    def purge_deleted_key(self, name, **kwargs):
        # type: (str, **Any) -> None
        """Permanently delete the specified key. This is only possible in vaults with soft-delete enabled. If a vault
        does not have soft-delete enabled, :func:`delete_key` is permanent, and this method will return an error.

        Requires the keys/purge permission.

        :param str name: The name of the key
        :returns: None
        :raises: :class:`~azure.core.exceptions.HttpResponseError`

        Example:
            .. code-block:: python

                # if the vault has soft-delete enabled, purge permanently deletes a deleted key
                # (with soft-delete disabled, delete_key is permanent)
                key_client.purge_deleted_key("key-name")

        """
        self._client.purge_deleted_key(vault_base_url=self.vault_endpoint, key_name=name, **kwargs)

    @distributed_trace
    def recover_deleted_key(self, name, **kwargs):
        # type: (str, **Any) -> KeyVaultKey
        """Recover a deleted key to its latest version. This is only possible in vaults with soft-delete enabled. If a
        vault does not have soft-delete enabled, :func:`delete_key` is permanent, and this method will return an error.
        Attempting to recover an non-deleted key will also return an error.

        Requires the keys/recover permission.

        :param str name: The name of the deleted key
        :returns: The recovered key
        :rtype: ~azure.keyvault.keys.models.KeyVaultKey
        :raises: :class:`~azure.core.exceptions.HttpResponseError`

        Example:
            .. literalinclude:: ../tests/test_samples_keys.py
                :start-after: [START recover_deleted_key]
                :end-before: [END recover_deleted_key]
                :language: python
                :caption: Recover a deleted key
                :dedent: 8
        """
        bundle = self._client.recover_deleted_key(vault_base_url=self.vault_endpoint, key_name=name, **kwargs)
        return KeyVaultKey._from_key_bundle(bundle)

    @distributed_trace
    def update_key_properties(self, name, version=None, **kwargs):
        # type: (str, Optional[str], **Any) -> KeyVaultKey
        """Change attributes of a key. Cannot change a key's cryptographic material. Requires the keys/update
        permission.

        :param str name: The name of key to update
        :param str version: (optional) The version of the key to update. If unspecified, the latest version is updated.
        :returns: The updated key
        :rtype: ~azure.keyvault.keys.models.KeyVaultKey
        :raises:
            :class:`~azure.core.exceptions.ResourceNotFoundError` if the key doesn't exist,
            :class:`~azure.core.exceptions.HttpResponseError` for other errors

        Keyword arguments
            - **enabled** (bool): Whether the key is enabled for use.
            - **key_operations** (list[str or :class:`~azure.keyvault.keys.enums.KeyOperation`]): Allowed key operations
            - **not_before** (:class:`~datetime.datetime`): Not before date of the key in UTC
            - **expires_on** (:class:`~datetime.datetime`): Expiry date of the key in UTC
            - **tags** (dict[str, str]): Application specific metadata in the form of key-value pairs.

        Example:
            .. literalinclude:: ../tests/test_samples_keys.py
                :start-after: [START update_key]
                :end-before: [END update_key]
                :language: python
                :caption: Update a key's attributes
                :dedent: 8
        """
        enabled = kwargs.pop("enabled", None)
        not_before = kwargs.pop("not_before", None)
        expires_on = kwargs.pop("expires_on", None)
        if enabled is not None or not_before is not None or expires_on is not None:
            attributes = self._client.models.KeyAttributes(enabled=enabled, not_before=not_before, expires=expires_on)
        else:
            attributes = None
        bundle = self._client.update_key(
            self.vault_endpoint,
            name,
            key_version=version or "",
            key_ops=kwargs.pop("key_operations", None),
            key_attributes=attributes,
            error_map=_error_map,
            **kwargs
        )
        return KeyVaultKey._from_key_bundle(bundle)

    @distributed_trace
    def backup_key(self, name, **kwargs):
        # type: (str, **Any) -> bytes
        """Back up a key in a protected form that can't be used outside Azure Key Vault. This is intended to allow
        copying a key from one vault to another. Requires the key/backup permission.

        Backup / restore cannot be performed across geopolitical boundaries. For example, a backup from a vault in a
        USA region cannot be restored to a vault in an EU region.

        :param str name: The name of the key
        :returns: The raw bytes of the key backup
        :rtype: bytes
        :raises:
            :class:`~azure.core.exceptions.ResourceNotFoundError` if the key doesn't exist,
            :class:`~azure.core.exceptions.HttpResponseError` for other errors

        Example:
            .. literalinclude:: ../tests/test_samples_keys.py
                :start-after: [START backup_key]
                :end-before: [END backup_key]
                :language: python
                :caption: Get a key backup
                :dedent: 8
        """
        backup_result = self._client.backup_key(self.vault_endpoint, name, error_map=_error_map, **kwargs)
        return backup_result.value

    @distributed_trace
    def restore_key_backup(self, backup, **kwargs):
        # type: (bytes, **Any) -> KeyVaultKey
        """Restore a key backup to the vault. This imports all versions of the key, with its name, attributes, and
        access control policies. Requires the keys/restore permission.

        If the backed up key's name is already in use in the target vault, restoring it will fail. Also, the target
        vault must be owned by the same Microsoft Azure subscription as the source vault.

        :param bytes backup: The raw bytes of the key backup
        :returns: The restored key
        :rtype: ~azure.keyvault.keys.models.KeyVaultKey
        :raises:
            :class:`~azure.core.exceptions.ResourceExistsError` if the backed up key's name is already in use,
            :class:`~azure.core.exceptions.HttpResponseError` for other errors

        Example:
            .. literalinclude:: ../tests/test_samples_keys.py
                :start-after: [START restore_key_backup]
                :end-before: [END restore_key_backup]
                :language: python
                :caption: Restore a key backup
                :dedent: 8
        """
        bundle = self._client.restore_key(self.vault_endpoint, backup, error_map=_error_map, **kwargs)
        return KeyVaultKey._from_key_bundle(bundle)

    @distributed_trace
    def import_key(self, name, key, **kwargs):
        # type: (str, JsonWebKey, **Any) -> KeyVaultKey
        """Import an externally created key. If ``name`` is already in use, import the key as a new version. Requires
        the keys/import permission.

        :param str name: Name for the imported key
        :param key: The JSON web key to import
        :type key: ~azure.keyvault.keys.models.JsonWebKey
        :returns: The imported key
        :rtype: ~azure.keyvault.keys.models.KeyVaultKey
        :raises: :class:`~azure.core.exceptions.HttpResponseError`

        Keyword arguments
            - **enabled** (bool): Whether the key is enabled for use.
            - **hardware_protected** (bool): Whether the key should be backed by a hardware security module
            - **not_before** (:class:`~datetime.datetime`): Not before date of the key in UTC
            - **expires_on** (:class:`~datetime.datetime`): Expiry date of the key in UTC
            - **tags** (dict[str, str]): Application specific metadata in the form of key-value pairs.
        """
        enabled = kwargs.pop("enabled", None)
        not_before = kwargs.pop("not_before", None)
        expires_on = kwargs.pop("expires_on", None)
        if enabled is not None or not_before is not None or expires_on is not None:
            attributes = self._client.models.KeyAttributes(enabled=enabled, not_before=not_before, expires=expires_on)
        else:
            attributes = None
        bundle = self._client.import_key(
            self.vault_endpoint,
            name,
            key=key._to_generated_model(),
            key_attributes=attributes,
            hsm=kwargs.pop("hardware_protected", None),
            **kwargs
        )
        return KeyVaultKey._from_key_bundle(bundle)<|MERGE_RESOLUTION|>--- conflicted
+++ resolved
@@ -8,12 +8,8 @@
 
 from ._shared import KeyVaultClientBase
 from ._shared.exceptions import error_map as _error_map
-<<<<<<< HEAD
-from .models import Key, KeyProperties, DeletedKey
+from .models import KeyVaultKey, KeyProperties, DeletedKey
 from ._polling import DeleteKeyPoller
-=======
-from .models import KeyVaultKey, KeyProperties, DeletedKey
->>>>>>> 6f8b93a4
 
 try:
     from typing import TYPE_CHECKING
