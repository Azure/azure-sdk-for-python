--- conflicted
+++ resolved
@@ -245,11 +245,7 @@
                 :caption: Delete a key
                 :dedent: 8
         """
-<<<<<<< HEAD
-        bundle = self._client.delete_key(self.vault_endpoint, name, error_map=error_map, **kwargs)
-=======
-        bundle = self._client.delete_key(self.vault_url, name, error_map=_error_map, **kwargs)
->>>>>>> cc4bdb0b
+        bundle = self._client.delete_key(self.vault_endpoint, name, error_map=_error_map, **kwargs)
         return DeletedKey._from_deleted_key_bundle(bundle)
 
     @distributed_trace
@@ -273,13 +269,9 @@
                 :caption: Get a key
                 :dedent: 8
         """
-<<<<<<< HEAD
         bundle = self._client.get_key(
-            self.vault_endpoint, name, key_version=version or "", error_map=error_map, **kwargs
-        )
-=======
-        bundle = self._client.get_key(self.vault_url, name, key_version=version or "", error_map=_error_map, **kwargs)
->>>>>>> cc4bdb0b
+            self.vault_endpoint, name, key_version=version or "", error_map=_error_map, **kwargs
+        )
         return Key._from_key_bundle(bundle)
 
     @distributed_trace
@@ -304,11 +296,7 @@
                 :dedent: 8
         """
         # TODO: which exception is raised when soft-delete is not enabled
-<<<<<<< HEAD
-        bundle = self._client.get_deleted_key(self.vault_endpoint, name, error_map=error_map, **kwargs)
-=======
-        bundle = self._client.get_deleted_key(self.vault_url, name, error_map=_error_map, **kwargs)
->>>>>>> cc4bdb0b
+        bundle = self._client.get_deleted_key(self.vault_endpoint, name, error_map=_error_map, **kwargs)
         return DeletedKey._from_deleted_key_bundle(bundle)
 
     @distributed_trace
@@ -511,11 +499,7 @@
                 :caption: Get a key backup
                 :dedent: 8
         """
-<<<<<<< HEAD
-        backup_result = self._client.backup_key(self.vault_endpoint, name, error_map=error_map, **kwargs)
-=======
-        backup_result = self._client.backup_key(self.vault_url, name, error_map=_error_map, **kwargs)
->>>>>>> cc4bdb0b
+        backup_result = self._client.backup_key(self.vault_endpoint, name, error_map=_error_map, **kwargs)
         return backup_result.value
 
     @distributed_trace
@@ -542,11 +526,7 @@
                 :caption: Restore a key backup
                 :dedent: 8
         """
-<<<<<<< HEAD
-        bundle = self._client.restore_key(self.vault_endpoint, backup, error_map=error_map, **kwargs)
-=======
-        bundle = self._client.restore_key(self.vault_url, backup, error_map=_error_map, **kwargs)
->>>>>>> cc4bdb0b
+        bundle = self._client.restore_key(self.vault_endpoint, backup, error_map=_error_map, **kwargs)
         return Key._from_key_bundle(bundle)
 
     @distributed_trace
