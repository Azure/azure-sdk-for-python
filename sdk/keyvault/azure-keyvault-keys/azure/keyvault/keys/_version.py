# ------------------------------------
# Copyright (c) Microsoft Corporation.
# Licensed under the MIT License.
# ------------------------------------

<<<<<<< HEAD
VERSION = "4.5.0b5"
=======
VERSION = "4.5.0b6"
>>>>>>> 62df3543
<|MERGE_RESOLUTION|>--- conflicted
+++ resolved
@@ -3,8 +3,4 @@
 # Licensed under the MIT License.
 # ------------------------------------
 
-<<<<<<< HEAD
-VERSION = "4.5.0b5"
-=======
-VERSION = "4.5.0b6"
->>>>>>> 62df3543
+VERSION = "4.5.0b6"