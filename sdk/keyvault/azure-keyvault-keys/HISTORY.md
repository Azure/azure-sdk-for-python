# Release History

## 4.0.0b4
<<<<<<< HEAD
- Enums `JsonWebKeyCurveName`, `JsonWebKeyOperation`, and `JsonWebKeyType` have
been renamed to `KeyCurveName`, `KeyOperation`, and `KeyType`, respectively.
- `Key` now has attribute `properties`, which holds certain properties of the
key, such as `version`. This changes the shape of the returned `Key` type,
as certain properties of `Key` (such as `version`) have to be accessed
through the `properties` property. See the updated [docs]
(https://azure.github.io/azure-sdk-for-python/ref/azure.keyvault.keys.html)
for details.
- `update_key` has been renamed to `update_key_properties`
=======
### Breaking changes:
- Enums 'JsonWebKeyCurveName', 'JsonWebKeyOperation', and 'JsonWebKeyType' have
been renamed to 'KeyCurveName', 'KeyOperation', and 'KeyType', respectively.
>>>>>>> 0b521b40

### Fixes and improvements:
- The `key` argument to `import_key` should be an instance of `azure.keyvault.keys.JsonWebKey`
([#7590](https://github.com/Azure/azure-sdk-for-python/pull/7590))


## 4.0.0b3 (2019-09-11)
### Breaking changes:
- `CryptographyClient` methods `wrap` and `unwrap` are renamed `wrap_key` and
`unwrap_key`, respectively.

### New features:
- `CryptographyClient` performs encrypt, verify and wrap operations locally
when its key's public material is available (i.e., when it has keys/get
permission).

## 4.0.0b2 (2019-08-06)
### Breaking changes:
- Removed `azure.core.Configuration` from the public API in preparation for a
revamped configuration API. Static `create_config` methods have been renamed
`_create_config`, and will be removed in a future release.
- Removed `wrap_key` and `unwrap_key` from `KeyClient`. These are now available
through `CryptographyClient`.
- This version of the library requires `azure-core` 1.0.0b2
  - If you later want to revert to a version requiring azure-core 1.0.0b1,
  of this or another Azure SDK library, you must explicitly install azure-core
  1.0.0b1 as well. For example:
  `pip install azure-core==1.0.0b1 azure-keyvault-keys==4.0.0b1`

### New features:
- Added `CryptographyClient`, a client for performing cryptographic operations
(encrypt/decrypt, wrap/unwrap, sign/verify) with a key.
- Distributed tracing framework OpenCensus is now supported
- Added support for HTTP challenge based authentication, allowing clients to
interact with vaults in sovereign clouds.

### Other changes:
- Async clients use [aiohttp](https://pypi.org/project/aiohttp/) for transport
by default. See
[azure-core documentation](https://github.com/Azure/azure-sdk-for-python/blob/master/sdk/core/azure-core/README.md/#transport)
for more information about using other transports.

## 4.0.0b1 (2019-06-28)
Version 4.0.0b1 is the first preview of our efforts to create a user-friendly
and Pythonic client library for Azure Key Vault. For more information about
preview releases of other Azure SDK libraries, please visit
https://aka.ms/azure-sdk-preview1-python.

This library is not a direct replacement for `azure-keyvault`. Applications
using that library would require code changes to use `azure-keyvault-keys`.
This package's
[documentation](https://github.com/Azure/azure-sdk-for-python/tree/master/sdk/keyvault/azure-keyvault-keys/README.md)
and
[samples](https://github.com/Azure/azure-sdk-for-python/tree/master/sdk/keyvault/azure-keyvault-keys/samples)
demonstrate the new API.

### Major changes from `azure-keyvault`
- Packages scoped by functionality
    - `azure-keyvault-keys` contains a client for key operations,
    `azure-keyvault-secrets` contains a client for secret operations
- Client instances are scoped to vaults (an instance interacts with one vault
only)
- Asynchronous API supported on Python 3.5.3+
    - the `azure.keyvault.keys.aio` namespace contains an async equivalent of
    the synchronous client in `azure.keyvault.keys`
- Authentication using `azure-identity` credentials
  - see this package's
  [documentation](https://github.com/Azure/azure-sdk-for-python/tree/master/sdk/keyvault/azure-keyvault-keys/README.md)
  , and the
  [Azure Identity documentation](https://github.com/Azure/azure-sdk-for-python/blob/master/sdk/identity/azure-identity/README.md)
  for more information

### `azure-keyvault` features not implemented in this release
- Certificate management APIs
- Cryptographic operations, e.g. sign, un/wrap_key, verify, en- and
decrypt
- National cloud support. This release supports public global cloud vaults,
    e.g. https://{vault-name}.vault.azure.net<|MERGE_RESOLUTION|>--- conflicted
+++ resolved
@@ -1,7 +1,6 @@
 # Release History
 
 ## 4.0.0b4
-<<<<<<< HEAD
 - Enums `JsonWebKeyCurveName`, `JsonWebKeyOperation`, and `JsonWebKeyType` have
 been renamed to `KeyCurveName`, `KeyOperation`, and `KeyType`, respectively.
 - `Key` now has attribute `properties`, which holds certain properties of the
@@ -11,11 +10,6 @@
 (https://azure.github.io/azure-sdk-for-python/ref/azure.keyvault.keys.html)
 for details.
 - `update_key` has been renamed to `update_key_properties`
-=======
-### Breaking changes:
-- Enums 'JsonWebKeyCurveName', 'JsonWebKeyOperation', and 'JsonWebKeyType' have
-been renamed to 'KeyCurveName', 'KeyOperation', and 'KeyType', respectively.
->>>>>>> 0b521b40
 
 ### Fixes and improvements:
 - The `key` argument to `import_key` should be an instance of `azure.keyvault.keys.JsonWebKey`
