--- conflicted
+++ resolved
@@ -5,10 +5,7 @@
 products:
   - azure
   - azure-key-vault
-<<<<<<< HEAD
-=======
 urlFragment: keyvault-keys-samples
->>>>>>> a6800fc3
 ---
 
 # Azure Key Vault Keys Client Library Python Samples
