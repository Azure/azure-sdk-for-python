--- conflicted
+++ resolved
@@ -291,18 +291,6 @@
 
         for message in mock_handler.messages:
             if message.levelname == "DEBUG" and message.funcName == "on_request":
-<<<<<<< HEAD
-                messages_request = message.message.split("/n")
-                for m in messages_request:
-                    try:
-                        body = json.loads(m)
-                        if body["value"] == "secret-value":
-                            return
-                    except (ValueError, KeyError):
-                        # this means the message is not JSON or has no kty property
-                        pass
-
-=======
                 # parts of the request are logged on new lines in a single message
                 request_sections = message.message.split("/n")
                 for section in request_sections:
@@ -317,7 +305,6 @@
                         pass
 
         mock_handler.close()
->>>>>>> 62df3543
         assert False, "Expected request body wasn't logged"
 
     @logging_disabled()
@@ -334,16 +321,6 @@
 
         for message in mock_handler.messages:
             if message.levelname == "DEBUG" and message.funcName == "on_request":
-<<<<<<< HEAD
-                messages_request = message.message.split("/n")
-                for m in messages_request:
-                    try:
-                        body = json.loads(m)
-                        assert body["value"] != "secret-value", "Client request body was logged"
-                    except (ValueError, KeyError):
-                        # this means the message is not JSON or has no kty property
-                        pass
-=======
                 # parts of the request are logged on new lines in a single message
                 request_sections = message.message.split("/n")
                 for section in request_sections:
@@ -358,7 +335,6 @@
                         pass
 
         mock_handler.close()
->>>>>>> 62df3543
 
 
 def test_service_headers_allowed_in_logs():
