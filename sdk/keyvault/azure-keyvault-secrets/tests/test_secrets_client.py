# ------------------------------------
# Copyright (c) Microsoft Corporation.
# Licensed under the MIT License.
# ------------------------------------
import functools
from dateutil import parser as date_parse
import time
import hashlib
import os

from devtools_testutils import ResourceGroupPreparer
from secrets_preparer import VaultClientPreparer
from secrets_test_case import KeyVaultTestCase
from azure.core.exceptions import HttpResponseError, ResourceNotFoundError


class SecretClientTests(KeyVaultTestCase):

    # incorporate md5 hashing of run identifier into resource group name for uniqueness
    name_prefix = "keyvault" + hashlib.md5(os.environ['RUN_IDENTIFIER'].encode()).hexdigest()[-3:]

    def _assert_secret_attributes_equal(self, s1, s2):
        self.assertEqual(s1.name, s2.name)
        self.assertEqual(s1.vault_endpoint, s2.vault_endpoint)
        self.assertEqual(s1.content_type, s2.content_type)
        self.assertEqual(s1.enabled, s2.enabled)
        self.assertEqual(s1.not_before, s2.not_before)
        self.assertEqual(s1.expires_on, s2.expires_on)
        self.assertEqual(s1.created_on, s2.created_on)
        self.assertEqual(s1.updated_on, s2.updated_on)
        self.assertEqual(s1.recovery_level, s2.recovery_level)
        self.assertEqual(s1.key_id, s2.key_id)

    def _validate_secret_bundle(self, secret_attributes, vault, secret_name, secret_value):
        prefix = "/".join(s.strip("/") for s in [vault, "secrets", secret_name])
        id = secret_attributes.id
        self.assertTrue(id.index(prefix) == 0, "Id should start with '{}', but value is '{}'".format(prefix, id))
        self.assertEqual(
            secret_attributes.value,
            secret_value,
            "value should be '{}', but is '{}'".format(secret_value, secret_attributes.value),
        )
        self.assertTrue(
            secret_attributes.properties.created_on and secret_attributes.properties.updated_on,
            "Missing required date attributes.",
        )

    def _validate_secret_list(self, secrets, expected):
        for secret in secrets:
            if secret.name in expected.keys():
                expected_secret = expected[secret.name]
                self._assert_secret_attributes_equal(expected_secret.properties, secret)
                del expected[secret.name]
        self.assertEqual(len(expected), 0)

    @ResourceGroupPreparer(name_prefix=name_prefix)
    @VaultClientPreparer()
    def test_secret_crud_operations(self, vault_client, **kwargs):

        self.assertIsNotNone(vault_client)
        client = vault_client.secrets
        secret_name = "crud-secret"
        secret_value = self.get_resource_name("crud_secret_value")

        # create secret
        created = client.set_secret(secret_name, secret_value)
        self._validate_secret_bundle(created, vault_client.vault_endpoint, secret_name, secret_value)

        # set secret with optional arguments
        expires = date_parse.parse("2050-02-02T08:00:00.000Z")
        not_before = date_parse.parse("2015-02-02T08:00:00.000Z")
        content_type = "password"
        enabled = True
        tags = {"foo": "created tag"}
        created = client.set_secret(
            secret_name,
            secret_value,
            enabled=enabled,
            content_type=content_type,
            not_before=not_before,
            expires_on=expires,
            tags=tags,
        )
        self._validate_secret_bundle(created, vault_client.vault_endpoint, secret_name, secret_value)
        self.assertEqual(content_type, created.properties.content_type)
        self.assertEqual(enabled, created.properties.enabled)
        self.assertEqual(not_before, created.properties.not_before)
        self.assertEqual(expires, created.properties.expires_on)
        self.assertEqual(tags, created.properties.tags)

        self._assert_secret_attributes_equal(created.properties, client.get_secret(created.name).properties)
        self._assert_secret_attributes_equal(
            created.properties, client.get_secret(created.name, created.properties.version).properties
        )

        def _update_secret(secret):
            content_type = "text/plain"
            expires = date_parse.parse("2050-01-02T08:00:00.000Z")
            tags = {"foo": "updated tag"}
            enabled = not secret.properties.enabled
            updated_secret = client.update_secret_properties(
                secret.name,
                version=secret.properties.version,
                content_type=content_type,
                expires_on=expires,
                tags=tags,
                enabled=enabled,
            )
            self.assertEqual(tags, updated_secret.tags)
            self.assertEqual(secret.id, updated_secret.id)
            self.assertEqual(content_type, updated_secret.content_type)
            self.assertEqual(expires, updated_secret.expires_on)
            self.assertNotEqual(secret.properties.enabled, updated_secret.enabled)
            self.assertNotEqual(secret.properties.updated_on, updated_secret.updated_on)
            return updated_secret

        if self.is_live:
            # wait to ensure the secret's update time won't equal its creation time
            time.sleep(1)

        updated = _update_secret(created)

        # delete secret
        deleted = client.begin_delete_secret(updated.name).result()
        self.assertIsNotNone(deleted)

<<<<<<< HEAD
    @ResourceGroupPreparer()
=======
        self._poll_until_exception(functools.partial(client.get_secret, updated.name), ResourceNotFoundError)

    @ResourceGroupPreparer(name_prefix=name_prefix)
>>>>>>> 83e5d2b1
    @VaultClientPreparer()
    def test_secret_list(self, vault_client, **kwargs):

        self.assertIsNotNone(vault_client)
        client = vault_client.secrets

        max_secrets = self.list_test_size
        expected = {}

        # create many secrets
        for x in range(0, max_secrets):
            secret_name = "sec{}".format(x)
            secret_value = self.get_resource_name("secVal{}".format(x))
            secret = None
            while not secret:
                secret = client.set_secret(secret_name, secret_value)
                expected[secret.name] = secret

        # list secrets
        result = list(client.list_properties_of_secrets(max_page_size=max_secrets))
        self._validate_secret_list(result, expected)

    @ResourceGroupPreparer(name_prefix=name_prefix)
    @VaultClientPreparer()
    def test_list_versions(self, vault_client, **kwargs):

        self.assertIsNotNone(vault_client)
        client = vault_client.secrets
        secret_name = self.get_resource_name("secVer")
        secret_value = self.get_resource_name("secVal")

        max_secrets = self.list_test_size
        max_page_size = 2
        expected = {}

        # create many secret versions
        for _ in range(0, max_secrets):
            secret = None
            while not secret:
                secret = client.set_secret(secret_name, secret_value)
                expected[secret.id] = secret

        result = client.list_secret_versions(secret_name, max_page_size=max_page_size)

        # validate list secret versions with attributes
        for secret in result:
            if secret.id in expected.keys():
                expected_secret = expected[secret.id]
                del expected[secret.id]
                self._assert_secret_attributes_equal(expected_secret.properties, secret)
        self.assertEqual(len(expected), 0)

    @ResourceGroupPreparer(name_prefix=name_prefix)
    @VaultClientPreparer(enable_soft_delete=True)
    def test_list_deleted_secrets(self, vault_client, **kwargs):
        self.assertIsNotNone(vault_client)
        client = vault_client.secrets

        expected = {}

        # create secrets
        for i in range(self.list_test_size):
            secret_name = "secret{}".format(i)
            secret_value = "value{}".format(i)
            expected[secret_name] = client.set_secret(secret_name, secret_value)

        # delete them
        for secret_name in expected.keys():
            client.begin_delete_secret(secret_name).wait()

        # validate list deleted secrets with attributes
        for deleted_secret in client.list_deleted_secrets():
            self.assertIsNotNone(deleted_secret.deleted_date)
            self.assertIsNotNone(deleted_secret.scheduled_purge_date)
            self.assertIsNotNone(deleted_secret.recovery_id)
            expected_secret = expected[deleted_secret.name]
            self._assert_secret_attributes_equal(expected_secret.properties, deleted_secret.properties)

    @ResourceGroupPreparer(name_prefix=name_prefix)
    @VaultClientPreparer()
    def test_backup_restore(self, vault_client, **kwargs):
        self.assertIsNotNone(vault_client)
        client = vault_client.secrets
        secret_name = self.get_resource_name("secbak")
        secret_value = self.get_resource_name("secVal")

        # create secret
        created_bundle = client.set_secret(secret_name, secret_value)

        # backup secret
        secret_backup = client.backup_secret(created_bundle.name)
        self.assertIsNotNone(secret_backup, "secret_backup")

        # delete secret
        client.begin_delete_secret(created_bundle.name).wait()

        # restore secret
        restored = client.restore_secret_backup(secret_backup)
        self._assert_secret_attributes_equal(created_bundle.properties, restored)

    @ResourceGroupPreparer(name_prefix=name_prefix)
    @VaultClientPreparer(enable_soft_delete=True)
    def test_recover(self, vault_client, **kwargs):
        self.assertIsNotNone(vault_client)
        client = vault_client.secrets

        secrets = {}

        # create secrets to recover
        for i in range(self.list_test_size):
            secret_name = "secret{}".format(i)
            secret_value = "value{}".format(i)
            secrets[secret_name] = client.set_secret(secret_name, secret_value)

        # delete all secrets
        for secret_name in secrets.keys():
            client.begin_delete_secret(secret_name).wait()

        # validate all our deleted secrets are returned by list_deleted_secrets
        deleted = [s.name for s in client.list_deleted_secrets()]
        self.assertTrue(all(s in deleted for s in secrets.keys()))

        # recover select secrets
        for secret_name in secrets.keys():
            client.recover_deleted_secret(secret_name)

        # validate the recovered secrets exist
        for secret_name in secrets.keys():
            secret = self._poll_until_no_exception(
                functools.partial(client.get_secret, secret_name), ResourceNotFoundError
            )
            self._assert_secret_attributes_equal(secret.properties, secrets[secret.name].properties)

    @ResourceGroupPreparer(name_prefix=name_prefix)
    @VaultClientPreparer(enable_soft_delete=True)
    def test_purge(self, vault_client, **kwargs):
        self.assertIsNotNone(vault_client)
        client = vault_client.secrets

        secrets = {}

        # create secrets to purge
        for i in range(self.list_test_size):
            secret_name = "secret{}".format(i)
            secret_value = "value{}".format(i)
            secrets[secret_name] = client.set_secret(secret_name, secret_value)

        # delete all secrets
        for secret_name in secrets.keys():
            client.begin_delete_secret(secret_name).wait()

        # validate all our deleted secrets are returned by list_deleted_secrets
        deleted = [s.name for s in client.list_deleted_secrets()]
        self.assertTrue(all(s in deleted for s in secrets.keys()))

        # purge secrets
        for secret_name in secrets.keys():
            client.purge_deleted_secret(secret_name)
        for secret_name in secrets.keys():
            self._poll_until_exception(functools.partial(client.get_deleted_secret, secret_name), ResourceNotFoundError)

        deleted = [s.name for s in client.list_deleted_secrets()]
        self.assertTrue(not any(s in deleted for s in secrets.keys()))<|MERGE_RESOLUTION|>--- conflicted
+++ resolved
@@ -124,13 +124,7 @@
         deleted = client.begin_delete_secret(updated.name).result()
         self.assertIsNotNone(deleted)
 
-<<<<<<< HEAD
-    @ResourceGroupPreparer()
-=======
-        self._poll_until_exception(functools.partial(client.get_secret, updated.name), ResourceNotFoundError)
-
-    @ResourceGroupPreparer(name_prefix=name_prefix)
->>>>>>> 83e5d2b1
+    @ResourceGroupPreparer(name_prefix=name_prefix)
     @VaultClientPreparer()
     def test_secret_list(self, vault_client, **kwargs):
 
