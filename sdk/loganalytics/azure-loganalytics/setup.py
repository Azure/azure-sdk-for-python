#!/usr/bin/env python

#-------------------------------------------------------------------------
# Copyright (c) Microsoft Corporation. All rights reserved.
# Licensed under the MIT License. See License.txt in the project root for
# license information.
#--------------------------------------------------------------------------

import re
import os.path
from io import open
from setuptools import find_packages, setup

# Change the PACKAGE_NAME only to change folder and different name
PACKAGE_NAME = "azure-loganalytics"
PACKAGE_PPRINT_NAME = "Log Analytics"

# a-b-c => a/b/c
package_folder_path = PACKAGE_NAME.replace('-', '/')
# a-b-c => a.b.c
namespace_name = PACKAGE_NAME.replace('-', '.')

# azure v0.x is not compatible with this package
# azure v0.x used to have a __version__ attribute (newer versions don't)
try:
    import azure
    try:
        ver = azure.__version__
        raise Exception(
            'This package is incompatible with azure=={}. '.format(ver) +
            'Uninstall it with "pip uninstall azure".'
        )
    except AttributeError:
        pass
except ImportError:
    pass

# Version extraction inspired from 'requests'
with open(os.path.join(package_folder_path, 'version.py'), 'r') as fd:
    version = re.search(r'^VERSION\s*=\s*[\'"]([^\'"]*)[\'"]',
                        fd.read(), re.MULTILINE).group(1)

if not version:
    raise RuntimeError('Cannot find version information')

with open('README.md', encoding='utf-8') as f:
    readme = f.read()
with open('CHANGELOG.md', encoding='utf-8') as f:
    changelog = f.read()

setup(
    name=PACKAGE_NAME,
    version=version,
    description='Microsoft Azure {} Client Library for Python'.format(PACKAGE_PPRINT_NAME),
    long_description=readme + '\n\n' + changelog,
    long_description_content_type='text/markdown',
    license='MIT License',
    author='Microsoft Corporation',
    author_email='azpysdkhelp@microsoft.com',
    url='https://github.com/Azure/azure-sdk-for-python',
    classifiers=[
<<<<<<< HEAD
        'Development Status :: 7 - Inactive',
=======
        "Development Status :: 5 - Production/Stable",
>>>>>>> 7e66e387
        'Programming Language :: Python',
        'Programming Language :: Python :: 2',
        'Programming Language :: Python :: 2.7',
        'Programming Language :: Python :: 3',
        'Programming Language :: Python :: 3.4',
        'Programming Language :: Python :: 3.5',
        'Programming Language :: Python :: 3.6',
        'Programming Language :: Python :: 3.7',
        'License :: OSI Approved :: MIT License',
    ],
    zip_safe=False,
    packages=find_packages(exclude=[
        'tests',
        # Exclude packages that will be covered by PEP420 or nspkg
        'azure',
    ]),
    install_requires=[
        'msrest>=0.5.0',
        'azure-common~=1.1',
    ],
    extras_require={
        ":python_version<'3.0'": ['azure-nspkg'],
    }
)<|MERGE_RESOLUTION|>--- conflicted
+++ resolved
@@ -59,11 +59,7 @@
     author_email='azpysdkhelp@microsoft.com',
     url='https://github.com/Azure/azure-sdk-for-python',
     classifiers=[
-<<<<<<< HEAD
-        'Development Status :: 7 - Inactive',
-=======
         "Development Status :: 5 - Production/Stable",
->>>>>>> 7e66e387
         'Programming Language :: Python',
         'Programming Language :: Python :: 2',
         'Programming Language :: Python :: 2.7',
