# Release History

## 0.10.1 (Unreleased)

### Features Added

- re-generated based on tag package-artifacts-composite-v1

## 0.9.0 (2021-10-05)

### Features Added

- re-generated based on tag package-artifacts-composite-v1

## 0.10.0 (2021-11-09)

### Other Changes

<<<<<<< HEAD
=======
## 0.10.0 (2021-11-09)

### Other Changes

>>>>>>> 7e66e387
- Internal bugfixes (re-generated with latest generator)

## 0.9.0 (2021-10-05)

### Features Added

- re-generated based on tag package-artifacts-composite-v1

## 0.8.0 (2021-08-10)

- Updated API version to "2020-12-01" which is the default API version
- Added `NotebookOperationResultOperations`, `OperationResultOperations`, `OperationStatusOperations`
- Added API version "2021-06-01-preview" support

## 0.7.0 (2021-05-11)

### Bug fixes

- Enable poller when starting a long running operation    #18184

## 0.6.0 (2021-04-06)

### New Features

- Add ADF support

## 0.5.0 (2021-03-09)

### New Features

- Add library operations
- Change create_or_update_sql_script, delete_sql_script, rename_sql_script to long running operations

### Breaking changes

- Stop Python 3.5 support

## 0.4.0 (2020-12-08)

### New Features

- Add Workspace git repo management operations
- Add rename method for data flow, dataset, linked service, notebook, pipeline, spark job definition, sql script operations

## 0.3.0 (2020-09-15)

### New Features

- Add Workspace operations
- Add SqlPools operations
- Add BigDataPools operations
- Add IntegrationRuntimes operations

### Breaking changes

- Migrated most long running operation to polling mechanism (operation now starts with `begin`)

## 0.2.0 (2020-07-01)

* Initial Release<|MERGE_RESOLUTION|>--- conflicted
+++ resolved
@@ -16,13 +16,10 @@
 
 ### Other Changes
 
-<<<<<<< HEAD
-=======
 ## 0.10.0 (2021-11-09)
 
 ### Other Changes
 
->>>>>>> 7e66e387
 - Internal bugfixes (re-generated with latest generator)
 
 ## 0.9.0 (2021-10-05)
