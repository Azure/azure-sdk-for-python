interactions:
- request:
    body: '{"location": "westcentralus"}'
    headers:
      Accept:
      - application/json
      Accept-Encoding:
      - gzip, deflate
      Connection:
      - keep-alive
      Content-Length:
      - '29'
      Content-Type:
      - application/json; charset=utf-8
      User-Agent:
      - python/3.6.4 (Darwin-18.7.0-x86_64-i386-64bit) msrest/0.6.10 msrest_azure/0.4.34
        azure-mgmt-netapp/0.5.0 Azure-SDK-For-Python
      accept-language:
      - en-US
    method: PUT
<<<<<<< HEAD
    uri: https://management.azure.com/subscriptions/00000000-0000-0000-0000-000000000000/resourceGroups/sdk-net-tests-rg-wus/providers/Microsoft.NetApp/netAppAccounts/sdk-py-tests-acc-1?api-version=2019-07-01
  response:
    body:
      string: '{"id":"/subscriptions/00000000-0000-0000-0000-000000000000/resourceGroups/sdk-net-tests-rg-wus/providers/Microsoft.NetApp/netAppAccounts/sdk-py-tests-acc-1","name":"sdk-py-tests-acc-1","type":"Microsoft.NetApp/netAppAccounts","etag":"W/\"datetime''2019-09-26T16%3A54%3A48.6289754Z''\"","location":"westcentralus","properties":{"name":"sdk-py-tests-acc-1","provisioningState":"Creating"}}'
=======
    uri: https://management.azure.com/subscriptions/00000000-0000-0000-0000-000000000000/resourceGroups/sdk-py-tests-cys/providers/Microsoft.NetApp/netAppAccounts/sdk-py-tests-acc-1?api-version=2019-07-01
  response:
    body:
      string: '{"id":"/subscriptions/00000000-0000-0000-0000-000000000000/resourceGroups/sdk-py-tests-cys/providers/Microsoft.NetApp/netAppAccounts/sdk-py-tests-acc-1","name":"sdk-py-tests-acc-1","type":"Microsoft.NetApp/netAppAccounts","etag":"W/\"datetime''2019-09-30T08%3A20%3A23.4265119Z''\"","location":"westcentralus","properties":{"name":"sdk-py-tests-acc-1","provisioningState":"Succeeded"}}'
>>>>>>> b2753876
    headers:
      access-control-expose-headers:
      - Request-Context
      azure-asyncoperation:
<<<<<<< HEAD
      - https://management.azure.com/subscriptions/00000000-0000-0000-0000-000000000000/providers/Microsoft.NetApp/locations/westcentralus/operationResults/67cd45b0-1552-4811-89d4-3435cbe923c1?api-version=2019-07-01
      cache-control:
      - no-cache
      content-length:
      - '385'
      content-type:
      - application/json; charset=utf-8
      date:
      - Thu, 26 Sep 2019 16:54:48 GMT
      etag:
      - W/"datetime'2019-09-26T16%3A54%3A48.6289754Z'"
=======
      - https://management.azure.com/subscriptions/00000000-0000-0000-0000-000000000000/providers/Microsoft.NetApp/locations/westcentralus/operationResults/15bcdda8-4571-4e62-95c0-b675537e6987?api-version=2019-07-01
      cache-control:
      - no-cache
      content-length:
      - '382'
      content-type:
      - application/json; charset=utf-8
      date:
      - Mon, 30 Sep 2019 08:20:23 GMT
      etag:
      - W/"datetime'2019-09-30T08%3A20%3A23.4265119Z'"
>>>>>>> b2753876
      expires:
      - '-1'
      pragma:
      - no-cache
      request-context:
      - appId=cid-v1:2c4cb680-0a1f-424d-bb8d-8e650ba68d53
      server:
      - Microsoft-IIS/10.0
      strict-transport-security:
      - max-age=31536000; includeSubDomains
      x-content-type-options:
      - nosniff
      x-ms-ratelimit-remaining-subscription-writes:
      - '1199'
      x-powered-by:
      - ASP.NET
    status:
      code: 201
      message: Created
- request:
    body: null
    headers:
      Accept:
      - application/json
      Accept-Encoding:
      - gzip, deflate
      Connection:
      - keep-alive
      User-Agent:
      - python/3.6.4 (Darwin-18.7.0-x86_64-i386-64bit) msrest/0.6.10 msrest_azure/0.4.34
        azure-mgmt-netapp/0.5.0 Azure-SDK-For-Python
    method: GET
<<<<<<< HEAD
    uri: https://management.azure.com/subscriptions/00000000-0000-0000-0000-000000000000/providers/Microsoft.NetApp/locations/westcentralus/operationResults/67cd45b0-1552-4811-89d4-3435cbe923c1?api-version=2019-07-01
  response:
    body:
      string: '{"id":"/subscriptions/00000000-0000-0000-0000-000000000000/providers/Microsoft.NetApp/locations/westcentralus/operationResults/67cd45b0-1552-4811-89d4-3435cbe923c1","name":"67cd45b0-1552-4811-89d4-3435cbe923c1","status":"Succeeded","startTime":"2019-09-26T16:54:48.5724578Z","endTime":"2019-09-26T16:54:48.7021607Z","percentComplete":100.0,"properties":{"resourceName":"/subscriptions/00000000-0000-0000-0000-000000000000/resourceGroups/sdk-net-tests-rg-wus/providers/Microsoft.NetApp/netAppAccounts/sdk-py-tests-acc-1"}}'
=======
    uri: https://management.azure.com/subscriptions/00000000-0000-0000-0000-000000000000/providers/Microsoft.NetApp/locations/westcentralus/operationResults/15bcdda8-4571-4e62-95c0-b675537e6987?api-version=2019-07-01
  response:
    body:
      string: '{"id":"/subscriptions/00000000-0000-0000-0000-000000000000/providers/Microsoft.NetApp/locations/westcentralus/operationResults/15bcdda8-4571-4e62-95c0-b675537e6987","name":"15bcdda8-4571-4e62-95c0-b675537e6987","status":"Succeeded","startTime":"2019-09-30T08:20:23.3748881Z","endTime":"2019-09-30T08:20:23.4826671Z","percentComplete":100.0,"properties":{"resourceName":"/subscriptions/00000000-0000-0000-0000-000000000000/resourceGroups/sdk-py-tests-cys/providers/Microsoft.NetApp/netAppAccounts/sdk-py-tests-acc-1"}}'
>>>>>>> b2753876
    headers:
      access-control-expose-headers:
      - Request-Context
      cache-control:
      - no-cache
      content-length:
<<<<<<< HEAD
      - '521'
      content-type:
      - application/json; charset=utf-8
      date:
      - Thu, 26 Sep 2019 16:55:20 GMT
=======
      - '517'
      content-type:
      - application/json; charset=utf-8
      date:
      - Mon, 30 Sep 2019 08:20:54 GMT
>>>>>>> b2753876
      expires:
      - '-1'
      pragma:
      - no-cache
      request-context:
      - appId=cid-v1:2c4cb680-0a1f-424d-bb8d-8e650ba68d53
      server:
      - Microsoft-IIS/10.0
      strict-transport-security:
      - max-age=31536000; includeSubDomains
      transfer-encoding:
      - chunked
      vary:
      - Accept-Encoding
      x-content-type-options:
      - nosniff
      x-powered-by:
      - ASP.NET
    status:
      code: 200
      message: OK
- request:
    body: null
    headers:
      Accept:
      - application/json
      Accept-Encoding:
      - gzip, deflate
      Connection:
      - keep-alive
      User-Agent:
      - python/3.6.4 (Darwin-18.7.0-x86_64-i386-64bit) msrest/0.6.10 msrest_azure/0.4.34
        azure-mgmt-netapp/0.5.0 Azure-SDK-For-Python
    method: GET
<<<<<<< HEAD
    uri: https://management.azure.com/subscriptions/00000000-0000-0000-0000-000000000000/resourceGroups/sdk-net-tests-rg-wus/providers/Microsoft.NetApp/netAppAccounts/sdk-py-tests-acc-1?api-version=2019-07-01
  response:
    body:
      string: '{"id":"/subscriptions/00000000-0000-0000-0000-000000000000/resourceGroups/sdk-net-tests-rg-wus/providers/Microsoft.NetApp/netAppAccounts/sdk-py-tests-acc-1","name":"sdk-py-tests-acc-1","type":"Microsoft.NetApp/netAppAccounts","etag":"W/\"datetime''2019-09-26T16%3A54%3A48.696023Z''\"","location":"westcentralus","properties":{"name":"sdk-py-tests-acc-1","provisioningState":"Succeeded"}}'
=======
    uri: https://management.azure.com/subscriptions/00000000-0000-0000-0000-000000000000/resourceGroups/sdk-py-tests-cys/providers/Microsoft.NetApp/netAppAccounts/sdk-py-tests-acc-1?api-version=2019-07-01
  response:
    body:
      string: '{"id":"/subscriptions/00000000-0000-0000-0000-000000000000/resourceGroups/sdk-py-tests-cys/providers/Microsoft.NetApp/netAppAccounts/sdk-py-tests-acc-1","name":"sdk-py-tests-acc-1","type":"Microsoft.NetApp/netAppAccounts","etag":"W/\"datetime''2019-09-30T08%3A20%3A23.4765478Z''\"","location":"westcentralus","properties":{"name":"sdk-py-tests-acc-1","provisioningState":"Succeeded"}}'
>>>>>>> b2753876
    headers:
      access-control-expose-headers:
      - Request-Context
      cache-control:
      - no-cache
      content-length:
<<<<<<< HEAD
      - '385'
      content-type:
      - application/json; charset=utf-8
      date:
      - Thu, 26 Sep 2019 16:55:20 GMT
      etag:
      - W/"datetime'2019-09-26T16%3A54%3A48.696023Z'"
=======
      - '382'
      content-type:
      - application/json; charset=utf-8
      date:
      - Mon, 30 Sep 2019 08:20:55 GMT
      etag:
      - W/"datetime'2019-09-30T08%3A20%3A23.4765478Z'"
>>>>>>> b2753876
      expires:
      - '-1'
      pragma:
      - no-cache
      request-context:
      - appId=cid-v1:2c4cb680-0a1f-424d-bb8d-8e650ba68d53
      server:
      - Microsoft-IIS/10.0
      strict-transport-security:
      - max-age=31536000; includeSubDomains
      transfer-encoding:
      - chunked
      vary:
      - Accept-Encoding
      x-content-type-options:
      - nosniff
      x-powered-by:
      - ASP.NET
    status:
      code: 200
      message: OK
- request:
    body: '{"location": "westcentralus", "properties": {"size": 4398046511104, "serviceLevel":
      "Premium"}}'
    headers:
      Accept:
      - application/json
      Accept-Encoding:
      - gzip, deflate
      Connection:
      - keep-alive
      Content-Length:
      - '95'
      Content-Type:
      - application/json; charset=utf-8
      User-Agent:
      - python/3.6.4 (Darwin-18.7.0-x86_64-i386-64bit) msrest/0.6.10 msrest_azure/0.4.34
        azure-mgmt-netapp/0.5.0 Azure-SDK-For-Python
      accept-language:
      - en-US
      location:
      - westcentralus
    method: PUT
<<<<<<< HEAD
    uri: https://management.azure.com/subscriptions/00000000-0000-0000-0000-000000000000/resourceGroups/sdk-net-tests-rg-wus/providers/Microsoft.NetApp/netAppAccounts/sdk-py-tests-acc-1/capacityPools/sdk-py-tests-pool-1?api-version=2019-07-01
  response:
    body:
      string: '{"id":"/subscriptions/00000000-0000-0000-0000-000000000000/resourceGroups/sdk-net-tests-rg-wus/providers/Microsoft.NetApp/netAppAccounts/sdk-py-tests-acc-1/capacityPools/sdk-py-tests-pool-1","name":"sdk-py-tests-acc-1/sdk-py-tests-pool-1","type":"Microsoft.NetApp/netAppAccounts/capacityPools","etag":"W/\"datetime''2019-09-26T16%3A55%3A21.6958118Z''\"","location":"westcentralus","properties":{"serviceLevel":"Premium","size":4398046511104,"provisioningState":"Creating"}}'
=======
    uri: https://management.azure.com/subscriptions/00000000-0000-0000-0000-000000000000/resourceGroups/sdk-py-tests-cys/providers/Microsoft.NetApp/netAppAccounts/sdk-py-tests-acc-1/capacityPools/sdk-py-tests-pool-1?api-version=2019-07-01
  response:
    body:
      string: '{"id":"/subscriptions/00000000-0000-0000-0000-000000000000/resourceGroups/sdk-py-tests-cys/providers/Microsoft.NetApp/netAppAccounts/sdk-py-tests-acc-1/capacityPools/sdk-py-tests-pool-1","name":"sdk-py-tests-acc-1/sdk-py-tests-pool-1","type":"Microsoft.NetApp/netAppAccounts/capacityPools","etag":"W/\"datetime''2019-09-30T08%3A20%3A56.8354835Z''\"","location":"westcentralus","properties":{"serviceLevel":"Premium","size":4398046511104,"provisioningState":"Creating"}}'
>>>>>>> b2753876
    headers:
      access-control-expose-headers:
      - Request-Context
      azure-asyncoperation:
<<<<<<< HEAD
      - https://management.azure.com/subscriptions/00000000-0000-0000-0000-000000000000/providers/Microsoft.NetApp/locations/westcentralus/operationResults/0e58d68a-7e43-41db-9b7b-d76d1c852679?api-version=2019-07-01
      cache-control:
      - no-cache
      content-length:
      - '471'
      content-type:
      - application/json; charset=utf-8
      date:
      - Thu, 26 Sep 2019 16:55:22 GMT
      etag:
      - W/"datetime'2019-09-26T16%3A55%3A21.6958118Z'"
=======
      - https://management.azure.com/subscriptions/00000000-0000-0000-0000-000000000000/providers/Microsoft.NetApp/locations/westcentralus/operationResults/0e4252e4-9d40-4b59-a275-1abd1bac4920?api-version=2019-07-01
      cache-control:
      - no-cache
      content-length:
      - '467'
      content-type:
      - application/json; charset=utf-8
      date:
      - Mon, 30 Sep 2019 08:20:56 GMT
      etag:
      - W/"datetime'2019-09-30T08%3A20%3A56.8354835Z'"
>>>>>>> b2753876
      expires:
      - '-1'
      pragma:
      - no-cache
      request-context:
      - appId=cid-v1:2c4cb680-0a1f-424d-bb8d-8e650ba68d53
      server:
      - Microsoft-IIS/10.0
      strict-transport-security:
      - max-age=31536000; includeSubDomains
      x-content-type-options:
      - nosniff
      x-ms-ratelimit-remaining-subscription-writes:
      - '1198'
      x-powered-by:
      - ASP.NET
    status:
      code: 201
      message: Created
- request:
    body: null
    headers:
      Accept:
      - application/json
      Accept-Encoding:
      - gzip, deflate
      Connection:
      - keep-alive
      User-Agent:
      - python/3.6.4 (Darwin-18.7.0-x86_64-i386-64bit) msrest/0.6.10 msrest_azure/0.4.34
        azure-mgmt-netapp/0.5.0 Azure-SDK-For-Python
    method: GET
<<<<<<< HEAD
    uri: https://management.azure.com/subscriptions/00000000-0000-0000-0000-000000000000/providers/Microsoft.NetApp/locations/westcentralus/operationResults/0e58d68a-7e43-41db-9b7b-d76d1c852679?api-version=2019-07-01
  response:
    body:
      string: '{"id":"/subscriptions/00000000-0000-0000-0000-000000000000/providers/Microsoft.NetApp/locations/westcentralus/operationResults/0e58d68a-7e43-41db-9b7b-d76d1c852679","name":"0e58d68a-7e43-41db-9b7b-d76d1c852679","status":"Succeeded","startTime":"2019-09-26T16:55:21.631164Z","endTime":"2019-09-26T16:55:22.0062239Z","percentComplete":100.0,"properties":{"resourceName":"/subscriptions/00000000-0000-0000-0000-000000000000/resourceGroups/sdk-net-tests-rg-wus/providers/Microsoft.NetApp/netAppAccounts/sdk-py-tests-acc-1/capacityPools/sdk-py-tests-pool-1"}}'
=======
    uri: https://management.azure.com/subscriptions/00000000-0000-0000-0000-000000000000/providers/Microsoft.NetApp/locations/westcentralus/operationResults/0e4252e4-9d40-4b59-a275-1abd1bac4920?api-version=2019-07-01
  response:
    body:
      string: '{"id":"/subscriptions/00000000-0000-0000-0000-000000000000/providers/Microsoft.NetApp/locations/westcentralus/operationResults/0e4252e4-9d40-4b59-a275-1abd1bac4920","name":"0e4252e4-9d40-4b59-a275-1abd1bac4920","status":"Succeeded","startTime":"2019-09-30T08:20:56.7376604Z","endTime":"2019-09-30T08:20:57.2532919Z","percentComplete":100.0,"properties":{"resourceName":"/subscriptions/00000000-0000-0000-0000-000000000000/resourceGroups/sdk-py-tests-cys/providers/Microsoft.NetApp/netAppAccounts/sdk-py-tests-acc-1/capacityPools/sdk-py-tests-pool-1"}}'
>>>>>>> b2753876
    headers:
      access-control-expose-headers:
      - Request-Context
      cache-control:
      - no-cache
      content-length:
<<<<<<< HEAD
      - '554'
      content-type:
      - application/json; charset=utf-8
      date:
      - Thu, 26 Sep 2019 16:55:52 GMT
=======
      - '551'
      content-type:
      - application/json; charset=utf-8
      date:
      - Mon, 30 Sep 2019 08:21:28 GMT
>>>>>>> b2753876
      expires:
      - '-1'
      pragma:
      - no-cache
      request-context:
      - appId=cid-v1:2c4cb680-0a1f-424d-bb8d-8e650ba68d53
      server:
      - Microsoft-IIS/10.0
      strict-transport-security:
      - max-age=31536000; includeSubDomains
      transfer-encoding:
      - chunked
      vary:
      - Accept-Encoding
      x-content-type-options:
      - nosniff
      x-powered-by:
      - ASP.NET
    status:
      code: 200
      message: OK
- request:
    body: null
    headers:
      Accept:
      - application/json
      Accept-Encoding:
      - gzip, deflate
      Connection:
      - keep-alive
      User-Agent:
      - python/3.6.4 (Darwin-18.7.0-x86_64-i386-64bit) msrest/0.6.10 msrest_azure/0.4.34
        azure-mgmt-netapp/0.5.0 Azure-SDK-For-Python
    method: GET
<<<<<<< HEAD
    uri: https://management.azure.com/subscriptions/00000000-0000-0000-0000-000000000000/resourceGroups/sdk-net-tests-rg-wus/providers/Microsoft.NetApp/netAppAccounts/sdk-py-tests-acc-1/capacityPools/sdk-py-tests-pool-1?api-version=2019-07-01
  response:
    body:
      string: '{"id":"/subscriptions/00000000-0000-0000-0000-000000000000/resourceGroups/sdk-net-tests-rg-wus/providers/Microsoft.NetApp/netAppAccounts/sdk-py-tests-acc-1/capacityPools/sdk-py-tests-pool-1","name":"sdk-py-tests-acc-1/sdk-py-tests-pool-1","type":"Microsoft.NetApp/netAppAccounts/capacityPools","etag":"W/\"datetime''2019-09-26T16%3A55%3A22.0010328Z''\"","location":"westcentralus","properties":{"poolId":"89200ef5-c4a5-ad44-017f-db103781ad83","name":"sdk-py-tests-acc-1/sdk-py-tests-pool-1","serviceLevel":"Premium","size":4398046511104,"provisioningState":"Succeeded"}}'
=======
    uri: https://management.azure.com/subscriptions/00000000-0000-0000-0000-000000000000/resourceGroups/sdk-py-tests-cys/providers/Microsoft.NetApp/netAppAccounts/sdk-py-tests-acc-1/capacityPools/sdk-py-tests-pool-1?api-version=2019-07-01
  response:
    body:
      string: '{"id":"/subscriptions/00000000-0000-0000-0000-000000000000/resourceGroups/sdk-py-tests-cys/providers/Microsoft.NetApp/netAppAccounts/sdk-py-tests-acc-1/capacityPools/sdk-py-tests-pool-1","name":"sdk-py-tests-acc-1/sdk-py-tests-pool-1","type":"Microsoft.NetApp/netAppAccounts/capacityPools","etag":"W/\"datetime''2019-09-30T08%3A20%3A57.2057492Z''\"","location":"westcentralus","properties":{"poolId":"aa39613f-4933-7824-d0e8-1637d140caf0","name":"sdk-py-tests-acc-1/sdk-py-tests-pool-1","serviceLevel":"Premium","size":4398046511104,"provisioningState":"Succeeded"}}'
>>>>>>> b2753876
    headers:
      access-control-expose-headers:
      - Request-Context
      cache-control:
      - no-cache
      content-length:
      - '564'
      content-type:
      - application/json; charset=utf-8
      date:
<<<<<<< HEAD
      - Thu, 26 Sep 2019 16:55:53 GMT
      etag:
      - W/"datetime'2019-09-26T16%3A55%3A22.0010328Z'"
=======
      - Mon, 30 Sep 2019 08:21:28 GMT
      etag:
      - W/"datetime'2019-09-30T08%3A20%3A57.2057492Z'"
>>>>>>> b2753876
      expires:
      - '-1'
      pragma:
      - no-cache
      request-context:
      - appId=cid-v1:2c4cb680-0a1f-424d-bb8d-8e650ba68d53
      server:
      - Microsoft-IIS/10.0
      strict-transport-security:
      - max-age=31536000; includeSubDomains
      transfer-encoding:
      - chunked
      vary:
      - Accept-Encoding
      x-content-type-options:
      - nosniff
      x-powered-by:
      - ASP.NET
    status:
      code: 200
      message: OK
- request:
    body: '{"location": "westcentralus", "properties": {"size": 4398046511104, "serviceLevel":
      "Standard"}}'
    headers:
      Accept:
      - application/json
      Accept-Encoding:
      - gzip, deflate
      Connection:
      - keep-alive
      Content-Length:
      - '96'
      Content-Type:
      - application/json; charset=utf-8
      User-Agent:
      - python/3.6.4 (Darwin-18.7.0-x86_64-i386-64bit) msrest/0.6.10 msrest_azure/0.4.34
        azure-mgmt-netapp/0.5.0 Azure-SDK-For-Python
      accept-language:
      - en-US
      location:
      - westcentralus
    method: PUT
<<<<<<< HEAD
    uri: https://management.azure.com/subscriptions/00000000-0000-0000-0000-000000000000/resourceGroups/sdk-net-tests-rg-wus/providers/Microsoft.NetApp/netAppAccounts/sdk-py-tests-acc-1/capacityPools/sdk-py-tests-pool-1?api-version=2019-07-01
  response:
    body:
      string: '{"id":"/subscriptions/00000000-0000-0000-0000-000000000000/resourceGroups/sdk-net-tests-rg-wus/providers/Microsoft.NetApp/netAppAccounts/sdk-py-tests-acc-1/capacityPools/sdk-py-tests-pool-1","name":"sdk-py-tests-acc-1/sdk-py-tests-pool-1","type":"Microsoft.NetApp/netAppAccounts/capacityPools","etag":"W/\"datetime''2019-09-26T16%3A55%3A54.3633616Z''\"","location":"westcentralus","properties":{"provisioningState":"Updating","poolId":"89200ef5-c4a5-ad44-017f-db103781ad83","name":"sdk-py-tests-acc-1/sdk-py-tests-pool-1","serviceLevel":"Premium","size":4398046511104}}'
=======
    uri: https://management.azure.com/subscriptions/00000000-0000-0000-0000-000000000000/resourceGroups/sdk-py-tests-cys/providers/Microsoft.NetApp/netAppAccounts/sdk-py-tests-acc-1/capacityPools/sdk-py-tests-pool-1?api-version=2019-07-01
  response:
    body:
      string: '{"id":"/subscriptions/00000000-0000-0000-0000-000000000000/resourceGroups/sdk-py-tests-cys/providers/Microsoft.NetApp/netAppAccounts/sdk-py-tests-acc-1/capacityPools/sdk-py-tests-pool-1","name":"sdk-py-tests-acc-1/sdk-py-tests-pool-1","type":"Microsoft.NetApp/netAppAccounts/capacityPools","etag":"W/\"datetime''2019-09-30T08%3A21%3A29.5670856Z''\"","location":"westcentralus","properties":{"provisioningState":"Updating","poolId":"aa39613f-4933-7824-d0e8-1637d140caf0","name":"sdk-py-tests-acc-1/sdk-py-tests-pool-1","serviceLevel":"Premium","size":4398046511104}}'
>>>>>>> b2753876
    headers:
      access-control-expose-headers:
      - Request-Context
      azure-asyncoperation:
<<<<<<< HEAD
      - https://management.azure.com/subscriptions/00000000-0000-0000-0000-000000000000/providers/Microsoft.NetApp/locations/westcentralus/operationResults/dd2990da-9408-4920-8713-289e61573286?api-version=2019-07-01
      cache-control:
      - no-cache
      content-length:
      - '567'
      content-type:
      - application/json; charset=utf-8
      date:
      - Thu, 26 Sep 2019 16:55:53 GMT
      etag:
      - W/"datetime'2019-09-26T16%3A55%3A54.3633616Z'"
=======
      - https://management.azure.com/subscriptions/00000000-0000-0000-0000-000000000000/providers/Microsoft.NetApp/locations/westcentralus/operationResults/365732ab-23d4-48af-b378-4d7feb2ea8bb?api-version=2019-07-01
      cache-control:
      - no-cache
      content-length:
      - '563'
      content-type:
      - application/json; charset=utf-8
      date:
      - Mon, 30 Sep 2019 08:21:28 GMT
      etag:
      - W/"datetime'2019-09-30T08%3A21%3A29.5670856Z'"
>>>>>>> b2753876
      expires:
      - '-1'
      pragma:
      - no-cache
      request-context:
      - appId=cid-v1:2c4cb680-0a1f-424d-bb8d-8e650ba68d53
      server:
      - Microsoft-IIS/10.0
      strict-transport-security:
      - max-age=31536000; includeSubDomains
      transfer-encoding:
      - chunked
      vary:
      - Accept-Encoding
      x-content-type-options:
      - nosniff
      x-ms-ratelimit-remaining-subscription-writes:
      - '1197'
      x-powered-by:
      - ASP.NET
    status:
      code: 200
      message: OK
- request:
    body: null
    headers:
      Accept:
      - application/json
      Accept-Encoding:
      - gzip, deflate
      Connection:
      - keep-alive
      User-Agent:
      - python/3.6.4 (Darwin-18.7.0-x86_64-i386-64bit) msrest/0.6.10 msrest_azure/0.4.34
        azure-mgmt-netapp/0.5.0 Azure-SDK-For-Python
    method: GET
<<<<<<< HEAD
    uri: https://management.azure.com/subscriptions/00000000-0000-0000-0000-000000000000/providers/Microsoft.NetApp/locations/westcentralus/operationResults/dd2990da-9408-4920-8713-289e61573286?api-version=2019-07-01
  response:
    body:
      string: '{"id":"/subscriptions/00000000-0000-0000-0000-000000000000/providers/Microsoft.NetApp/locations/westcentralus/operationResults/dd2990da-9408-4920-8713-289e61573286","name":"dd2990da-9408-4920-8713-289e61573286","status":"Succeeded","startTime":"2019-09-26T16:55:54.2531945Z","endTime":"2019-09-26T16:55:54.487545Z","percentComplete":100.0,"properties":{"resourceName":"/subscriptions/00000000-0000-0000-0000-000000000000/resourceGroups/sdk-net-tests-rg-wus/providers/Microsoft.NetApp/netAppAccounts/sdk-py-tests-acc-1/capacityPools/sdk-py-tests-pool-1"}}'
=======
    uri: https://management.azure.com/subscriptions/00000000-0000-0000-0000-000000000000/providers/Microsoft.NetApp/locations/westcentralus/operationResults/365732ab-23d4-48af-b378-4d7feb2ea8bb?api-version=2019-07-01
  response:
    body:
      string: '{"id":"/subscriptions/00000000-0000-0000-0000-000000000000/providers/Microsoft.NetApp/locations/westcentralus/operationResults/365732ab-23d4-48af-b378-4d7feb2ea8bb","name":"365732ab-23d4-48af-b378-4d7feb2ea8bb","status":"Succeeded","startTime":"2019-09-30T08:21:29.5147332Z","endTime":"2019-09-30T08:21:29.7021988Z","percentComplete":100.0,"properties":{"resourceName":"/subscriptions/00000000-0000-0000-0000-000000000000/resourceGroups/sdk-py-tests-cys/providers/Microsoft.NetApp/netAppAccounts/sdk-py-tests-acc-1/capacityPools/sdk-py-tests-pool-1"}}'
>>>>>>> b2753876
    headers:
      access-control-expose-headers:
      - Request-Context
      cache-control:
      - no-cache
      content-length:
<<<<<<< HEAD
      - '554'
      content-type:
      - application/json; charset=utf-8
      date:
      - Thu, 26 Sep 2019 16:56:24 GMT
=======
      - '551'
      content-type:
      - application/json; charset=utf-8
      date:
      - Mon, 30 Sep 2019 08:21:59 GMT
>>>>>>> b2753876
      expires:
      - '-1'
      pragma:
      - no-cache
      request-context:
      - appId=cid-v1:2c4cb680-0a1f-424d-bb8d-8e650ba68d53
      server:
      - Microsoft-IIS/10.0
      strict-transport-security:
      - max-age=31536000; includeSubDomains
      transfer-encoding:
      - chunked
      vary:
      - Accept-Encoding
      x-content-type-options:
      - nosniff
      x-powered-by:
      - ASP.NET
    status:
      code: 200
      message: OK
- request:
    body: null
    headers:
      Accept:
      - application/json
      Accept-Encoding:
      - gzip, deflate
      Connection:
      - keep-alive
      User-Agent:
      - python/3.6.4 (Darwin-18.7.0-x86_64-i386-64bit) msrest/0.6.10 msrest_azure/0.4.34
        azure-mgmt-netapp/0.5.0 Azure-SDK-For-Python
    method: GET
<<<<<<< HEAD
    uri: https://management.azure.com/subscriptions/00000000-0000-0000-0000-000000000000/resourceGroups/sdk-net-tests-rg-wus/providers/Microsoft.NetApp/netAppAccounts/sdk-py-tests-acc-1/capacityPools/sdk-py-tests-pool-1?api-version=2019-07-01
  response:
    body:
      string: '{"id":"/subscriptions/00000000-0000-0000-0000-000000000000/resourceGroups/sdk-net-tests-rg-wus/providers/Microsoft.NetApp/netAppAccounts/sdk-py-tests-acc-1/capacityPools/sdk-py-tests-pool-1","name":"sdk-py-tests-acc-1/sdk-py-tests-pool-1","type":"Microsoft.NetApp/netAppAccounts/capacityPools","etag":"W/\"datetime''2019-09-26T16%3A55%3A54.4784447Z''\"","location":"westcentralus","properties":{"poolId":"89200ef5-c4a5-ad44-017f-db103781ad83","name":"sdk-py-tests-acc-1/sdk-py-tests-pool-1","serviceLevel":"Standard","size":4398046511104,"provisioningState":"Succeeded"}}'
=======
    uri: https://management.azure.com/subscriptions/00000000-0000-0000-0000-000000000000/resourceGroups/sdk-py-tests-cys/providers/Microsoft.NetApp/netAppAccounts/sdk-py-tests-acc-1/capacityPools/sdk-py-tests-pool-1?api-version=2019-07-01
  response:
    body:
      string: '{"id":"/subscriptions/00000000-0000-0000-0000-000000000000/resourceGroups/sdk-py-tests-cys/providers/Microsoft.NetApp/netAppAccounts/sdk-py-tests-acc-1/capacityPools/sdk-py-tests-pool-1","name":"sdk-py-tests-acc-1/sdk-py-tests-pool-1","type":"Microsoft.NetApp/netAppAccounts/capacityPools","etag":"W/\"datetime''2019-09-30T08%3A21%3A29.6981809Z''\"","location":"westcentralus","properties":{"poolId":"aa39613f-4933-7824-d0e8-1637d140caf0","name":"sdk-py-tests-acc-1/sdk-py-tests-pool-1","serviceLevel":"Standard","size":4398046511104,"provisioningState":"Succeeded"}}'
>>>>>>> b2753876
    headers:
      access-control-expose-headers:
      - Request-Context
      cache-control:
      - no-cache
      content-length:
<<<<<<< HEAD
      - '569'
      content-type:
      - application/json; charset=utf-8
      date:
      - Thu, 26 Sep 2019 16:56:27 GMT
      etag:
      - W/"datetime'2019-09-26T16%3A55%3A54.4784447Z'"
=======
      - '565'
      content-type:
      - application/json; charset=utf-8
      date:
      - Mon, 30 Sep 2019 08:21:59 GMT
      etag:
      - W/"datetime'2019-09-30T08%3A21%3A29.6981809Z'"
>>>>>>> b2753876
      expires:
      - '-1'
      pragma:
      - no-cache
      request-context:
      - appId=cid-v1:2c4cb680-0a1f-424d-bb8d-8e650ba68d53
      server:
      - Microsoft-IIS/10.0
      strict-transport-security:
      - max-age=31536000; includeSubDomains
      transfer-encoding:
      - chunked
      vary:
      - Accept-Encoding
      x-content-type-options:
      - nosniff
      x-powered-by:
      - ASP.NET
    status:
      code: 200
      message: OK
- request:
    body: null
    headers:
      Accept:
      - application/json
      Accept-Encoding:
      - gzip, deflate
      Connection:
      - keep-alive
      Content-Length:
      - '0'
      User-Agent:
      - python/3.6.4 (Darwin-18.7.0-x86_64-i386-64bit) msrest/0.6.10 msrest_azure/0.4.34
        azure-mgmt-netapp/0.5.0 Azure-SDK-For-Python
      accept-language:
      - en-US
    method: DELETE
<<<<<<< HEAD
    uri: https://management.azure.com/subscriptions/00000000-0000-0000-0000-000000000000/resourceGroups/sdk-net-tests-rg-wus/providers/Microsoft.NetApp/netAppAccounts/sdk-py-tests-acc-1/capacityPools/sdk-py-tests-pool-1?api-version=2019-07-01
=======
    uri: https://management.azure.com/subscriptions/00000000-0000-0000-0000-000000000000/resourceGroups/sdk-py-tests-cys/providers/Microsoft.NetApp/netAppAccounts/sdk-py-tests-acc-1/capacityPools/sdk-py-tests-pool-1?api-version=2019-07-01
>>>>>>> b2753876
  response:
    body:
      string: ''
    headers:
      access-control-expose-headers:
      - Request-Context
      azure-asyncoperation:
<<<<<<< HEAD
      - https://management.azure.com/subscriptions/00000000-0000-0000-0000-000000000000/providers/Microsoft.NetApp/locations/westcentralus/operationResults/04ab7c5b-ef6c-4ac5-bbac-e844ca37b16c?api-version=2019-07-01
=======
      - https://management.azure.com/subscriptions/00000000-0000-0000-0000-000000000000/providers/Microsoft.NetApp/locations/westcentralus/operationResults/4e087135-8a13-4580-b226-73046a511ae9?api-version=2019-07-01
>>>>>>> b2753876
      cache-control:
      - no-cache
      content-length:
      - '0'
      date:
<<<<<<< HEAD
      - Thu, 26 Sep 2019 16:56:27 GMT
      expires:
      - '-1'
      location:
      - https://management.azure.com/subscriptions/00000000-0000-0000-0000-000000000000/providers/Microsoft.NetApp/locations/westcentralus/operationResults/04ab7c5b-ef6c-4ac5-bbac-e844ca37b16c?api-version=2019-07-01&operationResultResponseType=Location
=======
      - Mon, 30 Sep 2019 08:22:02 GMT
      expires:
      - '-1'
      location:
      - https://management.azure.com/subscriptions/00000000-0000-0000-0000-000000000000/providers/Microsoft.NetApp/locations/westcentralus/operationResults/4e087135-8a13-4580-b226-73046a511ae9?api-version=2019-07-01&operationResultResponseType=Location
>>>>>>> b2753876
      pragma:
      - no-cache
      request-context:
      - appId=cid-v1:2c4cb680-0a1f-424d-bb8d-8e650ba68d53
      server:
      - Microsoft-IIS/10.0
      strict-transport-security:
      - max-age=31536000; includeSubDomains
      x-content-type-options:
      - nosniff
      x-ms-ratelimit-remaining-subscription-deletes:
      - '14999'
      x-powered-by:
      - ASP.NET
    status:
      code: 202
      message: Accepted
- request:
    body: null
    headers:
      Accept:
      - application/json
      Accept-Encoding:
      - gzip, deflate
      Connection:
      - keep-alive
      User-Agent:
      - python/3.6.4 (Darwin-18.7.0-x86_64-i386-64bit) msrest/0.6.10 msrest_azure/0.4.34
        azure-mgmt-netapp/0.5.0 Azure-SDK-For-Python
    method: GET
<<<<<<< HEAD
    uri: https://management.azure.com/subscriptions/00000000-0000-0000-0000-000000000000/providers/Microsoft.NetApp/locations/westcentralus/operationResults/04ab7c5b-ef6c-4ac5-bbac-e844ca37b16c?api-version=2019-07-01
  response:
    body:
      string: '{"id":"/subscriptions/00000000-0000-0000-0000-000000000000/providers/Microsoft.NetApp/locations/westcentralus/operationResults/04ab7c5b-ef6c-4ac5-bbac-e844ca37b16c","name":"04ab7c5b-ef6c-4ac5-bbac-e844ca37b16c","status":"Succeeded","startTime":"2019-09-26T16:56:27.9541399Z","endTime":"2019-09-26T16:56:28.141587Z","percentComplete":100.0,"properties":{"resourceName":"/subscriptions/00000000-0000-0000-0000-000000000000/resourceGroups/sdk-net-tests-rg-wus/providers/Microsoft.NetApp/netAppAccounts/sdk-py-tests-acc-1/capacityPools/sdk-py-tests-pool-1"}}'
=======
    uri: https://management.azure.com/subscriptions/00000000-0000-0000-0000-000000000000/providers/Microsoft.NetApp/locations/westcentralus/operationResults/4e087135-8a13-4580-b226-73046a511ae9?api-version=2019-07-01
  response:
    body:
      string: '{"id":"/subscriptions/00000000-0000-0000-0000-000000000000/providers/Microsoft.NetApp/locations/westcentralus/operationResults/4e087135-8a13-4580-b226-73046a511ae9","name":"4e087135-8a13-4580-b226-73046a511ae9","status":"Succeeded","startTime":"2019-09-30T08:22:02.2771213Z","endTime":"2019-09-30T08:22:02.5583774Z","percentComplete":100.0,"properties":{"resourceName":"/subscriptions/00000000-0000-0000-0000-000000000000/resourceGroups/sdk-py-tests-cys/providers/Microsoft.NetApp/netAppAccounts/sdk-py-tests-acc-1/capacityPools/sdk-py-tests-pool-1"}}'
>>>>>>> b2753876
    headers:
      access-control-expose-headers:
      - Request-Context
      cache-control:
      - no-cache
      content-length:
<<<<<<< HEAD
      - '554'
      content-type:
      - application/json; charset=utf-8
      date:
      - Thu, 26 Sep 2019 16:56:59 GMT
=======
      - '551'
      content-type:
      - application/json; charset=utf-8
      date:
      - Mon, 30 Sep 2019 08:22:33 GMT
>>>>>>> b2753876
      expires:
      - '-1'
      pragma:
      - no-cache
      request-context:
      - appId=cid-v1:2c4cb680-0a1f-424d-bb8d-8e650ba68d53
      server:
      - Microsoft-IIS/10.0
      strict-transport-security:
      - max-age=31536000; includeSubDomains
      transfer-encoding:
      - chunked
      vary:
      - Accept-Encoding
      x-content-type-options:
      - nosniff
      x-powered-by:
      - ASP.NET
    status:
      code: 200
      message: OK
- request:
    body: null
    headers:
      Accept:
      - application/json
      Accept-Encoding:
      - gzip, deflate
      Connection:
      - keep-alive
      User-Agent:
      - python/3.6.4 (Darwin-18.7.0-x86_64-i386-64bit) msrest/0.6.10 msrest_azure/0.4.34
        azure-mgmt-netapp/0.5.0 Azure-SDK-For-Python
      accept-language:
      - en-US
    method: GET
<<<<<<< HEAD
    uri: https://management.azure.com/subscriptions/00000000-0000-0000-0000-000000000000/resourceGroups/sdk-net-tests-rg-wus/providers/Microsoft.NetApp/netAppAccounts/sdk-py-tests-acc-1/capacityPools/sdk-py-tests-pool-1?api-version=2019-07-01
  response:
    body:
      string: '{"error":{"code":"ResourceNotFound","message":"The Resource ''Microsoft.NetApp/netAppAccounts/sdk-py-tests-acc-1/capacityPools/sdk-py-tests-pool-1''
        under resource group ''sdk-net-tests-rg-wus'' was not found."}}'
=======
    uri: https://management.azure.com/subscriptions/00000000-0000-0000-0000-000000000000/resourceGroups/sdk-py-tests-cys/providers/Microsoft.NetApp/netAppAccounts/sdk-py-tests-acc-1/capacityPools/sdk-py-tests-pool-1?api-version=2019-07-01
  response:
    body:
      string: '{"error":{"code":"ResourceNotFound","message":"The Resource ''Microsoft.NetApp/netAppAccounts/sdk-py-tests-acc-1/capacityPools/sdk-py-tests-pool-1''
        under resource group ''sdk-py-tests-cys'' was not found."}}'
>>>>>>> b2753876
    headers:
      cache-control:
      - no-cache
      content-length:
      - '204'
      content-type:
      - application/json; charset=utf-8
      date:
<<<<<<< HEAD
      - Thu, 26 Sep 2019 16:57:09 GMT
=======
      - Mon, 30 Sep 2019 08:22:43 GMT
>>>>>>> b2753876
      expires:
      - '-1'
      pragma:
      - no-cache
      strict-transport-security:
      - max-age=31536000; includeSubDomains
      x-content-type-options:
      - nosniff
      x-ms-failure-cause:
      - gateway
    status:
      code: 404
      message: Not Found
- request:
    body: null
    headers:
      Accept:
      - application/json
      Accept-Encoding:
      - gzip, deflate
      Connection:
      - keep-alive
      Content-Length:
      - '0'
      User-Agent:
      - python/3.6.4 (Darwin-18.7.0-x86_64-i386-64bit) msrest/0.6.10 msrest_azure/0.4.34
        azure-mgmt-netapp/0.5.0 Azure-SDK-For-Python
      accept-language:
      - en-US
    method: DELETE
<<<<<<< HEAD
    uri: https://management.azure.com/subscriptions/00000000-0000-0000-0000-000000000000/resourceGroups/sdk-net-tests-rg-wus/providers/Microsoft.NetApp/netAppAccounts/sdk-py-tests-acc-1?api-version=2019-07-01
=======
    uri: https://management.azure.com/subscriptions/00000000-0000-0000-0000-000000000000/resourceGroups/sdk-py-tests-cys/providers/Microsoft.NetApp/netAppAccounts/sdk-py-tests-acc-1?api-version=2019-07-01
>>>>>>> b2753876
  response:
    body:
      string: ''
    headers:
      access-control-expose-headers:
      - Request-Context
      azure-asyncoperation:
<<<<<<< HEAD
      - https://management.azure.com/subscriptions/00000000-0000-0000-0000-000000000000/providers/Microsoft.NetApp/locations/westcentralus/operationResults/40825cba-b4b1-40a6-bec1-569babc1bcf8?api-version=2019-07-01
=======
      - https://management.azure.com/subscriptions/00000000-0000-0000-0000-000000000000/providers/Microsoft.NetApp/locations/westcentralus/operationResults/fa216c00-1fac-4bfe-a80c-d1fac513973b?api-version=2019-07-01
>>>>>>> b2753876
      cache-control:
      - no-cache
      content-length:
      - '0'
      date:
<<<<<<< HEAD
      - Thu, 26 Sep 2019 16:57:10 GMT
      expires:
      - '-1'
      location:
      - https://management.azure.com/subscriptions/00000000-0000-0000-0000-000000000000/providers/Microsoft.NetApp/locations/westcentralus/operationResults/40825cba-b4b1-40a6-bec1-569babc1bcf8?api-version=2019-07-01&operationResultResponseType=Location
=======
      - Mon, 30 Sep 2019 08:22:44 GMT
      expires:
      - '-1'
      location:
      - https://management.azure.com/subscriptions/00000000-0000-0000-0000-000000000000/providers/Microsoft.NetApp/locations/westcentralus/operationResults/fa216c00-1fac-4bfe-a80c-d1fac513973b?api-version=2019-07-01&operationResultResponseType=Location
>>>>>>> b2753876
      pragma:
      - no-cache
      request-context:
      - appId=cid-v1:2c4cb680-0a1f-424d-bb8d-8e650ba68d53
      server:
      - Microsoft-IIS/10.0
      strict-transport-security:
      - max-age=31536000; includeSubDomains
      x-content-type-options:
      - nosniff
      x-ms-ratelimit-remaining-subscription-deletes:
      - '14998'
      x-powered-by:
      - ASP.NET
    status:
      code: 202
      message: Accepted
- request:
    body: null
    headers:
      Accept:
      - application/json
      Accept-Encoding:
      - gzip, deflate
      Connection:
      - keep-alive
      User-Agent:
      - python/3.6.4 (Darwin-18.7.0-x86_64-i386-64bit) msrest/0.6.10 msrest_azure/0.4.34
        azure-mgmt-netapp/0.5.0 Azure-SDK-For-Python
    method: GET
<<<<<<< HEAD
    uri: https://management.azure.com/subscriptions/00000000-0000-0000-0000-000000000000/providers/Microsoft.NetApp/locations/westcentralus/operationResults/40825cba-b4b1-40a6-bec1-569babc1bcf8?api-version=2019-07-01
  response:
    body:
      string: '{"id":"/subscriptions/00000000-0000-0000-0000-000000000000/providers/Microsoft.NetApp/locations/westcentralus/operationResults/40825cba-b4b1-40a6-bec1-569babc1bcf8","name":"40825cba-b4b1-40a6-bec1-569babc1bcf8","status":"Succeeded","startTime":"2019-09-26T16:57:09.9564595Z","endTime":"2019-09-26T16:57:10.0345627Z","percentComplete":100.0,"properties":{"resourceName":"/subscriptions/00000000-0000-0000-0000-000000000000/resourceGroups/sdk-net-tests-rg-wus/providers/Microsoft.NetApp/netAppAccounts/sdk-py-tests-acc-1"}}'
=======
    uri: https://management.azure.com/subscriptions/00000000-0000-0000-0000-000000000000/providers/Microsoft.NetApp/locations/westcentralus/operationResults/fa216c00-1fac-4bfe-a80c-d1fac513973b?api-version=2019-07-01
  response:
    body:
      string: '{"id":"/subscriptions/00000000-0000-0000-0000-000000000000/providers/Microsoft.NetApp/locations/westcentralus/operationResults/fa216c00-1fac-4bfe-a80c-d1fac513973b","name":"fa216c00-1fac-4bfe-a80c-d1fac513973b","status":"Succeeded","startTime":"2019-09-30T08:22:44.5638807Z","endTime":"2019-09-30T08:22:44.7045069Z","percentComplete":100.0,"properties":{"resourceName":"/subscriptions/00000000-0000-0000-0000-000000000000/resourceGroups/sdk-py-tests-cys/providers/Microsoft.NetApp/netAppAccounts/sdk-py-tests-acc-1"}}'
>>>>>>> b2753876
    headers:
      access-control-expose-headers:
      - Request-Context
      cache-control:
      - no-cache
      content-length:
<<<<<<< HEAD
      - '521'
      content-type:
      - application/json; charset=utf-8
      date:
      - Thu, 26 Sep 2019 16:57:40 GMT
=======
      - '517'
      content-type:
      - application/json; charset=utf-8
      date:
      - Mon, 30 Sep 2019 08:23:15 GMT
>>>>>>> b2753876
      expires:
      - '-1'
      pragma:
      - no-cache
      request-context:
      - appId=cid-v1:2c4cb680-0a1f-424d-bb8d-8e650ba68d53
      server:
      - Microsoft-IIS/10.0
      strict-transport-security:
      - max-age=31536000; includeSubDomains
      transfer-encoding:
      - chunked
      vary:
      - Accept-Encoding
      x-content-type-options:
      - nosniff
      x-powered-by:
      - ASP.NET
    status:
      code: 200
      message: OK
- request:
    body: null
    headers:
      Accept:
      - application/json
      Accept-Encoding:
      - gzip, deflate
      Connection:
      - keep-alive
      User-Agent:
      - python/3.6.4 (Darwin-18.7.0-x86_64-i386-64bit) msrest/0.6.10 msrest_azure/0.4.34
        azure-mgmt-netapp/0.5.0 Azure-SDK-For-Python
      accept-language:
      - en-US
    method: GET
<<<<<<< HEAD
    uri: https://management.azure.com/subscriptions/00000000-0000-0000-0000-000000000000/resourceGroups/sdk-net-tests-rg-wus/providers/Microsoft.NetApp/netAppAccounts/sdk-py-tests-acc-1?api-version=2019-07-01
  response:
    body:
      string: '{"error":{"code":"ResourceNotFound","message":"The Resource ''Microsoft.NetApp/netAppAccounts/sdk-py-tests-acc-1''
        under resource group ''sdk-net-tests-rg-wus'' was not found."}}'
=======
    uri: https://management.azure.com/subscriptions/00000000-0000-0000-0000-000000000000/resourceGroups/sdk-py-tests-cys/providers/Microsoft.NetApp/netAppAccounts/sdk-py-tests-acc-1?api-version=2019-07-01
  response:
    body:
      string: '{"error":{"code":"ResourceNotFound","message":"The Resource ''Microsoft.NetApp/netAppAccounts/sdk-py-tests-acc-1''
        under resource group ''sdk-py-tests-cys'' was not found."}}'
>>>>>>> b2753876
    headers:
      cache-control:
      - no-cache
      content-length:
      - '170'
      content-type:
      - application/json; charset=utf-8
      date:
<<<<<<< HEAD
      - Thu, 26 Sep 2019 16:57:43 GMT
=======
      - Mon, 30 Sep 2019 08:23:17 GMT
>>>>>>> b2753876
      expires:
      - '-1'
      pragma:
      - no-cache
      strict-transport-security:
      - max-age=31536000; includeSubDomains
      x-content-type-options:
      - nosniff
      x-ms-failure-cause:
      - gateway
    status:
      code: 404
      message: Not Found
version: 1<|MERGE_RESOLUTION|>--- conflicted
+++ resolved
@@ -18,34 +18,14 @@
       accept-language:
       - en-US
     method: PUT
-<<<<<<< HEAD
-    uri: https://management.azure.com/subscriptions/00000000-0000-0000-0000-000000000000/resourceGroups/sdk-net-tests-rg-wus/providers/Microsoft.NetApp/netAppAccounts/sdk-py-tests-acc-1?api-version=2019-07-01
-  response:
-    body:
-      string: '{"id":"/subscriptions/00000000-0000-0000-0000-000000000000/resourceGroups/sdk-net-tests-rg-wus/providers/Microsoft.NetApp/netAppAccounts/sdk-py-tests-acc-1","name":"sdk-py-tests-acc-1","type":"Microsoft.NetApp/netAppAccounts","etag":"W/\"datetime''2019-09-26T16%3A54%3A48.6289754Z''\"","location":"westcentralus","properties":{"name":"sdk-py-tests-acc-1","provisioningState":"Creating"}}'
-=======
     uri: https://management.azure.com/subscriptions/00000000-0000-0000-0000-000000000000/resourceGroups/sdk-py-tests-cys/providers/Microsoft.NetApp/netAppAccounts/sdk-py-tests-acc-1?api-version=2019-07-01
   response:
     body:
       string: '{"id":"/subscriptions/00000000-0000-0000-0000-000000000000/resourceGroups/sdk-py-tests-cys/providers/Microsoft.NetApp/netAppAccounts/sdk-py-tests-acc-1","name":"sdk-py-tests-acc-1","type":"Microsoft.NetApp/netAppAccounts","etag":"W/\"datetime''2019-09-30T08%3A20%3A23.4265119Z''\"","location":"westcentralus","properties":{"name":"sdk-py-tests-acc-1","provisioningState":"Succeeded"}}'
->>>>>>> b2753876
     headers:
       access-control-expose-headers:
       - Request-Context
       azure-asyncoperation:
-<<<<<<< HEAD
-      - https://management.azure.com/subscriptions/00000000-0000-0000-0000-000000000000/providers/Microsoft.NetApp/locations/westcentralus/operationResults/67cd45b0-1552-4811-89d4-3435cbe923c1?api-version=2019-07-01
-      cache-control:
-      - no-cache
-      content-length:
-      - '385'
-      content-type:
-      - application/json; charset=utf-8
-      date:
-      - Thu, 26 Sep 2019 16:54:48 GMT
-      etag:
-      - W/"datetime'2019-09-26T16%3A54%3A48.6289754Z'"
-=======
       - https://management.azure.com/subscriptions/00000000-0000-0000-0000-000000000000/providers/Microsoft.NetApp/locations/westcentralus/operationResults/15bcdda8-4571-4e62-95c0-b675537e6987?api-version=2019-07-01
       cache-control:
       - no-cache
@@ -57,7 +37,6 @@
       - Mon, 30 Sep 2019 08:20:23 GMT
       etag:
       - W/"datetime'2019-09-30T08%3A20%3A23.4265119Z'"
->>>>>>> b2753876
       expires:
       - '-1'
       pragma:
@@ -90,96 +69,65 @@
       - python/3.6.4 (Darwin-18.7.0-x86_64-i386-64bit) msrest/0.6.10 msrest_azure/0.4.34
         azure-mgmt-netapp/0.5.0 Azure-SDK-For-Python
     method: GET
-<<<<<<< HEAD
-    uri: https://management.azure.com/subscriptions/00000000-0000-0000-0000-000000000000/providers/Microsoft.NetApp/locations/westcentralus/operationResults/67cd45b0-1552-4811-89d4-3435cbe923c1?api-version=2019-07-01
-  response:
-    body:
-      string: '{"id":"/subscriptions/00000000-0000-0000-0000-000000000000/providers/Microsoft.NetApp/locations/westcentralus/operationResults/67cd45b0-1552-4811-89d4-3435cbe923c1","name":"67cd45b0-1552-4811-89d4-3435cbe923c1","status":"Succeeded","startTime":"2019-09-26T16:54:48.5724578Z","endTime":"2019-09-26T16:54:48.7021607Z","percentComplete":100.0,"properties":{"resourceName":"/subscriptions/00000000-0000-0000-0000-000000000000/resourceGroups/sdk-net-tests-rg-wus/providers/Microsoft.NetApp/netAppAccounts/sdk-py-tests-acc-1"}}'
-=======
     uri: https://management.azure.com/subscriptions/00000000-0000-0000-0000-000000000000/providers/Microsoft.NetApp/locations/westcentralus/operationResults/15bcdda8-4571-4e62-95c0-b675537e6987?api-version=2019-07-01
   response:
     body:
       string: '{"id":"/subscriptions/00000000-0000-0000-0000-000000000000/providers/Microsoft.NetApp/locations/westcentralus/operationResults/15bcdda8-4571-4e62-95c0-b675537e6987","name":"15bcdda8-4571-4e62-95c0-b675537e6987","status":"Succeeded","startTime":"2019-09-30T08:20:23.3748881Z","endTime":"2019-09-30T08:20:23.4826671Z","percentComplete":100.0,"properties":{"resourceName":"/subscriptions/00000000-0000-0000-0000-000000000000/resourceGroups/sdk-py-tests-cys/providers/Microsoft.NetApp/netAppAccounts/sdk-py-tests-acc-1"}}'
->>>>>>> b2753876
-    headers:
-      access-control-expose-headers:
-      - Request-Context
-      cache-control:
-      - no-cache
-      content-length:
-<<<<<<< HEAD
-      - '521'
-      content-type:
-      - application/json; charset=utf-8
-      date:
-      - Thu, 26 Sep 2019 16:55:20 GMT
-=======
+    headers:
+      access-control-expose-headers:
+      - Request-Context
+      cache-control:
+      - no-cache
+      content-length:
       - '517'
       content-type:
       - application/json; charset=utf-8
       date:
       - Mon, 30 Sep 2019 08:20:54 GMT
->>>>>>> b2753876
-      expires:
-      - '-1'
-      pragma:
-      - no-cache
-      request-context:
-      - appId=cid-v1:2c4cb680-0a1f-424d-bb8d-8e650ba68d53
-      server:
-      - Microsoft-IIS/10.0
-      strict-transport-security:
-      - max-age=31536000; includeSubDomains
-      transfer-encoding:
-      - chunked
-      vary:
-      - Accept-Encoding
-      x-content-type-options:
-      - nosniff
-      x-powered-by:
-      - ASP.NET
-    status:
-      code: 200
-      message: OK
-- request:
-    body: null
-    headers:
-      Accept:
-      - application/json
-      Accept-Encoding:
-      - gzip, deflate
-      Connection:
-      - keep-alive
-      User-Agent:
-      - python/3.6.4 (Darwin-18.7.0-x86_64-i386-64bit) msrest/0.6.10 msrest_azure/0.4.34
-        azure-mgmt-netapp/0.5.0 Azure-SDK-For-Python
-    method: GET
-<<<<<<< HEAD
-    uri: https://management.azure.com/subscriptions/00000000-0000-0000-0000-000000000000/resourceGroups/sdk-net-tests-rg-wus/providers/Microsoft.NetApp/netAppAccounts/sdk-py-tests-acc-1?api-version=2019-07-01
-  response:
-    body:
-      string: '{"id":"/subscriptions/00000000-0000-0000-0000-000000000000/resourceGroups/sdk-net-tests-rg-wus/providers/Microsoft.NetApp/netAppAccounts/sdk-py-tests-acc-1","name":"sdk-py-tests-acc-1","type":"Microsoft.NetApp/netAppAccounts","etag":"W/\"datetime''2019-09-26T16%3A54%3A48.696023Z''\"","location":"westcentralus","properties":{"name":"sdk-py-tests-acc-1","provisioningState":"Succeeded"}}'
-=======
+      expires:
+      - '-1'
+      pragma:
+      - no-cache
+      request-context:
+      - appId=cid-v1:2c4cb680-0a1f-424d-bb8d-8e650ba68d53
+      server:
+      - Microsoft-IIS/10.0
+      strict-transport-security:
+      - max-age=31536000; includeSubDomains
+      transfer-encoding:
+      - chunked
+      vary:
+      - Accept-Encoding
+      x-content-type-options:
+      - nosniff
+      x-powered-by:
+      - ASP.NET
+    status:
+      code: 200
+      message: OK
+- request:
+    body: null
+    headers:
+      Accept:
+      - application/json
+      Accept-Encoding:
+      - gzip, deflate
+      Connection:
+      - keep-alive
+      User-Agent:
+      - python/3.6.4 (Darwin-18.7.0-x86_64-i386-64bit) msrest/0.6.10 msrest_azure/0.4.34
+        azure-mgmt-netapp/0.5.0 Azure-SDK-For-Python
+    method: GET
     uri: https://management.azure.com/subscriptions/00000000-0000-0000-0000-000000000000/resourceGroups/sdk-py-tests-cys/providers/Microsoft.NetApp/netAppAccounts/sdk-py-tests-acc-1?api-version=2019-07-01
   response:
     body:
       string: '{"id":"/subscriptions/00000000-0000-0000-0000-000000000000/resourceGroups/sdk-py-tests-cys/providers/Microsoft.NetApp/netAppAccounts/sdk-py-tests-acc-1","name":"sdk-py-tests-acc-1","type":"Microsoft.NetApp/netAppAccounts","etag":"W/\"datetime''2019-09-30T08%3A20%3A23.4765478Z''\"","location":"westcentralus","properties":{"name":"sdk-py-tests-acc-1","provisioningState":"Succeeded"}}'
->>>>>>> b2753876
-    headers:
-      access-control-expose-headers:
-      - Request-Context
-      cache-control:
-      - no-cache
-      content-length:
-<<<<<<< HEAD
-      - '385'
-      content-type:
-      - application/json; charset=utf-8
-      date:
-      - Thu, 26 Sep 2019 16:55:20 GMT
-      etag:
-      - W/"datetime'2019-09-26T16%3A54%3A48.696023Z'"
-=======
+    headers:
+      access-control-expose-headers:
+      - Request-Context
+      cache-control:
+      - no-cache
+      content-length:
       - '382'
       content-type:
       - application/json; charset=utf-8
@@ -187,7 +135,6 @@
       - Mon, 30 Sep 2019 08:20:55 GMT
       etag:
       - W/"datetime'2019-09-30T08%3A20%3A23.4765478Z'"
->>>>>>> b2753876
       expires:
       - '-1'
       pragma:
@@ -231,34 +178,14 @@
       location:
       - westcentralus
     method: PUT
-<<<<<<< HEAD
-    uri: https://management.azure.com/subscriptions/00000000-0000-0000-0000-000000000000/resourceGroups/sdk-net-tests-rg-wus/providers/Microsoft.NetApp/netAppAccounts/sdk-py-tests-acc-1/capacityPools/sdk-py-tests-pool-1?api-version=2019-07-01
-  response:
-    body:
-      string: '{"id":"/subscriptions/00000000-0000-0000-0000-000000000000/resourceGroups/sdk-net-tests-rg-wus/providers/Microsoft.NetApp/netAppAccounts/sdk-py-tests-acc-1/capacityPools/sdk-py-tests-pool-1","name":"sdk-py-tests-acc-1/sdk-py-tests-pool-1","type":"Microsoft.NetApp/netAppAccounts/capacityPools","etag":"W/\"datetime''2019-09-26T16%3A55%3A21.6958118Z''\"","location":"westcentralus","properties":{"serviceLevel":"Premium","size":4398046511104,"provisioningState":"Creating"}}'
-=======
     uri: https://management.azure.com/subscriptions/00000000-0000-0000-0000-000000000000/resourceGroups/sdk-py-tests-cys/providers/Microsoft.NetApp/netAppAccounts/sdk-py-tests-acc-1/capacityPools/sdk-py-tests-pool-1?api-version=2019-07-01
   response:
     body:
       string: '{"id":"/subscriptions/00000000-0000-0000-0000-000000000000/resourceGroups/sdk-py-tests-cys/providers/Microsoft.NetApp/netAppAccounts/sdk-py-tests-acc-1/capacityPools/sdk-py-tests-pool-1","name":"sdk-py-tests-acc-1/sdk-py-tests-pool-1","type":"Microsoft.NetApp/netAppAccounts/capacityPools","etag":"W/\"datetime''2019-09-30T08%3A20%3A56.8354835Z''\"","location":"westcentralus","properties":{"serviceLevel":"Premium","size":4398046511104,"provisioningState":"Creating"}}'
->>>>>>> b2753876
     headers:
       access-control-expose-headers:
       - Request-Context
       azure-asyncoperation:
-<<<<<<< HEAD
-      - https://management.azure.com/subscriptions/00000000-0000-0000-0000-000000000000/providers/Microsoft.NetApp/locations/westcentralus/operationResults/0e58d68a-7e43-41db-9b7b-d76d1c852679?api-version=2019-07-01
-      cache-control:
-      - no-cache
-      content-length:
-      - '471'
-      content-type:
-      - application/json; charset=utf-8
-      date:
-      - Thu, 26 Sep 2019 16:55:22 GMT
-      etag:
-      - W/"datetime'2019-09-26T16%3A55%3A21.6958118Z'"
-=======
       - https://management.azure.com/subscriptions/00000000-0000-0000-0000-000000000000/providers/Microsoft.NetApp/locations/westcentralus/operationResults/0e4252e4-9d40-4b59-a275-1abd1bac4920?api-version=2019-07-01
       cache-control:
       - no-cache
@@ -270,7 +197,6 @@
       - Mon, 30 Sep 2019 08:20:56 GMT
       etag:
       - W/"datetime'2019-09-30T08%3A20%3A56.8354835Z'"
->>>>>>> b2753876
       expires:
       - '-1'
       pragma:
@@ -303,81 +229,59 @@
       - python/3.6.4 (Darwin-18.7.0-x86_64-i386-64bit) msrest/0.6.10 msrest_azure/0.4.34
         azure-mgmt-netapp/0.5.0 Azure-SDK-For-Python
     method: GET
-<<<<<<< HEAD
-    uri: https://management.azure.com/subscriptions/00000000-0000-0000-0000-000000000000/providers/Microsoft.NetApp/locations/westcentralus/operationResults/0e58d68a-7e43-41db-9b7b-d76d1c852679?api-version=2019-07-01
-  response:
-    body:
-      string: '{"id":"/subscriptions/00000000-0000-0000-0000-000000000000/providers/Microsoft.NetApp/locations/westcentralus/operationResults/0e58d68a-7e43-41db-9b7b-d76d1c852679","name":"0e58d68a-7e43-41db-9b7b-d76d1c852679","status":"Succeeded","startTime":"2019-09-26T16:55:21.631164Z","endTime":"2019-09-26T16:55:22.0062239Z","percentComplete":100.0,"properties":{"resourceName":"/subscriptions/00000000-0000-0000-0000-000000000000/resourceGroups/sdk-net-tests-rg-wus/providers/Microsoft.NetApp/netAppAccounts/sdk-py-tests-acc-1/capacityPools/sdk-py-tests-pool-1"}}'
-=======
     uri: https://management.azure.com/subscriptions/00000000-0000-0000-0000-000000000000/providers/Microsoft.NetApp/locations/westcentralus/operationResults/0e4252e4-9d40-4b59-a275-1abd1bac4920?api-version=2019-07-01
   response:
     body:
       string: '{"id":"/subscriptions/00000000-0000-0000-0000-000000000000/providers/Microsoft.NetApp/locations/westcentralus/operationResults/0e4252e4-9d40-4b59-a275-1abd1bac4920","name":"0e4252e4-9d40-4b59-a275-1abd1bac4920","status":"Succeeded","startTime":"2019-09-30T08:20:56.7376604Z","endTime":"2019-09-30T08:20:57.2532919Z","percentComplete":100.0,"properties":{"resourceName":"/subscriptions/00000000-0000-0000-0000-000000000000/resourceGroups/sdk-py-tests-cys/providers/Microsoft.NetApp/netAppAccounts/sdk-py-tests-acc-1/capacityPools/sdk-py-tests-pool-1"}}'
->>>>>>> b2753876
-    headers:
-      access-control-expose-headers:
-      - Request-Context
-      cache-control:
-      - no-cache
-      content-length:
-<<<<<<< HEAD
-      - '554'
-      content-type:
-      - application/json; charset=utf-8
-      date:
-      - Thu, 26 Sep 2019 16:55:52 GMT
-=======
+    headers:
+      access-control-expose-headers:
+      - Request-Context
+      cache-control:
+      - no-cache
+      content-length:
       - '551'
       content-type:
       - application/json; charset=utf-8
       date:
       - Mon, 30 Sep 2019 08:21:28 GMT
->>>>>>> b2753876
-      expires:
-      - '-1'
-      pragma:
-      - no-cache
-      request-context:
-      - appId=cid-v1:2c4cb680-0a1f-424d-bb8d-8e650ba68d53
-      server:
-      - Microsoft-IIS/10.0
-      strict-transport-security:
-      - max-age=31536000; includeSubDomains
-      transfer-encoding:
-      - chunked
-      vary:
-      - Accept-Encoding
-      x-content-type-options:
-      - nosniff
-      x-powered-by:
-      - ASP.NET
-    status:
-      code: 200
-      message: OK
-- request:
-    body: null
-    headers:
-      Accept:
-      - application/json
-      Accept-Encoding:
-      - gzip, deflate
-      Connection:
-      - keep-alive
-      User-Agent:
-      - python/3.6.4 (Darwin-18.7.0-x86_64-i386-64bit) msrest/0.6.10 msrest_azure/0.4.34
-        azure-mgmt-netapp/0.5.0 Azure-SDK-For-Python
-    method: GET
-<<<<<<< HEAD
-    uri: https://management.azure.com/subscriptions/00000000-0000-0000-0000-000000000000/resourceGroups/sdk-net-tests-rg-wus/providers/Microsoft.NetApp/netAppAccounts/sdk-py-tests-acc-1/capacityPools/sdk-py-tests-pool-1?api-version=2019-07-01
-  response:
-    body:
-      string: '{"id":"/subscriptions/00000000-0000-0000-0000-000000000000/resourceGroups/sdk-net-tests-rg-wus/providers/Microsoft.NetApp/netAppAccounts/sdk-py-tests-acc-1/capacityPools/sdk-py-tests-pool-1","name":"sdk-py-tests-acc-1/sdk-py-tests-pool-1","type":"Microsoft.NetApp/netAppAccounts/capacityPools","etag":"W/\"datetime''2019-09-26T16%3A55%3A22.0010328Z''\"","location":"westcentralus","properties":{"poolId":"89200ef5-c4a5-ad44-017f-db103781ad83","name":"sdk-py-tests-acc-1/sdk-py-tests-pool-1","serviceLevel":"Premium","size":4398046511104,"provisioningState":"Succeeded"}}'
-=======
+      expires:
+      - '-1'
+      pragma:
+      - no-cache
+      request-context:
+      - appId=cid-v1:2c4cb680-0a1f-424d-bb8d-8e650ba68d53
+      server:
+      - Microsoft-IIS/10.0
+      strict-transport-security:
+      - max-age=31536000; includeSubDomains
+      transfer-encoding:
+      - chunked
+      vary:
+      - Accept-Encoding
+      x-content-type-options:
+      - nosniff
+      x-powered-by:
+      - ASP.NET
+    status:
+      code: 200
+      message: OK
+- request:
+    body: null
+    headers:
+      Accept:
+      - application/json
+      Accept-Encoding:
+      - gzip, deflate
+      Connection:
+      - keep-alive
+      User-Agent:
+      - python/3.6.4 (Darwin-18.7.0-x86_64-i386-64bit) msrest/0.6.10 msrest_azure/0.4.34
+        azure-mgmt-netapp/0.5.0 Azure-SDK-For-Python
+    method: GET
     uri: https://management.azure.com/subscriptions/00000000-0000-0000-0000-000000000000/resourceGroups/sdk-py-tests-cys/providers/Microsoft.NetApp/netAppAccounts/sdk-py-tests-acc-1/capacityPools/sdk-py-tests-pool-1?api-version=2019-07-01
   response:
     body:
       string: '{"id":"/subscriptions/00000000-0000-0000-0000-000000000000/resourceGroups/sdk-py-tests-cys/providers/Microsoft.NetApp/netAppAccounts/sdk-py-tests-acc-1/capacityPools/sdk-py-tests-pool-1","name":"sdk-py-tests-acc-1/sdk-py-tests-pool-1","type":"Microsoft.NetApp/netAppAccounts/capacityPools","etag":"W/\"datetime''2019-09-30T08%3A20%3A57.2057492Z''\"","location":"westcentralus","properties":{"poolId":"aa39613f-4933-7824-d0e8-1637d140caf0","name":"sdk-py-tests-acc-1/sdk-py-tests-pool-1","serviceLevel":"Premium","size":4398046511104,"provisioningState":"Succeeded"}}'
->>>>>>> b2753876
     headers:
       access-control-expose-headers:
       - Request-Context
@@ -388,15 +292,9 @@
       content-type:
       - application/json; charset=utf-8
       date:
-<<<<<<< HEAD
-      - Thu, 26 Sep 2019 16:55:53 GMT
-      etag:
-      - W/"datetime'2019-09-26T16%3A55%3A22.0010328Z'"
-=======
       - Mon, 30 Sep 2019 08:21:28 GMT
       etag:
       - W/"datetime'2019-09-30T08%3A20%3A57.2057492Z'"
->>>>>>> b2753876
       expires:
       - '-1'
       pragma:
@@ -440,34 +338,14 @@
       location:
       - westcentralus
     method: PUT
-<<<<<<< HEAD
-    uri: https://management.azure.com/subscriptions/00000000-0000-0000-0000-000000000000/resourceGroups/sdk-net-tests-rg-wus/providers/Microsoft.NetApp/netAppAccounts/sdk-py-tests-acc-1/capacityPools/sdk-py-tests-pool-1?api-version=2019-07-01
-  response:
-    body:
-      string: '{"id":"/subscriptions/00000000-0000-0000-0000-000000000000/resourceGroups/sdk-net-tests-rg-wus/providers/Microsoft.NetApp/netAppAccounts/sdk-py-tests-acc-1/capacityPools/sdk-py-tests-pool-1","name":"sdk-py-tests-acc-1/sdk-py-tests-pool-1","type":"Microsoft.NetApp/netAppAccounts/capacityPools","etag":"W/\"datetime''2019-09-26T16%3A55%3A54.3633616Z''\"","location":"westcentralus","properties":{"provisioningState":"Updating","poolId":"89200ef5-c4a5-ad44-017f-db103781ad83","name":"sdk-py-tests-acc-1/sdk-py-tests-pool-1","serviceLevel":"Premium","size":4398046511104}}'
-=======
     uri: https://management.azure.com/subscriptions/00000000-0000-0000-0000-000000000000/resourceGroups/sdk-py-tests-cys/providers/Microsoft.NetApp/netAppAccounts/sdk-py-tests-acc-1/capacityPools/sdk-py-tests-pool-1?api-version=2019-07-01
   response:
     body:
       string: '{"id":"/subscriptions/00000000-0000-0000-0000-000000000000/resourceGroups/sdk-py-tests-cys/providers/Microsoft.NetApp/netAppAccounts/sdk-py-tests-acc-1/capacityPools/sdk-py-tests-pool-1","name":"sdk-py-tests-acc-1/sdk-py-tests-pool-1","type":"Microsoft.NetApp/netAppAccounts/capacityPools","etag":"W/\"datetime''2019-09-30T08%3A21%3A29.5670856Z''\"","location":"westcentralus","properties":{"provisioningState":"Updating","poolId":"aa39613f-4933-7824-d0e8-1637d140caf0","name":"sdk-py-tests-acc-1/sdk-py-tests-pool-1","serviceLevel":"Premium","size":4398046511104}}'
->>>>>>> b2753876
     headers:
       access-control-expose-headers:
       - Request-Context
       azure-asyncoperation:
-<<<<<<< HEAD
-      - https://management.azure.com/subscriptions/00000000-0000-0000-0000-000000000000/providers/Microsoft.NetApp/locations/westcentralus/operationResults/dd2990da-9408-4920-8713-289e61573286?api-version=2019-07-01
-      cache-control:
-      - no-cache
-      content-length:
-      - '567'
-      content-type:
-      - application/json; charset=utf-8
-      date:
-      - Thu, 26 Sep 2019 16:55:53 GMT
-      etag:
-      - W/"datetime'2019-09-26T16%3A55%3A54.3633616Z'"
-=======
       - https://management.azure.com/subscriptions/00000000-0000-0000-0000-000000000000/providers/Microsoft.NetApp/locations/westcentralus/operationResults/365732ab-23d4-48af-b378-4d7feb2ea8bb?api-version=2019-07-01
       cache-control:
       - no-cache
@@ -479,7 +357,6 @@
       - Mon, 30 Sep 2019 08:21:28 GMT
       etag:
       - W/"datetime'2019-09-30T08%3A21%3A29.5670856Z'"
->>>>>>> b2753876
       expires:
       - '-1'
       pragma:
@@ -516,96 +393,65 @@
       - python/3.6.4 (Darwin-18.7.0-x86_64-i386-64bit) msrest/0.6.10 msrest_azure/0.4.34
         azure-mgmt-netapp/0.5.0 Azure-SDK-For-Python
     method: GET
-<<<<<<< HEAD
-    uri: https://management.azure.com/subscriptions/00000000-0000-0000-0000-000000000000/providers/Microsoft.NetApp/locations/westcentralus/operationResults/dd2990da-9408-4920-8713-289e61573286?api-version=2019-07-01
-  response:
-    body:
-      string: '{"id":"/subscriptions/00000000-0000-0000-0000-000000000000/providers/Microsoft.NetApp/locations/westcentralus/operationResults/dd2990da-9408-4920-8713-289e61573286","name":"dd2990da-9408-4920-8713-289e61573286","status":"Succeeded","startTime":"2019-09-26T16:55:54.2531945Z","endTime":"2019-09-26T16:55:54.487545Z","percentComplete":100.0,"properties":{"resourceName":"/subscriptions/00000000-0000-0000-0000-000000000000/resourceGroups/sdk-net-tests-rg-wus/providers/Microsoft.NetApp/netAppAccounts/sdk-py-tests-acc-1/capacityPools/sdk-py-tests-pool-1"}}'
-=======
     uri: https://management.azure.com/subscriptions/00000000-0000-0000-0000-000000000000/providers/Microsoft.NetApp/locations/westcentralus/operationResults/365732ab-23d4-48af-b378-4d7feb2ea8bb?api-version=2019-07-01
   response:
     body:
       string: '{"id":"/subscriptions/00000000-0000-0000-0000-000000000000/providers/Microsoft.NetApp/locations/westcentralus/operationResults/365732ab-23d4-48af-b378-4d7feb2ea8bb","name":"365732ab-23d4-48af-b378-4d7feb2ea8bb","status":"Succeeded","startTime":"2019-09-30T08:21:29.5147332Z","endTime":"2019-09-30T08:21:29.7021988Z","percentComplete":100.0,"properties":{"resourceName":"/subscriptions/00000000-0000-0000-0000-000000000000/resourceGroups/sdk-py-tests-cys/providers/Microsoft.NetApp/netAppAccounts/sdk-py-tests-acc-1/capacityPools/sdk-py-tests-pool-1"}}'
->>>>>>> b2753876
-    headers:
-      access-control-expose-headers:
-      - Request-Context
-      cache-control:
-      - no-cache
-      content-length:
-<<<<<<< HEAD
-      - '554'
-      content-type:
-      - application/json; charset=utf-8
-      date:
-      - Thu, 26 Sep 2019 16:56:24 GMT
-=======
+    headers:
+      access-control-expose-headers:
+      - Request-Context
+      cache-control:
+      - no-cache
+      content-length:
       - '551'
       content-type:
       - application/json; charset=utf-8
       date:
       - Mon, 30 Sep 2019 08:21:59 GMT
->>>>>>> b2753876
-      expires:
-      - '-1'
-      pragma:
-      - no-cache
-      request-context:
-      - appId=cid-v1:2c4cb680-0a1f-424d-bb8d-8e650ba68d53
-      server:
-      - Microsoft-IIS/10.0
-      strict-transport-security:
-      - max-age=31536000; includeSubDomains
-      transfer-encoding:
-      - chunked
-      vary:
-      - Accept-Encoding
-      x-content-type-options:
-      - nosniff
-      x-powered-by:
-      - ASP.NET
-    status:
-      code: 200
-      message: OK
-- request:
-    body: null
-    headers:
-      Accept:
-      - application/json
-      Accept-Encoding:
-      - gzip, deflate
-      Connection:
-      - keep-alive
-      User-Agent:
-      - python/3.6.4 (Darwin-18.7.0-x86_64-i386-64bit) msrest/0.6.10 msrest_azure/0.4.34
-        azure-mgmt-netapp/0.5.0 Azure-SDK-For-Python
-    method: GET
-<<<<<<< HEAD
-    uri: https://management.azure.com/subscriptions/00000000-0000-0000-0000-000000000000/resourceGroups/sdk-net-tests-rg-wus/providers/Microsoft.NetApp/netAppAccounts/sdk-py-tests-acc-1/capacityPools/sdk-py-tests-pool-1?api-version=2019-07-01
-  response:
-    body:
-      string: '{"id":"/subscriptions/00000000-0000-0000-0000-000000000000/resourceGroups/sdk-net-tests-rg-wus/providers/Microsoft.NetApp/netAppAccounts/sdk-py-tests-acc-1/capacityPools/sdk-py-tests-pool-1","name":"sdk-py-tests-acc-1/sdk-py-tests-pool-1","type":"Microsoft.NetApp/netAppAccounts/capacityPools","etag":"W/\"datetime''2019-09-26T16%3A55%3A54.4784447Z''\"","location":"westcentralus","properties":{"poolId":"89200ef5-c4a5-ad44-017f-db103781ad83","name":"sdk-py-tests-acc-1/sdk-py-tests-pool-1","serviceLevel":"Standard","size":4398046511104,"provisioningState":"Succeeded"}}'
-=======
+      expires:
+      - '-1'
+      pragma:
+      - no-cache
+      request-context:
+      - appId=cid-v1:2c4cb680-0a1f-424d-bb8d-8e650ba68d53
+      server:
+      - Microsoft-IIS/10.0
+      strict-transport-security:
+      - max-age=31536000; includeSubDomains
+      transfer-encoding:
+      - chunked
+      vary:
+      - Accept-Encoding
+      x-content-type-options:
+      - nosniff
+      x-powered-by:
+      - ASP.NET
+    status:
+      code: 200
+      message: OK
+- request:
+    body: null
+    headers:
+      Accept:
+      - application/json
+      Accept-Encoding:
+      - gzip, deflate
+      Connection:
+      - keep-alive
+      User-Agent:
+      - python/3.6.4 (Darwin-18.7.0-x86_64-i386-64bit) msrest/0.6.10 msrest_azure/0.4.34
+        azure-mgmt-netapp/0.5.0 Azure-SDK-For-Python
+    method: GET
     uri: https://management.azure.com/subscriptions/00000000-0000-0000-0000-000000000000/resourceGroups/sdk-py-tests-cys/providers/Microsoft.NetApp/netAppAccounts/sdk-py-tests-acc-1/capacityPools/sdk-py-tests-pool-1?api-version=2019-07-01
   response:
     body:
       string: '{"id":"/subscriptions/00000000-0000-0000-0000-000000000000/resourceGroups/sdk-py-tests-cys/providers/Microsoft.NetApp/netAppAccounts/sdk-py-tests-acc-1/capacityPools/sdk-py-tests-pool-1","name":"sdk-py-tests-acc-1/sdk-py-tests-pool-1","type":"Microsoft.NetApp/netAppAccounts/capacityPools","etag":"W/\"datetime''2019-09-30T08%3A21%3A29.6981809Z''\"","location":"westcentralus","properties":{"poolId":"aa39613f-4933-7824-d0e8-1637d140caf0","name":"sdk-py-tests-acc-1/sdk-py-tests-pool-1","serviceLevel":"Standard","size":4398046511104,"provisioningState":"Succeeded"}}'
->>>>>>> b2753876
-    headers:
-      access-control-expose-headers:
-      - Request-Context
-      cache-control:
-      - no-cache
-      content-length:
-<<<<<<< HEAD
-      - '569'
-      content-type:
-      - application/json; charset=utf-8
-      date:
-      - Thu, 26 Sep 2019 16:56:27 GMT
-      etag:
-      - W/"datetime'2019-09-26T16%3A55%3A54.4784447Z'"
-=======
+    headers:
+      access-control-expose-headers:
+      - Request-Context
+      cache-control:
+      - no-cache
+      content-length:
       - '565'
       content-type:
       - application/json; charset=utf-8
@@ -613,7 +459,6 @@
       - Mon, 30 Sep 2019 08:21:59 GMT
       etag:
       - W/"datetime'2019-09-30T08%3A21%3A29.6981809Z'"
->>>>>>> b2753876
       expires:
       - '-1'
       pragma:
@@ -652,11 +497,7 @@
       accept-language:
       - en-US
     method: DELETE
-<<<<<<< HEAD
-    uri: https://management.azure.com/subscriptions/00000000-0000-0000-0000-000000000000/resourceGroups/sdk-net-tests-rg-wus/providers/Microsoft.NetApp/netAppAccounts/sdk-py-tests-acc-1/capacityPools/sdk-py-tests-pool-1?api-version=2019-07-01
-=======
     uri: https://management.azure.com/subscriptions/00000000-0000-0000-0000-000000000000/resourceGroups/sdk-py-tests-cys/providers/Microsoft.NetApp/netAppAccounts/sdk-py-tests-acc-1/capacityPools/sdk-py-tests-pool-1?api-version=2019-07-01
->>>>>>> b2753876
   response:
     body:
       string: ''
@@ -664,29 +505,17 @@
       access-control-expose-headers:
       - Request-Context
       azure-asyncoperation:
-<<<<<<< HEAD
-      - https://management.azure.com/subscriptions/00000000-0000-0000-0000-000000000000/providers/Microsoft.NetApp/locations/westcentralus/operationResults/04ab7c5b-ef6c-4ac5-bbac-e844ca37b16c?api-version=2019-07-01
-=======
       - https://management.azure.com/subscriptions/00000000-0000-0000-0000-000000000000/providers/Microsoft.NetApp/locations/westcentralus/operationResults/4e087135-8a13-4580-b226-73046a511ae9?api-version=2019-07-01
->>>>>>> b2753876
       cache-control:
       - no-cache
       content-length:
       - '0'
       date:
-<<<<<<< HEAD
-      - Thu, 26 Sep 2019 16:56:27 GMT
-      expires:
-      - '-1'
-      location:
-      - https://management.azure.com/subscriptions/00000000-0000-0000-0000-000000000000/providers/Microsoft.NetApp/locations/westcentralus/operationResults/04ab7c5b-ef6c-4ac5-bbac-e844ca37b16c?api-version=2019-07-01&operationResultResponseType=Location
-=======
       - Mon, 30 Sep 2019 08:22:02 GMT
       expires:
       - '-1'
       location:
       - https://management.azure.com/subscriptions/00000000-0000-0000-0000-000000000000/providers/Microsoft.NetApp/locations/westcentralus/operationResults/4e087135-8a13-4580-b226-73046a511ae9?api-version=2019-07-01&operationResultResponseType=Location
->>>>>>> b2753876
       pragma:
       - no-cache
       request-context:
@@ -717,36 +546,21 @@
       - python/3.6.4 (Darwin-18.7.0-x86_64-i386-64bit) msrest/0.6.10 msrest_azure/0.4.34
         azure-mgmt-netapp/0.5.0 Azure-SDK-For-Python
     method: GET
-<<<<<<< HEAD
-    uri: https://management.azure.com/subscriptions/00000000-0000-0000-0000-000000000000/providers/Microsoft.NetApp/locations/westcentralus/operationResults/04ab7c5b-ef6c-4ac5-bbac-e844ca37b16c?api-version=2019-07-01
-  response:
-    body:
-      string: '{"id":"/subscriptions/00000000-0000-0000-0000-000000000000/providers/Microsoft.NetApp/locations/westcentralus/operationResults/04ab7c5b-ef6c-4ac5-bbac-e844ca37b16c","name":"04ab7c5b-ef6c-4ac5-bbac-e844ca37b16c","status":"Succeeded","startTime":"2019-09-26T16:56:27.9541399Z","endTime":"2019-09-26T16:56:28.141587Z","percentComplete":100.0,"properties":{"resourceName":"/subscriptions/00000000-0000-0000-0000-000000000000/resourceGroups/sdk-net-tests-rg-wus/providers/Microsoft.NetApp/netAppAccounts/sdk-py-tests-acc-1/capacityPools/sdk-py-tests-pool-1"}}'
-=======
     uri: https://management.azure.com/subscriptions/00000000-0000-0000-0000-000000000000/providers/Microsoft.NetApp/locations/westcentralus/operationResults/4e087135-8a13-4580-b226-73046a511ae9?api-version=2019-07-01
   response:
     body:
       string: '{"id":"/subscriptions/00000000-0000-0000-0000-000000000000/providers/Microsoft.NetApp/locations/westcentralus/operationResults/4e087135-8a13-4580-b226-73046a511ae9","name":"4e087135-8a13-4580-b226-73046a511ae9","status":"Succeeded","startTime":"2019-09-30T08:22:02.2771213Z","endTime":"2019-09-30T08:22:02.5583774Z","percentComplete":100.0,"properties":{"resourceName":"/subscriptions/00000000-0000-0000-0000-000000000000/resourceGroups/sdk-py-tests-cys/providers/Microsoft.NetApp/netAppAccounts/sdk-py-tests-acc-1/capacityPools/sdk-py-tests-pool-1"}}'
->>>>>>> b2753876
-    headers:
-      access-control-expose-headers:
-      - Request-Context
-      cache-control:
-      - no-cache
-      content-length:
-<<<<<<< HEAD
-      - '554'
-      content-type:
-      - application/json; charset=utf-8
-      date:
-      - Thu, 26 Sep 2019 16:56:59 GMT
-=======
+    headers:
+      access-control-expose-headers:
+      - Request-Context
+      cache-control:
+      - no-cache
+      content-length:
       - '551'
       content-type:
       - application/json; charset=utf-8
       date:
       - Mon, 30 Sep 2019 08:22:33 GMT
->>>>>>> b2753876
       expires:
       - '-1'
       pragma:
@@ -783,19 +597,11 @@
       accept-language:
       - en-US
     method: GET
-<<<<<<< HEAD
-    uri: https://management.azure.com/subscriptions/00000000-0000-0000-0000-000000000000/resourceGroups/sdk-net-tests-rg-wus/providers/Microsoft.NetApp/netAppAccounts/sdk-py-tests-acc-1/capacityPools/sdk-py-tests-pool-1?api-version=2019-07-01
-  response:
-    body:
-      string: '{"error":{"code":"ResourceNotFound","message":"The Resource ''Microsoft.NetApp/netAppAccounts/sdk-py-tests-acc-1/capacityPools/sdk-py-tests-pool-1''
-        under resource group ''sdk-net-tests-rg-wus'' was not found."}}'
-=======
     uri: https://management.azure.com/subscriptions/00000000-0000-0000-0000-000000000000/resourceGroups/sdk-py-tests-cys/providers/Microsoft.NetApp/netAppAccounts/sdk-py-tests-acc-1/capacityPools/sdk-py-tests-pool-1?api-version=2019-07-01
   response:
     body:
       string: '{"error":{"code":"ResourceNotFound","message":"The Resource ''Microsoft.NetApp/netAppAccounts/sdk-py-tests-acc-1/capacityPools/sdk-py-tests-pool-1''
         under resource group ''sdk-py-tests-cys'' was not found."}}'
->>>>>>> b2753876
     headers:
       cache-control:
       - no-cache
@@ -804,11 +610,7 @@
       content-type:
       - application/json; charset=utf-8
       date:
-<<<<<<< HEAD
-      - Thu, 26 Sep 2019 16:57:09 GMT
-=======
       - Mon, 30 Sep 2019 08:22:43 GMT
->>>>>>> b2753876
       expires:
       - '-1'
       pragma:
@@ -839,11 +641,7 @@
       accept-language:
       - en-US
     method: DELETE
-<<<<<<< HEAD
-    uri: https://management.azure.com/subscriptions/00000000-0000-0000-0000-000000000000/resourceGroups/sdk-net-tests-rg-wus/providers/Microsoft.NetApp/netAppAccounts/sdk-py-tests-acc-1?api-version=2019-07-01
-=======
     uri: https://management.azure.com/subscriptions/00000000-0000-0000-0000-000000000000/resourceGroups/sdk-py-tests-cys/providers/Microsoft.NetApp/netAppAccounts/sdk-py-tests-acc-1?api-version=2019-07-01
->>>>>>> b2753876
   response:
     body:
       string: ''
@@ -851,29 +649,17 @@
       access-control-expose-headers:
       - Request-Context
       azure-asyncoperation:
-<<<<<<< HEAD
-      - https://management.azure.com/subscriptions/00000000-0000-0000-0000-000000000000/providers/Microsoft.NetApp/locations/westcentralus/operationResults/40825cba-b4b1-40a6-bec1-569babc1bcf8?api-version=2019-07-01
-=======
       - https://management.azure.com/subscriptions/00000000-0000-0000-0000-000000000000/providers/Microsoft.NetApp/locations/westcentralus/operationResults/fa216c00-1fac-4bfe-a80c-d1fac513973b?api-version=2019-07-01
->>>>>>> b2753876
       cache-control:
       - no-cache
       content-length:
       - '0'
       date:
-<<<<<<< HEAD
-      - Thu, 26 Sep 2019 16:57:10 GMT
-      expires:
-      - '-1'
-      location:
-      - https://management.azure.com/subscriptions/00000000-0000-0000-0000-000000000000/providers/Microsoft.NetApp/locations/westcentralus/operationResults/40825cba-b4b1-40a6-bec1-569babc1bcf8?api-version=2019-07-01&operationResultResponseType=Location
-=======
       - Mon, 30 Sep 2019 08:22:44 GMT
       expires:
       - '-1'
       location:
       - https://management.azure.com/subscriptions/00000000-0000-0000-0000-000000000000/providers/Microsoft.NetApp/locations/westcentralus/operationResults/fa216c00-1fac-4bfe-a80c-d1fac513973b?api-version=2019-07-01&operationResultResponseType=Location
->>>>>>> b2753876
       pragma:
       - no-cache
       request-context:
@@ -904,36 +690,21 @@
       - python/3.6.4 (Darwin-18.7.0-x86_64-i386-64bit) msrest/0.6.10 msrest_azure/0.4.34
         azure-mgmt-netapp/0.5.0 Azure-SDK-For-Python
     method: GET
-<<<<<<< HEAD
-    uri: https://management.azure.com/subscriptions/00000000-0000-0000-0000-000000000000/providers/Microsoft.NetApp/locations/westcentralus/operationResults/40825cba-b4b1-40a6-bec1-569babc1bcf8?api-version=2019-07-01
-  response:
-    body:
-      string: '{"id":"/subscriptions/00000000-0000-0000-0000-000000000000/providers/Microsoft.NetApp/locations/westcentralus/operationResults/40825cba-b4b1-40a6-bec1-569babc1bcf8","name":"40825cba-b4b1-40a6-bec1-569babc1bcf8","status":"Succeeded","startTime":"2019-09-26T16:57:09.9564595Z","endTime":"2019-09-26T16:57:10.0345627Z","percentComplete":100.0,"properties":{"resourceName":"/subscriptions/00000000-0000-0000-0000-000000000000/resourceGroups/sdk-net-tests-rg-wus/providers/Microsoft.NetApp/netAppAccounts/sdk-py-tests-acc-1"}}'
-=======
     uri: https://management.azure.com/subscriptions/00000000-0000-0000-0000-000000000000/providers/Microsoft.NetApp/locations/westcentralus/operationResults/fa216c00-1fac-4bfe-a80c-d1fac513973b?api-version=2019-07-01
   response:
     body:
       string: '{"id":"/subscriptions/00000000-0000-0000-0000-000000000000/providers/Microsoft.NetApp/locations/westcentralus/operationResults/fa216c00-1fac-4bfe-a80c-d1fac513973b","name":"fa216c00-1fac-4bfe-a80c-d1fac513973b","status":"Succeeded","startTime":"2019-09-30T08:22:44.5638807Z","endTime":"2019-09-30T08:22:44.7045069Z","percentComplete":100.0,"properties":{"resourceName":"/subscriptions/00000000-0000-0000-0000-000000000000/resourceGroups/sdk-py-tests-cys/providers/Microsoft.NetApp/netAppAccounts/sdk-py-tests-acc-1"}}'
->>>>>>> b2753876
-    headers:
-      access-control-expose-headers:
-      - Request-Context
-      cache-control:
-      - no-cache
-      content-length:
-<<<<<<< HEAD
-      - '521'
-      content-type:
-      - application/json; charset=utf-8
-      date:
-      - Thu, 26 Sep 2019 16:57:40 GMT
-=======
+    headers:
+      access-control-expose-headers:
+      - Request-Context
+      cache-control:
+      - no-cache
+      content-length:
       - '517'
       content-type:
       - application/json; charset=utf-8
       date:
       - Mon, 30 Sep 2019 08:23:15 GMT
->>>>>>> b2753876
       expires:
       - '-1'
       pragma:
@@ -970,19 +741,11 @@
       accept-language:
       - en-US
     method: GET
-<<<<<<< HEAD
-    uri: https://management.azure.com/subscriptions/00000000-0000-0000-0000-000000000000/resourceGroups/sdk-net-tests-rg-wus/providers/Microsoft.NetApp/netAppAccounts/sdk-py-tests-acc-1?api-version=2019-07-01
-  response:
-    body:
-      string: '{"error":{"code":"ResourceNotFound","message":"The Resource ''Microsoft.NetApp/netAppAccounts/sdk-py-tests-acc-1''
-        under resource group ''sdk-net-tests-rg-wus'' was not found."}}'
-=======
     uri: https://management.azure.com/subscriptions/00000000-0000-0000-0000-000000000000/resourceGroups/sdk-py-tests-cys/providers/Microsoft.NetApp/netAppAccounts/sdk-py-tests-acc-1?api-version=2019-07-01
   response:
     body:
       string: '{"error":{"code":"ResourceNotFound","message":"The Resource ''Microsoft.NetApp/netAppAccounts/sdk-py-tests-acc-1''
         under resource group ''sdk-py-tests-cys'' was not found."}}'
->>>>>>> b2753876
     headers:
       cache-control:
       - no-cache
@@ -991,11 +754,7 @@
       content-type:
       - application/json; charset=utf-8
       date:
-<<<<<<< HEAD
-      - Thu, 26 Sep 2019 16:57:43 GMT
-=======
       - Mon, 30 Sep 2019 08:23:17 GMT
->>>>>>> b2753876
       expires:
       - '-1'
       pragma:
