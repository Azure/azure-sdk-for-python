# NOTE: Please refer to https://aka.ms/azsdk/engsys/ci-yaml before editing this file.

trigger:
  branches:
    include:
    - main
    - hotfix/*
    - release/*
    - restapi*
  paths:
    include:
    - sdk/maps/

pr:
  branches:
    include:
    - main
    - feature/*
    - hotfix/*
    - release/*
    - restapi*
  paths:
    include:
    - sdk/maps/

extends:
  template: ../../eng/pipelines/templates/stages/archetype-sdk-client.yml
  parameters:
    ServiceDirectory: maps
    TestProxy: true
    Artifacts:
    - name: azure-maps-search
      safeName: azuremapssearch
    - name: azure-maps-render
<<<<<<< HEAD
      safeName: azuremapsrender
    - name: azure-maps-route
      safeName: azuremapsroute
    - name: azure-maps-weather
      safeName: azuremapsweather
=======
      safeName: azuremapsrender
>>>>>>> bcb34e3f
<|MERGE_RESOLUTION|>--- conflicted
+++ resolved
@@ -32,12 +32,8 @@
     - name: azure-maps-search
       safeName: azuremapssearch
     - name: azure-maps-render
-<<<<<<< HEAD
       safeName: azuremapsrender
     - name: azure-maps-route
       safeName: azuremapsroute
     - name: azure-maps-weather
-      safeName: azuremapsweather
-=======
-      safeName: azuremapsrender
->>>>>>> bcb34e3f
+      safeName: azuremapsweather