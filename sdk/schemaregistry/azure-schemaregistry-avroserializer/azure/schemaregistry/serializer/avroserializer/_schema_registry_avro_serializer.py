# --------------------------------------------------------------------------
#
# Copyright (c) Microsoft Corporation. All rights reserved.
#
# The MIT License (MIT)
#
# Permission is hereby granted, free of charge, to any person obtaining a copy
# of this software and associated documentation files (the ""Software""), to
# deal in the Software without restriction, including without limitation the
# rights to use, copy, modify, merge, publish, distribute, sublicense, and/or
# sell copies of the Software, and to permit persons to whom the Software is
# furnished to do so, subject to the following conditions:
#
# The above copyright notice and this permission notice shall be included in
# all copies or substantial portions of the Software.
#
# THE SOFTWARE IS PROVIDED *AS IS*, WITHOUT WARRANTY OF ANY KIND, EXPRESS OR
# IMPLIED, INCLUDING BUT NOT LIMITED TO THE WARRANTIES OF MERCHANTABILITY,
# FITNESS FOR A PARTICULAR PURPOSE AND NONINFRINGEMENT. IN NO EVENT SHALL THE
# AUTHORS OR COPYRIGHT HOLDERS BE LIABLE FOR ANY CLAIM, DAMAGES OR OTHER
# LIABILITY, WHETHER IN AN ACTION OF CONTRACT, TORT OR OTHERWISE, ARISING
# FROM, OUT OF OR IN CONNECTION WITH THE SOFTWARE OR THE USE OR OTHER DEALINGS
# IN THE SOFTWARE.
#
# --------------------------------------------------------------------------
try:
    from functools import lru_cache
except ImportError:
    from backports.functools_lru_cache import lru_cache
from io import BytesIO
from typing import Any, Dict, Mapping
<<<<<<< HEAD
import avro

=======

from .exceptions import (
    SchemaParseError,
    SchemaSerializationError,
    SchemaDeserializationError,
)
from ._apache_avro_serializer import ApacheAvroObjectSerializer as AvroObjectSerializer
>>>>>>> 62df3543
from ._constants import SCHEMA_ID_START_INDEX, SCHEMA_ID_LENGTH, DATA_START_INDEX


class AvroSerializer(object):
    """
    AvroSerializer provides the ability to serialize and deserialize data according
    to the given avro schema. It would automatically register, get and cache the schema.

    :keyword client: Required. The schema registry client
     which is used to register schema and retrieve schema from the service.
    :paramtype client: ~azure.schemaregistry.SchemaRegistryClient
    :keyword str group_name: Required. Schema group under which schema should be registered.
    :keyword bool auto_register_schemas: When true, register new schemas passed to serialize.
     Otherwise, and by default, serialization will fail if the schema has not been pre-registered in the registry.

    """

    def __init__(self, **kwargs):
        # type: (Any) -> None
        try:
            self._schema_group = kwargs.pop("group_name")
<<<<<<< HEAD
            self._schema_registry_client = kwargs.pop("client") # type: "SchemaRegistryClient"
=======
            self._schema_registry_client = kwargs.pop(
                "client"
            )  # type: "SchemaRegistryClient"
>>>>>>> 62df3543
        except KeyError as e:
            raise TypeError("'{}' is a required keyword.".format(e.args[0]))
        self._avro_serializer = AvroObjectSerializer(codec=kwargs.get("codec"))
        self._auto_register_schemas = kwargs.get("auto_register_schemas", False)
        self._auto_register_schema_func = (
<<<<<<< HEAD
                self._schema_registry_client.register_schema
                if self._auto_register_schemas
                else self._schema_registry_client.get_schema_properties
            )
=======
            self._schema_registry_client.register_schema
            if self._auto_register_schemas
            else self._schema_registry_client.get_schema_properties
        )
>>>>>>> 62df3543

    def __enter__(self):
        # type: () -> AvroSerializer
        self._schema_registry_client.__enter__()
        return self

    def __exit__(self, *exc_details):
        # type: (Any) -> None
        self._schema_registry_client.__exit__(*exc_details)

    def close(self):
        # type: () -> None
        """This method is to close the sockets opened by the client.
        It need not be used when using with a context manager.
        """
        self._schema_registry_client.close()

    @lru_cache(maxsize=128)
    def _get_schema_id(self, schema_name, schema_str, **kwargs):
        # type: (str, str, Any) -> str
        """
        Get schema id from local cache with the given schema.
        If there is no item in the local cache, get schema id from the service and cache it.

        :param schema_name: Name of the schema
        :type schema_name: str
        :param str schema_str: Schema string
        :return: Schema Id
        :rtype: str
        """
        schema_id = self._auto_register_schema_func(
            self._schema_group, schema_name, schema_str, "Avro", **kwargs
        ).id
        return schema_id

    @lru_cache(maxsize=128)
    def _get_schema(self, schema_id, **kwargs):
        # type: (str, Any) -> str
        """
        Get schema content from local cache with the given schema id.
        If there is no item in the local cache, get schema from the service and cache it.

        :param str schema_id: Schema id
        :return: Schema content
        :rtype: str
        """
        schema_str = self._schema_registry_client.get_schema(
            schema_id, **kwargs
<<<<<<< HEAD
        ).schema_definition
        return schema_str

    @classmethod
    @lru_cache(maxsize=128)
    def _parse_schema(cls, schema):
        return avro.schema.parse(schema)

=======
        ).definition
        return schema_str

>>>>>>> 62df3543
    def serialize(self, value, **kwargs):
        # type: (Mapping[str, Any], Any) -> bytes
        """
        Encode data with the given schema. The returns bytes are consisted of: The first 4 bytes
        denoting record format identifier. The following 32 bytes denoting schema id returned by schema registry
        service. The remaining bytes are the real data payload.

        Schema must be an Avro RecordSchema:
        https://avro.apache.org/docs/1.10.0/gettingstartedpython.html#Defining+a+schema

        :param value: The data to be encoded.
        :type value: Mapping[str, Any]
        :keyword schema: Required. The schema used to encode the data.
        :paramtype schema: str
        :rtype: bytes
        :raises ~azure.schemaregistry.serializer.avroserializer.exceptions.SchemaParseError:
            Indicates an issue with parsing schema.
        :raises ~azure.schemaregistry.serializer.avroserializer.exceptions.SchemaSerializationError:
            Indicates an issue with serializing data for provided schema.
        """
        try:
            raw_input_schema = kwargs.pop("schema")
        except KeyError as e:
            raise TypeError("'{}' is a required keyword.".format(e.args[0]))

        cached_schema = AvroSerializer._parse_schema(raw_input_schema)
        record_format_identifier = b"\0\0\0\0"
<<<<<<< HEAD
        schema_id = self._get_schema_id(cached_schema.fullname, str(cached_schema), **kwargs)
        data_bytes = self._avro_serializer.serialize(value, cached_schema)
=======

        try:
            schema_fullname = self._avro_serializer.get_schema_fullname(
                raw_input_schema
            )
        except Exception as e:  # pylint:disable=broad-except
            SchemaParseError(
                "Cannot parse schema: {}".format(raw_input_schema), error=e
            ).raise_with_traceback()

        schema_id = self._get_schema_id(schema_fullname, raw_input_schema, **kwargs)
        try:
            data_bytes = self._avro_serializer.serialize(value, raw_input_schema)
        except Exception as e:  # pylint:disable=broad-except
            SchemaSerializationError(
                "Cannot serialize value '{}' for schema: {}".format(
                    value, raw_input_schema
                ),
                error=e,
            ).raise_with_traceback()
>>>>>>> 62df3543

        stream = BytesIO()

        stream.write(record_format_identifier)
        stream.write(schema_id.encode("utf-8"))
        stream.write(data_bytes)
        stream.flush()

        payload = stream.getvalue()
        stream.close()
        return payload

    def deserialize(self, value, **kwargs):
        # type: (bytes, Any) -> Dict[str, Any]
        """
        Decode bytes data.

        Data must follow format of associated Avro RecordSchema:
        https://avro.apache.org/docs/1.10.0/gettingstartedpython.html#Defining+a+schema

        :param bytes value: The bytes data needs to be decoded.
        :rtype: Dict[str, Any]
        :raises ~azure.schemaregistry.serializer.avroserializer.exceptions.SchemaParseError:
            Indicates an issue with parsing schema.
        :raises ~azure.schemaregistry.serializer.avroserializer.exceptions.SchemaDeserializationError:
            Indicates an issue with deserializing value.
        """
        # record_format_identifier = data[0:4]  # The first 4 bytes are retained for future record format identifier.
        schema_id = value[
            SCHEMA_ID_START_INDEX : (SCHEMA_ID_START_INDEX + SCHEMA_ID_LENGTH)
        ].decode("utf-8")
        schema_definition = self._get_schema(schema_id, **kwargs)

<<<<<<< HEAD
        dict_value = self._avro_serializer.deserialize(
            value[DATA_START_INDEX:], schema_definition
        )
=======
        try:
            dict_value = self._avro_serializer.deserialize(
                value[DATA_START_INDEX:], schema_definition
            )
        except Exception as e:  # pylint:disable=broad-except
            SchemaDeserializationError(
                "Cannot deserialize value '{}' for schema: {}".format(
                    value[DATA_START_INDEX], schema_definition
                ),
                error=e,
            ).raise_with_traceback()
>>>>>>> 62df3543
        return dict_value<|MERGE_RESOLUTION|>--- conflicted
+++ resolved
@@ -29,10 +29,6 @@
     from backports.functools_lru_cache import lru_cache
 from io import BytesIO
 from typing import Any, Dict, Mapping
-<<<<<<< HEAD
-import avro
-
-=======
 
 from .exceptions import (
     SchemaParseError,
@@ -40,7 +36,6 @@
     SchemaDeserializationError,
 )
 from ._apache_avro_serializer import ApacheAvroObjectSerializer as AvroObjectSerializer
->>>>>>> 62df3543
 from ._constants import SCHEMA_ID_START_INDEX, SCHEMA_ID_LENGTH, DATA_START_INDEX
 
 
@@ -62,29 +57,18 @@
         # type: (Any) -> None
         try:
             self._schema_group = kwargs.pop("group_name")
-<<<<<<< HEAD
-            self._schema_registry_client = kwargs.pop("client") # type: "SchemaRegistryClient"
-=======
             self._schema_registry_client = kwargs.pop(
                 "client"
             )  # type: "SchemaRegistryClient"
->>>>>>> 62df3543
         except KeyError as e:
             raise TypeError("'{}' is a required keyword.".format(e.args[0]))
         self._avro_serializer = AvroObjectSerializer(codec=kwargs.get("codec"))
         self._auto_register_schemas = kwargs.get("auto_register_schemas", False)
         self._auto_register_schema_func = (
-<<<<<<< HEAD
-                self._schema_registry_client.register_schema
-                if self._auto_register_schemas
-                else self._schema_registry_client.get_schema_properties
-            )
-=======
             self._schema_registry_client.register_schema
             if self._auto_register_schemas
             else self._schema_registry_client.get_schema_properties
         )
->>>>>>> 62df3543
 
     def __enter__(self):
         # type: () -> AvroSerializer
@@ -133,20 +117,9 @@
         """
         schema_str = self._schema_registry_client.get_schema(
             schema_id, **kwargs
-<<<<<<< HEAD
-        ).schema_definition
-        return schema_str
-
-    @classmethod
-    @lru_cache(maxsize=128)
-    def _parse_schema(cls, schema):
-        return avro.schema.parse(schema)
-
-=======
         ).definition
         return schema_str
 
->>>>>>> 62df3543
     def serialize(self, value, **kwargs):
         # type: (Mapping[str, Any], Any) -> bytes
         """
@@ -174,10 +147,6 @@
 
         cached_schema = AvroSerializer._parse_schema(raw_input_schema)
         record_format_identifier = b"\0\0\0\0"
-<<<<<<< HEAD
-        schema_id = self._get_schema_id(cached_schema.fullname, str(cached_schema), **kwargs)
-        data_bytes = self._avro_serializer.serialize(value, cached_schema)
-=======
 
         try:
             schema_fullname = self._avro_serializer.get_schema_fullname(
@@ -198,7 +167,6 @@
                 ),
                 error=e,
             ).raise_with_traceback()
->>>>>>> 62df3543
 
         stream = BytesIO()
 
@@ -232,11 +200,6 @@
         ].decode("utf-8")
         schema_definition = self._get_schema(schema_id, **kwargs)
 
-<<<<<<< HEAD
-        dict_value = self._avro_serializer.deserialize(
-            value[DATA_START_INDEX:], schema_definition
-        )
-=======
         try:
             dict_value = self._avro_serializer.deserialize(
                 value[DATA_START_INDEX:], schema_definition
@@ -248,5 +211,4 @@
                 ),
                 error=e,
             ).raise_with_traceback()
->>>>>>> 62df3543
         return dict_value