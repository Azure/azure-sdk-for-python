--- conflicted
+++ resolved
@@ -41,11 +41,7 @@
     SchemaDeserializationError,
 )
 from ._constants import SCHEMA_ID_START_INDEX, SCHEMA_ID_LENGTH, DATA_START_INDEX
-<<<<<<< HEAD
-=======
-from ._avro_serializer import AvroObjectSerializer
 from ._utils import parse_schema
->>>>>>> 80d73a6b
 
 
 class AvroSerializer(object):
@@ -146,10 +142,6 @@
         except KeyError as e:
             raise TypeError("'{}' is a required keyword.".format(e.args[0]))
 
-<<<<<<< HEAD
-=======
-        cached_schema = parse_schema(raw_input_schema)
->>>>>>> 80d73a6b
         record_format_identifier = b"\0\0\0\0"
 
         try:
