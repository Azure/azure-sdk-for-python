# Azure Schema Registry Avro Serializer client library for Python

Azure Schema Registry is a schema repository service hosted by Azure Event Hubs, providing schema storage, versioning,
and management. This package provides an Avro serializer capable of serializing and deserializing payloads containing
Schema Registry schema identifiers and Avro-encoded data.

[Source code][source_code] | [Package (PyPi)][pypi] | [API reference documentation][api_reference] | [Samples][sr_avro_samples] | [Changelog][change_log]

## _Disclaimer_

_Azure SDK Python packages support for Python 2.7 is ending 01 January 2022. For more information and questions, please refer to https://github.com/Azure/azure-sdk-for-python/issues/20691_

## Getting started

### Install the package

Install the Azure Schema Registry Avro Serializer client library and Azure Identity client library for Python with [pip][pip]:

```Bash
pip install azure-schemaregistry-avroserializer azure-identity
```

### Prerequisites:
To use this package, you must have:
* Azure subscription - [Create a free account][azure_sub]
* [Azure Schema Registry][schemaregistry_service]
* Python 2.7, 3.6 or later - [Install Python][python]

### Authenticate the client
<<<<<<< HEAD
Interaction with Schema Registry Avro Serializer starts with an instance of AvroSerializer class. You need the fully qualified namespace, AAD credential and schema group name to instantiate the client object.
=======
Interaction with the Schema Registry Avro Serializer starts with an instance of AvroSerializer class, which takes the schema group name and the [Schema Registry Client][schemaregistry_client] class. The client constructor takes the Event Hubs fully qualified namespace and and Azure Active Directory credential:

* The fully qualified namespace of the Schema Registry instance should follow the format: `<yournamespace>.servicebus.windows.net`.

* An AAD credential that implements the [TokenCredential][token_credential_interface] protocol should be passed to the constructor. There are implementations of the `TokenCredential` protocol available in the
[azure-identity package][pypi_azure_identity]. To use the credential types provided by `azure-identity`, please install the Azure Identity client library for Python with [pip][pip]:

```Bash
pip install azure-identity
```
>>>>>>> 62df3543

* Additionally, to use the async API supported on Python 3.6+, you must first install an async transport, such as [aiohttp](https://pypi.org/project/aiohttp/):

```Bash
pip install aiohttp
```

**Create AvroSerializer using the azure-schemaregistry library:**

```python
from azure.schemaregistry import SchemaRegistryClient
from azure.schemaregistry.serializer.avroserializer import AvroSerializer
from azure.identity import DefaultAzureCredential

credential = DefaultAzureCredential()
<<<<<<< HEAD
=======
# Namespace should be similar to: '<your-eventhub-namespace>.servicebus.windows.net'
>>>>>>> 62df3543
fully_qualified_namespace = '<< FULLY QUALIFIED NAMESPACE OF THE SCHEMA REGISTRY >>'
group_name = '<< GROUP NAME OF THE SCHEMA >>'
schema_registry_client = SchemaRegistryClient(fully_qualified_namespace, credential)
serializer = AvroSerializer(client=schema_registry_client, group_name=group_name)
```

## Key concepts

### AvroSerializer

Provides API to serialize to and deserialize from Avro Binary Encoding plus a
header with schema ID. Uses [SchemaRegistryClient][schemaregistry_client] to get schema IDs from schema content or vice versa.

### Message format

The same format is used by schema registry serializers across Azure SDK languages.

Messages are encoded as follows:

- 4 bytes: Format Indicator

  - Currently always zero to indicate format below.

- 32 bytes: Schema ID

  - UTF-8 hexadecimal representation of GUID.
  - 32 hex digits, no hyphens.
  - Same format and byte order as string from Schema Registry service.

- Remaining bytes: Avro payload (in general, format-specific payload)

  - Avro Binary Encoding
  - NOT Avro Object Container File, which includes the schema and defeats the
    purpose of this serialzer to move the schema out of the message payload and
    into the schema registry.


## Examples

The following sections provide several code snippets covering some of the most common Schema Registry tasks, including:

- [Serialization](#serialization)
- [Deserialization](#deserialization)
- [Event Hubs Sending Integration](#event-hubs-sending-integration)
- [Event Hubs Receiving Integration](#event-hubs-receiving-integration)

### Serialization

Use `AvroSerializer.serialize` method to serialize dict data with the given avro schema.
<<<<<<< HEAD
The method would automatically register the schema to the Schema Registry Service and keep the schema cached for future serialization usage.
=======
The method would use a schema previously registered to the Schema Registry service and keep the schema cached for future serialization usage. It is also possible to avoid pre-registering the schema to the service and automatically register with the `serialize` method by instantiating the `AvroSerializer` with the keyword argument `auto_register_schemas=True`.
>>>>>>> 62df3543

```python
import os
from azure.schemaregistry import SchemaRegistryClient
from azure.schemaregistry.serializer.avroserializer import AvroSerializer
from azure.identity import DefaultAzureCredential

token_credential = DefaultAzureCredential()
fully_qualified_namespace = os.environ['SCHEMAREGISTRY_FULLY_QUALIFIED_NAMESPACE']
group_name = "<your-group-name>"
<<<<<<< HEAD

schema_registry_client = SchemaRegistryClient(fully_qualified_namespace, token_credential)
serializer = AvroSerializer(client=schema_registry_client, group_name=group_name)
=======
name = "example.avro.User"
format = "Avro"
>>>>>>> 62df3543

definition = """
{"namespace": "example.avro",
 "type": "record",
 "name": "User",
 "fields": [
     {"name": "name", "type": "string"},
     {"name": "favorite_number",  "type": ["int", "null"]},
     {"name": "favorite_color", "type": ["string", "null"]}
 ]
}"""

schema_registry_client = SchemaRegistryClient(fully_qualified_namespace, token_credential)
schema_register_client.register(group_name, name, definition, format)
serializer = AvroSerializer(client=schema_registry_client, group_name=group_name)

with serializer:
    dict_data = {"name": "Ben", "favorite_number": 7, "favorite_color": "red"}
<<<<<<< HEAD
    encoded_bytes = serializer.serialize(dict_data, schema=schema_string)
=======
    encoded_bytes = serializer.serialize(dict_data, schema=definition)
>>>>>>> 62df3543
```

### Deserialization

Use `AvroSerializer.deserialize` method to deserialize raw bytes into dict data.
<<<<<<< HEAD
The method would automatically retrieve the schema from the Schema Registry Service and keep the schema cached for future deserialization usage.
=======
The method automatically retrieves the schema from the Schema Registry Service and keeps the schema cached for future deserialization usage.
>>>>>>> 62df3543

```python
import os
from azure.schemaregistry import SchemaRegistryClient
from azure.schemaregistry.serializer.avroserializer import AvroSerializer
from azure.identity import DefaultAzureCredential

token_credential = DefaultAzureCredential()
fully_qualified_namespace = os.environ['SCHEMAREGISTRY_FULLY_QUALIFIED_NAMESPACE']
group_name = "<your-group-name>"

schema_registry_client = SchemaRegistryClient(fully_qualified_namespace, token_credential)
serializer = AvroSerializer(client=schema_registry_client, group_name=group_name)

with serializer:
    encoded_bytes = b'<data_encoded_by_azure_schema_registry_avro_serializer>'
    decoded_data = serializer.deserialize(encoded_bytes)
```

### Event Hubs Sending Integration

Integration with [Event Hubs][eventhubs_repo] to send serialized avro dict data as the body of EventData.

```python
import os
from azure.eventhub import EventHubProducerClient, EventData
from azure.schemaregistry import SchemaRegistryClient
from azure.schemaregistry.serializer.avroserializer import AvroSerializer
from azure.identity import DefaultAzureCredential

token_credential = DefaultAzureCredential()
fully_qualified_namespace = os.environ['SCHEMAREGISTRY_FULLY_QUALIFIED_NAMESPACE']
group_name = "<your-group-name>"
eventhub_connection_str = os.environ['EVENT_HUB_CONN_STR']
eventhub_name = os.environ['EVENT_HUB_NAME']

definition = """
{"namespace": "example.avro",
 "type": "record",
 "name": "User",
 "fields": [
     {"name": "name", "type": "string"},
     {"name": "favorite_number",  "type": ["int", "null"]},
     {"name": "favorite_color", "type": ["string", "null"]}
 ]
}"""

schema_registry_client = SchemaRegistryClient(fully_qualified_namespace, token_credential)
<<<<<<< HEAD
avro_serializer = AvroSerializer(client=schema_registry_client, group_name=group_name)
=======
avro_serializer = AvroSerializer(client=schema_registry_client, group_name=group_name, auto_register_schemas=True)
>>>>>>> 62df3543

eventhub_producer = EventHubProducerClient.from_connection_string(
    conn_str=eventhub_connection_str,
    eventhub_name=eventhub_name
)

with eventhub_producer, avro_serializer:
    event_data_batch = eventhub_producer.create_batch()
    dict_data = {"name": "Bob", "favorite_number": 7, "favorite_color": "red"}
<<<<<<< HEAD
    payload_bytes = avro_serializer.serialize(dict_data, schema=schema_string)
=======
    payload_bytes = avro_serializer.serialize(dict_data, schema=definition)
>>>>>>> 62df3543
    event_data_batch.add(EventData(body=payload_bytes))
    eventhub_producer.send_batch(event_data_batch)
```

### Event Hubs Receiving Integration

Integration with [Event Hubs][eventhubs_repo] to receive `EventData` and deserialized raw bytes into avro dict data.

```python
import os
from azure.eventhub import EventHubConsumerClient
from azure.schemaregistry import SchemaRegistryClient
from azure.schemaregistry.serializer.avroserializer import AvroSerializer
from azure.identity import DefaultAzureCredential

token_credential = DefaultAzureCredential()
fully_qualified_namespace = os.environ['SCHEMAREGISTRY_FULLY_QUALIFIED_NAMESPACE']
group_name = "<your-group-name>"
eventhub_connection_str = os.environ['EVENT_HUB_CONN_STR']
eventhub_name = os.environ['EVENT_HUB_NAME']

schema_registry_client = SchemaRegistryClient(fully_qualified_namespace, token_credential)
avro_serializer = AvroSerializer(client=schema_registry_client, group_name=group_name)

eventhub_consumer = EventHubConsumerClient.from_connection_string(
    conn_str=eventhub_connection_str,
    consumer_group='$Default',
    eventhub_name=eventhub_name,
)

def on_event(partition_context, event):
    bytes_payload = b"".join(b for b in event.body)
    deserialized_data = avro_serializer.deserialize(bytes_payload)

with eventhub_consumer, avro_serializer:
    eventhub_consumer.receive(on_event=on_event, starting_position="-1")
```

## Troubleshooting

### General

Azure Schema Registry Avro Serializer raise exceptions defined in [Azure Core][azure_core].

### Logging
This library uses the standard
[logging][python_logging] library for logging.
Basic information about HTTP sessions (URLs, headers, etc.) is logged at INFO
level.

Detailed DEBUG level logging, including request/response bodies and unredacted
headers, can be enabled on a client with the `logging_enable` argument:
```python
import sys
import logging
from azure.schemaregistry import SchemaRegistryClient
from azure.schemaregistry.serializer.avroserializer import AvroSerializer
from azure.identity import DefaultAzureCredential

# Create a logger for the SDK
logger = logging.getLogger('azure.schemaregistry')
logger.setLevel(logging.DEBUG)

# Configure a console output
handler = logging.StreamHandler(stream=sys.stdout)
logger.addHandler(handler)

credential = DefaultAzureCredential()
schema_registry_client = SchemaRegistryClient("<your-fully_qualified_namespace>", credential, logging_enable=True)
# This client will log detailed information about its HTTP sessions, at DEBUG level
serializer = AvroSerializer(client=schema_registry_client, group_name="<your-group-name>")
```

Similarly, `logging_enable` can enable detailed logging for a single operation,
even when it isn't enabled for the client:
```py
serializer.serialize(dict_data, schema=schema_definition, logging_enable=True)
```

## Next steps

### More sample code

Please find further examples in the [samples][sr_avro_samples] directory demonstrating common Azure Schema Registry Avro Serializer scenarios.

## Contributing

This project welcomes contributions and suggestions.  Most contributions require you to agree to a
Contributor License Agreement (CLA) declaring that you have the right to, and actually do, grant us
the rights to use your contribution. For details, visit https://cla.microsoft.com.

When you submit a pull request, a CLA-bot will automatically determine whether you need to provide
a CLA and decorate the PR appropriately (e.g., label, comment). Simply follow the instructions
provided by the bot. You will only need to do this once across all repos using our CLA.

This project has adopted the [Microsoft Open Source Code of Conduct](https://opensource.microsoft.com/codeofconduct/).
For more information see the [Code of Conduct FAQ](https://opensource.microsoft.com/codeofconduct/faq/) or
contact [opencode@microsoft.com](mailto:opencode@microsoft.com) with any additional questions or comments.

<!-- LINKS -->
[pip]: https://pypi.org/project/pip/
[pypi]: https://pypi.org/project/azure-schemaregistry-avroserializer
[python]: https://www.python.org/downloads/
[azure_core]: https://github.com/Azure/azure-sdk-for-python/blob/main/sdk/core/azure-core/README.md
[azure_sub]: https://azure.microsoft.com/free/
[python_logging]: https://docs.python.org/3/library/logging.html
[sr_avro_samples]: https://github.com/Azure/azure-sdk-for-python/tree/main/sdk/schemaregistry/azure-schemaregistry-avroserializer/samples
[api_reference]: https://docs.microsoft.com/python/api/overview/azure/schemaregistry-avroserializer-readme
[source_code]: https://github.com/Azure/azure-sdk-for-python/tree/main/sdk/schemaregistry/azure-schemaregistry-avroserializer
[change_log]: https://github.com/Azure/azure-sdk-for-python/tree/main/sdk/schemaregistry/azure-schemaregistry-avroserializer/CHANGELOG.md
[schemaregistry_client]: https://github.com/Azure/azure-sdk-for-python/tree/main/sdk/schemaregistry/azure-schemaregistry
[schemaregistry_service]: https://aka.ms/schemaregistry
[eventhubs_repo]: https://github.com/Azure/azure-sdk-for-python/tree/main/sdk/eventhub/azure-eventhub
[token_credential_interface]: https://github.com/Azure/azure-sdk-for-python/tree/main/sdk/core/azure-core/azure/core/credentials.py
[pypi_azure_identity]: https://pypi.org/project/azure-identity/<|MERGE_RESOLUTION|>--- conflicted
+++ resolved
@@ -27,9 +27,6 @@
 * Python 2.7, 3.6 or later - [Install Python][python]
 
 ### Authenticate the client
-<<<<<<< HEAD
-Interaction with Schema Registry Avro Serializer starts with an instance of AvroSerializer class. You need the fully qualified namespace, AAD credential and schema group name to instantiate the client object.
-=======
 Interaction with the Schema Registry Avro Serializer starts with an instance of AvroSerializer class, which takes the schema group name and the [Schema Registry Client][schemaregistry_client] class. The client constructor takes the Event Hubs fully qualified namespace and and Azure Active Directory credential:
 
 * The fully qualified namespace of the Schema Registry instance should follow the format: `<yournamespace>.servicebus.windows.net`.
@@ -40,7 +37,6 @@
 ```Bash
 pip install azure-identity
 ```
->>>>>>> 62df3543
 
 * Additionally, to use the async API supported on Python 3.6+, you must first install an async transport, such as [aiohttp](https://pypi.org/project/aiohttp/):
 
@@ -56,10 +52,7 @@
 from azure.identity import DefaultAzureCredential
 
 credential = DefaultAzureCredential()
-<<<<<<< HEAD
-=======
 # Namespace should be similar to: '<your-eventhub-namespace>.servicebus.windows.net'
->>>>>>> 62df3543
 fully_qualified_namespace = '<< FULLY QUALIFIED NAMESPACE OF THE SCHEMA REGISTRY >>'
 group_name = '<< GROUP NAME OF THE SCHEMA >>'
 schema_registry_client = SchemaRegistryClient(fully_qualified_namespace, credential)
@@ -109,11 +102,7 @@
 ### Serialization
 
 Use `AvroSerializer.serialize` method to serialize dict data with the given avro schema.
-<<<<<<< HEAD
-The method would automatically register the schema to the Schema Registry Service and keep the schema cached for future serialization usage.
-=======
 The method would use a schema previously registered to the Schema Registry service and keep the schema cached for future serialization usage. It is also possible to avoid pre-registering the schema to the service and automatically register with the `serialize` method by instantiating the `AvroSerializer` with the keyword argument `auto_register_schemas=True`.
->>>>>>> 62df3543
 
 ```python
 import os
@@ -124,14 +113,8 @@
 token_credential = DefaultAzureCredential()
 fully_qualified_namespace = os.environ['SCHEMAREGISTRY_FULLY_QUALIFIED_NAMESPACE']
 group_name = "<your-group-name>"
-<<<<<<< HEAD
-
-schema_registry_client = SchemaRegistryClient(fully_qualified_namespace, token_credential)
-serializer = AvroSerializer(client=schema_registry_client, group_name=group_name)
-=======
 name = "example.avro.User"
 format = "Avro"
->>>>>>> 62df3543
 
 definition = """
 {"namespace": "example.avro",
@@ -150,21 +133,13 @@
 
 with serializer:
     dict_data = {"name": "Ben", "favorite_number": 7, "favorite_color": "red"}
-<<<<<<< HEAD
-    encoded_bytes = serializer.serialize(dict_data, schema=schema_string)
-=======
     encoded_bytes = serializer.serialize(dict_data, schema=definition)
->>>>>>> 62df3543
 ```
 
 ### Deserialization
 
 Use `AvroSerializer.deserialize` method to deserialize raw bytes into dict data.
-<<<<<<< HEAD
-The method would automatically retrieve the schema from the Schema Registry Service and keep the schema cached for future deserialization usage.
-=======
 The method automatically retrieves the schema from the Schema Registry Service and keeps the schema cached for future deserialization usage.
->>>>>>> 62df3543
 
 ```python
 import os
@@ -213,11 +188,7 @@
 }"""
 
 schema_registry_client = SchemaRegistryClient(fully_qualified_namespace, token_credential)
-<<<<<<< HEAD
-avro_serializer = AvroSerializer(client=schema_registry_client, group_name=group_name)
-=======
 avro_serializer = AvroSerializer(client=schema_registry_client, group_name=group_name, auto_register_schemas=True)
->>>>>>> 62df3543
 
 eventhub_producer = EventHubProducerClient.from_connection_string(
     conn_str=eventhub_connection_str,
@@ -227,11 +198,7 @@
 with eventhub_producer, avro_serializer:
     event_data_batch = eventhub_producer.create_batch()
     dict_data = {"name": "Bob", "favorite_number": 7, "favorite_color": "red"}
-<<<<<<< HEAD
-    payload_bytes = avro_serializer.serialize(dict_data, schema=schema_string)
-=======
     payload_bytes = avro_serializer.serialize(dict_data, schema=definition)
->>>>>>> 62df3543
     event_data_batch.add(EventData(body=payload_bytes))
     eventhub_producer.send_batch(event_data_batch)
 ```
