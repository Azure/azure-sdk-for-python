--- conflicted
+++ resolved
@@ -40,13 +40,8 @@
         'azure.schemaregistry',
     ]
 install_packages = [
-<<<<<<< HEAD
-    'azure-schemaregistry==1.0.0b3',
-    'avro<2.0.0,>=1.10.0',
-=======
     'azure-schemaregistry>=1.0.0,<2.0.0',
     'avro==1.10.0',
->>>>>>> 62df3543
     'backports.functools-lru-cache >= 1.6.4; python_version == "2.7"'
 ]
 
