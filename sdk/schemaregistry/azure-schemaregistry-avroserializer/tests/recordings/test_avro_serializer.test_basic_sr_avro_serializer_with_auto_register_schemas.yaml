interactions:
- request:
    body: '"{\"type\": \"record\", \"name\": \"User\", \"namespace\": \"example.avro\",
      \"fields\": [{\"type\": \"string\", \"name\": \"name\"}, {\"type\": [\"int\",
      \"null\"], \"name\": \"favorite_number\"}, {\"type\": [\"string\", \"null\"],
      \"name\": \"favorite_color\"}]}"'
    headers:
      Accept:
      - application/json
      Accept-Encoding:
      - gzip, deflate
      Connection:
      - keep-alive
      Content-Length:
      - '265'
      Content-Type:
      - application/json
      User-Agent:
      - azsdk-python-azureschemaregistry/1.0.0b1 Python/3.9.0 (Windows-10-10.0.19041-SP0)
      X-Schema-Type:
      - Avro
    method: PUT
    uri: https://fake_resource.servicebus.windows.net/$schemagroups/fakegroup/schemas/example.avro.User?api-version=2017-04
  response:
    body:
      string: '{"id":"7b4eff1c25d9438a975ff7a3d985a5c6"}'
    headers:
      content-type:
      - application/json
      date:
<<<<<<< HEAD
      - Fri, 01 Oct 2021 21:12:08 GMT
=======
      - Thu, 30 Sep 2021 02:05:53 GMT
>>>>>>> a826e0a2
      location:
      - https://swathip-test-eventhubs.servicebus.windows.net:443/$schemagroups/fakegroup/schemas/example.avro.User/versions/1?api-version=2017-04
      server:
      - Microsoft-HTTPAPI/2.0
      strict-transport-security:
      - max-age=31536000
      transfer-encoding:
      - chunked
      x-schema-id:
      - 7b4eff1c25d9438a975ff7a3d985a5c6
      x-schema-id-location:
      - https://swathip-test-eventhubs.servicebus.windows.net:443/$schemagroups/getschemabyid/7b4eff1c25d9438a975ff7a3d985a5c6?api-version=2017-04
      x-schema-type:
      - Avro
      x-schema-version:
      - '1'
      x-schema-versions-location:
      - https://swathip-test-eventhubs.servicebus.windows.net:443/$schemagroups/swathip-test-schema/schemas/example.avro.User/versions?api-version=2017-04
    status:
      code: 200
      message: OK
version: 1<|MERGE_RESOLUTION|>--- conflicted
+++ resolved
@@ -28,11 +28,7 @@
       content-type:
       - application/json
       date:
-<<<<<<< HEAD
-      - Fri, 01 Oct 2021 21:12:08 GMT
-=======
-      - Thu, 30 Sep 2021 02:05:53 GMT
->>>>>>> a826e0a2
+      - Fri, 01 Oct 2021 21:36:32 GMT
       location:
       - https://swathip-test-eventhubs.servicebus.windows.net:443/$schemagroups/fakegroup/schemas/example.avro.User/versions/1?api-version=2017-04
       server:
