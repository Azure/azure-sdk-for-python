# Release History

<<<<<<< HEAD
## 1.0.0b4 (Unreleased)

### Features Added

### Breaking Changes

### Bugs Fixed
=======
## 1.0.0b4 (2021-11-11)

### Features Added

- Async version of `AvroSerializer` has been added under `azure.schemaregistry.serializer.avroserializer.aio`.
- Depends on `azure-schemaregistry>=1.0.0,<2.0.0`.

### Breaking Changes

- `SchemaParseError`, `SchemaSerializationError`, and `SchemaDeserializationError` have been introduced under `azure.schemaregistry.serializer.avroserializer.exceptions` and will be raised for corresponding operations.
  - `SchemaParseError` and `SchemaSerializationError` may be raised for errors when calling `serialize` on `AvroSerializer`.
  - `SchemaParseError` and `SchemaDeserializationError` may be raised for errors when calling `deserialize` on `AvroSerializer`.

## 1.0.0b3 (2021-10-06)
>>>>>>> 62df3543

### Features Added

- `auto_register_schemas` keyword argument has been added to `AvroSerializer`, which will allow for automatically registering schemas passed in to the `serialize`, when set to `True`, otherwise `False` by default.
- `value` parameter in `serialize` on `AvroSerializer` takes type `Mapping` rather than `Dict`.
- Depends on `azure-schemaregistry==1.0.0b3`.

### Breaking Changes

- `SchemaRegistryAvroSerializer` has been renamed `AvroSerializer`.
- `schema_registry` parameter in the `AvroSerializer` constructor has been renamed `client`.
- `schema_group` parameter in the `AvroSerializer` constructor has been renamed `group_name`.
- `data` parameter in the `serialize` and `deserialize` methods on `AvroSerializer` has been renamed `value`.
- `schema` parameter in the `serialize` method on `AvroSerializer` no longer accepts argument of type `bytes`.
- `AvroSerializer` constructor no longer takes in the `codec` keyword argument.
- The following positional arguments are now required keyword arguments:
  - `client` and `group_name` in `AvroSerializer` constructor
  - `schema` in `serialize` on `AvroSerializer`

## 1.0.0b3 (2021-10-06)

### Features Added

- `auto_register_schemas` keyword argument has been added to `AvroSerializer`, which will allow for automatically registering schemas passed in to the `serialize`, when set to `True`, otherwise `False` by default.
- `value` parameter in `serialize` on `AvroSerializer` takes type `Mapping` rather than `Dict`.
- Depends on `azure-schemaregistry==1.0.0b3`.

### Breaking Changes

- `SchemaRegistryAvroSerializer` has been renamed `AvroSerializer`.
- `schema_registry` parameter in the `AvroSerializer` constructor has been renamed `client`.
- `schema_group` parameter in the `AvroSerializer` constructor has been renamed `group_name`.
- `data` parameter in the `serialize` and `deserialize` methods on `AvroSerializer` has been renamed `value`.
- `schema` parameter in the `serialize` method on `AvroSerializer` no longer accepts argument of type `bytes`.
- `AvroSerializer` constructor no longer takes in the `codec` keyword argument.
- The following positional arguments are now required keyword arguments:
  - `client` and `group_name` in `AvroSerializer` constructor
  - `schema` in `serialize` on `AvroSerializer`

## 1.0.0b2 (2021-08-18)

This version and all future versions will require Python 2.7 or Python 3.6+, Python 3.5 is no longer supported.

### Features Added

- Depends on `azure-schemaregistry==1.0.0b2` which supports client-level caching.

## 1.0.0b1 (2020-09-09)

Version 1.0.0b1 is the first preview of our efforts to create a user-friendly and Pythonic client library for Azure Schema Registry Avro Serializer.

**New features**

- `SchemaRegistryAvroSerializer` is the top-level client class that provides the functionality to encode and decode avro data utilizing the avro library. It will automatically register schema and retrieve schema from Azure Schema Registry Service. It provides two methods:
  - `serialize`: Serialize dict data into bytes according to the given schema and register schema if needed.
  - `deserialize`: Deserialize bytes data into dict data by automatically retrieving schema from the service.<|MERGE_RESOLUTION|>--- conflicted
+++ resolved
@@ -1,14 +1,5 @@
 # Release History
 
-<<<<<<< HEAD
-## 1.0.0b4 (Unreleased)
-
-### Features Added
-
-### Breaking Changes
-
-### Bugs Fixed
-=======
 ## 1.0.0b4 (2021-11-11)
 
 ### Features Added
@@ -23,7 +14,6 @@
   - `SchemaParseError` and `SchemaDeserializationError` may be raised for errors when calling `deserialize` on `AvroSerializer`.
 
 ## 1.0.0b3 (2021-10-06)
->>>>>>> 62df3543
 
 ### Features Added
 
