# Release History

## 1.0.0b4 (Unreleased)

### Features Added

### Breaking Changes

### Bugs Fixed

### Other Changes

## 1.0.0b3 (2021-10-06)

### Features Added

- `auto_register_schemas` keyword argument has been added to `AvroSerializer`, which will allow for automatically registering schemas passed in to the `serialize`, when set to `True`, otherwise `False` by default.
- `value` parameter in `serialize` on `AvroSerializer` takes type `Mapping` rather than `Dict`.
<<<<<<< HEAD
- Async version of `SchemaRegistryAvroSerializer` has been added under `azure.schemaregistry.serializer.avroserializer.aio`.
=======
- Depends on `azure-schemaregistry==1.0.0b3`.
>>>>>>> ab96d70f

### Breaking Changes

- `SchemaRegistryAvroSerializer` has been renamed `AvroSerializer`.
- `schema_registry` parameter in the `AvroSerializer` constructor has been renamed `client`.
- `schema_group` parameter in the `AvroSerializer` constructor has been renamed `group_name`.
- `data` parameter in the `serialize` and `deserialize` methods on `AvroSerializer` has been renamed `value`.
- `schema` parameter in the `serialize` method on `AvroSerializer` no longer accepts argument of type `bytes`.
- `AvroSerializer` constructor no longer takes in the `codec` keyword argument.
- The following positional arguments are now required keyword arguments:
  - `client` and `group_name` in `AvroSerializer` constructor
  - `schema` in `serialize` on `AvroSerializer`

## 1.0.0b2 (2021-08-18)

This version and all future versions will require Python 2.7 or Python 3.6+, Python 3.5 is no longer supported.

### Features Added

- Depends on `azure-schemaregistry==1.0.0b2` which supports client-level caching.

## 1.0.0b1 (2020-09-09)

Version 1.0.0b1 is the first preview of our efforts to create a user-friendly and Pythonic client library for Azure Schema Registry Avro Serializer.

**New features**

- `SchemaRegistryAvroSerializer` is the top-level client class that provides the functionality to encode and decode avro data utilizing the avro library. It will automatically register schema and retrieve schema from Azure Schema Registry Service. It provides two methods:
  - `serialize`: Serialize dict data into bytes according to the given schema and register schema if needed.
  - `deserialize`: Deserialize bytes data into dict data by automatically retrieving schema from the service.<|MERGE_RESOLUTION|>--- conflicted
+++ resolved
@@ -3,6 +3,8 @@
 ## 1.0.0b4 (Unreleased)
 
 ### Features Added
+
+- Async version of `SchemaRegistryAvroSerializer` has been added under `azure.schemaregistry.serializer.avroserializer.aio`.
 
 ### Breaking Changes
 
@@ -16,11 +18,7 @@
 
 - `auto_register_schemas` keyword argument has been added to `AvroSerializer`, which will allow for automatically registering schemas passed in to the `serialize`, when set to `True`, otherwise `False` by default.
 - `value` parameter in `serialize` on `AvroSerializer` takes type `Mapping` rather than `Dict`.
-<<<<<<< HEAD
-- Async version of `SchemaRegistryAvroSerializer` has been added under `azure.schemaregistry.serializer.avroserializer.aio`.
-=======
 - Depends on `azure-schemaregistry==1.0.0b3`.
->>>>>>> ab96d70f
 
 ### Breaking Changes
 
