--- conflicted
+++ resolved
@@ -69,11 +69,7 @@
     packages=find_packages(exclude=exclude_packages),
     install_requires=[
         'msrest>=0.5.0',
-<<<<<<< HEAD
-        'azure-core<2.0.0,>=1.19.0'
-=======
         'azure-core<2.0.0,>=1.20.0'
->>>>>>> 62df3543
     ],
     extras_require={
         ":python_version<'3.0'": ['azure-nspkg']
