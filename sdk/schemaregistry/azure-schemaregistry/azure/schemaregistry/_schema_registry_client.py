--- conflicted
+++ resolved
@@ -29,14 +29,10 @@
 from ._common._schema import Schema, SchemaProperties
 from ._common._response_handlers import (
     _parse_response_schema,
-<<<<<<< HEAD
-    _parse_response_schema_id
-=======
     _parse_response_schema_id,
->>>>>>> 232b79b4
 )
 from ._generated._azure_schema_registry import AzureSchemaRegistry
-from ._generated.rest import schema
+from ._generated.rest import schema as schema_rest
 
 
 if TYPE_CHECKING:
@@ -121,11 +117,7 @@
         except AttributeError:
             pass
 
-<<<<<<< HEAD
-        request = schema.build_register_request(
-=======
-        schema_properties = self._generated_client.schema.register(
->>>>>>> 232b79b4
+        request = schema_rest.build_register_request(
             group_name=schema_group,
             schema_name=schema_name,
             content=schema_content,
@@ -133,11 +125,11 @@
             content_type=kwargs.pop("content_type", "application/json"),
             **kwargs
         )
-<<<<<<< HEAD
+
         response = self._generated_client.send_request(request)
         response.raise_for_status()
-        return _parse_response_schema_id(response)
-=======
+        schema_properties = _parse_response_schema_id(response)
+
         schema_description = (
             schema_group,
             schema_name,
@@ -150,7 +142,6 @@
         self._description_to_properties[schema_description] = schema_properties
 
         return schema_properties
->>>>>>> 232b79b4
 
     def get_schema(self, schema_id, **kwargs):
         # type: (str, Any) -> Schema
@@ -171,27 +162,19 @@
                 :caption: Get schema by id.
 
         """
-<<<<<<< HEAD
-        request = schema.build_get_by_id_request(schema_id=schema_id)
-        response = self._generated_client.send_request(request, **kwargs)
-        response.raise_for_status()
-        return _parse_response_schema(response)
-
-    def get_schema_id(self, schema_group, schema_name, serialization_type, schema_content, **kwargs):
-=======
         try:
             return self._id_to_schema[schema_id]
         except KeyError:
-            schema = self._generated_client.schema.get_by_id(
-                schema_id, cls=_parse_response_schema, **kwargs
-            )
+            request = schema_rest.build_get_by_id_request(schema_id=schema_id)
+            response = self._generated_client.send_request(request, **kwargs)
+            response.raise_for_status()
+            schema =  _parse_response_schema(response)
             self._id_to_schema[schema_id] = schema
             return schema
 
     def get_schema_id(
         self, schema_group, schema_name, serialization_type, schema_content, **kwargs
     ):
->>>>>>> 232b79b4
         # type: (str, str, Union[str, SerializationType], str, Any) -> SchemaProperties
         """
         Gets the ID referencing an existing schema within the specified schema group,
@@ -221,34 +204,25 @@
         except AttributeError:
             pass
 
-<<<<<<< HEAD
-        request = schema.build_query_id_by_content_request(
-            group_name=schema_group,
-            schema_name=schema_name,
-            content=schema_content,
-            serialization_type=serialization_type,
-            content_type=kwargs.pop("content_type", "application/json"),
-            **kwargs
-        )
-
-        response = self._generated_client.send_request(request, **kwargs)
-        response.raise_for_status()
-        return _parse_response_schema_id(response)
-=======
         try:
             properties = self._description_to_properties[
                 (schema_group, schema_name, serialization_type, schema_content)
             ]
             return properties
         except KeyError:
-            schema_properties = self._generated_client.schema.query_id_by_content(
+            request = schema_rest.build_query_id_by_content_request(
                 group_name=schema_group,
                 schema_name=schema_name,
-                schema_content=schema_content,
-                x_schema_type=serialization_type,
-                cls=_parse_response_schema_id,
+                content=schema_content,
+                serialization_type=serialization_type,
+                content_type=kwargs.pop("content_type", "application/json"),
                 **kwargs
             )
+
+            response = self._generated_client.send_request(request, **kwargs)
+            response.raise_for_status()
+            schema_properties = _parse_response_schema_id(response)
+
             if not self._id_to_schema.get(schema_properties.schema_id):
                 self._id_to_schema[schema_properties.schema_id] = Schema(schema_content, schema_properties)
             else:
@@ -256,5 +230,4 @@
             self._description_to_properties[
                 (schema_group, schema_name, serialization_type, schema_content)
             ] = schema_properties
-            return schema_properties
->>>>>>> 232b79b4
+            return schema_properties