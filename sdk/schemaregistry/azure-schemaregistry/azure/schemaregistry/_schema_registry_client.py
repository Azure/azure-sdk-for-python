--- conflicted
+++ resolved
@@ -25,12 +25,8 @@
 # --------------------------------------------------------------------------
 from typing import Any, TYPE_CHECKING, Union
 
-<<<<<<< HEAD
-from ._common._constants import SchemaFormat
-=======
 from ._utils import get_http_request_kwargs
 from ._common._constants import SchemaFormat, DEFAULT_VERSION
->>>>>>> 62df3543
 from ._common._schema import Schema, SchemaProperties
 from ._common._response_handlers import (
     _parse_response_schema,
@@ -48,19 +44,12 @@
     """
     SchemaRegistryClient is a client for registering and retrieving schemas from the Azure Schema Registry service.
 
-<<<<<<< HEAD
-    :param str fully_qualified_namespace: The Schema Registry service fully qualified host name,
-     for example my-namespace.servicebus.windows.net.
-    :param credential: To authenticate to manage the entities of the SchemaRegistry namespace.
-    :type credential: TokenCredential
-=======
     :param str fully_qualified_namespace: The Schema Registry service fully qualified host name.
      For example: my-namespace.servicebus.windows.net.
     :param credential: To authenticate managing the entities of the SchemaRegistry namespace.
     :type credential: ~azure.core.credentials.TokenCredential
     :keyword str api_version: The Schema Registry service API version to use for requests.
      Default value and only accepted value currently is "2021-10".
->>>>>>> 62df3543
 
     .. admonition:: Example:
 
@@ -77,14 +66,10 @@
         # type: (str, TokenCredential, Any) -> None
         api_version = kwargs.pop("api_version", DEFAULT_VERSION)
         self._generated_client = AzureSchemaRegistry(
-<<<<<<< HEAD
-            credential=credential, endpoint=fully_qualified_namespace, **kwargs
-=======
             credential=credential,
             endpoint=fully_qualified_namespace,
             api_version=api_version,
             **kwargs
->>>>>>> 62df3543
         )
 
     def __enter__(self):
@@ -104,122 +89,6 @@
         self._generated_client.close()
 
     def register_schema(
-<<<<<<< HEAD
-        self, group_name, name, schema_definition, format, **kwargs  # pylint:disable=redefined-builtin
-=======
-        self,
-        group_name,
-        name,
-        definition,
-        format,
-        **kwargs  # pylint:disable=redefined-builtin
->>>>>>> 62df3543
-    ):
-        # type: (str, str, str, Union[str, SchemaFormat], Any) -> SchemaProperties
-        """
-        Register new schema. If schema of specified name does not exist in specified group,
-        schema is created at version 1. If schema of specified name exists already in specified group,
-        schema is created at latest version + 1.
-
-        :param str group_name: Schema group under which schema should be registered.
-        :param str name: Name of schema being registered.
-<<<<<<< HEAD
-        :param str schema_definition: String representation of the schema being registered.
-        :param format: Format for the schema being registered.
-         For now Avro is the only supported schema format by the service.
-        :type format: Union[str, SchemaFormat]
-        :rtype: SchemaProperties
-=======
-        :param str definition: String representation of the schema being registered.
-        :param format: Format for the schema being registered.
-         For now Avro is the only supported schema format by the service.
-        :type format: Union[str, SchemaFormat]
-        :rtype: ~azure.schemaregistry.SchemaProperties
-        :raises: :class:`~azure.core.exceptions.HttpResponseError`
->>>>>>> 62df3543
-
-        .. admonition:: Example:
-
-            .. literalinclude:: ../samples/sync_samples/sample_code_schemaregistry.py
-                :start-after: [START register_schema_sync]
-                :end-before: [END register_schema_sync]
-                :language: python
-                :dedent: 4
-                :caption: Register a new schema.
-
-        """
-        try:
-            format = format.value
-        except AttributeError:
-            pass
-
-        format = format.capitalize()
-        http_request_kwargs = get_http_request_kwargs(kwargs)
-        request = schema_rest.build_register_request(
-            group_name=group_name,
-            schema_name=name,
-<<<<<<< HEAD
-            content=schema_definition,
-            serialization_type=format,
-            content_type=kwargs.pop("content_type", "application/json"),
-            **kwargs
-=======
-            content=definition,
-            content_type=kwargs.pop(
-                "content_type", "application/json; serialization={}".format(format)
-            ),
-            **http_request_kwargs
->>>>>>> 62df3543
-        )
-
-        response = self._generated_client.send_request(request, **kwargs)
-        response.raise_for_status()
-<<<<<<< HEAD
-        return _parse_response_schema_properties(response)
-=======
-        return _parse_response_schema_properties(response, format)
->>>>>>> 62df3543
-
-    def get_schema(self, schema_id, **kwargs):
-        # type: (str, Any) -> Schema
-        """
-        Gets a registered schema by its unique ID.
-        Azure Schema Registry guarantees that ID is unique within a namespace.
-
-        :param str schema_id: References specific schema in registry namespace.
-        :rtype: ~azure.schemaregistry.Schema
-        :raises: :class:`~azure.core.exceptions.HttpResponseError`
-
-        .. admonition:: Example:
-
-            .. literalinclude:: ../samples/sync_samples/sample_code_schemaregistry.py
-                :start-after: [START get_schema_sync]
-                :end-before: [END get_schema_sync]
-                :language: python
-                :dedent: 4
-                :caption: Get schema by id.
-
-        """
-<<<<<<< HEAD
-        request = schema_rest.build_get_by_id_request(schema_id=id)
-=======
-        http_request_kwargs = get_http_request_kwargs(kwargs)
-        request = schema_rest.build_get_by_id_request(
-            id=schema_id, **http_request_kwargs
-        )
->>>>>>> 62df3543
-        response = self._generated_client.send_request(request, **kwargs)
-        response.raise_for_status()
-        return _parse_response_schema(response)
-
-    def get_schema_properties(
-<<<<<<< HEAD
-        self, group_name, name, schema_definition, format, **kwargs  # pylint:disable=redefined-builtin
-    ):
-        # type: (str, str, str, Union[str, SchemaFormat], Any) -> SchemaProperties
-        """
-        Gets the ID referencing an existing schema within the specified schema group,
-=======
         self,
         group_name,
         name,
@@ -229,24 +98,98 @@
     ):
         # type: (str, str, str, Union[str, SchemaFormat], Any) -> SchemaProperties
         """
-        Gets the schema properties corresponding to an existing schema within the specified schema group,
->>>>>>> 62df3543
-        as matched by schema definition comparison.
+        Register new schema. If schema of specified name does not exist in specified group,
+        schema is created at version 1. If schema of specified name exists already in specified group,
+        schema is created at latest version + 1.
 
         :param str group_name: Schema group under which schema should be registered.
         :param str name: Name of schema being registered.
-<<<<<<< HEAD
-        :param str schema_definition: String representation of the schema being registered.
+        :param str definition: String representation of the schema being registered.
         :param format: Format for the schema being registered.
+         For now Avro is the only supported schema format by the service.
         :type format: Union[str, SchemaFormat]
-        :rtype: SchemaProperties
-=======
+        :rtype: ~azure.schemaregistry.SchemaProperties
+        :raises: :class:`~azure.core.exceptions.HttpResponseError`
+
+        .. admonition:: Example:
+
+            .. literalinclude:: ../samples/sync_samples/sample_code_schemaregistry.py
+                :start-after: [START register_schema_sync]
+                :end-before: [END register_schema_sync]
+                :language: python
+                :dedent: 4
+                :caption: Register a new schema.
+
+        """
+        try:
+            format = format.value
+        except AttributeError:
+            pass
+
+        format = format.capitalize()
+        http_request_kwargs = get_http_request_kwargs(kwargs)
+        request = schema_rest.build_register_request(
+            group_name=group_name,
+            schema_name=name,
+            content=definition,
+            content_type=kwargs.pop(
+                "content_type", "application/json; serialization={}".format(format)
+            ),
+            **http_request_kwargs
+        )
+
+        response = self._generated_client.send_request(request, **kwargs)
+        response.raise_for_status()
+        return _parse_response_schema_properties(response, format)
+
+    def get_schema(self, schema_id, **kwargs):
+        # type: (str, Any) -> Schema
+        """
+        Gets a registered schema by its unique ID.
+        Azure Schema Registry guarantees that ID is unique within a namespace.
+
+        :param str schema_id: References specific schema in registry namespace.
+        :rtype: ~azure.schemaregistry.Schema
+        :raises: :class:`~azure.core.exceptions.HttpResponseError`
+
+        .. admonition:: Example:
+
+            .. literalinclude:: ../samples/sync_samples/sample_code_schemaregistry.py
+                :start-after: [START get_schema_sync]
+                :end-before: [END get_schema_sync]
+                :language: python
+                :dedent: 4
+                :caption: Get schema by id.
+
+        """
+        http_request_kwargs = get_http_request_kwargs(kwargs)
+        request = schema_rest.build_get_by_id_request(
+            id=schema_id, **http_request_kwargs
+        )
+        response = self._generated_client.send_request(request, **kwargs)
+        response.raise_for_status()
+        return _parse_response_schema(response)
+
+    def get_schema_properties(
+        self,
+        group_name,
+        name,
+        definition,
+        format,
+        **kwargs  # pylint:disable=redefined-builtin
+    ):
+        # type: (str, str, str, Union[str, SchemaFormat], Any) -> SchemaProperties
+        """
+        Gets the schema properties corresponding to an existing schema within the specified schema group,
+        as matched by schema definition comparison.
+
+        :param str group_name: Schema group under which schema should be registered.
+        :param str name: Name of schema being registered.
         :param str definition: String representation of the schema being registered.
         :param format: Format for the schema being registered.
         :type format: Union[str, SchemaFormat]
         :rtype: ~azure.schemaregistry.SchemaProperties
         :raises: :class:`~azure.core.exceptions.HttpResponseError`
->>>>>>> 62df3543
 
         .. admonition:: Example:
 
@@ -263,15 +206,6 @@
         except AttributeError:
             pass
 
-<<<<<<< HEAD
-        request = schema_rest.build_query_id_by_content_request(
-            group_name=group_name,
-            schema_name=name,
-            content=schema_definition,
-            serialization_type=format,
-            content_type=kwargs.pop("content_type", "application/json"),
-            **kwargs
-=======
         format = format.capitalize()
         http_request_kwargs = get_http_request_kwargs(kwargs)
         request = schema_rest.build_query_id_by_content_request(
@@ -282,13 +216,8 @@
                 "content_type", "application/json; serialization={}".format(format)
             ),
             **http_request_kwargs
->>>>>>> 62df3543
         )
 
         response = self._generated_client.send_request(request, **kwargs)
         response.raise_for_status()
-<<<<<<< HEAD
-        return _parse_response_schema_properties(response)
-=======
-        return _parse_response_schema_properties(response, format)
->>>>>>> 62df3543
+        return _parse_response_schema_properties(response, format)