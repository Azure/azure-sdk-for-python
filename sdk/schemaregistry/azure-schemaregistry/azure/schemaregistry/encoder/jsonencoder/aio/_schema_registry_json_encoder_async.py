# --------------------------------------------------------------------------
#
# Copyright (c) Microsoft Corporation. All rights reserved.
#
# The MIT License (MIT)
#
# Permission is hereby granted, free of charge, to any person obtaining a copy
# of this software and associated documentation files (the ""Software""), to
# deal in the Software without restriction, including without limitation the
# rights to use, copy, modify, merge, publish, distribute, sublicense, and/or
# sell copies of the Software, and to permit persons to whom the Software is
# furnished to do so, subject to the following conditions:
#
# The above copyright notice and this permission notice shall be included in
# all copies or substantial portions of the Software.
#
# THE SOFTWARE IS PROVIDED *AS IS*, WITHOUT WARRANTY OF ANY KIND, EXPRESS OR
# IMPLIED, INCLUDING BUT NOT LIMITED TO THE WARRANTIES OF MERCHANTABILITY,
# FITNESS FOR A PARTICULAR PURPOSE AND NONINFRINGEMENT. IN NO EVENT SHALL THE
# AUTHORS OR COPYRIGHT HOLDERS BE LIABLE FOR ANY CLAIM, DAMAGES OR OTHER
# LIABILITY, WHETHER IN AN ACTION OF CONTRACT, TORT OR OTHERWISE, ARISING
# FROM, OUT OF OR IN CONNECTION WITH THE SOFTWARE OR THE USE OR OTHER DEALINGS
# IN THE SOFTWARE.
#
# --------------------------------------------------------------------------
from __future__ import annotations
import json
import logging
from typing import TYPE_CHECKING, Any, Dict, Mapping, Optional, overload, Type, Union, cast
from ...._patch import SchemaFormat

from .._utils import (
    create_message_content,
    parse_message,
    decode_content,
    get_loaded_schema,
    get_jsonschema_validator,
    MessageType,
)
from .._constants import JsonSchemaDraftIdentifier
from ._async_lru import alru_cache  # pylint: disable=import-error

if TYPE_CHECKING:
<<<<<<< HEAD
    from ....aio._patch import SchemaRegistryClient
    from ...._patch import MessageContent, SchemaContentValidate
=======
    import azure.schemaregistry.aio
    from ...._encoder_protocols import MessageContent, SchemaContentValidate
>>>>>>> 89014fa4

_LOGGER = logging.getLogger(__name__)


class JsonSchemaEncoder(object):
    """
    JsonSchemaEncoder provides the ability to encode and decode content according to the given JSON schema.
     It will check the registry for the pre-registered schema and cache the schema locally.

    :keyword client: Required. The schema registry client which is used to retrieve schema from the service.
     and retrieve schema from the service.
    :paramtype client: ~azure.schemaregistry.aio.SchemaRegistryClient
    :keyword validate: Required. Used for validation in encode and decode.
     If a JsonSchemaDraftIdentifier value or equivalent string is provided, the corresponding validator from
     `jsonschema` will be used. In this case, `jsonschema` MUST be installed separately or by installing the
     package with `jsonencoder` extras.
     If callable is provided, passes the schema and content for validation.
    :paramtype validate: ~azure.schemaregistry.encoder.jsonencoder.JsonSchemaDraftVersion or str
     or ~azure.schemaregistry.SchemaContentValidate
    :keyword Optional[str] group_name: Schema group under which schema should be registered.
     Required if `schema`, not `schema_id`, is provided to `encode`.
    """

    def __init__(
        self,
        *,
        client: "azure.schemaregistry.aio.SchemaRegistryClient",
        validate: Union[JsonSchemaDraftIdentifier, str, "SchemaContentValidate"],
        group_name: Optional[str] = None,
    ) -> None:
        self._schema_registry_client = client
        if isinstance(validate, (str, JsonSchemaDraftIdentifier)):
            self._validate = get_jsonschema_validator(validate)
        else:
            self._validate = validate
        self._schema_group = group_name

    async def __aenter__(self) -> "JsonSchemaEncoder":
        await self._schema_registry_client.__aenter__()
        return self

    async def __aexit__(self, *exc_details: Any) -> None:
        await self._schema_registry_client.__aexit__(*exc_details)

    async def close(self) -> None:
        """This method is to close the sockets opened by the client.
        It need not be used when using with a context manager.
        """
        await self._schema_registry_client.close()

    @alru_cache(maxsize=128, cache_exceptions=False)
    async def _get_schema_id(self, schema_name: str, schema_str: str, **kwargs: Any) -> str:
        """
        Get schema id from local cache with the given schema.
        If there is no item in the local cache, get schema id from the service and cache it.

        :param schema_name: Name of the schema
        :type schema_name: str
        :param str schema_str: Schema string
        :return: Schema Id
        :rtype: str
        """
        schema_properties = await self._schema_registry_client.get_schema_properties(
            cast(str, self._schema_group), schema_name, schema_str, SchemaFormat.JSON.value, **kwargs
        )
        return schema_properties.id

    @alru_cache(maxsize=128, cache_exceptions=False)
    async def _get_schema(self, schema_id: str, **kwargs: Any) -> str:
        """
        Get schema definition from local cache with the given schema id.
        If there is no item in the local cache, get schema from the service and cache it.

        :param str schema_id: Schema id
        :return: Schema definition
        :rtype: str
        """
        schema = await self._schema_registry_client.get_schema(schema_id, **kwargs)
        return schema.definition

    @overload
    async def encode(
        self,
        content: Mapping[str, Any],
        *,
        schema: str,
        schema_id: None = None,
        message_type: Type["MessageType"],
        request_options: Optional[Dict[str, Any]] = None,
        **kwargs: Any,
    ) -> "MessageType":
        """Encodes content after validating against the pre-registered JSON schema. Encoded content and content
         type will be passed to the provided MessageType callback to create message object.

        If `message_type` is set, then additional keyword arguments for building MessageType will be passed to the
         MessageType.from_message_content() method.

        :param content: The content to be encoded.
        :type content: mapping[str, any]
        :keyword schema: Required. The pre-registered schema used to validate the content. `schema_id`
         must not be passed.
        :paramtype schema: str
        :keyword schema_id: None.
        :paramtype schema_id: None
        :keyword message_type: The message class to construct the message. Must be a subtype of the
         azure.schemaregistry.MessageType protocol.
        :paramtype message_type: type[MessageType]
        :keyword request_options: The keyword arguments for http requests to be passed to the client.
        :paramtype request_options: dict[str, any] or None
        :returns: The MessageType object with encoded content and content type.
        :rtype: MessageType
        :raises: ~azure.schemaregistry.encoder.InvalidContentError if there is an issue with encoding content
         or validating it against the schema.
        :raises: ~azure.core.exceptions.HttpResponseError if there is an issue with the request to get the schema
         from the registry.
        """

    @overload
    async def encode(
        self,
        content: Mapping[str, Any],
        *,
        schema_id: str,
        schema: None = None,
        message_type: Type["MessageType"],
        request_options: Optional[Dict[str, Any]] = None,
        **kwargs: Any,
    ) -> "MessageType":
        """Encodes content after validating against the pre-registered JSON schema corresponding to
         the provided schema ID. Encoded content and content type will be passed to the provided
         MessageType callback to create message object.

        If `message_type` is set, then additional keyword arguments for building MessageType will be passed to the
         MessageType.from_message_content() method.

        :param content: The content to be encoded.
        :type content: mapping[str, any]
        :keyword schema: None.
        :paramtype schema: None
        :keyword schema_id: Required. The schema ID corresponding to the pre-registered schema to be used
         for validation. `schema` must not be passed.
        :paramtype schema_id: str
        :keyword message_type: The message class to construct the message. Must be a subtype of the
         azure.schemaregistry.MessageType protocol.
        :paramtype message_type: type[MessageType]
        :keyword request_options: The keyword arguments for http requests to be passed to the client.
        :paramtype request_options: dict[str, any] or None
        :returns: The MessageType object with encoded content and content type.
        :rtype: MessageType
        :raises: ~azure.schemaregistry.encoder.InvalidContentError if there is an issue with encoding content
         or validating it against the schema.
        :raises: ~azure.core.exceptions.HttpResponseError if there is an issue with the request to get the schema
         from the registry.
        """

    @overload
    async def encode(
        self,
        content: Mapping[str, Any],
        *,
        schema: str,
        schema_id: None = None,
        message_type: None = None,
        request_options: Optional[Dict[str, Any]] = None,
        **kwargs: Any,
    ) -> "MessageContent":
        """Encodes content after validating against the pre-registered schema. The following dict will be returned:
         {"content": JSON encoded value, "content_type": JSON mime type string + schema ID}.

        :param content: The content to be encoded.
        :type content: mapping[str, any]
        :keyword schema: Required. The pre-registered schema used to validate the content. `schema_id`
         must not be passed.
        :paramtype schema: str
        :keyword schema_id: None.
        :paramtype schema_id: None
        :keyword message_type: None.
        :paramtype message_type: None
        :keyword request_options: The keyword arguments for http requests to be passed to the client.
        :paramtype request_options: dict[str, any] or None
        :returns: TypedDict of encoded content and content type.
        :rtype: MessageContent
        :raises: ~azure.schemaregistry.encoder.InvalidContentError if there is an issue with encoding content
         or validating it against the schema.
        :raises: ~azure.core.exceptions.HttpResponseError if there is an issue with the request to get the schema
         from the registry.
        """

    @overload
    async def encode(
        self,
        content: Mapping[str, Any],
        *,
        schema_id: str,
        schema: None = None,
        message_type: None = None,
        request_options: Optional[Dict[str, Any]] = None,
        **kwargs: Any,
    ) -> "MessageContent":
        """Encodes content after validating against the pre-registered schema corresponding to
         the provided schema ID. The following dict will be returned:
         {"content": JSON encoded value, "content_type": JSON mime type string + schema ID}.

        :param content: The content to be encoded.
        :type content: mapping[str, any]
        :keyword schema: None.
        :paramtype schema: None
        :keyword schema_id: Required. The schema ID corresponding to the pre-registered schema to be used
         for validation. `schema` must not be passed.
        :paramtype schema_id: str
        :keyword message_type: None.
        :paramtype message_type: None
        :keyword request_options: The keyword arguments for http requests to be passed to the client.
        :paramtype request_options: dict[str, any] or None
        :returns: TypedDict of encoded content and content type.
        :rtype: MessageContent
        :raises: ~azure.schemaregistry.encoder.InvalidContentError if there is an issue with encoding content
         or validating it against the schema.
        :raises: ~azure.core.exceptions.HttpResponseError if there is an issue with the request to get the schema
         from the registry.
        """

    async def encode(
        self,
        content: Mapping[str, Any],
        *,
        schema: Optional[str] = None,
        schema_id: Optional[str] = None,
        message_type: Optional[Type["MessageType"]] = None,
        request_options: Optional[Dict[str, Any]] = None,
        **kwargs: Any,
    ) -> Union["MessageType", "MessageContent"]:
        """Encodes content after validating against the provided pre-registered schema or the one corresponding to
         the provided schema ID. If provided with a MessageType subtype, encoded content and content type will be
         passed to create message object. If not provided, the following dict will be returned:
         {"content": JSON encoded value, "content_type": JSON mime type string + schema ID}.

        If `message_type` is set, then additional keyword arguments for building MessageType will be passed to the
         MessageType.from_message_content() method.

        :param content: The content to be encoded.
        :type content: mapping[str, any]
        :keyword schema: The pre-registered schema used to validate the content. Exactly one of
         `schema` or `schema_id` must be passed.
        :paramtype schema: str or None
        :keyword schema_id: The schema ID corresponding to the pre-registered schema to be used
         for validation. Exactly one of `schema` or `schema_id` must be passed.
        :paramtype schema_id: str or None
        :keyword message_type: The message class to construct the message. Must be a subtype of the
         azure.schemaregistry.encoder.MessageType protocol.
        :keyword message_type: The message class to construct the message. If passed, must be a subtype of the
         azure.schemaregistry.MessageType protocol.
        :paramtype message_type: type[MessageType] or None
        :keyword request_options: The keyword arguments for http requests to be passed to the client.
        :paramtype request_options: dict[str, any] or None
        :returns: TypedDict of encoded content and content type if `message_type` is not set, otherwise the
         constructed message object.
        :rtype: MessageType or MessageContent
        :raises: ~azure.schemaregistry.encoder.InvalidContentError if there is an issue with encoding content
         or validating it against the schema.
        :raises: ~azure.core.exceptions.HttpResponseError if there is an issue with the request to get the schema
         from the registry.
        """
        request_options = request_options or {}

        # If schema_id, get schema for validation. If schema, get schema_id for content type.
        if schema_id and not schema:
            cache_misses = self._get_schema.cache_info().misses  # pylint: disable=no-value-for-parameter,no-member
            schema_str = await self._get_schema(schema_id, **request_options)
            new_cache_misses = self._get_schema.cache_info().misses  # pylint: disable=no-value-for-parameter,no-member
            if new_cache_misses > cache_misses:
                cache_info = self._get_schema.cache_info()  # pylint: disable=no-value-for-parameter,no-member
                _LOGGER.info(
                    "New entry has been added to schema cache. Cache info: %s",
                    str(cache_info),
                )
            schema_dict = json.loads(schema_str)
        elif schema and not schema_id:
            if not self._schema_group:
                raise TypeError("'group_name' is required in constructor, if 'schema' is passed to encode.")

            schema_fullname, schema_str, schema_dict = get_loaded_schema(schema, content)
            cache_misses = self._get_schema_id.cache_info().misses  # pylint: disable=no-value-for-parameter,no-member
            schema_id = await self._get_schema_id(schema_fullname, schema_str, **request_options)
            new_cache_misses = (
                self._get_schema_id.cache_info().misses  # pylint: disable=no-value-for-parameter,no-member
            )
            if new_cache_misses > cache_misses:
                cache_info = self._get_schema_id.cache_info()  # pylint: disable=no-value-for-parameter,no-member
                _LOGGER.info(
                    "New entry has been added to schema ID cache. Cache info: %s",
                    str(cache_info),
                )
        else:
            raise TypeError("Exactly one of 'schema' or 'schema_id' is required.")

        return create_message_content(
            content=content,
            schema=schema_dict,
            schema_id=cast(str, schema_id),
            validate=self._validate,
            message_type=message_type,
            **kwargs,
        )

    async def decode(
        self,
        message: Union["MessageContent", MessageType],
        *,
        request_options: Optional[Dict[str, Any]] = None,
        **kwargs: Any,
    ) -> Dict[str, Any]:
        """Decode bytes content using schema ID in the content type field.

        :param message: The message object which holds the content to be decoded and content type
         containing the schema ID.
        :type message: MessageType or MessageContent
        :keyword request_options: The keyword arguments for http requests to be passed to the client.
        :paramtype request_options: dict[str, any] or None
        :returns: The decoded content.
        :rtype: dict[str, any]
        :raises: ~azure.schemaregistry.encoder.jsonencoder.InvalidContentError if there is
         an issue with decoding content or validating it with the schema.
        :raises: ~azure.core.exceptions.HttpResponseError if there is an issue with the request to get the schema
         from the registry.
        """
        schema_id, content = parse_message(message)
        cache_misses = self._get_schema.cache_info().misses  # pylint: disable=no-value-for-parameter,no-member
        request_options = request_options or {}
        schema_definition = await self._get_schema(schema_id, **request_options)
        new_cache_misses = self._get_schema.cache_info().misses  # pylint: disable=no-value-for-parameter,no-member
        if new_cache_misses > cache_misses:
            cache_info = self._get_schema.cache_info()  # pylint: disable=no-value-for-parameter,no-member
            _LOGGER.info(
                "New entry has been added to schema cache. Cache info: %s",
                str(cache_info),
            )

        return decode_content(
            content=content, schema_id=schema_id, schema_definition=schema_definition, validate=self._validate, **kwargs
        )<|MERGE_RESOLUTION|>--- conflicted
+++ resolved
@@ -41,13 +41,8 @@
 from ._async_lru import alru_cache  # pylint: disable=import-error
 
 if TYPE_CHECKING:
-<<<<<<< HEAD
-    from ....aio._patch import SchemaRegistryClient
+    import azure.schemaregistry.aio
     from ...._patch import MessageContent, SchemaContentValidate
-=======
-    import azure.schemaregistry.aio
-    from ...._encoder_protocols import MessageContent, SchemaContentValidate
->>>>>>> 89014fa4
 
 _LOGGER = logging.getLogger(__name__)
 
