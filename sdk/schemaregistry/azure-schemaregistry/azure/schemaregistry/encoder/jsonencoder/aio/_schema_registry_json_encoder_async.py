# --------------------------------------------------------------------------
#
# Copyright (c) Microsoft Corporation. All rights reserved.
#
# The MIT License (MIT)
#
# Permission is hereby granted, free of charge, to any person obtaining a copy
# of this software and associated documentation files (the ""Software""), to
# deal in the Software without restriction, including without limitation the
# rights to use, copy, modify, merge, publish, distribute, sublicense, and/or
# sell copies of the Software, and to permit persons to whom the Software is
# furnished to do so, subject to the following conditions:
#
# The above copyright notice and this permission notice shall be included in
# all copies or substantial portions of the Software.
#
# THE SOFTWARE IS PROVIDED *AS IS*, WITHOUT WARRANTY OF ANY KIND, EXPRESS OR
# IMPLIED, INCLUDING BUT NOT LIMITED TO THE WARRANTIES OF MERCHANTABILITY,
# FITNESS FOR A PARTICULAR PURPOSE AND NONINFRINGEMENT. IN NO EVENT SHALL THE
# AUTHORS OR COPYRIGHT HOLDERS BE LIABLE FOR ANY CLAIM, DAMAGES OR OTHER
# LIABILITY, WHETHER IN AN ACTION OF CONTRACT, TORT OR OTHERWISE, ARISING
# FROM, OUT OF OR IN CONNECTION WITH THE SOFTWARE OR THE USE OR OTHER DEALINGS
# IN THE SOFTWARE.
#
# --------------------------------------------------------------------------
from __future__ import annotations
import json
import logging
<<<<<<< HEAD
from typing import (
    TYPE_CHECKING, Any, Dict, Mapping, Optional, overload, Type, Union, cast
)
=======
from typing import TYPE_CHECKING, Any, Dict, Mapping, Optional, overload, Type, Union, cast
>>>>>>> 5513d698
from ...._patch import SchemaFormat

from .._utils import (
    create_message_content,
    parse_message,
    decode_content,
    get_loaded_schema,
    get_jsonschema_validator,
    MessageType,
)
from .._constants import JsonSchemaDraftIdentifier
from ._async_lru import alru_cache  # pylint: disable=import-error

if TYPE_CHECKING:
<<<<<<< HEAD
    from ....aio._patch import SchemaRegistryClient
=======
    import azure.schemaregistry.aio
>>>>>>> 5513d698
    from ...._patch import MessageContent, SchemaContentValidate

_LOGGER = logging.getLogger(__name__)


class JsonSchemaEncoder(object):
    """
    JsonSchemaEncoder provides the ability to encode and decode content according to the given JSON schema.
     It will check the registry for the pre-registered schema and cache the schema locally.

    :keyword client: Required. The schema registry client which is used to retrieve schema from the service.
     and retrieve schema from the service.
    :paramtype client: ~azure.schemaregistry.aio.SchemaRegistryClient
    :keyword validate: Required. Used for validation in encode and decode.
     If a JsonSchemaDraftIdentifier value or equivalent string is provided, the corresponding validator from
     `jsonschema` will be used. In this case, `jsonschema` MUST be installed separately or by installing the
     package with `jsonencoder` extras.
     If callable is provided, passes the schema and content for validation.
    :paramtype validate: ~azure.schemaregistry.encoder.jsonencoder.JsonSchemaDraftVersion or str
     or ~azure.schemaregistry.SchemaContentValidate
    :keyword Optional[str] group_name: Schema group under which schema should be registered.
     Required if `schema`, not `schema_id`, is provided to `encode`.
    """

    def __init__(
        self,
        *,
        client: "azure.schemaregistry.aio.SchemaRegistryClient",
        validate: Union[JsonSchemaDraftIdentifier, str, "SchemaContentValidate"],
        group_name: Optional[str] = None,
    ) -> None:
        self._schema_registry_client = client
        if isinstance(validate, (str, JsonSchemaDraftIdentifier)):
            self._validate = get_jsonschema_validator(validate)
        else:
            self._validate = validate
        self._schema_group = group_name

    async def __aenter__(self) -> "JsonSchemaEncoder":
        await self._schema_registry_client.__aenter__()
        return self

    async def __aexit__(self, *exc_details: Any) -> None:
        await self._schema_registry_client.__aexit__(*exc_details)

    async def close(self) -> None:
        """This method is to close the sockets opened by the client.
        It need not be used when using with a context manager.
        """
        await self._schema_registry_client.close()

    @alru_cache(maxsize=128, cache_exceptions=False)
    async def _get_schema_id(self, schema_name: str, schema_str: str, **kwargs: Any) -> str:
        """
        Get schema id from local cache with the given schema.
        If there is no item in the local cache, get schema id from the service and cache it.

        :param schema_name: Name of the schema
        :type schema_name: str
        :param str schema_str: Schema string
        :return: Schema Id
        :rtype: str
        """
        schema_properties = await self._schema_registry_client.get_schema_properties(
            cast(str, self._schema_group), schema_name, schema_str, SchemaFormat.JSON.value, **kwargs
        )
        return schema_properties.id

    @alru_cache(maxsize=128, cache_exceptions=False)
    async def _get_schema(self, schema_id: str, **kwargs: Any) -> str:
        """
        Get schema definition from local cache with the given schema id.
        If there is no item in the local cache, get schema from the service and cache it.

        :param str schema_id: Schema id
        :return: Schema definition
        :rtype: str
        """
        schema = await self._schema_registry_client.get_schema(schema_id, **kwargs)
        return schema.definition

    @overload
    async def encode(
        self,
        content: Mapping[str, Any],
        *,
        schema: str,
        schema_id: None = None,
        message_type: Type["MessageType"],
        request_options: Optional[Dict[str, Any]] = None,
        **kwargs: Any,
    ) -> "MessageType":
        """Encodes content after validating against the pre-registered JSON schema. Encoded content and content
         type will be passed to the provided MessageType callback to create message object.

        If `message_type` is set, then additional keyword arguments for building MessageType will be passed to the
         MessageType.from_message_content() method.

        :param content: The content to be encoded.
        :type content: mapping[str, any]
        :keyword schema: Required. The pre-registered schema used to validate the content. `schema_id`
         must not be passed.
        :paramtype schema: str
        :keyword schema_id: None.
        :paramtype schema_id: None
        :keyword message_type: The message class to construct the message. Must be a subtype of the
         azure.schemaregistry.MessageType protocol.
        :paramtype message_type: type[MessageType]
        :keyword request_options: The keyword arguments for http requests to be passed to the client.
        :paramtype request_options: dict[str, any] or None
        :returns: The MessageType object with encoded content and content type.
        :rtype: MessageType
        :raises: ~azure.schemaregistry.encoder.InvalidContentError if there is an issue with encoding content
         or validating it against the schema.
        :raises: ~azure.core.exceptions.HttpResponseError if there is an issue with the request to get the schema
         from the registry.
        """

    @overload
    async def encode(
        self,
        content: Mapping[str, Any],
        *,
        schema_id: str,
        schema: None = None,
        message_type: Type["MessageType"],
        request_options: Optional[Dict[str, Any]] = None,
        **kwargs: Any,
    ) -> "MessageType":
        """Encodes content after validating against the pre-registered JSON schema corresponding to
         the provided schema ID. Encoded content and content type will be passed to the provided
         MessageType callback to create message object.

        If `message_type` is set, then additional keyword arguments for building MessageType will be passed to the
         MessageType.from_message_content() method.

        :param content: The content to be encoded.
        :type content: mapping[str, any]
        :keyword schema: None.
        :paramtype schema: None
        :keyword schema_id: Required. The schema ID corresponding to the pre-registered schema to be used
         for validation. `schema` must not be passed.
        :paramtype schema_id: str
        :keyword message_type: The message class to construct the message. Must be a subtype of the
         azure.schemaregistry.MessageType protocol.
        :paramtype message_type: type[MessageType]
        :keyword request_options: The keyword arguments for http requests to be passed to the client.
        :paramtype request_options: dict[str, any] or None
        :returns: The MessageType object with encoded content and content type.
        :rtype: MessageType
        :raises: ~azure.schemaregistry.encoder.InvalidContentError if there is an issue with encoding content
         or validating it against the schema.
        :raises: ~azure.core.exceptions.HttpResponseError if there is an issue with the request to get the schema
         from the registry.
        """

    @overload
    async def encode(
        self,
        content: Mapping[str, Any],
        *,
        schema: str,
        schema_id: None = None,
        message_type: None = None,
        request_options: Optional[Dict[str, Any]] = None,
        **kwargs: Any,
    ) -> "MessageContent":
        """Encodes content after validating against the pre-registered schema. The following dict will be returned:
         {"content": JSON encoded value, "content_type": JSON mime type string + schema ID}.

        :param content: The content to be encoded.
        :type content: mapping[str, any]
        :keyword schema: Required. The pre-registered schema used to validate the content. `schema_id`
         must not be passed.
        :paramtype schema: str
        :keyword schema_id: None.
        :paramtype schema_id: None
        :keyword message_type: None.
        :paramtype message_type: None
        :keyword request_options: The keyword arguments for http requests to be passed to the client.
        :paramtype request_options: dict[str, any] or None
        :returns: TypedDict of encoded content and content type.
        :rtype: MessageContent
        :raises: ~azure.schemaregistry.encoder.InvalidContentError if there is an issue with encoding content
         or validating it against the schema.
        :raises: ~azure.core.exceptions.HttpResponseError if there is an issue with the request to get the schema
         from the registry.
        """

    @overload
    async def encode(
        self,
        content: Mapping[str, Any],
        *,
        schema_id: str,
        schema: None = None,
        message_type: None = None,
        request_options: Optional[Dict[str, Any]] = None,
        **kwargs: Any,
    ) -> "MessageContent":
        """Encodes content after validating against the pre-registered schema corresponding to
         the provided schema ID. The following dict will be returned:
         {"content": JSON encoded value, "content_type": JSON mime type string + schema ID}.

        :param content: The content to be encoded.
        :type content: mapping[str, any]
        :keyword schema: None.
        :paramtype schema: None
        :keyword schema_id: Required. The schema ID corresponding to the pre-registered schema to be used
         for validation. `schema` must not be passed.
        :paramtype schema_id: str
        :keyword message_type: None.
        :paramtype message_type: None
        :keyword request_options: The keyword arguments for http requests to be passed to the client.
        :paramtype request_options: dict[str, any] or None
        :returns: TypedDict of encoded content and content type.
        :rtype: MessageContent
        :raises: ~azure.schemaregistry.encoder.InvalidContentError if there is an issue with encoding content
         or validating it against the schema.
        :raises: ~azure.core.exceptions.HttpResponseError if there is an issue with the request to get the schema
         from the registry.
        """

    async def encode(
        self,
        content: Mapping[str, Any],
        *,
        schema: Optional[str] = None,
        schema_id: Optional[str] = None,
        message_type: Optional[Type["MessageType"]] = None,
        request_options: Optional[Dict[str, Any]] = None,
        **kwargs: Any,
    ) -> Union["MessageType", "MessageContent"]:
        """Encodes content after validating against the provided pre-registered schema or the one corresponding to
         the provided schema ID. If provided with a MessageType subtype, encoded content and content type will be
         passed to create message object. If not provided, the following dict will be returned:
         {"content": JSON encoded value, "content_type": JSON mime type string + schema ID}.

        If `message_type` is set, then additional keyword arguments for building MessageType will be passed to the
         MessageType.from_message_content() method.

        :param content: The content to be encoded.
        :type content: mapping[str, any]
        :keyword schema: The pre-registered schema used to validate the content. Exactly one of
         `schema` or `schema_id` must be passed.
        :paramtype schema: str or None
        :keyword schema_id: The schema ID corresponding to the pre-registered schema to be used
         for validation. Exactly one of `schema` or `schema_id` must be passed.
        :paramtype schema_id: str or None
        :keyword message_type: The message class to construct the message. Must be a subtype of the
         azure.schemaregistry.encoder.MessageType protocol.
        :keyword message_type: The message class to construct the message. If passed, must be a subtype of the
         azure.schemaregistry.MessageType protocol.
        :paramtype message_type: type[MessageType] or None
        :keyword request_options: The keyword arguments for http requests to be passed to the client.
        :paramtype request_options: dict[str, any] or None
        :returns: TypedDict of encoded content and content type if `message_type` is not set, otherwise the
         constructed message object.
        :rtype: MessageType or MessageContent
        :raises: ~azure.schemaregistry.encoder.InvalidContentError if there is an issue with encoding content
         or validating it against the schema.
        :raises: ~azure.core.exceptions.HttpResponseError if there is an issue with the request to get the schema
         from the registry.
        """
        request_options = request_options or {}

        # If schema_id, get schema for validation. If schema, get schema_id for content type.
        if schema_id and not schema:
            cache_misses = self._get_schema.cache_info().misses  # pylint: disable=no-value-for-parameter,no-member
            schema_str = await self._get_schema(schema_id, **request_options)
            new_cache_misses = self._get_schema.cache_info().misses  # pylint: disable=no-value-for-parameter,no-member
            if new_cache_misses > cache_misses:
                cache_info = self._get_schema.cache_info()  # pylint: disable=no-value-for-parameter,no-member
                _LOGGER.info(
                    "New entry has been added to schema cache. Cache info: %s",
                    str(cache_info),
                )
            schema_dict = json.loads(schema_str)
        elif schema and not schema_id:
            if not self._schema_group:
                raise TypeError("'group_name' is required in constructor, if 'schema' is passed to encode.")

            schema_fullname, schema_str, schema_dict = get_loaded_schema(schema, content)
            cache_misses = self._get_schema_id.cache_info().misses  # pylint: disable=no-value-for-parameter,no-member
            schema_id = await self._get_schema_id(schema_fullname, schema_str, **request_options)
            new_cache_misses = (
                self._get_schema_id.cache_info().misses  # pylint: disable=no-value-for-parameter,no-member
            )
            if new_cache_misses > cache_misses:
                cache_info = self._get_schema_id.cache_info()  # pylint: disable=no-value-for-parameter,no-member
                _LOGGER.info(
                    "New entry has been added to schema ID cache. Cache info: %s",
                    str(cache_info),
                )
        else:
            raise TypeError("Exactly one of 'schema' or 'schema_id' is required.")

        return create_message_content(
            content=content,
            schema=schema_dict,
            schema_id=cast(str, schema_id),
            validate=self._validate,
            message_type=message_type,
            **kwargs,
        )

    async def decode(
        self,
        message: Union["MessageContent", MessageType],
        *,
        request_options: Optional[Dict[str, Any]] = None,
        **kwargs: Any,
    ) -> Dict[str, Any]:
        """Decode bytes content using schema ID in the content type field.

        :param message: The message object which holds the content to be decoded and content type
         containing the schema ID.
        :type message: MessageType or MessageContent
        :keyword request_options: The keyword arguments for http requests to be passed to the client.
        :paramtype request_options: dict[str, any] or None
        :returns: The decoded content.
        :rtype: dict[str, any]
        :raises: ~azure.schemaregistry.encoder.jsonencoder.InvalidContentError if there is
         an issue with decoding content or validating it with the schema.
        :raises: ~azure.core.exceptions.HttpResponseError if there is an issue with the request to get the schema
         from the registry.
        """
        schema_id, content = parse_message(message)
        cache_misses = self._get_schema.cache_info().misses  # pylint: disable=no-value-for-parameter,no-member
        request_options = request_options or {}
        schema_definition = await self._get_schema(schema_id, **request_options)
        new_cache_misses = self._get_schema.cache_info().misses  # pylint: disable=no-value-for-parameter,no-member
        if new_cache_misses > cache_misses:
            cache_info = self._get_schema.cache_info()  # pylint: disable=no-value-for-parameter,no-member
            _LOGGER.info(
                "New entry has been added to schema cache. Cache info: %s",
                str(cache_info),
            )

        return decode_content(
            content=content, schema_id=schema_id, schema_definition=schema_definition, validate=self._validate, **kwargs
        )<|MERGE_RESOLUTION|>--- conflicted
+++ resolved
@@ -26,13 +26,7 @@
 from __future__ import annotations
 import json
 import logging
-<<<<<<< HEAD
-from typing import (
-    TYPE_CHECKING, Any, Dict, Mapping, Optional, overload, Type, Union, cast
-)
-=======
 from typing import TYPE_CHECKING, Any, Dict, Mapping, Optional, overload, Type, Union, cast
->>>>>>> 5513d698
 from ...._patch import SchemaFormat
 
 from .._utils import (
@@ -47,11 +41,7 @@
 from ._async_lru import alru_cache  # pylint: disable=import-error
 
 if TYPE_CHECKING:
-<<<<<<< HEAD
-    from ....aio._patch import SchemaRegistryClient
-=======
     import azure.schemaregistry.aio
->>>>>>> 5513d698
     from ...._patch import MessageContent, SchemaContentValidate
 
 _LOGGER = logging.getLogger(__name__)
