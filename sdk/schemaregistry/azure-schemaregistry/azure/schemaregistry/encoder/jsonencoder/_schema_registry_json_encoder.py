--- conflicted
+++ resolved
@@ -50,12 +50,8 @@
 )
 
 if TYPE_CHECKING:
-<<<<<<< HEAD
-    from ..._patch import SchemaRegistryClient, MessageContent, SchemaContentValidate
-=======
     import azure.schemaregistry
-    from ..._encoder_protocols import MessageContent, SchemaContentValidate
->>>>>>> 89014fa4
+    from ..._patch import MessageContent, SchemaContentValidate
 
 _LOGGER = logging.getLogger(__name__)
 
