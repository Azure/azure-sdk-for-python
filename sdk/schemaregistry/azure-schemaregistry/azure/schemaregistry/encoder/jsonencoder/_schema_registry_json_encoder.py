--- conflicted
+++ resolved
@@ -50,12 +50,8 @@
 )
 
 if TYPE_CHECKING:
-<<<<<<< HEAD
-    from ..._patch import SchemaRegistryClient, MessageContent, SchemaContentValidate
-=======
     import azure.schemaregistry
     from ..._patch import MessageContent, SchemaContentValidate
->>>>>>> 5513d698
 
 _LOGGER = logging.getLogger(__name__)
 
