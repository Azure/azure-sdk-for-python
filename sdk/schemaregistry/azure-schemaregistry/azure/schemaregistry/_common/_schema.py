--- conflicted
+++ resolved
@@ -31,33 +31,6 @@
     Meta properties of a schema.
 
     :ivar id: References specific schema in registry namespace.
-<<<<<<< HEAD
-    :type id: str
-    :ivar format: Format for the schema being stored.
-    :type format: str
-    :ivar version: Version of the returned schema.
-    :type version: int
-
-    .. admonition:: Example:
-
-        .. literalinclude:: ../samples/sync_samples/sample_code_schemaregistry.py
-            :start-after: [START print_schema_properties]
-            :end-before: [END print_schema_properties]
-            :language: python
-            :dedent: 4
-            :caption: SchemaProperties object.
-
-    """
-
-    def __init__(
-        self,
-        **kwargs
-    ):
-        # type: (Any) -> None
-        self.id = kwargs.pop('id')
-        self.format = kwargs.pop('format')
-        self.version = kwargs.pop('version')
-=======
     :vartype id: str
     :ivar format: Format for the schema being stored.
     :vartype format: ~azure.schemaregistry.SchemaFormat
@@ -70,33 +43,18 @@
 
     def __repr__(self):
         return "SchemaProperties(id={}, format={})".format(self.id, self.format)[:1024]
->>>>>>> 62df3543
 
 
 class Schema(object):
     """
     The schema content of a schema, along with id and meta properties.
 
-<<<<<<< HEAD
-    :ivar schema_definition: The content of the schema.
-    :type schema_definition: str
-=======
     :ivar definition: The content of the schema.
     :vartype definition: str
->>>>>>> 62df3543
     :ivar properties: The properties of the schema.
     :vartype properties: SchemaProperties
     """
 
-<<<<<<< HEAD
-    def __init__(
-        self,
-        **kwargs
-    ):
-        # type: (Any) -> None
-        self.schema_definition = kwargs.pop("schema_definition")
-        self.properties = kwargs.pop("properties")
-=======
     def __init__(self, **kwargs):
         # type: (Any) -> None
         self.definition = kwargs.pop("definition")
@@ -105,5 +63,4 @@
     def __repr__(self):
         return "Schema(definition={}, properties={})".format(
             self.definition, self.properties
-        )[:1024]
->>>>>>> 62df3543
+        )[:1024]