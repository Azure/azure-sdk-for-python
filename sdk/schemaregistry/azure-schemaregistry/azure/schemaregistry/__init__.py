# --------------------------------------------------------------------------
#
# Copyright (c) Microsoft Corporation. All rights reserved.
#
# The MIT License (MIT)
#
# Permission is hereby granted, free of charge, to any person obtaining a copy
# of this software and associated documentation files (the ""Software""), to
# deal in the Software without restriction, including without limitation the
# rights to use, copy, modify, merge, publish, distribute, sublicense, and/or
# sell copies of the Software, and to permit persons to whom the Software is
# furnished to do so, subject to the following conditions:
#
# The above copyright notice and this permission notice shall be included in
# all copies or substantial portions of the Software.
#
# THE SOFTWARE IS PROVIDED *AS IS*, WITHOUT WARRANTY OF ANY KIND, EXPRESS OR
# IMPLIED, INCLUDING BUT NOT LIMITED TO THE WARRANTIES OF MERCHANTABILITY,
# FITNESS FOR A PARTICULAR PURPOSE AND NONINFRINGEMENT. IN NO EVENT SHALL THE
# AUTHORS OR COPYRIGHT HOLDERS BE LIABLE FOR ANY CLAIM, DAMAGES OR OTHER
# LIABILITY, WHETHER IN AN ACTION OF CONTRACT, TORT OR OTHERWISE, ARISING
# FROM, OUT OF OR IN CONNECTION WITH THE SOFTWARE OR THE USE OR OTHER DEALINGS
# IN THE SOFTWARE.
#
# --------------------------------------------------------------------------
from ._version import VERSION
__version__ = VERSION

from ._schema_registry_client import SchemaRegistryClient
<<<<<<< HEAD
from ._common._constants import SchemaFormat
=======
from ._common._constants import SchemaFormat, ApiVersion
>>>>>>> 62df3543
from ._common._schema import Schema, SchemaProperties

__all__ = [
    "ApiVersion",
    "SchemaRegistryClient",
    "SchemaFormat",
    "Schema",
    "SchemaProperties"
]<|MERGE_RESOLUTION|>--- conflicted
+++ resolved
@@ -27,11 +27,7 @@
 __version__ = VERSION
 
 from ._schema_registry_client import SchemaRegistryClient
-<<<<<<< HEAD
-from ._common._constants import SchemaFormat
-=======
 from ._common._constants import SchemaFormat, ApiVersion
->>>>>>> 62df3543
 from ._common._schema import Schema, SchemaProperties
 
 __all__ = [
