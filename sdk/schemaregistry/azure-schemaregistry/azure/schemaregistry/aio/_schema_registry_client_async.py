# --------------------------------------------------------------------------
#
# Copyright (c) Microsoft Corporation. All rights reserved.
#
# The MIT License (MIT)
#
# Permission is hereby granted, free of charge, to any person obtaining a copy
# of this software and associated documentation files (the ""Software""), to
# deal in the Software without restriction, including without limitation the
# rights to use, copy, modify, merge, publish, distribute, sublicense, and/or
# sell copies of the Software, and to permit persons to whom the Software is
# furnished to do so, subject to the following conditions:
#
# The above copyright notice and this permission notice shall be included in
# all copies or substantial portions of the Software.
#
# THE SOFTWARE IS PROVIDED *AS IS*, WITHOUT WARRANTY OF ANY KIND, EXPRESS OR
# IMPLIED, INCLUDING BUT NOT LIMITED TO THE WARRANTIES OF MERCHANTABILITY,
# FITNESS FOR A PARTICULAR PURPOSE AND NONINFRINGEMENT. IN NO EVENT SHALL THE
# AUTHORS OR COPYRIGHT HOLDERS BE LIABLE FOR ANY CLAIM, DAMAGES OR OTHER
# LIABILITY, WHETHER IN AN ACTION OF CONTRACT, TORT OR OTHERWISE, ARISING
# FROM, OUT OF OR IN CONNECTION WITH THE SOFTWARE OR THE USE OR OTHER DEALINGS
# IN THE SOFTWARE.
#
# --------------------------------------------------------------------------
from typing import Any, TYPE_CHECKING, Union

from .._common._constants import SerializationType
from .._common._schema import Schema, SchemaProperties
from .._common._response_handlers import (
    _parse_response_schema_id,
    _parse_response_schema
)

from .._generated.aio._azure_schema_registry import AzureSchemaRegistry
from .._generated.rest import schema

if TYPE_CHECKING:
    from azure.core.credentials_async import AsyncTokenCredential


class SchemaRegistryClient(object):
    """
    SchemaRegistryClient is as a central schema repository for enterprise-level data infrastructure,
    complete with support for versioning and management.

    :param str endpoint: The Schema Registry service endpoint, for example my-namespace.servicebus.windows.net.
    :param credential: To authenticate to manage the entities of the SchemaRegistry namespace.
    :type credential: AsyncTokenCredential

    .. admonition:: Example:

        .. literalinclude:: ../samples/async_samples/sample_code_schemaregistry_async.py
            :start-after: [START create_sr_client_async]
            :end-before: [END create_sr_client_async]
            :language: python
            :dedent: 4
            :caption: Create a new instance of the SchemaRegistryClient.

    """
    def __init__(
        self,
        endpoint: str,
        credential: "AsyncTokenCredential",
        **kwargs: Any
    ) -> None:
        self._generated_client = AzureSchemaRegistry(credential, endpoint, **kwargs)
        self._description_to_properties = {}
        self._id_to_schema = {}

    async def __aenter__(self):
        await self._generated_client.__aenter__()
        return self

    async def __aexit__(self, *args):
        await self._generated_client.__aexit__(*args)

    async def close(self) -> None:
        """ This method is to close the sockets opened by the client.
        It need not be used when using with a context manager.
        """
        await self._generated_client.close()

    async def register_schema(
        self,
        schema_group: str,
        schema_name: str,
        serialization_type: Union[str, SerializationType],
        schema_content: str,
        **kwargs: Any
    ) -> SchemaProperties:
        """
        Register new schema. If schema of specified name does not exist in specified group,
        schema is created at version 1. If schema of specified name exists already in specified group,
        schema is created at latest version + 1.

        :param str schema_group: Schema group under which schema should be registered.
        :param str schema_name: Name of schema being registered.
        :param serialization_type: Serialization type for the schema being registered.
         For now Avro is the only supported serialization type by the service.
        :type serialization_type: Union[str, SerializationType]
        :param str schema_content: String representation of the schema being registered.
        :rtype: SchemaProperties

        .. admonition:: Example:

            .. literalinclude:: ../samples/async_samples/sample_code_schemaregistry_async.py
                :start-after: [START register_schema_async]
                :end-before: [END register_schema_async]
                :language: python
                :dedent: 4
                :caption: Register a new schema.

        """
        try:
            serialization_type = serialization_type.value
        except AttributeError:
            pass

<<<<<<< HEAD
        request = schema.build_register_request(
=======
        schema_properties = await self._generated_client.schema.register(
>>>>>>> 232b79b4
            group_name=schema_group,
            schema_name=schema_name,
            content=schema_content,
            serialization_type=serialization_type,
            content_type=kwargs.pop("content_type", "application/json"),
            **kwargs
        )
<<<<<<< HEAD
        response = await self._generated_client.send_request(request)
        response.raise_for_status()
        return _parse_response_schema_id(response)
=======
        schema_description = (
            schema_group,
            schema_name,
            serialization_type,
            schema_content,
        )
        self._id_to_schema[schema_properties.schema_id] = Schema(
            schema_content, schema_properties
        )
        self._description_to_properties[schema_description] = schema_properties

        return schema_properties
>>>>>>> 232b79b4

    async def get_schema(
        self,
        schema_id: str,
        **kwargs: Any
    ) -> Schema:
        """
        Gets a registered schema by its unique ID.
        Azure Schema Registry guarantees that ID is unique within a namespace.

        :param str schema_id: References specific schema in registry namespace.
        :rtype: Schema

        .. admonition:: Example:

            .. literalinclude:: ../samples/async_samples/sample_code_schemaregistry_async.py
                :start-after: [START get_schema_async]
                :end-before: [END get_schema_async]
                :language: python
                :dedent: 4
                :caption: Get schema by id.

        """
<<<<<<< HEAD
        request = schema.build_get_by_id_request(schema_id=schema_id)
        response = await self._generated_client.send_request(request, **kwargs)
        response.raise_for_status()
        return _parse_response_schema(response)
=======
        try:
            return self._id_to_schema[schema_id]
        except KeyError:
            schema = await self._generated_client.schema.get_by_id(
                schema_id=schema_id,
                cls=_parse_response_schema,
                **kwargs
            )
            self._id_to_schema[schema_id] = schema
            return schema
>>>>>>> 232b79b4

    async def get_schema_id(
        self,
        schema_group: str,
        schema_name: str,
        serialization_type: Union[str, SerializationType],
        schema_content: str,
        **kwargs: Any
    ) -> SchemaProperties:
        """
        Gets the ID referencing an existing schema within the specified schema group,
        as matched by schema content comparison.

        :param str schema_group: Schema group under which schema should be registered.
        :param str schema_name: Name of schema being registered.
        :param serialization_type: Serialization type for the schema being registered.
        :type serialization_type: Union[str, SerializationType]
        :param str schema_content: String representation of the schema being registered.
        :rtype: SchemaProperties

        .. admonition:: Example:

            .. literalinclude:: ../samples/async_samples/sample_code_schemaregistry_async.py
                :start-after: [START get_schema_id_async]
                :end-before: [END get_schema_id_async]
                :language: python
                :dedent: 4
                :caption: Get schema by id.

        """
        try:
            serialization_type = serialization_type.value
        except AttributeError:
            pass

<<<<<<< HEAD
        request = schema.build_query_id_by_content_request(
            group_name=schema_group,
            schema_name=schema_name,
            content=schema_content,
            serialization_type=serialization_type,
            content_type=kwargs.pop("content_type", "application/json"),
            **kwargs
        )

        response = await self._generated_client.send_request(request, **kwargs)
        response.raise_for_status()
        return _parse_response_schema_id(response)
=======
        try:
            return self._description_to_properties[
                (schema_group, schema_name, serialization_type, schema_content)
            ]
        except KeyError:
            schema_properties = await self._generated_client.schema.query_id_by_content(
                group_name=schema_group,
                schema_name=schema_name,
                schema_content=schema_content,
                x_schema_type=serialization_type,
                cls=_parse_response_schema_id,
                **kwargs
            )
            if not self._id_to_schema.get(schema_properties.schema_id):
                self._id_to_schema[schema_properties.schema_id] = Schema(schema_content, schema_properties)
            else:
                schema_properties = self._id_to_schema[schema_properties.schema_id].schema_properties
            self._description_to_properties[
                (schema_group, schema_name, serialization_type, schema_content)
            ] = schema_properties
            return schema_properties
>>>>>>> 232b79b4
<|MERGE_RESOLUTION|>--- conflicted
+++ resolved
@@ -28,12 +28,12 @@
 from .._common._constants import SerializationType
 from .._common._schema import Schema, SchemaProperties
 from .._common._response_handlers import (
+    _parse_response_schema,
     _parse_response_schema_id,
-    _parse_response_schema
 )
 
 from .._generated.aio._azure_schema_registry import AzureSchemaRegistry
-from .._generated.rest import schema
+from .._generated.rest import schema as schema_rest
 
 if TYPE_CHECKING:
     from azure.core.credentials_async import AsyncTokenCredential
@@ -117,11 +117,7 @@
         except AttributeError:
             pass
 
-<<<<<<< HEAD
-        request = schema.build_register_request(
-=======
-        schema_properties = await self._generated_client.schema.register(
->>>>>>> 232b79b4
+        request = schema_rest.build_register_request(
             group_name=schema_group,
             schema_name=schema_name,
             content=schema_content,
@@ -129,11 +125,11 @@
             content_type=kwargs.pop("content_type", "application/json"),
             **kwargs
         )
-<<<<<<< HEAD
+
         response = await self._generated_client.send_request(request)
         response.raise_for_status()
-        return _parse_response_schema_id(response)
-=======
+        schema_properties = _parse_response_schema_id(response)
+
         schema_description = (
             schema_group,
             schema_name,
@@ -146,7 +142,6 @@
         self._description_to_properties[schema_description] = schema_properties
 
         return schema_properties
->>>>>>> 232b79b4
 
     async def get_schema(
         self,
@@ -170,23 +165,15 @@
                 :caption: Get schema by id.
 
         """
-<<<<<<< HEAD
-        request = schema.build_get_by_id_request(schema_id=schema_id)
-        response = await self._generated_client.send_request(request, **kwargs)
-        response.raise_for_status()
-        return _parse_response_schema(response)
-=======
         try:
             return self._id_to_schema[schema_id]
         except KeyError:
-            schema = await self._generated_client.schema.get_by_id(
-                schema_id=schema_id,
-                cls=_parse_response_schema,
-                **kwargs
-            )
+            request = schema_rest.build_get_by_id_request(schema_id=schema_id)
+            response = await self._generated_client.send_request(request, **kwargs)
+            response.raise_for_status()
+            schema =  _parse_response_schema(response)
             self._id_to_schema[schema_id] = schema
             return schema
->>>>>>> 232b79b4
 
     async def get_schema_id(
         self,
@@ -222,33 +209,25 @@
         except AttributeError:
             pass
 
-<<<<<<< HEAD
-        request = schema.build_query_id_by_content_request(
-            group_name=schema_group,
-            schema_name=schema_name,
-            content=schema_content,
-            serialization_type=serialization_type,
-            content_type=kwargs.pop("content_type", "application/json"),
-            **kwargs
-        )
-
-        response = await self._generated_client.send_request(request, **kwargs)
-        response.raise_for_status()
-        return _parse_response_schema_id(response)
-=======
-        try:
-            return self._description_to_properties[
+        try:
+            properties = self._description_to_properties[
                 (schema_group, schema_name, serialization_type, schema_content)
             ]
+            return properties
         except KeyError:
-            schema_properties = await self._generated_client.schema.query_id_by_content(
+            request = schema_rest.build_query_id_by_content_request(
                 group_name=schema_group,
                 schema_name=schema_name,
-                schema_content=schema_content,
-                x_schema_type=serialization_type,
-                cls=_parse_response_schema_id,
+                content=schema_content,
+                serialization_type=serialization_type,
+                content_type=kwargs.pop("content_type", "application/json"),
                 **kwargs
             )
+
+            response = await self._generated_client.send_request(request, **kwargs)
+            response.raise_for_status()
+            schema_properties = _parse_response_schema_id(response)
+
             if not self._id_to_schema.get(schema_properties.schema_id):
                 self._id_to_schema[schema_properties.schema_id] = Schema(schema_content, schema_properties)
             else:
@@ -256,5 +235,4 @@
             self._description_to_properties[
                 (schema_group, schema_name, serialization_type, schema_content)
             ] = schema_properties
-            return schema_properties
->>>>>>> 232b79b4
+            return schema_properties