--- conflicted
+++ resolved
@@ -11,16 +11,11 @@
 - `register_schema` and `get_schema_properties` methods on sync and async `SchemaRegistryClient` now take in the following parameters in the given order:
   - `group_name`, which has been renamed from `schema_group`
   - `name`, which has been renamed from `schema_name`
-<<<<<<< HEAD
-  - `content`, which has been renamed from `schema_content`
-  - `format`, which has been renamed from `serialization_type`
-- `location` instance variable in `SchemaProperties` has been removed.
-- `Schema` and `SchemaProperties` no longer have positional parameters, as they will not be constructed by the user.
-=======
   - `schema_definition`, which has been renamed from `schema_content`
   - `format`, which has been renamed from `serialization_type`
 - `endpoint` parameter in `SchemaRegistryClient` constructor has been renamed `fully_qualified_namespace`
->>>>>>> 1a9b633d
+- `location` instance variable in `SchemaProperties` has been removed.
+- `Schema` and `SchemaProperties` no longer have positional parameters, as they will not be constructed by the user.
 
 ### Bugs Fixed
 
