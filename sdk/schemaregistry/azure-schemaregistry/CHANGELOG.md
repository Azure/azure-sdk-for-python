# Release History

## 1.0.0 (Unreleased)
<<<<<<< HEAD

### Features Added

- GA release.
=======

**Note:** This is the first stable release of our efforts to create a user-friendly and Pythonic client library for Azure Schema Registry.

### Features Added

- `SchemaRegistryClient` is the top-level client class interacting with the Azure Schema Registry Service. It provides three methods:
  - `register_schema`: Store schema in the service by providing schema group name, schema name, schema format and schema definition.
  - `get_schema`: Get schema definition and its properties by schema id.
  - `get_schema_properties`: Get schema properties by providing schema group name, schema name, schema format and schema definition.
- `SchemaProperties` has the following instance variables: `id`, `format`, `version`.
- `Schema` has the following properties: `properties` and `schema_definition`.
- `SchemaFormat` provides the schema format to be stored by the service. Currently, the only supported format is `Avro`.
>>>>>>> c249012e

### Breaking Changes

### Bugs Fixed

### Other Changes

## 1.0.0b3 (2021-10-05)

### Breaking Changes

- `get_schema_id` method on sync and async `SchemaRegistryClient` has been renamed `get_schema_properties`.
- `schema_id` parameter in `get_schema` method on sync and async `SchemaRegistryClient` has been renamed `id`.
- `register_schema` and `get_schema_properties` methods on sync and async `SchemaRegistryClient` now take in the following parameters in the given order:
  - `group_name`, which has been renamed from `schema_group`
  - `name`, which has been renamed from `schema_name`
  - `schema_definition`, which has been renamed from `schema_content`
  - `format`, which has been renamed from `serialization_type`
- `endpoint` parameter in `SchemaRegistryClient` constructor has been renamed `fully_qualified_namespace`
- `location` instance variable in `SchemaProperties` has been removed.
- `Schema` and `SchemaProperties` no longer have positional parameters, as they will not be constructed by the user.

### Other Changes

- Updated azure-core dependency to 1.19.0.
- Removed caching support of registered schemas so requests are sent to the service to register schemas, get schema properties, and get schemas.

## 1.0.0b2 (2021-08-17)

This version and all future versions will require Python 2.7 or Python 3.6+, Python 3.5 is no longer supported.

### Features Added

- Support caching of registered schemas and send requests to the service only if the cache does not have the looked-up schema/schema ID.

## 1.0.0b1 (2020-09-09)

Version 1.0.0b1 is the first preview of our efforts to create a user-friendly and Pythonic client library for Azure Schema Registry.

**New features**

- `SchemaRegistryClient` is the top-level client class interacting with the Azure Schema Registry Service. It provides three methods:
  - `register_schema`: Store schema into the service.
  - `get_schema`: Get schema content and its properties by schema id.
  - `get_schema_id`: Get schema id and its properties by schema group, schema name, serialization type and schema content.<|MERGE_RESOLUTION|>--- conflicted
+++ resolved
@@ -1,12 +1,6 @@
 # Release History
 
 ## 1.0.0 (Unreleased)
-<<<<<<< HEAD
-
-### Features Added
-
-- GA release.
-=======
 
 **Note:** This is the first stable release of our efforts to create a user-friendly and Pythonic client library for Azure Schema Registry.
 
@@ -19,7 +13,6 @@
 - `SchemaProperties` has the following instance variables: `id`, `format`, `version`.
 - `Schema` has the following properties: `properties` and `schema_definition`.
 - `SchemaFormat` provides the schema format to be stored by the service. Currently, the only supported format is `Avro`.
->>>>>>> c249012e
 
 ### Breaking Changes
 
