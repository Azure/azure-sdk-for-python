# Release History

<<<<<<< HEAD
## 1.0.0b4 (Unreleased)
=======
## 1.0.0 (2021-11-10)

**Note:** This is the first stable release of our efforts to create a user-friendly and Pythonic client library for Azure Schema Registry.
>>>>>>> 62df3543

### Features Added

- `SchemaRegistryClient` is the top-level client class interacting with the Azure Schema Registry Service. It provides three methods:
  - `register_schema`: Store schema in the service by providing schema group name, schema name, schema definition, and schema format.
  - `get_schema`: Get schema definition and its properties by schema id.
  - `get_schema_properties`: Get schema properties by providing schema group name, schema name, schema definition, and schema format.
- `SchemaProperties` has the following instance variables: `id` and `format`:
  - The type of `format` has been changed from `str` to `SchemaFormat`.
- `Schema` has the following properties: `properties` and `definition`.
- `SchemaFormat` provides the schema format to be stored by the service. Currently, the only supported format is `Avro`.
- `api_version` has been added as a keyword arg to the sync and async `SchemaRegistryClient` constructors.

### Breaking Changes

- `version` instance variable in `SchemaProperties` has been removed.  
- `schema_definition` instance variable in `Schema` has been renamed `definition`.
- `id` parameter in `get_schema` method on sync and async `SchemaRegistryClient` has been renamed `schema_id`.
- `schema_definition` parameter in `register_schema` and `get_schema_properties` methods on sync and async `SchemaRegistryClient` has been renamed `definition`.
- `serializer` namespace has been removed from `azure.schemaregistry`.

## 1.0.0b3 (2021-10-05)

### Breaking Changes

### Bugs Fixed

### Other Changes

## 1.0.0b3 (2021-10-05)

### Breaking Changes

- `get_schema_id` method on sync and async `SchemaRegistryClient` has been renamed `get_schema_properties`.
- `schema_id` parameter in `get_schema` method on sync and async `SchemaRegistryClient` has been renamed `id`.
- `register_schema` and `get_schema_properties` methods on sync and async `SchemaRegistryClient` now take in the following parameters in the given order:
  - `group_name`, which has been renamed from `schema_group`
  - `name`, which has been renamed from `schema_name`
  - `schema_definition`, which has been renamed from `schema_content`
  - `format`, which has been renamed from `serialization_type`
- `endpoint` parameter in `SchemaRegistryClient` constructor has been renamed `fully_qualified_namespace`
- `location` instance variable in `SchemaProperties` has been removed.
- `Schema` and `SchemaProperties` no longer have positional parameters, as they will not be constructed by the user.

### Other Changes

- Updated azure-core dependency to 1.19.0.
- Removed caching support of registered schemas so requests are sent to the service to register schemas, get schema properties, and get schemas.

## 1.0.0b2 (2021-08-17)

This version and all future versions will require Python 2.7 or Python 3.6+, Python 3.5 is no longer supported.

### Features Added

- Support caching of registered schemas and send requests to the service only if the cache does not have the looked-up schema/schema ID.

## 1.0.0b1 (2020-09-09)

Version 1.0.0b1 is the first preview of our efforts to create a user-friendly and Pythonic client library for Azure Schema Registry.

**New features**

- `SchemaRegistryClient` is the top-level client class interacting with the Azure Schema Registry Service. It provides three methods:
  - `register_schema`: Store schema into the service.
  - `get_schema`: Get schema content and its properties by schema id.
  - `get_schema_id`: Get schema id and its properties by schema group, schema name, serialization type and schema content.<|MERGE_RESOLUTION|>--- conflicted
+++ resolved
@@ -1,12 +1,8 @@
 # Release History
 
-<<<<<<< HEAD
-## 1.0.0b4 (Unreleased)
-=======
 ## 1.0.0 (2021-11-10)
 
 **Note:** This is the first stable release of our efforts to create a user-friendly and Pythonic client library for Azure Schema Registry.
->>>>>>> 62df3543
 
 ### Features Added
 
