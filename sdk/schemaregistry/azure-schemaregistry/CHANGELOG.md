--- conflicted
+++ resolved
@@ -1,20 +1,12 @@
 # Release History
 
-## 1.0.0b2 (Unreleased)
+## 1.0.0b2 (2021-08-17)
+
+This version and all future versions will require Python 2.7 or Python 3.6+, Python 3.5 is no longer supported.
 
 ### Features Added
 
-<<<<<<< HEAD
-### Breaking Changes
-
-### Bugs Fixed
-
-### Other Changes
-
-This version and all future versions will require Python 2.7 or Python 3.6+, Python 3.5 is no longer supported.
-=======
 - Support caching of registered schemas and send requests to the service only if the cache does not have the looked-up schema/schema ID.
->>>>>>> a7898c23
 
 ## 1.0.0b1 (2020-09-09)
 
