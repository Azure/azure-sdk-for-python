--- conflicted
+++ resolved
@@ -42,15 +42,6 @@
     uri: https://fake_resource.servicebus.windows.net/$schemaGroups/$schemas/1051144b7fa7490ba07184606fd25d21?api-version=2021-10
   response:
     body:
-<<<<<<< HEAD
-      string: '{"id":"ccc58199c8974f60be5b8de153ae9771"}'
-    headers:
-      content-type: application/json
-      date: Wed, 29 Sep 2021 16:52:39 GMT
-      location: https://swathip-test-eventhubs.servicebus.windows.net:443/$schemagroups/fakegroup/schemas/test-schema-basic-asynce5e1482/versions/1?api-version=2020-09-01-preview
-      schema-id: ccc58199c8974f60be5b8de153ae9771
-      schema-id-location: https://swathip-test-eventhubs.servicebus.windows.net:443/$schemagroups/getschemabyid/ccc58199c8974f60be5b8de153ae9771?api-version=2020-09-01-preview
-=======
       string: '{"namespace":"example.avro","type":"record","name":"User","fields":[{"name":"name","type":"string"},{"name":"favorite_number","type":["int","null"]},{"name":"favorite_color","type":["string","null"]}]}'
     headers:
       content-type: application/json;serialization=Avro
@@ -60,7 +51,6 @@
       schema-id: 1051144b7fa7490ba07184606fd25d21
       schema-id-location: https://swathip-test-eventhubs.servicebus.windows.net:443/$schemagroups/$schemas/1051144b7fa7490ba07184606fd25d21?api-version=2021-10
       schema-name: test-schema-basic-asynce5e1482
->>>>>>> 62df3543
       schema-version: '1'
       schema-versions-location: https://swathip-test-eventhubs.servicebus.windows.net:443/$schemagroups/swathip-test-schema/schemas/test-schema-basic-asynce5e1482/versions?api-version=2021-10
       server: Microsoft-HTTPAPI/2.0
@@ -113,15 +103,6 @@
     uri: https://fake_resource.servicebus.windows.net/$schemaGroups/fakegroup/schemas/test-schema-basic-asynce5e1482:get-id?api-version=2021-10
   response:
     body:
-<<<<<<< HEAD
-      string: '{"id":"ccc58199c8974f60be5b8de153ae9771"}'
-    headers:
-      content-type: application/json
-      date: Wed, 29 Sep 2021 16:52:40 GMT
-      location: https://swathip-test-eventhubs.servicebus.windows.net:443/$schemagroups/fakegroup/schemas/test-schema-basic-asynce5e1482/versions/1?api-version=2020-09-01-preview
-      schema-id: ccc58199c8974f60be5b8de153ae9771
-      schema-id-location: https://swathip-test-eventhubs.servicebus.windows.net:443/$schemagroups/getschemabyid/ccc58199c8974f60be5b8de153ae9771?api-version=2020-09-01-preview
-=======
       string: ''
     headers:
       content-length: '0'
@@ -131,7 +112,6 @@
       schema-id: 1051144b7fa7490ba07184606fd25d21
       schema-id-location: https://swathip-test-eventhubs.servicebus.windows.net:443/$schemagroups/$schemas/1051144b7fa7490ba07184606fd25d21?api-version=2021-10
       schema-name: test-schema-basic-asynce5e1482
->>>>>>> 62df3543
       schema-version: '1'
       schema-versions-location: https://swathip-test-eventhubs.servicebus.windows.net:443/$schemagroups/swathip-test-schema/schemas/test-schema-basic-asynce5e1482/versions?api-version=2021-10
       server: Microsoft-HTTPAPI/2.0
