interactions:
- request:
    body: null
    headers:
      Accept:
      - application/json; serialization=Avro
      User-Agent:
      - azsdk-python-azureschemaregistry/1.0.0 Python/3.9.0 (Windows-10-10.0.22000-SP0)
    method: GET
    uri: https://fake_resource.servicebus.windows.net/$schemaGroups/$schemas/a?api-version=2021-10
  response:
    body:
      string: '{"Code":400,"Detail":"SubCode=40000, UnknownType:The request is invalid.
<<<<<<< HEAD
        [MGResponseHttpError=BadRequest]. TrackingId:dbfa19f5-29c4-4278-a562-7abb97e16e07_G27,
        SystemTracker:swathip-test-eventhubs.servicebus.windows.net:$schemagroups\/getSchemaById\/a,
        Timestamp:2021-09-29T16:52:41"}'
    headers:
      content-type: application/json
      date: Wed, 29 Sep 2021 16:52:41 GMT
=======
        [MGResponseHttpError=BadRequest]. TrackingId:22b913ba-a4d9-4799-8f94-a6c248869d77_G28,
        SystemTracker:fake_resource.servicebus.windows.net/:$schemaGroups\/$schemas\/a,
        Timestamp:2021-11-08T19:21:36"}'
    headers:
      content-type: application/json
      date: Mon, 08 Nov 2021 19:21:35 GMT
>>>>>>> 62df3543
      server: Microsoft-HTTPAPI/2.0
      strict-transport-security: max-age=31536000
      transfer-encoding: chunked
    status:
      code: 400
      message: Bad Request
    url: https://swathip-test-eventhubs.servicebus.windows.net/$schemaGroups/$schemas/a?api-version=2021-10
- request:
    body: null
    headers:
      Accept:
      - application/json; serialization=Avro
      User-Agent:
      - azsdk-python-azureschemaregistry/1.0.0 Python/3.9.0 (Windows-10-10.0.22000-SP0)
    method: GET
    uri: https://fake_resource.servicebus.windows.net/$schemaGroups/$schemas/aaaaaaaaaaaaaaaaaaaaaaaaaaaaaaaa?api-version=2021-10
  response:
    body:
      string: '{"Code":404,"Detail":"Schema id aaaaaaaaaaaaaaaaaaaaaaaaaaaaaaaa does
<<<<<<< HEAD
        not exist. TrackingId:87072604-c61d-4dce-bd60-077162e0aa78_G27, SystemTracker:swathip-test-eventhubs.servicebus.windows.net:$schemagroups\/getSchemaById\/aaaaaaaaaaaaaaaaaaaaaaaaaaaaaaaa,
        Timestamp:2021-09-29T16:52:41"}'
    headers:
      content-type: application/json
      date: Wed, 29 Sep 2021 16:52:41 GMT
=======
        not exist. TrackingId:fae7aad8-cc69-417b-b713-86c4760011ed_G28, SystemTracker:fake_resource.servicebus.windows.net/:$schemaGroups\/$schemas\/aaaaaaaaaaaaaaaaaaaaaaaaaaaaaaaa,
        Timestamp:2021-11-08T19:21:36"}'
    headers:
      content-type: application/json
      date: Mon, 08 Nov 2021 19:21:36 GMT
>>>>>>> 62df3543
      server: Microsoft-HTTPAPI/2.0
      strict-transport-security: max-age=31536000
      transfer-encoding: chunked
    status:
      code: 404
      message: Not Found
    url: https://swathip-test-eventhubs.servicebus.windows.net/$schemaGroups/$schemas/aaaaaaaaaaaaaaaaaaaaaaaaaaaaaaaa?api-version=2021-10
version: 1<|MERGE_RESOLUTION|>--- conflicted
+++ resolved
@@ -11,21 +11,12 @@
   response:
     body:
       string: '{"Code":400,"Detail":"SubCode=40000, UnknownType:The request is invalid.
-<<<<<<< HEAD
-        [MGResponseHttpError=BadRequest]. TrackingId:dbfa19f5-29c4-4278-a562-7abb97e16e07_G27,
-        SystemTracker:swathip-test-eventhubs.servicebus.windows.net:$schemagroups\/getSchemaById\/a,
-        Timestamp:2021-09-29T16:52:41"}'
-    headers:
-      content-type: application/json
-      date: Wed, 29 Sep 2021 16:52:41 GMT
-=======
         [MGResponseHttpError=BadRequest]. TrackingId:22b913ba-a4d9-4799-8f94-a6c248869d77_G28,
         SystemTracker:fake_resource.servicebus.windows.net/:$schemaGroups\/$schemas\/a,
         Timestamp:2021-11-08T19:21:36"}'
     headers:
       content-type: application/json
       date: Mon, 08 Nov 2021 19:21:35 GMT
->>>>>>> 62df3543
       server: Microsoft-HTTPAPI/2.0
       strict-transport-security: max-age=31536000
       transfer-encoding: chunked
@@ -45,19 +36,11 @@
   response:
     body:
       string: '{"Code":404,"Detail":"Schema id aaaaaaaaaaaaaaaaaaaaaaaaaaaaaaaa does
-<<<<<<< HEAD
-        not exist. TrackingId:87072604-c61d-4dce-bd60-077162e0aa78_G27, SystemTracker:swathip-test-eventhubs.servicebus.windows.net:$schemagroups\/getSchemaById\/aaaaaaaaaaaaaaaaaaaaaaaaaaaaaaaa,
-        Timestamp:2021-09-29T16:52:41"}'
-    headers:
-      content-type: application/json
-      date: Wed, 29 Sep 2021 16:52:41 GMT
-=======
         not exist. TrackingId:fae7aad8-cc69-417b-b713-86c4760011ed_G28, SystemTracker:fake_resource.servicebus.windows.net/:$schemaGroups\/$schemas\/aaaaaaaaaaaaaaaaaaaaaaaaaaaaaaaa,
         Timestamp:2021-11-08T19:21:36"}'
     headers:
       content-type: application/json
       date: Mon, 08 Nov 2021 19:21:36 GMT
->>>>>>> 62df3543
       server: Microsoft-HTTPAPI/2.0
       strict-transport-security: max-age=31536000
       transfer-encoding: chunked
