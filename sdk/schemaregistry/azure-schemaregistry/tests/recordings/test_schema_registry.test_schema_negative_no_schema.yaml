interactions:
- request:
    body: null
    headers:
      Accept:
      - application/json; serialization=Avro
      Accept-Encoding:
      - gzip, deflate
      Connection:
      - keep-alive
      User-Agent:
      - azsdk-python-azureschemaregistry/1.0.0 Python/3.9.0 (Windows-10-10.0.22000-SP0)
    method: GET
    uri: https://fake_resource.servicebus.windows.net/$schemaGroups/$schemas/a?api-version=2021-10
  response:
    body:
      string: '{"Code":400,"Detail":"SubCode=40000, UnknownType:The request is invalid.
<<<<<<< HEAD
        [MGResponseHttpError=BadRequest]. TrackingId:70e92116-f53e-4bac-a8c0-d4911d73b78b_G6,
        SystemTracker:swathip-test-eventhubs.servicebus.windows.net:$schemagroups\/getSchemaById\/a,
        Timestamp:2021-09-29T16:52:28"}'
=======
        [MGResponseHttpError=BadRequest]. TrackingId:452ca5f5-1a75-4f0e-89a1-ed2d4db27174_G21,
        SystemTracker:fake_resource.servicebus.windows.net/:$schemaGroups\/$schemas\/a,
        Timestamp:2021-11-08T19:21:17"}'
>>>>>>> 62df3543
    headers:
      content-type:
      - application/json
      date:
<<<<<<< HEAD
      - Wed, 29 Sep 2021 16:52:28 GMT
=======
      - Mon, 08 Nov 2021 19:21:17 GMT
>>>>>>> 62df3543
      server:
      - Microsoft-HTTPAPI/2.0
      strict-transport-security:
      - max-age=31536000
      transfer-encoding:
      - chunked
    status:
      code: 400
      message: Bad Request
- request:
    body: null
    headers:
      Accept:
      - application/json; serialization=Avro
      Accept-Encoding:
      - gzip, deflate
      Connection:
      - keep-alive
      User-Agent:
      - azsdk-python-azureschemaregistry/1.0.0 Python/3.9.0 (Windows-10-10.0.22000-SP0)
    method: GET
    uri: https://fake_resource.servicebus.windows.net/$schemaGroups/$schemas/aaaaaaaaaaaaaaaaaaaaaaaaaaaaaaaa?api-version=2021-10
  response:
    body:
      string: '{"Code":404,"Detail":"Schema id aaaaaaaaaaaaaaaaaaaaaaaaaaaaaaaa does
<<<<<<< HEAD
        not exist. TrackingId:ce867010-7173-41b3-9ad5-f3970933b3b4_G6, SystemTracker:swathip-test-eventhubs.servicebus.windows.net:$schemagroups\/getSchemaById\/aaaaaaaaaaaaaaaaaaaaaaaaaaaaaaaa,
        Timestamp:2021-09-29T16:52:29"}'
=======
        not exist. TrackingId:7f75b398-997b-4d32-ad30-f0d9b084e27b_G21, SystemTracker:fake_resource.servicebus.windows.net/:$schemaGroups\/$schemas\/aaaaaaaaaaaaaaaaaaaaaaaaaaaaaaaa,
        Timestamp:2021-11-08T19:21:18"}'
>>>>>>> 62df3543
    headers:
      content-type:
      - application/json
      date:
<<<<<<< HEAD
      - Wed, 29 Sep 2021 16:52:28 GMT
=======
      - Mon, 08 Nov 2021 19:21:17 GMT
>>>>>>> 62df3543
      server:
      - Microsoft-HTTPAPI/2.0
      strict-transport-security:
      - max-age=31536000
      transfer-encoding:
      - chunked
    status:
      code: 404
      message: Not Found
version: 1<|MERGE_RESOLUTION|>--- conflicted
+++ resolved
@@ -15,24 +15,14 @@
   response:
     body:
       string: '{"Code":400,"Detail":"SubCode=40000, UnknownType:The request is invalid.
-<<<<<<< HEAD
-        [MGResponseHttpError=BadRequest]. TrackingId:70e92116-f53e-4bac-a8c0-d4911d73b78b_G6,
-        SystemTracker:swathip-test-eventhubs.servicebus.windows.net:$schemagroups\/getSchemaById\/a,
-        Timestamp:2021-09-29T16:52:28"}'
-=======
         [MGResponseHttpError=BadRequest]. TrackingId:452ca5f5-1a75-4f0e-89a1-ed2d4db27174_G21,
         SystemTracker:fake_resource.servicebus.windows.net/:$schemaGroups\/$schemas\/a,
         Timestamp:2021-11-08T19:21:17"}'
->>>>>>> 62df3543
     headers:
       content-type:
       - application/json
       date:
-<<<<<<< HEAD
-      - Wed, 29 Sep 2021 16:52:28 GMT
-=======
       - Mon, 08 Nov 2021 19:21:17 GMT
->>>>>>> 62df3543
       server:
       - Microsoft-HTTPAPI/2.0
       strict-transport-security:
@@ -58,22 +48,13 @@
   response:
     body:
       string: '{"Code":404,"Detail":"Schema id aaaaaaaaaaaaaaaaaaaaaaaaaaaaaaaa does
-<<<<<<< HEAD
-        not exist. TrackingId:ce867010-7173-41b3-9ad5-f3970933b3b4_G6, SystemTracker:swathip-test-eventhubs.servicebus.windows.net:$schemagroups\/getSchemaById\/aaaaaaaaaaaaaaaaaaaaaaaaaaaaaaaa,
-        Timestamp:2021-09-29T16:52:29"}'
-=======
         not exist. TrackingId:7f75b398-997b-4d32-ad30-f0d9b084e27b_G21, SystemTracker:fake_resource.servicebus.windows.net/:$schemaGroups\/$schemas\/aaaaaaaaaaaaaaaaaaaaaaaaaaaaaaaa,
         Timestamp:2021-11-08T19:21:18"}'
->>>>>>> 62df3543
     headers:
       content-type:
       - application/json
       date:
-<<<<<<< HEAD
-      - Wed, 29 Sep 2021 16:52:28 GMT
-=======
       - Mon, 08 Nov 2021 19:21:17 GMT
->>>>>>> 62df3543
       server:
       - Microsoft-HTTPAPI/2.0
       strict-transport-security:
