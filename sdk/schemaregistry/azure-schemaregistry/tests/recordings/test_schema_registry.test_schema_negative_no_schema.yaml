interactions:
- request:
    body: null
    headers:
      Accept:
      - text/plain; charset=utf-8
      Accept-Encoding:
      - gzip, deflate
      Connection:
      - keep-alive
      User-Agent:
      - azsdk-python-azureschemaregistry/1.0.0b3 Python/3.9.0 (Windows-10-10.0.19041-SP0)
    method: GET
    uri: https://fake_resource.servicebus.windows.net/$schemagroups/getSchemaById/a?api-version=2020-09-01-preview
  response:
    body:
      string: '{"Code":400,"Detail":"SubCode=40000, UnknownType:The request is invalid.
<<<<<<< HEAD
        [MGResponseHttpError=BadRequest]. TrackingId:76be9e3a-6bdc-4f3f-acb2-bbadfc71b8fd_G16,
        SystemTracker:swathip-test-eventhubs.servicebus.windows.net:$schemagroups\/getSchemaById\/a,
        Timestamp:2021-09-20T22:51:28"}'
=======
        [MGResponseHttpError=BadRequest]. TrackingId:0f167d85-f54f-4afe-aae9-949d2b894663_G28,
        SystemTracker:swathip-test-eventhubs.servicebus.windows.net:$schemagroups\/getSchemaById\/a,
        Timestamp:2021-09-20T20:08:17"}'
>>>>>>> f3144dc2
    headers:
      content-type:
      - application/json
      date:
<<<<<<< HEAD
      - Mon, 20 Sep 2021 22:51:28 GMT
=======
      - Mon, 20 Sep 2021 20:08:17 GMT
>>>>>>> f3144dc2
      server:
      - Microsoft-HTTPAPI/2.0
      strict-transport-security:
      - max-age=31536000
      transfer-encoding:
      - chunked
    status:
      code: 400
      message: Bad Request
- request:
    body: null
    headers:
      Accept:
      - text/plain; charset=utf-8
      Accept-Encoding:
      - gzip, deflate
      Connection:
      - keep-alive
      User-Agent:
      - azsdk-python-azureschemaregistry/1.0.0b3 Python/3.9.0 (Windows-10-10.0.19041-SP0)
    method: GET
    uri: https://fake_resource.servicebus.windows.net/$schemagroups/getSchemaById/aaaaaaaaaaaaaaaaaaaaaaaaaaaaaaaa?api-version=2020-09-01-preview
  response:
    body:
      string: '{"Code":404,"Detail":"Schema id aaaaaaaaaaaaaaaaaaaaaaaaaaaaaaaa does
<<<<<<< HEAD
        not exist. TrackingId:1d5a14e6-6f90-4459-b977-aaf3da12aee2_G16, SystemTracker:swathip-test-eventhubs.servicebus.windows.net:$schemagroups\/getSchemaById\/aaaaaaaaaaaaaaaaaaaaaaaaaaaaaaaa,
        Timestamp:2021-09-20T22:51:29"}'
=======
        not exist. TrackingId:8c8699e7-a6dc-437f-88fc-f6fddd2d64ef_G28, SystemTracker:swathip-test-eventhubs.servicebus.windows.net:$schemagroups\/getSchemaById\/aaaaaaaaaaaaaaaaaaaaaaaaaaaaaaaa,
        Timestamp:2021-09-20T20:08:17"}'
>>>>>>> f3144dc2
    headers:
      content-type:
      - application/json
      date:
<<<<<<< HEAD
      - Mon, 20 Sep 2021 22:51:28 GMT
=======
      - Mon, 20 Sep 2021 20:08:17 GMT
>>>>>>> f3144dc2
      server:
      - Microsoft-HTTPAPI/2.0
      strict-transport-security:
      - max-age=31536000
      transfer-encoding:
      - chunked
    status:
      code: 404
      message: Not Found
version: 1<|MERGE_RESOLUTION|>--- conflicted
+++ resolved
@@ -15,24 +15,14 @@
   response:
     body:
       string: '{"Code":400,"Detail":"SubCode=40000, UnknownType:The request is invalid.
-<<<<<<< HEAD
-        [MGResponseHttpError=BadRequest]. TrackingId:76be9e3a-6bdc-4f3f-acb2-bbadfc71b8fd_G16,
+        [MGResponseHttpError=BadRequest]. TrackingId:89eef0c1-0916-4518-aaa0-63459130469a_G15,
         SystemTracker:swathip-test-eventhubs.servicebus.windows.net:$schemagroups\/getSchemaById\/a,
-        Timestamp:2021-09-20T22:51:28"}'
-=======
-        [MGResponseHttpError=BadRequest]. TrackingId:0f167d85-f54f-4afe-aae9-949d2b894663_G28,
-        SystemTracker:swathip-test-eventhubs.servicebus.windows.net:$schemagroups\/getSchemaById\/a,
-        Timestamp:2021-09-20T20:08:17"}'
->>>>>>> f3144dc2
+        Timestamp:2021-09-22T00:45:32"}'
     headers:
       content-type:
       - application/json
       date:
-<<<<<<< HEAD
-      - Mon, 20 Sep 2021 22:51:28 GMT
-=======
-      - Mon, 20 Sep 2021 20:08:17 GMT
->>>>>>> f3144dc2
+      - Wed, 22 Sep 2021 00:45:31 GMT
       server:
       - Microsoft-HTTPAPI/2.0
       strict-transport-security:
@@ -58,22 +48,13 @@
   response:
     body:
       string: '{"Code":404,"Detail":"Schema id aaaaaaaaaaaaaaaaaaaaaaaaaaaaaaaa does
-<<<<<<< HEAD
-        not exist. TrackingId:1d5a14e6-6f90-4459-b977-aaf3da12aee2_G16, SystemTracker:swathip-test-eventhubs.servicebus.windows.net:$schemagroups\/getSchemaById\/aaaaaaaaaaaaaaaaaaaaaaaaaaaaaaaa,
-        Timestamp:2021-09-20T22:51:29"}'
-=======
-        not exist. TrackingId:8c8699e7-a6dc-437f-88fc-f6fddd2d64ef_G28, SystemTracker:swathip-test-eventhubs.servicebus.windows.net:$schemagroups\/getSchemaById\/aaaaaaaaaaaaaaaaaaaaaaaaaaaaaaaa,
-        Timestamp:2021-09-20T20:08:17"}'
->>>>>>> f3144dc2
+        not exist. TrackingId:52b44c02-c087-449e-bd04-02c7fb57b43d_G15, SystemTracker:swathip-test-eventhubs.servicebus.windows.net:$schemagroups\/getSchemaById\/aaaaaaaaaaaaaaaaaaaaaaaaaaaaaaaa,
+        Timestamp:2021-09-22T00:45:33"}'
     headers:
       content-type:
       - application/json
       date:
-<<<<<<< HEAD
-      - Mon, 20 Sep 2021 22:51:28 GMT
-=======
-      - Mon, 20 Sep 2021 20:08:17 GMT
->>>>>>> f3144dc2
+      - Wed, 22 Sep 2021 00:45:32 GMT
       server:
       - Microsoft-HTTPAPI/2.0
       strict-transport-security:
