--- conflicted
+++ resolved
@@ -1,6 +1,6 @@
 interactions:
 - request:
-    body: '{"namespace":"example.avro","type":"record","name":"User","fields":[{"name":"name","type":"string"},{"name":"favorite_number","type":["int","null"]},{"name":"favorite_color","type":["string","null"]}]}'
+    body: '"{\"namespace\":\"example.avro\",\"type\":\"record\",\"name\":\"User\",\"fields\":[{\"name\":\"name\",\"type\":\"string\"},{\"name\":\"favorite_number\",\"type\":[\"int\",\"null\"]},{\"name\":\"favorite_color\",\"type\":[\"string\",\"null\"]}]}"'
     headers:
       Accept:
       - application/json
@@ -9,59 +9,31 @@
       Connection:
       - keep-alive
       Content-Length:
-      - '201'
+      - '245'
       Content-Type:
       - application/json
-<<<<<<< HEAD
-      Serialization-Type:
-=======
       User-Agent:
       - azsdk-python-azureschemaregistry/1.0.0b1 Python/3.9.0 (Windows-10-10.0.19041-SP0)
       X-Schema-Type:
->>>>>>> 232b79b4
-      - Avro
-      User-Agent:
-      - azsdk-python-azureschemaregistry/1.0.0b2 Python/3.7.10 (Windows-10-10.0.19041-SP0)
+      - Avro
     method: PUT
-    uri: https://fake_resource.servicebus.windows.net/$schemagroups/fakegroup/schemas/test-schema-update423f1009?api-version=2020-09-01-preview
-  response:
-    body:
-<<<<<<< HEAD
-      string: '{"id":"f0e48062ab4f4a58b16e379cff36603c"}'
-=======
+    uri: https://fake_resource.servicebus.windows.net/$schemagroups/fakegroup/schemas/test-schema-update423f1009?api-version=2017-04
+  response:
+    body:
       string: '{"id":"762ff26654914959a77990e71d7147a6"}'
->>>>>>> 232b79b4
-    headers:
-      content-type:
-      - application/json
-      date:
-<<<<<<< HEAD
-      - Tue, 03 Aug 2021 19:32:27 GMT
-      location:
-      - https://fake_resource.servicebus.windows.net:443/$schemagroups/fakegroup/schemas/test-schema-update423f1009/versions/13?api-version=2020-09-01-preview
-      schema-id:
-      - f0e48062ab4f4a58b16e379cff36603c
-      schema-id-location:
-      - https://fake_resource.servicebus.windows.net:443/$schemagroups/getschemabyid/f0e48062ab4f4a58b16e379cff36603c?api-version=2020-09-01-preview
-      schema-version:
-      - '13'
-      schema-versions-location:
-      - https://fake_resource.servicebus.windows.net:443/$schemagroups/fakegroup/schemas/test-schema-update423f1009/versions?api-version=2020-09-01-preview
-      serialization-type:
-      - Avro
-=======
+    headers:
+      content-type:
+      - application/json
+      date:
       - Wed, 11 Aug 2021 21:42:41 GMT
       location:
       - https://swathip-test-eventhubs.servicebus.windows.net:443/$schemagroups/fakegroup/schemas/test-schema-update423f1009/versions/1?api-version=2017-04
->>>>>>> 232b79b4
-      server:
-      - Microsoft-HTTPAPI/2.0
-      strict-transport-security:
-      - max-age=31536000
-      transfer-encoding:
-      - chunked
-<<<<<<< HEAD
-=======
+      server:
+      - Microsoft-HTTPAPI/2.0
+      strict-transport-security:
+      - max-age=31536000
+      transfer-encoding:
+      - chunked
       x-schema-id:
       - 762ff26654914959a77990e71d7147a6
       x-schema-id-location:
@@ -70,192 +42,6 @@
       - Avro
       x-schema-version:
       - '1'
-      x-schema-versions-location:
-      - https://swathip-test-eventhubs.servicebus.windows.net:443/$schemagroups/swathip-test-schema/schemas/test-schema-update423f1009/versions?api-version=2017-04
->>>>>>> 232b79b4
-    status:
-      code: 200
-      message: OK
-- request:
-    body: '{"namespace":"example.avro","type":"record","name":"User","fields":[{"name":"name","type":"string"},{"name":"favorite_number","type":["int","null"]},{"name":"favorite_food","type":["string","null"]}]}'
-    headers:
-      Accept:
-      - application/json
-      Accept-Encoding:
-      - gzip, deflate
-      Connection:
-      - keep-alive
-      Content-Length:
-      - '200'
-      Content-Type:
-      - application/json
-<<<<<<< HEAD
-      Serialization-Type:
-=======
-      User-Agent:
-      - azsdk-python-azureschemaregistry/1.0.0b1 Python/3.9.0 (Windows-10-10.0.19041-SP0)
-      X-Schema-Type:
->>>>>>> 232b79b4
-      - Avro
-      User-Agent:
-      - azsdk-python-azureschemaregistry/1.0.0b2 Python/3.7.10 (Windows-10-10.0.19041-SP0)
-    method: PUT
-    uri: https://fake_resource.servicebus.windows.net/$schemagroups/fakegroup/schemas/test-schema-update423f1009?api-version=2020-09-01-preview
-  response:
-    body:
-<<<<<<< HEAD
-      string: '{"id":"1ef14b8853d54154b2673573c79220e3"}'
-=======
-      string: '{"id":"ae05490a6dcb419d8bb8f72dc32256ae"}'
->>>>>>> 232b79b4
-    headers:
-      content-type:
-      - application/json
-      date:
-<<<<<<< HEAD
-      - Tue, 03 Aug 2021 19:32:27 GMT
-      location:
-      - https://fake_resource.servicebus.windows.net:443/$schemagroups/fakegroup/schemas/test-schema-update423f1009/versions/14?api-version=2020-09-01-preview
-      schema-id:
-      - 1ef14b8853d54154b2673573c79220e3
-      schema-id-location:
-      - https://fake_resource.servicebus.windows.net:443/$schemagroups/getschemabyid/1ef14b8853d54154b2673573c79220e3?api-version=2020-09-01-preview
-      schema-version:
-      - '14'
-      schema-versions-location:
-      - https://fake_resource.servicebus.windows.net:443/$schemagroups/fakegroup/schemas/test-schema-update423f1009/versions?api-version=2020-09-01-preview
-      serialization-type:
-      - Avro
-=======
-      - Wed, 11 Aug 2021 21:42:41 GMT
-      location:
-      - https://swathip-test-eventhubs.servicebus.windows.net:443/$schemagroups/fakegroup/schemas/test-schema-update423f1009/versions/2?api-version=2017-04
->>>>>>> 232b79b4
-      server:
-      - Microsoft-HTTPAPI/2.0
-      strict-transport-security:
-      - max-age=31536000
-      transfer-encoding:
-      - chunked
-<<<<<<< HEAD
-=======
-      x-schema-id:
-      - ae05490a6dcb419d8bb8f72dc32256ae
-      x-schema-id-location:
-      - https://swathip-test-eventhubs.servicebus.windows.net:443/$schemagroups/getschemabyid/ae05490a6dcb419d8bb8f72dc32256ae?api-version=2017-04
-      x-schema-type:
-      - Avro
-      x-schema-version:
-      - '2'
-      x-schema-versions-location:
-      - https://swathip-test-eventhubs.servicebus.windows.net:443/$schemagroups/swathip-test-schema/schemas/test-schema-update423f1009/versions?api-version=2017-04
->>>>>>> 232b79b4
-    status:
-      code: 200
-      message: OK
-- request:
-    body: null
-    headers:
-      Accept:
-      - text/plain; charset=utf-8
-      Accept-Encoding:
-      - gzip, deflate
-      Connection:
-      - keep-alive
-      User-Agent:
-<<<<<<< HEAD
-      - azsdk-python-azureschemaregistry/1.0.0b2 Python/3.7.10 (Windows-10-10.0.19041-SP0)
-    method: GET
-    uri: https://fake_resource.servicebus.windows.net/$schemagroups/getSchemaById/1ef14b8853d54154b2673573c79220e3?api-version=2020-09-01-preview
-=======
-      - azsdk-python-azureschemaregistry/1.0.0b1 Python/3.9.0 (Windows-10-10.0.19041-SP0)
-    method: GET
-    uri: https://fake_resource.servicebus.windows.net/$schemagroups/getSchemaById/ae05490a6dcb419d8bb8f72dc32256ae?api-version=2017-04
->>>>>>> 232b79b4
-  response:
-    body:
-      string: '{"namespace":"example.avro","type":"record","name":"User","fields":[{"name":"name","type":"string"},{"name":"favorite_number","type":["int","null"]},{"name":"favorite_food","type":["string","null"]}]}'
-    headers:
-      content-type:
-      - application/json
-      date:
-<<<<<<< HEAD
-      - Tue, 03 Aug 2021 19:32:29 GMT
-      location:
-      - https://fake_resource.servicebus.windows.net:443/$schemagroups/fakegroup/schemas/test-schema-update423f1009/versions/14?api-version=2020-09-01-preview
-      schema-id:
-      - 1ef14b8853d54154b2673573c79220e3
-      schema-id-location:
-      - https://fake_resource.servicebus.windows.net:443/$schemagroups/getschemabyid/1ef14b8853d54154b2673573c79220e3?api-version=2020-09-01-preview
-      schema-version:
-      - '14'
-      schema-versions-location:
-      - https://fake_resource.servicebus.windows.net:443/$schemagroups/fakegroup/schemas/test-schema-update423f1009/versions?api-version=2020-09-01-preview
-      serialization-type:
-      - Avro
-=======
-      - Wed, 11 Aug 2021 21:42:41 GMT
-      location:
-      - https://swathip-test-eventhubs.servicebus.windows.net:443/$schemagroups/fakegroup/schemas/test-schema-update423f1009/versions/2?api-version=2017-04
->>>>>>> 232b79b4
-      server:
-      - Microsoft-HTTPAPI/2.0
-      strict-transport-security:
-      - max-age=31536000
-      transfer-encoding:
-      - chunked
-<<<<<<< HEAD
-=======
-      x-schema-id:
-      - ae05490a6dcb419d8bb8f72dc32256ae
-      x-schema-id-location:
-      - https://swathip-test-eventhubs.servicebus.windows.net:443/$schemagroups/getschemabyid/ae05490a6dcb419d8bb8f72dc32256ae?api-version=2017-04
-      x-schema-type:
-      - Avro
-      x-schema-version:
-      - '2'
-      x-schema-versions-location:
-      - https://swathip-test-eventhubs.servicebus.windows.net:443/$schemagroups/swathip-test-schema/schemas/test-schema-update423f1009/versions?api-version=2017-04
-    status:
-      code: 200
-      message: OK
-- request:
-    body: null
-    headers:
-      Accept:
-      - application/json
-      Accept-Encoding:
-      - gzip, deflate
-      Connection:
-      - keep-alive
-      User-Agent:
-      - azsdk-python-azureschemaregistry/1.0.0b1 Python/3.9.0 (Windows-10-10.0.19041-SP0)
-    method: GET
-    uri: https://fake_resource.servicebus.windows.net/$schemagroups/getSchemaById/ae05490a6dcb419d8bb8f72dc32256ae?api-version=2017-04
-  response:
-    body:
-      string: '"{\"namespace\":\"example.avro\",\"type\":\"record\",\"name\":\"User\",\"fields\":[{\"name\":\"name\",\"type\":\"string\"},{\"name\":\"favorite_number\",\"type\":[\"int\",\"null\"]},{\"name\":\"favorite_food\",\"type\":[\"string\",\"null\"]}]}"'
-    headers:
-      content-type:
-      - application/json
-      date:
-      - Wed, 11 Aug 2021 21:42:42 GMT
-      location:
-      - https://swathip-test-eventhubs.servicebus.windows.net:443/$schemagroups/fakegroup/schemas/test-schema-update423f1009/versions/2?api-version=2017-04
-      server:
-      - Microsoft-HTTPAPI/2.0
-      strict-transport-security:
-      - max-age=31536000
-      transfer-encoding:
-      - chunked
-      x-schema-id:
-      - ae05490a6dcb419d8bb8f72dc32256ae
-      x-schema-id-location:
-      - https://swathip-test-eventhubs.servicebus.windows.net:443/$schemagroups/getschemabyid/ae05490a6dcb419d8bb8f72dc32256ae?api-version=2017-04
-      x-schema-type:
-      - Avro
-      x-schema-version:
-      - '2'
       x-schema-versions-location:
       - https://swathip-test-eventhubs.servicebus.windows.net:443/$schemagroups/swathip-test-schema/schemas/test-schema-update423f1009/versions?api-version=2017-04
     status:
@@ -278,6 +64,138 @@
       - azsdk-python-azureschemaregistry/1.0.0b1 Python/3.9.0 (Windows-10-10.0.19041-SP0)
       X-Schema-Type:
       - Avro
+    method: PUT
+    uri: https://fake_resource.servicebus.windows.net/$schemagroups/fakegroup/schemas/test-schema-update423f1009?api-version=2017-04
+  response:
+    body:
+      string: '{"id":"ae05490a6dcb419d8bb8f72dc32256ae"}'
+    headers:
+      content-type:
+      - application/json
+      date:
+      - Wed, 11 Aug 2021 21:42:41 GMT
+      location:
+      - https://swathip-test-eventhubs.servicebus.windows.net:443/$schemagroups/fakegroup/schemas/test-schema-update423f1009/versions/2?api-version=2017-04
+      server:
+      - Microsoft-HTTPAPI/2.0
+      strict-transport-security:
+      - max-age=31536000
+      transfer-encoding:
+      - chunked
+      x-schema-id:
+      - ae05490a6dcb419d8bb8f72dc32256ae
+      x-schema-id-location:
+      - https://swathip-test-eventhubs.servicebus.windows.net:443/$schemagroups/getschemabyid/ae05490a6dcb419d8bb8f72dc32256ae?api-version=2017-04
+      x-schema-type:
+      - Avro
+      x-schema-version:
+      - '2'
+      x-schema-versions-location:
+      - https://swathip-test-eventhubs.servicebus.windows.net:443/$schemagroups/swathip-test-schema/schemas/test-schema-update423f1009/versions?api-version=2017-04
+    status:
+      code: 200
+      message: OK
+- request:
+    body: null
+    headers:
+      Accept:
+      - application/json
+      Accept-Encoding:
+      - gzip, deflate
+      Connection:
+      - keep-alive
+      User-Agent:
+      - azsdk-python-azureschemaregistry/1.0.0b1 Python/3.9.0 (Windows-10-10.0.19041-SP0)
+    method: GET
+    uri: https://fake_resource.servicebus.windows.net/$schemagroups/getSchemaById/ae05490a6dcb419d8bb8f72dc32256ae?api-version=2017-04
+  response:
+    body:
+      string: '"{\"namespace\":\"example.avro\",\"type\":\"record\",\"name\":\"User\",\"fields\":[{\"name\":\"name\",\"type\":\"string\"},{\"name\":\"favorite_number\",\"type\":[\"int\",\"null\"]},{\"name\":\"favorite_food\",\"type\":[\"string\",\"null\"]}]}"'
+    headers:
+      content-type:
+      - application/json
+      date:
+      - Wed, 11 Aug 2021 21:42:41 GMT
+      location:
+      - https://swathip-test-eventhubs.servicebus.windows.net:443/$schemagroups/fakegroup/schemas/test-schema-update423f1009/versions/2?api-version=2017-04
+      server:
+      - Microsoft-HTTPAPI/2.0
+      strict-transport-security:
+      - max-age=31536000
+      transfer-encoding:
+      - chunked
+      x-schema-id:
+      - ae05490a6dcb419d8bb8f72dc32256ae
+      x-schema-id-location:
+      - https://swathip-test-eventhubs.servicebus.windows.net:443/$schemagroups/getschemabyid/ae05490a6dcb419d8bb8f72dc32256ae?api-version=2017-04
+      x-schema-type:
+      - Avro
+      x-schema-version:
+      - '2'
+      x-schema-versions-location:
+      - https://swathip-test-eventhubs.servicebus.windows.net:443/$schemagroups/swathip-test-schema/schemas/test-schema-update423f1009/versions?api-version=2017-04
+    status:
+      code: 200
+      message: OK
+- request:
+    body: null
+    headers:
+      Accept:
+      - application/json
+      Accept-Encoding:
+      - gzip, deflate
+      Connection:
+      - keep-alive
+      User-Agent:
+      - azsdk-python-azureschemaregistry/1.0.0b1 Python/3.9.0 (Windows-10-10.0.19041-SP0)
+    method: GET
+    uri: https://fake_resource.servicebus.windows.net/$schemagroups/getSchemaById/ae05490a6dcb419d8bb8f72dc32256ae?api-version=2017-04
+  response:
+    body:
+      string: '"{\"namespace\":\"example.avro\",\"type\":\"record\",\"name\":\"User\",\"fields\":[{\"name\":\"name\",\"type\":\"string\"},{\"name\":\"favorite_number\",\"type\":[\"int\",\"null\"]},{\"name\":\"favorite_food\",\"type\":[\"string\",\"null\"]}]}"'
+    headers:
+      content-type:
+      - application/json
+      date:
+      - Wed, 11 Aug 2021 21:42:42 GMT
+      location:
+      - https://swathip-test-eventhubs.servicebus.windows.net:443/$schemagroups/fakegroup/schemas/test-schema-update423f1009/versions/2?api-version=2017-04
+      server:
+      - Microsoft-HTTPAPI/2.0
+      strict-transport-security:
+      - max-age=31536000
+      transfer-encoding:
+      - chunked
+      x-schema-id:
+      - ae05490a6dcb419d8bb8f72dc32256ae
+      x-schema-id-location:
+      - https://swathip-test-eventhubs.servicebus.windows.net:443/$schemagroups/getschemabyid/ae05490a6dcb419d8bb8f72dc32256ae?api-version=2017-04
+      x-schema-type:
+      - Avro
+      x-schema-version:
+      - '2'
+      x-schema-versions-location:
+      - https://swathip-test-eventhubs.servicebus.windows.net:443/$schemagroups/swathip-test-schema/schemas/test-schema-update423f1009/versions?api-version=2017-04
+    status:
+      code: 200
+      message: OK
+- request:
+    body: '"{\"namespace\":\"example.avro\",\"type\":\"record\",\"name\":\"User\",\"fields\":[{\"name\":\"name\",\"type\":\"string\"},{\"name\":\"favorite_number\",\"type\":[\"int\",\"null\"]},{\"name\":\"favorite_food\",\"type\":[\"string\",\"null\"]}]}"'
+    headers:
+      Accept:
+      - application/json
+      Accept-Encoding:
+      - gzip, deflate
+      Connection:
+      - keep-alive
+      Content-Length:
+      - '244'
+      Content-Type:
+      - application/json
+      User-Agent:
+      - azsdk-python-azureschemaregistry/1.0.0b1 Python/3.9.0 (Windows-10-10.0.19041-SP0)
+      X-Schema-Type:
+      - Avro
     method: POST
     uri: https://fake_resource.servicebus.windows.net/$schemagroups/fakegroup/schemas/test-schema-update423f1009?api-version=2017-04
   response:
@@ -306,7 +224,6 @@
       - '2'
       x-schema-versions-location:
       - https://swathip-test-eventhubs.servicebus.windows.net:443/$schemagroups/swathip-test-schema/schemas/test-schema-update423f1009/versions?api-version=2017-04
->>>>>>> 232b79b4
     status:
       code: 200
       message: OK
