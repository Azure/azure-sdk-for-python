interactions:
- request:
    body: '{"namespace":"example.avro","type":"record","name":"User","fields":[{"name":"name","type":"string"},{"name":"favorite_number","type":["int","null"]},{"name":"favorite_color","type":["string","null"]}]}'
    headers:
      Accept:
      - application/json
      Accept-Encoding:
      - gzip, deflate
      Connection:
      - keep-alive
      Content-Length:
      - '201'
      Content-Type:
      - application/json; serialization=Avro
      User-Agent:
      - azsdk-python-azureschemaregistry/1.0.0 Python/3.9.0 (Windows-10-10.0.22000-SP0)
    method: PUT
    uri: https://fake_resource.servicebus.windows.net/$schemaGroups/fakegroup/schemas/test-schema-update423f1009?api-version=2021-10
  response:
    body:
<<<<<<< HEAD
      string: '{"id":"95e1b9b2b37f47ec8b5c3ad1cc8a59b0"}'
=======
      string: ''
>>>>>>> 62df3543
    headers:
      content-length:
      - '0'
      date:
<<<<<<< HEAD
      - Wed, 29 Sep 2021 16:52:38 GMT
      location:
      - https://swathip-test-eventhubs.servicebus.windows.net:443/$schemagroups/fakegroup/schemas/test-schema-update423f1009/versions/5?api-version=2020-09-01-preview
      schema-id:
      - 95e1b9b2b37f47ec8b5c3ad1cc8a59b0
      schema-id-location:
      - https://swathip-test-eventhubs.servicebus.windows.net:443/$schemagroups/getschemabyid/95e1b9b2b37f47ec8b5c3ad1cc8a59b0?api-version=2020-09-01-preview
=======
      - Mon, 08 Nov 2021 19:21:31 GMT
      location:
      - https://fake_resource.servicebus.windows.net/:443/$schemagroups/fakegroup/schemas/test-schema-update423f1009/versions/5?api-version=2021-10
      schema-group-name:
      - swathip-test-schema
      schema-id:
      - e401c27b2ba443cd8d6b7c7329b5a9ef
      schema-id-location:
      - https://swathip-test-eventhubs.servicebus.windows.net:443/$schemagroups/$schemas/e401c27b2ba443cd8d6b7c7329b5a9ef?api-version=2021-10
      schema-name:
      - test-schema-update423f1009
>>>>>>> 62df3543
      schema-version:
      - '5'
      schema-versions-location:
      - https://swathip-test-eventhubs.servicebus.windows.net:443/$schemagroups/swathip-test-schema/schemas/test-schema-update423f1009/versions?api-version=2021-10
      server:
      - Microsoft-HTTPAPI/2.0
      strict-transport-security:
      - max-age=31536000
    status:
      code: 204
      message: No Content
- request:
    body: '{"namespace":"example.avro","type":"record","name":"User","fields":[{"name":"name","type":"string"},{"name":"favorite_number","type":["int","null"]},{"name":"favorite_food","type":["string","null"]}]}'
    headers:
      Accept:
      - application/json
      Accept-Encoding:
      - gzip, deflate
      Connection:
      - keep-alive
      Content-Length:
      - '200'
      Content-Type:
      - application/json; serialization=Avro
      User-Agent:
      - azsdk-python-azureschemaregistry/1.0.0 Python/3.9.0 (Windows-10-10.0.22000-SP0)
    method: PUT
<<<<<<< HEAD
    uri: https://fake_resource.servicebus.windows.net/$schemagroups/fakegroup/schemas/test-schema-update423f1009?api-version=2020-09-01-preview
  response:
    body:
      string: '{"id":"15ccba13dd0f4491aaebaa0d5d1c8269"}'
    headers:
      content-type:
      - application/json
      date:
      - Wed, 29 Sep 2021 16:52:38 GMT
      location:
      - https://swathip-test-eventhubs.servicebus.windows.net:443/$schemagroups/fakegroup/schemas/test-schema-update423f1009/versions/6?api-version=2020-09-01-preview
      schema-id:
      - 15ccba13dd0f4491aaebaa0d5d1c8269
      schema-id-location:
      - https://swathip-test-eventhubs.servicebus.windows.net:443/$schemagroups/getschemabyid/15ccba13dd0f4491aaebaa0d5d1c8269?api-version=2020-09-01-preview
      schema-version:
      - '6'
      schema-versions-location:
      - https://swathip-test-eventhubs.servicebus.windows.net:443/$schemagroups/swathip-test-schema/schemas/test-schema-update423f1009/versions?api-version=2020-09-01-preview
      serialization-type:
      - Avro
      server:
      - Microsoft-HTTPAPI/2.0
      strict-transport-security:
      - max-age=31536000
      transfer-encoding:
      - chunked
    status:
      code: 200
      message: OK
- request:
    body: null
    headers:
      Accept:
      - text/plain; charset=utf-8
      Accept-Encoding:
      - gzip, deflate
      Connection:
      - keep-alive
      User-Agent:
      - azsdk-python-azureschemaregistry/1.0.0b3 Python/3.9.0 (Windows-10-10.0.19041-SP0)
    method: GET
    uri: https://fake_resource.servicebus.windows.net/$schemagroups/getSchemaById/15ccba13dd0f4491aaebaa0d5d1c8269?api-version=2020-09-01-preview
=======
    uri: https://fake_resource.servicebus.windows.net/$schemaGroups/fakegroup/schemas/test-schema-update423f1009?api-version=2021-10
>>>>>>> 62df3543
  response:
    body:
      string: ''
    headers:
      content-length:
      - '0'
      date:
<<<<<<< HEAD
      - Wed, 29 Sep 2021 16:52:38 GMT
      location:
      - https://swathip-test-eventhubs.servicebus.windows.net:443/$schemagroups/fakegroup/schemas/test-schema-update423f1009/versions/6?api-version=2020-09-01-preview
      schema-id:
      - 15ccba13dd0f4491aaebaa0d5d1c8269
      schema-id-location:
      - https://swathip-test-eventhubs.servicebus.windows.net:443/$schemagroups/getschemabyid/15ccba13dd0f4491aaebaa0d5d1c8269?api-version=2020-09-01-preview
      schema-version:
      - '6'
=======
      - Mon, 08 Nov 2021 19:21:32 GMT
      location:
      - https://fake_resource.servicebus.windows.net/:443/$schemagroups/fakegroup/schemas/test-schema-update423f1009/versions/6?api-version=2021-10
      schema-group-name:
      - swathip-test-schema
      schema-id:
      - 8e24e9210b434524a795f8991d16f967
      schema-id-location:
      - https://swathip-test-eventhubs.servicebus.windows.net:443/$schemagroups/$schemas/8e24e9210b434524a795f8991d16f967?api-version=2021-10
      schema-name:
      - test-schema-update423f1009
      schema-version:
      - '6'
      schema-versions-location:
      - https://swathip-test-eventhubs.servicebus.windows.net:443/$schemagroups/swathip-test-schema/schemas/test-schema-update423f1009/versions?api-version=2021-10
      server:
      - Microsoft-HTTPAPI/2.0
      strict-transport-security:
      - max-age=31536000
    status:
      code: 204
      message: No Content
- request:
    body: null
    headers:
      Accept:
      - application/json; serialization=Avro
      Accept-Encoding:
      - gzip, deflate
      Connection:
      - keep-alive
      User-Agent:
      - azsdk-python-azureschemaregistry/1.0.0 Python/3.9.0 (Windows-10-10.0.22000-SP0)
    method: GET
    uri: https://fake_resource.servicebus.windows.net/$schemaGroups/$schemas/8e24e9210b434524a795f8991d16f967?api-version=2021-10
  response:
    body:
      string: '{"namespace":"example.avro","type":"record","name":"User","fields":[{"name":"name","type":"string"},{"name":"favorite_number","type":["int","null"]},{"name":"favorite_food","type":["string","null"]}]}'
    headers:
      content-type:
      - application/json;serialization=Avro
      date:
      - Mon, 08 Nov 2021 19:21:33 GMT
      location:
      - https://fake_resource.servicebus.windows.net/:443/$schemagroups/fakegroup/schemas/test-schema-update423f1009/versions/6?api-version=2021-10
      schema-group-name:
      - swathip-test-schema
      schema-id:
      - 8e24e9210b434524a795f8991d16f967
      schema-id-location:
      - https://swathip-test-eventhubs.servicebus.windows.net:443/$schemagroups/$schemas/8e24e9210b434524a795f8991d16f967?api-version=2021-10
      schema-name:
      - test-schema-update423f1009
      schema-version:
      - '6'
>>>>>>> 62df3543
      schema-versions-location:
      - https://swathip-test-eventhubs.servicebus.windows.net:443/$schemagroups/swathip-test-schema/schemas/test-schema-update423f1009/versions?api-version=2021-10
      server:
      - Microsoft-HTTPAPI/2.0
      strict-transport-security:
      - max-age=31536000
      transfer-encoding:
      - chunked
    status:
      code: 200
      message: OK
version: 1<|MERGE_RESOLUTION|>--- conflicted
+++ resolved
@@ -18,24 +18,11 @@
     uri: https://fake_resource.servicebus.windows.net/$schemaGroups/fakegroup/schemas/test-schema-update423f1009?api-version=2021-10
   response:
     body:
-<<<<<<< HEAD
-      string: '{"id":"95e1b9b2b37f47ec8b5c3ad1cc8a59b0"}'
-=======
       string: ''
->>>>>>> 62df3543
     headers:
       content-length:
       - '0'
       date:
-<<<<<<< HEAD
-      - Wed, 29 Sep 2021 16:52:38 GMT
-      location:
-      - https://swathip-test-eventhubs.servicebus.windows.net:443/$schemagroups/fakegroup/schemas/test-schema-update423f1009/versions/5?api-version=2020-09-01-preview
-      schema-id:
-      - 95e1b9b2b37f47ec8b5c3ad1cc8a59b0
-      schema-id-location:
-      - https://swathip-test-eventhubs.servicebus.windows.net:443/$schemagroups/getschemabyid/95e1b9b2b37f47ec8b5c3ad1cc8a59b0?api-version=2020-09-01-preview
-=======
       - Mon, 08 Nov 2021 19:21:31 GMT
       location:
       - https://fake_resource.servicebus.windows.net/:443/$schemagroups/fakegroup/schemas/test-schema-update423f1009/versions/5?api-version=2021-10
@@ -47,7 +34,6 @@
       - https://swathip-test-eventhubs.servicebus.windows.net:443/$schemagroups/$schemas/e401c27b2ba443cd8d6b7c7329b5a9ef?api-version=2021-10
       schema-name:
       - test-schema-update423f1009
->>>>>>> 62df3543
       schema-version:
       - '5'
       schema-versions-location:
@@ -75,53 +61,7 @@
       User-Agent:
       - azsdk-python-azureschemaregistry/1.0.0 Python/3.9.0 (Windows-10-10.0.22000-SP0)
     method: PUT
-<<<<<<< HEAD
-    uri: https://fake_resource.servicebus.windows.net/$schemagroups/fakegroup/schemas/test-schema-update423f1009?api-version=2020-09-01-preview
-  response:
-    body:
-      string: '{"id":"15ccba13dd0f4491aaebaa0d5d1c8269"}'
-    headers:
-      content-type:
-      - application/json
-      date:
-      - Wed, 29 Sep 2021 16:52:38 GMT
-      location:
-      - https://swathip-test-eventhubs.servicebus.windows.net:443/$schemagroups/fakegroup/schemas/test-schema-update423f1009/versions/6?api-version=2020-09-01-preview
-      schema-id:
-      - 15ccba13dd0f4491aaebaa0d5d1c8269
-      schema-id-location:
-      - https://swathip-test-eventhubs.servicebus.windows.net:443/$schemagroups/getschemabyid/15ccba13dd0f4491aaebaa0d5d1c8269?api-version=2020-09-01-preview
-      schema-version:
-      - '6'
-      schema-versions-location:
-      - https://swathip-test-eventhubs.servicebus.windows.net:443/$schemagroups/swathip-test-schema/schemas/test-schema-update423f1009/versions?api-version=2020-09-01-preview
-      serialization-type:
-      - Avro
-      server:
-      - Microsoft-HTTPAPI/2.0
-      strict-transport-security:
-      - max-age=31536000
-      transfer-encoding:
-      - chunked
-    status:
-      code: 200
-      message: OK
-- request:
-    body: null
-    headers:
-      Accept:
-      - text/plain; charset=utf-8
-      Accept-Encoding:
-      - gzip, deflate
-      Connection:
-      - keep-alive
-      User-Agent:
-      - azsdk-python-azureschemaregistry/1.0.0b3 Python/3.9.0 (Windows-10-10.0.19041-SP0)
-    method: GET
-    uri: https://fake_resource.servicebus.windows.net/$schemagroups/getSchemaById/15ccba13dd0f4491aaebaa0d5d1c8269?api-version=2020-09-01-preview
-=======
     uri: https://fake_resource.servicebus.windows.net/$schemaGroups/fakegroup/schemas/test-schema-update423f1009?api-version=2021-10
->>>>>>> 62df3543
   response:
     body:
       string: ''
@@ -129,17 +69,6 @@
       content-length:
       - '0'
       date:
-<<<<<<< HEAD
-      - Wed, 29 Sep 2021 16:52:38 GMT
-      location:
-      - https://swathip-test-eventhubs.servicebus.windows.net:443/$schemagroups/fakegroup/schemas/test-schema-update423f1009/versions/6?api-version=2020-09-01-preview
-      schema-id:
-      - 15ccba13dd0f4491aaebaa0d5d1c8269
-      schema-id-location:
-      - https://swathip-test-eventhubs.servicebus.windows.net:443/$schemagroups/getschemabyid/15ccba13dd0f4491aaebaa0d5d1c8269?api-version=2020-09-01-preview
-      schema-version:
-      - '6'
-=======
       - Mon, 08 Nov 2021 19:21:32 GMT
       location:
       - https://fake_resource.servicebus.windows.net/:443/$schemagroups/fakegroup/schemas/test-schema-update423f1009/versions/6?api-version=2021-10
@@ -195,7 +124,6 @@
       - test-schema-update423f1009
       schema-version:
       - '6'
->>>>>>> 62df3543
       schema-versions-location:
       - https://swathip-test-eventhubs.servicebus.windows.net:443/$schemagroups/swathip-test-schema/schemas/test-schema-update423f1009/versions?api-version=2021-10
       server:
