--- conflicted
+++ resolved
@@ -60,78 +60,22 @@
     uri: https://fake_resource.servicebus.windows.net/$schemaGroups/$schemas/5eb8476d1f6f46f09bee600d88839a9f?api-version=2021-10
   response:
     body:
-<<<<<<< HEAD
-      string: '{"id":"694cab9feec74728bb431fe3a7bf75f0"}'
-=======
       string: '{"namespace":"example.avro","type":"record","name":"User","fields":[{"name":"name","type":"string"},{"name":"favorite_number","type":["int","null"]},{"name":"favorite_color","type":["string","null"]}]}'
->>>>>>> 62df3543
     headers:
       content-type:
       - application/json;serialization=Avro
       date:
-<<<<<<< HEAD
-      - Wed, 29 Sep 2021 16:52:26 GMT
-=======
       - Mon, 08 Nov 2021 19:21:15 GMT
->>>>>>> 62df3543
       location:
       - https://fake_resource.servicebus.windows.net/:443/$schemagroups/fakegroup/schemas/test-schema-basic31c70f88/versions/1?api-version=2021-10
       schema-group-name:
       - swathip-test-schema
       schema-id:
-<<<<<<< HEAD
-      - 694cab9feec74728bb431fe3a7bf75f0
-      schema-id-location:
-      - https://swathip-test-eventhubs.servicebus.windows.net:443/$schemagroups/getschemabyid/694cab9feec74728bb431fe3a7bf75f0?api-version=2020-09-01-preview
-      schema-version:
-      - '1'
-      schema-versions-location:
-      - https://swathip-test-eventhubs.servicebus.windows.net:443/$schemagroups/swathip-test-schema/schemas/test-schema-basic31c70f88/versions?api-version=2020-09-01-preview
-      serialization-type:
-      - Avro
-      server:
-      - Microsoft-HTTPAPI/2.0
-      strict-transport-security:
-      - max-age=31536000
-      transfer-encoding:
-      - chunked
-    status:
-      code: 200
-      message: OK
-- request:
-    body: null
-    headers:
-      Accept:
-      - text/plain; charset=utf-8
-      Accept-Encoding:
-      - gzip, deflate
-      Connection:
-      - keep-alive
-      User-Agent:
-      - azsdk-python-azureschemaregistry/1.0.0b3 Python/3.9.0 (Windows-10-10.0.19041-SP0)
-    method: GET
-    uri: https://fake_resource.servicebus.windows.net/$schemagroups/getSchemaById/694cab9feec74728bb431fe3a7bf75f0?api-version=2020-09-01-preview
-  response:
-    body:
-      string: '{"namespace":"example.avro","type":"record","name":"User","fields":[{"name":"name","type":"string"},{"name":"favorite_number","type":["int","null"]},{"name":"favorite_color","type":["string","null"]}]}'
-    headers:
-      content-type:
-      - application/json
-      date:
-      - Wed, 29 Sep 2021 16:52:26 GMT
-      location:
-      - https://swathip-test-eventhubs.servicebus.windows.net:443/$schemagroups/fakegroup/schemas/test-schema-basic31c70f88/versions/1?api-version=2020-09-01-preview
-      schema-id:
-      - 694cab9feec74728bb431fe3a7bf75f0
-      schema-id-location:
-      - https://swathip-test-eventhubs.servicebus.windows.net:443/$schemagroups/getschemabyid/694cab9feec74728bb431fe3a7bf75f0?api-version=2020-09-01-preview
-=======
       - 5eb8476d1f6f46f09bee600d88839a9f
       schema-id-location:
       - https://swathip-test-eventhubs.servicebus.windows.net:443/$schemagroups/$schemas/5eb8476d1f6f46f09bee600d88839a9f?api-version=2021-10
       schema-name:
       - test-schema-basic31c70f88
->>>>>>> 62df3543
       schema-version:
       - '1'
       schema-versions-location:
@@ -164,36 +108,22 @@
     uri: https://fake_resource.servicebus.windows.net/$schemaGroups/fakegroup/schemas/test-schema-basic31c70f88:get-id?api-version=2021-10
   response:
     body:
-<<<<<<< HEAD
-      string: '{"id":"694cab9feec74728bb431fe3a7bf75f0"}'
-=======
       string: ''
->>>>>>> 62df3543
     headers:
       content-length:
       - '0'
       date:
-<<<<<<< HEAD
-      - Wed, 29 Sep 2021 16:52:27 GMT
-=======
       - Mon, 08 Nov 2021 19:21:15 GMT
->>>>>>> 62df3543
       location:
       - https://fake_resource.servicebus.windows.net/:443/$schemagroups/fakegroup/schemas/test-schema-basic31c70f88/versions/1?api-version=2021-10
       schema-group-name:
       - swathip-test-schema
       schema-id:
-<<<<<<< HEAD
-      - 694cab9feec74728bb431fe3a7bf75f0
-      schema-id-location:
-      - https://swathip-test-eventhubs.servicebus.windows.net:443/$schemagroups/getschemabyid/694cab9feec74728bb431fe3a7bf75f0?api-version=2020-09-01-preview
-=======
       - 5eb8476d1f6f46f09bee600d88839a9f
       schema-id-location:
       - https://swathip-test-eventhubs.servicebus.windows.net:443/$schemagroups/$schemas/5eb8476d1f6f46f09bee600d88839a9f?api-version=2021-10
       schema-name:
       - test-schema-basic31c70f88
->>>>>>> 62df3543
       schema-version:
       - '1'
       schema-versions-location:
