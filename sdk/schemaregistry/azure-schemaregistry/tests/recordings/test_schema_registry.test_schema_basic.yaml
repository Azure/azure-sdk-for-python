--- conflicted
+++ resolved
@@ -1,6 +1,6 @@
 interactions:
 - request:
-    body: '{"namespace":"example.avro","type":"record","name":"User","fields":[{"name":"name","type":"string"},{"name":"favorite_number","type":["int","null"]},{"name":"favorite_color","type":["string","null"]}]}'
+    body: '"{\"namespace\":\"example.avro\",\"type\":\"record\",\"name\":\"User\",\"fields\":[{\"name\":\"name\",\"type\":\"string\"},{\"name\":\"favorite_number\",\"type\":[\"int\",\"null\"]},{\"name\":\"favorite_color\",\"type\":[\"string\",\"null\"]}]}"'
     headers:
       Accept:
       - application/json
@@ -9,101 +9,31 @@
       Connection:
       - keep-alive
       Content-Length:
-      - '201'
+      - '245'
       Content-Type:
       - application/json
-<<<<<<< HEAD
-      Serialization-Type:
-=======
       User-Agent:
       - azsdk-python-azureschemaregistry/1.0.0b1 Python/3.9.0 (Windows-10-10.0.19041-SP0)
       X-Schema-Type:
->>>>>>> 232b79b4
       - Avro
-      User-Agent:
-      - azsdk-python-azureschemaregistry/1.0.0b2 Python/3.7.10 (Windows-10-10.0.19041-SP0)
     method: PUT
-    uri: https://fake_resource.servicebus.windows.net/$schemagroups/fakegroup/schemas/test-schema-basic31c70f88?api-version=2020-09-01-preview
+    uri: https://fake_resource.servicebus.windows.net/$schemagroups/fakegroup/schemas/test-schema-basic31c70f88?api-version=2017-04
   response:
     body:
-<<<<<<< HEAD
-      string: '{"id":"d10fac2259eb44f8a21f605c33d4581b"}'
-=======
       string: '{"id":"531867fff5334643b6ec40344108fc55"}'
->>>>>>> 232b79b4
     headers:
       content-type:
       - application/json
       date:
-<<<<<<< HEAD
-      - Tue, 03 Aug 2021 19:32:12 GMT
-      location:
-      - https://fake_resource.servicebus.windows.net:443/$schemagroups/fakegroup/schemas/test-schema-basic31c70f88/versions/1?api-version=2020-09-01-preview
-      schema-id:
-      - d10fac2259eb44f8a21f605c33d4581b
-      schema-id-location:
-      - https://fake_resource.servicebus.windows.net:443/$schemagroups/getschemabyid/d10fac2259eb44f8a21f605c33d4581b?api-version=2020-09-01-preview
-      schema-version:
-      - '1'
-      schema-versions-location:
-      - https://fake_resource.servicebus.windows.net:443/$schemagroups/fakegroup/schemas/test-schema-basic31c70f88/versions?api-version=2020-09-01-preview
-      serialization-type:
-      - Avro
-=======
       - Wed, 11 Aug 2021 21:42:30 GMT
       location:
       - https://swathip-test-eventhubs.servicebus.windows.net:443/$schemagroups/fakegroup/schemas/test-schema-basic31c70f88/versions/1?api-version=2017-04
->>>>>>> 232b79b4
       server:
       - Microsoft-HTTPAPI/2.0
       strict-transport-security:
       - max-age=31536000
       transfer-encoding:
       - chunked
-<<<<<<< HEAD
-    status:
-      code: 200
-      message: OK
-- request:
-    body: null
-    headers:
-      Accept:
-      - text/plain; charset=utf-8
-      Accept-Encoding:
-      - gzip, deflate
-      Connection:
-      - keep-alive
-      User-Agent:
-      - azsdk-python-azureschemaregistry/1.0.0b2 Python/3.7.10 (Windows-10-10.0.19041-SP0)
-    method: GET
-    uri: https://fake_resource.servicebus.windows.net/$schemagroups/getSchemaById/d10fac2259eb44f8a21f605c33d4581b?api-version=2020-09-01-preview
-  response:
-    body:
-      string: '{"namespace":"example.avro","type":"record","name":"User","fields":[{"name":"name","type":"string"},{"name":"favorite_number","type":["int","null"]},{"name":"favorite_color","type":["string","null"]}]}'
-    headers:
-      content-type:
-      - application/json
-      date:
-      - Tue, 03 Aug 2021 19:32:12 GMT
-      location:
-      - https://fake_resource.servicebus.windows.net:443/$schemagroups/fakegroup/schemas/test-schema-basic31c70f88/versions/1?api-version=2020-09-01-preview
-      schema-id:
-      - d10fac2259eb44f8a21f605c33d4581b
-      schema-id-location:
-      - https://fake_resource.servicebus.windows.net:443/$schemagroups/getschemabyid/d10fac2259eb44f8a21f605c33d4581b?api-version=2020-09-01-preview
-      schema-version:
-      - '1'
-      schema-versions-location:
-      - https://fake_resource.servicebus.windows.net:443/$schemagroups/fakegroup/schemas/test-schema-basic31c70f88/versions?api-version=2020-09-01-preview
-      serialization-type:
-      - Avro
-      server:
-      - Microsoft-HTTPAPI/2.0
-      strict-transport-security:
-      - max-age=31536000
-      transfer-encoding:
-      - chunked
-=======
       x-schema-id:
       - 531867fff5334643b6ec40344108fc55
       x-schema-id-location:
@@ -114,12 +44,11 @@
       - '1'
       x-schema-versions-location:
       - https://swathip-test-eventhubs.servicebus.windows.net:443/$schemagroups/swathip-test-schema/schemas/test-schema-basic31c70f88/versions?api-version=2017-04
->>>>>>> 232b79b4
     status:
       code: 200
       message: OK
 - request:
-    body: '{"namespace":"example.avro","type":"record","name":"User","fields":[{"name":"name","type":"string"},{"name":"favorite_number","type":["int","null"]},{"name":"favorite_color","type":["string","null"]}]}'
+    body: '"{\"namespace\":\"example.avro\",\"type\":\"record\",\"name\":\"User\",\"fields\":[{\"name\":\"name\",\"type\":\"string\"},{\"name\":\"favorite_number\",\"type\":[\"int\",\"null\"]},{\"name\":\"favorite_color\",\"type\":[\"string\",\"null\"]}]}"'
     headers:
       Accept:
       - application/json
@@ -128,59 +57,31 @@
       Connection:
       - keep-alive
       Content-Length:
-      - '201'
+      - '245'
       Content-Type:
       - application/json
-<<<<<<< HEAD
-      Serialization-Type:
-=======
       User-Agent:
       - azsdk-python-azureschemaregistry/1.0.0b1 Python/3.9.0 (Windows-10-10.0.19041-SP0)
       X-Schema-Type:
->>>>>>> 232b79b4
       - Avro
-      User-Agent:
-      - azsdk-python-azureschemaregistry/1.0.0b2 Python/3.7.10 (Windows-10-10.0.19041-SP0)
     method: POST
-    uri: https://fake_resource.servicebus.windows.net/$schemagroups/fakegroup/schemas/test-schema-basic31c70f88?api-version=2020-09-01-preview
+    uri: https://fake_resource.servicebus.windows.net/$schemagroups/fakegroup/schemas/test-schema-basic31c70f88?api-version=2017-04
   response:
     body:
-<<<<<<< HEAD
-      string: '{"id":"d10fac2259eb44f8a21f605c33d4581b"}'
-=======
       string: '{"id":"531867fff5334643b6ec40344108fc55"}'
->>>>>>> 232b79b4
     headers:
       content-type:
       - application/json
       date:
-<<<<<<< HEAD
-      - Tue, 03 Aug 2021 19:32:13 GMT
-      location:
-      - https://fake_resource.servicebus.windows.net:443/$schemagroups/fakegroup/schemas/test-schema-basic31c70f88/versions/1?api-version=2020-09-01-preview
-      schema-id:
-      - d10fac2259eb44f8a21f605c33d4581b
-      schema-id-location:
-      - https://fake_resource.servicebus.windows.net:443/$schemagroups/getschemabyid/d10fac2259eb44f8a21f605c33d4581b?api-version=2020-09-01-preview
-      schema-version:
-      - '1'
-      schema-versions-location:
-      - https://fake_resource.servicebus.windows.net:443/$schemagroups/fakegroup/schemas/test-schema-basic31c70f88/versions?api-version=2020-09-01-preview
-      serialization-type:
-      - Avro
-=======
       - Wed, 11 Aug 2021 21:42:30 GMT
       location:
       - https://swathip-test-eventhubs.servicebus.windows.net:443/$schemagroups/fakegroup/schemas/test-schema-basic31c70f88/versions/1?api-version=2017-04
->>>>>>> 232b79b4
       server:
       - Microsoft-HTTPAPI/2.0
       strict-transport-security:
       - max-age=31536000
       transfer-encoding:
       - chunked
-<<<<<<< HEAD
-=======
       x-schema-id:
       - 531867fff5334643b6ec40344108fc55
       x-schema-id-location:
@@ -191,7 +92,6 @@
       - '1'
       x-schema-versions-location:
       - https://swathip-test-eventhubs.servicebus.windows.net:443/$schemagroups/swathip-test-schema/schemas/test-schema-basic31c70f88/versions?api-version=2017-04
->>>>>>> 232b79b4
     status:
       code: 200
       message: OK
