interactions:
- request:
    body: '{"namespace":"example.avro","type":"record","name":"User","fields":[{"name":"name","type":"string"},{"name":"age","type":["int","null"]},{"name":"city","type":["string","null"]}]}'
    headers:
      Accept:
      - application/json
      Accept-Encoding:
      - gzip, deflate
      Connection:
      - keep-alive
      Content-Length:
      - '179'
      Content-Type:
      - application/json; serialization=Avro
      User-Agent:
      - azsdk-python-azureschemaregistry/1.0.0 Python/3.9.0 (Windows-10-10.0.22000-SP0)
    method: PUT
    uri: https://fake_resource.servicebus.windows.net/$schemaGroups/fakegroup/schemas/test-schema-twice863b11a7?api-version=2021-10
  response:
    body:
<<<<<<< HEAD
      string: '{"id":"18f60ef48371403a8a14b118d5bb7b77"}'
=======
      string: ''
>>>>>>> 62df3543
    headers:
      content-length:
      - '0'
      date:
<<<<<<< HEAD
      - Wed, 29 Sep 2021 16:52:36 GMT
=======
      - Mon, 08 Nov 2021 19:21:29 GMT
>>>>>>> 62df3543
      location:
      - https://fake_resource.servicebus.windows.net/:443/$schemagroups/fakegroup/schemas/test-schema-twice863b11a7/versions/1?api-version=2021-10
      schema-group-name:
      - swathip-test-schema
      schema-id:
<<<<<<< HEAD
      - 18f60ef48371403a8a14b118d5bb7b77
      schema-id-location:
      - https://swathip-test-eventhubs.servicebus.windows.net:443/$schemagroups/getschemabyid/18f60ef48371403a8a14b118d5bb7b77?api-version=2020-09-01-preview
=======
      - bdc1e883287a477f99e003cc3573c94c
      schema-id-location:
      - https://swathip-test-eventhubs.servicebus.windows.net:443/$schemagroups/$schemas/bdc1e883287a477f99e003cc3573c94c?api-version=2021-10
      schema-name:
      - test-schema-twice863b11a7
>>>>>>> 62df3543
      schema-version:
      - '1'
      schema-versions-location:
      - https://swathip-test-eventhubs.servicebus.windows.net:443/$schemagroups/swathip-test-schema/schemas/test-schema-twice863b11a7/versions?api-version=2021-10
      server:
      - Microsoft-HTTPAPI/2.0
      strict-transport-security:
      - max-age=31536000
    status:
      code: 204
      message: No Content
- request:
    body: '{"namespace":"example.avro","type":"record","name":"User","fields":[{"name":"name","type":"string"},{"name":"age","type":["int","null"]},{"name":"city","type":["string","null"]}]}'
    headers:
      Accept:
      - application/json
      Accept-Encoding:
      - gzip, deflate
      Connection:
      - keep-alive
      Content-Length:
      - '179'
      Content-Type:
      - application/json; serialization=Avro
      User-Agent:
      - azsdk-python-azureschemaregistry/1.0.0 Python/3.9.0 (Windows-10-10.0.22000-SP0)
    method: PUT
    uri: https://fake_resource.servicebus.windows.net/$schemaGroups/fakegroup/schemas/test-schema-twice863b11a7?api-version=2021-10
  response:
    body:
<<<<<<< HEAD
      string: '{"id":"18f60ef48371403a8a14b118d5bb7b77"}'
=======
      string: ''
>>>>>>> 62df3543
    headers:
      content-length:
      - '0'
      date:
<<<<<<< HEAD
      - Wed, 29 Sep 2021 16:52:36 GMT
=======
      - Mon, 08 Nov 2021 19:21:30 GMT
>>>>>>> 62df3543
      location:
      - https://fake_resource.servicebus.windows.net/:443/$schemagroups/fakegroup/schemas/test-schema-twice863b11a7/versions/1?api-version=2021-10
      schema-group-name:
      - swathip-test-schema
      schema-id:
<<<<<<< HEAD
      - 18f60ef48371403a8a14b118d5bb7b77
      schema-id-location:
      - https://swathip-test-eventhubs.servicebus.windows.net:443/$schemagroups/getschemabyid/18f60ef48371403a8a14b118d5bb7b77?api-version=2020-09-01-preview
=======
      - bdc1e883287a477f99e003cc3573c94c
      schema-id-location:
      - https://swathip-test-eventhubs.servicebus.windows.net:443/$schemagroups/$schemas/bdc1e883287a477f99e003cc3573c94c?api-version=2021-10
      schema-name:
      - test-schema-twice863b11a7
>>>>>>> 62df3543
      schema-version:
      - '1'
      schema-versions-location:
      - https://swathip-test-eventhubs.servicebus.windows.net:443/$schemagroups/swathip-test-schema/schemas/test-schema-twice863b11a7/versions?api-version=2021-10
      server:
      - Microsoft-HTTPAPI/2.0
      strict-transport-security:
      - max-age=31536000
    status:
      code: 204
      message: No Content
version: 1<|MERGE_RESOLUTION|>--- conflicted
+++ resolved
@@ -18,36 +18,22 @@
     uri: https://fake_resource.servicebus.windows.net/$schemaGroups/fakegroup/schemas/test-schema-twice863b11a7?api-version=2021-10
   response:
     body:
-<<<<<<< HEAD
-      string: '{"id":"18f60ef48371403a8a14b118d5bb7b77"}'
-=======
       string: ''
->>>>>>> 62df3543
     headers:
       content-length:
       - '0'
       date:
-<<<<<<< HEAD
-      - Wed, 29 Sep 2021 16:52:36 GMT
-=======
       - Mon, 08 Nov 2021 19:21:29 GMT
->>>>>>> 62df3543
       location:
       - https://fake_resource.servicebus.windows.net/:443/$schemagroups/fakegroup/schemas/test-schema-twice863b11a7/versions/1?api-version=2021-10
       schema-group-name:
       - swathip-test-schema
       schema-id:
-<<<<<<< HEAD
-      - 18f60ef48371403a8a14b118d5bb7b77
-      schema-id-location:
-      - https://swathip-test-eventhubs.servicebus.windows.net:443/$schemagroups/getschemabyid/18f60ef48371403a8a14b118d5bb7b77?api-version=2020-09-01-preview
-=======
       - bdc1e883287a477f99e003cc3573c94c
       schema-id-location:
       - https://swathip-test-eventhubs.servicebus.windows.net:443/$schemagroups/$schemas/bdc1e883287a477f99e003cc3573c94c?api-version=2021-10
       schema-name:
       - test-schema-twice863b11a7
->>>>>>> 62df3543
       schema-version:
       - '1'
       schema-versions-location:
@@ -78,36 +64,22 @@
     uri: https://fake_resource.servicebus.windows.net/$schemaGroups/fakegroup/schemas/test-schema-twice863b11a7?api-version=2021-10
   response:
     body:
-<<<<<<< HEAD
-      string: '{"id":"18f60ef48371403a8a14b118d5bb7b77"}'
-=======
       string: ''
->>>>>>> 62df3543
     headers:
       content-length:
       - '0'
       date:
-<<<<<<< HEAD
-      - Wed, 29 Sep 2021 16:52:36 GMT
-=======
       - Mon, 08 Nov 2021 19:21:30 GMT
->>>>>>> 62df3543
       location:
       - https://fake_resource.servicebus.windows.net/:443/$schemagroups/fakegroup/schemas/test-schema-twice863b11a7/versions/1?api-version=2021-10
       schema-group-name:
       - swathip-test-schema
       schema-id:
-<<<<<<< HEAD
-      - 18f60ef48371403a8a14b118d5bb7b77
-      schema-id-location:
-      - https://swathip-test-eventhubs.servicebus.windows.net:443/$schemagroups/getschemabyid/18f60ef48371403a8a14b118d5bb7b77?api-version=2020-09-01-preview
-=======
       - bdc1e883287a477f99e003cc3573c94c
       schema-id-location:
       - https://swathip-test-eventhubs.servicebus.windows.net:443/$schemagroups/$schemas/bdc1e883287a477f99e003cc3573c94c?api-version=2021-10
       schema-name:
       - test-schema-twice863b11a7
->>>>>>> 62df3543
       schema-version:
       - '1'
       schema-versions-location:
