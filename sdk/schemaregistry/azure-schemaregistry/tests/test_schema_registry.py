--- conflicted
+++ resolved
@@ -41,17 +41,8 @@
         client = self.create_client(schemaregistry_endpoint)
         schema_name = self.get_resource_name('test-schema-basic')
         schema_str = """{"namespace":"example.avro","type":"record","name":"User","fields":[{"name":"name","type":"string"},{"name":"favorite_number","type":["int","null"]},{"name":"favorite_color","type":["string","null"]}]}"""
-<<<<<<< HEAD
         format = "Avro"
-        assert len(client._id_to_schema) == 0
-        assert len(client._description_to_properties) == 0
         schema_properties = client.register_schema(schemaregistry_group, schema_name, schema_str, format)
-        assert len(client._id_to_schema) == 1
-        assert len(client._description_to_properties) == 1
-=======
-        serialization_type = "Avro"
-        schema_properties = client.register_schema(schemaregistry_group, schema_name, schema_str, serialization_type)
->>>>>>> f3144dc2
 
         assert schema_properties.id is not None
         assert schema_properties.version is 1
@@ -64,26 +55,7 @@
         assert returned_schema.properties.format == "Avro"
         assert returned_schema.schema_definition == schema_str
 
-<<<<<<< HEAD
-        # check that same cached properties object is returned by get_schema_properties
-        cached_properties = client.get_schema_properties(schemaregistry_group, schema_name, schema_str, format)
-        assert client.get_schema_properties(schemaregistry_group, schema_name, schema_str, format) == cached_properties
-
-        # check if schema is added to cache when it does not exist in the cache
-        cached_properties = client._description_to_properties[
-            (schemaregistry_group, schema_name, schema_str, format)
-        ]
-        properties_cache_length = len(client._description_to_properties)
-        del client._description_to_properties[
-            (schemaregistry_group, schema_name, schema_str, format)
-        ]
-        assert len(client._description_to_properties) == properties_cache_length - 1
-
         returned_schema_properties = client.get_schema_properties(schemaregistry_group, schema_name, schema_str, format)
-        assert len(client._description_to_properties) == properties_cache_length
-=======
-        returned_schema_properties = client.get_schema_properties(schemaregistry_group, schema_name, schema_str, serialization_type)
->>>>>>> f3144dc2
 
         assert returned_schema_properties.id == schema_properties.id
         assert returned_schema_properties.version == 1
@@ -116,34 +88,14 @@
         assert new_schema.properties.version == schema_properties.version + 1
         assert new_schema.properties.format == "Avro"
 
-<<<<<<< HEAD
-        # check that properties object is the same in caches
-        client._id_to_schema = {}
-        client._description_to_properties = {}
-        new_schema = client.get_schema(id=new_schema_properties.id)
-        new_schema_properties = client.get_schema_properties(schemaregistry_group, schema_name, schema_str_new, format)
-        assert new_schema.properties == new_schema_properties
-
-=======
->>>>>>> f3144dc2
     @SchemaRegistryPowerShellPreparer()
     def test_schema_same_twice(self, schemaregistry_endpoint, schemaregistry_group, **kwargs):
         client = self.create_client(schemaregistry_endpoint)
         schema_name = self.get_resource_name('test-schema-twice')
         schema_str = """{"namespace":"example.avro","type":"record","name":"User","fields":[{"name":"name","type":"string"},{"name":"age","type":["int","null"]},{"name":"city","type":["string","null"]}]}"""
-<<<<<<< HEAD
         format = "Avro"
         schema_properties = client.register_schema(schemaregistry_group, schema_name, schema_str, format)
-        schema_cache_length = len(client._id_to_schema)
-        desc_cache_length = len(client._description_to_properties)
         schema_properties_second = client.register_schema(schemaregistry_group, schema_name, schema_str, format)
-        schema_cache_second_length = len(client._id_to_schema)
-        desc_cache_second_length = len(client._description_to_properties)
-=======
-        serialization_type = "Avro"
-        schema_properties = client.register_schema(schemaregistry_group, schema_name, schema_str, serialization_type)
-        schema_properties_second = client.register_schema(schemaregistry_group, schema_name, schema_str, serialization_type)
->>>>>>> f3144dc2
         assert schema_properties.id == schema_properties_second.id
 
     @SchemaRegistryPowerShellPreparer()
