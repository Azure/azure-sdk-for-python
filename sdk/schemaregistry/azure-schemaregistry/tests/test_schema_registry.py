# Permission is hereby granted, free of charge, to any person obtaining a copy
# of this software and associated documentation files (the ""Software""), to
# deal in the Software without restriction, including without limitation the
# rights to use, copy, modify, merge, publish, distribute, sublicense, and/or
# sell copies of the Software, and to permit persons to whom the Software is
# furnished to do so, subject to the following conditions:
#
# The above copyright notice and this permission notice shall be included in
# all copies or substantial portions of the Software.
#
# THE SOFTWARE IS PROVIDED *AS IS*, WITHOUT WARRANTY OF ANY KIND, EXPRESS OR
# IMPLIED, INCLUDING BUT NOT LIMITED TO THE WARRANTIES OF MERCHANTABILITY,
# FITNESS FOR A PARTICULAR PURPOSE AND NONINFRINGEMENT. IN NO EVENT SHALL THE
# AUTHORS OR COPYRIGHT HOLDERS BE LIABLE FOR ANY CLAIM, DAMAGES OR OTHER
# LIABILITY, WHETHER IN AN ACTION OF CONTRACT, TORT OR OTHERWISE, ARISING
# FROM, OUT OF OR IN CONNECTION WITH THE SOFTWARE OR THE USE OR OTHER DEALINGS
# IN THE SOFTWARE.
#
# --------------------------------------------------------------------------
import functools
import pytest
import json

from azure.schemaregistry import SchemaRegistryClient
from azure.identity import ClientSecretCredential
from azure.core.exceptions import ClientAuthenticationError, ServiceRequestError, HttpResponseError

from devtools_testutils import AzureTestCase, PowerShellPreparer

SchemaRegistryPowerShellPreparer = functools.partial(PowerShellPreparer, "schemaregistry", schemaregistry_fully_qualified_namespace="fake_resource.servicebus.windows.net/", schemaregistry_group="fakegroup")


class SchemaRegistryTests(AzureTestCase):

    def create_client(self, fully_qualified_namespace):
        credential = self.get_credential(SchemaRegistryClient)
        return self.create_client_from_credential(SchemaRegistryClient, credential, fully_qualified_namespace=fully_qualified_namespace)

    @SchemaRegistryPowerShellPreparer()
    def test_schema_basic(self, schemaregistry_fully_qualified_namespace, schemaregistry_group, **kwargs):
        client = self.create_client(schemaregistry_fully_qualified_namespace)
<<<<<<< HEAD
        schema_name = self.get_resource_name('test-schema-basic')
        schema_str = """{"namespace":"example.avro","type":"record","name":"User","fields":[{"name":"name","type":"string"},{"name":"favorite_number","type":["int","null"]},{"name":"favorite_color","type":["string","null"]}]}"""
        format = "Avro"
        schema_properties = client.register_schema(schemaregistry_group, schema_name, schema_str, format)

        assert schema_properties.id is not None
        assert schema_properties.version is 1
=======
        name = self.get_resource_name('test-schema-basic')
        schema_str = """{"namespace":"example.avro","type":"record","name":"User","fields":[{"name":"name","type":"string"},{"name":"favorite_number","type":["int","null"]},{"name":"favorite_color","type":["string","null"]}]}"""
        format = "Avro"
        schema_properties = client.register_schema(schemaregistry_group, name, schema_str, format, logging_enable=True)

        assert schema_properties.id is not None
>>>>>>> 62df3543
        assert schema_properties.format == "Avro"

        returned_schema = client.get_schema(schema_id=schema_properties.id, logging_enable=True)

        assert returned_schema.properties.id == schema_properties.id
<<<<<<< HEAD
        assert returned_schema.properties.version == 1
        assert returned_schema.properties.format == "Avro"
        assert returned_schema.schema_definition == schema_str

        returned_schema_properties = client.get_schema_properties(schemaregistry_group, schema_name, schema_str, format)

        assert returned_schema_properties.id == schema_properties.id
        assert returned_schema_properties.version == 1
=======
        assert returned_schema.properties.format == "Avro"
        assert returned_schema.definition == schema_str

        returned_schema_properties = client.get_schema_properties(schemaregistry_group, name, schema_str, format, logging_enable=True)

        assert returned_schema_properties.id == schema_properties.id
>>>>>>> 62df3543
        assert returned_schema_properties.format == "Avro"

    @SchemaRegistryPowerShellPreparer()
    def test_schema_update(self, schemaregistry_fully_qualified_namespace, schemaregistry_group, **kwargs):
        client = self.create_client(schemaregistry_fully_qualified_namespace)
<<<<<<< HEAD
        schema_name = self.get_resource_name('test-schema-update')
        schema_str = """{"namespace":"example.avro","type":"record","name":"User","fields":[{"name":"name","type":"string"},{"name":"favorite_number","type":["int","null"]},{"name":"favorite_color","type":["string","null"]}]}"""
        format = "Avro"
        schema_properties = client.register_schema(schemaregistry_group, schema_name, schema_str, format)

        assert schema_properties.id is not None
        assert schema_properties.version != 0
        assert schema_properties.format == "Avro"

        schema_str_new = """{"namespace":"example.avro","type":"record","name":"User","fields":[{"name":"name","type":"string"},{"name":"favorite_number","type":["int","null"]},{"name":"favorite_food","type":["string","null"]}]}"""
        new_schema_properties = client.register_schema(schemaregistry_group, schema_name, schema_str_new, format)

        assert new_schema_properties.id is not None
        assert new_schema_properties.version == schema_properties.version + 1
        assert new_schema_properties.format == "Avro"

        new_schema = client.get_schema(id=new_schema_properties.id)

        assert new_schema.properties.id != schema_properties.id
        assert new_schema.properties.id == new_schema_properties.id
        assert new_schema.schema_definition == schema_str_new
        assert new_schema.properties.version == schema_properties.version + 1
=======
        name = self.get_resource_name('test-schema-update')
        schema_str = """{"namespace":"example.avro","type":"record","name":"User","fields":[{"name":"name","type":"string"},{"name":"favorite_number","type":["int","null"]},{"name":"favorite_color","type":["string","null"]}]}"""
        format = "Avro"
        schema_properties = client.register_schema(schemaregistry_group, name, schema_str, format)

        assert schema_properties.id is not None
        assert schema_properties.format == "Avro"

        schema_str_new = """{"namespace":"example.avro","type":"record","name":"User","fields":[{"name":"name","type":"string"},{"name":"favorite_number","type":["int","null"]},{"name":"favorite_food","type":["string","null"]}]}"""
        new_schema_properties = client.register_schema(schemaregistry_group, name, schema_str_new, format)

        assert new_schema_properties.id is not None
        assert new_schema_properties.format == "Avro"

        new_schema = client.get_schema(schema_id=new_schema_properties.id)

        assert new_schema.properties.id != schema_properties.id
        assert new_schema.properties.id == new_schema_properties.id
        assert new_schema.definition == schema_str_new
>>>>>>> 62df3543
        assert new_schema.properties.format == "Avro"

    @SchemaRegistryPowerShellPreparer()
    def test_schema_same_twice(self, schemaregistry_fully_qualified_namespace, schemaregistry_group, **kwargs):
        client = self.create_client(schemaregistry_fully_qualified_namespace)
<<<<<<< HEAD
        schema_name = self.get_resource_name('test-schema-twice')
        schema_str = """{"namespace":"example.avro","type":"record","name":"User","fields":[{"name":"name","type":"string"},{"name":"age","type":["int","null"]},{"name":"city","type":["string","null"]}]}"""
        format = "Avro"
        schema_properties = client.register_schema(schemaregistry_group, schema_name, schema_str, format)
        schema_properties_second = client.register_schema(schemaregistry_group, schema_name, schema_str, format)
=======
        name = self.get_resource_name('test-schema-twice')
        schema_str = """{"namespace":"example.avro","type":"record","name":"User","fields":[{"name":"name","type":"string"},{"name":"age","type":["int","null"]},{"name":"city","type":["string","null"]}]}"""
        format = "Avro"
        schema_properties = client.register_schema(schemaregistry_group, name, schema_str, format)
        schema_properties_second = client.register_schema(schemaregistry_group, name, schema_str, format)
>>>>>>> 62df3543
        assert schema_properties.id == schema_properties_second.id

    @SchemaRegistryPowerShellPreparer()
    def test_schema_negative_wrong_credential(self, schemaregistry_fully_qualified_namespace, schemaregistry_group, **kwargs):
        credential = ClientSecretCredential(tenant_id="fake", client_id="fake", client_secret="fake")
        client = SchemaRegistryClient(fully_qualified_namespace=schemaregistry_fully_qualified_namespace, credential=credential)
<<<<<<< HEAD
        schema_name = self.get_resource_name('test-schema-negative')
        schema_str = """{"namespace":"example.avro","type":"record","name":"User","fields":[{"name":"name","type":"string"},{"name":"favorite_number","type":["int","null"]},{"name":"favorite_color","type":["string","null"]}]}"""
        format = "Avro"
        with pytest.raises(ClientAuthenticationError):
            client.register_schema(schemaregistry_group, schema_name, schema_str, format)
=======
        name = self.get_resource_name('test-schema-negative')
        schema_str = """{"namespace":"example.avro","type":"record","name":"User","fields":[{"name":"name","type":"string"},{"name":"favorite_number","type":["int","null"]},{"name":"favorite_color","type":["string","null"]}]}"""
        format = "Avro"
        with pytest.raises(ClientAuthenticationError):
            client.register_schema(schemaregistry_group, name, schema_str, format)
>>>>>>> 62df3543

    @SchemaRegistryPowerShellPreparer()
    def test_schema_negative_wrong_endpoint(self, schemaregistry_fully_qualified_namespace, schemaregistry_group, **kwargs):
        client = self.create_client("nonexist.servicebus.windows.net")
        name = self.get_resource_name('test-schema-nonexist')
        schema_str = """{"namespace":"example.avro","type":"record","name":"User","fields":[{"name":"name","type":"string"},{"name":"favorite_number","type":["int","null"]},{"name":"favorite_color","type":["string","null"]}]}"""
        format = "Avro"
        with pytest.raises(ServiceRequestError):
<<<<<<< HEAD
            client.register_schema(schemaregistry_group, schema_name, schema_str, format)
=======
            client.register_schema(schemaregistry_group, name, schema_str, format)
>>>>>>> 62df3543

    @SchemaRegistryPowerShellPreparer()
    def test_schema_negative_no_schema(self, schemaregistry_fully_qualified_namespace, schemaregistry_group, **kwargs):
        client = self.create_client(schemaregistry_fully_qualified_namespace)
        with pytest.raises(HttpResponseError):
            client.get_schema('a')

        with pytest.raises(HttpResponseError):
            client.get_schema('a' * 32)<|MERGE_RESOLUTION|>--- conflicted
+++ resolved
@@ -39,73 +39,28 @@
     @SchemaRegistryPowerShellPreparer()
     def test_schema_basic(self, schemaregistry_fully_qualified_namespace, schemaregistry_group, **kwargs):
         client = self.create_client(schemaregistry_fully_qualified_namespace)
-<<<<<<< HEAD
-        schema_name = self.get_resource_name('test-schema-basic')
-        schema_str = """{"namespace":"example.avro","type":"record","name":"User","fields":[{"name":"name","type":"string"},{"name":"favorite_number","type":["int","null"]},{"name":"favorite_color","type":["string","null"]}]}"""
-        format = "Avro"
-        schema_properties = client.register_schema(schemaregistry_group, schema_name, schema_str, format)
-
-        assert schema_properties.id is not None
-        assert schema_properties.version is 1
-=======
         name = self.get_resource_name('test-schema-basic')
         schema_str = """{"namespace":"example.avro","type":"record","name":"User","fields":[{"name":"name","type":"string"},{"name":"favorite_number","type":["int","null"]},{"name":"favorite_color","type":["string","null"]}]}"""
         format = "Avro"
         schema_properties = client.register_schema(schemaregistry_group, name, schema_str, format, logging_enable=True)
 
         assert schema_properties.id is not None
->>>>>>> 62df3543
         assert schema_properties.format == "Avro"
 
         returned_schema = client.get_schema(schema_id=schema_properties.id, logging_enable=True)
 
         assert returned_schema.properties.id == schema_properties.id
-<<<<<<< HEAD
-        assert returned_schema.properties.version == 1
-        assert returned_schema.properties.format == "Avro"
-        assert returned_schema.schema_definition == schema_str
-
-        returned_schema_properties = client.get_schema_properties(schemaregistry_group, schema_name, schema_str, format)
-
-        assert returned_schema_properties.id == schema_properties.id
-        assert returned_schema_properties.version == 1
-=======
         assert returned_schema.properties.format == "Avro"
         assert returned_schema.definition == schema_str
 
         returned_schema_properties = client.get_schema_properties(schemaregistry_group, name, schema_str, format, logging_enable=True)
 
         assert returned_schema_properties.id == schema_properties.id
->>>>>>> 62df3543
         assert returned_schema_properties.format == "Avro"
 
     @SchemaRegistryPowerShellPreparer()
     def test_schema_update(self, schemaregistry_fully_qualified_namespace, schemaregistry_group, **kwargs):
         client = self.create_client(schemaregistry_fully_qualified_namespace)
-<<<<<<< HEAD
-        schema_name = self.get_resource_name('test-schema-update')
-        schema_str = """{"namespace":"example.avro","type":"record","name":"User","fields":[{"name":"name","type":"string"},{"name":"favorite_number","type":["int","null"]},{"name":"favorite_color","type":["string","null"]}]}"""
-        format = "Avro"
-        schema_properties = client.register_schema(schemaregistry_group, schema_name, schema_str, format)
-
-        assert schema_properties.id is not None
-        assert schema_properties.version != 0
-        assert schema_properties.format == "Avro"
-
-        schema_str_new = """{"namespace":"example.avro","type":"record","name":"User","fields":[{"name":"name","type":"string"},{"name":"favorite_number","type":["int","null"]},{"name":"favorite_food","type":["string","null"]}]}"""
-        new_schema_properties = client.register_schema(schemaregistry_group, schema_name, schema_str_new, format)
-
-        assert new_schema_properties.id is not None
-        assert new_schema_properties.version == schema_properties.version + 1
-        assert new_schema_properties.format == "Avro"
-
-        new_schema = client.get_schema(id=new_schema_properties.id)
-
-        assert new_schema.properties.id != schema_properties.id
-        assert new_schema.properties.id == new_schema_properties.id
-        assert new_schema.schema_definition == schema_str_new
-        assert new_schema.properties.version == schema_properties.version + 1
-=======
         name = self.get_resource_name('test-schema-update')
         schema_str = """{"namespace":"example.avro","type":"record","name":"User","fields":[{"name":"name","type":"string"},{"name":"favorite_number","type":["int","null"]},{"name":"favorite_color","type":["string","null"]}]}"""
         format = "Avro"
@@ -125,44 +80,27 @@
         assert new_schema.properties.id != schema_properties.id
         assert new_schema.properties.id == new_schema_properties.id
         assert new_schema.definition == schema_str_new
->>>>>>> 62df3543
         assert new_schema.properties.format == "Avro"
 
     @SchemaRegistryPowerShellPreparer()
     def test_schema_same_twice(self, schemaregistry_fully_qualified_namespace, schemaregistry_group, **kwargs):
         client = self.create_client(schemaregistry_fully_qualified_namespace)
-<<<<<<< HEAD
-        schema_name = self.get_resource_name('test-schema-twice')
-        schema_str = """{"namespace":"example.avro","type":"record","name":"User","fields":[{"name":"name","type":"string"},{"name":"age","type":["int","null"]},{"name":"city","type":["string","null"]}]}"""
-        format = "Avro"
-        schema_properties = client.register_schema(schemaregistry_group, schema_name, schema_str, format)
-        schema_properties_second = client.register_schema(schemaregistry_group, schema_name, schema_str, format)
-=======
         name = self.get_resource_name('test-schema-twice')
         schema_str = """{"namespace":"example.avro","type":"record","name":"User","fields":[{"name":"name","type":"string"},{"name":"age","type":["int","null"]},{"name":"city","type":["string","null"]}]}"""
         format = "Avro"
         schema_properties = client.register_schema(schemaregistry_group, name, schema_str, format)
         schema_properties_second = client.register_schema(schemaregistry_group, name, schema_str, format)
->>>>>>> 62df3543
         assert schema_properties.id == schema_properties_second.id
 
     @SchemaRegistryPowerShellPreparer()
     def test_schema_negative_wrong_credential(self, schemaregistry_fully_qualified_namespace, schemaregistry_group, **kwargs):
         credential = ClientSecretCredential(tenant_id="fake", client_id="fake", client_secret="fake")
         client = SchemaRegistryClient(fully_qualified_namespace=schemaregistry_fully_qualified_namespace, credential=credential)
-<<<<<<< HEAD
-        schema_name = self.get_resource_name('test-schema-negative')
-        schema_str = """{"namespace":"example.avro","type":"record","name":"User","fields":[{"name":"name","type":"string"},{"name":"favorite_number","type":["int","null"]},{"name":"favorite_color","type":["string","null"]}]}"""
-        format = "Avro"
-        with pytest.raises(ClientAuthenticationError):
-            client.register_schema(schemaregistry_group, schema_name, schema_str, format)
-=======
         name = self.get_resource_name('test-schema-negative')
         schema_str = """{"namespace":"example.avro","type":"record","name":"User","fields":[{"name":"name","type":"string"},{"name":"favorite_number","type":["int","null"]},{"name":"favorite_color","type":["string","null"]}]}"""
         format = "Avro"
         with pytest.raises(ClientAuthenticationError):
             client.register_schema(schemaregistry_group, name, schema_str, format)
->>>>>>> 62df3543
 
     @SchemaRegistryPowerShellPreparer()
     def test_schema_negative_wrong_endpoint(self, schemaregistry_fully_qualified_namespace, schemaregistry_group, **kwargs):
@@ -171,11 +109,7 @@
         schema_str = """{"namespace":"example.avro","type":"record","name":"User","fields":[{"name":"name","type":"string"},{"name":"favorite_number","type":["int","null"]},{"name":"favorite_color","type":["string","null"]}]}"""
         format = "Avro"
         with pytest.raises(ServiceRequestError):
-<<<<<<< HEAD
-            client.register_schema(schemaregistry_group, schema_name, schema_str, format)
-=======
             client.register_schema(schemaregistry_group, name, schema_str, format)
->>>>>>> 62df3543
 
     @SchemaRegistryPowerShellPreparer()
     def test_schema_negative_no_schema(self, schemaregistry_fully_qualified_namespace, schemaregistry_group, **kwargs):
