# Permission is hereby granted, free of charge, to any person obtaining a copy
# of this software and associated documentation files (the ""Software""), to
# deal in the Software without restriction, including without limitation the
# rights to use, copy, modify, merge, publish, distribute, sublicense, and/or
# sell copies of the Software, and to permit persons to whom the Software is
# furnished to do so, subject to the following conditions:
#
# The above copyright notice and this permission notice shall be included in
# all copies or substantial portions of the Software.
#
# THE SOFTWARE IS PROVIDED *AS IS*, WITHOUT WARRANTY OF ANY KIND, EXPRESS OR
# IMPLIED, INCLUDING BUT NOT LIMITED TO THE WARRANTIES OF MERCHANTABILITY,
# FITNESS FOR A PARTICULAR PURPOSE AND NONINFRINGEMENT. IN NO EVENT SHALL THE
# AUTHORS OR COPYRIGHT HOLDERS BE LIABLE FOR ANY CLAIM, DAMAGES OR OTHER
# LIABILITY, WHETHER IN AN ACTION OF CONTRACT, TORT OR OTHERWISE, ARISING
# FROM, OUT OF OR IN CONNECTION WITH THE SOFTWARE OR THE USE OR OTHER DEALINGS
# IN THE SOFTWARE.
#
# --------------------------------------------------------------------------
import os
import functools
import pytest
import json

from azure.schemaregistry import SchemaRegistryClient
from azure.identity import ClientSecretCredential
from azure.core.exceptions import ClientAuthenticationError, ServiceRequestError, HttpResponseError

from devtools_testutils import AzureRecordedTestCase, EnvironmentVariableLoader, recorded_by_proxy

# TODO: add protobuf env var for live testing when protobuf changes have been rolled out
is_livetest = str(os.getenv("AZURE_TEST_RUN_LIVE")).lower()
sr_namespaces = {
    "schemaregistry_avro_fully_qualified_namespace": "fake_resource_avro.servicebus.windows.net",
    "schemaregistry_json_fully_qualified_namespace": "fake_resource_json.servicebus.windows.net",
    "schemaregistry_custom_fully_qualified_namespace": "fake_resource_custom.servicebus.windows.net",
    "schemaregistry_group": "fakegroup",
}
if is_livetest != "true":
    sr_namespaces["schemaregistry_protobuf_fully_qualified_namespace"] = "fake_resource_protobuf.servicebus.windows.net"

SchemaRegistryEnvironmentVariableLoader = functools.partial(
    EnvironmentVariableLoader, "schemaregistry", **sr_namespaces
)
AVRO_SCHEMA_STR = """{"namespace":"example.avro","type":"record","name":"User","fields":[{"name":"name","type":"string"},{"name":"favorite_number","type":["int","null"]},{"name":"favorite_color","type":["string","null"]}]}"""
JSON_SCHEMA = {
    "$id": "https://example.com/person.schema.json",
    "$schema": "https://json-schema.org/draft/2020-12/schema",
    "title": "User",
    "type": "object",
    "properties": {
        "name": {"type": "string", "description": "Name"},
        "favoriteNumber": {"type": "integer", "description": "Favorite positive number", "minimum": 0},
        "favoriteColor": {
            "description": "Favorite color",
            "type": "string",
        },
    },
}
JSON_SCHEMA_STR = json.dumps(JSON_SCHEMA, separators=(",", ":"))
CUSTOM_SCHEMA_STR = "My favorite color is yellow."
current_path = os.getcwd()
current_folder = current_path.split("\\")[-1]
if current_folder == "tests":
    proto_file = os.path.join(os.getcwd(), "person.proto")
else:  # current_folder == "azure-schemaregistry"
    proto_file = os.path.join(os.getcwd(), "tests", "person.proto")

with open(proto_file, "r") as f:
    PROTOBUF_SCHEMA_STR = f.read()

AVRO_FORMAT = "Avro"
JSON_FORMAT = "Json"
CUSTOM_FORMAT = "Custom"
PROTOBUF_FORMAT = "Protobuf"

avro_args = (AVRO_FORMAT, AVRO_SCHEMA_STR)
json_args = (JSON_FORMAT, JSON_SCHEMA_STR)
custom_args = (CUSTOM_FORMAT, CUSTOM_SCHEMA_STR)
protobuf_args = (PROTOBUF_FORMAT, PROTOBUF_SCHEMA_STR)

# TODO: add protobuf schema group to arm template + enable livetests
format_params = [avro_args, json_args, custom_args]
format_ids = [AVRO_FORMAT, JSON_FORMAT, CUSTOM_FORMAT]
if is_livetest != "true":  # protobuf changes have not been rolled out
    format_params.append(protobuf_args)
    format_ids.append(PROTOBUF_FORMAT)

# TODO: remove when protobuf changes have been rolled out
format_params_no_protobuf = [avro_args, json_args, custom_args]
format_ids_no_protobuf = [AVRO_FORMAT, JSON_FORMAT, CUSTOM_FORMAT]


class ArgPasser:
    def __call__(self, fn):
        def _preparer(test_class, format, schema_str, **kwargs):
            fn(test_class, format, schema_str, **kwargs)

        return _preparer


class TestSchemaRegistry(AzureRecordedTestCase):
    def create_client(self, **kwargs):
        fully_qualified_namespace = kwargs.pop("fully_qualified_namespace")
        credential = self.get_credential(SchemaRegistryClient)
        return self.create_client_from_credential(
            SchemaRegistryClient, credential, fully_qualified_namespace=fully_qualified_namespace
        )

    @SchemaRegistryEnvironmentVariableLoader()
    @pytest.mark.parametrize("format, schema_str", format_params, ids=format_ids)
    @ArgPasser()
    @recorded_by_proxy
    def test_schema_basic(self, format, schema_str, **kwargs):
        schemaregistry_fully_qualified_namespace = kwargs.pop(
            f"schemaregistry_{format.lower()}_fully_qualified_namespace"
        )
        schemaregistry_group = kwargs.pop("schemaregistry_group")
        client = self.create_client(fully_qualified_namespace=schemaregistry_fully_qualified_namespace)
        name = self.get_resource_name(f"test-schema-basic-{format.lower()}")
        schema_properties = client.register_schema(schemaregistry_group, name, schema_str, format, logging_enable=True)

        assert schema_properties.id is not None
        assert schema_properties.format == format

        returned_schema = client.get_schema(schema_id=schema_properties.id, logging_enable=True)

        assert returned_schema.properties.id == schema_properties.id
        assert returned_schema.properties.format == format
        assert returned_schema.properties.group_name == schemaregistry_group
        assert returned_schema.properties.name == name
        assert returned_schema.definition.replace("\/", "/") == schema_str

        returned_version_schema = client.get_schema(
            group_name=schemaregistry_group, name=name, version=schema_properties.version, logging_enable=True
        )

        with pytest.raises(TypeError) as exc:
            client.get_schema(group_name=schemaregistry_group, name=name, logging_enable=True)
        assert "Missing" in str(exc)

        assert returned_version_schema.properties.id == schema_properties.id
        assert returned_version_schema.properties.format == format
        assert returned_version_schema.properties.group_name == schemaregistry_group
        assert returned_version_schema.properties.name == name
        assert returned_version_schema.properties.version == schema_properties.version
        assert returned_version_schema.definition.replace("\/", "/") == schema_str

        returned_schema_properties = client.get_schema_properties(
            schemaregistry_group, name, schema_str, format.upper(), logging_enable=True
        )

        assert returned_schema_properties.id == schema_properties.id
        assert returned_schema_properties.format == format
        assert returned_schema.properties.group_name == schemaregistry_group
        assert returned_schema.properties.name == name

    @SchemaRegistryEnvironmentVariableLoader()
    @pytest.mark.parametrize("format, schema_str", format_params, ids=format_ids)
    @ArgPasser()
    @recorded_by_proxy
    def test_schema_update(self, format, schema_str, **kwargs):
        schemaregistry_fully_qualified_namespace = kwargs.pop(
            f"schemaregistry_{format.lower()}_fully_qualified_namespace"
        )
        schemaregistry_group = kwargs.pop("schemaregistry_group")
        client = self.create_client(fully_qualified_namespace=schemaregistry_fully_qualified_namespace)
        name = self.get_resource_name(f"test-schema-update-{format.lower()}")
        schema_properties = client.register_schema(schemaregistry_group, name, schema_str, format)

        assert schema_properties.id is not None
        assert schema_properties.format == format

        schema_str_new = schema_str.replace("color", "food").replace("Color", "Food")  # for JSON and Avro string case
        new_schema_properties = client.register_schema(schemaregistry_group, name, schema_str_new, format)

        assert new_schema_properties.id is not None
        assert new_schema_properties.format == format
        assert new_schema_properties.group_name == schemaregistry_group
        assert new_schema_properties.name == name

        new_schema = client.get_schema(schema_id=new_schema_properties.id)

        assert new_schema.properties.id != schema_properties.id
        assert new_schema.properties.id == new_schema_properties.id
        assert new_schema.definition.replace("\/", "/") == schema_str_new
        assert new_schema.properties.format == format
        assert new_schema.properties.group_name == schemaregistry_group
        assert new_schema.properties.name == name

        old_schema = client.get_schema(
            group_name=schemaregistry_group, name=name, version=schema_properties.version, logging_enable=True
        )

        assert old_schema.properties.id != new_schema_properties.id
        assert old_schema.properties.id == schema_properties.id
        assert old_schema.definition.replace("\/", "/") == schema_str
        assert old_schema.properties.format == format
        assert old_schema.properties.group_name == schemaregistry_group
        assert old_schema.properties.name == name
        assert old_schema.properties.version == schema_properties.version

    @SchemaRegistryEnvironmentVariableLoader()
    @pytest.mark.parametrize("format, schema_str", format_params, ids=format_ids)
    @ArgPasser()
    @recorded_by_proxy
    def test_schema_same_twice(self, format, schema_str, **kwargs):
        schemaregistry_fully_qualified_namespace = kwargs.pop(
            f"schemaregistry_{format.lower()}_fully_qualified_namespace"
        )
        schemaregistry_group = kwargs.pop("schemaregistry_group")
        client = self.create_client(fully_qualified_namespace=schemaregistry_fully_qualified_namespace)
        name = self.get_resource_name(f"test-schema-twice-{format.lower()}")
        schema_properties = client.register_schema(schemaregistry_group, name, schema_str, format)
        schema_properties_second = client.register_schema(schemaregistry_group, name, schema_str, format)
        assert schema_properties.id == schema_properties_second.id

    @SchemaRegistryEnvironmentVariableLoader()
    @pytest.mark.parametrize("format, schema_str", format_params, ids=format_ids)
    @ArgPasser()
    @recorded_by_proxy
    def test_schema_negative_wrong_credential(self, format, schema_str, **kwargs):
        schemaregistry_fully_qualified_namespace = kwargs.pop(
            f"schemaregistry_{format.lower()}_fully_qualified_namespace"
        )
        schemaregistry_group = kwargs.pop("schemaregistry_group")
        credential = ClientSecretCredential(tenant_id="fake", client_id="fake", client_secret="fake")
        client = SchemaRegistryClient(
            fully_qualified_namespace=schemaregistry_fully_qualified_namespace, credential=credential
        )
        name = self.get_resource_name(f"test-schema-negative-{format.lower()}")
        with pytest.raises(ClientAuthenticationError):
            client.register_schema(schemaregistry_group, name, schema_str, format)

    @pytest.mark.live_test_only
    @SchemaRegistryEnvironmentVariableLoader()
    @pytest.mark.parametrize("format, schema_str", format_params, ids=format_ids)
    @ArgPasser()
    @recorded_by_proxy
    def test_schema_negative_wrong_endpoint(self, format, schema_str, **kwargs):
        schemaregistry_group = kwargs.pop("schemaregistry_group")
        client = self.create_client(fully_qualified_namespace="fake.servicebus.windows.net")
        name = self.get_resource_name(f"test-schema-nonexist-{format.lower()}")
        # accepting both errors for now due to: https://github.com/Azure/azure-sdk-tools/issues/2907
        with pytest.raises((ServiceRequestError, HttpResponseError)) as exc_info:
            client.register_schema(schemaregistry_group, name, schema_str, format)

    @SchemaRegistryEnvironmentVariableLoader()
    @pytest.mark.parametrize("format, schema_str", format_params, ids=format_ids)
    @ArgPasser()
    @recorded_by_proxy
    def test_schema_negative_no_schema(self, format, schema_str, **kwargs):
        schemaregistry_fully_qualified_namespace = kwargs.pop(
            f"schemaregistry_{format.lower()}_fully_qualified_namespace"
        )
        client = self.create_client(fully_qualified_namespace=schemaregistry_fully_qualified_namespace)
        with pytest.raises(HttpResponseError):
            client.get_schema("a")

        with pytest.raises(HttpResponseError):
            client.get_schema("a" * 32)

    @SchemaRegistryEnvironmentVariableLoader()
    @pytest.mark.parametrize("format, schema_str", format_params, ids=format_ids)
    @ArgPasser()
    @recorded_by_proxy
    def test_schema_negative_no_schema_version(self, format, schema_str, **kwargs):
        schemaregistry_fully_qualified_namespace = kwargs.pop(
            f"schemaregistry_{format.lower()}_fully_qualified_namespace"
        )
        schemaregistry_group = kwargs.pop("schemaregistry_group")
        client = self.create_client(fully_qualified_namespace=schemaregistry_fully_qualified_namespace)
        name = self.get_resource_name(f"test-schema-negative-version-{format.lower()}")
        schema_properties = client.register_schema(schemaregistry_group, name, schema_str, format)
        version = schema_properties.version + 1
        with pytest.raises(HttpResponseError):
            client.get_schema(group_name=schemaregistry_group, name=name, version=version)

    @SchemaRegistryEnvironmentVariableLoader()
    @pytest.mark.parametrize("format, schema_str", format_params, ids=format_ids)
    @ArgPasser()
    @recorded_by_proxy
    def test_register_schema_errors(self, format, schema_str, **kwargs):
        schemaregistry_fully_qualified_namespace = kwargs.pop(
            f"schemaregistry_{format.lower()}_fully_qualified_namespace"
        )
        schemaregistry_group = kwargs.pop("schemaregistry_group")
        client = self.create_client(fully_qualified_namespace=schemaregistry_fully_qualified_namespace)
        name = "test-schema"

        with pytest.raises(ValueError) as e:
            client.register_schema(None, name, schema_str, format)

        with pytest.raises(ValueError) as e:
            client.register_schema(schemaregistry_group, None, schema_str, format)

        with pytest.raises(HttpResponseError) as e:
            client.register_schema(schemaregistry_group, name, None, format)
        assert e.value.error.code == "InvalidRequest"
        assert e.value.status_code == 400
        assert e.value.reason == "Bad Request"

        with pytest.raises(AttributeError) as e:
            client.register_schema(schemaregistry_group, name, schema_str, None)

        with pytest.raises(HttpResponseError) as e:
            client.register_schema(schemaregistry_group, name, schema_str, "invalid-format")
        assert e.value.error.code == "InvalidSchemaType"
        assert e.value.status_code == 415
        assert e.value.reason == "Unsupported Media Type"

    @SchemaRegistryEnvironmentVariableLoader()
    @pytest.mark.parametrize("format, schema_str", format_params, ids=format_ids)
    @ArgPasser()
    @recorded_by_proxy
    def test_get_schema_properties_errors(self, format, schema_str, **kwargs):
        schemaregistry_fully_qualified_namespace = kwargs.pop(
            f"schemaregistry_{format.lower()}_fully_qualified_namespace"
        )
        schemaregistry_group = kwargs.pop("schemaregistry_group")
        client = self.create_client(fully_qualified_namespace=schemaregistry_fully_qualified_namespace)
        name = "test-schema"

        with pytest.raises(ValueError) as e:
            client.get_schema_properties(None, name, schema_str, format)

        with pytest.raises(ValueError) as e:
            client.get_schema_properties(schemaregistry_group, None, schema_str, format)

        with pytest.raises(HttpResponseError) as e:
            client.get_schema_properties(schemaregistry_group, name, None, format)
        assert e.value.error.code == "InvalidRequest"
        assert e.value.status_code == 400
        assert e.value.reason == "Bad Request"

        with pytest.raises(AttributeError) as e:
            client.get_schema_properties(schemaregistry_group, name, schema_str, None)

        with pytest.raises(HttpResponseError) as e:
            client.get_schema_properties(schemaregistry_group, name, schema_str, "invalid-format")
        assert e.value.error.code == "InvalidSchemaType"
        assert e.value.status_code == 415
        assert e.value.reason == "Unsupported Media Type"

        with pytest.raises(HttpResponseError) as e:
            client.get_schema_properties(schemaregistry_group, "never-registered", schema_str, format)
        assert e.value.error.code == "ItemNotFound"
        assert e.value.status_code == 404
        assert e.value.reason == "Not Found"

    @SchemaRegistryEnvironmentVariableLoader()
    @pytest.mark.parametrize("format, schema_str", format_params, ids=format_ids)
    @ArgPasser()
    @recorded_by_proxy
    def test_get_schema_errors(self, format, schema_str, **kwargs):
        schemaregistry_fully_qualified_namespace = kwargs.pop(
            f"schemaregistry_{format.lower()}_fully_qualified_namespace"
        )
        client = self.create_client(fully_qualified_namespace=schemaregistry_fully_qualified_namespace)
        with pytest.raises(ValueError) as e:
            client.get_schema(None)

        with pytest.raises(HttpResponseError) as e:
            client.get_schema("fakeschemaid")
        assert e.value.error.code == "InvalidRequest"
        assert e.value.status_code == 400
        assert e.value.reason == "Bad Request"

    @SchemaRegistryEnvironmentVariableLoader()
    @pytest.mark.parametrize("format, schema_str", format_params, ids=format_ids)
    @ArgPasser()
    @recorded_by_proxy
    def test_schema_apiversion(self, format, schema_str, **kwargs):
        schemaregistry_fully_qualified_namespace = kwargs.pop(
            f"schemaregistry_{format.lower()}_fully_qualified_namespace"
        )
        schemaregistry_group = kwargs.pop("schemaregistry_group")

        apiversion_2021_10 = "2021-10"
<<<<<<< HEAD
        client_2021_10 = self.create_client(fully_qualified_namespace=schemaregistry_fully_qualified_namespace, api_version=apiversion_2021_10)
=======
        client_2021_10 = self.create_client(
            fully_qualified_namespace=schemaregistry_fully_qualified_namespace, api_version=apiversion_2021_10
        )
>>>>>>> 5513d698
        name = self.get_resource_name(f"test-schema-apiversion-{format.lower()}")

        schema_properties = client_2021_10.register_schema(
            schemaregistry_group, name, schema_str, format, logging_enable=True
        )

        assert schema_properties.id is not None
        assert schema_properties.format == format

        apiversion_2022_10 = "2022-10"
<<<<<<< HEAD
        client_2022_10 = self.create_client(fully_qualified_namespace=schemaregistry_fully_qualified_namespace, api_version=apiversion_2022_10)
        schema_properties = client_2022_10.register_schema(schemaregistry_group, name, schema_str, format, logging_enable=True)
=======
        client_2022_10 = self.create_client(
            fully_qualified_namespace=schemaregistry_fully_qualified_namespace, api_version=apiversion_2022_10
        )
        schema_properties = client_2022_10.register_schema(
            schemaregistry_group, name, schema_str, format, logging_enable=True
        )
>>>>>>> 5513d698

        assert schema_properties.id is not None
        assert schema_properties.format == format

    @SchemaRegistryEnvironmentVariableLoader()
    # TODO: add back all after protobuf changes have been rolled out
    @pytest.mark.parametrize("format, schema_str", format_params_no_protobuf, ids=format_ids_no_protobuf)
    @ArgPasser()
    @recorded_by_proxy
    def test_schema_internal_ops_list(self, format, schema_str, **kwargs):
        schemaregistry_fully_qualified_namespace = kwargs.pop(
            f"schemaregistry_{format.lower()}_fully_qualified_namespace"
        )
        schemaregistry_group = kwargs.pop("schemaregistry_group")

        sr_client = self.create_client(fully_qualified_namespace=schemaregistry_fully_qualified_namespace)
        schema_groups = sr_client._generated_client._list_schema_groups()
        for group in schema_groups:
            assert group == schemaregistry_group

        name = "test-schema1"
        sr_client.register_schema(schemaregistry_group, name, schema_str, format)

        schema_versions = sr_client._generated_client._list_schema_versions(schemaregistry_group, name)
        versions = []
        for version in schema_versions:
            versions.append(version)

        assert len(versions) > 0<|MERGE_RESOLUTION|>--- conflicted
+++ resolved
@@ -377,13 +377,9 @@
         schemaregistry_group = kwargs.pop("schemaregistry_group")
 
         apiversion_2021_10 = "2021-10"
-<<<<<<< HEAD
-        client_2021_10 = self.create_client(fully_qualified_namespace=schemaregistry_fully_qualified_namespace, api_version=apiversion_2021_10)
-=======
         client_2021_10 = self.create_client(
             fully_qualified_namespace=schemaregistry_fully_qualified_namespace, api_version=apiversion_2021_10
         )
->>>>>>> 5513d698
         name = self.get_resource_name(f"test-schema-apiversion-{format.lower()}")
 
         schema_properties = client_2021_10.register_schema(
@@ -394,17 +390,12 @@
         assert schema_properties.format == format
 
         apiversion_2022_10 = "2022-10"
-<<<<<<< HEAD
-        client_2022_10 = self.create_client(fully_qualified_namespace=schemaregistry_fully_qualified_namespace, api_version=apiversion_2022_10)
-        schema_properties = client_2022_10.register_schema(schemaregistry_group, name, schema_str, format, logging_enable=True)
-=======
         client_2022_10 = self.create_client(
             fully_qualified_namespace=schemaregistry_fully_qualified_namespace, api_version=apiversion_2022_10
         )
         schema_properties = client_2022_10.register_schema(
             schemaregistry_group, name, schema_str, format, logging_enable=True
         )
->>>>>>> 5513d698
 
         assert schema_properties.id is not None
         assert schema_properties.format == format
