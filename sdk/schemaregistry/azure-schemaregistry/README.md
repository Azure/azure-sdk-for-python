# Azure Schema Registry client library for Python

Azure Schema Registry is a schema repository service hosted by Azure Event Hubs, providing schema storage, versioning,
and management. The registry is leveraged by serializers to reduce payload size while describing payload structure with
schema identifiers rather than full schemas.

[Source code][source_code] | [Package (PyPi)][pypi] | [API reference documentation][api_reference] | [Samples][sr_samples] | [Changelog][change_log]

## _Disclaimer_

_Azure SDK Python packages support for Python 2.7 is ending 01 January 2022. For more information and questions, please refer to https://github.com/Azure/azure-sdk-for-python/issues/20691_

## Getting started

### Install the package

Install the Azure Schema Registry client library for Python with [pip][pip]:

```Bash
pip install azure-schemaregistry
```

### Prerequisites:
To use this package, you must have:
* Azure subscription - [Create a free account][azure_sub]
* [Azure Schema Registry][schemaregistry_service]
* Python 2.7, 3.6 or later - [Install Python][python]

### Authenticate the client
<<<<<<< HEAD
Interaction with Schema Registry starts with an instance of SchemaRegistryClient class. You need the fully qualified namespace and AAD credential to instantiate the client object.
=======

Interaction with Schema Registry starts with an instance of SchemaRegistryClient class. The client constructor takes the fully qualified namespace and an Azure Active Directory credential:

* The fully qualified namespace of the Schema Registry instance should follow the format: `<yournamespace>.servicebus.windows.net`.

* An AAD credential that implements the [TokenCredential][token_credential_interface] protocol should be passed to the constructor. There are implementations of the `TokenCredential` protocol available in the
[azure-identity package][pypi_azure_identity]. To use the credential types provided by `azure-identity`, please install the Azure Identity client library for Python with [pip][pip]:

```Bash
pip install azure-identity
```

* Additionally, to use the async API supported on Python 3.6+, you must first install an async transport, such as [aiohttp](https://pypi.org/project/aiohttp/):

```Bash
pip install aiohttp
```
>>>>>>> 62df3543

**Create client using the azure-identity library:**

```python
from azure.schemaregistry import SchemaRegistryClient
from azure.identity import DefaultAzureCredential

credential = DefaultAzureCredential()
# Namespace should be similar to: '<your-eventhub-namespace>.servicebus.windows.net/'
fully_qualified_namespace = '<< FULLY QUALIFIED NAMESPACE OF THE SCHEMA REGISTRY >>'
schema_registry_client = SchemaRegistryClient(fully_qualified_namespace, credential)
```

## Key concepts

- Schema: Schema is the organization or structure for data. More detailed information can be found [here][schemas].

- Schema Group: A logical group of similar schemas based on business criteria, which can hold multiple versions of a schema. More detailed information can be found [here][schema_groups].

- SchemaRegistryClient: `SchemaRegistryClient` provides the API for storing and retrieving schemas in schema registry.

## Examples

The following sections provide several code snippets covering some of the most common Schema Registry tasks, including:

- [Register a schema](#register-a-schema)
- [Get the schema by id](#get-the-schema-by-id)
- [Get the id of a schema](#get-the-id-of-a-schema)

### Register a schema

Use `SchemaRegistryClient.register_schema` method to register a schema.

```python
import os

from azure.identity import DefaultAzureCredential
from azure.schemaregistry import SchemaRegistryClient

token_credential = DefaultAzureCredential()
fully_qualified_namespace = os.environ['SCHEMA_REGISTRY_FULLY_QUALIFIED_NAMESPACE']
<<<<<<< HEAD
group_name = "<your-group-name>"
name = "<your-schema-name>"
format = "Avro"
schema_definition = """
=======
group_name = os.environ['SCHEMA_REGISTRY_GROUP']
name = "your-schema-name"
format = "Avro"
definition = """
>>>>>>> 62df3543
{"namespace": "example.avro",
 "type": "record",
 "name": "User",
 "fields": [
     {"name": "name", "type": "string"},
     {"name": "favorite_number",  "type": ["int", "null"]},
     {"name": "favorite_color", "type": ["string", "null"]}
 ]
}
"""

schema_registry_client = SchemaRegistryClient(fully_qualified_namespace=fully_qualified_namespace, credential=token_credential)
with schema_registry_client:
<<<<<<< HEAD
    schema_properties = schema_registry_client.register_schema(group_name, name, schema_definition, format)
=======
    schema_properties = schema_registry_client.register_schema(group_name, name, definition, format)
>>>>>>> 62df3543
    id = schema_properties.id
```

### Get the schema by id

<<<<<<< HEAD
Get the schema content and its properties by schema id.
=======
Get the schema definition and its properties by schema id.
>>>>>>> 62df3543

```python
import os

from azure.identity import DefaultAzureCredential
from azure.schemaregistry import SchemaRegistryClient

token_credential = DefaultAzureCredential()
fully_qualified_namespace = os.environ['SCHEMA_REGISTRY_FULLY_QUALIFIED_NAMESPACE']
<<<<<<< HEAD
id = '<your-schema-id>'

schema_registry_client = SchemaRegistryClient(fully_qualified_namespace=fully_qualified_namespace, credential=token_credential)
with schema_registry_client:
    schema = schema_registry_client.get_schema(id)
    schema_definition = schema.schema_definition
=======
schema_id = 'your-schema-id'

schema_registry_client = SchemaRegistryClient(fully_qualified_namespace=fully_qualified_namespace, credential=token_credential)
with schema_registry_client:
    schema = schema_registry_client.get_schema(schema_id)
    definition = schema.definition
    properties = schema.properties
>>>>>>> 62df3543
```

### Get the id of a schema

<<<<<<< HEAD
Get the schema id of a schema by schema content and its properties.
=======
Get the schema id of a schema by schema definition and its properties.
>>>>>>> 62df3543

```python
import os

from azure.identity import DefaultAzureCredential
from azure.schemaregistry import SchemaRegistryClient

token_credential = DefaultAzureCredential()
fully_qualified_namespace = os.environ['SCHEMA_REGISTRY_FULLY_QUALIFIED_NAMESPACE']
<<<<<<< HEAD
group_name = "<your-group-name>"
name = "<your-schema-name>"
format = "Avro"
schema_definition = """
=======
group_name = os.environ['SCHEMA_REGISTRY_GROUP']
name = "your-schema-name"
format = "Avro"
definition = """
>>>>>>> 62df3543
{"namespace": "example.avro",
 "type": "record",
 "name": "User",
 "fields": [
     {"name": "name", "type": "string"},
     {"name": "favorite_number",  "type": ["int", "null"]},
     {"name": "favorite_color", "type": ["string", "null"]}
 ]
}
"""

schema_registry_client = SchemaRegistryClient(fully_qualified_namespace=fully_qualified_namespace, credential=token_credential)
with schema_registry_client:
<<<<<<< HEAD
    schema_properties = schema_registry_client.register_schema(group_name, name, schema_definition, format)
=======
    schema_properties = schema_registry_client.register_schema(group_name, name, definition, format)
>>>>>>> 62df3543
    id = schema_properties.id
```

## Troubleshooting

### General

Schema Registry clients raise exceptions defined in [Azure Core][azure_core].

### Logging
This library uses the standard
[logging][python_logging] library for logging.
Basic information about HTTP sessions (URLs, headers, etc.) is logged at INFO
level.

Detailed DEBUG level logging, including request/response bodies and unredacted
headers, can be enabled on a client with the `logging_enable` argument:
```python
import sys
import logging
from azure.schemaregistry import SchemaRegistryClient
from azure.identity import DefaultAzureCredential

# Create a logger for the SDK
logger = logging.getLogger('azure.schemaregistry')
logger.setLevel(logging.DEBUG)

# Configure a console output
handler = logging.StreamHandler(stream=sys.stdout)
logger.addHandler(handler)

credential = DefaultAzureCredential()
# This client will log detailed information about its HTTP sessions, at DEBUG level
schema_registry_client = SchemaRegistryClient("your_fully_qualified_namespace", credential, logging_enable=True)
```

Similarly, `logging_enable` can enable detailed logging for a single operation,
even when it isn't enabled for the client:
```py
schema_registry_client.get_schema(id, logging_enable=True)
```

## Next steps

### More sample code

Please take a look at the [samples][sr_samples] directory for detailed examples of how to use this library to register and retrieve schema to/from Schema Registry.

## Contributing

This project welcomes contributions and suggestions.  Most contributions require you to agree to a
Contributor License Agreement (CLA) declaring that you have the right to, and actually do, grant us
the rights to use your contribution. For details, visit https://cla.microsoft.com.

When you submit a pull request, a CLA-bot will automatically determine whether you need to provide
a CLA and decorate the PR appropriately (e.g., label, comment). Simply follow the instructions
provided by the bot. You will only need to do this once across all repos using our CLA.

This project has adopted the [Microsoft Open Source Code of Conduct](https://opensource.microsoft.com/codeofconduct/).
For more information see the [Code of Conduct FAQ](https://opensource.microsoft.com/codeofconduct/faq/) or
contact [opencode@microsoft.com](mailto:opencode@microsoft.com) with any additional questions or comments.

<!-- LINKS -->
[pip]: https://pypi.org/project/pip/
[pypi]: https://pypi.org/project/azure-schemaregistry
[python]: https://www.python.org/downloads/
[azure_core]: https://github.com/Azure/azure-sdk-for-python/blob/main/sdk/core/azure-core/README.md
[azure_sub]: https://azure.microsoft.com/free/
[python_logging]: https://docs.python.org/3/library/logging.html
[sr_samples]: https://github.com/Azure/azure-sdk-for-python/tree/main/sdk/schemaregistry/azure-schemaregistry/samples
[api_reference]: https://docs.microsoft.com/python/api/overview/azure/schemaregistry-readme
[source_code]: https://github.com/Azure/azure-sdk-for-python/tree/main/sdk/schemaregistry/azure-schemaregistry
[change_log]: https://github.com/Azure/azure-sdk-for-python/tree/main/sdk/schemaregistry/azure-schemaregistry/CHANGELOG.md
[schemas]: https://docs.microsoft.com/azure/event-hubs/schema-registry-overview#schemas
[schema_groups]: https://docs.microsoft.com/azure/event-hubs/schema-registry-overview#schema-groups
[schemaregistry_service]: https://aka.ms/schemaregistry
[schemaregistry_avroserializer_pypi]: https://pypi.org/project/azure-schemaregistry-avroserializer/
[token_credential_interface]: https://github.com/Azure/azure-sdk-for-python/tree/main/sdk/core/azure-core/azure/core/credentials.py
[pypi_azure_identity]: https://pypi.org/project/azure-identity/<|MERGE_RESOLUTION|>--- conflicted
+++ resolved
@@ -27,9 +27,6 @@
 * Python 2.7, 3.6 or later - [Install Python][python]
 
 ### Authenticate the client
-<<<<<<< HEAD
-Interaction with Schema Registry starts with an instance of SchemaRegistryClient class. You need the fully qualified namespace and AAD credential to instantiate the client object.
-=======
 
 Interaction with Schema Registry starts with an instance of SchemaRegistryClient class. The client constructor takes the fully qualified namespace and an Azure Active Directory credential:
 
@@ -47,7 +44,6 @@
 ```Bash
 pip install aiohttp
 ```
->>>>>>> 62df3543
 
 **Create client using the azure-identity library:**
 
@@ -89,17 +85,10 @@
 
 token_credential = DefaultAzureCredential()
 fully_qualified_namespace = os.environ['SCHEMA_REGISTRY_FULLY_QUALIFIED_NAMESPACE']
-<<<<<<< HEAD
-group_name = "<your-group-name>"
-name = "<your-schema-name>"
-format = "Avro"
-schema_definition = """
-=======
 group_name = os.environ['SCHEMA_REGISTRY_GROUP']
 name = "your-schema-name"
 format = "Avro"
 definition = """
->>>>>>> 62df3543
 {"namespace": "example.avro",
  "type": "record",
  "name": "User",
@@ -113,21 +102,13 @@
 
 schema_registry_client = SchemaRegistryClient(fully_qualified_namespace=fully_qualified_namespace, credential=token_credential)
 with schema_registry_client:
-<<<<<<< HEAD
-    schema_properties = schema_registry_client.register_schema(group_name, name, schema_definition, format)
-=======
     schema_properties = schema_registry_client.register_schema(group_name, name, definition, format)
->>>>>>> 62df3543
     id = schema_properties.id
 ```
 
 ### Get the schema by id
 
-<<<<<<< HEAD
-Get the schema content and its properties by schema id.
-=======
 Get the schema definition and its properties by schema id.
->>>>>>> 62df3543
 
 ```python
 import os
@@ -137,14 +118,6 @@
 
 token_credential = DefaultAzureCredential()
 fully_qualified_namespace = os.environ['SCHEMA_REGISTRY_FULLY_QUALIFIED_NAMESPACE']
-<<<<<<< HEAD
-id = '<your-schema-id>'
-
-schema_registry_client = SchemaRegistryClient(fully_qualified_namespace=fully_qualified_namespace, credential=token_credential)
-with schema_registry_client:
-    schema = schema_registry_client.get_schema(id)
-    schema_definition = schema.schema_definition
-=======
 schema_id = 'your-schema-id'
 
 schema_registry_client = SchemaRegistryClient(fully_qualified_namespace=fully_qualified_namespace, credential=token_credential)
@@ -152,16 +125,11 @@
     schema = schema_registry_client.get_schema(schema_id)
     definition = schema.definition
     properties = schema.properties
->>>>>>> 62df3543
 ```
 
 ### Get the id of a schema
 
-<<<<<<< HEAD
-Get the schema id of a schema by schema content and its properties.
-=======
 Get the schema id of a schema by schema definition and its properties.
->>>>>>> 62df3543
 
 ```python
 import os
@@ -171,17 +139,10 @@
 
 token_credential = DefaultAzureCredential()
 fully_qualified_namespace = os.environ['SCHEMA_REGISTRY_FULLY_QUALIFIED_NAMESPACE']
-<<<<<<< HEAD
-group_name = "<your-group-name>"
-name = "<your-schema-name>"
-format = "Avro"
-schema_definition = """
-=======
 group_name = os.environ['SCHEMA_REGISTRY_GROUP']
 name = "your-schema-name"
 format = "Avro"
 definition = """
->>>>>>> 62df3543
 {"namespace": "example.avro",
  "type": "record",
  "name": "User",
@@ -195,11 +156,7 @@
 
 schema_registry_client = SchemaRegistryClient(fully_qualified_namespace=fully_qualified_namespace, credential=token_credential)
 with schema_registry_client:
-<<<<<<< HEAD
-    schema_properties = schema_registry_client.register_schema(group_name, name, schema_definition, format)
-=======
     schema_properties = schema_registry_client.register_schema(group_name, name, definition, format)
->>>>>>> 62df3543
     id = schema_properties.id
 ```
 
