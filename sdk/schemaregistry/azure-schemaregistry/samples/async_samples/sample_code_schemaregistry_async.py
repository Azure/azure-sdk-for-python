--- conflicted
+++ resolved
@@ -44,46 +44,22 @@
 import json
 
 from azure.schemaregistry.aio import SchemaRegistryClient
-<<<<<<< HEAD
-from azure.schemaregistry import SchemaFormat
-from azure.identity.aio import ClientSecretCredential, DefaultAzureCredential
-=======
 from azure.identity.aio import DefaultAzureCredential
->>>>>>> 62df3543
 
 
 def create_client():
     # [START create_sr_client_async]
-<<<<<<< HEAD
-    SCHEMAREGISTRY_FQN = os.environ['SCHEMAREGISTRY_FULLY_QUALIFIED_NAMESPACE']
-    token_credential = DefaultAzureCredential()
-    schema_registry_client = SchemaRegistryClient(fully_qualified_namespace=SCHEMAREGISTRY_FQN, credential=token_credential)
-    # [END create_sr_client_async]
-    TENANT_ID = os.environ['AZURE_TENANT_ID']
-    CLIENT_ID = os.environ['AZURE_CLIENT_ID']
-    CLIENT_SECRET = os.environ['AZURE_CLIENT_SECRET']
-    token_credential = ClientSecretCredential(TENANT_ID, CLIENT_ID, CLIENT_SECRET)
-    schema_registry_client = SchemaRegistryClient(fully_qualified_namespace=SCHEMAREGISTRY_FQN, credential=token_credential)
-=======
     SCHEMAREGISTRY_FQN = os.environ["SCHEMAREGISTRY_FULLY_QUALIFIED_NAMESPACE"]
     token_credential = DefaultAzureCredential()
     schema_registry_client = SchemaRegistryClient(
         fully_qualified_namespace=SCHEMAREGISTRY_FQN, credential=token_credential
     )
     # [END create_sr_client_async]
->>>>>>> 62df3543
     return schema_registry_client, token_credential
 
 
 async def register_schema(schema_registry_client):
     # [START register_schema_async]
-<<<<<<< HEAD
-    GROUP_NAME = os.environ['SCHEMAREGISTRY_GROUP']
-    NAME = 'your-schema-name'
-    FORMAT = SchemaFormat.AVRO
-    SCHEMA_DEFINITION = """{"namespace":"example.avro","type":"record","name":"User","fields":[{"name":"name","type":"string"},{"name":"favorite_number","type":["int","null"]},{"name":"favorite_color","type":["string","null"]}]}"""
-    schema_properties = await schema_registry_client.register_schema(GROUP_NAME, NAME, SCHEMA_DEFINITION, FORMAT)
-=======
     GROUP_NAME = os.environ["SCHEMAREGISTRY_GROUP"]
     NAME = "your-schema-name"
     FORMAT = "Avro"
@@ -101,7 +77,6 @@
     schema_properties = await schema_registry_client.register_schema(
         GROUP_NAME, NAME, DEFINITION, FORMAT
     )
->>>>>>> 62df3543
     schema_id = schema_properties.id
     # [END register_schema_async]
     return schema_id
@@ -109,22 +84,6 @@
 
 async def get_schema(schema_registry_client, schema_id):
     # [START get_schema_async]
-<<<<<<< HEAD
-    schema = await schema_registry_client.get_schema(id)
-    schema_definition = schema.schema_definition
-    # [END get_schema_async]
-    return schema_definition
-
-
-async def get_schema_id(schema_registry_client):
-    group_name = os.environ['SCHEMAREGISTRY_GROUP']
-    name = 'your-schema-name'
-    format = SchemaFormat.AVRO
-    schema_definition = """{"namespace":"example.avro","type":"record","name":"User","fields":[{"name":"name","type":"string"},{"name":"favorite_number","type":["int","null"]},{"name":"favorite_color","type":["string","null"]}]}"""
-
-    # [START get_schema_id_async]
-    schema_properties = await schema_registry_client.get_schema_properties(group_name, name, schema_definition, format)
-=======
     schema = await schema_registry_client.get_schema(schema_id)
     definition = schema.definition
     properties = schema.properties
@@ -153,7 +112,6 @@
     schema_properties = await schema_registry_client.get_schema_properties(
         group_name, name, definition, format
     )
->>>>>>> 62df3543
     schema_id = schema_properties.id
     # [END get_schema_id_async]
     return schema_id
