--- conflicted
+++ resolved
@@ -58,17 +58,12 @@
 
 async def get_schema_by_id(client, id):
     print("Getting schema by id...")
-<<<<<<< HEAD
     schema = await client.get_schema(id, logging_enable=True)
-    print("The schema string of schema id: {} string is {}".format(id, schema.schema_definition))
-=======
-    schema = await client.get_schema(id)
     print(
         "The schema string of schema id: {} string is {}".format(
             id, schema.schema_definition
         )
     )
->>>>>>> 973b3c12
     print("Schema properties are {}".format(id))
     return schema.schema_definition
 
@@ -86,12 +81,8 @@
 async def main():
     token_credential = DefaultAzureCredential()
     schema_registry_client = SchemaRegistryClient(
-        fully_qualified_namespace=SCHEMAREGISTRY_FQN, credential=token_credential
+        fully_qualified_namespace=SCHEMAREGISTRY_FQN, credential=token_credential, logging_enable=True
     )
-<<<<<<< HEAD
-    schema_registry_client = SchemaRegistryClient(fully_qualified_namespace=SCHEMAREGISTRY_FQN, credential=token_credential, logging_enable=True)
-=======
->>>>>>> 973b3c12
     async with token_credential, schema_registry_client:
         schema_id = await register_schema(
             schema_registry_client, GROUP_NAME, NAME, SCHEMA_STRING, FORMAT
