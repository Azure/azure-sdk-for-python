# --------------------------------------------------------------------------
#
# Copyright (c) Microsoft Corporation. All rights reserved.
#
# The MIT License (MIT)
#
# Permission is hereby granted, free of charge, to any person obtaining a copy
# of this software and associated documentation files (the ""Software""), to
# deal in the Software without restriction, including without limitation the
# rights to use, copy, modify, merge, publish, distribute, sublicense, and/or
# sell copies of the Software, and to permit persons to whom the Software is
# furnished to do so, subject to the following conditions:
#
# The above copyright notice and this permission notice shall be included in
# all copies or substantial portions of the Software.
#
# THE SOFTWARE IS PROVIDED *AS IS*, WITHOUT WARRANTY OF ANY KIND, EXPRESS OR
# IMPLIED, INCLUDING BUT NOT LIMITED TO THE WARRANTIES OF MERCHANTABILITY,
# FITNESS FOR A PARTICULAR PURPOSE AND NONINFRINGEMENT. IN NO EVENT SHALL THE
# AUTHORS OR COPYRIGHT HOLDERS BE LIABLE FOR ANY CLAIM, DAMAGES OR OTHER
# LIABILITY, WHETHER IN AN ACTION OF CONTRACT, TORT OR OTHERWISE, ARISING
# FROM, OUT OF OR IN CONNECTION WITH THE SOFTWARE OR THE USE OR OTHER DEALINGS
# IN THE SOFTWARE.
#
# --------------------------------------------------------------------------
"""
FILE: schema_registry.py
DESCRIPTION:
    This sample demonstrates authenticating the SchemaRegistryClient and basic usage, including:
        - registering a schema
        - getting a schema by its ID
        - getting schema id.
USAGE:
    python schema_registry.py
    Set the environment variables with your own values before running the sample:
    1) SCHEMAREGISTRY_FULLY_QUALIFIED_NAMESPACE - The schema registry fully qualified namespace,
     which should follow the format: `<your-namespace>.servicebus.windows.net`
    2) SCHEMAREGISTRY_GROUP - The name of the schema group.

This example uses DefaultAzureCredential, which requests a token from Azure Active Directory.
For more information on DefaultAzureCredential, see
 https://docs.microsoft.com/python/api/overview/azure/identity-readme?view=azure-python#defaultazurecredential.
"""
import os
import json

from azure.identity import DefaultAzureCredential
from azure.schemaregistry import SchemaRegistryClient, SchemaFormat


SCHEMAREGISTRY_FQN = os.environ["SCHEMAREGISTRY_FULLY_QUALIFIED_NAMESPACE"]
GROUP_NAME = os.environ["SCHEMAREGISTRY_GROUP"]
NAME = "your-schema-name"
FORMAT = SchemaFormat.AVRO

SCHEMA_JSON = {
    "namespace": "example.avro",
    "type": "record",
    "name": "User",
    "fields": [
        {"name": "name", "type": "string"},
        {"name": "favorite_number", "type": ["int", "null"]},
        {"name": "favorite_color", "type": ["string", "null"]},
    ],
}
SCHEMA_STRING = json.dumps(SCHEMA_JSON, separators=(",", ":"))


def register_schema(client, group_name, name, schema_string, format):
    print("Registering schema...")
    schema_properties = client.register_schema(group_name, name, schema_string, format)
    print("Schema registered, returned schema id is {}".format(schema_properties.id))
    print("Schema properties are {}".format(schema_properties))
    return schema_properties.id


def get_schema_by_id(client, id):
    print("Getting schema by id...")
<<<<<<< HEAD
    schema = client.get_schema(id)
    print("The schema string of schema id: {} string is {}".format(id, schema.schema_definition))
=======
    schema = client.get_schema(id, logging_enable=True)
    print(
        "The schema string of schema id: {} string is {}".format(
            id, schema.schema_definition
        )
    )
>>>>>>> ed5899a8
    print("Schema properties are {}".format(id))
    return schema.schema_definition


def get_schema_id(client, group_name, name, schema_string, format):
    print("Getting schema id...")
    schema_properties = client.get_schema_properties(
        group_name, name, schema_string, format
    )
    print("The schema id is: {}".format(schema_properties.id))
    print("Schema properties are {}".format(schema_properties))
    return schema_properties.id


if __name__ == "__main__":
    token_credential = DefaultAzureCredential()
    schema_registry_client = SchemaRegistryClient(
        fully_qualified_namespace=SCHEMAREGISTRY_FQN, credential=token_credential, logging_enable=True
    )
<<<<<<< HEAD
    schema_registry_client = SchemaRegistryClient(fully_qualified_namespace=SCHEMAREGISTRY_FQN, credential=token_credential)
=======
>>>>>>> ed5899a8
    with schema_registry_client:
        schema_id = register_schema(
            schema_registry_client, GROUP_NAME, NAME, SCHEMA_STRING, FORMAT
        )
        schema_str = get_schema_by_id(schema_registry_client, schema_id)
        schema_id = get_schema_id(
            schema_registry_client, GROUP_NAME, NAME, SCHEMA_STRING, FORMAT
        )<|MERGE_RESOLUTION|>--- conflicted
+++ resolved
@@ -76,17 +76,12 @@
 
 def get_schema_by_id(client, id):
     print("Getting schema by id...")
-<<<<<<< HEAD
     schema = client.get_schema(id)
-    print("The schema string of schema id: {} string is {}".format(id, schema.schema_definition))
-=======
-    schema = client.get_schema(id, logging_enable=True)
     print(
         "The schema string of schema id: {} string is {}".format(
             id, schema.schema_definition
         )
     )
->>>>>>> ed5899a8
     print("Schema properties are {}".format(id))
     return schema.schema_definition
 
@@ -104,12 +99,8 @@
 if __name__ == "__main__":
     token_credential = DefaultAzureCredential()
     schema_registry_client = SchemaRegistryClient(
-        fully_qualified_namespace=SCHEMAREGISTRY_FQN, credential=token_credential, logging_enable=True
+        fully_qualified_namespace=SCHEMAREGISTRY_FQN, credential=token_credential
     )
-<<<<<<< HEAD
-    schema_registry_client = SchemaRegistryClient(fully_qualified_namespace=SCHEMAREGISTRY_FQN, credential=token_credential)
-=======
->>>>>>> ed5899a8
     with schema_registry_client:
         schema_id = register_schema(
             schema_registry_client, GROUP_NAME, NAME, SCHEMA_STRING, FORMAT
