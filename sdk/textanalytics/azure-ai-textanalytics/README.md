# Azure Text Analytics client library for Python
Text Analytics is a cloud-based service that provides advanced natural language processing over raw text, and includes six main functions:

* Sentiment Analysis
* Named Entity Recognition
* Personally Identifiable Information (PII) Entity Recognition
* Linked Entity Recognition
* Language Detection
* Key Phrase Extraction

[Source code](https://github.com/Azure/azure-sdk-for-python/tree/master/sdk/textanalytics/azure-ai-textanalytics) | [Package (PyPI)](https://pypi.org/project/azure-ai-textanalytics/) | [API reference documentation](https://aka.ms/azsdk-python-textanalytics-ref-docs) | [Product documentation](https://docs.microsoft.com/azure/cognitive-services/text-analytics/overview) | [Samples](https://github.com/Azure/azure-sdk-for-python/tree/master/sdk/textanalytics/azure-ai-textanalytics/samples)

## Getting started

### Prerequisites
* Python 2.7, or 3.5 or later is required to use this package.
* You must have an [Azure subscription](https://azure.microsoft.com/free/) and a
[Cognitive Services or Text Analytics resource](https://docs.microsoft.com/azure/cognitive-services/cognitive-services-apis-create-account?tabs=multiservice%2Cwindows) to use this package.

### Install the package
Install the Azure Text Analytics client library for Python with [pip](https://pypi.org/project/pip/):

```bash
pip install azure-ai-textanalytics --pre
```

### Create a Cognitive Services or Text Analytics resource
Text Analytics supports both [multi-service and single-service access](https://docs.microsoft.com/azure/cognitive-services/cognitive-services-apis-create-account?tabs=multiservice%2Cwindows). 
Create a Cognitive Services resource if you plan to access multiple cognitive services under a single endpoint/key. For Text Analytics access only, create a Text Analytics resource.

You can create either resource using the
[Azure Portal](https://docs.microsoft.com/azure/cognitive-services/cognitive-services-apis-create-account?tabs=multiservice%2Cwindows#create-a-new-azure-cognitive-services-resource)
or [Azure CLI](https://docs.microsoft.com/azure/cognitive-services/cognitive-services-apis-create-account-cli?tabs=windows).
Below is an example of how you can create a Text Analytics resource using the CLI:

```bash
# Create a new resource group to hold the text analytics resource -
# if using an existing resource group, skip this step
az group create --name my-resource-group --location westus2
```

```bash
# Create text analytics
az cognitiveservices account create \
    --name text-analytics-resource \
    --resource-group my-resource-group \
    --kind TextAnalytics \
    --sku F0 \
    --location westus2 \
    --yes
```

### Authenticate the client
Interaction with this service begins with an instance of a [client](#client "ta-client"). 
To create a client object, you will need the cognitive services or text analytics `endpoint` to 
your resource and a `credential` that allows you access:

```python
from azure.ai.textanalytics import TextAnalyticsClient

text_analytics_client  = TextAnalyticsClient(endpoint="https://westus2.api.cognitive.microsoft.com/", credential=credential)
```

Note that if you create a [custom subdomain](https://docs.microsoft.com/azure/cognitive-services/cognitive-services-custom-subdomains) 
name for your resource the endpoint may look different than in the above code snippet. 
For example, `https://<my-custom-subdomain>.cognitiveservices.azure.com/`.

#### Looking up the endpoint
You can find the endpoint for your text analytics resource using the 
[Azure Portal](https://docs.microsoft.com/azure/cognitive-services/cognitive-services-apis-create-account?tabs=multiservice%2Cwindows#get-the-keys-for-your-resource)
or [Azure CLI](https://docs.microsoft.com/cli/azure/cognitiveservices/account?view=azure-cli-latest#az-cognitiveservices-account-show):

```bash
# Get the endpoint for the text analytics resource
az cognitiveservices account show --name "resource-name" --resource-group "resource-group-name" --query "endpoint"
```

#### Types of credentials
The `credential` parameter may be provided as a `TextAnalyticsApiKeyCredential` or as a token from Azure Active Directory.
See the full details regarding [authentication](https://docs.microsoft.com/azure/cognitive-services/authentication) of 
cognitive services.

1. To use an [API key](https://docs.microsoft.com/azure/cognitive-services/cognitive-services-apis-create-account?tabs=multiservice%2Cwindows#get-the-keys-for-your-resource), 
   pass the key as a string into an instance of `TextAnalyticsApiKeyCredential("<api_key>")`. 
   The API key can be found in the Azure Portal or by running the following Azure CLI command:

    ```az cognitiveservices account keys list --name "resource-name" --resource-group "resource-group-name"```
    
    Use the key as the credential parameter to authenticate the client:
    ```python
    from azure.ai.textanalytics import TextAnalyticsClient, TextAnalyticsApiKeyCredential
    
    credential = TextAnalyticsApiKeyCredential("<api_key>")
    text = TextAnalyticsClient(endpoint="https://westus2.api.cognitive.microsoft.com/", credential=credential)
    ```

2. To use an [Azure Active Directory (AAD) token credential](https://docs.microsoft.com/azure/cognitive-services/authentication#authenticate-with-azure-active-directory),
   provide an instance of the desired credential type obtained from the
   [azure-identity](https://github.com/Azure/azure-sdk-for-python/tree/master/sdk/identity/azure-identity#credentials) library.
   Note that regional endpoints do not support AAD authentication. Create a [custom subdomain](https://docs.microsoft.com/azure/cognitive-services/authentication#create-a-resource-with-a-custom-subdomain) 
   name for your resource in order to use this type of authentication.

   Authentication with AAD requires some initial setup:
   * [Install azure-identity](https://github.com/Azure/azure-sdk-for-python/tree/master/sdk/identity/azure-identity#install-the-package)
   * [Register a new AAD application](https://docs.microsoft.com/azure/cognitive-services/authentication#assign-a-role-to-a-service-principal)
   * [Grant access](https://docs.microsoft.com/azure/cognitive-services/authentication#assign-a-role-to-a-service-principal) to Text Analytics by assigning the `"Cognitive Services User"` role to your service principal.
   
   After setup, you can choose which type of [credential](https://github.com/Azure/azure-sdk-for-python/tree/master/sdk/identity/azure-identity#credentials) from azure.identity to use. 
   As an example, [DefaultAzureCredential](https://github.com/Azure/azure-sdk-for-python/tree/master/sdk/identity/azure-identity#defaultazurecredential)
   can be used to authenticate the client:

   Set the values of the client ID, tenant ID, and client secret of the AAD application as environment variables: 
   AZURE_CLIENT_ID, AZURE_TENANT_ID, AZURE_CLIENT_SECRET

   Use the returned token credential to authenticate the client:
    ```python
    from azure.identity import DefaultAzureCredential
    from azure.ai.textanalytics import TextAnalyticsClient
    token_credential = DefaultAzureCredential()

    text_analytics_client = TextAnalyticsClient(
        endpoint="https://<my-custom-subdomain>.cognitiveservices.azure.com/",
        credential=token_credential
    )
    ```

## Key concepts

### Client batched operations
The Text Analytics client library provides a [TextAnalyticsClient](https://aka.ms/azsdk-python-textanalytics-textanalyticsclient) to do analysis on [batches of documents](#Examples "examples").
It provides both synchronous and asynchronous operations to access a specific use of Text Analytics, such as language detection or key phrase extraction. 

### Single text operations
The Text Analytics client library also provides module-level operations which can be performed on a single string
rather than a batch of documents. Each synchronous and asynchronous batching operation has a singular counterpart. 
The endpoint and credential are passed in with the desired text and other optional parameters, e.g. 
<<<<<<< HEAD
[single_analyze_sentiment()](https://aka.ms/azsdk-python-textanalytics-singleanalyzesentiment).
=======
[single_analyze_sentiment()](https://aka.ms/azsdk-python-textanalytics-singleanalyzesentiment):

```python
from azure.ai.textanalytics import single_analyze_sentiment, TextAnalyticsApiKeyCredential

credential = TextAnalyticsApiKeyCredential("<api_key>")
text = "I did not like the restaurant. The food was too spicy."

result = single_analyze_sentiment(endpoint=endpoint, credential=credential, input_text=text, language="en")
```
>>>>>>> 92bf4988

### Input
A **document** is a single unit to be analyzed by the predictive models in the Text Analytics service.
For the single text operations, the input document is simply passed as a string, e.g. `"hello world"`. 
For the batched operations, the input is passed as a list of documents. 

Documents can be passed as a list of strings, e.g.
```python
docs = ["I hated the movie. It was so slow!", "The movie made it into my top ten favorites.", "What a great movie!"]
```

or, if you wish to pass in a per-item document `id` or `language`/`country_hint`, they can be passed as a 
list of [DetectLanguageInput](https://aka.ms/azsdk-python-textanalytics-detectlanguageinput) or 
[TextDocumentInput](https://aka.ms/azsdk-python-textanalytics-textdocumentinput),
or a dict-like representation of the object:

```python
documents = [
    {"id": "1", "language": "en", "text": "I hated the movie. It was so slow!"}, 
    {"id": "2", "language": "en", "text": "The movie made it into my top ten favorites."}, 
    {"id": "3", "language": "en", "text": "What a great movie!"}
]
```

### Operation Result
An operation result, such as [AnalyzeSentimentResult](https://aka.ms/azsdk-python-textanalytics-analyzesentimentresult), 
is the result of a Text Analytics operation and contains a prediction or predictions about a document input.
With a batching operation, a heterogeneous list is returned containing a collection of result and error objects. 
These results/errors will be index-matched with the order of the provided documents. 

### Document Error Handling
You can filter for a result or error object in the list by using the `is_error` attribute. For a result object this is always `False` and for a 
[DocumentError](https://aka.ms/azsdk-python-textanalytics-documenterror) this is `True`. 

For example, to filter out all DocumentErrors you might use list comprehension:
```python
response = text_analytics_client.analyze_sentiment(documents)
successful_responses = [doc for doc in response if not doc.is_error]
```


## Examples
The following section provides several code snippets covering some of the most common Text Analytics tasks, including:

* [Analyze Sentiment](#analyze-sentiment "Analyze sentiment")
* [Recognize Entities](#recognize-entities "Recognize entities")
* [Recognize PII Entities](#recognize-pii-entities "Recognize pii entities")
* [Recognize Linked Entities](#recognize-linked-entities "Recognize linked entities")
* [Extract Key Phrases](#extract-key-phrases "Extract key phrases")
* [Detect Languages](#detect-languages "Detect languages")

### Analyze sentiment
Analyze sentiment in a batch of documents.

```python
from azure.ai.textanalytics import TextAnalyticsClient, TextAnalyticsApiKeyCredential
    
text_analytics_client = TextAnalyticsClient(endpoint, TextAnalyticsApiKeyCredential(key))

documents = [
    "I did not like the restaurant. The food was too spicy.",
    "The restaurant was decorated beautifully. The atmosphere was unlike any other restaurant I've been to.",
    "The food was yummy. :)"
]

response = text_analytics_client.analyze_sentiment(documents, language="en")
result = [doc for doc in response if not doc.is_error]

for doc in result:
    print("Overall sentiment: {}".format(doc.sentiment))
    print("Scores: positive={0:.3f}; neutral={1:.3f}; negative={2:.3f} \n".format(
        doc.document_scores.positive,
        doc.document_scores.neutral,
        doc.document_scores.negative,
    ))
```

The returned response is a heterogeneous list of result and error objects: list[[AnalyzeSentimentResult](https://aka.ms/azsdk-python-textanalytics-analyzesentimentresult), [DocumentError](https://aka.ms/azsdk-python-textanalytics-documenterror)]

Please refer to the service documentation for a conceptual discussion of [sentiment analysis](https://docs.microsoft.com/azure/cognitive-services/text-analytics/how-tos/text-analytics-how-to-sentiment-analysis).

### Recognize entities
Recognize entities in a batch of documents.

```python
from azure.ai.textanalytics import TextAnalyticsClient, TextAnalyticsApiKeyCredential
    
text_analytics_client = TextAnalyticsClient(endpoint, TextAnalyticsApiKeyCredential(key))

documents = [
    "Microsoft was founded by Bill Gates and Paul Allen.",
    "Redmond is a city in King County, Washington, United States, located 15 miles east of Seattle.",
    "Jeff bought three dozen eggs because there was a 50% discount."
]

response = text_analytics_client.recognize_entities(documents, language="en")
result = [doc for doc in response if not doc.is_error]

for doc in result:
    for entity in doc.entities:
        print("Entity: \t", entity.text, "\tType: \t", entity.type,
              "\tConfidence Score: \t", entity.score)
```

The returned response is a heterogeneous list of result and error objects: list[[RecognizeEntitiesResult](https://aka.ms/azsdk-python-textanalytics-recognizeentitiesresult), [DocumentError](https://aka.ms/azsdk-python-textanalytics-documenterror)]

Please refer to the service documentation for a conceptual discussion of [named entity recognition](https://docs.microsoft.com/azure/cognitive-services/text-analytics/how-tos/text-analytics-how-to-entity-linking)
and [supported types](https://docs.microsoft.com/azure/cognitive-services/text-analytics/named-entity-types?tabs=general).

### Recognize PII entities
Recognize Personally Identifiable Information (PII) entities in a batch of documents.

```python
from azure.ai.textanalytics import TextAnalyticsClient, TextAnalyticsApiKeyCredential
    
text_analytics_client = TextAnalyticsClient(endpoint, TextAnalyticsApiKeyCredential(key))

documents = [
    "The employee's SSN is 555-55-5555.",
    "The employee's phone number is 555-55-5555."
]

response = text_analytics_client.recognize_pii_entities(documents, language="en")
result = [doc for doc in response if not doc.is_error]

for doc in result:
    for entity in doc.entities:
        print("Entity: \t", entity.text, "\tType: \t", entity.type,
              "\tConfidence Score: \t", entity.score)
```

The returned response is a heterogeneous list of result and error objects: list[[RecognizePiiEntitiesResult](https://aka.ms/azsdk-python-textanalytics-recognizepiientitiesresult), [DocumentError](https://aka.ms/azsdk-python-textanalytics-documenterror)]

Please refer to the service documentation for [supported PII entity types](https://docs.microsoft.com/azure/cognitive-services/text-analytics/named-entity-types?tabs=personal).

### Recognize linked entities
Recognize linked entities in a batch of documents.

```python
from azure.ai.textanalytics import TextAnalyticsClient, TextAnalyticsApiKeyCredential
    
text_analytics_client = TextAnalyticsClient(endpoint, TextAnalyticsApiKeyCredential(key))

documents = [
    "Microsoft was founded by Bill Gates and Paul Allen.",
    "Easter Island, a Chilean territory, is a remote volcanic island in Polynesia."
]

response = text_analytics_client.recognize_linked_entities(documents, language="en")
result = [doc for doc in response if not doc.is_error]

for doc in result:
    for entity in doc.entities:
        print("Entity: {}".format(entity.name))
        print("Url: {}".format(entity.url))
        print("Data Source: {}".format(entity.data_source))
        for match in entity.matches:
            print("Score: {0:.3f}".format(match.score))
            print("Offset: {}".format(match.offset))
            print("Length: {}\n".format(match.length))
```

The returned response is a heterogeneous list of result and error objects: list[[RecognizeLinkedEntitiesResult](https://aka.ms/azsdk-python-textanalytics-recognizelinkedentitiesresult), [DocumentError](https://aka.ms/azsdk-python-textanalytics-documenterror)]

Please refer to the service documentation for a conceptual discussion of [entity linking](https://docs.microsoft.com/azure/cognitive-services/text-analytics/how-tos/text-analytics-how-to-entity-linking)
and [supported types](https://docs.microsoft.com/azure/cognitive-services/text-analytics/named-entity-types?tabs=general).

### Extract key phrases
Extract key phrases in a batch of documents.

```python
from azure.ai.textanalytics import TextAnalyticsClient, TextAnalyticsApiKeyCredential
    
text_analytics_client = TextAnalyticsClient(endpoint, TextAnalyticsApiKeyCredential(key))

documents = [
    "Redmond is a city in King County, Washington, United States, located 15 miles east of Seattle.",
    "I need to take my cat to the veterinarian.",
    "I will travel to South America in the summer."
]

response = text_analytics_client.extract_key_phrases(documents, language="en")
result = [doc for doc in response if not doc.is_error]

for doc in result:
    print(doc.key_phrases)
```

The returned response is a heterogeneous list of result and error objects: list[[ExtractKeyPhrasesResult](https://aka.ms/azsdk-python-textanalytics-extractkeyphrasesresult), [DocumentError](https://aka.ms/azsdk-python-textanalytics-documenterror)]

Please refer to the service documentation for a conceptual discussion of [key phrase extraction](https://docs.microsoft.com/azure/cognitive-services/text-analytics/how-tos/text-analytics-how-to-keyword-extraction).

### Detect languages
Detect language in a batch of documents.

```python
from azure.ai.textanalytics import TextAnalyticsClient, TextAnalyticsApiKeyCredential
    
text_analytics_client = TextAnalyticsClient(endpoint, TextAnalyticsApiKeyCredential(key))

documents = [
    "This is written in English.",
    "Il documento scritto in italiano.",
    "Dies ist in englischer Sprache verfasst."
]

response = text_analytics_client.detect_languages(documents)
result = [doc for doc in response if not doc.is_error]

for doc in result:
    print("Language detected: {}".format(doc.primary_language.name))
    print("ISO6391 name: {}".format(doc.primary_language.iso6391_name))
    print("Confidence score: {}\n".format(doc.primary_language.score))
```

The returned response is a heterogeneous list of result and error objects: list[[DetectLanguageResult](https://aka.ms/azsdk-python-textanalytics-detectlanguageresult), [DocumentError](https://aka.ms/azsdk-python-textanalytics-documenterror)]

Please refer to the service documentation for a conceptual discussion of [language detection](https://docs.microsoft.com/azure/cognitive-services/Text-Analytics/how-tos/text-analytics-how-to-language-detection)
and [language and regional support](https://docs.microsoft.com/azure/cognitive-services/text-analytics/language-support).

## Optional Configuration

Optional keyword arguments can be passed in at the client and per-operation level.
The azure-core [reference documentation](https://azuresdkdocs.blob.core.windows.net/$web/python/azure-core/1.2.1/azure.core.pipeline.policies.html)
describes available configurations for retries, logging, transport protocols, and more.

## Troubleshooting
The Text Analytics client will raise exceptions defined in [Azure Core](https://github.com/Azure/azure-sdk-for-python/blob/master/sdk/core/azure-core/README.md).

## Next steps

### More sample code

These code samples show common scenario operations with the Azure Text Analytics client library.
The async versions of the samples (the python sample files appended with `_async`) show asynchronous operations 
with Text Analytics and require Python 3.5 or later. 

Authenticate the client with a Cognitive Services/Text Analytics API key or a token credential from [azure-identity](https://github.com/Azure/azure-sdk-for-python/tree/master/sdk/identity/azure-identity):
* [sample_authentication.py](https://github.com/Azure/azure-sdk-for-python/tree/master/sdk/textanalytics/azure-ai-textanalytics/samples/sample_authentication.py) ([async version](https://github.com/Azure/azure-sdk-for-python/tree/master/sdk/textanalytics/azure-ai-textanalytics/samples/async_samples/sample_authentication_async.py))

In a batch of documents:
* Detect languages: [sample_detect_languages.py](https://github.com/Azure/azure-sdk-for-python/tree/master/sdk/textanalytics/azure-ai-textanalytics/samples/sample_detect_languages.py) ([async version](https://github.com/Azure/azure-sdk-for-python/tree/master/sdk/textanalytics/azure-ai-textanalytics/samples/async_samples/sample_detect_languages_async.py))
* Recognize entities: [sample_recognize_entities.py](https://github.com/Azure/azure-sdk-for-python/tree/master/sdk/textanalytics/azure-ai-textanalytics/samples/sample_recognize_entities.py) ([async version](https://github.com/Azure/azure-sdk-for-python/tree/master/sdk/textanalytics/azure-ai-textanalytics/samples/async_samples/sample_recognize_entities_async.py))
* Recognize linked entities: [sample_recognize_linked_entities.py](https://github.com/Azure/azure-sdk-for-python/tree/master/sdk/textanalytics/azure-ai-textanalytics/samples/sample_recognize_linked_entities.py) ([async version](https://github.com/Azure/azure-sdk-for-python/tree/master/sdk/textanalytics/azure-ai-textanalytics/samples/async_samples/sample_recognize_linked_entities_async.py))
* Recognize personally identifiable information: [sample_recognize_pii_entities.py](https://github.com/Azure/azure-sdk-for-python/tree/master/sdk/textanalytics/azure-ai-textanalytics/samples/sample_recognize_pii_entities.py) ([async version](https://github.com/Azure/azure-sdk-for-python/tree/master/sdk/textanalytics/azure-ai-textanalytics/samples/async_samples/sample_recognize_pii_entities_async.py))
* Extract key phrases: [sample_extract_key_phrases.py](https://github.com/Azure/azure-sdk-for-python/tree/master/sdk/textanalytics/azure-ai-textanalytics/samples/sample_extract_key_phrases.py) ([async version](https://github.com/Azure/azure-sdk-for-python/tree/master/sdk/textanalytics/azure-ai-textanalytics/samples/async_samples/sample_extract_key_phrases_async.py))
* Analyze sentiment: [sample_analyze_sentiment.py](https://github.com/Azure/azure-sdk-for-python/tree/master/sdk/textanalytics/azure-ai-textanalytics/samples/sample_analyze_sentiment.py) ([async version](https://github.com/Azure/azure-sdk-for-python/tree/master/sdk/textanalytics/azure-ai-textanalytics/samples/async_samples/sample_analyze_sentiment_async.py))

In a single string of text:
* Detect language: [sample_single_detect_language.py](https://github.com/Azure/azure-sdk-for-python/tree/master/sdk/textanalytics/azure-ai-textanalytics/samples/sample_single_detect_language.py) ([async version](https://github.com/Azure/azure-sdk-for-python/tree/master/sdk/textanalytics/azure-ai-textanalytics/samples/async_samples/sample_single_detect_language_async.py))
* Recognize entities: [sample_single_recognize_entities.py](https://github.com/Azure/azure-sdk-for-python/tree/master/sdk/textanalytics/azure-ai-textanalytics/samples/sample_single_recognize_entities.py) ([async version](https://github.com/Azure/azure-sdk-for-python/tree/master/sdk/textanalytics/azure-ai-textanalytics/samples/async_samples/sample_single_recognize_entities_async.py))
* Recognize linked entities: [sample_single_recognize_linked_entities.py](https://github.com/Azure/azure-sdk-for-python/tree/master/sdk/textanalytics/azure-ai-textanalytics/samples/sample_single_recognize_linked_entities.py) ([async version](https://github.com/Azure/azure-sdk-for-python/tree/master/sdk/textanalytics/azure-ai-textanalytics/samples/async_samples/sample_single_recognize_linked_entities_async.py))
* Recognize personally identifiable information: [sample_single_recognize_pii_entities.py](https://github.com/Azure/azure-sdk-for-python/tree/master/sdk/textanalytics/azure-ai-textanalytics/samples/sample_single_recognize_pii_entities.py) ([async version](https://github.com/Azure/azure-sdk-for-python/tree/master/sdk/textanalytics/azure-ai-textanalytics/samples/async_samples/sample_single_recognize_pii_entities_async.py))
* Extract key phrases: [sample_single_extract_key_phrases.py](https://github.com/Azure/azure-sdk-for-python/tree/master/sdk/textanalytics/azure-ai-textanalytics/samples/sample_single_extract_key_phrases.py) ([async version](https://github.com/Azure/azure-sdk-for-python/tree/master/sdk/textanalytics/azure-ai-textanalytics/samples/async_samples/sample_single_extract_key_phrases_async.py))
* Analyze sentiment: [sample_single_analyze_sentiment.py](https://github.com/Azure/azure-sdk-for-python/tree/master/sdk/textanalytics/azure-ai-textanalytics/samples/sample_single_analyze_sentiment.py) ([async version](https://github.com/Azure/azure-sdk-for-python/tree/master/sdk/textanalytics/azure-ai-textanalytics/samples/async_samples/sample_single_analyze_sentiment_async.py))


### Additional documentation
For more extensive documentation on Azure Cognitive Services Text Analytics, see the [Text Analytics documentation](https://docs.microsoft.com/azure/cognitive-services/text-analytics/overview) on docs.microsoft.com.

## Contributing
This project welcomes contributions and suggestions.  Most contributions require you to agree to a Contributor License Agreement (CLA) declaring that you have the right to, and actually do, grant us the rights to use your contribution. For details, visit https://cla.microsoft.com.

When you submit a pull request, a CLA-bot will automatically determine whether you need to provide a CLA and decorate the PR appropriately (e.g., label, comment). Simply follow the instructions provided by the bot. You will only need to do this once across all repos using our CLA.

This project has adopted the [Microsoft Open Source Code of Conduct](https://opensource.microsoft.com/codeofconduct/). For more information see the [Code of Conduct FAQ](https://opensource.microsoft.com/codeofconduct/faq/) or contact [opencode@microsoft.com](mailto:opencode@microsoft.com) with any additional questions or comments.<|MERGE_RESOLUTION|>--- conflicted
+++ resolved
@@ -134,20 +134,7 @@
 The Text Analytics client library also provides module-level operations which can be performed on a single string
 rather than a batch of documents. Each synchronous and asynchronous batching operation has a singular counterpart. 
 The endpoint and credential are passed in with the desired text and other optional parameters, e.g. 
-<<<<<<< HEAD
 [single_analyze_sentiment()](https://aka.ms/azsdk-python-textanalytics-singleanalyzesentiment).
-=======
-[single_analyze_sentiment()](https://aka.ms/azsdk-python-textanalytics-singleanalyzesentiment):
-
-```python
-from azure.ai.textanalytics import single_analyze_sentiment, TextAnalyticsApiKeyCredential
-
-credential = TextAnalyticsApiKeyCredential("<api_key>")
-text = "I did not like the restaurant. The food was too spicy."
-
-result = single_analyze_sentiment(endpoint=endpoint, credential=credential, input_text=text, language="en")
-```
->>>>>>> 92bf4988
 
 ### Input
 A **document** is a single unit to be analyzed by the predictive models in the Text Analytics service.
