--- conflicted
+++ resolved
@@ -2,24 +2,14 @@
 
 Text Analytics is a cloud-based service that provides advanced natural language processing over raw text, and includes six main functions:
 
-<<<<<<< HEAD
-* Sentiment Analysis
-* Named Entity Recognition
-* Linked Entity Recognition
-* Personally Identifiable Information (PII) Entity Recognition
-* Language Detection
-* Key Phrase Extraction
-* Batch Analysis
-* Healthcare Analysis (Gated Preview)
-=======
 - Sentiment Analysis
 - Named Entity Recognition
 - Linked Entity Recognition
 - Personally Identifiable Information (PII) Entity Recognition
 - Language Detection
 - Key Phrase Extraction
+- Batch Analysis
 - Healthcare Analysis (Gated Preview)
->>>>>>> cc003000
 
 [Source code][source_code] | [Package (PyPI)][ta_pypi] | [API reference documentation][ta_ref_docs]| [Product documentation][ta_product_documentation] | [Samples][ta_samples]
 
