# coding=utf-8
# --------------------------------------------------------------------------
# Copyright (c) Microsoft Corporation. All rights reserved.
# Licensed under the MIT License. See License.txt in the project root for
# license information.
# --------------------------------------------------------------------------
from azure.core.credentials import AzureKeyCredential
from azure.ai.textanalytics import TextAnalyticsClient
from azure.ai.textanalytics import _models
from testcase import GlobalTextAnalyticsAccountPreparer
from testcase import TextAnalyticsTest as TestAnalyticsTestCase


class TextAnalyticsTest(TestAnalyticsTestCase):

    @GlobalTextAnalyticsAccountPreparer()
    def test_detect_language(self, resource_group, location, text_analytics_account, text_analytics_account_key):
        text_analytics = TextAnalyticsClient(text_analytics_account, AzureKeyCredential(text_analytics_account_key))

        response = text_analytics.detect_language(
            documents=[{
                'id': 1,
                'text': 'I had a wonderful experience! The rooms were wonderful and the staff was helpful.'
            }]
        )

        self.assertEqual(response[0].primary_language.name, "English")

    def test_repr(self):
        detected_language = _models.DetectedLanguage(name="English", iso6391_name="en", confidence_score=1.0)

        categorized_entity = _models.CategorizedEntity(text="Bill Gates", category="Person", subcategory="Age",
                                                       grapheme_offset=0, grapheme_length=8, confidence_score=0.899)

        text_document_statistics = _models.TextDocumentStatistics(grapheme_count=14, transaction_count=18)

        warnings = [_models.TextAnalyticsWarning(code="LongWordsInDocument", message="The document contains very long words (longer than 64 characters). These words will be truncated and may result in unreliable model predictions.")]

        recognize_entities_result = _models.RecognizeEntitiesResult(
            id="1",
            entities=[categorized_entity],
            warnings=warnings,
            statistics=text_document_statistics,
            is_error=False
        )

        detect_language_result = _models.DetectLanguageResult(
            id="1",
            primary_language=detected_language,
            warnings=warnings,
            statistics=text_document_statistics,
            is_error=False
        )

        text_analytics_error = _models.TextAnalyticsError(
            code="invalidRequest",
            message="The request is invalid",
            target="request",
        )

        extract_key_phrases_result = \
            _models.ExtractKeyPhrasesResult(
                id="1", key_phrases=["dog", "cat", "bird"], warnings=warnings, statistics=text_document_statistics, is_error=False
            )

        linked_entity_match = _models.LinkedEntityMatch(confidence_score=0.999, text="Bill Gates", grapheme_offset=0,
                                                        grapheme_length=8)

        linked_entity = _models.LinkedEntity(
            name="Bill Gates",
            matches=[linked_entity_match, linked_entity_match],
            language="English",
            data_source_entity_id="Bill Gates",
            url="https://en.wikipedia.org/wiki/Bill_Gates",
            data_source="wikipedia"
        )
        recognize_linked_entities_result = \
            _models.RecognizeLinkedEntitiesResult(
                id="1", entities=[linked_entity], warnings=warnings, statistics=text_document_statistics, is_error=False
            )

        sentiment_confidence_score_per_label = \
            _models.SentimentConfidenceScores(positive=0.99, neutral=0.05, negative=0.02)

        sentence_sentiment = _models.SentenceSentiment(
            sentiment="neutral",
            confidence_scores=sentiment_confidence_score_per_label,
            grapheme_offset=0,
            grapheme_length=10
        )

        analyze_sentiment_result = _models.AnalyzeSentimentResult(
            id="1",
            sentiment="positive",
            warnings=warnings,
            statistics=text_document_statistics,
            confidence_scores=sentiment_confidence_score_per_label,
            sentences=[sentence_sentiment],
            is_error=False
        )

        document_error = _models.DocumentError(id="1", error=text_analytics_error, is_error=True)

        detect_language_input = _models.DetectLanguageInput(id="1", text="hello world", country_hint="US")

        text_document_input = _models.TextDocumentInput(id="1", text="hello world", language="en")

        text_document_batch_statistics = _models.TextDocumentBatchStatistics(
            document_count=1,
            valid_document_count=2,
            erroneous_document_count=3,
            transaction_count=4
        )

        self.assertEqual("DetectedLanguage(name=English, iso6391_name=en, confidence_score=1.0)", repr(detected_language))
        self.assertEqual("CategorizedEntity(text=Bill Gates, category=Person, subcategory=Age, grapheme_offset=0, "
                         "grapheme_length=8, confidence_score=0.899)",
                         repr(categorized_entity))
        self.assertEqual("TextDocumentStatistics(grapheme_count=14, transaction_count=18)",
                         repr(text_document_statistics))
        self.assertEqual("RecognizeEntitiesResult(id=1, entities=[CategorizedEntity(text=Bill Gates, category=Person, "
                         "subcategory=Age, grapheme_offset=0, grapheme_length=8, confidence_score=0.899)], "
                         "warnings=[TextAnalyticsWarning(code=LongWordsInDocument, message=The document contains very long words (longer than 64 characters). "
                         "These words will be truncated and may result in unreliable model predictions.)], "
                         "statistics=TextDocumentStatistics(grapheme_count=14, transaction_count=18), "
                         "is_error=False)", repr(recognize_entities_result))
        self.assertEqual("DetectLanguageResult(id=1, primary_language=DetectedLanguage(name=English, "
<<<<<<< HEAD
                         "iso6391_name=en, score=1.0), "
                         "warnings=[TextAnalyticsWarning(code=LongWordsInDocument, message=The document contains very long words (longer than 64 characters). "
                         "These words will be truncated and may result in unreliable model predictions.)], "
                         "statistics=TextDocumentStatistics(grapheme_count=14, "
=======
                         "iso6391_name=en, confidence_score=1.0), statistics=TextDocumentStatistics(grapheme_count=14, "
>>>>>>> 136277cc
                         "transaction_count=18), is_error=False)", repr(detect_language_result))
        self.assertEqual("TextAnalyticsError(code=invalidRequest, message=The request is invalid, target=request)",
                         repr(text_analytics_error))
        self.assertEqual("ExtractKeyPhrasesResult(id=1, key_phrases=['dog', 'cat', 'bird'], "
                         "warnings=[TextAnalyticsWarning(code=LongWordsInDocument, message=The document contains very long words (longer than 64 characters). "
                         "These words will be truncated and may result in unreliable model predictions.)], "
                         "statistics=TextDocumentStatistics(grapheme_count=14, transaction_count=18), is_error=False)",
                         repr(extract_key_phrases_result))
        self.assertEqual("LinkedEntityMatch(confidence_score=0.999, text=Bill Gates, grapheme_offset=0, grapheme_length=8)",
                         repr(linked_entity_match))
        self.assertEqual("LinkedEntity(name=Bill Gates, matches=[LinkedEntityMatch(confidence_score=0.999, text=Bill Gates, "
                         "grapheme_offset=0, grapheme_length=8), LinkedEntityMatch(confidence_score=0.999, text=Bill Gates, "
                         "grapheme_offset=0, grapheme_length=8)], language=English, data_source_entity_id=Bill Gates, "
                         "url=https://en.wikipedia.org/wiki/Bill_Gates, data_source=wikipedia)", repr(linked_entity))
        self.assertEqual("RecognizeLinkedEntitiesResult(id=1, entities=[LinkedEntity(name=Bill Gates, "
                         "matches=[LinkedEntityMatch(confidence_score=0.999, text=Bill Gates, grapheme_offset=0, "
                         "grapheme_length=8), LinkedEntityMatch(confidence_score=0.999, text=Bill Gates, grapheme_offset=0, "
                         "grapheme_length=8)], language=English, data_source_entity_id=Bill Gates, "
                         "url=https://en.wikipedia.org/wiki/Bill_Gates, data_source=wikipedia)], "
                         "warnings=[TextAnalyticsWarning(code=LongWordsInDocument, message=The document contains very long words (longer than 64 characters). "
                         "These words will be truncated and may result in unreliable model predictions.)], "
                         "statistics=TextDocumentStatistics(grapheme_count=14, "
                         "transaction_count=18), is_error=False)", repr(recognize_linked_entities_result))
        self.assertEqual("SentimentConfidenceScores(positive=0.99, neutral=0.05, negative=0.02)",
                         repr(sentiment_confidence_score_per_label))
        self.assertEqual("SentenceSentiment(sentiment=neutral, confidence_scores=SentimentConfidenceScores("
<<<<<<< HEAD
                         "positive=0.99, neutral=0.05, negative=0.02), grapheme_offset=0, grapheme_length=10)",
                         repr(sentence_sentiment))
        self.assertEqual("AnalyzeSentimentResult(id=1, sentiment=positive, "
                         "warnings=[TextAnalyticsWarning(code=LongWordsInDocument, message=The document contains very long words (longer than 64 characters). "
                         "These words will be truncated and may result in unreliable model predictions.)], "
                         "statistics=TextDocumentStatistics("
=======
                         "positive=0.99, neutral=0.05, negative=0.02), grapheme_offset=0, grapheme_length=10)", repr(sentence_sentiment))
        self.assertEqual("AnalyzeSentimentResult(id=1, sentiment=positive, statistics=TextDocumentStatistics("
>>>>>>> 136277cc
                         "grapheme_count=14, transaction_count=18), confidence_scores=SentimentConfidenceScores"
                         "(positive=0.99, neutral=0.05, negative=0.02), "
                         "sentences=[SentenceSentiment(sentiment=neutral, confidence_scores="
                         "SentimentConfidenceScores(positive=0.99, neutral=0.05, negative=0.02), "
<<<<<<< HEAD
                         "grapheme_offset=0, grapheme_length=10)], "
                         "is_error=False)",
=======
                         "grapheme_offset=0, grapheme_length=10)], is_error=False)",
>>>>>>> 136277cc
                         repr(analyze_sentiment_result))
        self.assertEqual("DocumentError(id=1, error=TextAnalyticsError(code=invalidRequest, "
                         "message=The request is invalid, target=request), is_error=True)", repr(document_error))
        self.assertEqual("DetectLanguageInput(id=1, text=hello world, country_hint=US)", repr(detect_language_input))
        self.assertEqual("TextDocumentInput(id=1, text=hello world, language=en)", repr(text_document_input))
        self.assertEqual("TextDocumentBatchStatistics(document_count=1, valid_document_count=2, "
                         "erroneous_document_count=3, transaction_count=4)", repr(text_document_batch_statistics))<|MERGE_RESOLUTION|>--- conflicted
+++ resolved
@@ -125,14 +125,10 @@
                          "statistics=TextDocumentStatistics(grapheme_count=14, transaction_count=18), "
                          "is_error=False)", repr(recognize_entities_result))
         self.assertEqual("DetectLanguageResult(id=1, primary_language=DetectedLanguage(name=English, "
-<<<<<<< HEAD
-                         "iso6391_name=en, score=1.0), "
+                         "iso6391_name=en, confidence_score=1.0), "
                          "warnings=[TextAnalyticsWarning(code=LongWordsInDocument, message=The document contains very long words (longer than 64 characters). "
                          "These words will be truncated and may result in unreliable model predictions.)], "
                          "statistics=TextDocumentStatistics(grapheme_count=14, "
-=======
-                         "iso6391_name=en, confidence_score=1.0), statistics=TextDocumentStatistics(grapheme_count=14, "
->>>>>>> 136277cc
                          "transaction_count=18), is_error=False)", repr(detect_language_result))
         self.assertEqual("TextAnalyticsError(code=invalidRequest, message=The request is invalid, target=request)",
                          repr(text_analytics_error))
@@ -159,27 +155,18 @@
         self.assertEqual("SentimentConfidenceScores(positive=0.99, neutral=0.05, negative=0.02)",
                          repr(sentiment_confidence_score_per_label))
         self.assertEqual("SentenceSentiment(sentiment=neutral, confidence_scores=SentimentConfidenceScores("
-<<<<<<< HEAD
                          "positive=0.99, neutral=0.05, negative=0.02), grapheme_offset=0, grapheme_length=10)",
                          repr(sentence_sentiment))
         self.assertEqual("AnalyzeSentimentResult(id=1, sentiment=positive, "
                          "warnings=[TextAnalyticsWarning(code=LongWordsInDocument, message=The document contains very long words (longer than 64 characters). "
                          "These words will be truncated and may result in unreliable model predictions.)], "
                          "statistics=TextDocumentStatistics("
-=======
-                         "positive=0.99, neutral=0.05, negative=0.02), grapheme_offset=0, grapheme_length=10)", repr(sentence_sentiment))
-        self.assertEqual("AnalyzeSentimentResult(id=1, sentiment=positive, statistics=TextDocumentStatistics("
->>>>>>> 136277cc
                          "grapheme_count=14, transaction_count=18), confidence_scores=SentimentConfidenceScores"
                          "(positive=0.99, neutral=0.05, negative=0.02), "
                          "sentences=[SentenceSentiment(sentiment=neutral, confidence_scores="
                          "SentimentConfidenceScores(positive=0.99, neutral=0.05, negative=0.02), "
-<<<<<<< HEAD
                          "grapheme_offset=0, grapheme_length=10)], "
                          "is_error=False)",
-=======
-                         "grapheme_offset=0, grapheme_length=10)], is_error=False)",
->>>>>>> 136277cc
                          repr(analyze_sentiment_result))
         self.assertEqual("DocumentError(id=1, error=TextAnalyticsError(code=invalidRequest, "
                          "message=The request is invalid, target=request), is_error=True)", repr(document_error))
