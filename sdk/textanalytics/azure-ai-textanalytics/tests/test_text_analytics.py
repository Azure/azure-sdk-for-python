--- conflicted
+++ resolved
@@ -155,19 +155,13 @@
                          "transaction_count=18), is_error=False)", repr(recognize_linked_entities_result))
         self.assertEqual("SentimentConfidenceScores(positive=0.99, neutral=0.05, negative=0.02)",
                          repr(sentiment_confidence_score_per_label))
-<<<<<<< HEAD
-        self.assertEqual("SentenceSentiment(sentiment=neutral, confidence_scores=SentimentConfidenceScores("
+        self.assertEqual("SentenceSentiment(text=This is a sentence., sentiment=neutral, confidence_scores=SentimentConfidenceScores("
                          "positive=0.99, neutral=0.05, negative=0.02), grapheme_offset=0, grapheme_length=10)",
                          repr(sentence_sentiment))
         self.assertEqual("AnalyzeSentimentResult(id=1, sentiment=positive, "
                          "warnings=[TextAnalyticsWarning(code=LongWordsInDocument, message=The document contains very long words (longer than 64 characters). "
                          "These words will be truncated and may result in unreliable model predictions.)], "
                          "statistics=TextDocumentStatistics("
-=======
-        self.assertEqual("SentenceSentiment(text=This is a sentence., sentiment=neutral, confidence_scores=SentimentConfidenceScores("
-                         "positive=0.99, neutral=0.05, negative=0.02), grapheme_offset=0, grapheme_length=10)", repr(sentence_sentiment))
-        self.assertEqual("AnalyzeSentimentResult(id=1, sentiment=positive, statistics=TextDocumentStatistics("
->>>>>>> decba26d
                          "grapheme_count=14, transaction_count=18), confidence_scores=SentimentConfidenceScores"
                          "(positive=0.99, neutral=0.05, negative=0.02), "
                          "sentences=[SentenceSentiment(text=This is a sentence., sentiment=neutral, confidence_scores="
