--- conflicted
+++ resolved
@@ -8,11 +8,7 @@
 import pytest
 import datetime
 from azure.ai.textanalytics import _models
-<<<<<<< HEAD
 from azure.ai.textanalytics._generated.v3_1_preview_4 import models as _generated_models
-=======
-from azure.ai.textanalytics._generated.v3_1_preview_3 import models as _generated_models
->>>>>>> eddbaf30
 
 # All features return a tuple of the object and the repr of the obejct
 
@@ -162,20 +158,12 @@
     model = _models.TargetSentiment(
         text="aspect",
         sentiment="positive",
-<<<<<<< HEAD
         confidence_scores=target_assessment_confidence_score[0],
-        offset=10,
-    )
-    model_repr = "TargetSentiment(text=aspect, sentiment=positive, confidence_scores={}, offset=10)".format(
-        target_assessment_confidence_score[1]
-=======
-        confidence_scores=aspect_opinion_confidence_score[0],
         length=6,
         offset=10,
     )
-    model_repr = "AspectSentiment(text=aspect, sentiment=positive, confidence_scores={}, length=6, offset=10)".format(
-        aspect_opinion_confidence_score[1]
->>>>>>> eddbaf30
+    model_repr = "TargetSentiment(text=aspect, sentiment=positive, confidence_scores={}, length=6, offset=10)".format(
+        target_assessment_confidence_score[1]
     )
     assert repr(model) == model_repr
     return model, model_repr
@@ -185,22 +173,13 @@
     model = _models.AssessmentSentiment(
         text="opinion",
         sentiment="positive",
-<<<<<<< HEAD
         confidence_scores=target_assessment_confidence_score[0],
-        offset=3,
-        is_negated=False
-    )
-    model_repr = "AssessmentSentiment(text=opinion, sentiment=positive, confidence_scores={}, offset=3, is_negated=False)".format(
-        target_assessment_confidence_score[1]
-=======
-        confidence_scores=aspect_opinion_confidence_score[0],
         length=7,
         offset=3,
         is_negated=False
     )
-    model_repr = "OpinionSentiment(text=opinion, sentiment=positive, confidence_scores={}, length=7, offset=3, is_negated=False)".format(
-        aspect_opinion_confidence_score[1]
->>>>>>> eddbaf30
+    model_repr = "AssessmentSentiment(text=opinion, sentiment=positive, confidence_scores={}, length=7, offset=3, is_negated=False)".format(
+        target_assessment_confidence_score[1]
     )
     assert repr(model) == model_repr
     return model, model_repr
