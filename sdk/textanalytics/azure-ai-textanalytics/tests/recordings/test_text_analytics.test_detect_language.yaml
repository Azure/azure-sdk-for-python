interactions:
- request:
    body: '{"documents": [{"id": "1", "text": "I had a wonderful experience! The rooms
      were wonderful and the staff was helpful.", "countryHint": "US"}]}'
    headers:
      Accept:
      - application/json
      Accept-Encoding:
      - gzip, deflate
      Connection:
      - keep-alive
      Content-Length:
      - '142'
      Content-Type:
      - application/json
      User-Agent:
      - azsdk-python-ai-textanalytics/1.0.1 Python/3.7.7 (Darwin-17.7.0-x86_64-i386-64bit)
    method: POST
    uri: https://westus2.api.cognitive.microsoft.com/text/analytics/v3.1-preview.1/languages?showStats=false
  response:
    body:
      string: '{"documents":[{"id":"1","detectedLanguage":{"name":"English","iso6391Name":"en","confidenceScore":1.0},"warnings":[]}],"errors":[],"modelVersion":"2019-10-01"}'
    headers:
      apim-request-id:
<<<<<<< HEAD
      - c32e5f90-ac5f-4368-985e-89e8a436a74c
=======
      - 06186e79-1fdc-4e28-87cb-7e6a1422d7f1
>>>>>>> 7823466a
      content-type:
      - application/json; charset=utf-8
      csp-billing-usage:
      - CognitiveServices.TextAnalytics.BatchScoring=1
      date:
<<<<<<< HEAD
      - Wed, 22 Jul 2020 18:06:04 GMT
=======
      - Fri, 24 Jul 2020 16:32:55 GMT
>>>>>>> 7823466a
      strict-transport-security:
      - max-age=31536000; includeSubDomains; preload
      transfer-encoding:
      - chunked
      x-content-type-options:
      - nosniff
      x-envoy-upstream-service-time:
      - '6'
    status:
      code: 200
      message: OK
version: 1<|MERGE_RESOLUTION|>--- conflicted
+++ resolved
@@ -22,21 +22,13 @@
       string: '{"documents":[{"id":"1","detectedLanguage":{"name":"English","iso6391Name":"en","confidenceScore":1.0},"warnings":[]}],"errors":[],"modelVersion":"2019-10-01"}'
     headers:
       apim-request-id:
-<<<<<<< HEAD
-      - c32e5f90-ac5f-4368-985e-89e8a436a74c
-=======
       - 06186e79-1fdc-4e28-87cb-7e6a1422d7f1
->>>>>>> 7823466a
       content-type:
       - application/json; charset=utf-8
       csp-billing-usage:
       - CognitiveServices.TextAnalytics.BatchScoring=1
       date:
-<<<<<<< HEAD
-      - Wed, 22 Jul 2020 18:06:04 GMT
-=======
       - Fri, 24 Jul 2020 16:32:55 GMT
->>>>>>> 7823466a
       strict-transport-security:
       - max-age=31536000; includeSubDomains; preload
       transfer-encoding:
