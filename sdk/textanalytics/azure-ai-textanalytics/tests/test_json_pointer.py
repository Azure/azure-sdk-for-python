# coding=utf-8
# --------------------------------------------------------------------------
# Copyright (c) Microsoft Corporation. All rights reserved.
# Licensed under the MIT License. See License.txt in the project root for
# license information.
# --------------------------------------------------------------------------
import pytest
from azure.ai.textanalytics._models import (
    AnalyzeSentimentResult,
    TargetSentiment,
    AssessmentSentiment,
    SentenceSentiment,
    _get_indices,
)

from azure.ai.textanalytics._response_handlers import sentiment_result

<<<<<<< HEAD
from azure.ai.textanalytics._generated.v3_1_preview_4 import models as _generated_models
=======
from azure.ai.textanalytics._generated.v3_1_preview_3 import models as _generated_models
>>>>>>> eddbaf30


@pytest.fixture
def generated_target_assessment_confidence_scores():
    return _generated_models.TargetConfidenceScoreLabel(
        positive=1.0,
        neutral=0.0,
        negative=0.0,
    )

@pytest.fixture
def generated_sentiment_confidence_score():
    return _generated_models.SentimentConfidenceScorePerLabel(
        positive=1.0,
        neutral=0.0,
        negative=0.0,
    )

@pytest.fixture
def generated_target_relation():
    return _generated_models.TargetRelation(
        relation_type="opinion",
        ref="#/documents/0/sentences/1/opinions/0"
    )

@pytest.fixture
def generated_target(generated_target_assessment_confidence_scores, generated_target_relation):
    return _generated_models.SentenceTarget(
        text="aspect",
        sentiment="positive",
        confidence_scores=generated_target_assessment_confidence_scores,
        offset=0,
        length=6,
        relations=[generated_target_relation],
    )

@pytest.fixture
def generated_assessment(generated_target_assessment_confidence_scores):
    return _generated_models.SentenceAssessment(
        text="good",
        sentiment="positive",
        confidence_scores=generated_target_assessment_confidence_scores,
        offset=0,
        length=4,
        is_negated=False,
    )

def generated_sentence_sentiment(generated_sentiment_confidence_score, index, targets=[], assessments=[]):
    return _generated_models.SentenceSentiment(
        text="not relevant",
        sentiment="positive",
        confidence_scores=generated_sentiment_confidence_score,
        offset=0,
        length=12,
        targets=targets,
        assessments=assessments,
    )

@pytest.fixture
def generated_document_sentiment(generated_target, generated_assessment, generated_sentiment_confidence_score):
    target_sentence = generated_sentence_sentiment(generated_sentiment_confidence_score, index=0, targets=[generated_target])
    assessment_sentence = generated_sentence_sentiment(generated_sentiment_confidence_score, index=1, assessments=[generated_assessment])

    return _generated_models.DocumentSentiment(
        id=1,
        sentiment="positive",
        confidence_scores=generated_sentiment_confidence_score,
        sentences=[target_sentence, assessment_sentence],
        warnings=[],
    )

@pytest.fixture
def generated_sentiment_response(generated_document_sentiment):
    return _generated_models.SentimentResponse(
        documents=[generated_document_sentiment],
        errors=[],
        model_version="0000-00-00",
    )


class TestJsonPointer():

    def test_json_pointer_parsing(self):
        assert [1, 0, 15] == _get_indices("#/documents/1/sentences/0/assessments/15")

    def test_opinion_different_sentence_target(self, generated_sentiment_response):
        # the first sentence has the target, and the second sentence has the assessment
        # the desired behavior is the first wrapped sentence object has a target, and it's assessment
        # is in the second sentence.
        # the second sentence will have no mined opinions, since we define that as a target and assessment duo
        wrapped_sentiment = sentiment_result("not relevant", generated_sentiment_response, {})[0]
        assert wrapped_sentiment.sentences[0].mined_opinions[0].assessments[0].text == "good"
        assert not wrapped_sentiment.sentences[1].mined_opinions<|MERGE_RESOLUTION|>--- conflicted
+++ resolved
@@ -15,11 +15,7 @@
 
 from azure.ai.textanalytics._response_handlers import sentiment_result
 
-<<<<<<< HEAD
 from azure.ai.textanalytics._generated.v3_1_preview_4 import models as _generated_models
-=======
-from azure.ai.textanalytics._generated.v3_1_preview_3 import models as _generated_models
->>>>>>> eddbaf30
 
 
 @pytest.fixture
@@ -41,8 +37,8 @@
 @pytest.fixture
 def generated_target_relation():
     return _generated_models.TargetRelation(
-        relation_type="opinion",
-        ref="#/documents/0/sentences/1/opinions/0"
+        relation_type="assessment",
+        ref="#/documents/0/sentences/1/assessments/0"
     )
 
 @pytest.fixture
