--- conflicted
+++ resolved
@@ -151,11 +151,7 @@
             assert not resp.statistics
         assert num_error == 1
 
-<<<<<<< HEAD
-    @pytest.mark.skip("not running on PPE")
-=======
     @pytest.mark.skip("InternalServerError: https://dev.azure.com/msazure/Cognitive%20Services/_workitems/edit/15860714")
->>>>>>> 87fa4a73
     @TextAnalyticsPreparer()
     @TextAnalyticsClientPreparer(client_kwargs={"api_version": "v3.1"})
     @recorded_by_proxy
