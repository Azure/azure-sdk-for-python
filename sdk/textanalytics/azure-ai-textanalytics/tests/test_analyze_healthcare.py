# coding=utf-8
# ------------------------------------
# Copyright (c) Microsoft Corporation.
# Licensed under the MIT License.
# ------------------------------------

import os
import pytest
import platform
import functools
import itertools

from azure.core.exceptions import HttpResponseError, ClientAuthenticationError
from azure.core.credentials import AzureKeyCredential
from testcase import TextAnalyticsTest, TextAnalyticsPreparer
from testcase import TextAnalyticsClientPreparer as _TextAnalyticsClientPreparer
from devtools_testutils import recorded_by_proxy
from azure.ai.textanalytics import (
    TextAnalyticsClient,
    TextDocumentInput,
    VERSION,
    TextAnalyticsApiVersion,
    HealthcareEntityRelation
)

# pre-apply the client_cls positional argument so it needn't be explicitly passed below
TextAnalyticsClientPreparer = functools.partial(_TextAnalyticsClientPreparer, TextAnalyticsClient)

class TestHealth(TextAnalyticsTest):
    def _interval(self):
        return 5 if self.is_live else 0

    @TextAnalyticsPreparer()
    @TextAnalyticsClientPreparer()
    @recorded_by_proxy
    def test_no_single_input(self, client):
        with pytest.raises(TypeError):
            response = client.begin_analyze_healthcare_entities("hello world").result()

    @TextAnalyticsPreparer()
    @TextAnalyticsClientPreparer()
    @recorded_by_proxy
    def test_passing_only_string(self, client):
        docs = [
            u"Patient does not suffer from high blood pressure.",
            u"Prescribed 100mg ibuprofen, taken twice daily.",
            u""
        ]

        response = list(client.begin_analyze_healthcare_entities(docs, polling_interval=self._interval()).result())

        for i in range(2):
            assert response[i].id is not None
            assert response[i].statistics is None
            assert response[i].entities is not None

        assert response[2].is_error

    @TextAnalyticsPreparer()
    @TextAnalyticsClientPreparer()
    @recorded_by_proxy
    def test_input_with_some_errors(self, client):
        docs = [{"id": "1", "language": "en", "text": ""},
                {"id": "2", "language": "english", "text": "Patient does not suffer from high blood pressure."},
                {"id": "3", "language": "en", "text": "Prescribed 100mg ibuprofen, taken twice daily."}]

        response = list(client.begin_analyze_healthcare_entities(docs, polling_interval=self._interval()).result())
        assert response[0].is_error
        assert response[1].is_error
        assert not response[2].is_error

    @TextAnalyticsPreparer()
    @TextAnalyticsClientPreparer()
    @recorded_by_proxy
    def test_too_many_documents(self, client):
        docs = list(itertools.repeat("input document", 11))  # Maximum number of documents per request is 10

        with pytest.raises(HttpResponseError) as excinfo:
            client.begin_analyze_healthcare_entities(docs, polling_interval=self._interval())

        assert excinfo.value.status_code == 400

    @TextAnalyticsPreparer()
    @TextAnalyticsClientPreparer()
    @recorded_by_proxy
    def test_payload_too_large(self, client):
        large_doc = "RECORD #333582770390100 | MH | 85986313 | | 054351 | 2/14/2001 12:00:00 AM | \
            CORONARY ARTERY DISEASE | Signed | DIS | Admission Date: 5/22/2001 \
            Report Status: Signed Discharge Date: 4/24/2001 ADMISSION DIAGNOSIS: \
            CORONARY ARTERY DISEASE. HISTORY OF PRESENT ILLNESS: \
            The patient is a 54-year-old gentleman with a history of progressive angina over the past several months. \
            The patient had a cardiac catheterization in July of this year revealing total occlusion of the RCA and \
            50% left main disease , with a strong family history of coronary artery disease with a brother dying at \
            the age of 52 from a myocardial infarction and another brother who is status post coronary artery bypass grafting. \
            The patient had a stress echocardiogram done on July , 2001 , which showed no wall motion abnormalities ,\
            but this was a difficult study due to body habitus. The patient went for six minutes with minimal ST depressions \
            in the anterior lateral leads , thought due to fatigue and wrist pain , his anginal equivalent. Due to the patient's \
            increased symptoms and family history and history left main disease with total occasional of his RCA was referred \
            for revascularization with open heart surgery."
        docs = list(itertools.repeat(large_doc, 500))


        with pytest.raises(HttpResponseError) as excinfo:
            client.begin_analyze_healthcare_entities(docs, polling_interval=self._interval())
        assert excinfo.value.status_code == 413

    @TextAnalyticsPreparer()
    @TextAnalyticsClientPreparer()
    @recorded_by_proxy
    def test_out_of_order_ids(self, client):


        docs = [{"id": "56", "text": ":)"},
                {"id": "0", "text": ":("},
                {"id": "22", "text": ""},
                {"id": "19", "text": ":P"},
                {"id": "1", "text": ":D"}]

        response = list(client.begin_analyze_healthcare_entities(docs, polling_interval=self._interval()).result())
        expected_order = ["56", "0", "22", "19", "1"]
        actual_order = [x.id for x in response]

        num_error = 0
        for idx, resp in enumerate(response):
            assert resp.id == expected_order[idx]
            if resp.is_error:
                num_error += 1
                continue
            assert not resp.statistics
        assert num_error == 1

    @TextAnalyticsPreparer()
    @TextAnalyticsClientPreparer()
    @recorded_by_proxy
    def test_show_stats_and_model_version(self, client):
        docs = [{"id": "56", "text": ":)"},
                {"id": "0", "text": ":("},
                {"id": "22", "text": ""},
                {"id": "19", "text": ":P"},
                {"id": "1", "text": ":D"}]

        def callback(resp):
            assert resp.raw_response
            stats = resp.raw_response['results']['statistics']
            assert stats['documentsCount'] == 5
            assert stats['validDocumentsCount'] == 4
            assert stats['erroneousDocumentsCount'] == 1
            assert stats['transactionsCount'] == 4

        response = client.begin_analyze_healthcare_entities(
            docs,
            show_stats=True,
            model_version="2021-01-11",
            polling_interval=self._interval(),
            raw_response_hook = callback,
        ).result()

        num_error = 0
        for doc in response:
            if doc.is_error:
                num_error += 1
                continue
            assert doc.statistics.character_count
            assert doc.statistics.transaction_count
        assert num_error == 1

    @TextAnalyticsPreparer()
    @TextAnalyticsClientPreparer()
    @recorded_by_proxy
    def test_whole_batch_language_hint_and_dict_input(self, client):
        docs = [{"id": "1", "text": "I will go to the park."},
                {"id": "2", "text": "I did not like the hotel we stayed at."},
                {"id": "3", "text": "The restaurant had really good food."}]

        response = list(client.begin_analyze_healthcare_entities(docs, language="en", polling_interval=self._interval()).result())
        assert not response[0].is_error
        assert not response[1].is_error
        assert not response[2].is_error

    @TextAnalyticsPreparer()
    @TextAnalyticsClientPreparer()
    @recorded_by_proxy
    def test_invalid_language_hint_method(self, client):
        response = list(client.begin_analyze_healthcare_entities(
            ["This should fail because we're passing in an invalid language hint"], language="notalanguage", polling_interval=self._interval()
        ).result())
        assert response[0].error.code == 'UnsupportedLanguageCode'

    @TextAnalyticsPreparer()
    @TextAnalyticsClientPreparer()
    @recorded_by_proxy
    def test_invalid_language_hint_docs(self, client):
        response = list(client.begin_analyze_healthcare_entities(
            [{"id": "1", "language": "notalanguage", "text": "This should fail because we're passing in an invalid language hint"}],
            polling_interval=self._interval()
        ).result())
        assert response[0].error.code == 'UnsupportedLanguageCode'

    @TextAnalyticsPreparer()
    @TextAnalyticsClientPreparer()
    @recorded_by_proxy
    def test_user_agent(self, client):  # TODO: verify
        docs = [{"id": "1", "text": "I will go to the park."}]

        poller = client.begin_analyze_healthcare_entities(docs, polling_interval=self._interval())
        assert "azsdk-python-ai-textanalytics/{} Python/{} ({})".format(
            VERSION, platform.python_version(), platform.platform()) in \
            poller._polling_method._initial_response.http_request.headers["User-Agent"]

        poller.result()  # need to call this before tearDown runs even though we don't need the response for the test.

    @TextAnalyticsPreparer()
    @TextAnalyticsClientPreparer()
    @recorded_by_proxy
    def test_document_attribute_error_no_result_attribute(self, client):
        docs = [{"id": "1", "text": ""}]
        result = client.begin_analyze_healthcare_entities(docs, polling_interval=self._interval()).result()
        response = list(result)

        # Attributes on DocumentError
        assert response[0].is_error
        assert response[0].id == "1"
        assert response[0].error is not None

        # Result attribute not on DocumentError, custom error message
        try:
            entities = response[0].entities
        except AttributeError as custom_error:
            assert custom_error.args[0] == \
                '\'DocumentError\' object has no attribute \'entities\'. ' \
                'The service was unable to process this document:\nDocument Id: 1\nError: ' \
                'InvalidDocument - Document text is empty.\n'

    @TextAnalyticsPreparer()
    @TextAnalyticsClientPreparer()
    @recorded_by_proxy
    def test_bad_model_version_error(self, client):
        docs = [{"id": "1", "language": "english", "text": "I did not like the hotel we stayed at."}]

        try:
            result = client.begin_analyze_healthcare_entities(docs, model_version="bad", polling_interval=self._interval()).result()
        except HttpResponseError as err:
            assert err.error.code == "ModelVersionIncorrect"
            assert err.error.message is not None

    @TextAnalyticsPreparer()
    @TextAnalyticsClientPreparer()
    @recorded_by_proxy
    def test_document_errors(self, client):
        text = ""
        for _ in range(5121):
            text += "x"

        docs = [{"id": "1", "text": ""},
                {"id": "2", "language": "english", "text": "I did not like the hotel we stayed at."},
                {"id": "3", "text": text}]

        result = client.begin_analyze_healthcare_entities(docs, polling_interval=self._interval()).result()
<<<<<<< HEAD
        doc_errors = list(result)
        assert doc_errors[0].error.code == "InvalidDocument"
        assert doc_errors[0].error.message is not None
        assert doc_errors[1].error.code == "UnsupportedLanguageCode"
        assert doc_errors[1].error.message is not None
        assert doc_errors[2].error.code == "InvalidDocument"
        assert doc_errors[2].error.message is not None
=======
        doc_results = list(result)
        self.assertEqual(doc_results[0].error.code, "InvalidDocument")
        self.assertIsNotNone(doc_results[0].error.message)
        self.assertEqual(doc_results[1].error.code, "UnsupportedLanguageCode")
        self.assertIsNotNone(doc_results[1].error.message)
        assert not doc_results[2].is_error
        assert doc_results[2].warnings
>>>>>>> ededa31c

    @TextAnalyticsPreparer()
    @TextAnalyticsClientPreparer()
    @recorded_by_proxy
    def test_duplicate_ids_error(self, client):
        # Duplicate Ids
        docs = [{"id": "1", "text": "hello world"},
                {"id": "1", "text": "I did not like the hotel we stayed at."}]
        try:
            result = client.begin_analyze_healthcare_entities(docs, polling_interval=self._interval()).result()

        except HttpResponseError as err:
            assert err.error.code == "InvalidDocument"
            assert err.error.message is not None

    @TextAnalyticsPreparer()
    @TextAnalyticsClientPreparer()
    @recorded_by_proxy
    def test_pass_cls(self, client):
        def callback(pipeline_response, deserialized, _):
            return "cls result"
        res = client.begin_analyze_healthcare_entities(
            documents=["Test passing cls to endpoint"],
            cls=callback,
            polling_interval=self._interval()
        ).result()
        assert res == "cls result"

    """Commenting out multi page tests until service returns multiple pages"""

    # @TextAnalyticsPreparer()
    # @TextAnalyticsClientPreparer()
    # @recorded_by_proxy
    # def test_multiple_pages_of_results_returned_successfully(self, client):
    #     single_doc = "hello world"
    #     docs = [{"id": str(idx), "text": val} for (idx, val) in enumerate(list(itertools.repeat(single_doc, 10)))]
    #     # Service now only accepts 10 documents for a job, and since the current default server-side value
    #     # for records per page is 20, pagination logic will never be activated.  This is intended to change
    #     # in the future but for now this test actually won't hit the pagination logic now.

    #     result = client.begin_analyze_healthcare_entities(docs, show_stats=True, polling_interval=self._interval()).result()
    #     response = list(result)

    #     assert len(docs) == len(response)
    #     assert result.statistics is not None

    #     for (idx, doc) in enumerate(response):
    #         assert docs[idx]["id"] == doc.id
    #         assert doc.statistics is not None

    # @TextAnalyticsPreparer()
    # @TextAnalyticsClientPreparer()
    # @recorded_by_proxy
    # def test_multiple_pages_of_results_with_errors_returned_successfully(self, client):
    #     single_doc = "hello world"
    #     docs = [{"id": str(idx), "text": val} for (idx, val) in enumerate(list(itertools.repeat(single_doc, 9)))]
    #     docs.append({"id": "9", "text": ""})
    #     # Service now only accepts 10 documents for a job, and since the current default server-side value
    #     # for records per page is 20, pagination logic will never be activated.  This is intended to change
    #     # in the future but for now this test actually won't hit the pagination logic now.


    #     result = client.begin_analyze_healthcare_entities(docs, show_stats=True, polling_interval=self._interval()).result()
    #     response = list(result)

    #     assert len(docs) == len(response)
    #     assert result.statistics is not None

    #     for (idx, doc) in enumerate(response):
    #         assert docs[idx]["id"] == doc.id

    #         if doc.id == "9":
    #             assert doc.is_error

    #         else:
    #             assert not doc.is_error
    #             assert doc.statistics is not None

    @TextAnalyticsPreparer()
    @TextAnalyticsClientPreparer()
    @recorded_by_proxy
    def test_cancellation(self, client):
        single_doc = "hello world"
        docs = [{"id": str(idx), "text": val} for (idx, val) in enumerate(list(itertools.repeat(single_doc, 10)))]

        poller = client.begin_analyze_healthcare_entities(docs, polling_interval=self._interval())

        try:
            cancellation_poller = poller.cancel()
            cancellation_poller.wait()

        except HttpResponseError:
            pass # expected if the operation was already in a terminal state.

    @TextAnalyticsPreparer()
    @TextAnalyticsClientPreparer()
    @recorded_by_proxy
    def test_default_string_index_type_is_UnicodeCodePoint(self, client):
        poller = client.begin_analyze_healthcare_entities(documents=["Hello world"], polling_interval=self._interval())
        actual_string_index_type = poller._polling_method._initial_response.http_request.query["stringIndexType"]
        assert actual_string_index_type == "UnicodeCodePoint"
        poller.result()

    @TextAnalyticsPreparer()
    @TextAnalyticsClientPreparer()
    @recorded_by_proxy
    def test_explicit_set_string_index_type(self, client):
        poller = client.begin_analyze_healthcare_entities(
            documents=["Hello world"],
            string_index_type="TextElements_v8",
            polling_interval=self._interval(),
        )
        actual_string_index_type = poller._polling_method._initial_response.http_request.query["stringIndexType"]
        assert actual_string_index_type == "TextElements_v8"
        poller.result()

    @TextAnalyticsPreparer()
    @TextAnalyticsClientPreparer()
    @recorded_by_proxy
    def test_relations(self, client):
        result = list(client.begin_analyze_healthcare_entities(
            documents=["The patient was diagnosed with Parkinsons Disease (PD)"],
            polling_interval=self._interval(),
        ).result())

        assert len(result) == 1
        result = result[0]

        assert len(result.entities) == 2
        assert len(result.entity_relations) == 1

        relation = result.entity_relations[0]
        assert relation.relation_type == HealthcareEntityRelation.ABBREVIATION
        assert len(relation.roles) == 2

        parkinsons_entity = list(filter(lambda x: x.text == "Parkinsons Disease", result.entities))[0]
        parkinsons_abbreviation_entity = list(filter(lambda x: x.text == "PD", result.entities))[0]

        for role in relation.roles:
            if role.name == "FullTerm":
                self.assert_healthcare_entities_equal(role.entity, parkinsons_entity)
            else:
                assert role.name == "AbbreviatedTerm"
                self.assert_healthcare_entities_equal(role.entity, parkinsons_abbreviation_entity)

    @TextAnalyticsPreparer()
    @TextAnalyticsClientPreparer()
    @recorded_by_proxy
    def test_normalized_text(self, client):
        result = list(client.begin_analyze_healthcare_entities(
            documents=["patients must have histologically confirmed NHL"],
            polling_interval=self._interval(),
        ).result())

        assert all([
            e for e in result[0].entities if hasattr(e, "normalized_text")
        ])

        histologically_entity = list(filter(lambda x: x.text == "histologically", result[0].entities))[0]
        assert histologically_entity.normalized_text == "Histology Procedure"

    @TextAnalyticsPreparer()
    @TextAnalyticsClientPreparer()
    @recorded_by_proxy
    def test_healthcare_assertion(self, client):
        result = list(client.begin_analyze_healthcare_entities(
            documents=["Baby not likely to have Meningitis. In case of fever in the mother, consider Penicillin for the baby too."],
            polling_interval=self._interval(),
        ).result())

        # currently can only test certainty
        # have an issue to update https://github.com/Azure/azure-sdk-for-python/issues/17088
        meningitis_entity = next(e for e in result[0].entities if e.text == "Meningitis")
        assert meningitis_entity.assertion.certainty == "negativePossible"

    @TextAnalyticsPreparer()
    @TextAnalyticsClientPreparer()
    @recorded_by_proxy
    def test_disable_service_logs(self, client):
        def callback(resp):
            # this is called for both the initial post
            # and the gets. Only care about the initial post
            if resp.http_request.method == "POST":
                assert resp.http_request.query['loggingOptOut']
        client.begin_analyze_healthcare_entities(
            documents=["Test for logging disable"],
            polling_interval=self._interval(),
            disable_service_logs=True,
            raw_response_hook=callback,
        ).result()

    @TextAnalyticsPreparer()
    @TextAnalyticsClientPreparer()
    @recorded_by_proxy
    def test_healthcare_continuation_token(self, client):
        initial_poller = client.begin_analyze_healthcare_entities(
            documents=[
                {"id": "1", "text": "Baby not likely to have Meningitis. In case of fever in the mother, consider Penicillin for the baby too."},
                {"id": "2", "text": "patients must have histologically confirmed NHL"},
                {"id": "3", "text": ""},
                {"id": "4", "text": "The patient was diagnosed with Parkinsons Disease (PD)"}
            ],
            show_stats=True,
            polling_interval=self._interval(),
        )

        cont_token = initial_poller.continuation_token()
        poller = client.begin_analyze_healthcare_entities(
            None,
            continuation_token=cont_token,
            polling_interval=self._interval(),
        )
        response = poller.result()

        results = list(response)
        document_order = ["1", "2", "3", "4"]
        for doc_idx, result in enumerate(results):
            if doc_idx == 2:
                assert result.id == document_order[doc_idx]
                assert result.is_error
            else:
                assert result.id == document_order[doc_idx]
                assert result.statistics
                assert result.entities

        initial_poller.wait()  # necessary so azure-devtools doesn't throw assertion error<|MERGE_RESOLUTION|>--- conflicted
+++ resolved
@@ -256,23 +256,13 @@
                 {"id": "3", "text": text}]
 
         result = client.begin_analyze_healthcare_entities(docs, polling_interval=self._interval()).result()
-<<<<<<< HEAD
-        doc_errors = list(result)
-        assert doc_errors[0].error.code == "InvalidDocument"
-        assert doc_errors[0].error.message is not None
-        assert doc_errors[1].error.code == "UnsupportedLanguageCode"
-        assert doc_errors[1].error.message is not None
-        assert doc_errors[2].error.code == "InvalidDocument"
-        assert doc_errors[2].error.message is not None
-=======
         doc_results = list(result)
-        self.assertEqual(doc_results[0].error.code, "InvalidDocument")
-        self.assertIsNotNone(doc_results[0].error.message)
-        self.assertEqual(doc_results[1].error.code, "UnsupportedLanguageCode")
-        self.assertIsNotNone(doc_results[1].error.message)
+        assert doc_results[0].error.code == "InvalidDocument"
+        assert doc_results[0].error.message is not None
+        assert doc_results[1].error.code == "UnsupportedLanguageCode"
+        assert doc_results[1].error.message is not None
         assert not doc_results[2].is_error
         assert doc_results[2].warnings
->>>>>>> ededa31c
 
     @TextAnalyticsPreparer()
     @TextAnalyticsClientPreparer()
