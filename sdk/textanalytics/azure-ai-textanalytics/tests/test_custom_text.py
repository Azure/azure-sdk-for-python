--- conflicted
+++ resolved
@@ -159,28 +159,6 @@
     @pytest.mark.skipif(not is_public_cloud(), reason='Usgov and China Cloud are not supported')
     @TextAnalyticsCustomPreparer()
     @recorded_by_proxy
-<<<<<<< HEAD
-    def test_cancel(
-            self,
-            textanalytics_custom_text_endpoint,
-            textanalytics_custom_text_key,
-            textanalytics_custom_entities_project_name,
-            textanalytics_custom_entities_deployment_name
-    ):
-        set_bodiless_matcher()  # don't match on body for this test since we scrub the proj/deployment values
-        client = TextAnalyticsClient(textanalytics_custom_text_endpoint, AzureKeyCredential(textanalytics_custom_text_key))
-        single_doc = "A recent report by the Government Accountability Office (GAO) found that the dramatic increase in oil and natural gas development on federal lands over the past six years has stretched the staff of the BLM to a point that it has been unable to meet its environmental protection responsibilities."
-        docs = [{"id": str(idx), "text": val} for (idx, val) in enumerate(list(itertools.repeat(single_doc, 25)))]
-        poller = client.begin_recognize_custom_entities(
-            docs,
-            project_name=textanalytics_custom_entities_project_name,
-            deployment_name=textanalytics_custom_entities_deployment_name,
-            show_stats=True,
-            polling_interval=self._interval(),
-        )
-
-        poller.cancel()
-=======
     def test_single_label_classify(
             self,
             textanalytics_custom_text_endpoint,
@@ -212,12 +190,77 @@
             for classification in result.classifications:
                 assert classification.category
                 assert classification.confidence_score
->>>>>>> e1503979
-
-    @pytest.mark.skipif(not is_public_cloud(), reason='Usgov and China Cloud are not supported')
-    @TextAnalyticsCustomPreparer()
-    @recorded_by_proxy
-<<<<<<< HEAD
+
+    @pytest.mark.skipif(not is_public_cloud(), reason='Usgov and China Cloud are not supported')
+    @TextAnalyticsCustomPreparer()
+    @recorded_by_proxy
+    def test_single_label_classify_cont_token(
+            self,
+            textanalytics_custom_text_endpoint,
+            textanalytics_custom_text_key,
+            textanalytics_single_label_classify_project_name,
+            textanalytics_single_label_classify_deployment_name
+    ):
+        set_bodiless_matcher()  # don't match on body for this test since we scrub the proj/deployment values
+        client = TextAnalyticsClient(textanalytics_custom_text_endpoint, AzureKeyCredential(textanalytics_custom_text_key))
+        docs = [
+            {"id": "1", "language": "en", "text": "A recent report by the Government Accountability Office (GAO) found that the dramatic increase in oil and natural gas development on federal lands over the past six years has stretched the staff of the BLM to a point that it has been unable to meet its environmental protection responsibilities."},
+            {"id": "2", "language": "en", "text": "David Schmidt, senior vice president--Food Safety, International Food Information Council (IFIC), Washington, D.C., discussed the physical activity component."},
+            {"id": "3", "language": "en", "text": "I need a reservation for an indoor restaurant in China. Please don't stop the music. Play music and add it to my playlist"},
+        ]
+
+        initial_poller = client.begin_single_label_classify(
+            docs,
+            project_name=textanalytics_single_label_classify_project_name,
+            deployment_name=textanalytics_single_label_classify_deployment_name,
+            show_stats=True,
+            polling_interval=self._interval(),
+        )
+        continuation_token = initial_poller.continuation_token()
+
+        poller = client.begin_single_label_classify(
+            None, None, None, continuation_token=continuation_token
+        )
+
+        assert isinstance(poller, TextAnalyticsLROPoller)
+        document_results = list(poller.result())
+
+        for result in document_results:
+            assert result.id
+            assert not result.is_error
+            assert not result.warnings
+            assert result.statistics
+            for classification in result.classifications:
+                assert classification.category
+                assert classification.confidence_score
+
+    @pytest.mark.skipif(not is_public_cloud(), reason='Usgov and China Cloud are not supported')
+    @TextAnalyticsCustomPreparer()
+    @recorded_by_proxy
+    def test_cancel(
+            self,
+            textanalytics_custom_text_endpoint,
+            textanalytics_custom_text_key,
+            textanalytics_custom_entities_project_name,
+            textanalytics_custom_entities_deployment_name
+    ):
+        set_bodiless_matcher()  # don't match on body for this test since we scrub the proj/deployment values
+        client = TextAnalyticsClient(textanalytics_custom_text_endpoint, AzureKeyCredential(textanalytics_custom_text_key))
+        single_doc = "A recent report by the Government Accountability Office (GAO) found that the dramatic increase in oil and natural gas development on federal lands over the past six years has stretched the staff of the BLM to a point that it has been unable to meet its environmental protection responsibilities."
+        docs = [{"id": str(idx), "text": val} for (idx, val) in enumerate(list(itertools.repeat(single_doc, 25)))]
+        poller = client.begin_recognize_custom_entities(
+            docs,
+            project_name=textanalytics_custom_entities_project_name,
+            deployment_name=textanalytics_custom_entities_deployment_name,
+            show_stats=True,
+            polling_interval=self._interval(),
+        )
+
+        poller.cancel()
+
+    @pytest.mark.skipif(not is_public_cloud(), reason='Usgov and China Cloud are not supported')
+    @TextAnalyticsCustomPreparer()
+    @recorded_by_proxy
     def test_cancel_fail_terminal_state(
             self,
             textanalytics_custom_text_endpoint,
@@ -239,45 +282,4 @@
         poller.result()
         assert poller.status() == "succeeded"
         with pytest.raises(HttpResponseError):
-            poller.cancel()  # can't cancel when already in terminal state
-=======
-    def test_single_label_classify_cont_token(
-            self,
-            textanalytics_custom_text_endpoint,
-            textanalytics_custom_text_key,
-            textanalytics_single_label_classify_project_name,
-            textanalytics_single_label_classify_deployment_name
-    ):
-        set_bodiless_matcher()  # don't match on body for this test since we scrub the proj/deployment values
-        client = TextAnalyticsClient(textanalytics_custom_text_endpoint, AzureKeyCredential(textanalytics_custom_text_key))
-        docs = [
-            {"id": "1", "language": "en", "text": "A recent report by the Government Accountability Office (GAO) found that the dramatic increase in oil and natural gas development on federal lands over the past six years has stretched the staff of the BLM to a point that it has been unable to meet its environmental protection responsibilities."},
-            {"id": "2", "language": "en", "text": "David Schmidt, senior vice president--Food Safety, International Food Information Council (IFIC), Washington, D.C., discussed the physical activity component."},
-            {"id": "3", "language": "en", "text": "I need a reservation for an indoor restaurant in China. Please don't stop the music. Play music and add it to my playlist"},
-        ]
-
-        initial_poller = client.begin_single_label_classify(
-            docs,
-            project_name=textanalytics_single_label_classify_project_name,
-            deployment_name=textanalytics_single_label_classify_deployment_name,
-            show_stats=True,
-            polling_interval=self._interval(),
-        )
-        continuation_token = initial_poller.continuation_token()
-
-        poller = client.begin_single_label_classify(
-            None, None, None, continuation_token=continuation_token
-        )
-
-        assert isinstance(poller, TextAnalyticsLROPoller)
-        document_results = list(poller.result())
-
-        for result in document_results:
-            assert result.id
-            assert not result.is_error
-            assert not result.warnings
-            assert result.statistics
-            for classification in result.classifications:
-                assert classification.category
-                assert classification.confidence_score
->>>>>>> e1503979
+            poller.cancel()  # can't cancel when already in terminal state