--- conflicted
+++ resolved
@@ -461,13 +461,8 @@
         docs = [{"id": "1", "text": ""},
                 {"id": "2", "text": text}]
 
-<<<<<<< HEAD
-        doc_errors = await text_analytics.detect_language(docs)
+        doc_errors = await client.detect_language(docs)
         self.assertEqual(doc_errors[0].error.code, "InvalidDocument")
-=======
-        doc_errors = await client.detect_language(docs)
-        self.assertEqual(doc_errors[0].error.code, "invalidDocument")
->>>>>>> 45937935
         self.assertIsNotNone(doc_errors[0].error.message)
         self.assertEqual(doc_errors[1].error.code, "InvalidDocument")
         self.assertIsNotNone(doc_errors[1].error.message)
@@ -507,15 +502,9 @@
             self.assertIsNotNone(err.error.message)
 
     @GlobalTextAnalyticsAccountPreparer()
-<<<<<<< HEAD
+    @TextAnalyticsClientPreparer()
     @pytest.mark.skip(reason="Service bug returns InvalidDocument here. Unskip after v3.0-preview.2")
-    async def test_invalid_country_hint(self, resource_group, location, text_analytics_account, text_analytics_account_key):
-        text_analytics = TextAnalyticsClient(text_analytics_account, AzureKeyCredential(text_analytics_account_key))
-=======
-    @TextAnalyticsClientPreparer()
-    @pytest.mark.skip(reason="Service bug returns invalidDocument here. Unskip after v3.0-preview.2")
     async def test_invalid_country_hint(self, client):
->>>>>>> 45937935
 
         docs = [{"id": "1", "country_hint": "United States", "text": "hello world"}]
 
