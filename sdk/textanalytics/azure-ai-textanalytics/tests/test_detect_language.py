# coding=utf-8
# ------------------------------------
# Copyright (c) Microsoft Corporation.
# Licensed under the MIT License.
# ------------------------------------

import pytest
import platform
import functools

from azure.core.exceptions import HttpResponseError, ClientAuthenticationError
from azure.core.credentials import AzureKeyCredential
from testcase import TextAnalyticsTest, GlobalTextAnalyticsAccountPreparer
from testcase import TextAnalyticsClientPreparer as _TextAnalyticsClientPreparer
from azure.ai.textanalytics import (
    DetectLanguageInput,
    TextAnalyticsClient,
    TextDocumentInput,
    VERSION
)

# pre-apply the client_cls positional argument so it needn't be explicitly passed below
TextAnalyticsClientPreparer = functools.partial(_TextAnalyticsClientPreparer, TextAnalyticsClient)

class TestDetectLanguage(TextAnalyticsTest):

    @GlobalTextAnalyticsAccountPreparer()
    @TextAnalyticsClientPreparer()
    def test_no_single_input(self, client):
        with self.assertRaises(TypeError):
            response = client.detect_language("hello world")

    @GlobalTextAnalyticsAccountPreparer()
    @TextAnalyticsClientPreparer()
    def test_all_successful_passing_dict(self, client):

        docs = [{"id": "1", "text": "I should take my cat to the veterinarian."},
                {"id": "2", "text": "Este es un document escrito en Español."},
                {"id": "3", "text": "猫は幸せ"},
                {"id": "4", "text": "Fahrt nach Stuttgart und dann zum Hotel zu Fu."}]

        response = client.detect_language(docs, show_stats=True)

        self.assertEqual(response[0].primary_language.name, "English")
        self.assertEqual(response[1].primary_language.name, "Spanish")
        self.assertEqual(response[2].primary_language.name, "Japanese")
        self.assertEqual(response[3].primary_language.name, "German")
        self.assertEqual(response[0].primary_language.iso6391_name, "en")
        self.assertEqual(response[1].primary_language.iso6391_name, "es")
        self.assertEqual(response[2].primary_language.iso6391_name, "ja")
        self.assertEqual(response[3].primary_language.iso6391_name, "de")

        for doc in response:
            self.assertIsNotNone(doc.id)
            self.assertIsNotNone(doc.statistics)
            self.assertIsNotNone(doc.primary_language.score)

    @GlobalTextAnalyticsAccountPreparer()
    @TextAnalyticsClientPreparer()
    def test_all_successful_passing_text_document_input(self, client):
        docs = [
            TextDocumentInput(id="1", text="I should take my cat to the veterinarian"),
            TextDocumentInput(id="2", text="Este es un document escrito en Español."),
            TextDocumentInput(id="3", text="猫は幸せ"),
            TextDocumentInput(id="4", text="Fahrt nach Stuttgart und dann zum Hotel zu Fu.")
        ]

        response = client.detect_language(docs)

        self.assertEqual(response[0].primary_language.name, "English")
        self.assertEqual(response[1].primary_language.name, "Spanish")
        self.assertEqual(response[2].primary_language.name, "Japanese")
        self.assertEqual(response[3].primary_language.name, "German")
        self.assertEqual(response[0].primary_language.iso6391_name, "en")
        self.assertEqual(response[1].primary_language.iso6391_name, "es")
        self.assertEqual(response[2].primary_language.iso6391_name, "ja")
        self.assertEqual(response[3].primary_language.iso6391_name, "de")

        for doc in response:
            self.assertIsNotNone(doc.primary_language.score)

    @GlobalTextAnalyticsAccountPreparer()
    @TextAnalyticsClientPreparer()
    def test_passing_only_string(self, client):
        docs = [
            u"I should take my cat to the veterinarian.",
            u"Este es un document escrito en Español.",
            u"猫は幸せ",
            u"Fahrt nach Stuttgart und dann zum Hotel zu Fu.",
            u""
        ]

        response = client.detect_language(docs)
        self.assertEqual(response[0].primary_language.name, "English")
        self.assertEqual(response[1].primary_language.name, "Spanish")
        self.assertEqual(response[2].primary_language.name, "Japanese")
        self.assertEqual(response[3].primary_language.name, "German")
        self.assertTrue(response[4].is_error)

    @GlobalTextAnalyticsAccountPreparer()
    @TextAnalyticsClientPreparer()
    def test_input_with_some_errors(self, client):
        docs = [{"id": "1", "country_hint": "United States", "text": "I should take my cat to the veterinarian."},
                {"id": "2", "text": "Este es un document escrito en Español."},
                {"id": "3", "text": ""},
                {"id": "4", "text": "Fahrt nach Stuttgart und dann zum Hotel zu Fu."}]

        response = client.detect_language(docs)

        self.assertTrue(response[0].is_error)
        self.assertFalse(response[1].is_error)
        self.assertTrue(response[2].is_error)
        self.assertFalse(response[3].is_error)

    @GlobalTextAnalyticsAccountPreparer()
    @TextAnalyticsClientPreparer()
    def test_input_with_all_errors(self, client):
        text = ""
        for _ in range(5121):
            text += "x"

        docs = [{"id": "1", "text": ""},
                {"id": "2", "text": ""},
                {"id": "3", "text": ""},
                {"id": "4", "text": text}]

        response = client.detect_language(docs)

        for resp in response:
            self.assertTrue(resp.is_error)

    @GlobalTextAnalyticsAccountPreparer()
    @TextAnalyticsClientPreparer(client_kwargs={"text_analytics_account_key": ""})
    def test_empty_credential_class(self, client):
        with self.assertRaises(ClientAuthenticationError):
            response = client.detect_language(
                ["This is written in English."]
            )

    @GlobalTextAnalyticsAccountPreparer()
    @TextAnalyticsClientPreparer(client_kwargs={"text_analytics_account_key": "xxxxxxxxxxxx"})
    def test_bad_credentials(self, client):
        with self.assertRaises(ClientAuthenticationError):
            response = client.detect_language(
                ["This is written in English."]
            )

    @GlobalTextAnalyticsAccountPreparer()
    @TextAnalyticsClientPreparer()
    def test_bad_model_version(self, client):
        with self.assertRaises(HttpResponseError):
            response = client.detect_language(
                documents=["Microsoft was founded by Bill Gates."],
                model_version="old"
            )

    @GlobalTextAnalyticsAccountPreparer()
    @TextAnalyticsClientPreparer()
    def test_bad_document_input(self, client):
        docs = "This is the wrong type"

        with self.assertRaises(TypeError):
            response = client.detect_language(docs)

    @GlobalTextAnalyticsAccountPreparer()
    @TextAnalyticsClientPreparer()
    def test_mixing_inputs(self, client):
        docs = [
            {"id": "1", "text": "Microsoft was founded by Bill Gates and Paul Allen."},
            TextDocumentInput(id="2", text="I did not like the hotel we stayed at. It was too expensive."),
            u"You cannot mix string input with the above inputs"
        ]
        with self.assertRaises(TypeError):
            response = client.detect_language(docs)

    @GlobalTextAnalyticsAccountPreparer()
    @TextAnalyticsClientPreparer()
    def test_out_of_order_ids(self, client):
        docs = [{"id": "56", "text": ":)"},
                {"id": "0", "text": ":("},
                {"id": "22", "text": ""},
                {"id": "19", "text": ":P"},
                {"id": "1", "text": ":D"}]

        response = client.detect_language(docs)
        in_order = ["56", "0", "22", "19", "1"]
        for idx, resp in enumerate(response):
            self.assertEqual(resp.id, in_order[idx])

    @GlobalTextAnalyticsAccountPreparer()
    @TextAnalyticsClientPreparer()
    def test_show_stats_and_model_version(self, client):
        def callback(response):
            self.assertIsNotNone(response.model_version)
            self.assertIsNotNone(response.raw_response)
            self.assertEqual(response.statistics.document_count, 5)
            self.assertEqual(response.statistics.transaction_count, 4)
            self.assertEqual(response.statistics.valid_document_count, 4)
            self.assertEqual(response.statistics.erroneous_document_count, 1)

        docs = [{"id": "56", "text": ":)"},
                {"id": "0", "text": ":("},
                {"id": "22", "text": ""},
                {"id": "19", "text": ":P"},
                {"id": "1", "text": ":D"}]

        response = client.detect_language(
            docs,
            show_stats=True,
            model_version="latest",
            raw_response_hook=callback
        )

    @GlobalTextAnalyticsAccountPreparer()
    @TextAnalyticsClientPreparer()
    def test_batch_size_over_limit(self, client):
        docs = [u"hello world"] * 1050
        with self.assertRaises(HttpResponseError):
            response = client.detect_language(docs)

    @GlobalTextAnalyticsAccountPreparer()
    @TextAnalyticsClientPreparer()
    def test_whole_batch_country_hint(self, client):
        def callback(resp):
            country_str = "\"countryHint\": \"CA\""
            country = resp.http_request.body.count(country_str)
            self.assertEqual(country, 3)

        docs = [
            u"This was the best day of my life.",
            u"I did not like the hotel we stayed at. It was too expensive.",
            u"The restaurant was not as good as I hoped."
        ]

        response = client.detect_language(docs, country_hint="CA", raw_response_hook=callback)

    @GlobalTextAnalyticsAccountPreparer()
    @TextAnalyticsClientPreparer()
    def test_whole_batch_dont_use_country_hint(self, client):
        def callback(resp):
            country_str = "\"countryHint\": \"\""
            country = resp.http_request.body.count(country_str)
            self.assertEqual(country, 3)

        docs = [
            u"This was the best day of my life.",
            u"I did not like the hotel we stayed at. It was too expensive.",
            u"The restaurant was not as good as I hoped."
        ]

        response = client.detect_language(docs, country_hint="", raw_response_hook=callback)

    @GlobalTextAnalyticsAccountPreparer()
    @TextAnalyticsClientPreparer()
    def test_per_item_dont_use_country_hint(self, client):
        def callback(resp):
            country_str = "\"countryHint\": \"\""
            country = resp.http_request.body.count(country_str)
            self.assertEqual(country, 2)
            country_str = "\"countryHint\": \"US\""
            country = resp.http_request.body.count(country_str)
            self.assertEqual(country, 1)


        docs = [{"id": "1", "country_hint": "", "text": "I will go to the park."},
                {"id": "2", "country_hint": "", "text": "I did not like the hotel we stayed at."},
                {"id": "3", "text": "The restaurant had really good food."}]

        response = client.detect_language(docs, raw_response_hook=callback)

    @GlobalTextAnalyticsAccountPreparer()
    @TextAnalyticsClientPreparer()
    def test_whole_batch_country_hint_and_obj_input(self, client):
        def callback(resp):
            country_str = "\"countryHint\": \"CA\""
            country = resp.http_request.body.count(country_str)
            self.assertEqual(country, 3)

        docs = [
            DetectLanguageInput(id="1", text="I should take my cat to the veterinarian."),
            DetectLanguageInput(id="2", text="Este es un document escrito en Español."),
            DetectLanguageInput(id="3", text="猫は幸せ"),
        ]

        response = client.detect_language(docs, country_hint="CA", raw_response_hook=callback)

    @GlobalTextAnalyticsAccountPreparer()
    @TextAnalyticsClientPreparer()
    def test_whole_batch_country_hint_and_dict_input(self, client):
        def callback(resp):
            country_str = "\"countryHint\": \"CA\""
            country = resp.http_request.body.count(country_str)
            self.assertEqual(country, 3)

        docs = [{"id": "1", "text": "I will go to the park."},
                {"id": "2", "text": "I did not like the hotel we stayed at."},
                {"id": "3", "text": "The restaurant had really good food."}]

        response = client.detect_language(docs, country_hint="CA", raw_response_hook=callback)

    @GlobalTextAnalyticsAccountPreparer()
    @TextAnalyticsClientPreparer()
    def test_whole_batch_country_hint_and_obj_per_item_hints(self, client):
        def callback(resp):
            country_str = "\"countryHint\": \"CA\""
            country = resp.http_request.body.count(country_str)
            self.assertEqual(country, 2)
            country_str = "\"countryHint\": \"US\""
            country = resp.http_request.body.count(country_str)
            self.assertEqual(country, 1)

        docs = [
            DetectLanguageInput(id="1", text="I should take my cat to the veterinarian.", country_hint="CA"),
            DetectLanguageInput(id="4", text="Este es un document escrito en Español.", country_hint="CA"),
            DetectLanguageInput(id="3", text="猫は幸せ"),
        ]

        response = client.detect_language(docs, country_hint="US", raw_response_hook=callback)

    @GlobalTextAnalyticsAccountPreparer()
    @TextAnalyticsClientPreparer()
    def test_whole_batch_country_hint_and_dict_per_item_hints(self, client):
        def callback(resp):
            country_str = "\"countryHint\": \"CA\""
            country = resp.http_request.body.count(country_str)
            self.assertEqual(country, 1)
            country_str = "\"countryHint\": \"US\""
            country = resp.http_request.body.count(country_str)
            self.assertEqual(country, 2)

        docs = [{"id": "1", "country_hint": "US", "text": "I will go to the park."},
                {"id": "2", "country_hint": "US", "text": "I did not like the hotel we stayed at."},
                {"id": "3", "text": "The restaurant had really good food."}]

        response = client.detect_language(docs, country_hint="CA", raw_response_hook=callback)

    @GlobalTextAnalyticsAccountPreparer()
    @TextAnalyticsClientPreparer(client_kwargs={"default_country_hint": "CA"})
    def test_client_passed_default_country_hint(self, client):
        def callback(resp):
            country_str = "\"countryHint\": \"CA\""
            country = resp.http_request.body.count(country_str)
            self.assertEqual(country, 3)

        def callback_2(resp):
            country_str = "\"countryHint\": \"DE\""
            country = resp.http_request.body.count(country_str)
            self.assertEqual(country, 3)

        docs = [{"id": "1", "text": "I will go to the park."},
                {"id": "2", "text": "I did not like the hotel we stayed at."},
                {"id": "3", "text": "The restaurant had really good food."}]

        response = client.detect_language(docs, raw_response_hook=callback)
        response = client.detect_language(docs, country_hint="DE", raw_response_hook=callback_2)
        response = client.detect_language(docs, raw_response_hook=callback)

    @GlobalTextAnalyticsAccountPreparer()
    def test_rotate_subscription_key(self, resource_group, location, text_analytics_account, text_analytics_account_key):
        credential = AzureKeyCredential(text_analytics_account_key)
        client = TextAnalyticsClient(text_analytics_account, credential)

        docs = [{"id": "1", "text": "I will go to the park."},
                {"id": "2", "text": "I did not like the hotel we stayed at."},
                {"id": "3", "text": "The restaurant had really good food."}]

        response = client.detect_language(docs)
        self.assertIsNotNone(response)

        credential.update("xxx")  # Make authentication fail
        with self.assertRaises(ClientAuthenticationError):
            response = client.detect_language(docs)

        credential.update(text_analytics_account_key)  # Authenticate successfully again
        response = client.detect_language(docs)
        self.assertIsNotNone(response)

    @GlobalTextAnalyticsAccountPreparer()
    @TextAnalyticsClientPreparer()
    def test_user_agent(self, client):
        def callback(resp):
            self.assertIn("azsdk-python-ai-textanalytics/{} Python/{} ({})".format(
                VERSION, platform.python_version(), platform.platform()),
                resp.http_request.headers["User-Agent"]
            )

        docs = [{"id": "1", "text": "I will go to the park."},
                {"id": "2", "text": "I did not like the hotel we stayed at."},
                {"id": "3", "text": "The restaurant had really good food."}]

        response = client.detect_language(docs, raw_response_hook=callback)

    @GlobalTextAnalyticsAccountPreparer()
    @TextAnalyticsClientPreparer()
    def test_document_attribute_error_no_result_attribute(self, client):
        docs = [{"id": "1", "text": ""}]
        response = client.detect_language(docs)

        # Attributes on DocumentError
        self.assertTrue(response[0].is_error)
        self.assertEqual(response[0].id, "1")
        self.assertIsNotNone(response[0].error)

        # Result attribute not on DocumentError, custom error message
        try:
            primary_language = response[0].primary_language
        except AttributeError as custom_error:
            self.assertEqual(
                custom_error.args[0],
                '\'DocumentError\' object has no attribute \'primary_language\'. '
                'The service was unable to process this document:\nDocument Id: 1\nError: '
                'InvalidDocument - Document text is empty.\n'
            )

    @GlobalTextAnalyticsAccountPreparer()
    @TextAnalyticsClientPreparer()
    def test_document_attribute_error_nonexistent_attribute(self, client):
        docs = [{"id": "1", "text": ""}]
        response = client.detect_language(docs)

        # Attribute not found on DocumentError or result obj, default behavior/message
        try:
            primary_language = response[0].attribute_not_on_result_or_error
        except AttributeError as default_behavior:
            self.assertEqual(
                default_behavior.args[0],
                '\'DocumentError\' object has no attribute \'attribute_not_on_result_or_error\''
            )

    @GlobalTextAnalyticsAccountPreparer()
    @TextAnalyticsClientPreparer()
    def test_bad_model_version_error(self, client):
        docs = [{"id": "1", "language": "english", "text": "I did not like the hotel we stayed at."}]

        try:
            result = client.detect_language(docs, model_version="bad")
        except HttpResponseError as err:
            self.assertEqual(err.error.code, "InvalidRequest")
            self.assertIsNotNone(err.error.message)

    @GlobalTextAnalyticsAccountPreparer()
    @TextAnalyticsClientPreparer()
    def test_document_errors(self, client):
        text = ""
        for _ in range(5121):
            text += "x"

        docs = [{"id": "1", "text": ""},
                {"id": "2", "text": text}]

<<<<<<< HEAD
        doc_errors = text_analytics.detect_language(docs)
        self.assertEqual(doc_errors[0].error.code, "InvalidDocument")
=======
        doc_errors = client.detect_language(docs)
        self.assertEqual(doc_errors[0].error.code, "invalidDocument")
>>>>>>> 45937935
        self.assertIsNotNone(doc_errors[0].error.message)
        self.assertEqual(doc_errors[1].error.code, "InvalidDocument")
        self.assertIsNotNone(doc_errors[1].error.message)

    @GlobalTextAnalyticsAccountPreparer()
    @TextAnalyticsClientPreparer()
    def test_missing_input_records_error(self, client):
        docs = []
        try:
            result = client.detect_language(docs)
        except HttpResponseError as err:
            self.assertEqual(err.error.code, "MissingInputRecords")
            self.assertIsNotNone(err.error.message)

    @GlobalTextAnalyticsAccountPreparer()
    @TextAnalyticsClientPreparer()
    def test_duplicate_ids_error(self, client):
        # Duplicate Ids
        docs = [{"id": "1", "text": "hello world"},
                {"id": "1", "text": "I did not like the hotel we stayed at."}]
        try:
            result = client.detect_language(docs)
        except HttpResponseError as err:
            self.assertEqual(err.error.code, "InvalidDocument")
            self.assertIsNotNone(err.error.message)

    @GlobalTextAnalyticsAccountPreparer()
    @TextAnalyticsClientPreparer()
    def test_batch_size_over_limit_error(self, client):
        # Batch size over limit
        docs = [u"hello world"] * 1001
        try:
            response = client.detect_language(docs)
        except HttpResponseError as err:
            self.assertEqual(err.error.code, "InvalidDocumentBatch")
            self.assertIsNotNone(err.error.message)

    @GlobalTextAnalyticsAccountPreparer()
    @TextAnalyticsClientPreparer()
    @pytest.mark.skip(reason="Service bug returns invalidDocument here. Unskip after v3.0-preview.2")
    def test_invalid_country_hint(self, client):
        docs = [{"id": "1", "country_hint": "United States", "text": "hello world"}]

        response = client.detect_language(docs)
        self.assertEqual(response[0].error.code, "invalidCountryHint")
        self.assertIsNotNone(response[0].error.message)

    @GlobalTextAnalyticsAccountPreparer()
    def test_country_hint_none(self, resource_group, location, text_analytics_account, text_analytics_account_key):
        client = TextAnalyticsClient(text_analytics_account, AzureKeyCredential(text_analytics_account_key))

        # service will eventually support this and we will not need to send "" for input == "none"
        documents = [{"id": "0", "country_hint": "none", "text": "This is written in English."}]
        documents2 = [DetectLanguageInput(id="1", country_hint="none", text="This is written in English.")]

        def callback(response):
            country_str = "\"countryHint\": \"\""
            country = response.http_request.body.count(country_str)
            self.assertEqual(country, 1)

        # test dict
        result = client.detect_language(documents, raw_response_hook=callback)
        # test DetectLanguageInput
        result2 = client.detect_language(documents2, raw_response_hook=callback)
        # test per-operation
        result3 = client.detect_language(documents=["this is written in english"], country_hint="none", raw_response_hook=callback)
        # test client default
        new_client = TextAnalyticsClient(text_analytics_account, AzureKeyCredential(text_analytics_account_key), default_country_hint="none")
        result4 = new_client.detect_language(documents=["this is written in english"], raw_response_hook=callback)

    @GlobalTextAnalyticsAccountPreparer()
    @TextAnalyticsClientPreparer()
    def test_country_hint_kwarg(self, client):

        def callback(response):
            country_str = "\"countryHint\": \"ES\""
            self.assertEqual(response.http_request.body.count(country_str), 1)
            self.assertIsNotNone(response.model_version)
            self.assertIsNotNone(response.statistics)

        res = client.detect_language(
            documents=["this is written in english"],
            model_version="latest",
            show_stats=True,
            country_hint="ES",
            raw_response_hook=callback
        )

    @GlobalTextAnalyticsAccountPreparer()
    def test_pass_cls(self, resource_group, location, text_analytics_account, text_analytics_account_key):
        def callback(pipeline_response, deserialized, _):
            return "cls result"
        text_analytics = TextAnalyticsClient(text_analytics_account, AzureKeyCredential(text_analytics_account_key))
        res = text_analytics.detect_language(
            documents=["Test passing cls to endpoint"],
            cls=callback
        )
        assert res == "cls result"<|MERGE_RESOLUTION|>--- conflicted
+++ resolved
@@ -448,13 +448,8 @@
         docs = [{"id": "1", "text": ""},
                 {"id": "2", "text": text}]
 
-<<<<<<< HEAD
-        doc_errors = text_analytics.detect_language(docs)
+        doc_errors = client.detect_language(docs)
         self.assertEqual(doc_errors[0].error.code, "InvalidDocument")
-=======
-        doc_errors = client.detect_language(docs)
-        self.assertEqual(doc_errors[0].error.code, "invalidDocument")
->>>>>>> 45937935
         self.assertIsNotNone(doc_errors[0].error.message)
         self.assertEqual(doc_errors[1].error.code, "InvalidDocument")
         self.assertIsNotNone(doc_errors[1].error.message)
@@ -544,11 +539,11 @@
         )
 
     @GlobalTextAnalyticsAccountPreparer()
-    def test_pass_cls(self, resource_group, location, text_analytics_account, text_analytics_account_key):
+    @TextAnalyticsClientPreparer()
+    def test_pass_cls(self, client):
         def callback(pipeline_response, deserialized, _):
             return "cls result"
-        text_analytics = TextAnalyticsClient(text_analytics_account, AzureKeyCredential(text_analytics_account_key))
-        res = text_analytics.detect_language(
+        res = client.detect_language(
             documents=["Test passing cls to endpoint"],
             cls=callback
         )
