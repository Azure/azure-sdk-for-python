--- conflicted
+++ resolved
@@ -1697,12 +1697,8 @@
                     assert res.error.code == "InvalidDocument"
                 else:
                     assert res.entities
-<<<<<<< HEAD
+                    # assert res.statistics FIXME https://dev.azure.com/msazure/Cognitive%20Services/_workitems/edit/15860714
                     assert res.fhir_bundle
-                    assert res.statistics
-=======
-                    # assert res.statistics FIXME https://dev.azure.com/msazure/Cognitive%20Services/_workitems/edit/15860714
->>>>>>> 87fa4a73
 
     @TextAnalyticsPreparer()
     @TextAnalyticsClientPreparer()
