# ------------------------------------
# Copyright (c) Microsoft Corporation.
# Licensed under the MIT License.
# ------------------------------------

from collections import defaultdict
import os
import pytest
import functools
import itertools
import datetime
import json
from unittest import mock
from azure.core.exceptions import HttpResponseError, ClientAuthenticationError
from azure.core.credentials import AzureKeyCredential
from testcase import TextAnalyticsTest, TextAnalyticsPreparer, is_public_cloud
from testcase import TextAnalyticsClientPreparer as _TextAnalyticsClientPreparer
from devtools_testutils import recorded_by_proxy, set_bodiless_matcher
from azure.ai.textanalytics._lro import AnalyzeActionsLROPoller
from azure.ai.textanalytics import (
    TextAnalyticsClient,
    RecognizeEntitiesAction,
    RecognizeLinkedEntitiesAction,
    RecognizePiiEntitiesAction,
    ExtractKeyPhrasesAction,
    AnalyzeSentimentAction,
    TextDocumentInput,
    VERSION,
    TextAnalyticsApiVersion,
    _AnalyzeActionsType,
    ExtractKeyPhrasesResult,
    AnalyzeSentimentResult,
    RecognizeLinkedEntitiesResult,
    RecognizeEntitiesResult,
    RecognizePiiEntitiesResult,
    PiiEntityCategory,
<<<<<<< HEAD
    SingleCategoryClassifyAction,
    MultiLabelClassifyAction,
=======
    SingleLabelClassifyAction,
    MultiCategoryClassifyAction,
>>>>>>> e1503979
    RecognizeCustomEntitiesAction,
    ClassifyDocumentResult,
    RecognizeCustomEntitiesResult,
    AnalyzeHealthcareEntitiesAction
)

# pre-apply the client_cls positional argument so it needn't be explicitly passed below
TextAnalyticsClientPreparer = functools.partial(_TextAnalyticsClientPreparer, TextAnalyticsClient)

TextAnalyticsCustomPreparer = functools.partial(
    TextAnalyticsPreparer,
    textanalytics_custom_text_endpoint="https://fakeendpoint.cognitiveservices.azure.com",
    textanalytics_custom_text_key="fakeZmFrZV9hY29jdW50X2tleQ==",
<<<<<<< HEAD
    textanalytics_single_category_classify_project_name="single_category_classify_project_name",
    textanalytics_single_category_classify_deployment_name="single_category_classify_deployment_name",
    textanalytics_multi_label_classify_project_name="multi_label_classify_project_name",
    textanalytics_multi_label_classify_deployment_name="multi_label_classify_deployment_name",
=======
    textanalytics_single_label_classify_project_name="single_label_classify_project_name",
    textanalytics_single_label_classify_deployment_name="single_label_classify_deployment_name",
    textanalytics_multi_category_classify_project_name="multi_category_classify_project_name",
    textanalytics_multi_category_classify_deployment_name="multi_category_classify_deployment_name",
>>>>>>> e1503979
    textanalytics_custom_entities_project_name="custom_entities_project_name",
    textanalytics_custom_entities_deployment_name="custom_entities_deployment_name",
)


class TestAnalyze(TextAnalyticsTest):

    def _interval(self):
        return 5 if self.is_live else 0

    @TextAnalyticsPreparer()
    @TextAnalyticsClientPreparer()
    def test_no_single_input(self, **kwargs):
        client = kwargs.pop("client")
        with pytest.raises(TypeError):
            response = client.begin_analyze_actions("hello world", actions=[], polling_interval=self._interval())

    @TextAnalyticsPreparer()
    @TextAnalyticsClientPreparer()
    @recorded_by_proxy
    def test_all_successful_passing_dict_key_phrase_task(self, client):
        docs = [{"id": "1", "language": "en", "text": "Microsoft was founded by Bill Gates and Paul Allen"},
                {"id": "2", "language": "es", "text": "Microsoft fue fundado por Bill Gates y Paul Allen"}]

        response = client.begin_analyze_actions(
            docs,
            actions=[ExtractKeyPhrasesAction()],
            show_stats=True,
            polling_interval=self._interval(),
        ).result()

        document_results = list(response)

        assert len(document_results) == 2
        for document_result in document_results:
            assert len(document_result) == 1
            for document_result in document_result:
                assert isinstance(document_result, ExtractKeyPhrasesResult)
                assert "Paul Allen" in document_result.key_phrases
                assert "Bill Gates" in document_result.key_phrases
                assert "Microsoft" in document_result.key_phrases
                assert document_result.id is not None

    @TextAnalyticsPreparer()
    @TextAnalyticsClientPreparer()
    @recorded_by_proxy
    def test_all_successful_passing_dict_sentiment_task(self, client):
        docs = [{"id": "1", "language": "en", "text": "Microsoft was founded by Bill Gates and Paul Allen."},
                {"id": "2", "language": "en", "text": "I did not like the hotel we stayed at. It was too expensive."},
                {"id": "3", "language": "en", "text": "The restaurant had really good food. I recommend you try it."}]

        response = client.begin_analyze_actions(
            docs,
            actions=[AnalyzeSentimentAction()],
            show_stats=True,
            polling_interval=self._interval(),
        ).result()

        pages = list(response)

        assert len(pages) == len(docs)
        for idx, document_results in enumerate(pages):
            assert len(document_results) == 1
            document_result = document_results[0]
            assert isinstance(document_result, AnalyzeSentimentResult)
            assert document_result.id is not None
            assert document_result.statistics is not None
            self.validateConfidenceScores(document_result.confidence_scores)
            assert document_result.sentences is not None
            if idx == 0:
                assert document_result.sentiment == "neutral"
                assert len(document_result.sentences) == 1
                assert document_result.sentences[0].text == "Microsoft was founded by Bill Gates and Paul Allen."
            elif idx == 1:
                assert document_result.sentiment == "negative"
                assert len(document_result.sentences) == 2
                assert document_result.sentences[0].text == "I did not like the hotel we stayed at. "  # https://dev.azure.com/msazure/Cognitive%20Services/_workitems/edit/14208842
                assert document_result.sentences[1].text == "It was too expensive."
            else:
                assert document_result.sentiment == "positive"
                assert len(document_result.sentences) == 2
                assert document_result.sentences[0].text == "The restaurant had really good food. "  # https://dev.azure.com/msazure/Cognitive%20Services/_workitems/edit/14208842
                assert document_result.sentences[1].text == "I recommend you try it."

    @TextAnalyticsPreparer()
    @TextAnalyticsClientPreparer()
    @recorded_by_proxy
    def test_sentiment_analysis_task_with_opinion_mining(self, client):
        documents = [
            "It has a sleek premium aluminum design that makes it beautiful to look at.",
            "The food and service is not good"
        ]

        response = client.begin_analyze_actions(
            documents,
            actions=[AnalyzeSentimentAction(show_opinion_mining=True)],
            show_stats=True,
            polling_interval=self._interval(),
        ).result()

        pages = list(response)

        assert len(pages) == len(documents)
        for idx, document_results in enumerate(pages):
            assert len(document_results) == 1
            document_result = document_results[0]
            assert isinstance(document_result, AnalyzeSentimentResult)
            for sentence in document_result.sentences:
                if idx == 0:
                    for mined_opinion in sentence.mined_opinions:
                        target = mined_opinion.target
                        assert 'design' == target.text
                        assert 'positive' == target.sentiment
                        assert 0.0 == target.confidence_scores.neutral
                        self.validateConfidenceScores(target.confidence_scores)
                        assert 32 == target.offset

                        sleek_opinion = mined_opinion.assessments[0]
                        assert 'sleek' == sleek_opinion.text
                        assert 'positive' == sleek_opinion.sentiment
                        assert 0.0 == sleek_opinion.confidence_scores.neutral
                        self.validateConfidenceScores(sleek_opinion.confidence_scores)
                        assert 9 == sleek_opinion.offset
                        assert not sleek_opinion.is_negated

                        beautiful_opinion = mined_opinion.assessments[1]
                        assert 'beautiful' == beautiful_opinion.text
                        assert 'positive' == beautiful_opinion.sentiment
                        assert 0.0 == beautiful_opinion.confidence_scores.neutral
                        self.validateConfidenceScores(beautiful_opinion.confidence_scores)
                        assert 53 == beautiful_opinion.offset
                        assert not beautiful_opinion.is_negated
                else:
                    food_target = sentence.mined_opinions[0].target
                    service_target = sentence.mined_opinions[1].target
                    self.validateConfidenceScores(food_target.confidence_scores)
                    assert 4 == food_target.offset

                    assert 'service' == service_target.text
                    assert 'positive' == service_target.sentiment
                    assert 0.0 == service_target.confidence_scores.neutral
                    self.validateConfidenceScores(service_target.confidence_scores)
                    assert 13 == service_target.offset

                    food_opinion = sentence.mined_opinions[0].assessments[0]
                    service_opinion = sentence.mined_opinions[1].assessments[0]
                    self.assertOpinionsEqual(food_opinion, service_opinion)

                    assert 'good' == food_opinion.text
                    assert 'negative' == food_opinion.sentiment
                    assert 0.0 == food_opinion.confidence_scores.neutral
                    self.validateConfidenceScores(food_opinion.confidence_scores)
                    assert 28 == food_opinion.offset
                    assert food_opinion.is_negated
                    service_target = sentence.mined_opinions[1].target

                    assert 'food' == food_target.text
                    assert 'negative' == food_target.sentiment
                    assert 0.0 == food_target.confidence_scores.neutral

    @TextAnalyticsPreparer()
    @TextAnalyticsClientPreparer()
    @recorded_by_proxy
    def test_all_successful_passing_text_document_input_entities_task(self, client):
        docs = [
            TextDocumentInput(id="1", text="Microsoft was founded by Bill Gates and Paul Allen on April 4, 1975", language="en"),
            TextDocumentInput(id="2", text="Microsoft fue fundado por Bill Gates y Paul Allen el 4 de abril de 1975.", language="es"),
            TextDocumentInput(id="3", text="Microsoft wurde am 4. April 1975 von Bill Gates und Paul Allen gegründet.", language="de"),
        ]

        response = client.begin_analyze_actions(
            docs,
            actions=[RecognizeEntitiesAction()],
            show_stats=True,
            polling_interval=self._interval(),
        ).result()

        pages = list(response)
        assert len(pages) == len(docs)

        for document_results in pages:
            assert len(document_results) == 1
            document_result = document_results[0]
            assert isinstance(document_result, RecognizeEntitiesResult)
            assert len(document_result.entities) == 4
            assert document_result.id is not None
            for entity in document_result.entities:
                assert entity.text is not None
                assert entity.category is not None
                assert entity.offset is not None
                assert entity.confidence_score is not None
                assert entity.category is not None
                assert entity.offset is not None
                assert entity.confidence_score is not None

    @TextAnalyticsPreparer()
    @TextAnalyticsClientPreparer()
    @recorded_by_proxy
    def test_all_successful_passing_string_pii_entities_task(self, client):

        docs = ["My SSN is 859-98-0987.",
                "Your ABA number - 111000025 - is the first 9 digits in the lower left hand corner of your personal check.",
                "Is 998.214.865-68 your Brazilian CPF number?"
        ]

        response = client.begin_analyze_actions(
            docs,
            actions=[RecognizePiiEntitiesAction()],
            show_stats=True,
            polling_interval=self._interval(),
        ).result()

        pages = list(response)
        assert len(pages) == len(docs)

        for idx, document_results in enumerate(pages):
            assert len(document_results) == 1
            document_result = document_results[0]
            assert isinstance(document_result, RecognizePiiEntitiesResult)
            if idx == 0:
                assert document_result.entities[0].text == "859-98-0987"
                assert document_result.entities[0].category == "USSocialSecurityNumber"
            elif idx == 1:
                assert document_result.entities[0].text == "111000025"
            for entity in document_result.entities:
                assert entity.text is not None
                assert entity.category is not None
                assert entity.offset is not None
                assert entity.confidence_score is not None

    @TextAnalyticsPreparer()
    @TextAnalyticsClientPreparer()
    @recorded_by_proxy
    def test_bad_request_on_empty_document(self, client):
        docs = [""]

        with pytest.raises(HttpResponseError):
            response = client.begin_analyze_actions(
                docs,
                actions=[ExtractKeyPhrasesAction()],
                polling_interval=self._interval(),
            )

    @TextAnalyticsPreparer()
    @TextAnalyticsClientPreparer(client_kwargs={
        "textanalytics_test_api_key": "",
    })
    @recorded_by_proxy
    def test_empty_credential_class(self, client):
        with pytest.raises(ClientAuthenticationError):
            response = client.begin_analyze_actions(
                ["This is written in English."],
                actions=[
                    RecognizeEntitiesAction(),
                    ExtractKeyPhrasesAction(),
                    RecognizePiiEntitiesAction(),
                    RecognizeLinkedEntitiesAction(),
                    AnalyzeSentimentAction(),
                ],
                polling_interval=self._interval(),
            )

    @TextAnalyticsPreparer()
    @TextAnalyticsClientPreparer(client_kwargs={
        "textanalytics_test_api_key": "xxxxxxxxxxxx",
    })
    @recorded_by_proxy
    def test_bad_credentials(self, client):
        with pytest.raises(ClientAuthenticationError):
            response = client.begin_analyze_actions(
                ["This is written in English."],
                actions=[
                    RecognizeEntitiesAction(),
                    ExtractKeyPhrasesAction(),
                    RecognizePiiEntitiesAction(),
                    RecognizeLinkedEntitiesAction(),
                    AnalyzeSentimentAction(),
                ],
                polling_interval=self._interval(),
            )

    @TextAnalyticsPreparer()
    @TextAnalyticsClientPreparer()
    @recorded_by_proxy
    def test_out_of_order_ids_multiple_tasks(self, client):
        docs = [{"id": "56", "text": ":)"},
                {"id": "0", "text": ":("},
                {"id": "19", "text": ":P"},
                {"id": "1", "text": ":D"}]

        response = client.begin_analyze_actions(
            docs,
            actions=[
                RecognizeEntitiesAction(),
                ExtractKeyPhrasesAction(),
                RecognizePiiEntitiesAction(),
                RecognizeLinkedEntitiesAction(),
                AnalyzeSentimentAction(),
            ],
            polling_interval=self._interval(),
        ).result()

        results = list(response)
        assert len(results) == len(docs)

        document_order = ["56", "0", "19", "1"]
        action_order = [
            _AnalyzeActionsType.RECOGNIZE_ENTITIES,
            _AnalyzeActionsType.EXTRACT_KEY_PHRASES,
            _AnalyzeActionsType.RECOGNIZE_PII_ENTITIES,
            _AnalyzeActionsType.RECOGNIZE_LINKED_ENTITIES,
            _AnalyzeActionsType.ANALYZE_SENTIMENT,
        ]
        for doc_idx, document_results in enumerate(results):
            assert len(document_results) == 5
            for action_idx, document_result in enumerate(document_results):
                assert document_result.id == document_order[doc_idx]
                assert self.document_result_to_action_type(document_result) == action_order[action_idx]

    @TextAnalyticsPreparer()
    @TextAnalyticsClientPreparer(client_kwargs={"api_version": "v3.1"})
    @recorded_by_proxy
    def test_show_stats_and_model_version_multiple_tasks_v3_1(self, client):

        def callback(resp):
            assert resp.raw_response
            tasks = resp.raw_response['tasks']
            assert tasks['completed'] == 5
            assert tasks['inProgress'] == 0
            assert tasks['failed'] == 0
            assert tasks['total'] == 5
            num_tasks = 0
            for key, task in tasks.items():
                if "Tasks" in key:
                    num_tasks += 1
                    assert len(task) == 1
                    task_stats = task[0]['results']['statistics']
                    assert task_stats['documentsCount'] == 4
                    assert task_stats['validDocumentsCount'] == 4
                    assert task_stats['erroneousDocumentsCount'] == 0
                    assert task_stats['transactionsCount'] == 4
            assert num_tasks == 5

        docs = [{"id": "56", "text": ":)"},
                {"id": "0", "text": ":("},
                {"id": "19", "text": ":P"},
                {"id": "1", "text": ":D"}]

        poller = client.begin_analyze_actions(
            docs,
            actions=[
                RecognizeEntitiesAction(model_version="latest"),
                ExtractKeyPhrasesAction(model_version="latest"),
                RecognizePiiEntitiesAction(model_version="latest"),
                RecognizeLinkedEntitiesAction(model_version="latest"),
                AnalyzeSentimentAction(model_version="latest"),
            ],
            show_stats=True,
            polling_interval=self._interval(),
            raw_response_hook=callback,
        )

        response = poller.result()

        pages = list(response)
        assert len(pages) == len(docs)
        action_order = [
            _AnalyzeActionsType.RECOGNIZE_ENTITIES,
            _AnalyzeActionsType.EXTRACT_KEY_PHRASES,
            _AnalyzeActionsType.RECOGNIZE_PII_ENTITIES,
            _AnalyzeActionsType.RECOGNIZE_LINKED_ENTITIES,
            _AnalyzeActionsType.ANALYZE_SENTIMENT,
        ]
        for document_results in pages:
            assert len(document_results) == len(action_order)
            for document_result in document_results:
                assert document_result.statistics
                assert document_result.statistics.character_count
                assert document_result.statistics.transaction_count

    @TextAnalyticsPreparer()
    @TextAnalyticsClientPreparer()
    @recorded_by_proxy
    def test_show_stats_and_model_version_multiple_tasks(self, client):

        def callback(resp):
            assert resp.raw_response
            tasks = resp.raw_response['tasks']
            assert tasks['completed'] == 5
            assert tasks['inProgress'] == 0
            assert tasks['failed'] == 0
            assert tasks['total'] == 5
            num_tasks = 0
            for task in tasks["items"]:
                num_tasks += 1
                task_stats = task['results']['statistics']
                assert task_stats['documentsCount'] == 4
                assert task_stats['validDocumentsCount'] == 4
                assert task_stats['erroneousDocumentsCount'] == 0
                assert task_stats['transactionsCount'] == 4
            assert num_tasks == 5

        docs = [{"id": "56", "text": ":)"},
                {"id": "0", "text": ":("},
                {"id": "19", "text": ":P"},
                {"id": "1", "text": ":D"}]

        poller = client.begin_analyze_actions(
            docs,
            actions=[
                RecognizeEntitiesAction(model_version="latest"),
                ExtractKeyPhrasesAction(model_version="latest"),
                RecognizePiiEntitiesAction(model_version="latest"),
                RecognizeLinkedEntitiesAction(model_version="latest"),
                AnalyzeSentimentAction(model_version="latest"),
            ],
            show_stats=True,
            polling_interval=self._interval(),
            raw_response_hook=callback,
        )

        response = poller.result()

        pages = list(response)
        assert len(pages) == len(docs)
        action_order = [
            _AnalyzeActionsType.RECOGNIZE_ENTITIES,
            _AnalyzeActionsType.EXTRACT_KEY_PHRASES,
            _AnalyzeActionsType.RECOGNIZE_PII_ENTITIES,
            _AnalyzeActionsType.RECOGNIZE_LINKED_ENTITIES,
            _AnalyzeActionsType.ANALYZE_SENTIMENT,
        ]
        for document_results in pages:
            assert len(document_results) == len(action_order)
            for document_result in document_results:
                assert document_result.statistics
                assert document_result.statistics.character_count
                assert document_result.statistics.transaction_count

    @TextAnalyticsPreparer()
    @TextAnalyticsClientPreparer()
    @recorded_by_proxy
    def test_poller_metadata(self, client):
        docs = [{"id": "56", "text": ":)"}]

        poller = client.begin_analyze_actions(
            docs,
            actions=[
                RecognizeEntitiesAction(model_version="latest")
            ],
            show_stats=True,
            polling_interval=self._interval(),
        )

        poller.result()

        assert isinstance(poller, AnalyzeActionsLROPoller)
        assert isinstance(poller.created_on, datetime.datetime)
        assert not poller.display_name
        assert isinstance(poller.expires_on, datetime.datetime)
        assert poller.actions_failed_count == 0
        assert poller.actions_in_progress_count == 0
        assert poller.actions_succeeded_count == 1
        assert isinstance(poller.last_modified_on, datetime.datetime)
        assert poller.total_actions_count == 1
        assert poller.id

    @TextAnalyticsPreparer()
    @TextAnalyticsClientPreparer()
    @recorded_by_proxy
    def test_invalid_language_hint_method(self, client):
        response = list(client.begin_analyze_actions(
            ["This should fail because we're passing in an invalid language hint"],
            language="notalanguage",
            actions=[
                RecognizeEntitiesAction(),
                ExtractKeyPhrasesAction(),
                RecognizePiiEntitiesAction(),
                RecognizeLinkedEntitiesAction(),
                AnalyzeSentimentAction(),
            ],
            polling_interval=self._interval(),
        ).result())

        for document_results in response:
            for doc in document_results:
                assert doc.is_error

    @TextAnalyticsPreparer()
    @TextAnalyticsClientPreparer()
    @recorded_by_proxy
    def test_bad_model_version_error_multiple_tasks(self, client):
        docs = [{"id": "1", "language": "en", "text": "I did not like the hotel we stayed at."}]

        with pytest.raises(HttpResponseError):
            res = client.begin_analyze_actions(
                docs,
                actions=[
                    RecognizeEntitiesAction(model_version="latest"),
                    ExtractKeyPhrasesAction(model_version="bad"),
                    RecognizePiiEntitiesAction(model_version="bad"),
                    RecognizeLinkedEntitiesAction(model_version="bad"),
                    AnalyzeSentimentAction(model_version="bad"),
                ],
                polling_interval=self._interval(),
            ).result()

    @TextAnalyticsPreparer()
    @TextAnalyticsClientPreparer()
    @recorded_by_proxy
    def test_bad_model_version_error_all_tasks(self, client):  # TODO: verify behavior of service
        docs = [{"id": "1", "language": "en", "text": "I did not like the hotel we stayed at."}]

        with pytest.raises(HttpResponseError):
            client.begin_analyze_actions(
                docs,
                actions=[
                    RecognizeEntitiesAction(model_version="bad"),
                    ExtractKeyPhrasesAction(model_version="bad"),
                    RecognizePiiEntitiesAction(model_version="bad"),
                    RecognizeLinkedEntitiesAction(model_version="bad"),
                    AnalyzeSentimentAction(model_version="bad"),
                ],
                polling_interval=self._interval(),
            ).result()

    @TextAnalyticsPreparer()
    @TextAnalyticsClientPreparer()
    def test_missing_input_records_error(self, **kwargs):
        client = kwargs.pop("client")
        docs = []
        with pytest.raises(ValueError) as excinfo:
            client.begin_analyze_actions(
                docs,
                actions=[
                    RecognizeEntitiesAction(),
                    ExtractKeyPhrasesAction(),
                    RecognizePiiEntitiesAction(),
                    RecognizeLinkedEntitiesAction(),
                    AnalyzeSentimentAction(),
                ],
                polling_interval=self._interval(),
            )
        assert "Input documents can not be empty or None" in str(excinfo.value)

    @TextAnalyticsPreparer()
    @TextAnalyticsClientPreparer()
    def test_passing_none_docs(self, **kwargs):
        client = kwargs.pop("client")
        with pytest.raises(ValueError) as excinfo:
            client.begin_analyze_actions(None, None)
        assert "Input documents can not be empty or None" in str(excinfo.value)

    @TextAnalyticsPreparer()
    @TextAnalyticsClientPreparer()
    @recorded_by_proxy
    def test_pass_cls(self, client):
        def callback(pipeline_response, deserialized, _):
            return "cls result"
        res = client.begin_analyze_actions(
            documents=["Test passing cls to endpoint"],
            actions=[
                RecognizeEntitiesAction(),
            ],
            cls=callback,
            polling_interval=self._interval(),
        ).result()
        assert res == "cls result"

    @TextAnalyticsPreparer()
    @TextAnalyticsClientPreparer()
    @recorded_by_proxy
    def test_multiple_pages_of_results_returned_successfully(self, client):
        single_doc = "hello world"
        docs = [{"id": str(idx), "text": val} for (idx, val) in enumerate(list(itertools.repeat(single_doc, 25)))] # max number of documents is 25

        result = client.begin_analyze_actions(
            docs,
            actions=[
                RecognizeEntitiesAction(),
                ExtractKeyPhrasesAction(),
                RecognizePiiEntitiesAction(),
                RecognizeLinkedEntitiesAction(),
                AnalyzeSentimentAction(),
            ],
            show_stats=True,
            polling_interval=self._interval(),
        ).result()

        pages = list(result)
        assert len(pages) == len(docs)
        action_order = [
            _AnalyzeActionsType.RECOGNIZE_ENTITIES,
            _AnalyzeActionsType.EXTRACT_KEY_PHRASES,
            _AnalyzeActionsType.RECOGNIZE_PII_ENTITIES,
            _AnalyzeActionsType.RECOGNIZE_LINKED_ENTITIES,
            _AnalyzeActionsType.ANALYZE_SENTIMENT,
        ]
        action_type_to_document_results = defaultdict(list)

        for doc_idx, page in enumerate(pages):
            for action_idx, document_result in enumerate(page):
                assert document_result.id == str(doc_idx)
                action_type = self.document_result_to_action_type(document_result)
                assert action_type == action_order[action_idx]
                action_type_to_document_results[action_type].append(document_result)

        assert len(action_type_to_document_results) == len(action_order)
        for document_results in action_type_to_document_results.values():
            assert len(document_results) == len(docs)

    @TextAnalyticsPreparer()
    @TextAnalyticsClientPreparer()
    @recorded_by_proxy
    def test_too_many_documents(self, client):
        docs = list(itertools.repeat("input document", 26))  # Maximum number of documents per request is 25

        with pytest.raises(HttpResponseError) as excinfo:
            client.begin_analyze_actions(
                docs,
                actions=[
                    RecognizeEntitiesAction(),
                    ExtractKeyPhrasesAction(),
                    RecognizePiiEntitiesAction(),
                    RecognizeLinkedEntitiesAction(),
                    AnalyzeSentimentAction(),
                ],
                polling_interval=self._interval(),
            )
        assert excinfo.value.status_code == 400

    @pytest.mark.skipif(not is_public_cloud(), reason='Usgov and China Cloud are not supported')
    @TextAnalyticsCustomPreparer()
    @recorded_by_proxy
    def test_disable_service_logs(
            self,
            textanalytics_custom_text_endpoint,
            textanalytics_custom_text_key,
<<<<<<< HEAD
            textanalytics_single_category_classify_project_name,
            textanalytics_single_category_classify_deployment_name,
            textanalytics_multi_label_classify_project_name,
            textanalytics_multi_label_classify_deployment_name,
=======
            textanalytics_single_label_classify_project_name,
            textanalytics_single_label_classify_deployment_name,
            textanalytics_multi_category_classify_project_name,
            textanalytics_multi_category_classify_deployment_name,
>>>>>>> e1503979
            textanalytics_custom_entities_project_name,
            textanalytics_custom_entities_deployment_name
    ):
        set_bodiless_matcher()  # don't match on body for this test since we scrub the proj/deployment values
        client = TextAnalyticsClient(textanalytics_custom_text_endpoint, AzureKeyCredential(textanalytics_custom_text_key))
        actions = [
            RecognizeEntitiesAction(disable_service_logs=True),
            ExtractKeyPhrasesAction(disable_service_logs=True),
            RecognizePiiEntitiesAction(disable_service_logs=True),
            RecognizeLinkedEntitiesAction(disable_service_logs=True),
            AnalyzeSentimentAction(disable_service_logs=True),
            SingleLabelClassifyAction(
                project_name=textanalytics_single_label_classify_project_name,
                deployment_name=textanalytics_single_label_classify_deployment_name,
                disable_service_logs=True
            ),
            MultiLabelClassifyAction(
                project_name=textanalytics_multi_label_classify_project_name,
                deployment_name=textanalytics_multi_label_classify_deployment_name,
                disable_service_logs=True
            ),
            RecognizeCustomEntitiesAction(
                project_name=textanalytics_custom_entities_project_name,
                deployment_name=textanalytics_custom_entities_deployment_name,
                disable_service_logs=True
            ),
            AnalyzeHealthcareEntitiesAction(disable_service_logs=True)
        ]

        for action in actions:
            assert action.disable_service_logs

        def callback(resp):
            tasks = json.loads(resp.http_request.body)["tasks"]
            assert len(tasks) == len(actions)
            for task in tasks.values():
                assert task[0]["parameters"]["loggingOptOut"]

        client.begin_analyze_actions(
            documents=["Test for logging disable"],
            actions=actions,
            polling_interval=self._interval(),
            raw_response_hook=callback,
        ).result()

    @TextAnalyticsPreparer()
    @TextAnalyticsClientPreparer()
    @recorded_by_proxy
    def test_pii_action_categories_filter(self, client):

        docs = [{"id": "1", "text": "My SSN is 859-98-0987."},
                {"id": "2",
                 "text": "Your ABA number - 111000025 - is the first 9 digits in the lower left hand corner of your personal check."},
                {"id": "3", "text": "Is 998.214.865-68 your Brazilian CPF number?"}]

        actions = [
            RecognizePiiEntitiesAction(
                categories_filter=[
                    PiiEntityCategory.US_SOCIAL_SECURITY_NUMBER,
                    PiiEntityCategory.ABA_ROUTING_NUMBER,
                ]
            ),
        ]

        result = client.begin_analyze_actions(documents=docs, actions=actions, polling_interval=self._interval()).result()
        action_results = list(result)
        assert len(action_results) == 3

        assert action_results[0][0].entities[0].text == "859-98-0987"
        assert action_results[0][0].entities[0].category == PiiEntityCategory.US_SOCIAL_SECURITY_NUMBER
        assert action_results[1][0].entities[0].text == "111000025"
        assert action_results[1][0].entities[0].category == PiiEntityCategory.ABA_ROUTING_NUMBER
        assert action_results[2][0].entities == []  # No Brazilian CPF since not in categories_filter

    @TextAnalyticsPreparer()
    @TextAnalyticsClientPreparer()
    @recorded_by_proxy
    def test_partial_success_for_actions(self, client):
        docs = [{"id": "1", "language": "tr", "text": "I did not like the hotel we stayed at."},
                {"id": "2", "language": "en", "text": "I did not like the hotel we stayed at."}]

        response = client.begin_analyze_actions(
                docs,
                actions=[
                    AnalyzeSentimentAction(),
                    RecognizePiiEntitiesAction(),
                ],
                polling_interval=self._interval(),
            ).result()

        action_results = list(response)
        assert len(action_results) == len(docs)
        action_order = [
            _AnalyzeActionsType.ANALYZE_SENTIMENT,
            _AnalyzeActionsType.RECOGNIZE_PII_ENTITIES,
        ]

        assert len(action_results[0]) == len(action_order)
        assert len(action_results[1]) == len(action_order)

        # first doc
        assert isinstance(action_results[0][0], AnalyzeSentimentResult)
        assert action_results[0][0].id == "1"
        assert action_results[0][1].is_error
        assert action_results[0][1].id == "1"

        # second doc
        assert isinstance(action_results[1][0], AnalyzeSentimentResult)
        assert action_results[1][0].id == "2"
        assert isinstance(action_results[1][1], RecognizePiiEntitiesResult)
        assert action_results[1][1].id == "2"

    @TextAnalyticsPreparer()
    @TextAnalyticsClientPreparer()
    @recorded_by_proxy
    def test_multiple_of_same_action(self, client):
        docs = [
            {"id": "28", "text": "My SSN is 859-98-0987. Here is another sentence."},
            {"id": "3", "text": "Is 998.214.865-68 your Brazilian CPF number? Here is another sentence."},
            {"id": "5", "language": "en", "text": "A recent report by the Government Accountability Office (GAO) found that the dramatic increase in oil and natural gas development on federal lands over the past six years has stretched the staff of the BLM to a point that it has been unable to meet its environmental protection responsibilities."},
        ]

        actions = [
            AnalyzeSentimentAction(),
            RecognizePiiEntitiesAction(),
            RecognizeEntitiesAction(),
            RecognizeLinkedEntitiesAction(),
            RecognizePiiEntitiesAction(categories_filter=[PiiEntityCategory.US_SOCIAL_SECURITY_NUMBER]),
            ExtractKeyPhrasesAction(),
            RecognizeEntitiesAction(),
            AnalyzeSentimentAction(show_opinion_mining=True),
            RecognizeLinkedEntitiesAction(),
            ExtractKeyPhrasesAction(),
        ]

        response = client.begin_analyze_actions(
            docs,
            actions=actions,
            polling_interval=self._interval(),
        ).result()

        action_results = list(response)
        assert len(action_results) == len(docs)
        assert len(action_results[0]) == len(actions)
        assert len(action_results[1]) == len(actions)
        assert len(action_results[2]) == len(actions)

        for idx, action_result in enumerate(action_results):
            if idx == 0:
                doc_id = "28"
            elif idx == 1:
                doc_id = "3"
            else:
                doc_id = "5"

            assert isinstance(action_result[0], AnalyzeSentimentResult)
            assert not all([sentence.mined_opinions for sentence in action_result[0].sentences])
            assert action_result[0].id == doc_id

            assert isinstance(action_result[1], RecognizePiiEntitiesResult)
            assert action_result[1].id == doc_id

            assert isinstance(action_result[2], RecognizeEntitiesResult)
            assert action_result[2].id == doc_id

            assert isinstance(action_result[3], RecognizeLinkedEntitiesResult)
            assert action_result[3].id == doc_id

            assert isinstance(action_result[4], RecognizePiiEntitiesResult)
            assert action_result[4].id == doc_id
            if doc_id == "28":
                assert action_result[4].entities
            else:
                assert not action_result[4].entities

            assert isinstance(action_result[5], ExtractKeyPhrasesResult)
            assert action_result[5].id == doc_id

            assert isinstance(action_result[6], RecognizeEntitiesResult)
            assert action_result[6].id == doc_id

            assert isinstance(action_result[7], AnalyzeSentimentResult)
            assert [sentence.mined_opinions for sentence in action_result[0].sentences]
            assert action_result[7].id == doc_id

            assert isinstance(action_result[8], RecognizeLinkedEntitiesResult)
            assert action_result[8].id == doc_id

            assert isinstance(action_result[9], ExtractKeyPhrasesResult)
            assert action_result[9].id == doc_id

    @TextAnalyticsPreparer()
    @TextAnalyticsClientPreparer()
    @recorded_by_proxy
    def test_multiple_of_same_action_with_partial_results(self, client):
        docs = [{"id": "5", "language": "en", "text": "A recent report by the Government Accountability Office (GAO) found that the dramatic increase in oil and natural gas development on federal lands over the past six years has stretched the staff of the BLM to a point that it has been unable to meet its environmental protection responsibilities."},
                {"id": "2", "text": ""}]

        actions = [
            RecognizeEntitiesAction(),
            RecognizePiiEntitiesAction(),
            RecognizeEntitiesAction(disable_service_logs=True)
        ]

        response = client.begin_analyze_actions(
            docs,
            actions=actions,
            polling_interval=self._interval(),
        ).result()

        action_results = list(response)
        assert len(action_results) == len(docs)
        assert len(action_results[0]) == len(actions)
        assert len(action_results[1]) == len(actions)

        # first doc
        assert isinstance(action_results[0][0], RecognizeEntitiesResult)
        assert action_results[0][0].id == "5"
        assert isinstance(action_results[0][1], RecognizePiiEntitiesResult)
        assert action_results[0][1].id == "5"
        assert isinstance(action_results[0][2], RecognizeEntitiesResult)
        assert action_results[0][2].id == "5"

        # second doc
        assert action_results[1][0].is_error
        assert action_results[1][1].is_error
        assert action_results[1][2].is_error

    @pytest.mark.skipif(not is_public_cloud(), reason='Usgov and China Cloud are not supported')
    @TextAnalyticsCustomPreparer()
    @recorded_by_proxy
    def test_single_label_classify(
            self,
            textanalytics_custom_text_endpoint,
            textanalytics_custom_text_key,
            textanalytics_single_label_classify_project_name,
            textanalytics_single_label_classify_deployment_name
    ):
        set_bodiless_matcher()  # don't match on body for this test since we scrub the proj/deployment values
        client = TextAnalyticsClient(textanalytics_custom_text_endpoint, AzureKeyCredential(textanalytics_custom_text_key))
        docs = [
            {"id": "1", "language": "en", "text": "A recent report by the Government Accountability Office (GAO) found that the dramatic increase in oil and natural gas development on federal lands over the past six years has stretched the staff of the BLM to a point that it has been unable to meet its environmental protection responsibilities."},
            {"id": "2", "language": "en", "text": "David Schmidt, senior vice president--Food Safety, International Food Information Council (IFIC), Washington, D.C., discussed the physical activity component."},
            {"id": "3", "language": "en", "text": "I need a reservation for an indoor restaurant in China. Please don't stop the music. Play music and add it to my playlist"},
        ]

        response = client.begin_analyze_actions(
            docs,
            actions=[
                SingleLabelClassifyAction(
                    project_name=textanalytics_single_label_classify_project_name,
                    deployment_name=textanalytics_single_label_classify_deployment_name
                )
            ],
            show_stats=True,
            polling_interval=self._interval(),
        ).result()

        document_results = list(response)
        for doc_result in document_results:
            for result in doc_result:
                assert result.id
                assert not result.is_error
                assert not result.warnings
                assert result.statistics
                for classification in result.classifications:
                    assert classification.category
                    assert classification.confidence_score

    @pytest.mark.skipif(not is_public_cloud(), reason='Usgov and China Cloud are not supported')
    @TextAnalyticsCustomPreparer()
    @recorded_by_proxy
    def test_multi_label_classify(
            self,
            textanalytics_custom_text_endpoint,
            textanalytics_custom_text_key,
            textanalytics_multi_label_classify_project_name,
            textanalytics_multi_label_classify_deployment_name
    ):
        set_bodiless_matcher()  # don't match on body for this test since we scrub the proj/deployment values
        client = TextAnalyticsClient(textanalytics_custom_text_endpoint, AzureKeyCredential(textanalytics_custom_text_key))
        docs = [
            {"id": "1", "language": "en", "text": "A recent report by the Government Accountability Office (GAO) found that the dramatic increase in oil and natural gas development on federal lands over the past six years has stretched the staff of the BLM to a point that it has been unable to meet its environmental protection responsibilities."},
            {"id": "2", "language": "en", "text": "David Schmidt, senior vice president--Food Safety, International Food Information Council (IFIC), Washington, D.C., discussed the physical activity component."},
            {"id": "3", "language": "en", "text": "I need a reservation for an indoor restaurant in China. Please don't stop the music. Play music and add it to my playlist"},
        ]

        response = client.begin_analyze_actions(
            docs,
            actions=[
                MultiLabelClassifyAction(
                    project_name=textanalytics_multi_label_classify_project_name,
                    deployment_name=textanalytics_multi_label_classify_deployment_name
                )
            ],
            show_stats=True,
            polling_interval=self._interval(),
        ).result()

        document_results = list(response)
        for doc_result in document_results:
            for result in doc_result:
                assert result.id
                assert not result.is_error
                assert not result.warnings
                assert result.statistics
                for classification in result.classifications:
                    assert classification.category
                    assert classification.confidence_score

    @pytest.mark.skipif(not is_public_cloud(), reason='Usgov and China Cloud are not supported')
    @TextAnalyticsCustomPreparer()
    @recorded_by_proxy
    def test_recognize_custom_entities(
            self,
            textanalytics_custom_text_endpoint,
            textanalytics_custom_text_key,
            textanalytics_custom_entities_project_name,
            textanalytics_custom_entities_deployment_name
    ):
        set_bodiless_matcher()  # don't match on body for this test since we scrub the proj/deployment values
        client = TextAnalyticsClient(textanalytics_custom_text_endpoint, AzureKeyCredential(textanalytics_custom_text_key))
        docs = [
            {"id": "1", "language": "en", "text": "A recent report by the Government Accountability Office (GAO) found that the dramatic increase in oil and natural gas development on federal lands over the past six years has stretched the staff of the BLM to a point that it has been unable to meet its environmental protection responsibilities."},
            {"id": "2", "language": "en", "text": "David Schmidt, senior vice president--Food Safety, International Food Information Council (IFIC), Washington, D.C., discussed the physical activity component."},
            {"id": "3", "language": "en", "text": "I need a reservation for an indoor restaurant in China. Please don't stop the music. Play music and add it to my playlist"},
        ]

        response = client.begin_analyze_actions(
            docs,
            actions=[
                RecognizeCustomEntitiesAction(
                    project_name=textanalytics_custom_entities_project_name,
                    deployment_name=textanalytics_custom_entities_deployment_name
                )
            ],
            show_stats=True,
            polling_interval=self._interval(),
        ).result()

        document_results = list(response)
        for doc_result in document_results:
            for result in doc_result:
                assert result.id
                assert not result.is_error
                assert not result.warnings
                assert result.statistics
                for entity in result.entities:
                    assert entity.text
                    assert entity.category
                    assert entity.offset is not None
                    assert entity.length is not None
                    assert entity.confidence_score is not None

    @pytest.mark.skipif(not is_public_cloud(), reason='Usgov and China Cloud are not supported')
    @TextAnalyticsCustomPreparer()
    @recorded_by_proxy
    def test_custom_partial_error(
            self,
            textanalytics_custom_text_endpoint,
            textanalytics_custom_text_key,
<<<<<<< HEAD
            textanalytics_single_category_classify_project_name,
            textanalytics_single_category_classify_deployment_name,
            textanalytics_multi_label_classify_project_name,
            textanalytics_multi_label_classify_deployment_name,
=======
            textanalytics_single_label_classify_project_name,
            textanalytics_single_label_classify_deployment_name,
            textanalytics_multi_category_classify_project_name,
            textanalytics_multi_category_classify_deployment_name,
>>>>>>> e1503979
            textanalytics_custom_entities_project_name,
            textanalytics_custom_entities_deployment_name
    ):
        set_bodiless_matcher()  # don't match on body for this test since we scrub the proj/deployment values
        client = TextAnalyticsClient(textanalytics_custom_text_endpoint, AzureKeyCredential(textanalytics_custom_text_key))
        docs = [
            {"id": "1", "language": "en", "text": "A recent report by the Government Accountability Office (GAO) found that the dramatic increase in oil and natural gas development on federal lands over the past six years has stretched the staff of the BLM to a point that it has been unable to meet its environmental protection responsibilities."},
            {"id": "2", "language": "en", "text": ""},
        ]

        response = client.begin_analyze_actions(
            docs,
            actions=[
                SingleLabelClassifyAction(
                    project_name=textanalytics_single_label_classify_project_name,
                    deployment_name=textanalytics_single_label_classify_deployment_name
                ),
                MultiLabelClassifyAction(
                    project_name=textanalytics_multi_label_classify_project_name,
                    deployment_name=textanalytics_multi_label_classify_deployment_name
                ),
                RecognizeCustomEntitiesAction(
                    project_name=textanalytics_custom_entities_project_name,
                    deployment_name=textanalytics_custom_entities_deployment_name
                )
            ],
            show_stats=True,
            polling_interval=self._interval(),
        ).result()

        document_results = list(response)
        assert len(document_results) == 2
        assert isinstance(document_results[0][0], ClassifyDocumentResult)
        assert isinstance(document_results[0][1], ClassifyDocumentResult)
        assert isinstance(document_results[0][2], RecognizeCustomEntitiesResult)
        assert document_results[1][0].is_error
        assert document_results[1][1].is_error
        assert document_results[1][2].is_error

    @TextAnalyticsPreparer()
    @TextAnalyticsClientPreparer()
    @recorded_by_proxy
    def test_analyze_continuation_token(self, client):
        docs = [
            {"id": "1", "language": "en", "text": "A recent report by the Government Accountability Office (GAO) found that the dramatic increase in oil and natural gas development on federal lands over the past six years has stretched the staff of the BLM to a point that it has been unable to meet its environmental protection responsibilities."},
            {"id": "2", "language": "en", "text": "David Schmidt, senior vice president--Food Safety, International Food Information Council (IFIC), Washington, D.C., discussed the physical activity component."},
            {"id": "3", "text": ""},
            {"id": "4", "language": "en", "text": "I need a reservation for an indoor restaurant in China. Please don't stop the music. Play music and add it to my playlist"},
        ]

        actions = [
            RecognizeEntitiesAction(),
            RecognizePiiEntitiesAction(),
            AnalyzeSentimentAction(),
            ExtractKeyPhrasesAction(),
        ]

        initial_poller = client.begin_analyze_actions(
            docs,
            actions=actions,
            show_stats=True,
            polling_interval=self._interval(),
        )

        cont_token = initial_poller.continuation_token()

        poller = client.begin_analyze_actions(
            None,
            None,
            continuation_token=cont_token,
            polling_interval=self._interval(),
        )
        response = poller.result()

        assert isinstance(poller, AnalyzeActionsLROPoller)
        action_results = list(response)
        assert len(action_results) == len(docs)
        action_order = [
            _AnalyzeActionsType.RECOGNIZE_ENTITIES,
            _AnalyzeActionsType.RECOGNIZE_PII_ENTITIES,
            _AnalyzeActionsType.ANALYZE_SENTIMENT,
            _AnalyzeActionsType.EXTRACT_KEY_PHRASES,
        ]
        document_order = ["1", "2", "3", "4"]
        for doc_idx, document_results in enumerate(action_results):
            assert len(document_results) == 4
            for action_idx, document_result in enumerate(document_results):
                if doc_idx == 2:
                    assert document_result.id == document_order[doc_idx]
                    assert document_result.is_error
                else:
                    assert document_result.id == document_order[doc_idx]
                    assert document_result.statistics
                    assert self.document_result_to_action_type(document_result) == action_order[action_idx]

        initial_poller.wait()  # necessary so azure-devtools doesn't throw assertion error

    @TextAnalyticsPreparer()
    def test_generic_action_error_no_target_v3_1(
        self,
        **kwargs
    ):
        docs = [
            {"id": "1", "language": "en", "text": "A recent report by the Government Accountability Office (GAO) found that the dramatic increase in oil and natural gas development on federal lands over the past six years has stretched the staff of the BLM to a point that it has been unable to meet its environmental protection responsibilities."},
            {"id": "2", "language": "en", "text": ""},
        ]

        response = mock.Mock(
            status_code=200,
            headers={"Content-Type": "application/json", "operation-location": "https://fakeurl.com"}
        )

        path_to_mock_json_response = os.path.abspath(
            os.path.join(
                os.path.abspath(__file__),
                "..",
                "./mock_test_responses/action_error_no_target.json",
            )
        )
        with open(path_to_mock_json_response) as fd:
            mock_json_response = json.loads(fd.read())

        response.text = lambda encoding=None: json.dumps(mock_json_response)
        response.content_type = "application/json"
        transport = mock.Mock(send=lambda request, **kwargs: response)

        endpoint = kwargs.pop("textanalytics_test_endpoint")
        key = kwargs.pop("textanalytics_test_api_key")
        client = TextAnalyticsClient(endpoint, AzureKeyCredential(key), transport=transport, api_version="v3.1")

        with pytest.raises(HttpResponseError) as e:
            response = list(client.begin_analyze_actions(
                docs,
                actions=[
                    RecognizeEntitiesAction(),
                    RecognizeLinkedEntitiesAction(),
                    RecognizePiiEntitiesAction()
                ],
                show_stats=True,
                polling_interval=self._interval(),
            ).result())
        assert e.value.message == "(InternalServerError) 1 out of 3 job tasks failed. Failed job tasks : v3.1/entities/general."

    @TextAnalyticsPreparer()
    def test_generic_action_error_no_target(
        self,
        **kwargs
    ):
        docs = [
            {"id": "1", "language": "en", "text": "A recent report by the Government Accountability Office (GAO) found that the dramatic increase in oil and natural gas development on federal lands over the past six years has stretched the staff of the BLM to a point that it has been unable to meet its environmental protection responsibilities."},
            {"id": "2", "language": "en", "text": ""},
        ]

        response = mock.Mock(
            status_code=200,
            headers={"Content-Type": "application/json", "operation-location": "https://fakeurl.com"}
        )

        path_to_mock_json_response = os.path.abspath(
            os.path.join(
                os.path.abspath(__file__),
                "..",
                "./mock_test_responses/action_error_no_target_language.json",
            )
        )
        with open(path_to_mock_json_response) as fd:
            mock_json_response = json.loads(fd.read())

        response.text = lambda encoding=None: json.dumps(mock_json_response)
        response.content_type = "application/json"
        transport = mock.Mock(send=lambda request, **kwargs: response)

        endpoint = kwargs.pop("textanalytics_test_endpoint")
        key = kwargs.pop("textanalytics_test_api_key")
        client = TextAnalyticsClient(endpoint, AzureKeyCredential(key), transport=transport)

        # workaround to get mocked response to work with deserialized polymorphic response type
        def get_deserialized_for_mock(response, deserialized, headers):
            from azure.ai.textanalytics._generated.models import AnalyzeTextJobState, AnalyzeTextJobsInput
            from azure.ai.textanalytics._response_handlers import analyze_paged_result
            deserialized = AnalyzeTextJobState.deserialize(response.raw_response)

            return analyze_paged_result(
                ["1", "2"],
                [(_AnalyzeActionsType.RECOGNIZE_ENTITIES, '0'),
                 (_AnalyzeActionsType.EXTRACT_KEY_PHRASES, '1'),
                 (_AnalyzeActionsType.RECOGNIZE_PII_ENTITIES, '2'),
                 (_AnalyzeActionsType.RECOGNIZE_LINKED_ENTITIES, '3'),
                 (_AnalyzeActionsType.ANALYZE_SENTIMENT, '4'),
                ],
                client._client.analyze_text_job_status,
                response,
                deserialized,
                show_stats=True,
            )

        with pytest.raises(HttpResponseError) as e:
            response = list(client.begin_analyze_actions(
                docs,
                actions=[
                    RecognizeEntitiesAction(),
                    ExtractKeyPhrasesAction(),
                    RecognizePiiEntitiesAction(),
                    RecognizeLinkedEntitiesAction(),
                    AnalyzeSentimentAction(),
                ],
                show_stats=True,
                polling_interval=self._interval(),
                raw_response_hook=lambda resp: resp,
                cls=get_deserialized_for_mock
            ).result())
        assert e.value.message == "(InternalServerError) 1 out of 5 job tasks failed. Failed job tasks : keyphrasescomposite."

    @TextAnalyticsPreparer()
    def test_action_errors_with_targets_v3_1(
        self,
        **kwargs
    ):
        docs = [
            {"id": "1", "language": "en", "text": "A recent report by the Government Accountability Office (GAO) found that the dramatic increase in oil and natural gas development on federal lands over the past six years has stretched the staff of the BLM to a point that it has been unable to meet its environmental protection responsibilities."},
            {"id": "2", "language": "en", "text": ""},
        ]

        response = mock.Mock(
            status_code=200,
            headers={"Content-Type": "application/json", "operation-location": "https://fakeurl.com"}
        )

        # a mix of action errors to translate to doc errors, regular doc errors, and a successful response
        path_to_mock_json_response = os.path.abspath(
            os.path.join(
                os.path.abspath(__file__),
                "..",
                "./mock_test_responses/action_error_with_targets.json",
            )
        )
        with open(path_to_mock_json_response) as fd:
            mock_json_response = json.loads(fd.read())

        response.text = lambda encoding=None: json.dumps(mock_json_response)
        response.content_type = "application/json"
        transport = mock.Mock(send=lambda request, **kwargs: response)

        endpoint = kwargs.pop("textanalytics_test_endpoint")
        key = kwargs.pop("textanalytics_test_api_key")
        client = TextAnalyticsClient(endpoint, AzureKeyCredential(key), transport=transport, api_version="v3.1")

        response = list(client.begin_analyze_actions(
            docs,
            actions=[
                RecognizeEntitiesAction(),
                ExtractKeyPhrasesAction(),
                RecognizePiiEntitiesAction(),
                RecognizeLinkedEntitiesAction(),
                AnalyzeSentimentAction(),
                RecognizePiiEntitiesAction(domain_filter="phi"),
                AnalyzeSentimentAction(),
            ],
            show_stats=True,
            polling_interval=self._interval(),
        ).result())
        assert len(response) == len(docs)
        for idx, result in enumerate(response[0]):
            assert result.id == "1"
            if idx == 6:
                assert not result.is_error
                assert isinstance(result, AnalyzeSentimentResult)
            else:
                assert result.is_error
                assert result.error.code == "InvalidRequest"
                assert result.error.message == "Some error" + str(idx)  # confirms correct doc error order

        for idx, result in enumerate(response[1]):
            assert result.id == "2"
            assert result.is_error
            if idx == 6:
                assert result.error.code == "InvalidDocument"
                assert result.error.message == "Document text is empty."
            else:
                assert result.error.code == "InvalidRequest"
                assert result.error.message == "Some error" + str(idx)  # confirms correct doc error order

    @TextAnalyticsPreparer()
    def test_action_errors_with_targets(
        self,
        **kwargs
    ):
        docs = [
            {"id": "1", "language": "en", "text": "A recent report by the Government Accountability Office (GAO) found that the dramatic increase in oil and natural gas development on federal lands over the past six years has stretched the staff of the BLM to a point that it has been unable to meet its environmental protection responsibilities."},
            {"id": "2", "language": "en", "text": ""},
        ]

        response = mock.Mock(
            status_code=200,
            headers={"Content-Type": "application/json", "operation-location": "https://fakeurl.com"}
        )

        # a mix of action errors to translate to doc errors, regular doc errors, and a successful response
        path_to_mock_json_response = os.path.abspath(
            os.path.join(
                os.path.abspath(__file__),
                "..",
                "./mock_test_responses/action_error_with_targets_language.json",
            )
        )
        with open(path_to_mock_json_response) as fd:
            mock_json_response = json.loads(fd.read())

        response.text = lambda encoding=None: json.dumps(mock_json_response)
        response.content_type = "application/json"
        transport = mock.Mock(send=lambda request, **kwargs: response)

        endpoint = kwargs.pop("textanalytics_test_endpoint")
        key = kwargs.pop("textanalytics_test_api_key")
        client = TextAnalyticsClient(endpoint, AzureKeyCredential(key), transport=transport)

        # workaround to get mocked response to work with deserialized polymorphic response type
        def get_deserialized_for_mock(response, deserialized, headers):
            from azure.ai.textanalytics._generated.models import AnalyzeTextJobState, AnalyzeTextJobsInput
            from azure.ai.textanalytics._response_handlers import analyze_paged_result
            deserialized = AnalyzeTextJobState.deserialize(response.raw_response)
            return analyze_paged_result(
                ["1", "2"],
                [(_AnalyzeActionsType.RECOGNIZE_ENTITIES, '0'),
                 (_AnalyzeActionsType.EXTRACT_KEY_PHRASES, '1'),
                 (_AnalyzeActionsType.RECOGNIZE_PII_ENTITIES, '2'),
                 (_AnalyzeActionsType.RECOGNIZE_LINKED_ENTITIES, '3'),
                 (_AnalyzeActionsType.ANALYZE_SENTIMENT, '4'),
                 (_AnalyzeActionsType.RECOGNIZE_PII_ENTITIES, '5'),
                 (_AnalyzeActionsType.ANALYZE_SENTIMENT, '6')
                ],
                client._client.analyze_text_job_status,
                response,
                deserialized,
                show_stats=True,
            )

        response = list(client.begin_analyze_actions(
            docs,
            actions=[
                RecognizeEntitiesAction(),
                ExtractKeyPhrasesAction(),
                RecognizePiiEntitiesAction(),
                RecognizeLinkedEntitiesAction(),
                AnalyzeSentimentAction(),
                RecognizePiiEntitiesAction(domain_filter="phi"),
                AnalyzeSentimentAction(),
            ],
            show_stats=True,
            polling_interval=self._interval(),
            raw_response_hook=lambda resp: resp,
            cls=get_deserialized_for_mock
        ).result())
        assert len(response) == len(docs)
        for idx, result in enumerate(response[0]):
            assert result.id == "1"
            if idx == 6:
                assert not result.is_error
                assert isinstance(result, AnalyzeSentimentResult)
            else:
                assert result.is_error
                assert result.error.code == "InvalidRequest"
                assert result.error.message == "Some error" + str(idx)  # confirms correct doc error order

        for idx, result in enumerate(response[1]):
            assert result.id == "2"
            assert result.is_error
            if idx == 6:
                assert result.error.code == "InvalidDocument"
                assert result.error.message == "Document text is empty."
            else:
                assert result.error.code == "InvalidRequest"
                assert result.error.message == "Some error" + str(idx)  # confirms correct doc error order

    @TextAnalyticsPreparer()
    def test_action_job_failure_v3_1(
            self,
            **kwargs
    ):
        docs = [
            {"id": "1", "language": "en",
             "text": "A recent report by the Government Accountability Office (GAO) found that the dramatic increase in oil and natural gas development on federal lands over the past six years has stretched the staff of the BLM to a point that it has been unable to meet its environmental protection responsibilities."},
            {"id": "2", "language": "en", "text": ""},
        ]

        response = mock.Mock(
            status_code=200,
            headers={"Content-Type": "application/json", "operation-location": "https://fakeurl.com"}
        )

        # action job failure with status=="failed", no partial results so we raise an exception in this case
        path_to_mock_json_response = os.path.abspath(
            os.path.join(
                os.path.abspath(__file__),
                "..",
                "./mock_test_responses/action_job_failure.json",
            )
        )
        with open(path_to_mock_json_response) as fd:
            mock_json_response = json.loads(fd.read())

        response.text = lambda encoding=None: json.dumps(mock_json_response)
        response.content_type = "application/json"
        transport = mock.Mock(send=lambda request, **kwargs: response)

        endpoint = kwargs.pop("textanalytics_test_endpoint")
        key = kwargs.pop("textanalytics_test_api_key")
        client = TextAnalyticsClient(endpoint, AzureKeyCredential(key), transport=transport, api_version="v3.1")

        with pytest.raises(HttpResponseError) as e:
            response = list(client.begin_analyze_actions(
                docs,
                actions=[
                    RecognizeEntitiesAction(),
                ],
                show_stats=True,
                polling_interval=self._interval(),
            ).result())
            assert len(response) == len(docs)
        assert e.value.message == "(InternalServerError) 1 out of 1 job tasks failed. Failed job tasks : v3.1/entities/general."

    @TextAnalyticsPreparer()
    def test_action_job_failure(
            self,
            **kwargs
    ):
        docs = [
            {"id": "1", "language": "en",
             "text": "A recent report by the Government Accountability Office (GAO) found that the dramatic increase in oil and natural gas development on federal lands over the past six years has stretched the staff of the BLM to a point that it has been unable to meet its environmental protection responsibilities."},
            {"id": "2", "language": "en", "text": ""},
        ]

        response = mock.Mock(
            status_code=200,
            headers={"Content-Type": "application/json", "operation-location": "https://fakeurl.com"}
        )

        # action job failure with status=="failed", no partial results so we raise an exception in this case
        path_to_mock_json_response = os.path.abspath(
            os.path.join(
                os.path.abspath(__file__),
                "..",
                "./mock_test_responses/action_job_failure_language.json",
            )
        )
        with open(path_to_mock_json_response) as fd:
            mock_json_response = json.loads(fd.read())

        response.text = lambda encoding=None: json.dumps(mock_json_response)
        response.content_type = "application/json"
        transport = mock.Mock(send=lambda request, **kwargs: response)

        endpoint = kwargs.pop("textanalytics_test_endpoint")
        key = kwargs.pop("textanalytics_test_api_key")
        client = TextAnalyticsClient(endpoint, AzureKeyCredential(key),
                                     transport=transport)

        # workaround to get mocked response to work with deserialized polymorphic response type
        def get_deserialized_for_mock(response, deserialized, headers):
            from azure.ai.textanalytics._generated.models import AnalyzeTextJobState, AnalyzeTextJobsInput
            from azure.ai.textanalytics._response_handlers import analyze_paged_result
            deserialized = AnalyzeTextJobState.deserialize(response.raw_response)

            return analyze_paged_result(
                ["1", "2"],
                [(_AnalyzeActionsType.EXTRACT_KEY_PHRASES, '0')],
                client._client.analyze_text_job_status,
                response,
                deserialized,
                show_stats=True,
            )

        with pytest.raises(HttpResponseError) as e:
            response = list(client.begin_analyze_actions(
                docs,
                actions=[
                    ExtractKeyPhrasesAction()
                ],
                show_stats=True,
                polling_interval=self._interval(),
                raw_response_hook=lambda resp: resp,
                cls=get_deserialized_for_mock
            ).result())
            assert len(response) == len(docs)
        assert e.value.message == "(InternalServerError) 1 out of 1 job tasks failed. Failed job tasks : keyphrasescomposite."

    @TextAnalyticsPreparer()
    @TextAnalyticsClientPreparer(client_kwargs={"api_version": "v3.1"})
    @recorded_by_proxy
    def test_analyze_works_with_v3_1(self, client):
        docs = [{"id": "56", "text": ":)"},
                {"id": "0", "text": ":("},
                {"id": "19", "text": ":P"},
                {"id": "1", "text": ":D"}]

        response = client.begin_analyze_actions(
            docs,
            actions=[
                RecognizeEntitiesAction(),
                ExtractKeyPhrasesAction(),
                RecognizePiiEntitiesAction(),
                RecognizeLinkedEntitiesAction(),
                AnalyzeSentimentAction()
            ],
            polling_interval=self._interval(),
        ).result()

        results = list(response)
        assert len(results) == len(docs)

        document_order = ["56", "0", "19", "1"]
        action_order = [
            _AnalyzeActionsType.RECOGNIZE_ENTITIES,
            _AnalyzeActionsType.EXTRACT_KEY_PHRASES,
            _AnalyzeActionsType.RECOGNIZE_PII_ENTITIES,
            _AnalyzeActionsType.RECOGNIZE_LINKED_ENTITIES,
            _AnalyzeActionsType.ANALYZE_SENTIMENT,
        ]
        for doc_idx, document_results in enumerate(results):
            assert len(document_results) == 5
            for action_idx, document_result in enumerate(document_results):
                assert document_result.id == document_order[doc_idx]
                assert not document_result.is_error
                assert self.document_result_to_action_type(document_result) == action_order[action_idx]

    @TextAnalyticsPreparer()
    @TextAnalyticsClientPreparer(client_kwargs={"api_version": "v3.0"})
    def test_analyze_multiapi_validate_v3_0(self, **kwargs):
        client = kwargs.pop("client")
        docs = [{"id": "56", "text": ":)"},
                {"id": "0", "text": ":("},
                {"id": "19", "text": ":P"},
                {"id": "1", "text": ":D"}]

        with pytest.raises(ValueError) as e:
            response = client.begin_analyze_actions(
                docs,
                actions=[
                    RecognizeEntitiesAction(),
                    ExtractKeyPhrasesAction(),
                    RecognizePiiEntitiesAction(),
                    RecognizeLinkedEntitiesAction(),
                    AnalyzeSentimentAction()
                ],
                polling_interval=self._interval(),
            ).result()
        assert str(e.value) == "'begin_analyze_actions' is only available for API version v3.1 and up."

    @TextAnalyticsPreparer()
    @TextAnalyticsCustomPreparer()
    def test_analyze_multiapi_validate_v3_1(self, **kwargs):
        textanalytics_custom_text_endpoint = kwargs.pop("textanalytics_custom_text_endpoint")
        textanalytics_custom_text_key = kwargs.pop("textanalytics_custom_text_key")
<<<<<<< HEAD
        textanalytics_single_category_classify_project_name = kwargs.pop("textanalytics_single_category_classify_project_name")
        textanalytics_single_category_classify_deployment_name = kwargs.pop("textanalytics_single_category_classify_deployment_name")
        textanalytics_multi_label_classify_project_name = kwargs.pop("textanalytics_multi_label_classify_project_name")
        textanalytics_multi_label_classify_deployment_name = kwargs.pop("textanalytics_multi_label_classify_deployment_name")
=======
        textanalytics_single_label_classify_project_name = kwargs.pop("textanalytics_single_label_classify_project_name")
        textanalytics_single_label_classify_deployment_name = kwargs.pop("textanalytics_single_label_classify_deployment_name")
        textanalytics_multi_category_classify_project_name = kwargs.pop("textanalytics_multi_category_classify_project_name")
        textanalytics_multi_category_classify_deployment_name = kwargs.pop("textanalytics_multi_category_classify_deployment_name")
>>>>>>> e1503979
        textanalytics_custom_entities_project_name = kwargs.pop("textanalytics_custom_entities_project_name")
        textanalytics_custom_entities_deployment_name = kwargs.pop("textanalytics_custom_entities_deployment_name")

        client = TextAnalyticsClient(textanalytics_custom_text_endpoint, AzureKeyCredential(textanalytics_custom_text_key), api_version="v3.1")

        docs = [{"id": "56", "text": ":)"},
                {"id": "0", "text": ":("},
                {"id": "19", "text": ":P"},
                {"id": "1", "text": ":D"}]
        version_supported = "2022-05-01"
        with pytest.raises(ValueError) as e:
            response = client.begin_analyze_actions(
                docs,
                actions=[
                    SingleLabelClassifyAction(
                        project_name=textanalytics_single_label_classify_project_name,
                        deployment_name=textanalytics_single_label_classify_deployment_name
                    ),
                    MultiLabelClassifyAction(
                        project_name=textanalytics_multi_label_classify_project_name,
                        deployment_name=textanalytics_multi_label_classify_deployment_name
                    ),
                    RecognizeCustomEntitiesAction(
                        project_name=textanalytics_custom_entities_project_name,
                        deployment_name=textanalytics_custom_entities_deployment_name
                    ),
                    AnalyzeHealthcareEntitiesAction()
                ],
                polling_interval=self._interval(),
            ).result()
        assert str(e.value) == f"'RecognizeCustomEntitiesAction' is only available for API version " \
<<<<<<< HEAD
                               f"{version_supported} and up.\n'SingleCategoryClassifyAction' is only available " \
                               f"for API version {version_supported} and up.\n'MultiLabelClassifyAction' is " \
=======
                               f"{version_supported} and up.\n'SingleLabelClassifyAction' is only available " \
                               f"for API version {version_supported} and up.\n'MultiCategoryClassifyAction' is " \
>>>>>>> e1503979
                               f"only available for API version {version_supported} and up.\n'AnalyzeHealthcareEntitiesAction' is " \
                               f"only available for API version {version_supported} and up.\n"

    @TextAnalyticsPreparer()
    @TextAnalyticsClientPreparer()
    @recorded_by_proxy
    def test_healthcare_action(self, client):
        docs = [
            "Patient does not suffer from high blood pressure.",
            "Prescribed 100mg ibuprofen, taken twice daily.",
            ""
        ]

        response = list(client.begin_analyze_actions(
            docs,
            actions=[
                AnalyzeHealthcareEntitiesAction(
                    model_version="latest",
                )
            ],
            show_stats=True,
            polling_interval=self._interval(),
        ).result())

        for idx, result in enumerate(response):
            for res in result:
                if idx == 2:
                    assert res.is_error
                    assert res.error.code == "InvalidDocument"
                else:
                    assert res.entities
                    assert res.statistics<|MERGE_RESOLUTION|>--- conflicted
+++ resolved
@@ -34,13 +34,8 @@
     RecognizeEntitiesResult,
     RecognizePiiEntitiesResult,
     PiiEntityCategory,
-<<<<<<< HEAD
-    SingleCategoryClassifyAction,
+    SingleLabelClassifyAction,
     MultiLabelClassifyAction,
-=======
-    SingleLabelClassifyAction,
-    MultiCategoryClassifyAction,
->>>>>>> e1503979
     RecognizeCustomEntitiesAction,
     ClassifyDocumentResult,
     RecognizeCustomEntitiesResult,
@@ -54,17 +49,10 @@
     TextAnalyticsPreparer,
     textanalytics_custom_text_endpoint="https://fakeendpoint.cognitiveservices.azure.com",
     textanalytics_custom_text_key="fakeZmFrZV9hY29jdW50X2tleQ==",
-<<<<<<< HEAD
-    textanalytics_single_category_classify_project_name="single_category_classify_project_name",
-    textanalytics_single_category_classify_deployment_name="single_category_classify_deployment_name",
+    textanalytics_single_label_classify_project_name="single_label_classify_project_name",
+    textanalytics_single_label_classify_deployment_name="single_label_classify_deployment_name",
     textanalytics_multi_label_classify_project_name="multi_label_classify_project_name",
     textanalytics_multi_label_classify_deployment_name="multi_label_classify_deployment_name",
-=======
-    textanalytics_single_label_classify_project_name="single_label_classify_project_name",
-    textanalytics_single_label_classify_deployment_name="single_label_classify_deployment_name",
-    textanalytics_multi_category_classify_project_name="multi_category_classify_project_name",
-    textanalytics_multi_category_classify_deployment_name="multi_category_classify_deployment_name",
->>>>>>> e1503979
     textanalytics_custom_entities_project_name="custom_entities_project_name",
     textanalytics_custom_entities_deployment_name="custom_entities_deployment_name",
 )
@@ -703,17 +691,10 @@
             self,
             textanalytics_custom_text_endpoint,
             textanalytics_custom_text_key,
-<<<<<<< HEAD
-            textanalytics_single_category_classify_project_name,
-            textanalytics_single_category_classify_deployment_name,
+            textanalytics_single_label_classify_project_name,
+            textanalytics_single_label_classify_deployment_name,
             textanalytics_multi_label_classify_project_name,
             textanalytics_multi_label_classify_deployment_name,
-=======
-            textanalytics_single_label_classify_project_name,
-            textanalytics_single_label_classify_deployment_name,
-            textanalytics_multi_category_classify_project_name,
-            textanalytics_multi_category_classify_deployment_name,
->>>>>>> e1503979
             textanalytics_custom_entities_project_name,
             textanalytics_custom_entities_deployment_name
     ):
@@ -1075,17 +1056,10 @@
             self,
             textanalytics_custom_text_endpoint,
             textanalytics_custom_text_key,
-<<<<<<< HEAD
-            textanalytics_single_category_classify_project_name,
-            textanalytics_single_category_classify_deployment_name,
+            textanalytics_single_label_classify_project_name,
+            textanalytics_single_label_classify_deployment_name,
             textanalytics_multi_label_classify_project_name,
             textanalytics_multi_label_classify_deployment_name,
-=======
-            textanalytics_single_label_classify_project_name,
-            textanalytics_single_label_classify_deployment_name,
-            textanalytics_multi_category_classify_project_name,
-            textanalytics_multi_category_classify_deployment_name,
->>>>>>> e1503979
             textanalytics_custom_entities_project_name,
             textanalytics_custom_entities_deployment_name
     ):
@@ -1639,17 +1613,10 @@
     def test_analyze_multiapi_validate_v3_1(self, **kwargs):
         textanalytics_custom_text_endpoint = kwargs.pop("textanalytics_custom_text_endpoint")
         textanalytics_custom_text_key = kwargs.pop("textanalytics_custom_text_key")
-<<<<<<< HEAD
-        textanalytics_single_category_classify_project_name = kwargs.pop("textanalytics_single_category_classify_project_name")
-        textanalytics_single_category_classify_deployment_name = kwargs.pop("textanalytics_single_category_classify_deployment_name")
+        textanalytics_single_label_classify_project_name = kwargs.pop("textanalytics_single_label_classify_project_name")
+        textanalytics_single_label_classify_deployment_name = kwargs.pop("textanalytics_single_label_classify_deployment_name")
         textanalytics_multi_label_classify_project_name = kwargs.pop("textanalytics_multi_label_classify_project_name")
         textanalytics_multi_label_classify_deployment_name = kwargs.pop("textanalytics_multi_label_classify_deployment_name")
-=======
-        textanalytics_single_label_classify_project_name = kwargs.pop("textanalytics_single_label_classify_project_name")
-        textanalytics_single_label_classify_deployment_name = kwargs.pop("textanalytics_single_label_classify_deployment_name")
-        textanalytics_multi_category_classify_project_name = kwargs.pop("textanalytics_multi_category_classify_project_name")
-        textanalytics_multi_category_classify_deployment_name = kwargs.pop("textanalytics_multi_category_classify_deployment_name")
->>>>>>> e1503979
         textanalytics_custom_entities_project_name = kwargs.pop("textanalytics_custom_entities_project_name")
         textanalytics_custom_entities_deployment_name = kwargs.pop("textanalytics_custom_entities_deployment_name")
 
@@ -1681,13 +1648,8 @@
                 polling_interval=self._interval(),
             ).result()
         assert str(e.value) == f"'RecognizeCustomEntitiesAction' is only available for API version " \
-<<<<<<< HEAD
-                               f"{version_supported} and up.\n'SingleCategoryClassifyAction' is only available " \
+                               f"{version_supported} and up.\n'SingleLabelClassifyAction' is only available " \
                                f"for API version {version_supported} and up.\n'MultiLabelClassifyAction' is " \
-=======
-                               f"{version_supported} and up.\n'SingleLabelClassifyAction' is only available " \
-                               f"for API version {version_supported} and up.\n'MultiCategoryClassifyAction' is " \
->>>>>>> e1503979
                                f"only available for API version {version_supported} and up.\n'AnalyzeHealthcareEntitiesAction' is " \
                                f"only available for API version {version_supported} and up.\n"
 
