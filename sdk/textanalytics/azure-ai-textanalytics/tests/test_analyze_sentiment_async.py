# coding=utf-8
# ------------------------------------
# Copyright (c) Microsoft Corporation.
# Licensed under the MIT License.
# ------------------------------------

import pytest
import platform
import functools

from azure.core.exceptions import HttpResponseError, ClientAuthenticationError
from azure.core.pipeline.transport import AioHttpTransport
from azure.core.credentials import AzureKeyCredential
from multidict import CIMultiDict, CIMultiDictProxy
from azure.ai.textanalytics.aio import TextAnalyticsClient
from azure.ai.textanalytics import (
    VERSION,
    DetectLanguageInput,
    TextDocumentInput
)

from testcase import GlobalTextAnalyticsAccountPreparer
from testcase import TextAnalyticsClientPreparer as _TextAnalyticsClientPreparer
from asynctestcase import AsyncTextAnalyticsTest

# pre-apply the client_cls positional argument so it needn't be explicitly passed below
TextAnalyticsClientPreparer = functools.partial(_TextAnalyticsClientPreparer, TextAnalyticsClient)

class AiohttpTestTransport(AioHttpTransport):
    """Workaround to vcrpy bug: https://github.com/kevin1024/vcrpy/pull/461
    """
    async def send(self, request, **config):
        response = await super(AiohttpTestTransport, self).send(request, **config)
        if not isinstance(response.headers, CIMultiDictProxy):
            response.headers = CIMultiDictProxy(CIMultiDict(response.internal_response.headers))
            response.content_type = response.headers.get("content-type")
        return response


class TestAnalyzeSentiment(AsyncTextAnalyticsTest):

    @GlobalTextAnalyticsAccountPreparer()
    @TextAnalyticsClientPreparer()
    async def test_no_single_input(self, client):
        with self.assertRaises(TypeError):
            response = await client.analyze_sentiment("hello world")

    @GlobalTextAnalyticsAccountPreparer()
    @TextAnalyticsClientPreparer()
    async def test_all_successful_passing_dict(self, client):
        docs = [{"id": "1", "language": "en", "text": "Microsoft was founded by Bill Gates and Paul Allen."},
                {"id": "2", "language": "en", "text": "I did not like the hotel we stayed at. It was too expensive."},
                {"id": "3", "language": "en", "text": "The restaurant had really good food. I recommend you try it."}]

        response = await client.analyze_sentiment(docs, show_stats=True)
        self.assertEqual(response[0].sentiment, "neutral")
        self.assertEqual(response[1].sentiment, "negative")
        self.assertEqual(response[2].sentiment, "positive")

        for doc in response:
            self.assertIsNotNone(doc.id)
            self.assertIsNotNone(doc.statistics)
            self.assertIsNotNone(doc.confidence_scores)
            self.assertIsNotNone(doc.sentences)

        self.assertEqual(len(response[0].sentences), 1)
        self.assertEqual(response[0].sentences[0].text, "Microsoft was founded by Bill Gates and Paul Allen.")
        self.assertEqual(len(response[1].sentences), 2)
        self.assertEqual(response[1].sentences[0].text, "I did not like the hotel we stayed at.")
        self.assertEqual(response[1].sentences[1].text, "It was too expensive.")
        self.assertEqual(len(response[2].sentences), 2)
        self.assertEqual(response[2].sentences[0].text, "The restaurant had really good food.")
        self.assertEqual(response[2].sentences[1].text, "I recommend you try it.")

    @GlobalTextAnalyticsAccountPreparer()
    @TextAnalyticsClientPreparer()
    async def test_all_successful_passing_text_document_input(self, client):
        docs = [
            TextDocumentInput(id="1", text="Microsoft was founded by Bill Gates and Paul Allen."),
            TextDocumentInput(id="2", text="I did not like the hotel we stayed at. It was too expensive."),
            TextDocumentInput(id="3", text="The restaurant had really good food. I recommend you try it."),
        ]

        response = await client.analyze_sentiment(docs)
        self.assertEqual(response[0].sentiment, "neutral")
        self.assertEqual(response[1].sentiment, "negative")
        self.assertEqual(response[2].sentiment, "positive")

        for doc in response:
            self.assertIsNotNone(doc.confidence_scores)
            self.assertIsNotNone(doc.sentences)

        self.assertEqual(len(response[0].sentences), 1)
        self.assertEqual(response[0].sentences[0].text, "Microsoft was founded by Bill Gates and Paul Allen.")
        self.assertEqual(len(response[1].sentences), 2)
        self.assertEqual(response[1].sentences[0].text, "I did not like the hotel we stayed at.")
        self.assertEqual(response[1].sentences[1].text, "It was too expensive.")
        self.assertEqual(len(response[2].sentences), 2)
        self.assertEqual(response[2].sentences[0].text, "The restaurant had really good food.")
        self.assertEqual(response[2].sentences[1].text, "I recommend you try it.")

    @GlobalTextAnalyticsAccountPreparer()
    @TextAnalyticsClientPreparer()
    async def test_passing_only_string(self, client):
        docs = [
            u"Microsoft was founded by Bill Gates and Paul Allen.",
            u"I did not like the hotel we stayed at. It was too expensive.",
            u"The restaurant had really good food. I recommend you try it.",
            u""
        ]

        response = await client.analyze_sentiment(docs)
        self.assertEqual(response[0].sentiment, "neutral")
        self.assertEqual(response[1].sentiment, "negative")
        self.assertEqual(response[2].sentiment, "positive")
        self.assertTrue(response[3].is_error)

    @GlobalTextAnalyticsAccountPreparer()
    @TextAnalyticsClientPreparer()
    async def test_input_with_some_errors(self, client):
        docs = [{"id": "1", "language": "en", "text": ""},
                {"id": "2", "language": "english", "text": "I did not like the hotel we stayed at. It was too expensive."},
                {"id": "3", "language": "en", "text": "The restaurant had really good food. I recommend you try it."}]

        response = await client.analyze_sentiment(docs)
        self.assertTrue(response[0].is_error)
        self.assertTrue(response[1].is_error)
        self.assertFalse(response[2].is_error)

    @GlobalTextAnalyticsAccountPreparer()
    @TextAnalyticsClientPreparer()
    async def test_input_with_all_errors(self, client):
        docs = [{"id": "1", "language": "en", "text": ""},
                {"id": "2", "language": "english", "text": "I did not like the hotel we stayed at. It was too expensive."},
                {"id": "3", "language": "en", "text": ""}]

        response = await client.analyze_sentiment(docs)
        self.assertTrue(response[0].is_error)
        self.assertTrue(response[1].is_error)
        self.assertTrue(response[2].is_error)

    @GlobalTextAnalyticsAccountPreparer()
    @TextAnalyticsClientPreparer()
<<<<<<< HEAD
    @pytest.mark.xfail
    async def test_too_many_documents(self, client):
        # marking as xfail since the service hasn't added this error to this endpoint
        docs = ["One", "Two", "Three", "Four", "Five", "Six"]

        try:
            await client.analyze_sentiment(docs)
        except HttpResponseError as e:
            assert e.status_code == 400
=======
    async def test_output_same_order_as_input(self, client):
        docs = [
            TextDocumentInput(id="1", text="one"),
            TextDocumentInput(id="2", text="two"),
            TextDocumentInput(id="3", text="three"),
            TextDocumentInput(id="4", text="four"),
            TextDocumentInput(id="5", text="five")
        ]

        response = await client.analyze_sentiment(docs)

        for idx, doc in enumerate(response):
            self.assertEqual(str(idx + 1), doc.id)
>>>>>>> 0160912a

    @GlobalTextAnalyticsAccountPreparer()
    @TextAnalyticsClientPreparer(client_kwargs={"text_analytics_account_key": ""})
    async def test_empty_credential_class(self, client):
        with self.assertRaises(ClientAuthenticationError):
            response = await client.analyze_sentiment(
                ["This is written in English."]
            )

    @GlobalTextAnalyticsAccountPreparer()
    @TextAnalyticsClientPreparer(client_kwargs={"text_analytics_account_key": "xxxxxxxxxxxx"})
    async def test_bad_credentials(self, client):
        with self.assertRaises(ClientAuthenticationError):
            response = await client.analyze_sentiment(
                ["This is written in English."]
            )

    @GlobalTextAnalyticsAccountPreparer()
    @TextAnalyticsClientPreparer()
    async def test_bad_document_input(self, client):
        docs = "This is the wrong type"

        with self.assertRaises(TypeError):
            response = await client.analyze_sentiment(docs)

    @GlobalTextAnalyticsAccountPreparer()
    @TextAnalyticsClientPreparer()
    async def test_mixing_inputs(self, client):
        docs = [
            {"id": "1", "text": "Microsoft was founded by Bill Gates and Paul Allen."},
            TextDocumentInput(id="2", text="I did not like the hotel we stayed at. It was too expensive."),
            u"You cannot mix string input with the above inputs"
        ]
        with self.assertRaises(TypeError):
            response = await client.analyze_sentiment(docs)

    @GlobalTextAnalyticsAccountPreparer()
    @TextAnalyticsClientPreparer()
    async def test_out_of_order_ids(self, client):
        docs = [{"id": "56", "text": ":)"},
                {"id": "0", "text": ":("},
                {"id": "22", "text": ""},
                {"id": "19", "text": ":P"},
                {"id": "1", "text": ":D"}]

        response = await client.analyze_sentiment(docs)
        in_order = ["56", "0", "22", "19", "1"]
        for idx, resp in enumerate(response):
            self.assertEqual(resp.id, in_order[idx])

    @GlobalTextAnalyticsAccountPreparer()
    @TextAnalyticsClientPreparer()
    async def test_show_stats_and_model_version(self, client):
        def callback(response):
            self.assertIsNotNone(response.model_version)
            self.assertIsNotNone(response.raw_response)
            self.assertEqual(response.statistics.document_count, 5)
            self.assertEqual(response.statistics.transaction_count, 4)
            self.assertEqual(response.statistics.valid_document_count, 4)
            self.assertEqual(response.statistics.erroneous_document_count, 1)

        docs = [{"id": "56", "text": ":)"},
                {"id": "0", "text": ":("},
                {"id": "22", "text": ""},
                {"id": "19", "text": ":P"},
                {"id": "1", "text": ":D"}]

        response = await client.analyze_sentiment(
            docs,
            show_stats=True,
            model_version="latest",
            raw_response_hook=callback
        )

    @GlobalTextAnalyticsAccountPreparer()
    @TextAnalyticsClientPreparer()
    async def test_batch_size_over_limit(self, client):
        docs = [u"hello world"] * 1050
        with self.assertRaises(HttpResponseError):
            response = await client.analyze_sentiment(docs)

    @GlobalTextAnalyticsAccountPreparer()
    @TextAnalyticsClientPreparer()
    async def test_whole_batch_language_hint(self, client):
        def callback(resp):
            language_str = "\"language\": \"fr\""
            language = resp.http_request.body.count(language_str)
            self.assertEqual(language, 3)

        docs = [
            u"This was the best day of my life.",
            u"I did not like the hotel we stayed at. It was too expensive.",
            u"The restaurant was not as good as I hoped."
        ]

        response = await client.analyze_sentiment(docs, language="fr", raw_response_hook=callback)

    @GlobalTextAnalyticsAccountPreparer()
    @TextAnalyticsClientPreparer()
    async def test_whole_batch_dont_use_language_hint(self, client):
        def callback(resp):
            language_str = "\"language\": \"\""
            language = resp.http_request.body.count(language_str)
            self.assertEqual(language, 3)

        docs = [
            u"This was the best day of my life.",
            u"I did not like the hotel we stayed at. It was too expensive.",
            u"The restaurant was not as good as I hoped."
        ]

        response = await client.analyze_sentiment(docs, language="", raw_response_hook=callback)

    @GlobalTextAnalyticsAccountPreparer()
    @TextAnalyticsClientPreparer()
    async def test_per_item_dont_use_language_hint(self, client):
        def callback(resp):
            language_str = "\"language\": \"\""
            language = resp.http_request.body.count(language_str)
            self.assertEqual(language, 2)
            language_str = "\"language\": \"en\""
            language = resp.http_request.body.count(language_str)
            self.assertEqual(language, 1)


        docs = [{"id": "1", "language": "", "text": "I will go to the park."},
                {"id": "2", "language": "", "text": "I did not like the hotel we stayed at."},
                {"id": "3", "text": "The restaurant had really good food."}]

        response = await client.analyze_sentiment(docs, raw_response_hook=callback)

    @GlobalTextAnalyticsAccountPreparer()
    @TextAnalyticsClientPreparer()
    async def test_whole_batch_language_hint_and_obj_input(self, client):
        def callback(resp):
            language_str = "\"language\": \"de\""
            language = resp.http_request.body.count(language_str)
            self.assertEqual(language, 3)

        docs = [
            TextDocumentInput(id="1", text="I should take my cat to the veterinarian."),
            TextDocumentInput(id="4", text="Este es un document escrito en Español."),
            TextDocumentInput(id="3", text="猫は幸せ"),
        ]

        response = await client.analyze_sentiment(docs, language="de", raw_response_hook=callback)

    @GlobalTextAnalyticsAccountPreparer()
    @TextAnalyticsClientPreparer()
    async def test_whole_batch_language_hint_and_dict_input(self, client):
        def callback(resp):
            language_str = "\"language\": \"es\""
            language = resp.http_request.body.count(language_str)
            self.assertEqual(language, 3)

        docs = [{"id": "1", "text": "I will go to the park."},
                {"id": "2", "text": "I did not like the hotel we stayed at."},
                {"id": "3", "text": "The restaurant had really good food."}]

        response = await client.analyze_sentiment(docs, language="es", raw_response_hook=callback)

    @GlobalTextAnalyticsAccountPreparer()
    @TextAnalyticsClientPreparer()
    async def test_whole_batch_language_hint_and_obj_per_item_hints(self, client):
        def callback(resp):
            language_str = "\"language\": \"es\""
            language = resp.http_request.body.count(language_str)
            self.assertEqual(language, 2)
            language_str = "\"language\": \"en\""
            language = resp.http_request.body.count(language_str)
            self.assertEqual(language, 1)

        docs = [
            TextDocumentInput(id="1", text="I should take my cat to the veterinarian.", language="es"),
            TextDocumentInput(id="2", text="Este es un document escrito en Español.", language="es"),
            TextDocumentInput(id="3", text="猫は幸せ"),
        ]

        response = await client.analyze_sentiment(docs, language="en", raw_response_hook=callback)

    @GlobalTextAnalyticsAccountPreparer()
    @TextAnalyticsClientPreparer()
    async def test_whole_batch_language_hint_and_dict_per_item_hints(self, client):
        def callback(resp):
            language_str = "\"language\": \"es\""
            language = resp.http_request.body.count(language_str)
            self.assertEqual(language, 2)
            language_str = "\"language\": \"en\""
            language = resp.http_request.body.count(language_str)
            self.assertEqual(language, 1)


        docs = [{"id": "1", "language": "es", "text": "I will go to the park."},
                {"id": "2", "language": "es", "text": "I did not like the hotel we stayed at."},
                {"id": "3", "text": "The restaurant had really good food."}]

        response = await client.analyze_sentiment(docs, language="en", raw_response_hook=callback)

    @GlobalTextAnalyticsAccountPreparer()
    @TextAnalyticsClientPreparer(client_kwargs={"default_language": "es"})
    async def test_client_passed_default_language_hint(self, client):
        def callback(resp):
            language_str = "\"language\": \"es\""
            language = resp.http_request.body.count(language_str)
            self.assertEqual(language, 3)

        def callback_2(resp):
            language_str = "\"language\": \"en\""
            language = resp.http_request.body.count(language_str)
            self.assertEqual(language, 3)

        docs = [{"id": "1", "text": "I will go to the park."},
                {"id": "2", "text": "I did not like the hotel we stayed at."},
                {"id": "3", "text": "The restaurant had really good food."}]

        response = await client.analyze_sentiment(docs, raw_response_hook=callback)
        response = await client.analyze_sentiment(docs, language="en", raw_response_hook=callback_2)
        response = await client.analyze_sentiment(docs, raw_response_hook=callback)

    @GlobalTextAnalyticsAccountPreparer()
    @TextAnalyticsClientPreparer()
    async def test_invalid_language_hint_method(self, client):
        response = await client.analyze_sentiment(
            ["This should fail because we're passing in an invalid language hint"], language="notalanguage"
        )
        self.assertEqual(response[0].error.code, 'UnsupportedLanguageCode')

    @GlobalTextAnalyticsAccountPreparer()
    @TextAnalyticsClientPreparer()
    async def test_invalid_language_hint_docs(self, client):
        response = await client.analyze_sentiment(
            [{"id": "1", "language": "notalanguage", "text": "This should fail because we're passing in an invalid language hint"}]
        )
        self.assertEqual(response[0].error.code, 'UnsupportedLanguageCode')

    @GlobalTextAnalyticsAccountPreparer()
    async def test_rotate_subscription_key(self, resource_group, location, text_analytics_account, text_analytics_account_key):
        credential = AzureKeyCredential(text_analytics_account_key)
        client = TextAnalyticsClient(text_analytics_account, credential)

        docs = [{"id": "1", "text": "I will go to the park."},
                {"id": "2", "text": "I did not like the hotel we stayed at."},
                {"id": "3", "text": "The restaurant had really good food."}]

        response = await client.analyze_sentiment(docs)
        self.assertIsNotNone(response)

        credential.update("xxx")  # Make authentication fail
        with self.assertRaises(ClientAuthenticationError):
            response = await client.analyze_sentiment(docs)

        credential.update(text_analytics_account_key)  # Authenticate successfully again
        response = await client.analyze_sentiment(docs)
        self.assertIsNotNone(response)

    @GlobalTextAnalyticsAccountPreparer()
    @TextAnalyticsClientPreparer()
    async def test_user_agent(self, client):
        def callback(resp):
            self.assertIn("azsdk-python-ai-textanalytics/{} Python/{} ({})".format(
                VERSION, platform.python_version(), platform.platform()),
                resp.http_request.headers["User-Agent"]
            )

        docs = [{"id": "1", "text": "I will go to the park."},
                {"id": "2", "text": "I did not like the hotel we stayed at."},
                {"id": "3", "text": "The restaurant had really good food."}]

        response = await client.analyze_sentiment(docs, raw_response_hook=callback)

    @GlobalTextAnalyticsAccountPreparer()
    @TextAnalyticsClientPreparer()
    async def test_document_attribute_error_no_result_attribute(self, client):
        docs = [{"id": "1", "text": ""}]
        response = await client.analyze_sentiment(docs)

        # Attributes on DocumentError
        self.assertTrue(response[0].is_error)
        self.assertEqual(response[0].id, "1")
        self.assertIsNotNone(response[0].error)

        # Result attribute not on DocumentError, custom error message
        try:
            sentiment = response[0].sentiment
        except AttributeError as custom_error:
            self.assertEqual(
                custom_error.args[0],
                '\'DocumentError\' object has no attribute \'sentiment\'. '
                'The service was unable to process this document:\nDocument Id: 1\nError: '
                'InvalidDocument - Document text is empty.\n'
            )

    @GlobalTextAnalyticsAccountPreparer()
    @TextAnalyticsClientPreparer()
    async def test_document_attribute_error_nonexistent_attribute(self, client):
        docs = [{"id": "1", "text": ""}]
        response = await client.analyze_sentiment(docs)

        # Attribute not found on DocumentError or result obj, default behavior/message
        try:
            sentiment = response[0].attribute_not_on_result_or_error
        except AttributeError as default_behavior:
            self.assertEqual(
                default_behavior.args[0],
                '\'DocumentError\' object has no attribute \'attribute_not_on_result_or_error\''
            )

    @GlobalTextAnalyticsAccountPreparer()
    @TextAnalyticsClientPreparer()
    async def test_bad_model_version_error(self, client):
        docs = [{"id": "1", "language": "english", "text": "I did not like the hotel we stayed at."}]

        try:
            result = await client.analyze_sentiment(docs, model_version="bad")
        except HttpResponseError as err:
            self.assertEqual(err.error.code, "InvalidRequest")
            self.assertIsNotNone(err.error.message)

    @GlobalTextAnalyticsAccountPreparer()
    @TextAnalyticsClientPreparer()
    async def test_document_errors(self, client):
        text = ""
        for _ in range(5121):
            text += "x"

        docs = [{"id": "1", "text": ""},
                {"id": "2", "language": "english", "text": "I did not like the hotel we stayed at."},
                {"id": "3", "text": text}]

        doc_errors = await client.analyze_sentiment(docs)
        self.assertEqual(doc_errors[0].error.code, "InvalidDocument")
        self.assertIsNotNone(doc_errors[0].error.message)
        self.assertEqual(doc_errors[1].error.code, "UnsupportedLanguageCode")
        self.assertIsNotNone(doc_errors[1].error.message)
        self.assertEqual(doc_errors[2].error.code, "InvalidDocument")
        self.assertIsNotNone(doc_errors[2].error.message)

    @GlobalTextAnalyticsAccountPreparer()
    @TextAnalyticsClientPreparer()
<<<<<<< HEAD
    async def test_document_warnings(self, client):
        # No warnings actually returned for analyze_sentiment. Will update when they add
        docs = [
            {"id": "1", "text": "This won't actually create a warning :'("},
        ]

        result = await client.analyze_sentiment(docs)
        for doc in result:
            doc_warnings = doc.warnings
            self.assertEqual(len(doc_warnings), 0)
=======
    async def test_not_passing_list_for_docs(self, client):
        docs = {"id": "1", "text": "hello world"}
        with pytest.raises(TypeError) as excinfo:
            await client.analyze_sentiment(docs)
        assert "Input documents cannot be a dict" in str(excinfo.value)
>>>>>>> 0160912a

    @GlobalTextAnalyticsAccountPreparer()
    @TextAnalyticsClientPreparer()
    async def test_missing_input_records_error(self, client):
        docs = []
        with pytest.raises(ValueError) as excinfo:
            await client.analyze_sentiment(docs)
        assert "Input documents can not be empty or None" in str(excinfo.value)

    @GlobalTextAnalyticsAccountPreparer()
    @TextAnalyticsClientPreparer()
    async def test_passing_none_docs(self, client):
        with pytest.raises(ValueError) as excinfo:
            await client.analyze_sentiment(None)
        assert "Input documents can not be empty or None" in str(excinfo.value)

    @GlobalTextAnalyticsAccountPreparer()
    @TextAnalyticsClientPreparer()
    async def test_duplicate_ids_error(self, client):
        # Duplicate Ids
        docs = [{"id": "1", "text": "hello world"},
                {"id": "1", "text": "I did not like the hotel we stayed at."}]
        try:
            result = await client.analyze_sentiment(docs)
        except HttpResponseError as err:
            self.assertEqual(err.error.code, "InvalidDocument")
            self.assertIsNotNone(err.error.message)

    @GlobalTextAnalyticsAccountPreparer()
    @TextAnalyticsClientPreparer()
    async def test_batch_size_over_limit_error(self, client):
        # Batch size over limit
        docs = [u"hello world"] * 1001
        try:
            response = await client.analyze_sentiment(docs)
        except HttpResponseError as err:
            self.assertEqual(err.error.code, "InvalidDocumentBatch")
            self.assertIsNotNone(err.error.message)

    @GlobalTextAnalyticsAccountPreparer()
    @TextAnalyticsClientPreparer()
    async def test_language_kwarg_spanish(self, client):
        def callback(response):
            language_str = "\"language\": \"es\""
            self.assertEqual(response.http_request.body.count(language_str), 1)
            self.assertIsNotNone(response.model_version)
            self.assertIsNotNone(response.statistics)

        res = await client.analyze_sentiment(
            documents=["Bill Gates is the CEO of Microsoft."],
            model_version="latest",
            show_stats=True,
            language="es",
            raw_response_hook=callback
        )

    @GlobalTextAnalyticsAccountPreparer()
    @TextAnalyticsClientPreparer()
    async def test_pass_cls(self, client):
        def callback(pipeline_response, deserialized, _):
            return "cls result"
        res = await client.analyze_sentiment(
            documents=["Test passing cls to endpoint"],
            cls=callback
        )
        assert res == "cls result"<|MERGE_RESOLUTION|>--- conflicted
+++ resolved
@@ -141,7 +141,6 @@
 
     @GlobalTextAnalyticsAccountPreparer()
     @TextAnalyticsClientPreparer()
-<<<<<<< HEAD
     @pytest.mark.xfail
     async def test_too_many_documents(self, client):
         # marking as xfail since the service hasn't added this error to this endpoint
@@ -151,7 +150,9 @@
             await client.analyze_sentiment(docs)
         except HttpResponseError as e:
             assert e.status_code == 400
-=======
+
+    @GlobalTextAnalyticsAccountPreparer()
+    @TextAnalyticsClientPreparer()
     async def test_output_same_order_as_input(self, client):
         docs = [
             TextDocumentInput(id="1", text="one"),
@@ -165,7 +166,6 @@
 
         for idx, doc in enumerate(response):
             self.assertEqual(str(idx + 1), doc.id)
->>>>>>> 0160912a
 
     @GlobalTextAnalyticsAccountPreparer()
     @TextAnalyticsClientPreparer(client_kwargs={"text_analytics_account_key": ""})
@@ -505,7 +505,6 @@
 
     @GlobalTextAnalyticsAccountPreparer()
     @TextAnalyticsClientPreparer()
-<<<<<<< HEAD
     async def test_document_warnings(self, client):
         # No warnings actually returned for analyze_sentiment. Will update when they add
         docs = [
@@ -516,13 +515,14 @@
         for doc in result:
             doc_warnings = doc.warnings
             self.assertEqual(len(doc_warnings), 0)
-=======
+
+    @GlobalTextAnalyticsAccountPreparer()
+    @TextAnalyticsClientPreparer()
     async def test_not_passing_list_for_docs(self, client):
         docs = {"id": "1", "text": "hello world"}
         with pytest.raises(TypeError) as excinfo:
             await client.analyze_sentiment(docs)
         assert "Input documents cannot be a dict" in str(excinfo.value)
->>>>>>> 0160912a
 
     @GlobalTextAnalyticsAccountPreparer()
     @TextAnalyticsClientPreparer()
