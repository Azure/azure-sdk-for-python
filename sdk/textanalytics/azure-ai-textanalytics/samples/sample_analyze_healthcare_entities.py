--- conflicted
+++ resolved
@@ -29,27 +29,15 @@
 """
 
 
-import os
-
 
 class AnalyzeHealthcareEntitiesSample(object):
 
     def analyze_healthcare_entities(self):
 
-        print(
-            "In this sample we will be combing through the prescriptions our pharmacy has fulfilled "
-            "so we can catalog how much inventory we have"
-        )
-        print(
-            "We start out with a list of prescription documents. "
-            "To simplify matters, we will assume all dosages are in units of mg."
-        )
-
         # [START analyze_healthcare_entities]
-        import re
+        import os
         from azure.core.credentials import AzureKeyCredential
         from azure.ai.textanalytics import TextAnalyticsClient
-        from collections import defaultdict
 
         endpoint = os.environ["AZURE_TEXT_ANALYTICS_ENDPOINT"]
         key = os.environ["AZURE_TEXT_ANALYTICS_KEY"]
@@ -74,7 +62,6 @@
 
         docs = [doc for doc in result if not doc.is_error]
 
-<<<<<<< HEAD
         print("Results of Healthcare Entities Analysis:")
         for idx, doc in enumerate(docs):
             for entity in doc.entities:
@@ -93,43 +80,6 @@
                 for role in relation.roles:
                     print("...Role '{}' with entity '{}'".format(role.name, role.entity.text))
             print("------------------------------------------")
-=======
-        print(
-            "In order to find the total dosage for every mentioned medication, "
-            "let's create a dict, mapping medication name -> total dosage. "
-        )
-
-        medication_to_dosage = defaultdict(int)
-
-        print(
-            "We will start off by extracting all of the dosage entities."
-        )
->>>>>>> 36f20036
-
-        dosage_entities = [
-            entity
-            for doc in docs
-            for entity in doc.entities
-            if entity.category == "Dosage"
-        ]
-
-        print(
-            "Now we traverse the related entities of each dosage entity. "
-            "We are looking for entities that are related by 'DosageOfMedication'. "
-            "After that, we're done!"
-        )
-        for dosage in dosage_entities:
-            dosage_value = int(re.findall(r"\d+", dosage.text)[0]) # we find the numbers in the dosage
-            for related_entity, relation_type in dosage.related_entities.items():
-                if relation_type == "DosageOfMedication":
-                    medication_to_dosage[related_entity.text] += dosage_value
-
-        [
-            print("We have fulfilled '{}' total mg of '{}'".format(
-                dosage, medication
-            ))
-            for medication, dosage in medication_to_dosage.items()
-        ]
         # [END analyze_healthcare_entities]
 
 if __name__ == "__main__":
