# Release History

## 5.1.0b6 (Unreleased)

**Breaking Changes**

- Removed property `related_entities` on `HealthcareEntity` and added `entity_relations` onto the document response level for healthcare
- Renamed properties `aspect` and `opinions` to `target` and `assessments` respectively in class `MinedOpinion`.
- Renamed classes `AspectSentiment` and `OpinionSentiment` to `TargetSentiment` and `AssessmentSentiment` respectively.

**New Features**

<<<<<<< HEAD
- Added parameter `pii_entity_categories` to the `recognize_pii_entities` client method.
- Added parameter `pii_entity_categries` property to class `RecognizePiiEntitiesAction`.
- Added enum `PiiEntityCategory`.
=======
- Add property `normalized_text` to `HealthcareEntity`. This property is a normalized version of the `text` property that already
exists on the `HealthcareEntity`
>>>>>>> 4ee7f359

## 5.1.0b5 (2021-02-10)

**Breaking Changes**

- Rename `begin_analyze` to `begin_analyze_batch_actions`.
- Now instead of separate parameters for all of the different types of actions you can pass to `begin_analyze_batch_actions`, we accept one parameter `actions`,
which is a list of actions you would like performed. The results of the actions are returned in the same order as when inputted.
- The response object from `begin_analyze_batch_actions` has also changed. Now, after the completion of your long running operation, we return a paged iterable
of action results, in the same order they've been inputted. The actual document results for each action are included under property `document_results` of
each action result.

**New Features**
- Renamed `begin_analyze_healthcare` to `begin_analyze_healthcare_entities`.
- Renamed `AnalyzeHealthcareResult` to `AnalyzeHealthcareEntitiesResult` and `AnalyzeHealthcareResultItem` to `AnalyzeHealthcareEntitiesResultItem`.
- Renamed `HealthcareEntityLink` to `HealthcareEntityDataSource` and renamed its properties `id` to `entity_id` and `data_source` to `name`.
- Removed `relations` from `AnalyzeHealthcareEntitiesResultItem` and added `related_entities` to `HealthcareEntity`.
- Moved the cancellation logic for the Analyze Healthcare Entities service from
the service client to the poller object returned from `begin_analyze_healthcare_entities`.
- Exposed Analyze Healthcare Entities operation metadata on the poller object returned from `begin_analyze_healthcare_entities`.
- No longer need to specify `api_version=TextAnalyticsApiVersion.V3_1_PREVIEW_3` when calling `begin_analyze` and `begin_analyze_healthcare_entities`. `begin_analyze_healthcare_entities` is still in gated preview though.
- Added a new parameter `string_index_type` to the service client methods `begin_analyze_healthcare_entities`, `analyze_sentiment`, `recognize_entities`, `recognize_pii_entities`, and `recognize_linked_entities` which tells the service how to interpret string offsets.
- Added property `length` to `CategorizedEntity`, `SentenceSentiment`, `LinkedEntityMatch`, `AspectSentiment`, `OpinionSentiment`, `PiiEntity` and
`HealthcareEntity`.

## 5.1.0b4 (2021-01-12)

**Bug Fixes**

- Package requires [azure-core](https://pypi.org/project/azure-core/) version 1.8.2 or greater


## 5.1.0b3 (2020-11-19)

**New Features**
- We have added method `begin_analyze`, which supports long-running batch process of Named Entity Recognition, Personally identifiable Information, and Key Phrase Extraction. To use, you must specify `api_version=TextAnalyticsApiVersion.V3_1_PREVIEW_3` when creating your client.
- We have added method `begin_analyze_healthcare`, which supports the service's Health API. Since the Health API is currently only available in a gated preview, you need to have your subscription on the service's allow list, and you must specify `api_version=TextAnalyticsApiVersion.V3_1_PREVIEW_3` when creating your client. Note that since this is a gated preview, AAD is not supported. More information [here](https://docs.microsoft.com/azure/cognitive-services/text-analytics/how-tos/text-analytics-for-health?tabs=ner#request-access-to-the-public-preview).


## 5.1.0b2 (2020-10-06)

**Breaking changes**
- Removed property `length` from `CategorizedEntity`, `SentenceSentiment`, `LinkedEntityMatch`, `AspectSentiment`, `OpinionSentiment`, and `PiiEntity`.
To get the length of the text in these models, just call `len()` on the `text` property.
- When a parameter or endpoint is not compatible with the API version you specify, we will now return a `ValueError` instead of a `NotImplementedError`.
- Client side validation of input is now disabled by default. This means there will be no `ValidationError`s thrown by the client SDK in the case of malformed input. The error will now be thrown by the service through an `HttpResponseError`.

## 5.1.0b1 (2020-09-17)

**New features**
- We are now targeting the service's v3.1-preview API as the default. If you would like to still use version v3.0 of the service,
pass in `v3.0` to the kwarg `api_version` when creating your TextAnalyticsClient
- We have added an API `recognize_pii_entities` which returns entities containing personally identifiable information for a batch of documents. Only available for API version v3.1-preview and up.
- Added `offset` and `length` properties for `CategorizedEntity`, `SentenceSentiment`, and `LinkedEntityMatch`. These properties are only available for API versions v3.1-preview and up.
  - `length` is the number of characters in the text of these models
  - `offset` is the offset of the text from the start of the document
- We now have added support for opinion mining. To use this feature, you need to make sure you are using the service's
v3.1-preview API. To get this support pass `show_opinion_mining` as True when calling the `analyze_sentiment` endpoint
- Add property `bing_entity_search_api_id` to the `LinkedEntity` class. This property is only available for v3.1-preview and up, and it is to be
used in conjunction with the Bing Entity Search API to fetch additional relevant information about the returned entity.

## 5.0.0 (2020-07-27)

- Re-release of GA version 1.0.0 with an updated version

## 1.0.0 (2020-06-09)

- First stable release of the azure-ai-textanalytics package. Targets the service's v3.0 API.

## 1.0.0b6 (2020-05-27)

**New features**
- We now have a `warnings` property on each document-level response object returned from the endpoints. It is a list of `TextAnalyticsWarning`s.
- Added `text` property to `SentenceSentiment`

**Breaking changes**
- Now targets only the service's v3.0 API, instead of the v3.0-preview.1 API
- `score` attribute of `DetectedLanguage` has been renamed to `confidence_score`
- Removed `grapheme_offset` and `grapheme_length` from `CategorizedEntity`, `SentenceSentiment`, and `LinkedEntityMatch`
- `TextDocumentStatistics` attribute `grapheme_count` has been renamed to `character_count`

## 1.0.0b5

- This was a broken release

## 1.0.0b4 (2020-04-07)

**Breaking changes**
- Removed the `recognize_pii_entities` endpoint and all related models (`RecognizePiiEntitiesResult` and `PiiEntity`)
from this library.
- Removed `TextAnalyticsApiKeyCredential` and now using `AzureKeyCredential` from azure.core.credentials as key credential
- `score` attribute has been renamed to `confidence_score` for the `CategorizedEntity`, `LinkedEntityMatch`, and
`PiiEntity` models
- All input parameters `inputs` have been renamed to `documents`

## 1.0.0b3 (2020-03-10)

**Breaking changes**
- `SentimentScorePerLabel` has been renamed to `SentimentConfidenceScores`
- `AnalyzeSentimentResult` and `SentenceSentiment` attribute `sentiment_scores` has been renamed to `confidence_scores`
- `TextDocumentStatistics` attribute `character_count` has been renamed to `grapheme_count`
- `LinkedEntity` attribute `id` has been renamed to `data_source_entity_id`
- Parameters `country_hint` and `language` are now passed as keyword arguments
- The keyword argument `response_hook` has been renamed to `raw_response_hook`
- `length` and `offset` attributes have been renamed to `grapheme_length` and `grapheme_offset` for the `SentenceSentiment`,
`CategorizedEntity`, `PiiEntity`, and `LinkedEntityMatch` models

**New features**
- Pass `country_hint="none"` to not use the default country hint of `"US"`.

**Dependency updates**
- Adopted [azure-core](https://pypi.org/project/azure-core/) version 1.3.0 or greater

## 1.0.0b2 (2020-02-11)

**Breaking changes**

- The single text, module-level operations `single_detect_language()`, `single_recognize_entities()`, `single_extract_key_phrases()`, `single_analyze_sentiment()`, `single_recognize_pii_entities()`, and `single_recognize_linked_entities()`
have been removed from the client library. Use the batching methods for optimal performance in production environments.
- To use an API key as the credential for authenticating the client, a new credential class `TextAnalyticsApiKeyCredential("<api_key>")` must be passed in for the `credential` parameter.
Passing the API key as a string is no longer supported.
- `detect_languages()` is renamed to `detect_language()`.
- The `TextAnalyticsError` model has been simplified to an object with only attributes `code`, `message`, and `target`.
- `NamedEntity` has been renamed to `CategorizedEntity` and its attributes `type` to `category` and `subtype` to `subcategory`.
- `RecognizePiiEntitiesResult` now contains on the object a list of `PiiEntity` instead of `NamedEntity`.
- `AnalyzeSentimentResult` attribute `document_scores` has been renamed to `sentiment_scores`.
- `SentenceSentiment` attribute `sentence_scores` has been renamed to `sentiment_scores`.
- `SentimentConfidenceScorePerLabel` has been renamed to `SentimentScorePerLabel`.
- `DetectLanguageResult` no longer has attribute `detected_languages`. Use `primary_language` to access the detected language in text.

**New features**

- Credential class `TextAnalyticsApiKeyCredential` provides an `update_key()` method which allows you to update the API key for long-lived clients.

**Fixes and improvements**

- `__repr__` has been added to all of the response objects.
- If you try to access a result attribute on a `DocumentError` object, an `AttributeError` is raised with a custom error message that provides the document ID and error of the invalid document.


## 1.0.0b1 (2020-01-09)

Version (1.0.0b1) is the first preview of our efforts to create a user-friendly and Pythonic client library for Azure Text Analytics. For more information about this, and preview releases of other Azure SDK libraries, please visit
https://azure.github.io/azure-sdk/releases/latest/python.html.

**Breaking changes: New API design**

- New namespace/package name:
  - The namespace/package name for Azure Text Analytics client library has changed from `azure.cognitiveservices.language.textanalytics` to `azure.ai.textanalytics`

- New operations and naming:
  - `detect_language` is renamed to `detect_languages`
  - `entities` is renamed to `recognize_entities`
  - `key_phrases` is renamed to `extract_key_phrases`
  - `sentiment` is renamed to `analyze_sentiment`
  - New operation `recognize_pii_entities` finds personally identifiable information entities in text
  - New operation `recognize_linked_entities` provides links from a well-known knowledge base for each recognized entity
  - New module-level operations `single_detect_language`, `single_recognize_entities`, `single_extract_key_phrases`, `single_analyze_sentiment`, `single_recognize_pii_entities`, and `single_recognize_linked_entities` perform
  function on a single string instead of a batch of text documents and can be imported from the `azure.ai.textanalytics` namespace.
  - New client and module-level async APIs added to subnamespace `azure.ai.textanalytics.aio`.
  - `MultiLanguageInput` has been renamed to `TextDocumentInput`
  - `LanguageInput` has been renamed to `DetectLanguageInput`
  - `DocumentLanguage` has been renamed to `DetectLanguageResult`
  - `DocumentEntities` has been renamed to `RecognizeEntitiesResult`
  - `DocumentLinkedEntities` has been renamed to `RecognizeLinkedEntitiesResult`
  - `DocumentKeyPhrases` has been renamed to `ExtractKeyPhrasesResult`
  - `DocumentSentiment` has been renamed to `AnalyzeSentimentResult`
  - `DocumentStatistics` has been renamed to `TextDocumentStatistics`
  - `RequestStatistics` has been renamed to `TextDocumentBatchStatistics`
  - `Entity` has been renamed to `NamedEntity`
  - `Match` has been renamed to `LinkedEntityMatch`
  - The batching methods' `documents` parameter has been renamed `inputs`

- New input types:
  - `detect_languages` can take as input a `list[DetectLanguageInput]` or a `list[str]`. A list of dict-like objects in the same shape as `DetectLanguageInput` is still accepted as input.
  - `recognize_entities`, `recognize_pii_entities`, `recognize_linked_entities`, `extract_key_phrases`, `analyze_sentiment` can take as input a `list[TextDocumentInput]` or `list[str]`.
  A list of dict-like objects in the same shape as `TextDocumentInput` is still accepted as input.

- New parameters/keyword arguments:
  - All operations now take a keyword argument `model_version` which allows the user to specify a string referencing the desired model version to be used for analysis. If no string specified, it will default to the latest, non-preview version.
  - `detect_languages` now takes a parameter `country_hint` which allows you to specify the country hint for the entire batch. Any per-item country hints will take precedence over a whole batch hint.
  - `recognize_entities`, `recognize_pii_entities`, `recognize_linked_entities`, `extract_key_phrases`, `analyze_sentiment` now take a parameter `language` which allows you to specify the language for the entire batch.
  Any per-item specified language will take precedence over a whole batch hint.
  - A `default_country_hint` or `default_language` keyword argument can be passed at client instantiation to set the default values for all operations.
  - A `response_hook` keyword argument can be passed with a callback to use the raw response from the service. Additionally, values returned for `TextDocumentBatchStatistics` and `model_version` used must be retrieved using a response hook.
  - `show_stats` and `model_version` parameters move to keyword only arguments.

- New return types
  - The return types for the batching methods (`detect_languages`, `recognize_entities`, `recognize_pii_entities`, `recognize_linked_entities`, `extract_key_phrases`, `analyze_sentiment`) now return a heterogeneous list of
  result objects and document errors in the order passed in with the request. To iterate over the list and filter for result or error, a boolean property on each object called `is_error` can be used to determine whether the returned response object at
  that index is a result or an error:
  - `detect_languages` now returns a List[Union[`DetectLanguageResult`, `DocumentError`]]
  - `recognize_entities` now returns a List[Union[`RecognizeEntitiesResult`, `DocumentError`]]
  - `recognize_pii_entities` now returns a List[Union[`RecognizePiiEntitiesResult`, `DocumentError`]]
  - `recognize_linked_entities` now returns a List[Union[`RecognizeLinkedEntitiesResult`, `DocumentError`]]
  - `extract_key_phrases` now returns a List[Union[`ExtractKeyPhrasesResult`, `DocumentError`]]
  - `analyze_sentiment` now returns a List[Union[`AnalyzeSentimentResult`, `DocumentError`]]
  - The module-level, single text operations will return a single result object or raise the error found on the document:
  - `single_detect_languages` returns a `DetectLanguageResult`
  - `single_recognize_entities` returns a `RecognizeEntitiesResult`
  - `single_recognize_pii_entities` returns a `RecognizePiiEntitiesResult`
  - `single_recognize_linked_entities` returns a `RecognizeLinkedEntitiesResult`
  - `single_extract_key_phrases` returns a `ExtractKeyPhrasesResult`
  - `single_analyze_sentiment` returns a `AnalyzeSentimentResult`

- New underlying REST pipeline implementation, based on the new `azure-core` library.
- Client and pipeline configuration is now available via keyword arguments at both the client level, and per-operation. See README for a full list of optional configuration arguments.
- Authentication using `azure-identity` credentials
  - see the
  [Azure Identity documentation](https://github.com/Azure/azure-sdk-for-python/blob/master/sdk/identity/azure-identity/README.md)
  for more information
- New error hierarchy:
    - All service errors will now use the base type: `azure.core.exceptions.HttpResponseError`
    - There is one exception type derived from this base type for authentication errors:
        - `ClientAuthenticationError`: Authentication failed.

## 0.2.0 (2019-03-12)

**Features**

- Client class can be used as a context manager to keep the underlying HTTP session open for performance
- New method "entities"
- Model KeyPhraseBatchResultItem has a new parameter statistics
- Model KeyPhraseBatchResult has a new parameter statistics
- Model LanguageBatchResult has a new parameter statistics
- Model LanguageBatchResultItem has a new parameter statistics
- Model SentimentBatchResult has a new parameter statistics

**Breaking changes**

- TextAnalyticsAPI main client has been renamed TextAnalyticsClient
- TextAnalyticsClient parameter is no longer a region but a complete endpoint

**General Breaking changes**

This version uses a next-generation code generator that *might* introduce breaking changes.

- Model signatures now use only keyword-argument syntax. All positional arguments must be re-written as keyword-arguments.
  To keep auto-completion in most cases, models are now generated for Python 2 and Python 3. Python 3 uses the "*" syntax for keyword-only arguments.
- Enum types now use the "str" mixin (class AzureEnum(str, Enum)) to improve the behavior when unrecognized enum values are encountered.
  While this is not a breaking change, the distinctions are important, and are documented here:
  https://docs.python.org/3/library/enum.html#others
  At a glance:

  - "is" should not be used at all.
  - "format" will return the string value, where "%s" string formatting will return `NameOfEnum.stringvalue`. Format syntax should be prefered.

**Bugfixes**

- Compatibility of the sdist with wheel 0.31.0


## 0.1.0 (2018-01-12)

* Initial Release<|MERGE_RESOLUTION|>--- conflicted
+++ resolved
@@ -10,14 +10,11 @@
 
 **New Features**
 
-<<<<<<< HEAD
-- Added parameter `pii_entity_categories` to the `recognize_pii_entities` client method.
-- Added parameter `pii_entity_categries` property to class `RecognizePiiEntitiesAction`.
-- Added enum `PiiEntityCategory`.
-=======
+- Added parameter `categories_filter` to the `recognize_pii_entities` client method.
+- Added `categries_filter` property to class `RecognizePiiEntitiesAction`.
+- Added enum `PiiEntityCategoryType`.
 - Add property `normalized_text` to `HealthcareEntity`. This property is a normalized version of the `text` property that already
 exists on the `HealthcareEntity`
->>>>>>> 4ee7f359
 
 ## 5.1.0b5 (2021-02-10)
 
