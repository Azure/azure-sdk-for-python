--- conflicted
+++ resolved
@@ -9,10 +9,7 @@
 - Added `begin_multi_label_classify` client method to perform custom multi label classification on documents.
 - Added property `details` on returned poller objects which contain long-running operation metadata.
 - Added `TextAnalysisLROPoller` and `AsyncTextAnalysisLROPoller` protocols to describe the return types from long-running operations.
-<<<<<<< HEAD
-- Added `cancel` method on the poller objects. Call it to cancel a long-running operation that's in progress. 
-=======
->>>>>>> f9802f92
+- Added `cancel` method on the poller objects. Call it to cancel a long-running operation that's in progress.
 
 ### Breaking Changes
 
