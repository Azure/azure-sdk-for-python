# Release History

## 5.3.0b1 (Unreleased)

### Features Added
- Added the Extractive Summarization feature and related models: `ExtractSummaryAction`, `ExtractSummaryResult`, and `SummarySentence`.
  Access the feature through the `begin_analyze_actions` API.
- Added keyword arguments `fhir_version` and `document_type` to `begin_analyze_healthcare_entities` and `AnalyzeHealthcareEntitiesAction`.
- Added property `fhir_bundle` to `AnalyzeHealthcareEntitiesResult`.
- Added property `confidence_score` to `HealthcareRelation`.
- Added enum `HealthcareDocumentType`.
- Added property `resolutions` to `CategorizedEntity`.
- Added models and enums related to resolutions: `BaseResolution`, `ResolutionKind`, `AgeResolution`, `AreaResolution`, 
  `BooleanResolution`, `CurrencyResolution`, `DateTimeResolution`, `InformationResolution`, `LengthResolution`,
  `NumberResolution`, `NumericRangeResolution`, `OrdinalResolution`, `SpeedResolution`, `TemperatureResolution`,
  `TemporalSpanResolution`, `VolumeResolution`, `WeightResolution`, `AgeUnit`, `AreaUnit`, `TemporalModifier`,
  `InformationUnit`, `LengthUnit`, `NumberKind`, `RangeKind`, `RelativeTo`, `SpeedUnit`, `TemperatureUnit`,
  `VolumeUnit`, and `WeightUnit`.
<<<<<<< HEAD
- Added the `dynamic_classification` client method to perform dynamic classification on documents without needing to train a model.
=======
- Added the Abstractive Summarization feature and related models: `AbstractSummaryAction`, `AbstractSummaryResult`, `AbstractiveSummary`,
  `SummaryContext`, `PhraseControl`, and `PhraseControlStrategy`. Access the feature through the `begin_analyze_actions` API.
- Added automatic language detection to long-running operation APIs. Pass `auto` into the document `language` hint to use this feature.
- Added `autodetect_default_language` to long-running operation APIs. Pass as the default/fallback language for automatic language detection.
- Added property `detected_language` to `RecognizeEntitiesResult`, `RecognizePiiEntitiesResult`, `AnalyzeHealthcareEntitiesResult`,
  `ExtractKeyPhrasesResult`, `RecognizeLinkedEntitiesResult`, `AnalyzeSentimentResult`, `RecognizeCustomEntitiesResult`,
  `ClassifyDocumentResult`, `ExtractSummaryResult`, and `AbstractSummaryResult` to indicate the language detected by automatic language detection.
- Added property `script` to `DetectedLanguage` to indicate the script of the input document.
>>>>>>> aeb1e83d

### Breaking Changes

### Bugs Fixed

### Other Changes

## 5.2.1 (2022-10-26)

### Bugs Fixed
- Returns a more helpful message in the document error when all documents fail for an action in the `begin_analyze_actions` API.

## 5.2.0 (2022-09-08)

### Other Changes

This version of the client library marks a stable release and defaults to the service API version `2022-05-01`.
Includes all changes from `5.2.0b1` to `5.2.0b5`.

## 5.2.0b5 (2022-08-11)

The version of this client library defaults to the API version `2022-05-01`.

### Features Added

- Added `begin_recognize_custom_entities` client method to recognize custom named entities in documents.
- Added `begin_single_label_classify` client method to perform custom single label classification on documents.
- Added `begin_multi_label_classify` client method to perform custom multi label classification on documents.
- Added property `details` on returned poller objects which contain long-running operation metadata.
- Added `TextAnalysisLROPoller` and `AsyncTextAnalysisLROPoller` protocols to describe the return types from long-running operations.
- Added `cancel` method on the poller objects. Call it to cancel a long-running operation that's in progress.
- Added property `kind` to `RecognizeEntitiesResult`, `RecognizePiiEntitiesResult`, `AnalyzeHealthcareEntitiesResult`,
  `DetectLanguageResult`, `ExtractKeyPhrasesResult`, `RecognizeLinkedEntitiesResult`, `AnalyzeSentimentResult`,
  `RecognizeCustomEntitiesResult`, `ClassifyDocumentResult`, and `DocumentError`.
- Added enum `TextAnalysisKind`.

### Breaking Changes

- Removed the Extractive Text Summarization feature and related models: `ExtractSummaryAction`, `ExtractSummaryResult`, and `SummarySentence`. To access this beta feature, install the `5.2.0b4` version of the client library.
- Removed the `FHIR` feature and related keyword argument and property: `fhir_version` and `fhir_bundle`. To access this beta feature, install the `5.2.0b4` version of the client library.
- `SingleCategoryClassifyResult` and `MultiCategoryClassifyResult` models have been merged into one model: `ClassifyDocumentResult`.
- Renamed `SingleCategoryClassifyAction` to `SingleLabelClassifyAction`
- Renamed `MultiCategoryClassifyAction` to `MultiLabelClassifyAction`.

### Bugs Fixed

- A `HttpResponseError` will be immediately raised when the call quota volume is exceeded in a `F0` tier Language resource.

### Other Changes

- Python 3.6 is no longer supported. Please use Python version 3.7 or later. For more details, see [Azure SDK for Python version support policy](https://github.com/Azure/azure-sdk-for-python/wiki/Azure-SDKs-Python-version-support-policy).


## 5.2.0b4 (2022-05-18)

Note that this is the first version of the client library that targets the Azure Cognitive Service for Language APIs which includes the existing text analysis and natural language processing features found in the Text Analytics client library.
In addition, the service API has changed from semantic to date-based versioning. This version of the client library defaults to the latest supported API version, which currently is `2022-04-01-preview`. Support for `v3.2-preview.2` is removed, however, all functionalities are included in the latest version.

### Features Added

- Added support for Healthcare Entities Analysis through the `begin_analyze_actions` API with the `AnalyzeHealthcareEntitiesAction` type.
- Added keyword argument `fhir_version` to `begin_analyze_healthcare_entities` and `AnalyzeHealthcareEntitiesAction`. Use the keyword to indicate the version for the `fhir_bundle` contained on the `AnalyzeHealthcareEntitiesResult`.
- Added property `fhir_bundle` to `AnalyzeHealthcareEntitiesResult`.
- Added keyword argument `display_name` to `begin_analyze_healthcare_entities`.

## 5.2.0b3 (2022-03-08)

### Bugs Fixed
- `string_index_type` now correctly defaults to the Python default `UnicodeCodePoint` for `AnalyzeSentimentAction` and `RecognizeCustomEntitiesAction`.
- Fixed a bug in `begin_analyze_actions` where incorrect action types were being sent in the request if targeting the older API version `v3.1` in the beta version of the client library.
- `string_index_type` option `Utf16CodePoint` is corrected to `Utf16CodeUnit`.

### Other Changes
- Python 2.7 is no longer supported. Please use Python version 3.6 or later.

## 5.2.0b2 (2021-11-02)

This version of the SDK defaults to the latest supported API version, which currently is `v3.2-preview.2`.

### Features Added
- Added support for Custom Entities Recognition through the `begin_analyze_actions` API with the `RecognizeCustomEntitiesAction` and `RecognizeCustomEntitiesResult` types.
- Added support for Custom Single Classification through the `begin_analyze_actions` API with the `SingleCategoryClassifyAction` and `SingleCategoryClassifyActionResult` types.
- Added support for Custom Multi Classification through the `begin_analyze_actions` API with the `MultiCategoryClassifyAction` and `MultiCategoryClassifyActionResult` types.
- Multiple of the same action type is now supported with `begin_analyze_actions`.

### Bugs Fixed
- Restarting a long-running operation from a saved state is now supported for the `begin_analyze_actions` and `begin_recognize_healthcare_entities` methods.
- In the event of an action level error, available partial results are now returned for any successful actions in `begin_analyze_actions`.

### Other Changes
- Package requires [azure-core](https://pypi.org/project/azure-core/) version 1.19.1 or greater

## 5.2.0b1 (2021-08-09)

This version of the SDK defaults to the latest supported API version, which currently is `v3.2-preview.1`.

### Features Added
- Added support for Extractive Summarization actions through the `ExtractSummaryAction` type.

### Bugs Fixed
- `RecognizePiiEntitiesAction` option `disable_service_logs` now correctly defaults to `True`.

### Other Changes
- Python 3.5 is no longer supported.

## 5.1.0 (2021-07-07)

This version of the SDK defaults to the latest supported API version, which currently is `v3.1`.
Includes all changes from `5.1.0b1` to `5.1.0b7`.

Note: this version will be the last to officially support Python 3.5, future versions will require Python 2.7 or Python 3.6+.

### Features Added

- Added `catagories_filter` to `RecognizePiiEntitiesAction`
- Added `HealthcareEntityCategory`
- Added AAD support for the `begin_analyze_healthcare_entities` methods.

### Breaking Changes

- Changed: the response structure of `being_analyze_actions`. Now, we return a list of results, where each result is a list of the action results for the document, in the order the documents and actions were passed.
- Changed: `begin_analyze_actions` now accepts a single action per type. A `ValueError` is raised if duplicate actions are passed.
- Removed: `AnalyzeActionsType`
- Removed: `AnalyzeActionsResult`
- Removed: `AnalyzeActionsError`
- Removed: `HealthcareEntityRelationRoleType`
- Changed: renamed `HealthcareEntityRelationType` to `HealthcareEntityRelation`
- Changed: renamed `PiiEntityCategoryType` to `PiiEntityCategory`
- Changed: renamed `PiiEntityDomainType` to `PiiEntityDomain`

## 5.1.0b7 (2021-05-18)

**Breaking Changes**
- Renamed `begin_analyze_batch_actions` to `begin_analyze_actions`.
- Renamed `AnalyzeBatchActionsType` to `AnalyzeActionsType`.
- Renamed `AnalyzeBatchActionsResult` to `AnalyzeActionsResult`.
- Renamed `AnalyzeBatchActionsError` to `AnalyzeActionsError`.
- Renamed `AnalyzeHealthcareEntitiesResultItem` to `AnalyzeHealthcareEntitiesResult`.
- Fixed `AnalyzeHealthcareEntitiesResult`'s `statistics` to be the correct type, `TextDocumentStatistics`
- Remove `RequestStatistics`, use `TextDocumentBatchStatistics` instead

**New Features**
- Added enums `EntityConditionality`, `EntityCertainty`, and `EntityAssociation`.
- Added `AnalyzeSentimentAction` as a supported action type for `begin_analyze_batch_actions`.
- Added kwarg `disable_service_logs`. If set to true, you opt-out of having your text input logged on the service side for troubleshooting.

## 5.1.0b6 (2021-03-09)

**Breaking Changes**
- By default, we now target the service's `v3.1-preview.4` endpoint through enum value `TextAnalyticsApiVersion.V3_1_PREVIEW`
- Removed property `related_entities` on `HealthcareEntity` and added `entity_relations` onto the document response level for healthcare
- Renamed properties `aspect` and `opinions` to `target` and `assessments` respectively in class `MinedOpinion`.
- Renamed classes `AspectSentiment` and `OpinionSentiment` to `TargetSentiment` and `AssessmentSentiment` respectively.

**New Features**
- Added `RecognizeLinkedEntitiesAction` as a supported action type for `begin_analyze_batch_actions`.
- Added parameter `categories_filter` to the `recognize_pii_entities` client method.
- Added enum `PiiEntityCategoryType`.
- Add property `normalized_text` to `HealthcareEntity`. This property is a normalized version of the `text` property that already
exists on the `HealthcareEntity`
- Add property `assertion` onto `HealthcareEntity`. This contains assertions about the entity itself, i.e. if the entity represents a diagnosis,
is this diagnosis conditional on a symptom?

**Known Issues**

- `begin_analyze_healthcare_entities` is currently in gated preview and can not be used with AAD credentials. For more information, see [the Text Analytics for Health documentation](https://docs.microsoft.com/azure/cognitive-services/text-analytics/how-tos/text-analytics-for-health?tabs=ner#request-access-to-the-public-preview).
- At time of this SDK release, the service is not respecting the value passed through `model_version` to `begin_analyze_healthcare_entities`, it only uses the latest model.

## 5.1.0b5 (2021-02-10)

**Breaking Changes**

- Rename `begin_analyze` to `begin_analyze_batch_actions`.
- Now instead of separate parameters for all of the different types of actions you can pass to `begin_analyze_batch_actions`, we accept one parameter `actions`,
which is a list of actions you would like performed. The results of the actions are returned in the same order as when inputted.
- The response object from `begin_analyze_batch_actions` has also changed. Now, after the completion of your long running operation, we return a paged iterable
of action results, in the same order they've been inputted. The actual document results for each action are included under property `document_results` of
each action result.

**New Features**
- Renamed `begin_analyze_healthcare` to `begin_analyze_healthcare_entities`.
- Renamed `AnalyzeHealthcareResult` to `AnalyzeHealthcareEntitiesResult` and `AnalyzeHealthcareResultItem` to `AnalyzeHealthcareEntitiesResultItem`.
- Renamed `HealthcareEntityLink` to `HealthcareEntityDataSource` and renamed its properties `id` to `entity_id` and `data_source` to `name`.
- Removed `relations` from `AnalyzeHealthcareEntitiesResultItem` and added `related_entities` to `HealthcareEntity`.
- Moved the cancellation logic for the Analyze Healthcare Entities service from
the service client to the poller object returned from `begin_analyze_healthcare_entities`.
- Exposed Analyze Healthcare Entities operation metadata on the poller object returned from `begin_analyze_healthcare_entities`.
- No longer need to specify `api_version=TextAnalyticsApiVersion.V3_1_PREVIEW_3` when calling `begin_analyze` and `begin_analyze_healthcare_entities`. `begin_analyze_healthcare_entities` is still in gated preview though.
- Added a new parameter `string_index_type` to the service client methods `begin_analyze_healthcare_entities`, `analyze_sentiment`, `recognize_entities`, `recognize_pii_entities`, and `recognize_linked_entities` which tells the service how to interpret string offsets.
- Added property `length` to `CategorizedEntity`, `SentenceSentiment`, `LinkedEntityMatch`, `AspectSentiment`, `OpinionSentiment`, `PiiEntity` and
`HealthcareEntity`.

## 5.1.0b4 (2021-01-12)

**Bug Fixes**

- Package requires [azure-core](https://pypi.org/project/azure-core/) version 1.8.2 or greater


## 5.1.0b3 (2020-11-19)

**New Features**
- We have added method `begin_analyze`, which supports long-running batch process of Named Entity Recognition, Personally identifiable Information, and Key Phrase Extraction. To use, you must specify `api_version=TextAnalyticsApiVersion.V3_1_PREVIEW_3` when creating your client.
- We have added method `begin_analyze_healthcare`, which supports the service's Health API. Since the Health API is currently only available in a gated preview, you need to have your subscription on the service's allow list, and you must specify `api_version=TextAnalyticsApiVersion.V3_1_PREVIEW_3` when creating your client. Note that since this is a gated preview, AAD is not supported. More information [here](https://docs.microsoft.com/azure/cognitive-services/text-analytics/how-tos/text-analytics-for-health?tabs=ner#request-access-to-the-public-preview).


## 5.1.0b2 (2020-10-06)

**Breaking changes**
- Removed property `length` from `CategorizedEntity`, `SentenceSentiment`, `LinkedEntityMatch`, `AspectSentiment`, `OpinionSentiment`, and `PiiEntity`.
To get the length of the text in these models, just call `len()` on the `text` property.
- When a parameter or endpoint is not compatible with the API version you specify, we will now return a `ValueError` instead of a `NotImplementedError`.
- Client side validation of input is now disabled by default. This means there will be no `ValidationError`s thrown by the client SDK in the case of malformed input. The error will now be thrown by the service through an `HttpResponseError`.

## 5.1.0b1 (2020-09-17)

**New features**
- We are now targeting the service's v3.1-preview API as the default. If you would like to still use version v3.0 of the service,
pass in `v3.0` to the kwarg `api_version` when creating your TextAnalyticsClient
- We have added an API `recognize_pii_entities` which returns entities containing personally identifiable information for a batch of documents. Only available for API version v3.1-preview and up.
- Added `offset` and `length` properties for `CategorizedEntity`, `SentenceSentiment`, and `LinkedEntityMatch`. These properties are only available for API versions v3.1-preview and up.
  - `length` is the number of characters in the text of these models
  - `offset` is the offset of the text from the start of the document
- We now have added support for opinion mining. To use this feature, you need to make sure you are using the service's
v3.1-preview API. To get this support pass `show_opinion_mining` as True when calling the `analyze_sentiment` endpoint
- Add property `bing_entity_search_api_id` to the `LinkedEntity` class. This property is only available for v3.1-preview and up, and it is to be
used in conjunction with the Bing Entity Search API to fetch additional relevant information about the returned entity.

## 5.0.0 (2020-07-27)

- Re-release of GA version 1.0.0 with an updated version

## 1.0.0 (2020-06-09)

- First stable release of the azure-ai-textanalytics package. Targets the service's v3.0 API.

## 1.0.0b6 (2020-05-27)

**New features**
- We now have a `warnings` property on each document-level response object returned from the endpoints. It is a list of `TextAnalyticsWarning`s.
- Added `text` property to `SentenceSentiment`

**Breaking changes**
- Now targets only the service's v3.0 API, instead of the v3.0-preview.1 API
- `score` attribute of `DetectedLanguage` has been renamed to `confidence_score`
- Removed `grapheme_offset` and `grapheme_length` from `CategorizedEntity`, `SentenceSentiment`, and `LinkedEntityMatch`
- `TextDocumentStatistics` attribute `grapheme_count` has been renamed to `character_count`

## 1.0.0b5

- This was a broken release

## 1.0.0b4 (2020-04-07)

**Breaking changes**
- Removed the `recognize_pii_entities` endpoint and all related models (`RecognizePiiEntitiesResult` and `PiiEntity`)
from this library.
- Removed `TextAnalyticsApiKeyCredential` and now using `AzureKeyCredential` from azure.core.credentials as key credential
- `score` attribute has been renamed to `confidence_score` for the `CategorizedEntity`, `LinkedEntityMatch`, and
`PiiEntity` models
- All input parameters `inputs` have been renamed to `documents`

## 1.0.0b3 (2020-03-10)

**Breaking changes**
- `SentimentScorePerLabel` has been renamed to `SentimentConfidenceScores`
- `AnalyzeSentimentResult` and `SentenceSentiment` attribute `sentiment_scores` has been renamed to `confidence_scores`
- `TextDocumentStatistics` attribute `character_count` has been renamed to `grapheme_count`
- `LinkedEntity` attribute `id` has been renamed to `data_source_entity_id`
- Parameters `country_hint` and `language` are now passed as keyword arguments
- The keyword argument `response_hook` has been renamed to `raw_response_hook`
- `length` and `offset` attributes have been renamed to `grapheme_length` and `grapheme_offset` for the `SentenceSentiment`,
`CategorizedEntity`, `PiiEntity`, and `LinkedEntityMatch` models

**New features**
- Pass `country_hint="none"` to not use the default country hint of `"US"`.

**Dependency updates**
- Adopted [azure-core](https://pypi.org/project/azure-core/) version 1.3.0 or greater

## 1.0.0b2 (2020-02-11)

**Breaking changes**

- The single text, module-level operations `single_detect_language()`, `single_recognize_entities()`, `single_extract_key_phrases()`, `single_analyze_sentiment()`, `single_recognize_pii_entities()`, and `single_recognize_linked_entities()`
have been removed from the client library. Use the batching methods for optimal performance in production environments.
- To use an API key as the credential for authenticating the client, a new credential class `TextAnalyticsApiKeyCredential("<api_key>")` must be passed in for the `credential` parameter.
Passing the API key as a string is no longer supported.
- `detect_languages()` is renamed to `detect_language()`.
- The `TextAnalyticsError` model has been simplified to an object with only attributes `code`, `message`, and `target`.
- `NamedEntity` has been renamed to `CategorizedEntity` and its attributes `type` to `category` and `subtype` to `subcategory`.
- `RecognizePiiEntitiesResult` now contains on the object a list of `PiiEntity` instead of `NamedEntity`.
- `AnalyzeSentimentResult` attribute `document_scores` has been renamed to `sentiment_scores`.
- `SentenceSentiment` attribute `sentence_scores` has been renamed to `sentiment_scores`.
- `SentimentConfidenceScorePerLabel` has been renamed to `SentimentScorePerLabel`.
- `DetectLanguageResult` no longer has attribute `detected_languages`. Use `primary_language` to access the detected language in text.

**New features**

- Credential class `TextAnalyticsApiKeyCredential` provides an `update_key()` method which allows you to update the API key for long-lived clients.

**Fixes and improvements**

- `__repr__` has been added to all of the response objects.
- If you try to access a result attribute on a `DocumentError` object, an `AttributeError` is raised with a custom error message that provides the document ID and error of the invalid document.


## 1.0.0b1 (2020-01-09)

Version (1.0.0b1) is the first preview of our efforts to create a user-friendly and Pythonic client library for Azure Text Analytics. For more information about this, and preview releases of other Azure SDK libraries, please visit
https://azure.github.io/azure-sdk/releases/latest/python.html.

**Breaking changes: New API design**

- New namespace/package name:
  - The namespace/package name for Azure Text Analytics client library has changed from `azure.cognitiveservices.language.textanalytics` to `azure.ai.textanalytics`

- New operations and naming:
  - `detect_language` is renamed to `detect_languages`
  - `entities` is renamed to `recognize_entities`
  - `key_phrases` is renamed to `extract_key_phrases`
  - `sentiment` is renamed to `analyze_sentiment`
  - New operation `recognize_pii_entities` finds personally identifiable information entities in text
  - New operation `recognize_linked_entities` provides links from a well-known knowledge base for each recognized entity
  - New module-level operations `single_detect_language`, `single_recognize_entities`, `single_extract_key_phrases`, `single_analyze_sentiment`, `single_recognize_pii_entities`, and `single_recognize_linked_entities` perform
  function on a single string instead of a batch of text documents and can be imported from the `azure.ai.textanalytics` namespace.
  - New client and module-level async APIs added to subnamespace `azure.ai.textanalytics.aio`.
  - `MultiLanguageInput` has been renamed to `TextDocumentInput`
  - `LanguageInput` has been renamed to `DetectLanguageInput`
  - `DocumentLanguage` has been renamed to `DetectLanguageResult`
  - `DocumentEntities` has been renamed to `RecognizeEntitiesResult`
  - `DocumentLinkedEntities` has been renamed to `RecognizeLinkedEntitiesResult`
  - `DocumentKeyPhrases` has been renamed to `ExtractKeyPhrasesResult`
  - `DocumentSentiment` has been renamed to `AnalyzeSentimentResult`
  - `DocumentStatistics` has been renamed to `TextDocumentStatistics`
  - `RequestStatistics` has been renamed to `TextDocumentBatchStatistics`
  - `Entity` has been renamed to `NamedEntity`
  - `Match` has been renamed to `LinkedEntityMatch`
  - The batching methods' `documents` parameter has been renamed `inputs`

- New input types:
  - `detect_languages` can take as input a `list[DetectLanguageInput]` or a `list[str]`. A list of dict-like objects in the same shape as `DetectLanguageInput` is still accepted as input.
  - `recognize_entities`, `recognize_pii_entities`, `recognize_linked_entities`, `extract_key_phrases`, `analyze_sentiment` can take as input a `list[TextDocumentInput]` or `list[str]`.
  A list of dict-like objects in the same shape as `TextDocumentInput` is still accepted as input.

- New parameters/keyword arguments:
  - All operations now take a keyword argument `model_version` which allows the user to specify a string referencing the desired model version to be used for analysis. If no string specified, it will default to the latest, non-preview version.
  - `detect_languages` now takes a parameter `country_hint` which allows you to specify the country hint for the entire batch. Any per-item country hints will take precedence over a whole batch hint.
  - `recognize_entities`, `recognize_pii_entities`, `recognize_linked_entities`, `extract_key_phrases`, `analyze_sentiment` now take a parameter `language` which allows you to specify the language for the entire batch.
  Any per-item specified language will take precedence over a whole batch hint.
  - A `default_country_hint` or `default_language` keyword argument can be passed at client instantiation to set the default values for all operations.
  - A `response_hook` keyword argument can be passed with a callback to use the raw response from the service. Additionally, values returned for `TextDocumentBatchStatistics` and `model_version` used must be retrieved using a response hook.
  - `show_stats` and `model_version` parameters move to keyword only arguments.

- New return types
  - The return types for the batching methods (`detect_languages`, `recognize_entities`, `recognize_pii_entities`, `recognize_linked_entities`, `extract_key_phrases`, `analyze_sentiment`) now return a heterogeneous list of
  result objects and document errors in the order passed in with the request. To iterate over the list and filter for result or error, a boolean property on each object called `is_error` can be used to determine whether the returned response object at
  that index is a result or an error:
  - `detect_languages` now returns a List[Union[`DetectLanguageResult`, `DocumentError`]]
  - `recognize_entities` now returns a List[Union[`RecognizeEntitiesResult`, `DocumentError`]]
  - `recognize_pii_entities` now returns a List[Union[`RecognizePiiEntitiesResult`, `DocumentError`]]
  - `recognize_linked_entities` now returns a List[Union[`RecognizeLinkedEntitiesResult`, `DocumentError`]]
  - `extract_key_phrases` now returns a List[Union[`ExtractKeyPhrasesResult`, `DocumentError`]]
  - `analyze_sentiment` now returns a List[Union[`AnalyzeSentimentResult`, `DocumentError`]]
  - The module-level, single text operations will return a single result object or raise the error found on the document:
  - `single_detect_languages` returns a `DetectLanguageResult`
  - `single_recognize_entities` returns a `RecognizeEntitiesResult`
  - `single_recognize_pii_entities` returns a `RecognizePiiEntitiesResult`
  - `single_recognize_linked_entities` returns a `RecognizeLinkedEntitiesResult`
  - `single_extract_key_phrases` returns a `ExtractKeyPhrasesResult`
  - `single_analyze_sentiment` returns a `AnalyzeSentimentResult`

- New underlying REST pipeline implementation, based on the new `azure-core` library.
- Client and pipeline configuration is now available via keyword arguments at both the client level, and per-operation. See README for a full list of optional configuration arguments.
- Authentication using `azure-identity` credentials
  - see the
  [Azure Identity documentation](https://github.com/Azure/azure-sdk-for-python/blob/main/sdk/identity/azure-identity/README.md)
  for more information
- New error hierarchy:
    - All service errors will now use the base type: `azure.core.exceptions.HttpResponseError`
    - There is one exception type derived from this base type for authentication errors:
        - `ClientAuthenticationError`: Authentication failed.

## 0.2.0 (2019-03-12)

**Features**

- Client class can be used as a context manager to keep the underlying HTTP session open for performance
- New method "entities"
- Model KeyPhraseBatchResultItem has a new parameter statistics
- Model KeyPhraseBatchResult has a new parameter statistics
- Model LanguageBatchResult has a new parameter statistics
- Model LanguageBatchResultItem has a new parameter statistics
- Model SentimentBatchResult has a new parameter statistics

**Breaking changes**

- TextAnalyticsAPI main client has been renamed TextAnalyticsClient
- TextAnalyticsClient parameter is no longer a region but a complete endpoint

**General Breaking changes**

This version uses a next-generation code generator that *might* introduce breaking changes.

- Model signatures now use only keyword-argument syntax. All positional arguments must be re-written as keyword-arguments.
  To keep auto-completion in most cases, models are now generated for Python 2 and Python 3. Python 3 uses the "*" syntax for keyword-only arguments.
- Enum types now use the "str" mixin (class AzureEnum(str, Enum)) to improve the behavior when unrecognized enum values are encountered.
  While this is not a breaking change, the distinctions are important, and are documented here:
  https://docs.python.org/3/library/enum.html#others
  At a glance:

  - "is" should not be used at all.
  - "format" will return the string value, where "%s" string formatting will return `NameOfEnum.stringvalue`. Format syntax should be preferred.

**Bugfixes**

- Compatibility of the sdist with wheel 0.31.0


## 0.1.0 (2018-01-12)

* Initial Release<|MERGE_RESOLUTION|>--- conflicted
+++ resolved
@@ -16,9 +16,6 @@
   `TemporalSpanResolution`, `VolumeResolution`, `WeightResolution`, `AgeUnit`, `AreaUnit`, `TemporalModifier`,
   `InformationUnit`, `LengthUnit`, `NumberKind`, `RangeKind`, `RelativeTo`, `SpeedUnit`, `TemperatureUnit`,
   `VolumeUnit`, and `WeightUnit`.
-<<<<<<< HEAD
-- Added the `dynamic_classification` client method to perform dynamic classification on documents without needing to train a model.
-=======
 - Added the Abstractive Summarization feature and related models: `AbstractSummaryAction`, `AbstractSummaryResult`, `AbstractiveSummary`,
   `SummaryContext`, `PhraseControl`, and `PhraseControlStrategy`. Access the feature through the `begin_analyze_actions` API.
 - Added automatic language detection to long-running operation APIs. Pass `auto` into the document `language` hint to use this feature.
@@ -27,7 +24,7 @@
   `ExtractKeyPhrasesResult`, `RecognizeLinkedEntitiesResult`, `AnalyzeSentimentResult`, `RecognizeCustomEntitiesResult`,
   `ClassifyDocumentResult`, `ExtractSummaryResult`, and `AbstractSummaryResult` to indicate the language detected by automatic language detection.
 - Added property `script` to `DetectedLanguage` to indicate the script of the input document.
->>>>>>> aeb1e83d
+- Added the `dynamic_classification` client method to perform dynamic classification on documents without needing to train a model.
 
 ### Breaking Changes
 
