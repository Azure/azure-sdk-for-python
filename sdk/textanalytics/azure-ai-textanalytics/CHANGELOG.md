# Release History

## 5.3.0b1 (Unreleased)

### Features Added
<<<<<<< HEAD
- Added the `dynamic_classification` client method to perform dynamic classification on documents without needing to train a model.
=======
- Added the Extractive Summarization feature and related models: `ExtractSummaryAction`, `ExtractSummaryResult`, and `SummarySentence`.
  Access the feature through the `begin_analyze_actions` API.
- Added keyword arguments `fhir_version` and `document_type` to `begin_analyze_healthcare_entities` and `AnalyzeHealthcareEntitiesAction`.
- Added property `fhir_bundle` to `AnalyzeHealthcareEntitiesResult`.
- Added property `confidence_score` to `HealthcareRelation`.
- Added enum `HealthcareDocumentType`.
- Added property `resolutions` to `CategorizedEntity`.
- Added models and enums related to resolutions: `BaseResolution`, `ResolutionKind`, `AgeResolution`, `AreaResolution`, 
  `BooleanResolution`, `CurrencyResolution`, `DateTimeResolution`, `InformationResolution`, `LengthResolution`,
  `NumberResolution`, `NumericRangeResolution`, `OrdinalResolution`, `SpeedResolution`, `TemperatureResolution`,
  `TemporalSpanResolution`, `VolumeResolution`, `WeightResolution`, `AgeUnit`, `AreaUnit`, `TemporalModifier`,
  `InformationUnit`, `LengthUnit`, `NumberKind`, `RangeKind`, `RelativeTo`, `SpeedUnit`, `TemperatureUnit`,
  `VolumeUnit`, and `WeightUnit`.
>>>>>>> cd54d071

### Breaking Changes

### Bugs Fixed

### Other Changes

## 5.2.0 (2022-09-08)

### Other Changes

This version of the client library marks a stable release and defaults to the service API version `2022-05-01`.
Includes all changes from `5.2.0b1` to `5.2.0b5`.

## 5.2.0b5 (2022-08-11)

The version of this client library defaults to the API version `2022-05-01`.

### Features Added

- Added `begin_recognize_custom_entities` client method to recognize custom named entities in documents.
- Added `begin_single_label_classify` client method to perform custom single label classification on documents.
- Added `begin_multi_label_classify` client method to perform custom multi label classification on documents.
- Added property `details` on returned poller objects which contain long-running operation metadata.
- Added `TextAnalysisLROPoller` and `AsyncTextAnalysisLROPoller` protocols to describe the return types from long-running operations.
- Added `cancel` method on the poller objects. Call it to cancel a long-running operation that's in progress.
- Added property `kind` to `RecognizeEntitiesResult`, `RecognizePiiEntitiesResult`, `AnalyzeHealthcareEntitiesResult`,
  `DetectLanguageResult`, `ExtractKeyPhrasesResult`, `RecognizeLinkedEntitiesResult`, `AnalyzeSentimentResult`,
  `RecognizeCustomEntitiesResult`, `ClassifyDocumentResult`, and `DocumentError`.
- Added enum `TextAnalysisKind`.

### Breaking Changes

- Removed the Extractive Text Summarization feature and related models: `ExtractSummaryAction`, `ExtractSummaryResult`, and `SummarySentence`. To access this beta feature, install the `5.2.0b4` version of the client library.
- Removed the `FHIR` feature and related keyword argument and property: `fhir_version` and `fhir_bundle`. To access this beta feature, install the `5.2.0b4` version of the client library.
- `SingleCategoryClassifyResult` and `MultiCategoryClassifyResult` models have been merged into one model: `ClassifyDocumentResult`.
- Renamed `SingleCategoryClassifyAction` to `SingleLabelClassifyAction`
- Renamed `MultiCategoryClassifyAction` to `MultiLabelClassifyAction`.

### Bugs Fixed

- A `HttpResponseError` will be immediately raised when the call quota volume is exceeded in a `F0` tier Language resource.

### Other Changes

- Python 3.6 is no longer supported. Please use Python version 3.7 or later. For more details, see [Azure SDK for Python version support policy](https://github.com/Azure/azure-sdk-for-python/wiki/Azure-SDKs-Python-version-support-policy).


## 5.2.0b4 (2022-05-18)

Note that this is the first version of the client library that targets the Azure Cognitive Service for Language APIs which includes the existing text analysis and natural language processing features found in the Text Analytics client library.
In addition, the service API has changed from semantic to date-based versioning. This version of the client library defaults to the latest supported API version, which currently is `2022-04-01-preview`. Support for `v3.2-preview.2` is removed, however, all functionalities are included in the latest version.

### Features Added

- Added support for Healthcare Entities Analysis through the `begin_analyze_actions` API with the `AnalyzeHealthcareEntitiesAction` type.
- Added keyword argument `fhir_version` to `begin_analyze_healthcare_entities` and `AnalyzeHealthcareEntitiesAction`. Use the keyword to indicate the version for the `fhir_bundle` contained on the `AnalyzeHealthcareEntitiesResult`.
- Added property `fhir_bundle` to `AnalyzeHealthcareEntitiesResult`.
- Added keyword argument `display_name` to `begin_analyze_healthcare_entities`.

## 5.2.0b3 (2022-03-08)

### Bugs Fixed
- `string_index_type` now correctly defaults to the Python default `UnicodeCodePoint` for `AnalyzeSentimentAction` and `RecognizeCustomEntitiesAction`.
- Fixed a bug in `begin_analyze_actions` where incorrect action types were being sent in the request if targeting the older API version `v3.1` in the beta version of the client library.
- `string_index_type` option `Utf16CodePoint` is corrected to `Utf16CodeUnit`.

### Other Changes
- Python 2.7 is no longer supported. Please use Python version 3.6 or later.

## 5.2.0b2 (2021-11-02)

This version of the SDK defaults to the latest supported API version, which currently is `v3.2-preview.2`.

### Features Added
- Added support for Custom Entities Recognition through the `begin_analyze_actions` API with the `RecognizeCustomEntitiesAction` and `RecognizeCustomEntitiesResult` types.
- Added support for Custom Single Classification through the `begin_analyze_actions` API with the `SingleCategoryClassifyAction` and `SingleCategoryClassifyActionResult` types.
- Added support for Custom Multi Classification through the `begin_analyze_actions` API with the `MultiCategoryClassifyAction` and `MultiCategoryClassifyActionResult` types.
- Multiple of the same action type is now supported with `begin_analyze_actions`.

### Bugs Fixed
- Restarting a long-running operation from a saved state is now supported for the `begin_analyze_actions` and `begin_recognize_healthcare_entities` methods.
- In the event of an action level error, available partial results are now returned for any successful actions in `begin_analyze_actions`.

### Other Changes
- Package requires [azure-core](https://pypi.org/project/azure-core/) version 1.19.1 or greater

## 5.2.0b1 (2021-08-09)

This version of the SDK defaults to the latest supported API version, which currently is `v3.2-preview.1`.

### Features Added
- Added support for Extractive Summarization actions through the `ExtractSummaryAction` type.

### Bugs Fixed
- `RecognizePiiEntitiesAction` option `disable_service_logs` now correctly defaults to `True`.

### Other Changes
- Python 3.5 is no longer supported.

## 5.1.0 (2021-07-07)

This version of the SDK defaults to the latest supported API version, which currently is `v3.1`.
Includes all changes from `5.1.0b1` to `5.1.0b7`.

Note: this version will be the last to officially support Python 3.5, future versions will require Python 2.7 or Python 3.6+.

### Features Added

- Added `catagories_filter` to `RecognizePiiEntitiesAction`
- Added `HealthcareEntityCategory`
- Added AAD support for the `begin_analyze_healthcare_entities` methods.

### Breaking Changes

- Changed: the response structure of `being_analyze_actions`. Now, we return a list of results, where each result is a list of the action results for the document, in the order the documents and actions were passed.
- Changed: `begin_analyze_actions` now accepts a single action per type. A `ValueError` is raised if duplicate actions are passed.
- Removed: `AnalyzeActionsType`
- Removed: `AnalyzeActionsResult`
- Removed: `AnalyzeActionsError`
- Removed: `HealthcareEntityRelationRoleType`
- Changed: renamed `HealthcareEntityRelationType` to `HealthcareEntityRelation`
- Changed: renamed `PiiEntityCategoryType` to `PiiEntityCategory`
- Changed: renamed `PiiEntityDomainType` to `PiiEntityDomain`

## 5.1.0b7 (2021-05-18)

**Breaking Changes**
- Renamed `begin_analyze_batch_actions` to `begin_analyze_actions`.
- Renamed `AnalyzeBatchActionsType` to `AnalyzeActionsType`.
- Renamed `AnalyzeBatchActionsResult` to `AnalyzeActionsResult`.
- Renamed `AnalyzeBatchActionsError` to `AnalyzeActionsError`.
- Renamed `AnalyzeHealthcareEntitiesResultItem` to `AnalyzeHealthcareEntitiesResult`.
- Fixed `AnalyzeHealthcareEntitiesResult`'s `statistics` to be the correct type, `TextDocumentStatistics`
- Remove `RequestStatistics`, use `TextDocumentBatchStatistics` instead

**New Features**
- Added enums `EntityConditionality`, `EntityCertainty`, and `EntityAssociation`.
- Added `AnalyzeSentimentAction` as a supported action type for `begin_analyze_batch_actions`.
- Added kwarg `disable_service_logs`. If set to true, you opt-out of having your text input logged on the service side for troubleshooting.

## 5.1.0b6 (2021-03-09)

**Breaking Changes**
- By default, we now target the service's `v3.1-preview.4` endpoint through enum value `TextAnalyticsApiVersion.V3_1_PREVIEW`
- Removed property `related_entities` on `HealthcareEntity` and added `entity_relations` onto the document response level for healthcare
- Renamed properties `aspect` and `opinions` to `target` and `assessments` respectively in class `MinedOpinion`.
- Renamed classes `AspectSentiment` and `OpinionSentiment` to `TargetSentiment` and `AssessmentSentiment` respectively.

**New Features**
- Added `RecognizeLinkedEntitiesAction` as a supported action type for `begin_analyze_batch_actions`.
- Added parameter `categories_filter` to the `recognize_pii_entities` client method.
- Added enum `PiiEntityCategoryType`.
- Add property `normalized_text` to `HealthcareEntity`. This property is a normalized version of the `text` property that already
exists on the `HealthcareEntity`
- Add property `assertion` onto `HealthcareEntity`. This contains assertions about the entity itself, i.e. if the entity represents a diagnosis,
is this diagnosis conditional on a symptom?

**Known Issues**

- `begin_analyze_healthcare_entities` is currently in gated preview and can not be used with AAD credentials. For more information, see [the Text Analytics for Health documentation](https://docs.microsoft.com/azure/cognitive-services/text-analytics/how-tos/text-analytics-for-health?tabs=ner#request-access-to-the-public-preview).
- At time of this SDK release, the service is not respecting the value passed through `model_version` to `begin_analyze_healthcare_entities`, it only uses the latest model.

## 5.1.0b5 (2021-02-10)

**Breaking Changes**

- Rename `begin_analyze` to `begin_analyze_batch_actions`.
- Now instead of separate parameters for all of the different types of actions you can pass to `begin_analyze_batch_actions`, we accept one parameter `actions`,
which is a list of actions you would like performed. The results of the actions are returned in the same order as when inputted.
- The response object from `begin_analyze_batch_actions` has also changed. Now, after the completion of your long running operation, we return a paged iterable
of action results, in the same order they've been inputted. The actual document results for each action are included under property `document_results` of
each action result.

**New Features**
- Renamed `begin_analyze_healthcare` to `begin_analyze_healthcare_entities`.
- Renamed `AnalyzeHealthcareResult` to `AnalyzeHealthcareEntitiesResult` and `AnalyzeHealthcareResultItem` to `AnalyzeHealthcareEntitiesResultItem`.
- Renamed `HealthcareEntityLink` to `HealthcareEntityDataSource` and renamed its properties `id` to `entity_id` and `data_source` to `name`.
- Removed `relations` from `AnalyzeHealthcareEntitiesResultItem` and added `related_entities` to `HealthcareEntity`.
- Moved the cancellation logic for the Analyze Healthcare Entities service from
the service client to the poller object returned from `begin_analyze_healthcare_entities`.
- Exposed Analyze Healthcare Entities operation metadata on the poller object returned from `begin_analyze_healthcare_entities`.
- No longer need to specify `api_version=TextAnalyticsApiVersion.V3_1_PREVIEW_3` when calling `begin_analyze` and `begin_analyze_healthcare_entities`. `begin_analyze_healthcare_entities` is still in gated preview though.
- Added a new parameter `string_index_type` to the service client methods `begin_analyze_healthcare_entities`, `analyze_sentiment`, `recognize_entities`, `recognize_pii_entities`, and `recognize_linked_entities` which tells the service how to interpret string offsets.
- Added property `length` to `CategorizedEntity`, `SentenceSentiment`, `LinkedEntityMatch`, `AspectSentiment`, `OpinionSentiment`, `PiiEntity` and
`HealthcareEntity`.

## 5.1.0b4 (2021-01-12)

**Bug Fixes**

- Package requires [azure-core](https://pypi.org/project/azure-core/) version 1.8.2 or greater


## 5.1.0b3 (2020-11-19)

**New Features**
- We have added method `begin_analyze`, which supports long-running batch process of Named Entity Recognition, Personally identifiable Information, and Key Phrase Extraction. To use, you must specify `api_version=TextAnalyticsApiVersion.V3_1_PREVIEW_3` when creating your client.
- We have added method `begin_analyze_healthcare`, which supports the service's Health API. Since the Health API is currently only available in a gated preview, you need to have your subscription on the service's allow list, and you must specify `api_version=TextAnalyticsApiVersion.V3_1_PREVIEW_3` when creating your client. Note that since this is a gated preview, AAD is not supported. More information [here](https://docs.microsoft.com/azure/cognitive-services/text-analytics/how-tos/text-analytics-for-health?tabs=ner#request-access-to-the-public-preview).


## 5.1.0b2 (2020-10-06)

**Breaking changes**
- Removed property `length` from `CategorizedEntity`, `SentenceSentiment`, `LinkedEntityMatch`, `AspectSentiment`, `OpinionSentiment`, and `PiiEntity`.
To get the length of the text in these models, just call `len()` on the `text` property.
- When a parameter or endpoint is not compatible with the API version you specify, we will now return a `ValueError` instead of a `NotImplementedError`.
- Client side validation of input is now disabled by default. This means there will be no `ValidationError`s thrown by the client SDK in the case of malformed input. The error will now be thrown by the service through an `HttpResponseError`.

## 5.1.0b1 (2020-09-17)

**New features**
- We are now targeting the service's v3.1-preview API as the default. If you would like to still use version v3.0 of the service,
pass in `v3.0` to the kwarg `api_version` when creating your TextAnalyticsClient
- We have added an API `recognize_pii_entities` which returns entities containing personally identifiable information for a batch of documents. Only available for API version v3.1-preview and up.
- Added `offset` and `length` properties for `CategorizedEntity`, `SentenceSentiment`, and `LinkedEntityMatch`. These properties are only available for API versions v3.1-preview and up.
  - `length` is the number of characters in the text of these models
  - `offset` is the offset of the text from the start of the document
- We now have added support for opinion mining. To use this feature, you need to make sure you are using the service's
v3.1-preview API. To get this support pass `show_opinion_mining` as True when calling the `analyze_sentiment` endpoint
- Add property `bing_entity_search_api_id` to the `LinkedEntity` class. This property is only available for v3.1-preview and up, and it is to be
used in conjunction with the Bing Entity Search API to fetch additional relevant information about the returned entity.

## 5.0.0 (2020-07-27)

- Re-release of GA version 1.0.0 with an updated version

## 1.0.0 (2020-06-09)

- First stable release of the azure-ai-textanalytics package. Targets the service's v3.0 API.

## 1.0.0b6 (2020-05-27)

**New features**
- We now have a `warnings` property on each document-level response object returned from the endpoints. It is a list of `TextAnalyticsWarning`s.
- Added `text` property to `SentenceSentiment`

**Breaking changes**
- Now targets only the service's v3.0 API, instead of the v3.0-preview.1 API
- `score` attribute of `DetectedLanguage` has been renamed to `confidence_score`
- Removed `grapheme_offset` and `grapheme_length` from `CategorizedEntity`, `SentenceSentiment`, and `LinkedEntityMatch`
- `TextDocumentStatistics` attribute `grapheme_count` has been renamed to `character_count`

## 1.0.0b5

- This was a broken release

## 1.0.0b4 (2020-04-07)

**Breaking changes**
- Removed the `recognize_pii_entities` endpoint and all related models (`RecognizePiiEntitiesResult` and `PiiEntity`)
from this library.
- Removed `TextAnalyticsApiKeyCredential` and now using `AzureKeyCredential` from azure.core.credentials as key credential
- `score` attribute has been renamed to `confidence_score` for the `CategorizedEntity`, `LinkedEntityMatch`, and
`PiiEntity` models
- All input parameters `inputs` have been renamed to `documents`

## 1.0.0b3 (2020-03-10)

**Breaking changes**
- `SentimentScorePerLabel` has been renamed to `SentimentConfidenceScores`
- `AnalyzeSentimentResult` and `SentenceSentiment` attribute `sentiment_scores` has been renamed to `confidence_scores`
- `TextDocumentStatistics` attribute `character_count` has been renamed to `grapheme_count`
- `LinkedEntity` attribute `id` has been renamed to `data_source_entity_id`
- Parameters `country_hint` and `language` are now passed as keyword arguments
- The keyword argument `response_hook` has been renamed to `raw_response_hook`
- `length` and `offset` attributes have been renamed to `grapheme_length` and `grapheme_offset` for the `SentenceSentiment`,
`CategorizedEntity`, `PiiEntity`, and `LinkedEntityMatch` models

**New features**
- Pass `country_hint="none"` to not use the default country hint of `"US"`.

**Dependency updates**
- Adopted [azure-core](https://pypi.org/project/azure-core/) version 1.3.0 or greater

## 1.0.0b2 (2020-02-11)

**Breaking changes**

- The single text, module-level operations `single_detect_language()`, `single_recognize_entities()`, `single_extract_key_phrases()`, `single_analyze_sentiment()`, `single_recognize_pii_entities()`, and `single_recognize_linked_entities()`
have been removed from the client library. Use the batching methods for optimal performance in production environments.
- To use an API key as the credential for authenticating the client, a new credential class `TextAnalyticsApiKeyCredential("<api_key>")` must be passed in for the `credential` parameter.
Passing the API key as a string is no longer supported.
- `detect_languages()` is renamed to `detect_language()`.
- The `TextAnalyticsError` model has been simplified to an object with only attributes `code`, `message`, and `target`.
- `NamedEntity` has been renamed to `CategorizedEntity` and its attributes `type` to `category` and `subtype` to `subcategory`.
- `RecognizePiiEntitiesResult` now contains on the object a list of `PiiEntity` instead of `NamedEntity`.
- `AnalyzeSentimentResult` attribute `document_scores` has been renamed to `sentiment_scores`.
- `SentenceSentiment` attribute `sentence_scores` has been renamed to `sentiment_scores`.
- `SentimentConfidenceScorePerLabel` has been renamed to `SentimentScorePerLabel`.
- `DetectLanguageResult` no longer has attribute `detected_languages`. Use `primary_language` to access the detected language in text.

**New features**

- Credential class `TextAnalyticsApiKeyCredential` provides an `update_key()` method which allows you to update the API key for long-lived clients.

**Fixes and improvements**

- `__repr__` has been added to all of the response objects.
- If you try to access a result attribute on a `DocumentError` object, an `AttributeError` is raised with a custom error message that provides the document ID and error of the invalid document.


## 1.0.0b1 (2020-01-09)

Version (1.0.0b1) is the first preview of our efforts to create a user-friendly and Pythonic client library for Azure Text Analytics. For more information about this, and preview releases of other Azure SDK libraries, please visit
https://azure.github.io/azure-sdk/releases/latest/python.html.

**Breaking changes: New API design**

- New namespace/package name:
  - The namespace/package name for Azure Text Analytics client library has changed from `azure.cognitiveservices.language.textanalytics` to `azure.ai.textanalytics`

- New operations and naming:
  - `detect_language` is renamed to `detect_languages`
  - `entities` is renamed to `recognize_entities`
  - `key_phrases` is renamed to `extract_key_phrases`
  - `sentiment` is renamed to `analyze_sentiment`
  - New operation `recognize_pii_entities` finds personally identifiable information entities in text
  - New operation `recognize_linked_entities` provides links from a well-known knowledge base for each recognized entity
  - New module-level operations `single_detect_language`, `single_recognize_entities`, `single_extract_key_phrases`, `single_analyze_sentiment`, `single_recognize_pii_entities`, and `single_recognize_linked_entities` perform
  function on a single string instead of a batch of text documents and can be imported from the `azure.ai.textanalytics` namespace.
  - New client and module-level async APIs added to subnamespace `azure.ai.textanalytics.aio`.
  - `MultiLanguageInput` has been renamed to `TextDocumentInput`
  - `LanguageInput` has been renamed to `DetectLanguageInput`
  - `DocumentLanguage` has been renamed to `DetectLanguageResult`
  - `DocumentEntities` has been renamed to `RecognizeEntitiesResult`
  - `DocumentLinkedEntities` has been renamed to `RecognizeLinkedEntitiesResult`
  - `DocumentKeyPhrases` has been renamed to `ExtractKeyPhrasesResult`
  - `DocumentSentiment` has been renamed to `AnalyzeSentimentResult`
  - `DocumentStatistics` has been renamed to `TextDocumentStatistics`
  - `RequestStatistics` has been renamed to `TextDocumentBatchStatistics`
  - `Entity` has been renamed to `NamedEntity`
  - `Match` has been renamed to `LinkedEntityMatch`
  - The batching methods' `documents` parameter has been renamed `inputs`

- New input types:
  - `detect_languages` can take as input a `list[DetectLanguageInput]` or a `list[str]`. A list of dict-like objects in the same shape as `DetectLanguageInput` is still accepted as input.
  - `recognize_entities`, `recognize_pii_entities`, `recognize_linked_entities`, `extract_key_phrases`, `analyze_sentiment` can take as input a `list[TextDocumentInput]` or `list[str]`.
  A list of dict-like objects in the same shape as `TextDocumentInput` is still accepted as input.

- New parameters/keyword arguments:
  - All operations now take a keyword argument `model_version` which allows the user to specify a string referencing the desired model version to be used for analysis. If no string specified, it will default to the latest, non-preview version.
  - `detect_languages` now takes a parameter `country_hint` which allows you to specify the country hint for the entire batch. Any per-item country hints will take precedence over a whole batch hint.
  - `recognize_entities`, `recognize_pii_entities`, `recognize_linked_entities`, `extract_key_phrases`, `analyze_sentiment` now take a parameter `language` which allows you to specify the language for the entire batch.
  Any per-item specified language will take precedence over a whole batch hint.
  - A `default_country_hint` or `default_language` keyword argument can be passed at client instantiation to set the default values for all operations.
  - A `response_hook` keyword argument can be passed with a callback to use the raw response from the service. Additionally, values returned for `TextDocumentBatchStatistics` and `model_version` used must be retrieved using a response hook.
  - `show_stats` and `model_version` parameters move to keyword only arguments.

- New return types
  - The return types for the batching methods (`detect_languages`, `recognize_entities`, `recognize_pii_entities`, `recognize_linked_entities`, `extract_key_phrases`, `analyze_sentiment`) now return a heterogeneous list of
  result objects and document errors in the order passed in with the request. To iterate over the list and filter for result or error, a boolean property on each object called `is_error` can be used to determine whether the returned response object at
  that index is a result or an error:
  - `detect_languages` now returns a List[Union[`DetectLanguageResult`, `DocumentError`]]
  - `recognize_entities` now returns a List[Union[`RecognizeEntitiesResult`, `DocumentError`]]
  - `recognize_pii_entities` now returns a List[Union[`RecognizePiiEntitiesResult`, `DocumentError`]]
  - `recognize_linked_entities` now returns a List[Union[`RecognizeLinkedEntitiesResult`, `DocumentError`]]
  - `extract_key_phrases` now returns a List[Union[`ExtractKeyPhrasesResult`, `DocumentError`]]
  - `analyze_sentiment` now returns a List[Union[`AnalyzeSentimentResult`, `DocumentError`]]
  - The module-level, single text operations will return a single result object or raise the error found on the document:
  - `single_detect_languages` returns a `DetectLanguageResult`
  - `single_recognize_entities` returns a `RecognizeEntitiesResult`
  - `single_recognize_pii_entities` returns a `RecognizePiiEntitiesResult`
  - `single_recognize_linked_entities` returns a `RecognizeLinkedEntitiesResult`
  - `single_extract_key_phrases` returns a `ExtractKeyPhrasesResult`
  - `single_analyze_sentiment` returns a `AnalyzeSentimentResult`

- New underlying REST pipeline implementation, based on the new `azure-core` library.
- Client and pipeline configuration is now available via keyword arguments at both the client level, and per-operation. See README for a full list of optional configuration arguments.
- Authentication using `azure-identity` credentials
  - see the
  [Azure Identity documentation](https://github.com/Azure/azure-sdk-for-python/blob/main/sdk/identity/azure-identity/README.md)
  for more information
- New error hierarchy:
    - All service errors will now use the base type: `azure.core.exceptions.HttpResponseError`
    - There is one exception type derived from this base type for authentication errors:
        - `ClientAuthenticationError`: Authentication failed.

## 0.2.0 (2019-03-12)

**Features**

- Client class can be used as a context manager to keep the underlying HTTP session open for performance
- New method "entities"
- Model KeyPhraseBatchResultItem has a new parameter statistics
- Model KeyPhraseBatchResult has a new parameter statistics
- Model LanguageBatchResult has a new parameter statistics
- Model LanguageBatchResultItem has a new parameter statistics
- Model SentimentBatchResult has a new parameter statistics

**Breaking changes**

- TextAnalyticsAPI main client has been renamed TextAnalyticsClient
- TextAnalyticsClient parameter is no longer a region but a complete endpoint

**General Breaking changes**

This version uses a next-generation code generator that *might* introduce breaking changes.

- Model signatures now use only keyword-argument syntax. All positional arguments must be re-written as keyword-arguments.
  To keep auto-completion in most cases, models are now generated for Python 2 and Python 3. Python 3 uses the "*" syntax for keyword-only arguments.
- Enum types now use the "str" mixin (class AzureEnum(str, Enum)) to improve the behavior when unrecognized enum values are encountered.
  While this is not a breaking change, the distinctions are important, and are documented here:
  https://docs.python.org/3/library/enum.html#others
  At a glance:

  - "is" should not be used at all.
  - "format" will return the string value, where "%s" string formatting will return `NameOfEnum.stringvalue`. Format syntax should be preferred.

**Bugfixes**

- Compatibility of the sdist with wheel 0.31.0


## 0.1.0 (2018-01-12)

* Initial Release<|MERGE_RESOLUTION|>--- conflicted
+++ resolved
@@ -3,9 +3,6 @@
 ## 5.3.0b1 (Unreleased)
 
 ### Features Added
-<<<<<<< HEAD
-- Added the `dynamic_classification` client method to perform dynamic classification on documents without needing to train a model.
-=======
 - Added the Extractive Summarization feature and related models: `ExtractSummaryAction`, `ExtractSummaryResult`, and `SummarySentence`.
   Access the feature through the `begin_analyze_actions` API.
 - Added keyword arguments `fhir_version` and `document_type` to `begin_analyze_healthcare_entities` and `AnalyzeHealthcareEntitiesAction`.
@@ -19,7 +16,7 @@
   `TemporalSpanResolution`, `VolumeResolution`, `WeightResolution`, `AgeUnit`, `AreaUnit`, `TemporalModifier`,
   `InformationUnit`, `LengthUnit`, `NumberKind`, `RangeKind`, `RelativeTo`, `SpeedUnit`, `TemperatureUnit`,
   `VolumeUnit`, and `WeightUnit`.
->>>>>>> cd54d071
+- Added the `dynamic_classification` client method to perform dynamic classification on documents without needing to train a model.
 
 ### Breaking Changes
 
