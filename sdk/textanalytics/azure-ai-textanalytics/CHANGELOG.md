--- conflicted
+++ resolved
@@ -3,14 +3,6 @@
 ## 5.3.0b1 (Unreleased)
 
 ### Features Added
-<<<<<<< HEAD
-- Added automatic language detection to long-running operation APIs. Pass `auto` into the document `language` hint to use this feature.
-- Added `autodetect_default_language` to long-running operation APIs. Pass as the default/fallback language for automatic language detection.
-- Added property `detected_language` to `RecognizeEntitiesResult`, `RecognizePiiEntitiesResult`, `AnalyzeHealthcareEntitiesResult`,
-  `DetectLanguageResult`, `ExtractKeyPhrasesResult`, `RecognizeLinkedEntitiesResult`, `AnalyzeSentimentResult`,
-  `RecognizeCustomEntitiesResult`, `ClassifyDocumentResult` to indicate the language detected by automatic language detection.
-- Added property `script` to `DetectedLanguage` to indicate the script of the input document.
-=======
 - Added the Extractive Summarization feature and related models: `ExtractSummaryAction`, `ExtractSummaryResult`, and `SummarySentence`.
   Access the feature through the `begin_analyze_actions` API.
 - Added keyword arguments `fhir_version` and `document_type` to `begin_analyze_healthcare_entities` and `AnalyzeHealthcareEntitiesAction`.
@@ -26,7 +18,12 @@
   `VolumeUnit`, and `WeightUnit`.
 - Added the Abstractive Summarization feature and related models: `AbstractSummaryAction`, `AbstractSummaryResult`, `AbstractiveSummary`,
   `SummaryContext`, `PhraseControl`, and `PhraseControlStrategy`. Access the feature through the `begin_analyze_actions` API.
->>>>>>> f5b6e72e
+- Added automatic language detection to long-running operation APIs. Pass `auto` into the document `language` hint to use this feature.
+- Added `autodetect_default_language` to long-running operation APIs. Pass as the default/fallback language for automatic language detection.
+- Added property `detected_language` to `RecognizeEntitiesResult`, `RecognizePiiEntitiesResult`, `AnalyzeHealthcareEntitiesResult`,
+  `DetectLanguageResult`, `ExtractKeyPhrasesResult`, `RecognizeLinkedEntitiesResult`, `AnalyzeSentimentResult`,
+  `RecognizeCustomEntitiesResult`, `ClassifyDocumentResult` to indicate the language detected by automatic language detection.
+- Added property `script` to `DetectedLanguage` to indicate the script of the input document.
 
 ### Breaking Changes
 
