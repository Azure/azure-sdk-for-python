--- conflicted
+++ resolved
@@ -5,11 +5,8 @@
 ### Features Added
 
 - Added `begin_recognize_custom_entities` client method to recognize custom named entities in documents.
-<<<<<<< HEAD
+- Added `begin_single_label_classify` client method to perform custom single label classification on documents.
 - Added `begin_multi_label_classify` client method to perform custom multi label classification on documents.
-=======
-- Added `begin_single_label_classify` client method to perform custom single label classification on documents.
->>>>>>> e1503979
 
 ### Breaking Changes
 
