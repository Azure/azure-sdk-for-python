--- conflicted
+++ resolved
@@ -7,11 +7,8 @@
 ### Breaking Changes
 
 - Removed the Extractive Text Summarization feature and related models: `ExtractSummaryAction`, `ExtractSummaryResult`, and `SummarySentence`. To access this beta feature, install the `5.2.0b4` version of the client library.
-<<<<<<< HEAD
+- `SingleCategoryClassifyResult` and `MultiCategoryClassifyResult` models have been merged into one model: `ClassifyDocumentResult`.
 - Removed the `FHIR` feature and related keyword argument and property: `fhir_version` and `fhir_bundle`. To access this beta feature, install the `5.2.0b4` version of the client library.
-=======
-- `SingleCategoryClassifyResult` and `MultiCategoryClassifyResult` models have been merged into one model: `ClassifyDocumentResult`.
->>>>>>> 62afa5eb
 
 ### Bugs Fixed
 
