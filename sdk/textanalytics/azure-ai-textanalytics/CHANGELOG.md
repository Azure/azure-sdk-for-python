--- conflicted
+++ resolved
@@ -2,13 +2,11 @@
 
 ## 1.0.0b5 (Unreleased)
 
-<<<<<<< HEAD
 **New features**
 - Added `text` property to `SentenceSentiment`
-=======
+
 **Breaking changes**
 - `score` attribute of `DetectedLanguage` has been renamed to `confidence_score`
->>>>>>> 136277cc
 
 ## 1.0.0b4 (2020-04-07)
 
