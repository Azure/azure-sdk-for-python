--- conflicted
+++ resolved
@@ -3,11 +3,8 @@
 ## 5.1.0b7 (Unreleased)
 
 **New Features**
-<<<<<<< HEAD
+- Added enums `EntityConditionality`, `EntityCertainty`, and `EntityAssociation`.
 - Added `AnalyzeSentimentAction` as a supported action type for `begin_analyze_batch_actions`.
-=======
-- Added enums `EntityConditionality`, `EntityCertainty`, and `EntityAssociation`.
->>>>>>> ddb6a18d
 
 ## 5.1.0b6 (2021-03-09)
 
