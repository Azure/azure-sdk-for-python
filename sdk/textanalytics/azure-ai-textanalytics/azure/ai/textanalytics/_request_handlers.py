--- conflicted
+++ resolved
@@ -97,11 +97,8 @@
         return _AnalyzeActionsType.MULTI_LABEL_CLASSIFY
     if action.__class__.__name__ == "HealthcareLROTask":
         return _AnalyzeActionsType.ANALYZE_HEALTHCARE_ENTITIES
-<<<<<<< HEAD
+    if action.__class__.__name__ == "ExtractiveSummarizationLROTask":
+        return _AnalyzeActionsType.EXTRACT_SUMMARY
     if action.__class__.__name__ == "AbstractiveSummarizationLROTask":
         return _AnalyzeActionsType.ABSTRACT_SUMMARY
-=======
-    if action.__class__.__name__ == "ExtractiveSummarizationLROTask":
-        return _AnalyzeActionsType.EXTRACT_SUMMARY
->>>>>>> cd54d071
     return _AnalyzeActionsType.EXTRACT_KEY_PHRASES