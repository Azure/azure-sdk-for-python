# ------------------------------------
# Copyright (c) Microsoft Corporation.
# Licensed under the MIT License.
# ------------------------------------
# pylint: disable=too-many-lines

from typing import (
    Union,
    Any,
    List,
    Dict,
    cast,
)
from azure.core.paging import ItemPaged
from azure.core.tracing.decorator import distributed_trace
from azure.core.exceptions import HttpResponseError
from azure.core.credentials import AzureKeyCredential
from azure.core.credentials import TokenCredential
from ._base_client import TextAnalyticsClientBase
from ._lro import AnalyzeActionsLROPoller, AnalyzeHealthcareEntitiesLROPoller, TextAnalysisLROPoller
from ._request_handlers import (
    _validate_input,
    _determine_action_type,
)
from ._validate import validate_multiapi_args, check_for_unsupported_actions_types
from ._version import DEFAULT_API_VERSION
from ._response_handlers import (
    process_http_response_error,
    entities_result,
    linked_entities_result,
    key_phrases_result,
    sentiment_result,
    language_result,
    pii_entities_result,
    healthcare_paged_result,
    analyze_paged_result,
    _get_result_from_continuation_token,
    dynamic_classification_result,
)

from ._lro import (
    TextAnalyticsOperationResourcePolling,
    AnalyzeActionsLROPollingMethod,
    AnalyzeHealthcareEntitiesLROPollingMethod,
)
from ._models import (
    DetectLanguageInput,
    TextDocumentInput,
    DetectLanguageResult,
    RecognizeEntitiesResult,
    RecognizeLinkedEntitiesResult,
    ExtractKeyPhrasesResult,
    AnalyzeSentimentResult,
    DocumentError,
    RecognizePiiEntitiesResult,
    RecognizeEntitiesAction,
    RecognizePiiEntitiesAction,
    RecognizeLinkedEntitiesAction,
    ExtractKeyPhrasesAction,
    AnalyzeSentimentAction,
    AnalyzeHealthcareEntitiesResult,
    RecognizeCustomEntitiesAction,
    RecognizeCustomEntitiesResult,
    SingleLabelClassifyAction,
    MultiLabelClassifyAction,
    ClassifyDocumentResult,
    AnalyzeHealthcareEntitiesAction,
    _AnalyzeActionsType,
    ExtractSummaryAction,
    ExtractSummaryResult,
<<<<<<< HEAD
    DynamicClassificationResult,
=======
    AbstractSummaryAction,
    AbstractSummaryResult,
>>>>>>> aeb1e83d
)
from ._check import is_language_api, string_index_type_compatibility


AnalyzeActionsResponse = TextAnalysisLROPoller[
    ItemPaged[
        List[
            Union[
                RecognizeEntitiesResult,
                RecognizeLinkedEntitiesResult,
                RecognizePiiEntitiesResult,
                ExtractKeyPhrasesResult,
                AnalyzeSentimentResult,
                RecognizeCustomEntitiesResult,
                ClassifyDocumentResult,
                AnalyzeHealthcareEntitiesResult,
                ExtractSummaryResult,
                AbstractSummaryResult,
                DocumentError,
            ]
        ]
    ]
]


class TextAnalyticsClient(TextAnalyticsClientBase):
    """The Language service API is a suite of natural language processing (NLP) skills built with the best-in-class
    Microsoft machine learning algorithms. The API can be used to analyze unstructured text for
    tasks such as sentiment analysis, key phrase extraction, entities recognition,
    and language detection, and more.

    Further documentation can be found in
    https://docs.microsoft.com/azure/cognitive-services/language-service/overview

    :param str endpoint: Supported Cognitive Services or Language resource
        endpoints (protocol and hostname, for example: 'https://<resource-name>.cognitiveservices.azure.com').
    :param credential: Credentials needed for the client to connect to Azure.
        This can be the an instance of AzureKeyCredential if using a Cognitive Services/Language API key
        or a token credential from :mod:`azure.identity`.
    :type credential: ~azure.core.credentials.AzureKeyCredential or ~azure.core.credentials.TokenCredential
    :keyword str default_country_hint: Sets the default country_hint to use for all operations.
        Defaults to "US". If you don't want to use a country hint, pass the string "none".
    :keyword str default_language: Sets the default language to use for all operations.
        Defaults to "en".
    :keyword api_version: The API version of the service to use for requests. It defaults to the
        latest service version. Setting to an older version may result in reduced feature compatibility.
    :paramtype api_version: str or ~azure.ai.textanalytics.TextAnalyticsApiVersion

    .. admonition:: Example:

        .. literalinclude:: ../samples/sample_authentication.py
            :start-after: [START create_ta_client_with_key]
            :end-before: [END create_ta_client_with_key]
            :language: python
            :dedent: 4
            :caption: Creating the TextAnalyticsClient with endpoint and API key.

        .. literalinclude:: ../samples/sample_authentication.py
            :start-after: [START create_ta_client_with_aad]
            :end-before: [END create_ta_client_with_aad]
            :language: python
            :dedent: 4
            :caption: Creating the TextAnalyticsClient with endpoint and token credential from Azure Active Directory.
    """

    def __init__(
        self,
        endpoint: str,
        credential: Union[AzureKeyCredential, TokenCredential],
        **kwargs: Any
    ) -> None:
        super().__init__(
            endpoint=endpoint, credential=credential, **kwargs
        )
        self._api_version = kwargs.get("api_version", DEFAULT_API_VERSION)
        self._default_language = kwargs.pop("default_language", "en")
        self._default_country_hint = kwargs.pop("default_country_hint", "US")
        self._string_index_type_default = (
            None if kwargs.get("api_version") == "v3.0" else "UnicodeCodePoint"
        )

    @distributed_trace
    @validate_multiapi_args(
        version_method_added="v3.0",
        args_mapping={"v3.1": ["disable_service_logs"]}
    )
    def detect_language(
        self,
        documents: Union[List[str], List[DetectLanguageInput], List[Dict[str, str]]],
        **kwargs: Any,
    ) -> List[Union[DetectLanguageResult, DocumentError]]:
        """Detect language for a batch of documents.

        Returns the detected language and a numeric score between zero and
        one. Scores close to one indicate 100% certainty that the identified
        language is true. See https://aka.ms/talangs for the list of enabled languages.

        See https://aka.ms/azsdk/textanalytics/data-limits for service data limits.

        :param documents: The set of documents to process as part of this batch.
            If you wish to specify the ID and country_hint on a per-item basis you must
            use as input a list[:class:`~azure.ai.textanalytics.DetectLanguageInput`] or a list of
            dict representations of :class:`~azure.ai.textanalytics.DetectLanguageInput`, like
            `{"id": "1", "country_hint": "us", "text": "hello world"}`.
        :type documents:
            list[str] or list[~azure.ai.textanalytics.DetectLanguageInput] or list[dict[str, str]]
        :keyword str country_hint: Country of origin hint for the entire batch. Accepts two
            letter country codes specified by ISO 3166-1 alpha-2. Per-document
            country hints will take precedence over whole batch hints. Defaults to
            "US". If you don't want to use a country hint, pass the string "none".
        :keyword str model_version: Version of the model used on the service side for scoring,
            e.g. "latest", "2019-10-01". If a model version
            is not specified, the API will default to the latest, non-preview version.
            See here for more info: https://aka.ms/text-analytics-model-versioning
        :keyword bool show_stats: If set to true, response will contain document
            level statistics in the `statistics` field of the document-level response.
        :keyword bool disable_service_logs: If set to true, you opt-out of having your text input
            logged on the service side for troubleshooting. By default, the Language service logs your
            input text for 48 hours, solely to allow for troubleshooting issues in providing you with
            the service's natural language processing functions. Setting this parameter to true,
            disables input logging and may limit our ability to remediate issues that occur. Please see
            Cognitive Services Compliance and Privacy notes at https://aka.ms/cs-compliance for
            additional details, and Microsoft Responsible AI principles at
            https://www.microsoft.com/ai/responsible-ai.
        :return: The combined list of :class:`~azure.ai.textanalytics.DetectLanguageResult` and
            :class:`~azure.ai.textanalytics.DocumentError` in the order the original documents were
            passed in.
        :rtype: list[~azure.ai.textanalytics.DetectLanguageResult or ~azure.ai.textanalytics.DocumentError]
        :raises ~azure.core.exceptions.HttpResponseError or TypeError or ValueError:

        .. versionadded:: v3.1
            The *disable_service_logs* keyword argument.

        .. admonition:: Example:

            .. literalinclude:: ../samples/sample_detect_language.py
                :start-after: [START detect_language]
                :end-before: [END detect_language]
                :language: python
                :dedent: 4
                :caption: Detecting language in a batch of documents.
        """
        country_hint_arg = kwargs.pop("country_hint", None)
        country_hint = (
            country_hint_arg
            if country_hint_arg is not None
            else self._default_country_hint
        )
        docs = _validate_input(documents, "country_hint", country_hint)
        model_version = kwargs.pop("model_version", None)
        show_stats = kwargs.pop("show_stats", None)
        disable_service_logs = kwargs.pop("disable_service_logs", None)

        try:
            if is_language_api(self._api_version):
                models = self._client.models(api_version=self._api_version)
                return cast(
                    List[Union[DetectLanguageResult, DocumentError]],
                    self._client.analyze_text(
                        body=models.AnalyzeTextLanguageDetectionInput(
                            analysis_input={"documents": docs},
                            parameters=models.LanguageDetectionTaskParameters(
                                logging_opt_out=disable_service_logs,
                                model_version=model_version
                            )
                        ),
                        show_stats=show_stats,
                        cls=kwargs.pop("cls", language_result),
                        **kwargs
                    )
                )

            # api_versions 3.0, 3.1
            return cast(
                List[Union[DetectLanguageResult, DocumentError]],
                self._client.languages(
                    documents=docs,
                    model_version=model_version,
                    show_stats=show_stats,
                    logging_opt_out=disable_service_logs,
                    cls=kwargs.pop("cls", language_result),
                    **kwargs
                )
            )
        except HttpResponseError as error:
            return process_http_response_error(error)

    @distributed_trace
    @validate_multiapi_args(
        version_method_added="v3.0",
        args_mapping={"v3.1": ["string_index_type", "disable_service_logs"]}
    )
    def recognize_entities(
        self,
        documents: Union[List[str], List[TextDocumentInput], List[Dict[str, str]]],
        **kwargs: Any,
    ) -> List[Union[RecognizeEntitiesResult, DocumentError]]:
        """Recognize entities for a batch of documents.

        Identifies and categorizes entities in your text as people, places,
        organizations, date/time, quantities, percentages, currencies, and more.
        For the list of supported entity types, check: https://aka.ms/taner

        See https://aka.ms/azsdk/textanalytics/data-limits for service data limits.

        :param documents: The set of documents to process as part of this batch.
            If you wish to specify the ID and language on a per-item basis you must
            use as input a list[:class:`~azure.ai.textanalytics.TextDocumentInput`] or a list
            of dict representations of :class:`~azure.ai.textanalytics.TextDocumentInput`,
            like `{"id": "1", "language": "en", "text": "hello world"}`.
        :type documents:
            list[str] or list[~azure.ai.textanalytics.TextDocumentInput] or list[dict[str, str]]
        :keyword str language: The 2 letter ISO 639-1 representation of language for the
            entire batch. For example, use "en" for English; "es" for Spanish etc.
            If not set, uses "en" for English as default. Per-document language will
            take precedence over whole batch language. See https://aka.ms/talangs for
            supported languages in Language API.
        :keyword str model_version: This value indicates which model will
            be used for scoring, e.g. "latest", "2019-10-01". If a model-version
            is not specified, the API will default to the latest, non-preview version.
            See here for more info: https://aka.ms/text-analytics-model-versioning
        :keyword bool show_stats: If set to true, response will contain document
            level statistics in the `statistics` field of the document-level response.
        :keyword str string_index_type: Specifies the method used to interpret string offsets.
            `UnicodeCodePoint`, the Python encoding, is the default. To override the Python default,
            you can also pass in `Utf16CodeUnit` or `TextElement_v8`. For additional information
            see https://aka.ms/text-analytics-offsets
        :keyword bool disable_service_logs: If set to true, you opt-out of having your text input
            logged on the service side for troubleshooting. By default, the Language service logs your
            input text for 48 hours, solely to allow for troubleshooting issues in providing you with
            the service's natural language processing functions. Setting this parameter to true,
            disables input logging and may limit our ability to remediate issues that occur. Please see
            Cognitive Services Compliance and Privacy notes at https://aka.ms/cs-compliance for
            additional details, and Microsoft Responsible AI principles at
            https://www.microsoft.com/ai/responsible-ai.
        :return: The combined list of :class:`~azure.ai.textanalytics.RecognizeEntitiesResult` and
            :class:`~azure.ai.textanalytics.DocumentError` in the order the original documents
            were passed in.
        :rtype: list[~azure.ai.textanalytics.RecognizeEntitiesResult or ~azure.ai.textanalytics.DocumentError]
        :raises ~azure.core.exceptions.HttpResponseError or TypeError or ValueError:

        .. versionadded:: v3.1
            The *disable_service_logs* and *string_index_type* keyword arguments.

        .. admonition:: Example:

            .. literalinclude:: ../samples/sample_recognize_entities.py
                :start-after: [START recognize_entities]
                :end-before: [END recognize_entities]
                :language: python
                :dedent: 4
                :caption: Recognize entities in a batch of documents.
        """
        language_arg = kwargs.pop("language", None)
        language = language_arg if language_arg is not None else self._default_language
        docs = _validate_input(documents, "language", language)
        model_version = kwargs.pop("model_version", None)
        show_stats = kwargs.pop("show_stats", None)
        string_index_type = kwargs.pop("string_index_type", self._string_index_type_default)
        disable_service_logs = kwargs.pop("disable_service_logs", None)

        try:
            if is_language_api(self._api_version):
                models = self._client.models(api_version=self._api_version)
                return cast(
                    List[Union[RecognizeEntitiesResult, DocumentError]],
                    self._client.analyze_text(
                        body=models.AnalyzeTextEntityRecognitionInput(
                            analysis_input={"documents": docs},
                            parameters=models.EntitiesTaskParameters(
                                logging_opt_out=disable_service_logs,
                                model_version=model_version,
                                string_index_type=string_index_type_compatibility(string_index_type)
                            )
                        ),
                        show_stats=show_stats,
                        cls=kwargs.pop("cls", entities_result),
                        **kwargs
                    )
                )

            # api_versions 3.0, 3.1
            return cast(
                List[Union[RecognizeEntitiesResult, DocumentError]],
                self._client.entities_recognition_general(
                    documents=docs,
                    model_version=model_version,
                    show_stats=show_stats,
                    string_index_type=string_index_type,
                    logging_opt_out=disable_service_logs,
                    cls=kwargs.pop("cls", entities_result),
                    **kwargs,
                )
            )
        except HttpResponseError as error:
            return process_http_response_error(error)

    @distributed_trace
    @validate_multiapi_args(
        version_method_added="v3.1"
    )
    def recognize_pii_entities(
        self,
        documents: Union[List[str], List[TextDocumentInput], List[Dict[str, str]]],
        **kwargs: Any,
    ) -> List[Union[RecognizePiiEntitiesResult, DocumentError]]:
        """Recognize entities containing personal information for a batch of documents.

        Returns a list of personal information entities ("SSN",
        "Bank Account", etc) in the document.  For the list of supported entity types,
        check https://aka.ms/tanerpii

        See https://aka.ms/azsdk/textanalytics/data-limits for service data limits.

        :param documents: The set of documents to process as part of this batch.
            If you wish to specify the ID and language on a per-item basis you must
            use as input a list[:class:`~azure.ai.textanalytics.TextDocumentInput`] or a list of
            dict representations of :class:`~azure.ai.textanalytics.TextDocumentInput`, like
            `{"id": "1", "language": "en", "text": "hello world"}`.
        :type documents:
            list[str] or list[~azure.ai.textanalytics.TextDocumentInput] or list[dict[str, str]]
        :keyword str language: The 2 letter ISO 639-1 representation of language for the
            entire batch. For example, use "en" for English; "es" for Spanish etc.
            If not set, uses "en" for English as default. Per-document language will
            take precedence over whole batch language. See https://aka.ms/talangs for
            supported languages in Language API.
        :keyword str model_version: This value indicates which model will
            be used for scoring, e.g. "latest", "2019-10-01". If a model-version
            is not specified, the API will default to the latest, non-preview version.
            See here for more info: https://aka.ms/text-analytics-model-versioning
        :keyword bool show_stats: If set to true, response will contain document
            level statistics in the `statistics` field of the document-level response.
        :keyword domain_filter: Filters the response entities to ones only included in the specified domain.
            I.e., if set to 'phi', will only return entities in the Protected Healthcare Information domain.
            See https://aka.ms/tanerpii for more information.
        :paramtype domain_filter: str or ~azure.ai.textanalytics.PiiEntityDomain
        :keyword categories_filter: Instead of filtering over all PII entity categories, you can pass in a list of
            the specific PII entity categories you want to filter out. For example, if you only want to filter out
            U.S. social security numbers in a document, you can pass in
            `[PiiEntityCategory.US_SOCIAL_SECURITY_NUMBER]` for this kwarg.
        :paramtype categories_filter: list[str or ~azure.ai.textanalytics.PiiEntityCategory]
        :keyword str string_index_type: Specifies the method used to interpret string offsets.
            `UnicodeCodePoint`, the Python encoding, is the default. To override the Python default,
            you can also pass in `Utf16CodeUnit` or `TextElement_v8`. For additional information
            see https://aka.ms/text-analytics-offsets
        :keyword bool disable_service_logs: Defaults to true, meaning that the Language service will not log your
            input text on the service side for troubleshooting. If set to False, the Language service logs your
            input text for 48 hours, solely to allow for troubleshooting issues in providing you with
            the service's natural language processing functions. Please see
            Cognitive Services Compliance and Privacy notes at https://aka.ms/cs-compliance for
            additional details, and Microsoft Responsible AI principles at
            https://www.microsoft.com/ai/responsible-ai.
        :return: The combined list of :class:`~azure.ai.textanalytics.RecognizePiiEntitiesResult`
            and :class:`~azure.ai.textanalytics.DocumentError` in the order the original documents
            were passed in.
        :rtype: list[~azure.ai.textanalytics.RecognizePiiEntitiesResult or ~azure.ai.textanalytics.DocumentError]
        :raises ~azure.core.exceptions.HttpResponseError or TypeError or ValueError:

        .. versionadded:: v3.1
            The *recognize_pii_entities* client method.

        .. admonition:: Example:

            .. literalinclude:: ../samples/sample_recognize_pii_entities.py
                :start-after: [START recognize_pii_entities]
                :end-before: [END recognize_pii_entities]
                :language: python
                :dedent: 4
                :caption: Recognize personally identifiable information entities in a batch of documents.
        """
        language_arg = kwargs.pop("language", None)
        language = language_arg if language_arg is not None else self._default_language
        docs = _validate_input(documents, "language", language)
        model_version = kwargs.pop("model_version", None)
        show_stats = kwargs.pop("show_stats", None)
        domain_filter = kwargs.pop("domain_filter", None)
        categories_filter = kwargs.pop("categories_filter", None)
        string_index_type = kwargs.pop("string_index_type", self._string_index_type_default)
        disable_service_logs = kwargs.pop("disable_service_logs", None)

        try:
            if is_language_api(self._api_version):
                models = self._client.models(api_version=self._api_version)
                return cast(
                    List[Union[RecognizePiiEntitiesResult, DocumentError]],
                    self._client.analyze_text(
                        body=models.AnalyzeTextPiiEntitiesRecognitionInput(
                            analysis_input={"documents": docs},
                            parameters=models.PiiTaskParameters(
                                logging_opt_out=disable_service_logs,
                                model_version=model_version,
                                domain=domain_filter,
                                pii_categories=categories_filter,
                                string_index_type=string_index_type_compatibility(string_index_type)
                            )
                        ),
                        show_stats=show_stats,
                        cls=kwargs.pop("cls", pii_entities_result),
                        **kwargs
                    )
                )

            # api_versions 3.0, 3.1
            return cast(
                List[Union[RecognizePiiEntitiesResult, DocumentError]],
                self._client.entities_recognition_pii(
                    documents=docs,
                    model_version=model_version,
                    show_stats=show_stats,
                    domain=domain_filter,
                    pii_categories=categories_filter,
                    logging_opt_out=disable_service_logs,
                    string_index_type=string_index_type,
                    cls=kwargs.pop("cls", pii_entities_result),
                    **kwargs
                )
            )
        except HttpResponseError as error:
            return process_http_response_error(error)

    @distributed_trace
    @validate_multiapi_args(
        version_method_added="v3.0",
        args_mapping={"v3.1": ["string_index_type", "disable_service_logs"]}
    )
    def recognize_linked_entities(
        self,
        documents: Union[List[str], List[TextDocumentInput], List[Dict[str, str]]],
        **kwargs: Any,
    ) -> List[Union[RecognizeLinkedEntitiesResult, DocumentError]]:
        """Recognize linked entities from a well-known knowledge base for a batch of documents.

        Identifies and disambiguates the identity of each entity found in text (for example,
        determining whether an occurrence of the word Mars refers to the planet, or to the
        Roman god of war). Recognized entities are associated with URLs to a well-known
        knowledge base, like Wikipedia.

        See https://aka.ms/azsdk/textanalytics/data-limits for service data limits.

        :param documents: The set of documents to process as part of this batch.
            If you wish to specify the ID and language on a per-item basis you must
            use as input a list[:class:`~azure.ai.textanalytics.TextDocumentInput`] or a list of
            dict representations of :class:`~azure.ai.textanalytics.TextDocumentInput`, like
            `{"id": "1", "language": "en", "text": "hello world"}`.
        :type documents:
            list[str] or list[~azure.ai.textanalytics.TextDocumentInput] or list[dict[str, str]]
        :keyword str language: The 2 letter ISO 639-1 representation of language for the
            entire batch. For example, use "en" for English; "es" for Spanish etc.
            If not set, uses "en" for English as default. Per-document language will
            take precedence over whole batch language. See https://aka.ms/talangs for
            supported languages in Language API.
        :keyword str model_version: This value indicates which model will
            be used for scoring, e.g. "latest", "2019-10-01". If a model-version
            is not specified, the API will default to the latest, non-preview version.
            See here for more info: https://aka.ms/text-analytics-model-versioning
        :keyword bool show_stats: If set to true, response will contain document
            level statistics in the `statistics` field of the document-level response.
        :keyword str string_index_type: Specifies the method used to interpret string offsets.
            `UnicodeCodePoint`, the Python encoding, is the default. To override the Python default,
            you can also pass in `Utf16CodeUnit` or `TextElement_v8`. For additional information
            see https://aka.ms/text-analytics-offsets
        :keyword bool disable_service_logs: If set to true, you opt-out of having your text input
            logged on the service side for troubleshooting. By default, the Language service logs your
            input text for 48 hours, solely to allow for troubleshooting issues in providing you with
            the service's natural language processing functions. Setting this parameter to true,
            disables input logging and may limit our ability to remediate issues that occur. Please see
            Cognitive Services Compliance and Privacy notes at https://aka.ms/cs-compliance for
            additional details, and Microsoft Responsible AI principles at
            https://www.microsoft.com/ai/responsible-ai.
        :return: The combined list of :class:`~azure.ai.textanalytics.RecognizeLinkedEntitiesResult`
            and :class:`~azure.ai.textanalytics.DocumentError` in the order the original documents
            were passed in.
        :rtype: list[~azure.ai.textanalytics.RecognizeLinkedEntitiesResult or ~azure.ai.textanalytics.DocumentError]
        :raises ~azure.core.exceptions.HttpResponseError or TypeError or ValueError:

        .. versionadded:: v3.1
            The *disable_service_logs* and *string_index_type* keyword arguments.

        .. admonition:: Example:

            .. literalinclude:: ../samples/sample_recognize_linked_entities.py
                :start-after: [START recognize_linked_entities]
                :end-before: [END recognize_linked_entities]
                :language: python
                :dedent: 4
                :caption: Recognize linked entities in a batch of documents.
        """
        language_arg = kwargs.pop("language", None)
        language = language_arg if language_arg is not None else self._default_language
        docs = _validate_input(documents, "language", language)
        model_version = kwargs.pop("model_version", None)
        show_stats = kwargs.pop("show_stats", None)
        disable_service_logs = kwargs.pop("disable_service_logs", None)
        string_index_type = kwargs.pop("string_index_type", self._string_index_type_default)

        try:
            if is_language_api(self._api_version):
                models = self._client.models(api_version=self._api_version)
                return cast(
                    List[Union[RecognizeLinkedEntitiesResult, DocumentError]],
                    self._client.analyze_text(
                        body=models.AnalyzeTextEntityLinkingInput(
                            analysis_input={"documents": docs},
                            parameters=models.EntityLinkingTaskParameters(
                                logging_opt_out=disable_service_logs,
                                model_version=model_version,
                                string_index_type=string_index_type_compatibility(string_index_type)
                            )
                        ),
                        show_stats=show_stats,
                        cls=kwargs.pop("cls", linked_entities_result),
                        **kwargs
                    )
                )

            # api_versions 3.0, 3.1
            return cast(
                List[Union[RecognizeLinkedEntitiesResult, DocumentError]],
                self._client.entities_linking(
                    documents=docs,
                    logging_opt_out=disable_service_logs,
                    model_version=model_version,
                    string_index_type=string_index_type,
                    show_stats=show_stats,
                    cls=kwargs.pop("cls", linked_entities_result),
                    **kwargs
                )
            )
        except HttpResponseError as error:
            return process_http_response_error(error)

    # pylint: disable=unused-argument
    def _healthcare_result_callback(
        self, raw_response, deserialized, doc_id_order, task_id_order=None, show_stats=False, bespoke=False
    ):
        if deserialized is None:
            models = self._client.models(api_version=self._api_version)
            response_cls = \
                models.AnalyzeTextJobState if is_language_api(self._api_version) else models.HealthcareJobState
            deserialized = response_cls.deserialize(raw_response)
        return healthcare_paged_result(
            doc_id_order,
            self._client.analyze_text_job_status if is_language_api(self._api_version) else self._client.health_status,
            raw_response,
            deserialized,
            show_stats=show_stats,
        )

    @distributed_trace
    @validate_multiapi_args(
        version_method_added="v3.1",
        args_mapping={
            "2022-10-01-preview": ["fhir_version", "document_type", "autodetect_default_language"],
            "2022-05-01": ["display_name"]
        }
    )
    def begin_analyze_healthcare_entities(
        self,
        documents: Union[List[str], List[TextDocumentInput], List[Dict[str, str]]],
        **kwargs: Any,
    ) -> AnalyzeHealthcareEntitiesLROPoller[ItemPaged[Union[AnalyzeHealthcareEntitiesResult, DocumentError]]]:
        """Analyze healthcare entities and identify relationships between these entities in a batch of documents.

        Entities are associated with references that can be found in existing knowledge bases,
        such as UMLS, CHV, MSH, etc.

        We also extract the relations found between entities, for example in "The subject took 100 mg of ibuprofen",
        we would extract the relationship between the "100 mg" dosage and the "ibuprofen" medication.

        :param documents: The set of documents to process as part of this batch.
            If you wish to specify the ID and language on a per-item basis you must
            use as input a list[:class:`~azure.ai.textanalytics.TextDocumentInput`] or a list of
            dict representations of :class:`~azure.ai.textanalytics.TextDocumentInput`, like
            `{"id": "1", "language": "en", "text": "hello world"}`.
        :type documents:
            list[str] or list[~azure.ai.textanalytics.TextDocumentInput] or list[dict[str, str]]
        :keyword str model_version: This value indicates which model will
            be used for scoring, e.g. "latest", "2019-10-01". If a model-version
            is not specified, the API will default to the latest, non-preview version.
            See here for more info: https://aka.ms/text-analytics-model-versioning
        :keyword bool show_stats: If set to true, response will contain document level statistics.
        :keyword str language: The 2 letter ISO 639-1 representation of language for the
            entire batch. For example, use "en" for English; "es" for Spanish etc.
            For automatic language detection, use "auto" (Only supported by API version
            2022-10-01-preview and newer). If not set, uses "en" for English as default.
            Per-document language will take precedence over whole batch language.
            See https://aka.ms/talangs for supported languages in Language API.
        :keyword autodetect_default_language: Default/fallback language to use for documents requesting
            automatic language detection.
        :keyword str display_name: An optional display name to set for the requested analysis.
        :keyword str string_index_type: Specifies the method used to interpret string offsets.
            `UnicodeCodePoint`, the Python encoding, is the default. To override the Python default,
            you can also pass in `Utf16CodeUnit` or `TextElement_v8`. For additional information
            see https://aka.ms/text-analytics-offsets
        :keyword int polling_interval: Waiting time between two polls for LRO operations
            if no Retry-After header is present. Defaults to 5 seconds.
        :keyword str continuation_token:
            Call `continuation_token()` on the poller object to save the long-running operation (LRO)
            state into an opaque token. Pass the value as the `continuation_token` keyword argument
            to restart the LRO from a saved state.
        :keyword bool disable_service_logs: Defaults to true, meaning that the Language service will not log your
            input text on the service side for troubleshooting. If set to False, the Language service logs your
            input text for 48 hours, solely to allow for troubleshooting issues in providing you with
            the service's natural language processing functions. Please see
            Cognitive Services Compliance and Privacy notes at https://aka.ms/cs-compliance for
            additional details, and Microsoft Responsible AI principles at
            https://www.microsoft.com/ai/responsible-ai.
        :keyword str fhir_version: The FHIR Spec version that the result will use to format the fhir_bundle
            on the result object. For additional information see https://www.hl7.org/fhir/overview.html.
            The only acceptable values to pass in are None and "4.0.1". The default value is None.
        :keyword document_type: Document type that can be provided as input for Fhir Documents. Expect to
            have fhir_version provided when used. Behavior of using None enum is the same as not using the
            document_type parameter. Known values are: "None", "ClinicalTrial", "DischargeSummary",
            "ProgressNote", "HistoryAndPhysical", "Consult", "Imaging", "Pathology", and "ProcedureNote".
        :paramtype document_type: str or ~azure.ai.textanalytics.HealthcareDocumentType
        :return: An instance of an AnalyzeHealthcareEntitiesLROPoller. Call `result()` on the this
            object to return a heterogeneous pageable of
            :class:`~azure.ai.textanalytics.AnalyzeHealthcareEntitiesResult` and
            :class:`~azure.ai.textanalytics.DocumentError`.
        :rtype:
            ~azure.ai.textanalytics.AnalyzeHealthcareEntitiesLROPoller[~azure.core.paging.ItemPaged[
            ~azure.ai.textanalytics.AnalyzeHealthcareEntitiesResult or ~azure.ai.textanalytics.DocumentError]]
        :raises ~azure.core.exceptions.HttpResponseError or TypeError or ValueError:

        .. versionadded:: v3.1
            The *begin_analyze_healthcare_entities* client method.
        .. versionadded:: 2022-05-01
            The *display_name* keyword argument.
        .. versionadded:: 2022-10-01-preview
            The *fhir_version*, *document_type*, and *autodetect_default_language* keyword arguments.

        .. admonition:: Example:

            .. literalinclude:: ../samples/sample_analyze_healthcare_entities.py
                :start-after: [START analyze_healthcare_entities]
                :end-before: [END analyze_healthcare_entities]
                :language: python
                :dedent: 4
                :caption: Recognize healthcare entities in a batch of documents.
        """
        language_arg = kwargs.pop("language", None)
        language = language_arg if language_arg is not None else self._default_language
        model_version = kwargs.pop("model_version", None)
        show_stats = kwargs.pop("show_stats", None)
        polling_interval = kwargs.pop("polling_interval", 5)
        continuation_token = kwargs.pop("continuation_token", None)
        string_index_type = kwargs.pop("string_index_type", self._string_index_type_default)
        disable_service_logs = kwargs.pop("disable_service_logs", None)
        display_name = kwargs.pop("display_name", None)
        fhir_version = kwargs.pop("fhir_version", None)
        document_type = kwargs.pop("document_type", None)
        autodetect_default_language = kwargs.pop("autodetect_default_language", None)

        if continuation_token:
            return cast(
                AnalyzeHealthcareEntitiesLROPoller[
                    ItemPaged[Union[AnalyzeHealthcareEntitiesResult, DocumentError]]
                ],
                _get_result_from_continuation_token(
                    self._client._client,  # pylint: disable=protected-access
                    continuation_token,
                    AnalyzeHealthcareEntitiesLROPoller,
                    AnalyzeHealthcareEntitiesLROPollingMethod(
                        text_analytics_client=self._client,
                        timeout=polling_interval,
                        **kwargs
                    ),
                    self._healthcare_result_callback
                )
            )

        docs = _validate_input(documents, "language", language)
        doc_id_order = [doc.get("id") for doc in docs]
        my_cls = kwargs.pop(
            "cls",
            lambda pipeline_response, deserialized, _: self._healthcare_result_callback(
                pipeline_response, deserialized, doc_id_order, show_stats=show_stats
            ),
        )
        models = self._client.models(api_version=self._api_version)

        try:
            if is_language_api(self._api_version):
                docs = models.MultiLanguageAnalysisInput(
                    documents=_validate_input(documents, "language", language)
                )
                return cast(
                    AnalyzeHealthcareEntitiesLROPoller[
                        ItemPaged[Union[AnalyzeHealthcareEntitiesResult, DocumentError]]
                    ],
                    self._client.begin_analyze_text_submit_job(  # type: ignore
                        body=models.AnalyzeTextJobsInput(
                            analysis_input=docs,
                            display_name=display_name,
                            default_language=autodetect_default_language,
                            tasks=[
                                models.HealthcareLROTask(
                                    task_name="0",
                                    parameters=models.HealthcareTaskParameters(
                                        model_version=model_version,
                                        logging_opt_out=disable_service_logs,
                                        string_index_type=string_index_type_compatibility(string_index_type),
                                        fhir_version=fhir_version,
                                        document_type=document_type,
                                    )
                                )
                            ]
                        ),
                        cls=my_cls,
                        polling=AnalyzeHealthcareEntitiesLROPollingMethod(
                            text_analytics_client=self._client,
                            timeout=polling_interval,
                            show_stats=show_stats,
                            doc_id_order=doc_id_order,
                            lro_algorithms=[
                                TextAnalyticsOperationResourcePolling(
                                    show_stats=show_stats,
                                )
                            ],
                            **kwargs
                        ),
                        continuation_token=continuation_token,
                        poller_cls=AnalyzeHealthcareEntitiesLROPoller,
                        **kwargs
                    )
                )

            # v3.1
            return cast(
                AnalyzeHealthcareEntitiesLROPoller[
                    ItemPaged[Union[AnalyzeHealthcareEntitiesResult, DocumentError]]
                ],
                self._client.begin_health(
                    docs,
                    model_version=model_version,
                    string_index_type=string_index_type,
                    logging_opt_out=disable_service_logs,
                    cls=my_cls,
                    polling=AnalyzeHealthcareEntitiesLROPollingMethod(
                        text_analytics_client=self._client,
                        timeout=polling_interval,
                        doc_id_order=doc_id_order,
                        show_stats=show_stats,
                        lro_algorithms=[
                            TextAnalyticsOperationResourcePolling(
                                show_stats=show_stats,
                            )
                        ],
                        **kwargs
                    ),
                    continuation_token=continuation_token,
                    **kwargs
                )
            )
        except HttpResponseError as error:
            return process_http_response_error(error)

    @distributed_trace
    @validate_multiapi_args(
        version_method_added="v3.0",
        args_mapping={"v3.1": ["disable_service_logs"]}
    )
    def extract_key_phrases(
        self,
        documents: Union[List[str], List[TextDocumentInput], List[Dict[str, str]]],
        **kwargs: Any,
    ) -> List[Union[ExtractKeyPhrasesResult, DocumentError]]:
        """Extract key phrases from a batch of documents.

        Returns a list of strings denoting the key phrases in the input
        text. For example, for the input text "The food was delicious and there
        were wonderful staff", the API returns the main talking points: "food"
        and "wonderful staff"

        See https://aka.ms/azsdk/textanalytics/data-limits for service data limits.

        :param documents: The set of documents to process as part of this batch.
            If you wish to specify the ID and language on a per-item basis you must
            use as input a list[:class:`~azure.ai.textanalytics.TextDocumentInput`] or a list of
            dict representations of :class:`~azure.ai.textanalytics.TextDocumentInput`, like
            `{"id": "1", "language": "en", "text": "hello world"}`.
        :type documents:
            list[str] or list[~azure.ai.textanalytics.TextDocumentInput] or list[dict[str, str]]
        :keyword str language: The 2 letter ISO 639-1 representation of language for the
            entire batch. For example, use "en" for English; "es" for Spanish etc.
            If not set, uses "en" for English as default. Per-document language will
            take precedence over whole batch language. See https://aka.ms/talangs for
            supported languages in Language API.
        :keyword str model_version: This value indicates which model will
            be used for scoring, e.g. "latest", "2019-10-01". If a model-version
            is not specified, the API will default to the latest, non-preview version.
            See here for more info: https://aka.ms/text-analytics-model-versioning
        :keyword bool show_stats: If set to true, response will contain document
            level statistics in the `statistics` field of the document-level response.
        :keyword bool disable_service_logs: If set to true, you opt-out of having your text input
            logged on the service side for troubleshooting. By default, the Language service logs your
            input text for 48 hours, solely to allow for troubleshooting issues in providing you with
            the service's natural language processing functions. Setting this parameter to true,
            disables input logging and may limit our ability to remediate issues that occur. Please see
            Cognitive Services Compliance and Privacy notes at https://aka.ms/cs-compliance for
            additional details, and Microsoft Responsible AI principles at
            https://www.microsoft.com/ai/responsible-ai.
        :return: The combined list of :class:`~azure.ai.textanalytics.ExtractKeyPhrasesResult` and
            :class:`~azure.ai.textanalytics.DocumentError` in the order the original documents were
            passed in.
        :rtype: list[~azure.ai.textanalytics.ExtractKeyPhrasesResult or ~azure.ai.textanalytics.DocumentError]
        :raises ~azure.core.exceptions.HttpResponseError or TypeError or ValueError:

        .. versionadded:: v3.1
            The *disable_service_logs* keyword argument.

        .. admonition:: Example:

            .. literalinclude:: ../samples/sample_extract_key_phrases.py
                :start-after: [START extract_key_phrases]
                :end-before: [END extract_key_phrases]
                :language: python
                :dedent: 4
                :caption: Extract the key phrases in a batch of documents.
        """
        language_arg = kwargs.pop("language", None)
        language = language_arg if language_arg is not None else self._default_language
        docs = _validate_input(documents, "language", language)
        model_version = kwargs.pop("model_version", None)
        show_stats = kwargs.pop("show_stats", None)
        disable_service_logs = kwargs.pop("disable_service_logs", None)

        try:
            if is_language_api(self._api_version):
                models = self._client.models(api_version=self._api_version)
                return cast(
                    List[Union[ExtractKeyPhrasesResult, DocumentError]],
                    self._client.analyze_text(
                        body=models.AnalyzeTextKeyPhraseExtractionInput(
                            analysis_input={"documents": docs},
                            parameters=models.KeyPhraseTaskParameters(
                                logging_opt_out=disable_service_logs,
                                model_version=model_version,
                            )
                        ),
                        show_stats=show_stats,
                        cls=kwargs.pop("cls", key_phrases_result),
                        **kwargs
                    )
                )

            # api_versions 3.0, 3.1
            return cast(
                List[Union[ExtractKeyPhrasesResult, DocumentError]],
                self._client.key_phrases(
                    documents=docs,
                    model_version=model_version,
                    show_stats=show_stats,
                    logging_opt_out=disable_service_logs,
                    cls=kwargs.pop("cls", key_phrases_result),
                    **kwargs
                )
            )
        except HttpResponseError as error:
            return process_http_response_error(error)

    @distributed_trace
    @validate_multiapi_args(
        version_method_added="v3.0",
        args_mapping={"v3.1": ["show_opinion_mining", "disable_service_logs", "string_index_type"]}
    )
    def analyze_sentiment(
        self,
        documents: Union[List[str], List[TextDocumentInput], List[Dict[str, str]]],
        **kwargs: Any,
    ) -> List[Union[AnalyzeSentimentResult, DocumentError]]:
        """Analyze sentiment for a batch of documents. Turn on opinion mining with `show_opinion_mining`.

        Returns a sentiment prediction, as well as sentiment scores for
        each sentiment class (Positive, Negative, and Neutral) for the document
        and each sentence within it.

        See https://aka.ms/azsdk/textanalytics/data-limits for service data limits.

        :param documents: The set of documents to process as part of this batch.
            If you wish to specify the ID and language on a per-item basis you must
            use as input a list[:class:`~azure.ai.textanalytics.TextDocumentInput`] or a list of
            dict representations of  :class:`~azure.ai.textanalytics.TextDocumentInput`, like
            `{"id": "1", "language": "en", "text": "hello world"}`.
        :type documents:
            list[str] or list[~azure.ai.textanalytics.TextDocumentInput] or list[dict[str, str]]
        :keyword bool show_opinion_mining: Whether to mine the opinions of a sentence and conduct more
            granular analysis around the aspects of a product or service (also known as
            aspect-based sentiment analysis). If set to true, the returned
            :class:`~azure.ai.textanalytics.SentenceSentiment` objects
            will have property `mined_opinions` containing the result of this analysis. Only available for
            API version v3.1 and up.
        :keyword str language: The 2 letter ISO 639-1 representation of language for the
            entire batch. For example, use "en" for English; "es" for Spanish etc.
            If not set, uses "en" for English as default. Per-document language will
            take precedence over whole batch language. See https://aka.ms/talangs for
            supported languages in Language API.
        :keyword str model_version: This value indicates which model will
            be used for scoring, e.g. "latest", "2019-10-01". If a model-version
            is not specified, the API will default to the latest, non-preview version.
            See here for more info: https://aka.ms/text-analytics-model-versioning
        :keyword bool show_stats: If set to true, response will contain document
            level statistics in the `statistics` field of the document-level response.
        :keyword str string_index_type: Specifies the method used to interpret string offsets.
            `UnicodeCodePoint`, the Python encoding, is the default. To override the Python default,
            you can also pass in `Utf16CodeUnit` or `TextElement_v8`. For additional information
            see https://aka.ms/text-analytics-offsets
        :keyword bool disable_service_logs: If set to true, you opt-out of having your text input
            logged on the service side for troubleshooting. By default, the Language service logs your
            input text for 48 hours, solely to allow for troubleshooting issues in providing you with
            the service's natural language processing functions. Setting this parameter to true,
            disables input logging and may limit our ability to remediate issues that occur. Please see
            Cognitive Services Compliance and Privacy notes at https://aka.ms/cs-compliance for
            additional details, and Microsoft Responsible AI principles at
            https://www.microsoft.com/ai/responsible-ai.
        :return: The combined list of :class:`~azure.ai.textanalytics.AnalyzeSentimentResult` and
            :class:`~azure.ai.textanalytics.DocumentError` in the order the original documents were
            passed in.
        :rtype: list[~azure.ai.textanalytics.AnalyzeSentimentResult or ~azure.ai.textanalytics.DocumentError]
        :raises ~azure.core.exceptions.HttpResponseError or TypeError or ValueError:

        .. versionadded:: v3.1
            The *show_opinion_mining*, *disable_service_logs*, and *string_index_type* keyword arguments.

        .. admonition:: Example:

            .. literalinclude:: ../samples/sample_analyze_sentiment.py
                :start-after: [START analyze_sentiment]
                :end-before: [END analyze_sentiment]
                :language: python
                :dedent: 4
                :caption: Analyze sentiment in a batch of documents.
        """
        language_arg = kwargs.pop("language", None)
        language = language_arg if language_arg is not None else self._default_language
        docs = _validate_input(documents, "language", language)
        model_version = kwargs.pop("model_version", None)
        show_stats = kwargs.pop("show_stats", None)
        show_opinion_mining = kwargs.pop("show_opinion_mining", None)
        disable_service_logs = kwargs.pop("disable_service_logs", None)
        string_index_type = kwargs.pop("string_index_type", self._string_index_type_default)

        try:
            if is_language_api(self._api_version):
                models = self._client.models(api_version=self._api_version)
                return cast(
                    List[Union[AnalyzeSentimentResult, DocumentError]],
                    self._client.analyze_text(
                        body=models.AnalyzeTextSentimentAnalysisInput(
                            analysis_input={"documents": docs},
                            parameters=models.SentimentAnalysisTaskParameters(
                                logging_opt_out=disable_service_logs,
                                model_version=model_version,
                                string_index_type=string_index_type_compatibility(string_index_type),
                                opinion_mining=show_opinion_mining,
                            )
                        ),
                        show_stats=show_stats,
                        cls=kwargs.pop("cls", sentiment_result),
                        **kwargs
                    )
                )

            # api_versions 3.0, 3.1
            return cast(
                List[Union[AnalyzeSentimentResult, DocumentError]],
                self._client.sentiment(
                    documents=docs,
                    logging_opt_out=disable_service_logs,
                    model_version=model_version,
                    string_index_type=string_index_type,
                    opinion_mining=show_opinion_mining,
                    show_stats=show_stats,
                    cls=kwargs.pop("cls", sentiment_result),
                    **kwargs
                )
            )
        except HttpResponseError as error:
            return process_http_response_error(error)

    def _analyze_result_callback(
        self, raw_response, deserialized, doc_id_order, task_id_order=None, show_stats=False, bespoke=False
    ):

        if deserialized is None:
            models = self._client.models(api_version=self._api_version)
            response_cls = models.AnalyzeTextJobState if is_language_api(self._api_version) else models.AnalyzeJobState
            deserialized = response_cls.deserialize(raw_response)
        return analyze_paged_result(
            doc_id_order,
            task_id_order,
            self._client.analyze_text_job_status if is_language_api(self._api_version) else self._client.analyze_status,
            raw_response,
            deserialized,
            show_stats=show_stats,
            bespoke=bespoke
        )

    @distributed_trace
    @validate_multiapi_args(
        version_method_added="v3.1",
        custom_wrapper=check_for_unsupported_actions_types,
        args_mapping={
            "2022-10-01-preview": ["autodetect_default_language"],
        }
    )
    def begin_analyze_actions(
        self,
        documents: Union[List[str], List[TextDocumentInput], List[Dict[str, str]]],
        actions: List[
            Union[
                RecognizeEntitiesAction,
                RecognizeLinkedEntitiesAction,
                RecognizePiiEntitiesAction,
                ExtractKeyPhrasesAction,
                AnalyzeSentimentAction,
                RecognizeCustomEntitiesAction,
                SingleLabelClassifyAction,
                MultiLabelClassifyAction,
                AnalyzeHealthcareEntitiesAction,
                ExtractSummaryAction,
                AbstractSummaryAction,
            ]
        ],
        **kwargs: Any,
    ) -> TextAnalysisLROPoller[
        ItemPaged[
            List[
                Union[
                    RecognizeEntitiesResult,
                    RecognizeLinkedEntitiesResult,
                    RecognizePiiEntitiesResult,
                    ExtractKeyPhrasesResult,
                    AnalyzeSentimentResult,
                    RecognizeCustomEntitiesResult,
                    ClassifyDocumentResult,
                    AnalyzeHealthcareEntitiesResult,
                    ExtractSummaryResult,
                    AbstractSummaryResult,
                    DocumentError,
                ]
            ]
        ]
    ]:
        """Start a long-running operation to perform a variety of text analysis actions over a batch of documents.

        We recommend you use this function if you're looking to analyze larger documents, and / or
        combine multiple text analysis actions into one call. Otherwise, we recommend you use
        the action specific endpoints, for example :func:`analyze_sentiment`.

        .. note:: See the service documentation for regional support of custom action features:
            https://aka.ms/azsdk/textanalytics/customfunctionalities

        :param documents: The set of documents to process as part of this batch.
            If you wish to specify the ID and language on a per-item basis you must
            use as input a list[:class:`~azure.ai.textanalytics.TextDocumentInput`] or a list of
            dict representations of :class:`~azure.ai.textanalytics.TextDocumentInput`, like
            `{"id": "1", "language": "en", "text": "hello world"}`.
        :type documents:
            list[str] or list[~azure.ai.textanalytics.TextDocumentInput] or list[dict[str, str]]
        :param actions: A heterogeneous list of actions to perform on the input documents.
            Each action object encapsulates the parameters used for the particular action type.
            The action results will be in the same order of the input actions.
        :type actions:
            list[RecognizeEntitiesAction or RecognizePiiEntitiesAction or ExtractKeyPhrasesAction or
            RecognizeLinkedEntitiesAction or AnalyzeSentimentAction or
            RecognizeCustomEntitiesAction or SingleLabelClassifyAction or
            MultiLabelClassifyAction or AnalyzeHealthcareEntitiesAction or ExtractSummaryAction
            or AbstractSummaryAction]
        :keyword str display_name: An optional display name to set for the requested analysis.
        :keyword str language: The 2 letter ISO 639-1 representation of language for the
            entire batch. For example, use "en" for English; "es" for Spanish etc.
            For automatic language detection, use "auto" (Only supported by API version
            2022-10-01-preview and newer). If not set, uses "en" for English as default.
            Per-document language will take precedence over whole batch language.
            See https://aka.ms/talangs for supported languages in Language API.
        :keyword autodetect_default_language: Default/fallback language to use for documents requesting
            automatic language detection.
        :keyword bool show_stats: If set to true, response will contain document level statistics.
        :keyword int polling_interval: Waiting time between two polls for LRO operations
            if no Retry-After header is present. Defaults to 5 seconds.
        :keyword str continuation_token:
            Call `continuation_token()` on the poller object to save the long-running operation (LRO)
            state into an opaque token. Pass the value as the `continuation_token` keyword argument
            to restart the LRO from a saved state.
        :return: An instance of an TextAnalysisLROPoller. Call `result()` on the poller
            object to return a pageable heterogeneous list of lists. This list of lists is first ordered
            by the documents you input, then ordered by the actions you input. For example,
            if you have documents input ["Hello", "world"], and actions
            :class:`~azure.ai.textanalytics.RecognizeEntitiesAction` and
            :class:`~azure.ai.textanalytics.AnalyzeSentimentAction`, when iterating over the list of lists,
            you will first iterate over the action results for the "Hello" document, getting the
            :class:`~azure.ai.textanalytics.RecognizeEntitiesResult` of "Hello",
            then the :class:`~azure.ai.textanalytics.AnalyzeSentimentResult` of "Hello".
            Then, you will get the :class:`~azure.ai.textanalytics.RecognizeEntitiesResult` and
            :class:`~azure.ai.textanalytics.AnalyzeSentimentResult` of "world".
        :rtype:
            ~azure.ai.textanalytics.TextAnalysisLROPoller[~azure.core.paging.ItemPaged[
            list[RecognizeEntitiesResult or RecognizeLinkedEntitiesResult or RecognizePiiEntitiesResult or
            ExtractKeyPhrasesResult or AnalyzeSentimentResult or RecognizeCustomEntitiesResult
            or ClassifyDocumentResult or AnalyzeHealthcareEntitiesResult or ExtractSummaryResult
            or AbstractSummaryResult or DocumentError]]]
        :raises ~azure.core.exceptions.HttpResponseError or TypeError or ValueError:

        .. versionadded:: v3.1
            The *begin_analyze_actions* client method.
        .. versionadded:: 2022-05-01
            The *RecognizeCustomEntitiesAction*, *SingleLabelClassifyAction*,
            *MultiLabelClassifyAction*, and *AnalyzeHealthcareEntitiesAction* input options and the
            corresponding *RecognizeCustomEntitiesResult*, *ClassifyDocumentResult*,
            and *AnalyzeHealthcareEntitiesResult* result objects
        .. versionadded:: 2022-10-01-preview
            The *ExtractSummaryAction* and *AbstractSummaryAction* input options and the corresponding
            *ExtractSummaryResult* and *AbstractSummaryResult* result objects.
            The *autodetect_default_language* keyword argument.

        .. admonition:: Example:

            .. literalinclude:: ../samples/sample_analyze_actions.py
                :start-after: [START analyze]
                :end-before: [END analyze]
                :language: python
                :dedent: 4
                :caption: Start a long-running operation to perform a variety of text analysis
                    actions over a batch of documents.
        """

        continuation_token = kwargs.pop("continuation_token", None)
        display_name = kwargs.pop("display_name", None)
        language_arg = kwargs.pop("language", None)
        show_stats = kwargs.pop("show_stats", None)
        polling_interval = kwargs.pop("polling_interval", 5)
        language = language_arg if language_arg is not None else self._default_language
        bespoke = kwargs.pop("bespoke", False)
        autodetect_default_language = kwargs.pop("autodetect_default_language", None)

        if continuation_token:
            return cast(
                AnalyzeActionsResponse,
                _get_result_from_continuation_token(
                    self._client._client,  # pylint: disable=protected-access
                    continuation_token,
                    AnalyzeActionsLROPoller,
                    AnalyzeActionsLROPollingMethod(
                        text_analytics_client=self._client,
                        timeout=polling_interval,
                        **kwargs
                    ),
                    self._analyze_result_callback,
                    bespoke
                )
            )

        models = self._client.models(api_version=self._api_version)

        input_model_cls = \
            models.MultiLanguageAnalysisInput if is_language_api(self._api_version) else models.MultiLanguageBatchInput
        docs = input_model_cls(
            documents=_validate_input(documents, "language", language)
        )
        doc_id_order = [doc.get("id") for doc in docs.documents]
        try:
            generated_tasks = [
                action._to_generated(self._api_version, str(idx))  # pylint: disable=protected-access
                for idx, action in enumerate(actions)
            ]
        except AttributeError as e:
            raise TypeError("Unsupported action type in list.") from e
        task_order = [(_determine_action_type(a), a.task_name) for a in generated_tasks]
        response_cls = kwargs.pop(
            "cls",
            lambda pipeline_response, deserialized, _:
                self._analyze_result_callback(
                    pipeline_response,
                    deserialized,
                    doc_id_order,
                    task_id_order=task_order,
                    show_stats=show_stats,
                    bespoke=bespoke
                ),
        )

        try:
            if is_language_api(self._api_version):
                return cast(
                    AnalyzeActionsResponse,
                    self._client.begin_analyze_text_submit_job(
                        body=models.AnalyzeTextJobsInput(
                            analysis_input=docs,
                            display_name=display_name,
                            default_language=autodetect_default_language,
                            tasks=generated_tasks
                        ),
                        cls=response_cls,
                        polling=AnalyzeActionsLROPollingMethod(
                            text_analytics_client=self._client,
                            timeout=polling_interval,
                            show_stats=show_stats,
                            doc_id_order=doc_id_order,
                            task_id_order=task_order,
                            lro_algorithms=[
                                TextAnalyticsOperationResourcePolling(
                                    show_stats=show_stats,
                                )
                            ],
                            **kwargs
                        ),
                        continuation_token=continuation_token,
                        **kwargs
                    )
                )

            # v3.1
            analyze_tasks = models.JobManifestTasks(
                entity_recognition_tasks=[
                    a for a in generated_tasks
                    if _determine_action_type(a) == _AnalyzeActionsType.RECOGNIZE_ENTITIES
                ],
                entity_recognition_pii_tasks=[
                    a for a in generated_tasks
                    if _determine_action_type(a) == _AnalyzeActionsType.RECOGNIZE_PII_ENTITIES
                ],
                key_phrase_extraction_tasks=[
                    a for a in generated_tasks
                    if _determine_action_type(a) == _AnalyzeActionsType.EXTRACT_KEY_PHRASES
                ],
                entity_linking_tasks=[
                    a for a in generated_tasks
                    if _determine_action_type(a) == _AnalyzeActionsType.RECOGNIZE_LINKED_ENTITIES
                ],
                sentiment_analysis_tasks=[
                    a for a in generated_tasks
                    if _determine_action_type(a) == _AnalyzeActionsType.ANALYZE_SENTIMENT
                ],
            )
            analyze_body = models.AnalyzeBatchInput(
                display_name=display_name, tasks=analyze_tasks, analysis_input=docs
            )
            return cast(
                AnalyzeActionsResponse,
                self._client.begin_analyze(
                    body=analyze_body,
                    cls=response_cls,
                    polling=AnalyzeActionsLROPollingMethod(
                        text_analytics_client=self._client,
                        timeout=polling_interval,
                        show_stats=show_stats,
                        doc_id_order=doc_id_order,
                        task_id_order=task_order,
                        lro_algorithms=[
                            TextAnalyticsOperationResourcePolling(
                                show_stats=show_stats,
                            )
                        ],
                        **kwargs
                    ),
                    continuation_token=continuation_token,
                    **kwargs
                )
            )
        except HttpResponseError as error:
            return process_http_response_error(error)

    @distributed_trace
    @validate_multiapi_args(
        version_method_added="2022-05-01",
        args_mapping={
            "2022-10-01-preview": ["autodetect_default_language"],
        }
    )
    def begin_recognize_custom_entities(
        self,
        documents: Union[List[str], List[TextDocumentInput], List[Dict[str, str]]],
        project_name: str,
        deployment_name: str,
        **kwargs: Any,
    ) -> TextAnalysisLROPoller[ItemPaged[Union[RecognizeCustomEntitiesResult, DocumentError]]]:
        """Start a long-running custom named entity recognition operation.

        For information on regional support of custom features and how to train a model to
        recognize custom entities, see https://aka.ms/azsdk/textanalytics/customentityrecognition

        :param documents: The set of documents to process as part of this batch.
            If you wish to specify the ID and language on a per-item basis you must
            use as input a list[:class:`~azure.ai.textanalytics.TextDocumentInput`] or a list of
            dict representations of :class:`~azure.ai.textanalytics.TextDocumentInput`, like
            `{"id": "1", "language": "en", "text": "hello world"}`.
        :type documents:
            list[str] or list[~azure.ai.textanalytics.TextDocumentInput] or list[dict[str, str]]
        :param str project_name: Required. This field indicates the project name for the model.
        :param str deployment_name: This field indicates the deployment name for the model.
        :keyword str language: The 2 letter ISO 639-1 representation of language for the
            entire batch. For example, use "en" for English; "es" for Spanish etc.
            For automatic language detection, use "auto" (Only supported by API version
            2022-10-01-preview and newer). If not set, uses "en" for English as default.
            Per-document language will take precedence over whole batch language.
            See https://aka.ms/talangs for supported languages in Language API.
        :keyword autodetect_default_language: Default/fallback language to use for documents requesting
            automatic language detection.
        :keyword bool show_stats: If set to true, response will contain document level statistics.
        :keyword bool disable_service_logs: If set to true, you opt-out of having your text input
            logged on the service side for troubleshooting. By default, the Language service logs your
            input text for 48 hours, solely to allow for troubleshooting issues in providing you with
            the service's natural language processing functions. Setting this parameter to true,
            disables input logging and may limit our ability to remediate issues that occur. Please see
            Cognitive Services Compliance and Privacy notes at https://aka.ms/cs-compliance for
            additional details, and Microsoft Responsible AI principles at
            https://www.microsoft.com/ai/responsible-ai.
        :keyword str string_index_type: Specifies the method used to interpret string offsets.
            `UnicodeCodePoint`, the Python encoding, is the default. To override the Python default,
            you can also pass in `Utf16CodeUnit` or `TextElement_v8`. For additional information
            see https://aka.ms/text-analytics-offsets
        :keyword int polling_interval: Waiting time between two polls for LRO operations
            if no Retry-After header is present. Defaults to 5 seconds.
        :keyword str continuation_token:
            Call `continuation_token()` on the poller object to save the long-running operation (LRO)
            state into an opaque token. Pass the value as the `continuation_token` keyword argument
            to restart the LRO from a saved state.
        :keyword str display_name: An optional display name to set for the requested analysis.
        :return: An instance of an TextAnalysisLROPoller. Call `result()` on the this
            object to return a heterogeneous pageable of
            :class:`~azure.ai.textanalytics.RecognizeCustomEntitiesResult` and
            :class:`~azure.ai.textanalytics.DocumentError`.
        :rtype:
            ~azure.ai.textanalytics.TextAnalysisLROPoller[~azure.core.paging.ItemPaged[
            ~azure.ai.textanalytics.RecognizeCustomEntitiesResult or ~azure.ai.textanalytics.DocumentError]]
        :raises ~azure.core.exceptions.HttpResponseError:

        .. versionadded:: 2022-05-01
            The *begin_recognize_custom_entities* client method.
        .. versionadded:: 2022-10-01-preview
            The *autodetect_default_language* keyword argument.

        .. admonition:: Example:

            .. literalinclude:: ../samples/sample_recognize_custom_entities.py
                :start-after: [START recognize_custom_entities]
                :end-before: [END recognize_custom_entities]
                :language: python
                :dedent: 4
                :caption: Recognize custom entities in a batch of documents.
        """

        continuation_token = kwargs.pop("continuation_token", None)
        string_index_type = kwargs.pop("string_index_type", self._string_index_type_default)
        disable_service_logs = kwargs.pop("disable_service_logs", None)
        polling_interval = kwargs.pop("polling_interval", 5)

        if continuation_token:
            return cast(
                TextAnalysisLROPoller[ItemPaged[Union[RecognizeCustomEntitiesResult, DocumentError]]],
                _get_result_from_continuation_token(
                    self._client._client,  # pylint: disable=protected-access
                    continuation_token,
                    AnalyzeActionsLROPoller,
                    AnalyzeActionsLROPollingMethod(
                        text_analytics_client=self._client,
                        timeout=polling_interval,
                        **kwargs
                    ),
                    self._analyze_result_callback,
                    bespoke=True
                )
            )

        try:
            return cast(
                TextAnalysisLROPoller[
                    ItemPaged[Union[RecognizeCustomEntitiesResult, DocumentError]]
                ],
                self.begin_analyze_actions(
                    documents,
                    actions=[
                        RecognizeCustomEntitiesAction(
                            project_name=project_name,
                            deployment_name=deployment_name,
                            string_index_type=string_index_type,
                            disable_service_logs=disable_service_logs
                        )
                    ],
                    polling_interval=polling_interval,
                    bespoke=True,
                    **kwargs
                )
            )

        except HttpResponseError as error:
            return process_http_response_error(error)

    @distributed_trace
    @validate_multiapi_args(
        version_method_added="2022-05-01",
        args_mapping={
            "2022-10-01-preview": ["autodetect_default_language"],
        }
    )
    def begin_single_label_classify(
        self,
        documents: Union[List[str], List[TextDocumentInput], List[Dict[str, str]]],
        project_name: str,
        deployment_name: str,
        **kwargs: Any,
    ) -> TextAnalysisLROPoller[ItemPaged[Union[ClassifyDocumentResult, DocumentError]]]:
        """Start a long-running custom single label classification operation.

        For information on regional support of custom features and how to train a model to
        classify your documents, see https://aka.ms/azsdk/textanalytics/customfunctionalities

        :param documents: The set of documents to process as part of this batch.
            If you wish to specify the ID and language on a per-item basis you must
            use as input a list[:class:`~azure.ai.textanalytics.TextDocumentInput`] or a list of
            dict representations of :class:`~azure.ai.textanalytics.TextDocumentInput`, like
            `{"id": "1", "language": "en", "text": "hello world"}`.
        :type documents:
            list[str] or list[~azure.ai.textanalytics.TextDocumentInput] or list[dict[str, str]]
        :param str project_name: Required. This field indicates the project name for the model.
        :param str deployment_name: This field indicates the deployment name for the model.
        :keyword str language: The 2 letter ISO 639-1 representation of language for the
            entire batch. For example, use "en" for English; "es" for Spanish etc.
            For automatic language detection, use "auto" (Only supported by API version
            2022-10-01-preview and newer). If not set, uses "en" for English as default.
            Per-document language will take precedence over whole batch language.
            See https://aka.ms/talangs for supported languages in Language API.
        :keyword autodetect_default_language: Default/fallback language to use for documents requesting
            automatic language detection.
        :keyword bool show_stats: If set to true, response will contain document level statistics.
        :keyword bool disable_service_logs: If set to true, you opt-out of having your text input
            logged on the service side for troubleshooting. By default, the Language service logs your
            input text for 48 hours, solely to allow for troubleshooting issues in providing you with
            the service's natural language processing functions. Setting this parameter to true,
            disables input logging and may limit our ability to remediate issues that occur. Please see
            Cognitive Services Compliance and Privacy notes at https://aka.ms/cs-compliance for
            additional details, and Microsoft Responsible AI principles at
            https://www.microsoft.com/ai/responsible-ai.
        :keyword int polling_interval: Waiting time between two polls for LRO operations
            if no Retry-After header is present. Defaults to 5 seconds.
        :keyword str continuation_token:
            Call `continuation_token()` on the poller object to save the long-running operation (LRO)
            state into an opaque token. Pass the value as the `continuation_token` keyword argument
            to restart the LRO from a saved state.
        :keyword str display_name: An optional display name to set for the requested analysis.
        :return: An instance of an TextAnalysisLROPoller. Call `result()` on the this
            object to return a heterogeneous pageable of
            :class:`~azure.ai.textanalytics.ClassifyDocumentResult` and
            :class:`~azure.ai.textanalytics.DocumentError`.
        :rtype:
            ~azure.ai.textanalytics.TextAnalysisLROPoller[~azure.core.paging.ItemPaged[
            ~azure.ai.textanalytics.ClassifyDocumentResult or ~azure.ai.textanalytics.DocumentError]]
        :raises ~azure.core.exceptions.HttpResponseError:

        .. versionadded:: 2022-05-01
            The *begin_single_label_classify* client method.
        .. versionadded:: 2022-10-01-preview
            The *autodetect_default_language* keyword argument.

        .. admonition:: Example:

            .. literalinclude:: ../samples/sample_single_label_classify.py
                :start-after: [START single_label_classify]
                :end-before: [END single_label_classify]
                :language: python
                :dedent: 4
                :caption: Perform single label classification on a batch of documents.
        """

        continuation_token = kwargs.pop("continuation_token", None)
        disable_service_logs = kwargs.pop("disable_service_logs", None)
        polling_interval = kwargs.pop("polling_interval", 5)

        if continuation_token:
            return cast(
                TextAnalysisLROPoller[ItemPaged[Union[ClassifyDocumentResult, DocumentError]]],
                _get_result_from_continuation_token(
                    self._client._client,  # pylint: disable=protected-access
                    continuation_token,
                    AnalyzeActionsLROPoller,
                    AnalyzeActionsLROPollingMethod(
                        text_analytics_client=self._client,
                        timeout=polling_interval,
                        **kwargs
                    ),
                    self._analyze_result_callback,
                    bespoke=True
                )
            )

        try:
            return cast(
                TextAnalysisLROPoller[
                    ItemPaged[Union[ClassifyDocumentResult, DocumentError]]
                ],
                self.begin_analyze_actions(
                    documents,
                    actions=[
                        SingleLabelClassifyAction(
                            project_name=project_name,
                            deployment_name=deployment_name,
                            disable_service_logs=disable_service_logs
                        )
                    ],
                    polling_interval=polling_interval,
                    bespoke=True,
                    **kwargs
                )
            )

        except HttpResponseError as error:
            return process_http_response_error(error)

    @distributed_trace
    @validate_multiapi_args(
        version_method_added="2022-05-01",
        args_mapping={
            "2022-10-01-preview": ["autodetect_default_language"],
        }
    )
    def begin_multi_label_classify(
        self,
        documents: Union[List[str], List[TextDocumentInput], List[Dict[str, str]]],
        project_name: str,
        deployment_name: str,
        **kwargs: Any,
    ) -> TextAnalysisLROPoller[ItemPaged[Union[ClassifyDocumentResult, DocumentError]]]:
        """Start a long-running custom multi label classification operation.

        For information on regional support of custom features and how to train a model to
        classify your documents, see https://aka.ms/azsdk/textanalytics/customfunctionalities

        :param documents: The set of documents to process as part of this batch.
            If you wish to specify the ID and language on a per-item basis you must
            use as input a list[:class:`~azure.ai.textanalytics.TextDocumentInput`] or a list of
            dict representations of :class:`~azure.ai.textanalytics.TextDocumentInput`, like
            `{"id": "1", "language": "en", "text": "hello world"}`.
        :type documents:
            list[str] or list[~azure.ai.textanalytics.TextDocumentInput] or list[dict[str, str]]
        :param str project_name: Required. This field indicates the project name for the model.
        :param str deployment_name: This field indicates the deployment name for the model.
        :keyword str language: The 2 letter ISO 639-1 representation of language for the
            entire batch. For example, use "en" for English; "es" for Spanish etc.
            For automatic language detection, use "auto" (Only supported by API version
            2022-10-01-preview and newer). If not set, uses "en" for English as default.
            Per-document language will take precedence over whole batch language.
            See https://aka.ms/talangs for supported languages in Language API.
        :keyword autodetect_default_language: Default/fallback language to use for documents requesting
            automatic language detection.
        :keyword bool show_stats: If set to true, response will contain document level statistics.
        :keyword bool disable_service_logs: If set to true, you opt-out of having your text input
            logged on the service side for troubleshooting. By default, the Language service logs your
            input text for 48 hours, solely to allow for troubleshooting issues in providing you with
            the service's natural language processing functions. Setting this parameter to true,
            disables input logging and may limit our ability to remediate issues that occur. Please see
            Cognitive Services Compliance and Privacy notes at https://aka.ms/cs-compliance for
            additional details, and Microsoft Responsible AI principles at
            https://www.microsoft.com/ai/responsible-ai.
        :keyword int polling_interval: Waiting time between two polls for LRO operations
            if no Retry-After header is present. Defaults to 5 seconds.
        :keyword str continuation_token:
            Call `continuation_token()` on the poller object to save the long-running operation (LRO)
            state into an opaque token. Pass the value as the `continuation_token` keyword argument
            to restart the LRO from a saved state.
        :keyword str display_name: An optional display name to set for the requested analysis.
        :return: An instance of an TextAnalysisLROPoller. Call `result()` on the this
            object to return a heterogeneous pageable of
            :class:`~azure.ai.textanalytics.ClassifyDocumentResult` and
            :class:`~azure.ai.textanalytics.DocumentError`.
        :rtype:
            ~azure.ai.textanalytics.TextAnalysisLROPoller[~azure.core.paging.ItemPaged[
            ~azure.ai.textanalytics.ClassifyDocumentResult or ~azure.ai.textanalytics.DocumentError]]
        :raises ~azure.core.exceptions.HttpResponseError:

        .. versionadded:: 2022-05-01
            The *begin_multi_label_classify* client method.
        .. versionadded:: 2022-10-01-preview
            The *autodetect_default_language* keyword argument.

        .. admonition:: Example:

            .. literalinclude:: ../samples/sample_multi_label_classify.py
                :start-after: [START multi_label_classify]
                :end-before: [END multi_label_classify]
                :language: python
                :dedent: 4
                :caption: Perform multi label classification on a batch of documents.
        """

        continuation_token = kwargs.pop("continuation_token", None)
        disable_service_logs = kwargs.pop("disable_service_logs", None)
        polling_interval = kwargs.pop("polling_interval", 5)

        if continuation_token:
            return cast(
                TextAnalysisLROPoller[ItemPaged[Union[ClassifyDocumentResult, DocumentError]]],
                _get_result_from_continuation_token(
                    self._client._client,  # pylint: disable=protected-access
                    continuation_token,
                    AnalyzeActionsLROPoller,
                    AnalyzeActionsLROPollingMethod(
                        text_analytics_client=self._client,
                        timeout=polling_interval,
                        **kwargs
                    ),
                    self._analyze_result_callback,
                    bespoke=True
                )
            )

        try:
            return cast(
                TextAnalysisLROPoller[
                    ItemPaged[Union[ClassifyDocumentResult, DocumentError]]
                ],
                self.begin_analyze_actions(
                    documents,
                    actions=[
                        MultiLabelClassifyAction(
                            project_name=project_name,
                            deployment_name=deployment_name,
                            disable_service_logs=disable_service_logs
                        )
                    ],
                    polling_interval=polling_interval,
                    bespoke=True,
                    **kwargs
                )
            )

        except HttpResponseError as error:
            return process_http_response_error(error)

    @distributed_trace
    @validate_multiapi_args(
        version_method_added="2022-10-01-preview",
    )
    def dynamic_classification(
        self,
        documents: Union[List[str], List[TextDocumentInput], List[Dict[str, str]]],
        categories: List[str],
        **kwargs: Any,
    ) -> List[Union[DynamicClassificationResult, DocumentError]]:
        """Perform dynamic classification on a batch of documents.

        On the fly classification of the input documents into one or multiple categories.
        Assigns either one or multiple categories per document. This type of classification
        doesn't require model training.

        See https://aka.ms/azsdk/textanalytics/data-limits for service data limits.

        :param documents: The set of documents to process as part of this batch.
            If you wish to specify the ID and language on a per-item basis you must
            use as input a list[:class:`~azure.ai.textanalytics.TextDocumentInput`] or a list
            of dict representations of :class:`~azure.ai.textanalytics.TextDocumentInput`,
            like `{"id": "1", "language": "en", "text": "hello world"}`.
        :type documents:
            list[str] or list[~azure.ai.textanalytics.TextDocumentInput] or list[dict[str, str]]
        :param list[str] categories: A list of categories to which input is classified to.
        :keyword classification_type: Specifies either one or multiple categories per document. Defaults
            to multi classification which may return more than one class for each document. Known values
            are: "Single" and "Multi".
        :paramtype classification_type: str or ~azure.ai.textanalytics.ClassificationType
        :keyword str language: The 2 letter ISO 639-1 representation of language for the
            entire batch. For example, use "en" for English; "es" for Spanish etc.
            If not set, uses "en" for English as default. Per-document language will
            take precedence over whole batch language. See https://aka.ms/talangs for
            supported languages in Language API.
        :keyword str model_version: This value indicates which model will
            be used for scoring, e.g. "latest", "2019-10-01". If a model-version
            is not specified, the API will default to the latest, non-preview version.
            See here for more info: https://aka.ms/text-analytics-model-versioning
        :keyword bool show_stats: If set to true, response will contain document
            level statistics in the `statistics` field of the document-level response.
        :keyword bool disable_service_logs: If set to true, you opt-out of having your text input
            logged on the service side for troubleshooting. By default, the Language service logs your
            input text for 48 hours, solely to allow for troubleshooting issues in providing you with
            the service's natural language processing functions. Setting this parameter to true,
            disables input logging and may limit our ability to remediate issues that occur. Please see
            Cognitive Services Compliance and Privacy notes at https://aka.ms/cs-compliance for
            additional details, and Microsoft Responsible AI principles at
            https://www.microsoft.com/ai/responsible-ai.
        :return: The combined list of :class:`~azure.ai.textanalytics.DynamicClassificationResult` and
            :class:`~azure.ai.textanalytics.DocumentError` in the order the original documents
            were passed in.
        :rtype: list[~azure.ai.textanalytics.DynamicClassificationResult or ~azure.ai.textanalytics.DocumentError]
        :raises ~azure.core.exceptions.HttpResponseError:

        .. versionadded:: 2022-10-01-preview
            The *dynamic_classification* client method.

        .. admonition:: Example:

            .. literalinclude:: ../samples/sample_dynamic_classification.py
                :start-after: [START dynamic_classification]
                :end-before: [END dynamic_classification]
                :language: python
                :dedent: 4
                :caption: Perform dynamic classification on a batch of documents.
        """
        language_arg = kwargs.pop("language", None)
        language = language_arg if language_arg is not None else self._default_language
        docs = _validate_input(documents, "language", language)
        model_version = kwargs.pop("model_version", None)
        show_stats = kwargs.pop("show_stats", None)
        disable_service_logs = kwargs.pop("disable_service_logs", None)
        classification_type = kwargs.pop("classification_type", None)

        try:
            models = self._client.models(api_version=self._api_version)
            return cast(
                List[Union[DynamicClassificationResult, DocumentError]],
                self._client.analyze_text(
                    body=models.AnalyzeTextDynamicClassificationInput(
                        analysis_input={"documents": docs},
                        parameters=models.DynamicClassificationTaskParameters(
                            categories=categories,
                            logging_opt_out=disable_service_logs,
                            model_version=model_version,
                            classification_type=classification_type,
                        )
                    ),
                    show_stats=show_stats,
                    cls=kwargs.pop("cls", dynamic_classification_result),
                    **kwargs
                )
            )
        except HttpResponseError as error:
            return process_http_response_error(error)<|MERGE_RESOLUTION|>--- conflicted
+++ resolved
@@ -68,12 +68,9 @@
     _AnalyzeActionsType,
     ExtractSummaryAction,
     ExtractSummaryResult,
-<<<<<<< HEAD
-    DynamicClassificationResult,
-=======
     AbstractSummaryAction,
     AbstractSummaryResult,
->>>>>>> aeb1e83d
+    DynamicClassificationResult,
 )
 from ._check import is_language_api, string_index_type_compatibility
 
