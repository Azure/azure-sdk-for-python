--- conflicted
+++ resolved
@@ -80,18 +80,11 @@
     """
 
     def __init__(self, endpoint, credential, **kwargs):
-<<<<<<< HEAD
-        # type: (str, Union[TextAnalyticsApiKeyCredential, TokenCredential], Any) -> None
+        # type: (str, Union[AzureKeyCredential, TokenCredential], Any) -> None
         super(TextAnalyticsClient, self).__init__(
             endpoint=endpoint,
             credential=credential,
             **kwargs
-=======
-        # type: (str, Union[AzureKeyCredential, TokenCredential], Any) -> None
-        super(TextAnalyticsClient, self).__init__(credential=credential, **kwargs)
-        self._client = TextAnalytics(
-            endpoint=endpoint, credentials=credential, pipeline=self._pipeline
->>>>>>> 8d6c9ab7
         )
         self._default_language = kwargs.pop("default_language", "en")
         self._default_country_hint = kwargs.pop("default_country_hint", "US")
