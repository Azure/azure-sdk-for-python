# ------------------------------------
# Copyright (c) Microsoft Corporation.
# Licensed under the MIT License.
# ------------------------------------
# pylint: disable=too-many-lines

from typing import (
    Union,
    Any,
    List,
    Dict,
    cast,
)
from azure.core.paging import ItemPaged
from azure.core.tracing.decorator import distributed_trace
from azure.core.exceptions import HttpResponseError
from azure.core.credentials import AzureKeyCredential
from azure.core.credentials import TokenCredential
from ._base_client import TextAnalyticsClientBase
from ._lro import AnalyzeActionsLROPoller, AnalyzeHealthcareEntitiesLROPoller, TextAnalysisLROPoller
from ._request_handlers import (
    _validate_input,
    _determine_action_type,
)
from ._validate import validate_multiapi_args, check_for_unsupported_actions_types
from ._version import DEFAULT_API_VERSION
from ._response_handlers import (
    process_http_response_error,
    entities_result,
    linked_entities_result,
    key_phrases_result,
    sentiment_result,
    language_result,
    pii_entities_result,
    healthcare_paged_result,
    analyze_paged_result,
    _get_result_from_continuation_token,
    dynamic_classification_result,
)

from ._lro import (
    TextAnalyticsOperationResourcePolling,
    AnalyzeActionsLROPollingMethod,
    AnalyzeHealthcareEntitiesLROPollingMethod,
)
from ._models import (
    DetectLanguageInput,
    TextDocumentInput,
    DetectLanguageResult,
    RecognizeEntitiesResult,
    RecognizeLinkedEntitiesResult,
    ExtractKeyPhrasesResult,
    AnalyzeSentimentResult,
    DocumentError,
    RecognizePiiEntitiesResult,
    RecognizeEntitiesAction,
    RecognizePiiEntitiesAction,
    RecognizeLinkedEntitiesAction,
    ExtractKeyPhrasesAction,
    AnalyzeSentimentAction,
    AnalyzeHealthcareEntitiesResult,
    RecognizeCustomEntitiesAction,
    RecognizeCustomEntitiesResult,
    SingleLabelClassifyAction,
    MultiLabelClassifyAction,
    ClassifyDocumentResult,
    AnalyzeHealthcareEntitiesAction,
    _AnalyzeActionsType,
<<<<<<< HEAD
    DynamicClassificationResult,
=======
    ExtractSummaryAction,
    ExtractSummaryResult,
>>>>>>> cd54d071
)
from ._check import is_language_api, string_index_type_compatibility


AnalyzeActionsResponse = TextAnalysisLROPoller[
    ItemPaged[
        List[
            Union[
                RecognizeEntitiesResult,
                RecognizeLinkedEntitiesResult,
                RecognizePiiEntitiesResult,
                ExtractKeyPhrasesResult,
                AnalyzeSentimentResult,
                RecognizeCustomEntitiesResult,
                ClassifyDocumentResult,
                AnalyzeHealthcareEntitiesResult,
                ExtractSummaryResult,
                DocumentError,
            ]
        ]
    ]
]


class TextAnalyticsClient(TextAnalyticsClientBase):
    """The Language service API is a suite of natural language processing (NLP) skills built with the best-in-class
    Microsoft machine learning algorithms. The API can be used to analyze unstructured text for
    tasks such as sentiment analysis, key phrase extraction, entities recognition,
    and language detection, and more.

    Further documentation can be found in
    https://docs.microsoft.com/azure/cognitive-services/language-service/overview

    :param str endpoint: Supported Cognitive Services or Language resource
        endpoints (protocol and hostname, for example: 'https://<resource-name>.cognitiveservices.azure.com').
    :param credential: Credentials needed for the client to connect to Azure.
        This can be the an instance of AzureKeyCredential if using a Cognitive Services/Language API key
        or a token credential from :mod:`azure.identity`.
    :type credential: ~azure.core.credentials.AzureKeyCredential or ~azure.core.credentials.TokenCredential
    :keyword str default_country_hint: Sets the default country_hint to use for all operations.
        Defaults to "US". If you don't want to use a country hint, pass the string "none".
    :keyword str default_language: Sets the default language to use for all operations.
        Defaults to "en".
    :keyword api_version: The API version of the service to use for requests. It defaults to the
        latest service version. Setting to an older version may result in reduced feature compatibility.
    :paramtype api_version: str or ~azure.ai.textanalytics.TextAnalyticsApiVersion

    .. admonition:: Example:

        .. literalinclude:: ../samples/sample_authentication.py
            :start-after: [START create_ta_client_with_key]
            :end-before: [END create_ta_client_with_key]
            :language: python
            :dedent: 4
            :caption: Creating the TextAnalyticsClient with endpoint and API key.

        .. literalinclude:: ../samples/sample_authentication.py
            :start-after: [START create_ta_client_with_aad]
            :end-before: [END create_ta_client_with_aad]
            :language: python
            :dedent: 4
            :caption: Creating the TextAnalyticsClient with endpoint and token credential from Azure Active Directory.
    """

    def __init__(
        self,
        endpoint: str,
        credential: Union[AzureKeyCredential, TokenCredential],
        **kwargs: Any
    ) -> None:
        super().__init__(
            endpoint=endpoint, credential=credential, **kwargs
        )
        self._api_version = kwargs.get("api_version", DEFAULT_API_VERSION)
        self._default_language = kwargs.pop("default_language", "en")
        self._default_country_hint = kwargs.pop("default_country_hint", "US")
        self._string_index_type_default = (
            None if kwargs.get("api_version") == "v3.0" else "UnicodeCodePoint"
        )

    @distributed_trace
    @validate_multiapi_args(
        version_method_added="v3.0",
        args_mapping={"v3.1": ["disable_service_logs"]}
    )
    def detect_language(
        self,
        documents: Union[List[str], List[DetectLanguageInput], List[Dict[str, str]]],
        **kwargs: Any,
    ) -> List[Union[DetectLanguageResult, DocumentError]]:
        """Detect language for a batch of documents.

        Returns the detected language and a numeric score between zero and
        one. Scores close to one indicate 100% certainty that the identified
        language is true. See https://aka.ms/talangs for the list of enabled languages.

        See https://aka.ms/azsdk/textanalytics/data-limits for service data limits.

        :param documents: The set of documents to process as part of this batch.
            If you wish to specify the ID and country_hint on a per-item basis you must
            use as input a list[:class:`~azure.ai.textanalytics.DetectLanguageInput`] or a list of
            dict representations of :class:`~azure.ai.textanalytics.DetectLanguageInput`, like
            `{"id": "1", "country_hint": "us", "text": "hello world"}`.
        :type documents:
            list[str] or list[~azure.ai.textanalytics.DetectLanguageInput] or list[dict[str, str]]
        :keyword str country_hint: Country of origin hint for the entire batch. Accepts two
            letter country codes specified by ISO 3166-1 alpha-2. Per-document
            country hints will take precedence over whole batch hints. Defaults to
            "US". If you don't want to use a country hint, pass the string "none".
        :keyword str model_version: Version of the model used on the service side for scoring,
            e.g. "latest", "2019-10-01". If a model version
            is not specified, the API will default to the latest, non-preview version.
            See here for more info: https://aka.ms/text-analytics-model-versioning
        :keyword bool show_stats: If set to true, response will contain document
            level statistics in the `statistics` field of the document-level response.
        :keyword bool disable_service_logs: If set to true, you opt-out of having your text input
            logged on the service side for troubleshooting. By default, the Language service logs your
            input text for 48 hours, solely to allow for troubleshooting issues in providing you with
            the service's natural language processing functions. Setting this parameter to true,
            disables input logging and may limit our ability to remediate issues that occur. Please see
            Cognitive Services Compliance and Privacy notes at https://aka.ms/cs-compliance for
            additional details, and Microsoft Responsible AI principles at
            https://www.microsoft.com/ai/responsible-ai.
        :return: The combined list of :class:`~azure.ai.textanalytics.DetectLanguageResult` and
            :class:`~azure.ai.textanalytics.DocumentError` in the order the original documents were
            passed in.
        :rtype: list[~azure.ai.textanalytics.DetectLanguageResult or ~azure.ai.textanalytics.DocumentError]
        :raises ~azure.core.exceptions.HttpResponseError or TypeError or ValueError:

        .. versionadded:: v3.1
            The *disable_service_logs* keyword argument.

        .. admonition:: Example:

            .. literalinclude:: ../samples/sample_detect_language.py
                :start-after: [START detect_language]
                :end-before: [END detect_language]
                :language: python
                :dedent: 4
                :caption: Detecting language in a batch of documents.
        """
        country_hint_arg = kwargs.pop("country_hint", None)
        country_hint = (
            country_hint_arg
            if country_hint_arg is not None
            else self._default_country_hint
        )
        docs = _validate_input(documents, "country_hint", country_hint)
        model_version = kwargs.pop("model_version", None)
        show_stats = kwargs.pop("show_stats", None)
        disable_service_logs = kwargs.pop("disable_service_logs", None)

        try:
            if is_language_api(self._api_version):
                models = self._client.models(api_version=self._api_version)
                return cast(
                    List[Union[DetectLanguageResult, DocumentError]],
                    self._client.analyze_text(
                        body=models.AnalyzeTextLanguageDetectionInput(
                            analysis_input={"documents": docs},
                            parameters=models.LanguageDetectionTaskParameters(
                                logging_opt_out=disable_service_logs,
                                model_version=model_version
                            )
                        ),
                        show_stats=show_stats,
                        cls=kwargs.pop("cls", language_result),
                        **kwargs
                    )
                )

            # api_versions 3.0, 3.1
            return cast(
                List[Union[DetectLanguageResult, DocumentError]],
                self._client.languages(
                    documents=docs,
                    model_version=model_version,
                    show_stats=show_stats,
                    logging_opt_out=disable_service_logs,
                    cls=kwargs.pop("cls", language_result),
                    **kwargs
                )
            )
        except HttpResponseError as error:
            return process_http_response_error(error)

    @distributed_trace
    @validate_multiapi_args(
        version_method_added="v3.0",
        args_mapping={"v3.1": ["string_index_type", "disable_service_logs"]}
    )
    def recognize_entities(
        self,
        documents: Union[List[str], List[TextDocumentInput], List[Dict[str, str]]],
        **kwargs: Any,
    ) -> List[Union[RecognizeEntitiesResult, DocumentError]]:
        """Recognize entities for a batch of documents.

        Identifies and categorizes entities in your text as people, places,
        organizations, date/time, quantities, percentages, currencies, and more.
        For the list of supported entity types, check: https://aka.ms/taner

        See https://aka.ms/azsdk/textanalytics/data-limits for service data limits.

        :param documents: The set of documents to process as part of this batch.
            If you wish to specify the ID and language on a per-item basis you must
            use as input a list[:class:`~azure.ai.textanalytics.TextDocumentInput`] or a list
            of dict representations of :class:`~azure.ai.textanalytics.TextDocumentInput`,
            like `{"id": "1", "language": "en", "text": "hello world"}`.
        :type documents:
            list[str] or list[~azure.ai.textanalytics.TextDocumentInput] or list[dict[str, str]]
        :keyword str language: The 2 letter ISO 639-1 representation of language for the
            entire batch. For example, use "en" for English; "es" for Spanish etc.
            If not set, uses "en" for English as default. Per-document language will
            take precedence over whole batch language. See https://aka.ms/talangs for
            supported languages in Language API.
        :keyword str model_version: This value indicates which model will
            be used for scoring, e.g. "latest", "2019-10-01". If a model-version
            is not specified, the API will default to the latest, non-preview version.
            See here for more info: https://aka.ms/text-analytics-model-versioning
        :keyword bool show_stats: If set to true, response will contain document
            level statistics in the `statistics` field of the document-level response.
        :keyword str string_index_type: Specifies the method used to interpret string offsets.
            `UnicodeCodePoint`, the Python encoding, is the default. To override the Python default,
            you can also pass in `Utf16CodeUnit` or `TextElement_v8`. For additional information
            see https://aka.ms/text-analytics-offsets
        :keyword bool disable_service_logs: If set to true, you opt-out of having your text input
            logged on the service side for troubleshooting. By default, the Language service logs your
            input text for 48 hours, solely to allow for troubleshooting issues in providing you with
            the service's natural language processing functions. Setting this parameter to true,
            disables input logging and may limit our ability to remediate issues that occur. Please see
            Cognitive Services Compliance and Privacy notes at https://aka.ms/cs-compliance for
            additional details, and Microsoft Responsible AI principles at
            https://www.microsoft.com/ai/responsible-ai.
        :return: The combined list of :class:`~azure.ai.textanalytics.RecognizeEntitiesResult` and
            :class:`~azure.ai.textanalytics.DocumentError` in the order the original documents
            were passed in.
        :rtype: list[~azure.ai.textanalytics.RecognizeEntitiesResult or ~azure.ai.textanalytics.DocumentError]
        :raises ~azure.core.exceptions.HttpResponseError or TypeError or ValueError:

        .. versionadded:: v3.1
            The *disable_service_logs* and *string_index_type* keyword arguments.

        .. admonition:: Example:

            .. literalinclude:: ../samples/sample_recognize_entities.py
                :start-after: [START recognize_entities]
                :end-before: [END recognize_entities]
                :language: python
                :dedent: 4
                :caption: Recognize entities in a batch of documents.
        """
        language_arg = kwargs.pop("language", None)
        language = language_arg if language_arg is not None else self._default_language
        docs = _validate_input(documents, "language", language)
        model_version = kwargs.pop("model_version", None)
        show_stats = kwargs.pop("show_stats", None)
        string_index_type = kwargs.pop("string_index_type", self._string_index_type_default)
        disable_service_logs = kwargs.pop("disable_service_logs", None)

        try:
            if is_language_api(self._api_version):
                models = self._client.models(api_version=self._api_version)
                return cast(
                    List[Union[RecognizeEntitiesResult, DocumentError]],
                    self._client.analyze_text(
                        body=models.AnalyzeTextEntityRecognitionInput(
                            analysis_input={"documents": docs},
                            parameters=models.EntitiesTaskParameters(
                                logging_opt_out=disable_service_logs,
                                model_version=model_version,
                                string_index_type=string_index_type_compatibility(string_index_type)
                            )
                        ),
                        show_stats=show_stats,
                        cls=kwargs.pop("cls", entities_result),
                        **kwargs
                    )
                )

            # api_versions 3.0, 3.1
            return cast(
                List[Union[RecognizeEntitiesResult, DocumentError]],
                self._client.entities_recognition_general(
                    documents=docs,
                    model_version=model_version,
                    show_stats=show_stats,
                    string_index_type=string_index_type,
                    logging_opt_out=disable_service_logs,
                    cls=kwargs.pop("cls", entities_result),
                    **kwargs,
                )
            )
        except HttpResponseError as error:
            return process_http_response_error(error)

    @distributed_trace
    @validate_multiapi_args(
        version_method_added="v3.1"
    )
    def recognize_pii_entities(
        self,
        documents: Union[List[str], List[TextDocumentInput], List[Dict[str, str]]],
        **kwargs: Any,
    ) -> List[Union[RecognizePiiEntitiesResult, DocumentError]]:
        """Recognize entities containing personal information for a batch of documents.

        Returns a list of personal information entities ("SSN",
        "Bank Account", etc) in the document.  For the list of supported entity types,
        check https://aka.ms/tanerpii

        See https://aka.ms/azsdk/textanalytics/data-limits for service data limits.

        :param documents: The set of documents to process as part of this batch.
            If you wish to specify the ID and language on a per-item basis you must
            use as input a list[:class:`~azure.ai.textanalytics.TextDocumentInput`] or a list of
            dict representations of :class:`~azure.ai.textanalytics.TextDocumentInput`, like
            `{"id": "1", "language": "en", "text": "hello world"}`.
        :type documents:
            list[str] or list[~azure.ai.textanalytics.TextDocumentInput] or list[dict[str, str]]
        :keyword str language: The 2 letter ISO 639-1 representation of language for the
            entire batch. For example, use "en" for English; "es" for Spanish etc.
            If not set, uses "en" for English as default. Per-document language will
            take precedence over whole batch language. See https://aka.ms/talangs for
            supported languages in Language API.
        :keyword str model_version: This value indicates which model will
            be used for scoring, e.g. "latest", "2019-10-01". If a model-version
            is not specified, the API will default to the latest, non-preview version.
            See here for more info: https://aka.ms/text-analytics-model-versioning
        :keyword bool show_stats: If set to true, response will contain document
            level statistics in the `statistics` field of the document-level response.
        :keyword domain_filter: Filters the response entities to ones only included in the specified domain.
            I.e., if set to 'phi', will only return entities in the Protected Healthcare Information domain.
            See https://aka.ms/tanerpii for more information.
        :paramtype domain_filter: str or ~azure.ai.textanalytics.PiiEntityDomain
        :keyword categories_filter: Instead of filtering over all PII entity categories, you can pass in a list of
            the specific PII entity categories you want to filter out. For example, if you only want to filter out
            U.S. social security numbers in a document, you can pass in
            `[PiiEntityCategory.US_SOCIAL_SECURITY_NUMBER]` for this kwarg.
        :paramtype categories_filter: list[str or ~azure.ai.textanalytics.PiiEntityCategory]
        :keyword str string_index_type: Specifies the method used to interpret string offsets.
            `UnicodeCodePoint`, the Python encoding, is the default. To override the Python default,
            you can also pass in `Utf16CodeUnit` or `TextElement_v8`. For additional information
            see https://aka.ms/text-analytics-offsets
        :keyword bool disable_service_logs: Defaults to true, meaning that the Language service will not log your
            input text on the service side for troubleshooting. If set to False, the Language service logs your
            input text for 48 hours, solely to allow for troubleshooting issues in providing you with
            the service's natural language processing functions. Please see
            Cognitive Services Compliance and Privacy notes at https://aka.ms/cs-compliance for
            additional details, and Microsoft Responsible AI principles at
            https://www.microsoft.com/ai/responsible-ai.
        :return: The combined list of :class:`~azure.ai.textanalytics.RecognizePiiEntitiesResult`
            and :class:`~azure.ai.textanalytics.DocumentError` in the order the original documents
            were passed in.
        :rtype: list[~azure.ai.textanalytics.RecognizePiiEntitiesResult or ~azure.ai.textanalytics.DocumentError]
        :raises ~azure.core.exceptions.HttpResponseError or TypeError or ValueError:

        .. versionadded:: v3.1
            The *recognize_pii_entities* client method.

        .. admonition:: Example:

            .. literalinclude:: ../samples/sample_recognize_pii_entities.py
                :start-after: [START recognize_pii_entities]
                :end-before: [END recognize_pii_entities]
                :language: python
                :dedent: 4
                :caption: Recognize personally identifiable information entities in a batch of documents.
        """
        language_arg = kwargs.pop("language", None)
        language = language_arg if language_arg is not None else self._default_language
        docs = _validate_input(documents, "language", language)
        model_version = kwargs.pop("model_version", None)
        show_stats = kwargs.pop("show_stats", None)
        domain_filter = kwargs.pop("domain_filter", None)
        categories_filter = kwargs.pop("categories_filter", None)
        string_index_type = kwargs.pop("string_index_type", self._string_index_type_default)
        disable_service_logs = kwargs.pop("disable_service_logs", None)

        try:
            if is_language_api(self._api_version):
                models = self._client.models(api_version=self._api_version)
                return cast(
                    List[Union[RecognizePiiEntitiesResult, DocumentError]],
                    self._client.analyze_text(
                        body=models.AnalyzeTextPiiEntitiesRecognitionInput(
                            analysis_input={"documents": docs},
                            parameters=models.PiiTaskParameters(
                                logging_opt_out=disable_service_logs,
                                model_version=model_version,
                                domain=domain_filter,
                                pii_categories=categories_filter,
                                string_index_type=string_index_type_compatibility(string_index_type)
                            )
                        ),
                        show_stats=show_stats,
                        cls=kwargs.pop("cls", pii_entities_result),
                        **kwargs
                    )
                )

            # api_versions 3.0, 3.1
            return cast(
                List[Union[RecognizePiiEntitiesResult, DocumentError]],
                self._client.entities_recognition_pii(
                    documents=docs,
                    model_version=model_version,
                    show_stats=show_stats,
                    domain=domain_filter,
                    pii_categories=categories_filter,
                    logging_opt_out=disable_service_logs,
                    string_index_type=string_index_type,
                    cls=kwargs.pop("cls", pii_entities_result),
                    **kwargs
                )
            )
        except HttpResponseError as error:
            return process_http_response_error(error)

    @distributed_trace
    @validate_multiapi_args(
        version_method_added="v3.0",
        args_mapping={"v3.1": ["string_index_type", "disable_service_logs"]}
    )
    def recognize_linked_entities(
        self,
        documents: Union[List[str], List[TextDocumentInput], List[Dict[str, str]]],
        **kwargs: Any,
    ) -> List[Union[RecognizeLinkedEntitiesResult, DocumentError]]:
        """Recognize linked entities from a well-known knowledge base for a batch of documents.

        Identifies and disambiguates the identity of each entity found in text (for example,
        determining whether an occurrence of the word Mars refers to the planet, or to the
        Roman god of war). Recognized entities are associated with URLs to a well-known
        knowledge base, like Wikipedia.

        See https://aka.ms/azsdk/textanalytics/data-limits for service data limits.

        :param documents: The set of documents to process as part of this batch.
            If you wish to specify the ID and language on a per-item basis you must
            use as input a list[:class:`~azure.ai.textanalytics.TextDocumentInput`] or a list of
            dict representations of :class:`~azure.ai.textanalytics.TextDocumentInput`, like
            `{"id": "1", "language": "en", "text": "hello world"}`.
        :type documents:
            list[str] or list[~azure.ai.textanalytics.TextDocumentInput] or list[dict[str, str]]
        :keyword str language: The 2 letter ISO 639-1 representation of language for the
            entire batch. For example, use "en" for English; "es" for Spanish etc.
            If not set, uses "en" for English as default. Per-document language will
            take precedence over whole batch language. See https://aka.ms/talangs for
            supported languages in Language API.
        :keyword str model_version: This value indicates which model will
            be used for scoring, e.g. "latest", "2019-10-01". If a model-version
            is not specified, the API will default to the latest, non-preview version.
            See here for more info: https://aka.ms/text-analytics-model-versioning
        :keyword bool show_stats: If set to true, response will contain document
            level statistics in the `statistics` field of the document-level response.
        :keyword str string_index_type: Specifies the method used to interpret string offsets.
            `UnicodeCodePoint`, the Python encoding, is the default. To override the Python default,
            you can also pass in `Utf16CodeUnit` or `TextElement_v8`. For additional information
            see https://aka.ms/text-analytics-offsets
        :keyword bool disable_service_logs: If set to true, you opt-out of having your text input
            logged on the service side for troubleshooting. By default, the Language service logs your
            input text for 48 hours, solely to allow for troubleshooting issues in providing you with
            the service's natural language processing functions. Setting this parameter to true,
            disables input logging and may limit our ability to remediate issues that occur. Please see
            Cognitive Services Compliance and Privacy notes at https://aka.ms/cs-compliance for
            additional details, and Microsoft Responsible AI principles at
            https://www.microsoft.com/ai/responsible-ai.
        :return: The combined list of :class:`~azure.ai.textanalytics.RecognizeLinkedEntitiesResult`
            and :class:`~azure.ai.textanalytics.DocumentError` in the order the original documents
            were passed in.
        :rtype: list[~azure.ai.textanalytics.RecognizeLinkedEntitiesResult or ~azure.ai.textanalytics.DocumentError]
        :raises ~azure.core.exceptions.HttpResponseError or TypeError or ValueError:

        .. versionadded:: v3.1
            The *disable_service_logs* and *string_index_type* keyword arguments.

        .. admonition:: Example:

            .. literalinclude:: ../samples/sample_recognize_linked_entities.py
                :start-after: [START recognize_linked_entities]
                :end-before: [END recognize_linked_entities]
                :language: python
                :dedent: 4
                :caption: Recognize linked entities in a batch of documents.
        """
        language_arg = kwargs.pop("language", None)
        language = language_arg if language_arg is not None else self._default_language
        docs = _validate_input(documents, "language", language)
        model_version = kwargs.pop("model_version", None)
        show_stats = kwargs.pop("show_stats", None)
        disable_service_logs = kwargs.pop("disable_service_logs", None)
        string_index_type = kwargs.pop("string_index_type", self._string_index_type_default)

        try:
            if is_language_api(self._api_version):
                models = self._client.models(api_version=self._api_version)
                return cast(
                    List[Union[RecognizeLinkedEntitiesResult, DocumentError]],
                    self._client.analyze_text(
                        body=models.AnalyzeTextEntityLinkingInput(
                            analysis_input={"documents": docs},
                            parameters=models.EntityLinkingTaskParameters(
                                logging_opt_out=disable_service_logs,
                                model_version=model_version,
                                string_index_type=string_index_type_compatibility(string_index_type)
                            )
                        ),
                        show_stats=show_stats,
                        cls=kwargs.pop("cls", linked_entities_result),
                        **kwargs
                    )
                )

            # api_versions 3.0, 3.1
            return cast(
                List[Union[RecognizeLinkedEntitiesResult, DocumentError]],
                self._client.entities_linking(
                    documents=docs,
                    logging_opt_out=disable_service_logs,
                    model_version=model_version,
                    string_index_type=string_index_type,
                    show_stats=show_stats,
                    cls=kwargs.pop("cls", linked_entities_result),
                    **kwargs
                )
            )
        except HttpResponseError as error:
            return process_http_response_error(error)

    # pylint: disable=unused-argument
    def _healthcare_result_callback(
        self, raw_response, deserialized, doc_id_order, task_id_order=None, show_stats=False, bespoke=False
    ):
        if deserialized is None:
            models = self._client.models(api_version=self._api_version)
            response_cls = \
                models.AnalyzeTextJobState if is_language_api(self._api_version) else models.HealthcareJobState
            deserialized = response_cls.deserialize(raw_response)
        return healthcare_paged_result(
            doc_id_order,
            self._client.analyze_text_job_status if is_language_api(self._api_version) else self._client.health_status,
            raw_response,
            deserialized,
            show_stats=show_stats,
        )

    @distributed_trace
    @validate_multiapi_args(
        version_method_added="v3.1",
        args_mapping={
            "2022-10-01-preview": ["fhir_version", "document_type"],
            "2022-05-01": ["display_name"]
        }
    )
    def begin_analyze_healthcare_entities(
        self,
        documents: Union[List[str], List[TextDocumentInput], List[Dict[str, str]]],
        **kwargs: Any,
    ) -> AnalyzeHealthcareEntitiesLROPoller[ItemPaged[Union[AnalyzeHealthcareEntitiesResult, DocumentError]]]:
        """Analyze healthcare entities and identify relationships between these entities in a batch of documents.

        Entities are associated with references that can be found in existing knowledge bases,
        such as UMLS, CHV, MSH, etc.

        We also extract the relations found between entities, for example in "The subject took 100 mg of ibuprofen",
        we would extract the relationship between the "100 mg" dosage and the "ibuprofen" medication.

        :param documents: The set of documents to process as part of this batch.
            If you wish to specify the ID and language on a per-item basis you must
            use as input a list[:class:`~azure.ai.textanalytics.TextDocumentInput`] or a list of
            dict representations of :class:`~azure.ai.textanalytics.TextDocumentInput`, like
            `{"id": "1", "language": "en", "text": "hello world"}`.
        :type documents:
            list[str] or list[~azure.ai.textanalytics.TextDocumentInput] or list[dict[str, str]]
        :keyword str model_version: This value indicates which model will
            be used for scoring, e.g. "latest", "2019-10-01". If a model-version
            is not specified, the API will default to the latest, non-preview version.
            See here for more info: https://aka.ms/text-analytics-model-versioning
        :keyword bool show_stats: If set to true, response will contain document level statistics.
        :keyword str language: The 2 letter ISO 639-1 representation of language for the
            entire batch. For example, use "en" for English; "es" for Spanish etc.
            If not set, uses "en" for English as default. Per-document language will
            take precedence over whole batch language. See https://aka.ms/talangs for
            supported languages in Language API.
        :keyword str display_name: An optional display name to set for the requested analysis.
        :keyword str string_index_type: Specifies the method used to interpret string offsets.
            `UnicodeCodePoint`, the Python encoding, is the default. To override the Python default,
            you can also pass in `Utf16CodeUnit` or `TextElement_v8`. For additional information
            see https://aka.ms/text-analytics-offsets
        :keyword int polling_interval: Waiting time between two polls for LRO operations
            if no Retry-After header is present. Defaults to 5 seconds.
        :keyword str continuation_token:
            Call `continuation_token()` on the poller object to save the long-running operation (LRO)
            state into an opaque token. Pass the value as the `continuation_token` keyword argument
            to restart the LRO from a saved state.
        :keyword bool disable_service_logs: Defaults to true, meaning that the Language service will not log your
            input text on the service side for troubleshooting. If set to False, the Language service logs your
            input text for 48 hours, solely to allow for troubleshooting issues in providing you with
            the service's natural language processing functions. Please see
            Cognitive Services Compliance and Privacy notes at https://aka.ms/cs-compliance for
            additional details, and Microsoft Responsible AI principles at
            https://www.microsoft.com/ai/responsible-ai.
        :keyword str fhir_version: The FHIR Spec version that the result will use to format the fhir_bundle
            on the result object. For additional information see https://www.hl7.org/fhir/overview.html.
            The only acceptable values to pass in are None and "4.0.1". The default value is None.
        :keyword document_type: Document type that can be provided as input for Fhir Documents. Expect to
            have fhir_version provided when used. Behavior of using None enum is the same as not using the
            document_type parameter. Known values are: "None", "ClinicalTrial", "DischargeSummary",
            "ProgressNote", "HistoryAndPhysical", "Consult", "Imaging", "Pathology", and "ProcedureNote".
        :paramtype document_type: str or ~azure.ai.textanalytics.HealthcareDocumentType
        :return: An instance of an AnalyzeHealthcareEntitiesLROPoller. Call `result()` on the this
            object to return a heterogeneous pageable of
            :class:`~azure.ai.textanalytics.AnalyzeHealthcareEntitiesResult` and
            :class:`~azure.ai.textanalytics.DocumentError`.
        :rtype:
            ~azure.ai.textanalytics.AnalyzeHealthcareEntitiesLROPoller[~azure.core.paging.ItemPaged[
            ~azure.ai.textanalytics.AnalyzeHealthcareEntitiesResult or ~azure.ai.textanalytics.DocumentError]]
        :raises ~azure.core.exceptions.HttpResponseError or TypeError or ValueError:

        .. versionadded:: v3.1
            The *begin_analyze_healthcare_entities* client method.
        .. versionadded:: 2022-05-01
            The *display_name* keyword argument.
        .. versionadded:: 2022-10-01-preview
            The *fhir_version* and *document_type* keyword arguments.

        .. admonition:: Example:

            .. literalinclude:: ../samples/sample_analyze_healthcare_entities.py
                :start-after: [START analyze_healthcare_entities]
                :end-before: [END analyze_healthcare_entities]
                :language: python
                :dedent: 4
                :caption: Recognize healthcare entities in a batch of documents.
        """
        language_arg = kwargs.pop("language", None)
        language = language_arg if language_arg is not None else self._default_language
        model_version = kwargs.pop("model_version", None)
        show_stats = kwargs.pop("show_stats", None)
        polling_interval = kwargs.pop("polling_interval", 5)
        continuation_token = kwargs.pop("continuation_token", None)
        string_index_type = kwargs.pop("string_index_type", self._string_index_type_default)
        disable_service_logs = kwargs.pop("disable_service_logs", None)
        display_name = kwargs.pop("display_name", None)
        fhir_version = kwargs.pop("fhir_version", None)
        document_type = kwargs.pop("document_type", None)

        if continuation_token:
            return cast(
                AnalyzeHealthcareEntitiesLROPoller[
                    ItemPaged[Union[AnalyzeHealthcareEntitiesResult, DocumentError]]
                ],
                _get_result_from_continuation_token(
                    self._client._client,  # pylint: disable=protected-access
                    continuation_token,
                    AnalyzeHealthcareEntitiesLROPoller,
                    AnalyzeHealthcareEntitiesLROPollingMethod(
                        text_analytics_client=self._client,
                        timeout=polling_interval,
                        **kwargs
                    ),
                    self._healthcare_result_callback
                )
            )

        docs = _validate_input(documents, "language", language)
        doc_id_order = [doc.get("id") for doc in docs]
        my_cls = kwargs.pop(
            "cls",
            lambda pipeline_response, deserialized, _: self._healthcare_result_callback(
                pipeline_response, deserialized, doc_id_order, show_stats=show_stats
            ),
        )
        models = self._client.models(api_version=self._api_version)

        try:
            if is_language_api(self._api_version):
                docs = models.MultiLanguageAnalysisInput(
                    documents=_validate_input(documents, "language", language)
                )
                return cast(
                    AnalyzeHealthcareEntitiesLROPoller[
                        ItemPaged[Union[AnalyzeHealthcareEntitiesResult, DocumentError]]
                    ],
                    self._client.begin_analyze_text_submit_job(  # type: ignore
                        body=models.AnalyzeTextJobsInput(
                            analysis_input=docs,
                            display_name=display_name,
                            tasks=[
                                models.HealthcareLROTask(
                                    task_name="0",
                                    parameters=models.HealthcareTaskParameters(
                                        model_version=model_version,
                                        logging_opt_out=disable_service_logs,
                                        string_index_type=string_index_type_compatibility(string_index_type),
                                        fhir_version=fhir_version,
                                        document_type=document_type,
                                    )
                                )
                            ]
                        ),
                        cls=my_cls,
                        polling=AnalyzeHealthcareEntitiesLROPollingMethod(
                            text_analytics_client=self._client,
                            timeout=polling_interval,
                            show_stats=show_stats,
                            doc_id_order=doc_id_order,
                            lro_algorithms=[
                                TextAnalyticsOperationResourcePolling(
                                    show_stats=show_stats,
                                )
                            ],
                            **kwargs
                        ),
                        continuation_token=continuation_token,
                        poller_cls=AnalyzeHealthcareEntitiesLROPoller,
                        **kwargs
                    )
                )

            # v3.1
            return cast(
                AnalyzeHealthcareEntitiesLROPoller[
                    ItemPaged[Union[AnalyzeHealthcareEntitiesResult, DocumentError]]
                ],
                self._client.begin_health(
                    docs,
                    model_version=model_version,
                    string_index_type=string_index_type,
                    logging_opt_out=disable_service_logs,
                    cls=my_cls,
                    polling=AnalyzeHealthcareEntitiesLROPollingMethod(
                        text_analytics_client=self._client,
                        timeout=polling_interval,
                        doc_id_order=doc_id_order,
                        show_stats=show_stats,
                        lro_algorithms=[
                            TextAnalyticsOperationResourcePolling(
                                show_stats=show_stats,
                            )
                        ],
                        **kwargs
                    ),
                    continuation_token=continuation_token,
                    **kwargs
                )
            )
        except HttpResponseError as error:
            return process_http_response_error(error)

    @distributed_trace
    @validate_multiapi_args(
        version_method_added="v3.0",
        args_mapping={"v3.1": ["disable_service_logs"]}
    )
    def extract_key_phrases(
        self,
        documents: Union[List[str], List[TextDocumentInput], List[Dict[str, str]]],
        **kwargs: Any,
    ) -> List[Union[ExtractKeyPhrasesResult, DocumentError]]:
        """Extract key phrases from a batch of documents.

        Returns a list of strings denoting the key phrases in the input
        text. For example, for the input text "The food was delicious and there
        were wonderful staff", the API returns the main talking points: "food"
        and "wonderful staff"

        See https://aka.ms/azsdk/textanalytics/data-limits for service data limits.

        :param documents: The set of documents to process as part of this batch.
            If you wish to specify the ID and language on a per-item basis you must
            use as input a list[:class:`~azure.ai.textanalytics.TextDocumentInput`] or a list of
            dict representations of :class:`~azure.ai.textanalytics.TextDocumentInput`, like
            `{"id": "1", "language": "en", "text": "hello world"}`.
        :type documents:
            list[str] or list[~azure.ai.textanalytics.TextDocumentInput] or list[dict[str, str]]
        :keyword str language: The 2 letter ISO 639-1 representation of language for the
            entire batch. For example, use "en" for English; "es" for Spanish etc.
            If not set, uses "en" for English as default. Per-document language will
            take precedence over whole batch language. See https://aka.ms/talangs for
            supported languages in Language API.
        :keyword str model_version: This value indicates which model will
            be used for scoring, e.g. "latest", "2019-10-01". If a model-version
            is not specified, the API will default to the latest, non-preview version.
            See here for more info: https://aka.ms/text-analytics-model-versioning
        :keyword bool show_stats: If set to true, response will contain document
            level statistics in the `statistics` field of the document-level response.
        :keyword bool disable_service_logs: If set to true, you opt-out of having your text input
            logged on the service side for troubleshooting. By default, the Language service logs your
            input text for 48 hours, solely to allow for troubleshooting issues in providing you with
            the service's natural language processing functions. Setting this parameter to true,
            disables input logging and may limit our ability to remediate issues that occur. Please see
            Cognitive Services Compliance and Privacy notes at https://aka.ms/cs-compliance for
            additional details, and Microsoft Responsible AI principles at
            https://www.microsoft.com/ai/responsible-ai.
        :return: The combined list of :class:`~azure.ai.textanalytics.ExtractKeyPhrasesResult` and
            :class:`~azure.ai.textanalytics.DocumentError` in the order the original documents were
            passed in.
        :rtype: list[~azure.ai.textanalytics.ExtractKeyPhrasesResult or ~azure.ai.textanalytics.DocumentError]
        :raises ~azure.core.exceptions.HttpResponseError or TypeError or ValueError:

        .. versionadded:: v3.1
            The *disable_service_logs* keyword argument.

        .. admonition:: Example:

            .. literalinclude:: ../samples/sample_extract_key_phrases.py
                :start-after: [START extract_key_phrases]
                :end-before: [END extract_key_phrases]
                :language: python
                :dedent: 4
                :caption: Extract the key phrases in a batch of documents.
        """
        language_arg = kwargs.pop("language", None)
        language = language_arg if language_arg is not None else self._default_language
        docs = _validate_input(documents, "language", language)
        model_version = kwargs.pop("model_version", None)
        show_stats = kwargs.pop("show_stats", None)
        disable_service_logs = kwargs.pop("disable_service_logs", None)

        try:
            if is_language_api(self._api_version):
                models = self._client.models(api_version=self._api_version)
                return cast(
                    List[Union[ExtractKeyPhrasesResult, DocumentError]],
                    self._client.analyze_text(
                        body=models.AnalyzeTextKeyPhraseExtractionInput(
                            analysis_input={"documents": docs},
                            parameters=models.KeyPhraseTaskParameters(
                                logging_opt_out=disable_service_logs,
                                model_version=model_version,
                            )
                        ),
                        show_stats=show_stats,
                        cls=kwargs.pop("cls", key_phrases_result),
                        **kwargs
                    )
                )

            # api_versions 3.0, 3.1
            return cast(
                List[Union[ExtractKeyPhrasesResult, DocumentError]],
                self._client.key_phrases(
                    documents=docs,
                    model_version=model_version,
                    show_stats=show_stats,
                    logging_opt_out=disable_service_logs,
                    cls=kwargs.pop("cls", key_phrases_result),
                    **kwargs
                )
            )
        except HttpResponseError as error:
            return process_http_response_error(error)

    @distributed_trace
    @validate_multiapi_args(
        version_method_added="v3.0",
        args_mapping={"v3.1": ["show_opinion_mining", "disable_service_logs", "string_index_type"]}
    )
    def analyze_sentiment(
        self,
        documents: Union[List[str], List[TextDocumentInput], List[Dict[str, str]]],
        **kwargs: Any,
    ) -> List[Union[AnalyzeSentimentResult, DocumentError]]:
        """Analyze sentiment for a batch of documents. Turn on opinion mining with `show_opinion_mining`.

        Returns a sentiment prediction, as well as sentiment scores for
        each sentiment class (Positive, Negative, and Neutral) for the document
        and each sentence within it.

        See https://aka.ms/azsdk/textanalytics/data-limits for service data limits.

        :param documents: The set of documents to process as part of this batch.
            If you wish to specify the ID and language on a per-item basis you must
            use as input a list[:class:`~azure.ai.textanalytics.TextDocumentInput`] or a list of
            dict representations of  :class:`~azure.ai.textanalytics.TextDocumentInput`, like
            `{"id": "1", "language": "en", "text": "hello world"}`.
        :type documents:
            list[str] or list[~azure.ai.textanalytics.TextDocumentInput] or list[dict[str, str]]
        :keyword bool show_opinion_mining: Whether to mine the opinions of a sentence and conduct more
            granular analysis around the aspects of a product or service (also known as
            aspect-based sentiment analysis). If set to true, the returned
            :class:`~azure.ai.textanalytics.SentenceSentiment` objects
            will have property `mined_opinions` containing the result of this analysis. Only available for
            API version v3.1 and up.
        :keyword str language: The 2 letter ISO 639-1 representation of language for the
            entire batch. For example, use "en" for English; "es" for Spanish etc.
            If not set, uses "en" for English as default. Per-document language will
            take precedence over whole batch language. See https://aka.ms/talangs for
            supported languages in Language API.
        :keyword str model_version: This value indicates which model will
            be used for scoring, e.g. "latest", "2019-10-01". If a model-version
            is not specified, the API will default to the latest, non-preview version.
            See here for more info: https://aka.ms/text-analytics-model-versioning
        :keyword bool show_stats: If set to true, response will contain document
            level statistics in the `statistics` field of the document-level response.
        :keyword str string_index_type: Specifies the method used to interpret string offsets.
            `UnicodeCodePoint`, the Python encoding, is the default. To override the Python default,
            you can also pass in `Utf16CodeUnit` or `TextElement_v8`. For additional information
            see https://aka.ms/text-analytics-offsets
        :keyword bool disable_service_logs: If set to true, you opt-out of having your text input
            logged on the service side for troubleshooting. By default, the Language service logs your
            input text for 48 hours, solely to allow for troubleshooting issues in providing you with
            the service's natural language processing functions. Setting this parameter to true,
            disables input logging and may limit our ability to remediate issues that occur. Please see
            Cognitive Services Compliance and Privacy notes at https://aka.ms/cs-compliance for
            additional details, and Microsoft Responsible AI principles at
            https://www.microsoft.com/ai/responsible-ai.
        :return: The combined list of :class:`~azure.ai.textanalytics.AnalyzeSentimentResult` and
            :class:`~azure.ai.textanalytics.DocumentError` in the order the original documents were
            passed in.
        :rtype: list[~azure.ai.textanalytics.AnalyzeSentimentResult or ~azure.ai.textanalytics.DocumentError]
        :raises ~azure.core.exceptions.HttpResponseError or TypeError or ValueError:

        .. versionadded:: v3.1
            The *show_opinion_mining*, *disable_service_logs*, and *string_index_type* keyword arguments.

        .. admonition:: Example:

            .. literalinclude:: ../samples/sample_analyze_sentiment.py
                :start-after: [START analyze_sentiment]
                :end-before: [END analyze_sentiment]
                :language: python
                :dedent: 4
                :caption: Analyze sentiment in a batch of documents.
        """
        language_arg = kwargs.pop("language", None)
        language = language_arg if language_arg is not None else self._default_language
        docs = _validate_input(documents, "language", language)
        model_version = kwargs.pop("model_version", None)
        show_stats = kwargs.pop("show_stats", None)
        show_opinion_mining = kwargs.pop("show_opinion_mining", None)
        disable_service_logs = kwargs.pop("disable_service_logs", None)
        string_index_type = kwargs.pop("string_index_type", self._string_index_type_default)

        try:
            if is_language_api(self._api_version):
                models = self._client.models(api_version=self._api_version)
                return cast(
                    List[Union[AnalyzeSentimentResult, DocumentError]],
                    self._client.analyze_text(
                        body=models.AnalyzeTextSentimentAnalysisInput(
                            analysis_input={"documents": docs},
                            parameters=models.SentimentAnalysisTaskParameters(
                                logging_opt_out=disable_service_logs,
                                model_version=model_version,
                                string_index_type=string_index_type_compatibility(string_index_type),
                                opinion_mining=show_opinion_mining,
                            )
                        ),
                        show_stats=show_stats,
                        cls=kwargs.pop("cls", sentiment_result),
                        **kwargs
                    )
                )

            # api_versions 3.0, 3.1
            return cast(
                List[Union[AnalyzeSentimentResult, DocumentError]],
                self._client.sentiment(
                    documents=docs,
                    logging_opt_out=disable_service_logs,
                    model_version=model_version,
                    string_index_type=string_index_type,
                    opinion_mining=show_opinion_mining,
                    show_stats=show_stats,
                    cls=kwargs.pop("cls", sentiment_result),
                    **kwargs
                )
            )
        except HttpResponseError as error:
            return process_http_response_error(error)

    def _analyze_result_callback(
        self, raw_response, deserialized, doc_id_order, task_id_order=None, show_stats=False, bespoke=False
    ):

        if deserialized is None:
            models = self._client.models(api_version=self._api_version)
            response_cls = models.AnalyzeTextJobState if is_language_api(self._api_version) else models.AnalyzeJobState
            deserialized = response_cls.deserialize(raw_response)
        return analyze_paged_result(
            doc_id_order,
            task_id_order,
            self._client.analyze_text_job_status if is_language_api(self._api_version) else self._client.analyze_status,
            raw_response,
            deserialized,
            show_stats=show_stats,
            bespoke=bespoke
        )

    @distributed_trace
    @validate_multiapi_args(
        version_method_added="v3.1",
        custom_wrapper=check_for_unsupported_actions_types
    )
    def begin_analyze_actions(
        self,
        documents: Union[List[str], List[TextDocumentInput], List[Dict[str, str]]],
        actions: List[
            Union[
                RecognizeEntitiesAction,
                RecognizeLinkedEntitiesAction,
                RecognizePiiEntitiesAction,
                ExtractKeyPhrasesAction,
                AnalyzeSentimentAction,
                RecognizeCustomEntitiesAction,
                SingleLabelClassifyAction,
                MultiLabelClassifyAction,
                AnalyzeHealthcareEntitiesAction,
                ExtractSummaryAction,
            ]
        ],
        **kwargs: Any,
    ) -> TextAnalysisLROPoller[
        ItemPaged[
            List[
                Union[
                    RecognizeEntitiesResult,
                    RecognizeLinkedEntitiesResult,
                    RecognizePiiEntitiesResult,
                    ExtractKeyPhrasesResult,
                    AnalyzeSentimentResult,
                    RecognizeCustomEntitiesResult,
                    ClassifyDocumentResult,
                    AnalyzeHealthcareEntitiesResult,
                    ExtractSummaryResult,
                    DocumentError,
                ]
            ]
        ]
    ]:
        """Start a long-running operation to perform a variety of text analysis actions over a batch of documents.

        We recommend you use this function if you're looking to analyze larger documents, and / or
        combine multiple text analysis actions into one call. Otherwise, we recommend you use
        the action specific endpoints, for example :func:`analyze_sentiment`.

        .. note:: See the service documentation for regional support of custom action features:
            https://aka.ms/azsdk/textanalytics/customfunctionalities

        :param documents: The set of documents to process as part of this batch.
            If you wish to specify the ID and language on a per-item basis you must
            use as input a list[:class:`~azure.ai.textanalytics.TextDocumentInput`] or a list of
            dict representations of :class:`~azure.ai.textanalytics.TextDocumentInput`, like
            `{"id": "1", "language": "en", "text": "hello world"}`.
        :type documents:
            list[str] or list[~azure.ai.textanalytics.TextDocumentInput] or list[dict[str, str]]
        :param actions: A heterogeneous list of actions to perform on the input documents.
            Each action object encapsulates the parameters used for the particular action type.
            The action results will be in the same order of the input actions.
        :type actions:
            list[RecognizeEntitiesAction or RecognizePiiEntitiesAction or ExtractKeyPhrasesAction or
            RecognizeLinkedEntitiesAction or AnalyzeSentimentAction or
            RecognizeCustomEntitiesAction or SingleLabelClassifyAction or
            MultiLabelClassifyAction or AnalyzeHealthcareEntitiesAction or ExtractSummaryAction]
        :keyword str display_name: An optional display name to set for the requested analysis.
        :keyword str language: The 2 letter ISO 639-1 representation of language for the
            entire batch. For example, use "en" for English; "es" for Spanish etc.
            If not set, uses "en" for English as default. Per-document language will
            take precedence over whole batch language. See https://aka.ms/talangs for
            supported languages in Language API.
        :keyword bool show_stats: If set to true, response will contain document level statistics.
        :keyword int polling_interval: Waiting time between two polls for LRO operations
            if no Retry-After header is present. Defaults to 5 seconds.
        :keyword str continuation_token:
            Call `continuation_token()` on the poller object to save the long-running operation (LRO)
            state into an opaque token. Pass the value as the `continuation_token` keyword argument
            to restart the LRO from a saved state.
        :return: An instance of an TextAnalysisLROPoller. Call `result()` on the poller
            object to return a pageable heterogeneous list of lists. This list of lists is first ordered
            by the documents you input, then ordered by the actions you input. For example,
            if you have documents input ["Hello", "world"], and actions
            :class:`~azure.ai.textanalytics.RecognizeEntitiesAction` and
            :class:`~azure.ai.textanalytics.AnalyzeSentimentAction`, when iterating over the list of lists,
            you will first iterate over the action results for the "Hello" document, getting the
            :class:`~azure.ai.textanalytics.RecognizeEntitiesResult` of "Hello",
            then the :class:`~azure.ai.textanalytics.AnalyzeSentimentResult` of "Hello".
            Then, you will get the :class:`~azure.ai.textanalytics.RecognizeEntitiesResult` and
            :class:`~azure.ai.textanalytics.AnalyzeSentimentResult` of "world".
        :rtype:
            ~azure.ai.textanalytics.TextAnalysisLROPoller[~azure.core.paging.ItemPaged[
            list[RecognizeEntitiesResult or RecognizeLinkedEntitiesResult or RecognizePiiEntitiesResult or
            ExtractKeyPhrasesResult or AnalyzeSentimentResult or RecognizeCustomEntitiesResult
            or ClassifyDocumentResult or AnalyzeHealthcareEntitiesResult or ExtractSummaryResult or DocumentError]]]
        :raises ~azure.core.exceptions.HttpResponseError or TypeError or ValueError:

        .. versionadded:: v3.1
            The *begin_analyze_actions* client method.
        .. versionadded:: 2022-05-01
            The *RecognizeCustomEntitiesAction*, *SingleLabelClassifyAction*,
            *MultiLabelClassifyAction*, and *AnalyzeHealthcareEntitiesAction* input options and the
            corresponding *RecognizeCustomEntitiesResult*, *ClassifyDocumentResult*,
            and *AnalyzeHealthcareEntitiesResult* result objects
        .. versionadded:: 2022-10-01-preview
            The *ExtractSummaryAction* input option and the corresponding *ExtractSummaryResult*
            result object.

        .. admonition:: Example:

            .. literalinclude:: ../samples/sample_analyze_actions.py
                :start-after: [START analyze]
                :end-before: [END analyze]
                :language: python
                :dedent: 4
                :caption: Start a long-running operation to perform a variety of text analysis
                    actions over a batch of documents.
        """

        continuation_token = kwargs.pop("continuation_token", None)
        display_name = kwargs.pop("display_name", None)
        language_arg = kwargs.pop("language", None)
        show_stats = kwargs.pop("show_stats", None)
        polling_interval = kwargs.pop("polling_interval", 5)
        language = language_arg if language_arg is not None else self._default_language
        bespoke = kwargs.pop("bespoke", False)

        if continuation_token:
            return cast(
                AnalyzeActionsResponse,
                _get_result_from_continuation_token(
                    self._client._client,  # pylint: disable=protected-access
                    continuation_token,
                    AnalyzeActionsLROPoller,
                    AnalyzeActionsLROPollingMethod(
                        text_analytics_client=self._client,
                        timeout=polling_interval,
                        **kwargs
                    ),
                    self._analyze_result_callback,
                    bespoke
                )
            )

        models = self._client.models(api_version=self._api_version)

        input_model_cls = \
            models.MultiLanguageAnalysisInput if is_language_api(self._api_version) else models.MultiLanguageBatchInput
        docs = input_model_cls(
            documents=_validate_input(documents, "language", language)
        )
        doc_id_order = [doc.get("id") for doc in docs.documents]
        try:
            generated_tasks = [
                action._to_generated(self._api_version, str(idx))  # pylint: disable=protected-access
                for idx, action in enumerate(actions)
            ]
        except AttributeError as e:
            raise TypeError("Unsupported action type in list.") from e
        task_order = [(_determine_action_type(a), a.task_name) for a in generated_tasks]
        response_cls = kwargs.pop(
            "cls",
            lambda pipeline_response, deserialized, _:
                self._analyze_result_callback(
                    pipeline_response,
                    deserialized,
                    doc_id_order,
                    task_id_order=task_order,
                    show_stats=show_stats,
                    bespoke=bespoke
                ),
        )

        try:
            if is_language_api(self._api_version):
                return cast(
                    AnalyzeActionsResponse,
                    self._client.begin_analyze_text_submit_job(
                        body=models.AnalyzeTextJobsInput(
                            analysis_input=docs,
                            display_name=display_name,
                            tasks=generated_tasks
                        ),
                        cls=response_cls,
                        polling=AnalyzeActionsLROPollingMethod(
                            text_analytics_client=self._client,
                            timeout=polling_interval,
                            show_stats=show_stats,
                            doc_id_order=doc_id_order,
                            task_id_order=task_order,
                            lro_algorithms=[
                                TextAnalyticsOperationResourcePolling(
                                    show_stats=show_stats,
                                )
                            ],
                            **kwargs
                        ),
                        continuation_token=continuation_token,
                        **kwargs
                    )
                )

            # v3.1
            analyze_tasks = models.JobManifestTasks(
                entity_recognition_tasks=[
                    a for a in generated_tasks
                    if _determine_action_type(a) == _AnalyzeActionsType.RECOGNIZE_ENTITIES
                ],
                entity_recognition_pii_tasks=[
                    a for a in generated_tasks
                    if _determine_action_type(a) == _AnalyzeActionsType.RECOGNIZE_PII_ENTITIES
                ],
                key_phrase_extraction_tasks=[
                    a for a in generated_tasks
                    if _determine_action_type(a) == _AnalyzeActionsType.EXTRACT_KEY_PHRASES
                ],
                entity_linking_tasks=[
                    a for a in generated_tasks
                    if _determine_action_type(a) == _AnalyzeActionsType.RECOGNIZE_LINKED_ENTITIES
                ],
                sentiment_analysis_tasks=[
                    a for a in generated_tasks
                    if _determine_action_type(a) == _AnalyzeActionsType.ANALYZE_SENTIMENT
                ],
            )
            analyze_body = models.AnalyzeBatchInput(
                display_name=display_name, tasks=analyze_tasks, analysis_input=docs
            )
            return cast(
                AnalyzeActionsResponse,
                self._client.begin_analyze(
                    body=analyze_body,
                    cls=response_cls,
                    polling=AnalyzeActionsLROPollingMethod(
                        text_analytics_client=self._client,
                        timeout=polling_interval,
                        show_stats=show_stats,
                        doc_id_order=doc_id_order,
                        task_id_order=task_order,
                        lro_algorithms=[
                            TextAnalyticsOperationResourcePolling(
                                show_stats=show_stats,
                            )
                        ],
                        **kwargs
                    ),
                    continuation_token=continuation_token,
                    **kwargs
                )
            )
        except HttpResponseError as error:
            return process_http_response_error(error)

    @distributed_trace
    @validate_multiapi_args(
        version_method_added="2022-05-01"
    )
    def begin_recognize_custom_entities(
        self,
        documents: Union[List[str], List[TextDocumentInput], List[Dict[str, str]]],
        project_name,
        deployment_name,
        **kwargs: Any,
    ) -> TextAnalysisLROPoller[ItemPaged[Union[RecognizeCustomEntitiesResult, DocumentError]]]:
        """Start a long-running custom named entity recognition operation.

        For information on regional support of custom features and how to train a model to
        recognize custom entities, see https://aka.ms/azsdk/textanalytics/customentityrecognition

        :param documents: The set of documents to process as part of this batch.
            If you wish to specify the ID and language on a per-item basis you must
            use as input a list[:class:`~azure.ai.textanalytics.TextDocumentInput`] or a list of
            dict representations of :class:`~azure.ai.textanalytics.TextDocumentInput`, like
            `{"id": "1", "language": "en", "text": "hello world"}`.
        :type documents:
            list[str] or list[~azure.ai.textanalytics.TextDocumentInput] or list[dict[str, str]]
        :param str project_name: Required. This field indicates the project name for the model.
        :param str deployment_name: This field indicates the deployment name for the model.
        :keyword str language: The 2 letter ISO 639-1 representation of language for the
            entire batch. For example, use "en" for English; "es" for Spanish etc.
            If not set, uses "en" for English as default. Per-document language will
            take precedence over whole batch language. See https://aka.ms/talangs for
            supported languages in Language API.
        :keyword bool show_stats: If set to true, response will contain document level statistics.
        :keyword bool disable_service_logs: If set to true, you opt-out of having your text input
            logged on the service side for troubleshooting. By default, the Language service logs your
            input text for 48 hours, solely to allow for troubleshooting issues in providing you with
            the service's natural language processing functions. Setting this parameter to true,
            disables input logging and may limit our ability to remediate issues that occur. Please see
            Cognitive Services Compliance and Privacy notes at https://aka.ms/cs-compliance for
            additional details, and Microsoft Responsible AI principles at
            https://www.microsoft.com/ai/responsible-ai.
        :keyword str string_index_type: Specifies the method used to interpret string offsets.
            `UnicodeCodePoint`, the Python encoding, is the default. To override the Python default,
            you can also pass in `Utf16CodeUnit` or `TextElement_v8`. For additional information
            see https://aka.ms/text-analytics-offsets
        :keyword int polling_interval: Waiting time between two polls for LRO operations
            if no Retry-After header is present. Defaults to 5 seconds.
        :keyword str continuation_token:
            Call `continuation_token()` on the poller object to save the long-running operation (LRO)
            state into an opaque token. Pass the value as the `continuation_token` keyword argument
            to restart the LRO from a saved state.
        :keyword str display_name: An optional display name to set for the requested analysis.
        :return: An instance of an TextAnalysisLROPoller. Call `result()` on the this
            object to return a heterogeneous pageable of
            :class:`~azure.ai.textanalytics.RecognizeCustomEntitiesResult` and
            :class:`~azure.ai.textanalytics.DocumentError`.
        :rtype:
            ~azure.ai.textanalytics.TextAnalysisLROPoller[~azure.core.paging.ItemPaged[
            ~azure.ai.textanalytics.RecognizeCustomEntitiesResult or ~azure.ai.textanalytics.DocumentError]]
        :raises ~azure.core.exceptions.HttpResponseError:

        .. versionadded:: 2022-05-01
            The *begin_recognize_custom_entities* client method.

        .. admonition:: Example:

            .. literalinclude:: ../samples/sample_recognize_custom_entities.py
                :start-after: [START recognize_custom_entities]
                :end-before: [END recognize_custom_entities]
                :language: python
                :dedent: 4
                :caption: Recognize custom entities in a batch of documents.
        """

        continuation_token = kwargs.pop("continuation_token", None)
        string_index_type = kwargs.pop("string_index_type", self._string_index_type_default)
        disable_service_logs = kwargs.pop("disable_service_logs", None)
        polling_interval = kwargs.pop("polling_interval", 5)

        if continuation_token:
            return cast(
                TextAnalysisLROPoller[ItemPaged[Union[RecognizeCustomEntitiesResult, DocumentError]]],
                _get_result_from_continuation_token(
                    self._client._client,  # pylint: disable=protected-access
                    continuation_token,
                    AnalyzeActionsLROPoller,
                    AnalyzeActionsLROPollingMethod(
                        text_analytics_client=self._client,
                        timeout=polling_interval,
                        **kwargs
                    ),
                    self._analyze_result_callback,
                    bespoke=True
                )
            )

        try:
            return cast(
                TextAnalysisLROPoller[
                    ItemPaged[Union[RecognizeCustomEntitiesResult, DocumentError]]
                ],
                self.begin_analyze_actions(
                    documents,
                    actions=[
                        RecognizeCustomEntitiesAction(
                            project_name=project_name,
                            deployment_name=deployment_name,
                            string_index_type=string_index_type,
                            disable_service_logs=disable_service_logs
                        )
                    ],
                    polling_interval=polling_interval,
                    bespoke=True,
                    **kwargs
                )
            )

        except HttpResponseError as error:
            return process_http_response_error(error)

    @distributed_trace
    @validate_multiapi_args(
        version_method_added="2022-05-01"
    )
    def begin_single_label_classify(
        self,
        documents: Union[List[str], List[TextDocumentInput], List[Dict[str, str]]],
        project_name,
        deployment_name,
        **kwargs: Any,
    ) -> TextAnalysisLROPoller[ItemPaged[Union[ClassifyDocumentResult, DocumentError]]]:
        """Start a long-running custom single label classification operation.

        For information on regional support of custom features and how to train a model to
        classify your documents, see https://aka.ms/azsdk/textanalytics/customfunctionalities

        :param documents: The set of documents to process as part of this batch.
            If you wish to specify the ID and language on a per-item basis you must
            use as input a list[:class:`~azure.ai.textanalytics.TextDocumentInput`] or a list of
            dict representations of :class:`~azure.ai.textanalytics.TextDocumentInput`, like
            `{"id": "1", "language": "en", "text": "hello world"}`.
        :type documents:
            list[str] or list[~azure.ai.textanalytics.TextDocumentInput] or list[dict[str, str]]
        :param str project_name: Required. This field indicates the project name for the model.
        :param str deployment_name: This field indicates the deployment name for the model.
        :keyword str language: The 2 letter ISO 639-1 representation of language for the
            entire batch. For example, use "en" for English; "es" for Spanish etc.
            If not set, uses "en" for English as default. Per-document language will
            take precedence over whole batch language. See https://aka.ms/talangs for
            supported languages in Language API.
        :keyword bool show_stats: If set to true, response will contain document level statistics.
        :keyword bool disable_service_logs: If set to true, you opt-out of having your text input
            logged on the service side for troubleshooting. By default, the Language service logs your
            input text for 48 hours, solely to allow for troubleshooting issues in providing you with
            the service's natural language processing functions. Setting this parameter to true,
            disables input logging and may limit our ability to remediate issues that occur. Please see
            Cognitive Services Compliance and Privacy notes at https://aka.ms/cs-compliance for
            additional details, and Microsoft Responsible AI principles at
            https://www.microsoft.com/ai/responsible-ai.
        :keyword int polling_interval: Waiting time between two polls for LRO operations
            if no Retry-After header is present. Defaults to 5 seconds.
        :keyword str continuation_token:
            Call `continuation_token()` on the poller object to save the long-running operation (LRO)
            state into an opaque token. Pass the value as the `continuation_token` keyword argument
            to restart the LRO from a saved state.
        :keyword str display_name: An optional display name to set for the requested analysis.
        :return: An instance of an TextAnalysisLROPoller. Call `result()` on the this
            object to return a heterogeneous pageable of
            :class:`~azure.ai.textanalytics.ClassifyDocumentResult` and
            :class:`~azure.ai.textanalytics.DocumentError`.
        :rtype:
            ~azure.ai.textanalytics.TextAnalysisLROPoller[~azure.core.paging.ItemPaged[
            ~azure.ai.textanalytics.ClassifyDocumentResult or ~azure.ai.textanalytics.DocumentError]]
        :raises ~azure.core.exceptions.HttpResponseError:

        .. versionadded:: 2022-05-01
            The *begin_single_label_classify* client method.

        .. admonition:: Example:

            .. literalinclude:: ../samples/sample_single_label_classify.py
                :start-after: [START single_label_classify]
                :end-before: [END single_label_classify]
                :language: python
                :dedent: 4
                :caption: Perform single label classification on a batch of documents.
        """

        continuation_token = kwargs.pop("continuation_token", None)
        disable_service_logs = kwargs.pop("disable_service_logs", None)
        polling_interval = kwargs.pop("polling_interval", 5)

        if continuation_token:
            return cast(
                TextAnalysisLROPoller[ItemPaged[Union[ClassifyDocumentResult, DocumentError]]],
                _get_result_from_continuation_token(
                    self._client._client,  # pylint: disable=protected-access
                    continuation_token,
                    AnalyzeActionsLROPoller,
                    AnalyzeActionsLROPollingMethod(
                        text_analytics_client=self._client,
                        timeout=polling_interval,
                        **kwargs
                    ),
                    self._analyze_result_callback,
                    bespoke=True
                )
            )

        try:
            return cast(
                TextAnalysisLROPoller[
                    ItemPaged[Union[ClassifyDocumentResult, DocumentError]]
                ],
                self.begin_analyze_actions(
                    documents,
                    actions=[
                        SingleLabelClassifyAction(
                            project_name=project_name,
                            deployment_name=deployment_name,
                            disable_service_logs=disable_service_logs
                        )
                    ],
                    polling_interval=polling_interval,
                    bespoke=True,
                    **kwargs
                )
            )

        except HttpResponseError as error:
            return process_http_response_error(error)

    @distributed_trace
    @validate_multiapi_args(
        version_method_added="2022-05-01"
    )
    def begin_multi_label_classify(
        self,
        documents: Union[List[str], List[TextDocumentInput], List[Dict[str, str]]],
        project_name,
        deployment_name,
        **kwargs: Any,
    ) -> TextAnalysisLROPoller[ItemPaged[Union[ClassifyDocumentResult, DocumentError]]]:
        """Start a long-running custom multi label classification operation.

        For information on regional support of custom features and how to train a model to
        classify your documents, see https://aka.ms/azsdk/textanalytics/customfunctionalities

        :param documents: The set of documents to process as part of this batch.
            If you wish to specify the ID and language on a per-item basis you must
            use as input a list[:class:`~azure.ai.textanalytics.TextDocumentInput`] or a list of
            dict representations of :class:`~azure.ai.textanalytics.TextDocumentInput`, like
            `{"id": "1", "language": "en", "text": "hello world"}`.
        :type documents:
            list[str] or list[~azure.ai.textanalytics.TextDocumentInput] or list[dict[str, str]]
        :param str project_name: Required. This field indicates the project name for the model.
        :param str deployment_name: This field indicates the deployment name for the model.
        :keyword str language: The 2 letter ISO 639-1 representation of language for the
            entire batch. For example, use "en" for English; "es" for Spanish etc.
            If not set, uses "en" for English as default. Per-document language will
            take precedence over whole batch language. See https://aka.ms/talangs for
            supported languages in Language API.
        :keyword bool show_stats: If set to true, response will contain document level statistics.
        :keyword bool disable_service_logs: If set to true, you opt-out of having your text input
            logged on the service side for troubleshooting. By default, the Language service logs your
            input text for 48 hours, solely to allow for troubleshooting issues in providing you with
            the service's natural language processing functions. Setting this parameter to true,
            disables input logging and may limit our ability to remediate issues that occur. Please see
            Cognitive Services Compliance and Privacy notes at https://aka.ms/cs-compliance for
            additional details, and Microsoft Responsible AI principles at
            https://www.microsoft.com/ai/responsible-ai.
        :keyword int polling_interval: Waiting time between two polls for LRO operations
            if no Retry-After header is present. Defaults to 5 seconds.
        :keyword str continuation_token:
            Call `continuation_token()` on the poller object to save the long-running operation (LRO)
            state into an opaque token. Pass the value as the `continuation_token` keyword argument
            to restart the LRO from a saved state.
        :keyword str display_name: An optional display name to set for the requested analysis.
        :return: An instance of an TextAnalysisLROPoller. Call `result()` on the this
            object to return a heterogeneous pageable of
            :class:`~azure.ai.textanalytics.ClassifyDocumentResult` and
            :class:`~azure.ai.textanalytics.DocumentError`.
        :rtype:
            ~azure.ai.textanalytics.TextAnalysisLROPoller[~azure.core.paging.ItemPaged[
            ~azure.ai.textanalytics.ClassifyDocumentResult or ~azure.ai.textanalytics.DocumentError]]
        :raises ~azure.core.exceptions.HttpResponseError:

        .. versionadded:: 2022-05-01
            The *begin_multi_label_classify* client method.

        .. admonition:: Example:

            .. literalinclude:: ../samples/sample_multi_label_classify.py
                :start-after: [START multi_label_classify]
                :end-before: [END multi_label_classify]
                :language: python
                :dedent: 4
                :caption: Perform multi label classification on a batch of documents.
        """

        continuation_token = kwargs.pop("continuation_token", None)
        disable_service_logs = kwargs.pop("disable_service_logs", None)
        polling_interval = kwargs.pop("polling_interval", 5)

        if continuation_token:
            return cast(
                TextAnalysisLROPoller[ItemPaged[Union[ClassifyDocumentResult, DocumentError]]],
                _get_result_from_continuation_token(
                    self._client._client,  # pylint: disable=protected-access
                    continuation_token,
                    AnalyzeActionsLROPoller,
                    AnalyzeActionsLROPollingMethod(
                        text_analytics_client=self._client,
                        timeout=polling_interval,
                        **kwargs
                    ),
                    self._analyze_result_callback,
                    bespoke=True
                )
            )

        try:
            return cast(
                TextAnalysisLROPoller[
                    ItemPaged[Union[ClassifyDocumentResult, DocumentError]]
                ],
                self.begin_analyze_actions(
                    documents,
                    actions=[
                        MultiLabelClassifyAction(
                            project_name=project_name,
                            deployment_name=deployment_name,
                            disable_service_logs=disable_service_logs
                        )
                    ],
                    polling_interval=polling_interval,
                    bespoke=True,
                    **kwargs
                )
            )

        except HttpResponseError as error:
            return process_http_response_error(error)

    @distributed_trace
    @validate_multiapi_args(
        version_method_added="2022-10-01-preview",
    )
    def dynamic_classification(
        self,
        documents: Union[List[str], List[TextDocumentInput], List[Dict[str, str]]],
        categories: List[str],
        **kwargs: Any,
    ) -> List[Union[DynamicClassificationResult, DocumentError]]:
        """Perform dynamic classification on a batch of documents.

        On the fly classification of the input documents into one or multiple categories.
        Assigns either one or multiple categories per document. This type of classification
        doesn't require model training.

        See https://aka.ms/azsdk/textanalytics/data-limits for service data limits.

        :param documents: The set of documents to process as part of this batch.
            If you wish to specify the ID and language on a per-item basis you must
            use as input a list[:class:`~azure.ai.textanalytics.TextDocumentInput`] or a list
            of dict representations of :class:`~azure.ai.textanalytics.TextDocumentInput`,
            like `{"id": "1", "language": "en", "text": "hello world"}`.
        :type documents:
            list[str] or list[~azure.ai.textanalytics.TextDocumentInput] or list[dict[str, str]]
        :param list[str] categories: A list of categories to which input is classified to.
        :keyword classification_type: Specifies either one or multiple categories per document. Defaults
            to multi classification which may return more than one class for each document. Known values
            are: "Single" and "Multi".
        :paramtype classification_type: str or ~azure.ai.textanalytics.ClassificationType
        :keyword str language: The 2 letter ISO 639-1 representation of language for the
            entire batch. For example, use "en" for English; "es" for Spanish etc.
            If not set, uses "en" for English as default. Per-document language will
            take precedence over whole batch language. See https://aka.ms/talangs for
            supported languages in Language API.
        :keyword str model_version: This value indicates which model will
            be used for scoring, e.g. "latest", "2019-10-01". If a model-version
            is not specified, the API will default to the latest, non-preview version.
            See here for more info: https://aka.ms/text-analytics-model-versioning
        :keyword bool show_stats: If set to true, response will contain document
            level statistics in the `statistics` field of the document-level response.
        :keyword bool disable_service_logs: If set to true, you opt-out of having your text input
            logged on the service side for troubleshooting. By default, the Language service logs your
            input text for 48 hours, solely to allow for troubleshooting issues in providing you with
            the service's natural language processing functions. Setting this parameter to true,
            disables input logging and may limit our ability to remediate issues that occur. Please see
            Cognitive Services Compliance and Privacy notes at https://aka.ms/cs-compliance for
            additional details, and Microsoft Responsible AI principles at
            https://www.microsoft.com/ai/responsible-ai.
        :return: The combined list of :class:`~azure.ai.textanalytics.DynamicClassificationResult` and
            :class:`~azure.ai.textanalytics.DocumentError` in the order the original documents
            were passed in.
        :rtype: list[~azure.ai.textanalytics.DynamicClassificationResult or ~azure.ai.textanalytics.DocumentError]
        :raises ~azure.core.exceptions.HttpResponseError:

        .. versionadded:: 2022-10-01-preview
            The *dynamic_classification* client method.

        .. admonition:: Example:

            .. literalinclude:: ../samples/sample_dynamic_classification.py
                :start-after: [START dynamic_classification]
                :end-before: [END dynamic_classification]
                :language: python
                :dedent: 4
                :caption: Perform dynamic classification on a batch of documents.
        """
        language_arg = kwargs.pop("language", None)
        language = language_arg if language_arg is not None else self._default_language
        docs = _validate_input(documents, "language", language)
        model_version = kwargs.pop("model_version", None)
        show_stats = kwargs.pop("show_stats", None)
        disable_service_logs = kwargs.pop("disable_service_logs", None)
        classification_type = kwargs.pop("classification_type", None)

        try:
            models = self._client.models(api_version=self._api_version)
            return cast(
                List[Union[DynamicClassificationResult, DocumentError]],
                self._client.analyze_text(
                    body=models.AnalyzeTextDynamicClassificationInput(
                        analysis_input={"documents": docs},
                        parameters=models.DynamicClassificationTaskParameters(
                            categories=categories,
                            logging_opt_out=disable_service_logs,
                            model_version=model_version,
                            classification_type=classification_type,
                        )
                    ),
                    show_stats=show_stats,
                    cls=kwargs.pop("cls", dynamic_classification_result),
                    **kwargs
                )
            )
        except HttpResponseError as error:
            return process_http_response_error(error)<|MERGE_RESOLUTION|>--- conflicted
+++ resolved
@@ -66,12 +66,9 @@
     ClassifyDocumentResult,
     AnalyzeHealthcareEntitiesAction,
     _AnalyzeActionsType,
-<<<<<<< HEAD
-    DynamicClassificationResult,
-=======
     ExtractSummaryAction,
     ExtractSummaryResult,
->>>>>>> cd54d071
+    DynamicClassificationResult,
 )
 from ._check import is_language_api, string_index_type_compatibility
 
