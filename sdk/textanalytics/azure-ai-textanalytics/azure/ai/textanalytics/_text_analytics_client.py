--- conflicted
+++ resolved
@@ -18,7 +18,6 @@
 from ._base_client import TextAnalyticsClientBase
 from ._request_handlers import (
     _validate_input,
-    _determine_action_type,
     _determine_task_type,
     _check_string_index_type_arg
 )
@@ -903,44 +902,20 @@
         try:
             analyze_tasks = self._client.models(api_version='v3.1').JobManifestTasks(
                 entity_recognition_tasks=[
-<<<<<<< HEAD
-                    a for a in generated_tasks if _determine_task_type(a) == AnalyzeActionsType.RECOGNIZE_ENTITIES
+                    a for a in generated_tasks if _determine_task_type(a) == _AnalyzeActionsType.RECOGNIZE_ENTITIES
                 ],
                 entity_recognition_pii_tasks=[
-                    a for a in generated_tasks if _determine_task_type(a) == AnalyzeActionsType.RECOGNIZE_PII_ENTITIES
+                    a for a in generated_tasks if _determine_task_type(a) == _AnalyzeActionsType.RECOGNIZE_PII_ENTITIES
                 ],
                 key_phrase_extraction_tasks=[
-                    a for a in generated_tasks if _determine_task_type(a) == AnalyzeActionsType.EXTRACT_KEY_PHRASES
+                    a for a in generated_tasks if _determine_task_type(a) == _AnalyzeActionsType.EXTRACT_KEY_PHRASES
                 ],
                 entity_linking_tasks=[
                     a for a in generated_tasks
-                    if _determine_task_type(a) == AnalyzeActionsType.RECOGNIZE_LINKED_ENTITIES
+                    if _determine_task_type(a) == _AnalyzeActionsType.RECOGNIZE_LINKED_ENTITIES
                 ],
                 sentiment_analysis_tasks=[
-                    a for a in generated_tasks if _determine_task_type(a) == AnalyzeActionsType.ANALYZE_SENTIMENT
-=======
-                    t.to_generated() for t in
-                    [a for a in actions if _determine_action_type(a) == _AnalyzeActionsType.RECOGNIZE_ENTITIES]
-                ],
-                entity_recognition_pii_tasks=[
-                    t.to_generated() for t in
-                    [a for a in actions if _determine_action_type(a) == _AnalyzeActionsType.RECOGNIZE_PII_ENTITIES]
-                ],
-                key_phrase_extraction_tasks=[
-                    t.to_generated() for t in
-                    [a for a in actions if _determine_action_type(a) == _AnalyzeActionsType.EXTRACT_KEY_PHRASES]
-                ],
-                entity_linking_tasks=[
-                    t.to_generated() for t in
-                    [
-                        a for a in actions
-                        if _determine_action_type(a) == _AnalyzeActionsType.RECOGNIZE_LINKED_ENTITIES
-                    ]
-                ],
-                sentiment_analysis_tasks=[
-                    t.to_generated() for t in
-                    [a for a in actions if _determine_action_type(a) == _AnalyzeActionsType.ANALYZE_SENTIMENT]
->>>>>>> e44172e7
+                    a for a in generated_tasks if _determine_task_type(a) == _AnalyzeActionsType.ANALYZE_SENTIMENT
                 ]
             )
             analyze_body = self._client.models(api_version='v3.1').AnalyzeBatchInput(
