--- conflicted
+++ resolved
@@ -68,14 +68,8 @@
 )
 from ._check import is_language_api, string_index_type_compatibility
 
-<<<<<<< HEAD
-AnalyzeActionsResponse = AnalyzeActionsLROPoller[
-=======
-if TYPE_CHECKING:
-    from azure.core.credentials import TokenCredential
 
 AnalyzeActionsResponse = TextAnalysisLROPoller[
->>>>>>> f9802f92
     ItemPaged[
         List[
             Union[
