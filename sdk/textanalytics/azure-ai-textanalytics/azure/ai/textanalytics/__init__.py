# coding=utf-8
# ------------------------------------
# Copyright (c) Microsoft Corporation.
# Licensed under the MIT License.
# ------------------------------------

from ._text_analytics_client import TextAnalyticsClient
from ._version import VERSION
from ._base_client import TextAnalyticsApiVersion
from ._models import (
    DetectLanguageInput,
    TextDocumentInput,
    DetectedLanguage,
    DocumentError,
    CategorizedEntity,
    LinkedEntity,
    AnalyzeSentimentResult,
    RecognizeEntitiesResult,
    DetectLanguageResult,
    TextAnalyticsError,
    TextAnalyticsWarning,
    ExtractKeyPhrasesResult,
    RecognizeLinkedEntitiesResult,
    TextDocumentStatistics,
    LinkedEntityMatch,
    TextDocumentBatchStatistics,
    SentenceSentiment,
    SentimentConfidenceScores,
    MinedOpinion,
    TargetSentiment,
    AssessmentSentiment,
    RecognizePiiEntitiesResult,
    PiiEntity,
    PiiEntityDomainType,
    AnalyzeHealthcareEntitiesResultItem,
    HealthcareEntity,
    HealthcareEntityDataSource,
    RecognizeEntitiesAction,
    RecognizePiiEntitiesAction,
    ExtractKeyPhrasesAction,
    AnalyzeBatchActionsResult,
    RequestStatistics,
    AnalyzeBatchActionsType,
    AnalyzeBatchActionsError,
    HealthcareEntityRelationRoleType,
)
from ._paging import AnalyzeHealthcareEntitiesResult
<<<<<<< HEAD
from ._generated.v3_1_preview_4.models import PiiCategory as PiiEntityCategoryType
=======
from ._generated.v3_1_preview_4.models import RelationType as HealthcareEntityRelationType
>>>>>>> 4ee7f359

__all__ = [
    'TextAnalyticsApiVersion',
    'TextAnalyticsClient',
    'DetectLanguageInput',
    'TextDocumentInput',
    'DetectedLanguage',
    'RecognizeEntitiesResult',
    'DetectLanguageResult',
    'CategorizedEntity',
    'TextAnalyticsError',
    'TextAnalyticsWarning',
    'ExtractKeyPhrasesResult',
    'RecognizeLinkedEntitiesResult',
    'AnalyzeSentimentResult',
    'TextDocumentStatistics',
    'DocumentError',
    'LinkedEntity',
    'LinkedEntityMatch',
    'TextDocumentBatchStatistics',
    'SentenceSentiment',
    'SentimentConfidenceScores',
    'MinedOpinion',
    'TargetSentiment',
    'AssessmentSentiment',
    'RecognizePiiEntitiesResult',
    'PiiEntity',
    'PiiEntityDomainType',
    'AnalyzeHealthcareEntitiesResultItem',
    'AnalyzeHealthcareEntitiesResult',
    'HealthcareEntity',
    'HealthcareEntityDataSource',
    'RecognizeEntitiesAction',
    'RecognizePiiEntitiesAction',
    'ExtractKeyPhrasesAction',
    'AnalyzeBatchActionsResult',
    'RequestStatistics',
    'AnalyzeBatchActionsType',
    "AnalyzeBatchActionsError",
<<<<<<< HEAD
    "PiiEntityCategoryType"
=======
    "HealthcareEntityRelationType",
    "HealthcareEntityRelationRoleType",
>>>>>>> 4ee7f359
]

__version__ = VERSION<|MERGE_RESOLUTION|>--- conflicted
+++ resolved
@@ -45,11 +45,10 @@
     HealthcareEntityRelationRoleType,
 )
 from ._paging import AnalyzeHealthcareEntitiesResult
-<<<<<<< HEAD
-from ._generated.v3_1_preview_4.models import PiiCategory as PiiEntityCategoryType
-=======
-from ._generated.v3_1_preview_4.models import RelationType as HealthcareEntityRelationType
->>>>>>> 4ee7f359
+from ._generated.v3_1_preview_4.models import (
+    PiiCategory as PiiEntityCategoryType,
+    RelationType as HealthcareEntityRelationType
+)
 
 __all__ = [
     'TextAnalyticsApiVersion',
@@ -89,12 +88,9 @@
     'RequestStatistics',
     'AnalyzeBatchActionsType',
     "AnalyzeBatchActionsError",
-<<<<<<< HEAD
-    "PiiEntityCategoryType"
-=======
+    "PiiEntityCategoryType",
     "HealthcareEntityRelationType",
     "HealthcareEntityRelationRoleType",
->>>>>>> 4ee7f359
 ]
 
 __version__ = VERSION