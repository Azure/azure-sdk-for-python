--- conflicted
+++ resolved
@@ -39,13 +39,7 @@
     RecognizeLinkedEntitiesAction,
     RecognizePiiEntitiesAction,
     ExtractKeyPhrasesAction,
-<<<<<<< HEAD
     _AnalyzeActionsType,
-=======
-    AnalyzeActionsResult,
-    AnalyzeActionsType,
-    AnalyzeActionsError,
->>>>>>> 0282a233
     HealthcareEntityRelationRoleType,
     HealthcareRelation,
     HealthcareRelationRole,
@@ -95,13 +89,7 @@
     'RecognizeLinkedEntitiesAction',
     'RecognizePiiEntitiesAction',
     'ExtractKeyPhrasesAction',
-<<<<<<< HEAD
     '_AnalyzeActionsType',
-=======
-    'AnalyzeActionsResult',
-    'AnalyzeActionsType',
-    "AnalyzeActionsError",
->>>>>>> 0282a233
     "PiiEntityCategoryType",
     "HealthcareEntityRelationType",
     "HealthcareEntityRelationRoleType",
