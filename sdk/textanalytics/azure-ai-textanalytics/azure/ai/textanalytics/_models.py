# pylint: disable=too-many-lines
# ------------------------------------
# Copyright (c) Microsoft Corporation.
# Licensed under the MIT License.
# ------------------------------------
import re
from enum import Enum
from azure.core import CaseInsensitiveEnumMeta
from ._generated.models import (
    LanguageInput,
    MultiLanguageInput,
)
from ._generated.v3_0 import models as _v3_0_models
from ._generated.v3_1 import models as _v3_1_models
<<<<<<< HEAD
from ._generated.v2022_04_01_preview import models as _v2022_04_01_preview_models
from ._check import is_language_api


def string_index_type_compatibility(string_index_type):
    """Language API changed this string_index_type option to plural.
    Convert singular to plural for language API
    """
    if string_index_type == "TextElement_v8":
        return "TextElements_v8"
    return string_index_type
=======
from ._generated.v2022_03_01_preview import models as _v2022_03_01_preview_models
from ._check import is_language_api, string_index_type_compatibility
>>>>>>> 92593142


def _get_indices(relation):
    return [int(s) for s in re.findall(r"\d+", relation)]


class DictMixin:
    def __setitem__(self, key, item):
        self.__dict__[key] = item

    def __getitem__(self, key):
        return self.__dict__[key]

    def __repr__(self):
        return str(self)

    def __len__(self):
        return len(self.keys())

    def __delitem__(self, key):
        self.__dict__[key] = None

    def __eq__(self, other):
        """Compare objects by comparing all attributes."""
        if isinstance(other, self.__class__):
            return self.__dict__ == other.__dict__
        return False

    def __ne__(self, other):
        """Compare objects by comparing all attributes."""
        return not self.__eq__(other)

    def __contains__(self, key):
        return key in self.__dict__

    def __str__(self):
        return str({k: v for k, v in self.__dict__.items() if not k.startswith("_")})

    def has_key(self, k):
        return k in self.__dict__

    def update(self, *args, **kwargs):
        return self.__dict__.update(*args, **kwargs)

    def keys(self):
        return [k for k in self.__dict__ if not k.startswith("_")]

    def values(self):
        return [v for k, v in self.__dict__.items() if not k.startswith("_")]

    def items(self):
        return [(k, v) for k, v in self.__dict__.items() if not k.startswith("_")]

    def get(self, key, default=None):
        if key in self.__dict__:
            return self.__dict__[key]
        return default


class EntityAssociation(str, Enum, metaclass=CaseInsensitiveEnumMeta):
    """Describes if the entity is the subject of the text or if it describes someone else."""

    SUBJECT = "subject"
    OTHER = "other"


class EntityCertainty(str, Enum, metaclass=CaseInsensitiveEnumMeta):
    """Describes the entities certainty and polarity."""

    POSITIVE = "positive"
    POSITIVE_POSSIBLE = "positivePossible"
    NEUTRAL_POSSIBLE = "neutralPossible"
    NEGATIVE_POSSIBLE = "negativePossible"
    NEGATIVE = "negative"


class EntityConditionality(str, Enum, metaclass=CaseInsensitiveEnumMeta):
    """Describes any conditionality on the entity."""

    HYPOTHETICAL = "hypothetical"
    CONDITIONAL = "conditional"


class HealthcareEntityRelation(str, Enum, metaclass=CaseInsensitiveEnumMeta):
    """Type of relation. Examples include: 'DosageOfMedication' or 'FrequencyOfMedication', etc."""

    ABBREVIATION = "Abbreviation"
    DIRECTION_OF_BODY_STRUCTURE = "DirectionOfBodyStructure"
    DIRECTION_OF_CONDITION = "DirectionOfCondition"
    DIRECTION_OF_EXAMINATION = "DirectionOfExamination"
    DIRECTION_OF_TREATMENT = "DirectionOfTreatment"
    DOSAGE_OF_MEDICATION = "DosageOfMedication"
    FORM_OF_MEDICATION = "FormOfMedication"
    FREQUENCY_OF_MEDICATION = "FrequencyOfMedication"
    FREQUENCY_OF_TREATMENT = "FrequencyOfTreatment"
    QUALIFIER_OF_CONDITION = "QualifierOfCondition"
    RELATION_OF_EXAMINATION = "RelationOfExamination"
    ROUTE_OF_MEDICATION = "RouteOfMedication"
    TIME_OF_CONDITION = "TimeOfCondition"
    TIME_OF_EVENT = "TimeOfEvent"
    TIME_OF_EXAMINATION = "TimeOfExamination"
    TIME_OF_MEDICATION = "TimeOfMedication"
    TIME_OF_TREATMENT = "TimeOfTreatment"
    UNIT_OF_CONDITION = "UnitOfCondition"
    UNIT_OF_EXAMINATION = "UnitOfExamination"
    VALUE_OF_CONDITION = "ValueOfCondition"
    VALUE_OF_EXAMINATION = "ValueOfExamination"


class PiiEntityCategory(str, Enum, metaclass=CaseInsensitiveEnumMeta):
    """Categories of Personally Identifiable Information (PII)."""

    ABA_ROUTING_NUMBER = "ABARoutingNumber"
    AR_NATIONAL_IDENTITY_NUMBER = "ARNationalIdentityNumber"
    AU_BANK_ACCOUNT_NUMBER = "AUBankAccountNumber"
    AU_DRIVERS_LICENSE_NUMBER = "AUDriversLicenseNumber"
    AU_MEDICAL_ACCOUNT_NUMBER = "AUMedicalAccountNumber"
    AU_PASSPORT_NUMBER = "AUPassportNumber"
    AU_TAX_FILE_NUMBER = "AUTaxFileNumber"
    AU_BUSINESS_NUMBER = "AUBusinessNumber"
    AU_COMPANY_NUMBER = "AUCompanyNumber"
    AT_IDENTITY_CARD = "ATIdentityCard"
    AT_TAX_IDENTIFICATION_NUMBER = "ATTaxIdentificationNumber"
    AT_VALUE_ADDED_TAX_NUMBER = "ATValueAddedTaxNumber"
    AZURE_DOCUMENT_DB_AUTH_KEY = "AzureDocumentDBAuthKey"
    AZURE_IAAS_DATABASE_CONNECTION_AND_SQL_STRING = (
        "AzureIAASDatabaseConnectionAndSQLString"
    )
    AZURE_IO_T_CONNECTION_STRING = "AzureIoTConnectionString"
    AZURE_PUBLISH_SETTING_PASSWORD = "AzurePublishSettingPassword"
    AZURE_REDIS_CACHE_STRING = "AzureRedisCacheString"
    AZURE_SAS = "AzureSAS"
    AZURE_SERVICE_BUS_STRING = "AzureServiceBusString"
    AZURE_STORAGE_ACCOUNT_KEY = "AzureStorageAccountKey"
    AZURE_STORAGE_ACCOUNT_GENERIC = "AzureStorageAccountGeneric"
    BE_NATIONAL_NUMBER = "BENationalNumber"
    BE_NATIONAL_NUMBER_V2 = "BENationalNumberV2"
    BE_VALUE_ADDED_TAX_NUMBER = "BEValueAddedTaxNumber"
    BRCPF_NUMBER = "BRCPFNumber"
    BR_LEGAL_ENTITY_NUMBER = "BRLegalEntityNumber"
    BR_NATIONAL_IDRG = "BRNationalIDRG"
    BG_UNIFORM_CIVIL_NUMBER = "BGUniformCivilNumber"
    CA_BANK_ACCOUNT_NUMBER = "CABankAccountNumber"
    CA_DRIVERS_LICENSE_NUMBER = "CADriversLicenseNumber"
    CA_HEALTH_SERVICE_NUMBER = "CAHealthServiceNumber"
    CA_PASSPORT_NUMBER = "CAPassportNumber"
    CA_PERSONAL_HEALTH_IDENTIFICATION = "CAPersonalHealthIdentification"
    CA_SOCIAL_INSURANCE_NUMBER = "CASocialInsuranceNumber"
    CL_IDENTITY_CARD_NUMBER = "CLIdentityCardNumber"
    CN_RESIDENT_IDENTITY_CARD_NUMBER = "CNResidentIdentityCardNumber"
    CREDIT_CARD_NUMBER = "CreditCardNumber"
    HR_IDENTITY_CARD_NUMBER = "HRIdentityCardNumber"
    HR_NATIONAL_ID_NUMBER = "HRNationalIDNumber"
    HR_PERSONAL_IDENTIFICATION_NUMBER = "HRPersonalIdentificationNumber"
    HR_PERSONAL_IDENTIFICATION_OIB_NUMBER_V2 = "HRPersonalIdentificationOIBNumberV2"
    CY_IDENTITY_CARD = "CYIdentityCard"
    CY_TAX_IDENTIFICATION_NUMBER = "CYTaxIdentificationNumber"
    CZ_PERSONAL_IDENTITY_NUMBER = "CZPersonalIdentityNumber"
    CZ_PERSONAL_IDENTITY_V2 = "CZPersonalIdentityV2"
    DK_PERSONAL_IDENTIFICATION_NUMBER = "DKPersonalIdentificationNumber"
    DK_PERSONAL_IDENTIFICATION_V2 = "DKPersonalIdentificationV2"
    DRUG_ENFORCEMENT_AGENCY_NUMBER = "DrugEnforcementAgencyNumber"
    EE_PERSONAL_IDENTIFICATION_CODE = "EEPersonalIdentificationCode"
    EU_DEBIT_CARD_NUMBER = "EUDebitCardNumber"
    EU_DRIVERS_LICENSE_NUMBER = "EUDriversLicenseNumber"
    EUGPS_COORDINATES = "EUGPSCoordinates"
    EU_NATIONAL_IDENTIFICATION_NUMBER = "EUNationalIdentificationNumber"
    EU_PASSPORT_NUMBER = "EUPassportNumber"
    EU_SOCIAL_SECURITY_NUMBER = "EUSocialSecurityNumber"
    EU_TAX_IDENTIFICATION_NUMBER = "EUTaxIdentificationNumber"
    FI_EUROPEAN_HEALTH_NUMBER = "FIEuropeanHealthNumber"
    FI_NATIONAL_ID = "FINationalID"
    FI_NATIONAL_IDV2 = "FINationalIDV2"
    FI_PASSPORT_NUMBER = "FIPassportNumber"
    FR_DRIVERS_LICENSE_NUMBER = "FRDriversLicenseNumber"
    FR_HEALTH_INSURANCE_NUMBER = "FRHealthInsuranceNumber"
    FR_NATIONAL_ID = "FRNationalID"
    FR_PASSPORT_NUMBER = "FRPassportNumber"
    FR_SOCIAL_SECURITY_NUMBER = "FRSocialSecurityNumber"
    FR_TAX_IDENTIFICATION_NUMBER = "FRTaxIdentificationNumber"
    FR_VALUE_ADDED_TAX_NUMBER = "FRValueAddedTaxNumber"
    DE_DRIVERS_LICENSE_NUMBER = "DEDriversLicenseNumber"
    DE_PASSPORT_NUMBER = "DEPassportNumber"
    DE_IDENTITY_CARD_NUMBER = "DEIdentityCardNumber"
    DE_TAX_IDENTIFICATION_NUMBER = "DETaxIdentificationNumber"
    DE_VALUE_ADDED_NUMBER = "DEValueAddedNumber"
    GR_NATIONAL_ID_CARD = "GRNationalIDCard"
    GR_NATIONAL_IDV2 = "GRNationalIDV2"
    GR_TAX_IDENTIFICATION_NUMBER = "GRTaxIdentificationNumber"
    HK_IDENTITY_CARD_NUMBER = "HKIdentityCardNumber"
    HU_VALUE_ADDED_NUMBER = "HUValueAddedNumber"
    HU_PERSONAL_IDENTIFICATION_NUMBER = "HUPersonalIdentificationNumber"
    HU_TAX_IDENTIFICATION_NUMBER = "HUTaxIdentificationNumber"
    IN_PERMANENT_ACCOUNT = "INPermanentAccount"
    IN_UNIQUE_IDENTIFICATION_NUMBER = "INUniqueIdentificationNumber"
    ID_IDENTITY_CARD_NUMBER = "IDIdentityCardNumber"
    INTERNATIONAL_BANKING_ACCOUNT_NUMBER = "InternationalBankingAccountNumber"
    IE_PERSONAL_PUBLIC_SERVICE_NUMBER = "IEPersonalPublicServiceNumber"
    IE_PERSONAL_PUBLIC_SERVICE_NUMBER_V2 = "IEPersonalPublicServiceNumberV2"
    IL_BANK_ACCOUNT_NUMBER = "ILBankAccountNumber"
    IL_NATIONAL_ID = "ILNationalID"
    IT_DRIVERS_LICENSE_NUMBER = "ITDriversLicenseNumber"
    IT_FISCAL_CODE = "ITFiscalCode"
    IT_VALUE_ADDED_TAX_NUMBER = "ITValueAddedTaxNumber"
    JP_BANK_ACCOUNT_NUMBER = "JPBankAccountNumber"
    JP_DRIVERS_LICENSE_NUMBER = "JPDriversLicenseNumber"
    JP_PASSPORT_NUMBER = "JPPassportNumber"
    JP_RESIDENT_REGISTRATION_NUMBER = "JPResidentRegistrationNumber"
    JP_SOCIAL_INSURANCE_NUMBER = "JPSocialInsuranceNumber"
    JP_MY_NUMBER_CORPORATE = "JPMyNumberCorporate"
    JP_MY_NUMBER_PERSONAL = "JPMyNumberPersonal"
    JP_RESIDENCE_CARD_NUMBER = "JPResidenceCardNumber"
    LV_PERSONAL_CODE = "LVPersonalCode"
    LT_PERSONAL_CODE = "LTPersonalCode"
    LU_NATIONAL_IDENTIFICATION_NUMBER_NATURAL = "LUNationalIdentificationNumberNatural"
    LU_NATIONAL_IDENTIFICATION_NUMBER_NON_NATURAL = (
        "LUNationalIdentificationNumberNonNatural"
    )
    MY_IDENTITY_CARD_NUMBER = "MYIdentityCardNumber"
    MT_IDENTITY_CARD_NUMBER = "MTIdentityCardNumber"
    MT_TAX_ID_NUMBER = "MTTaxIDNumber"
    NL_CITIZENS_SERVICE_NUMBER = "NLCitizensServiceNumber"
    NL_CITIZENS_SERVICE_NUMBER_V2 = "NLCitizensServiceNumberV2"
    NL_TAX_IDENTIFICATION_NUMBER = "NLTaxIdentificationNumber"
    NL_VALUE_ADDED_TAX_NUMBER = "NLValueAddedTaxNumber"
    NZ_BANK_ACCOUNT_NUMBER = "NZBankAccountNumber"
    NZ_DRIVERS_LICENSE_NUMBER = "NZDriversLicenseNumber"
    NZ_INLAND_REVENUE_NUMBER = "NZInlandRevenueNumber"
    NZ_MINISTRY_OF_HEALTH_NUMBER = "NZMinistryOfHealthNumber"
    NZ_SOCIAL_WELFARE_NUMBER = "NZSocialWelfareNumber"
    NO_IDENTITY_NUMBER = "NOIdentityNumber"
    PH_UNIFIED_MULTI_PURPOSE_ID_NUMBER = "PHUnifiedMultiPurposeIDNumber"
    PL_IDENTITY_CARD = "PLIdentityCard"
    PL_NATIONAL_ID = "PLNationalID"
    PL_NATIONAL_IDV2 = "PLNationalIDV2"
    PL_PASSPORT_NUMBER = "PLPassportNumber"
    PL_TAX_IDENTIFICATION_NUMBER = "PLTaxIdentificationNumber"
    PLREGON_NUMBER = "PLREGONNumber"
    PT_CITIZEN_CARD_NUMBER = "PTCitizenCardNumber"
    PT_CITIZEN_CARD_NUMBER_V2 = "PTCitizenCardNumberV2"
    PT_TAX_IDENTIFICATION_NUMBER = "PTTaxIdentificationNumber"
    RO_PERSONAL_NUMERICAL_CODE = "ROPersonalNumericalCode"
    RU_PASSPORT_NUMBER_DOMESTIC = "RUPassportNumberDomestic"
    RU_PASSPORT_NUMBER_INTERNATIONAL = "RUPassportNumberInternational"
    SA_NATIONAL_ID = "SANationalID"
    SG_NATIONAL_REGISTRATION_IDENTITY_CARD_NUMBER = (
        "SGNationalRegistrationIdentityCardNumber"
    )
    SK_PERSONAL_NUMBER = "SKPersonalNumber"
    SI_TAX_IDENTIFICATION_NUMBER = "SITaxIdentificationNumber"
    SI_UNIQUE_MASTER_CITIZEN_NUMBER = "SIUniqueMasterCitizenNumber"
    ZA_IDENTIFICATION_NUMBER = "ZAIdentificationNumber"
    KR_RESIDENT_REGISTRATION_NUMBER = "KRResidentRegistrationNumber"
    ESDNI = "ESDNI"
    ES_SOCIAL_SECURITY_NUMBER = "ESSocialSecurityNumber"
    ES_TAX_IDENTIFICATION_NUMBER = "ESTaxIdentificationNumber"
    SQL_SERVER_CONNECTION_STRING = "SQLServerConnectionString"
    SE_NATIONAL_ID = "SENationalID"
    SE_NATIONAL_IDV2 = "SENationalIDV2"
    SE_PASSPORT_NUMBER = "SEPassportNumber"
    SE_TAX_IDENTIFICATION_NUMBER = "SETaxIdentificationNumber"
    SWIFT_CODE = "SWIFTCode"
    CH_SOCIAL_SECURITY_NUMBER = "CHSocialSecurityNumber"
    TW_NATIONAL_ID = "TWNationalID"
    TW_PASSPORT_NUMBER = "TWPassportNumber"
    TW_RESIDENT_CERTIFICATE = "TWResidentCertificate"
    TH_POPULATION_IDENTIFICATION_CODE = "THPopulationIdentificationCode"
    TR_NATIONAL_IDENTIFICATION_NUMBER = "TRNationalIdentificationNumber"
    UK_DRIVERS_LICENSE_NUMBER = "UKDriversLicenseNumber"
    UK_ELECTORAL_ROLL_NUMBER = "UKElectoralRollNumber"
    UK_NATIONAL_HEALTH_NUMBER = "UKNationalHealthNumber"
    UK_NATIONAL_INSURANCE_NUMBER = "UKNationalInsuranceNumber"
    UK_UNIQUE_TAXPAYER_NUMBER = "UKUniqueTaxpayerNumber"
    USUK_PASSPORT_NUMBER = "USUKPassportNumber"
    US_BANK_ACCOUNT_NUMBER = "USBankAccountNumber"
    US_DRIVERS_LICENSE_NUMBER = "USDriversLicenseNumber"
    US_INDIVIDUAL_TAXPAYER_IDENTIFICATION = "USIndividualTaxpayerIdentification"
    US_SOCIAL_SECURITY_NUMBER = "USSocialSecurityNumber"
    UA_PASSPORT_NUMBER_DOMESTIC = "UAPassportNumberDomestic"
    UA_PASSPORT_NUMBER_INTERNATIONAL = "UAPassportNumberInternational"
    ORGANIZATION = "Organization"
    EMAIL = "Email"
    URL = "URL"
    AGE = "Age"
    PHONE_NUMBER = "PhoneNumber"
    IP_ADDRESS = "IPAddress"
    DATE = "Date"
    PERSON = "Person"
    ADDRESS = "Address"
    ALL = "All"
    DEFAULT = "Default"


class HealthcareEntityCategory(str, Enum, metaclass=CaseInsensitiveEnumMeta):
    """Healthcare Entity Category."""

    BODY_STRUCTURE = "BodyStructure"
    AGE = "Age"
    GENDER = "Gender"
    EXAMINATION_NAME = "ExaminationName"
    DATE = "Date"
    DIRECTION = "Direction"
    FREQUENCY = "Frequency"
    MEASUREMENT_VALUE = "MeasurementValue"
    MEASUREMENT_UNIT = "MeasurementUnit"
    RELATIONAL_OPERATOR = "RelationalOperator"
    TIME = "Time"
    GENE_OR_PROTEIN = "GeneOrProtein"
    VARIANT = "Variant"
    ADMINISTRATIVE_EVENT = "AdministrativeEvent"
    CARE_ENVIRONMENT = "CareEnvironment"
    HEALTHCARE_PROFESSION = "HealthcareProfession"
    DIAGNOSIS = "Diagnosis"
    SYMPTOM_OR_SIGN = "SymptomOrSign"
    CONDITION_QUALIFIER = "ConditionQualifier"
    MEDICATION_CLASS = "MedicationClass"
    MEDICATION_NAME = "MedicationName"
    DOSAGE = "Dosage"
    MEDICATION_FORM = "MedicationForm"
    MEDICATION_ROUTE = "MedicationRoute"
    FAMILY_RELATION = "FamilyRelation"
    TREATMENT_NAME = "TreatmentName"


class PiiEntityDomain(str, Enum, metaclass=CaseInsensitiveEnumMeta):
    """The different domains of PII entities that users can filter by"""

    PROTECTED_HEALTH_INFORMATION = (
        "phi"  # See https://aka.ms/tanerpii for more information.
    )


class DetectedLanguage(DictMixin):
    """DetectedLanguage contains the predicted language found in text,
    its confidence score, and its ISO 639-1 representation.

    :ivar name: Long name of a detected language (e.g. English,
        French).
    :vartype name: str
    :ivar iso6391_name: A two letter representation of the detected
        language according to the ISO 639-1 standard (e.g. en, fr).
    :vartype iso6391_name: str
    :ivar confidence_score: A confidence score between 0 and 1. Scores close
        to 1 indicate 100% certainty that the identified language is true.
    :vartype confidence_score: float
    """

    def __init__(self, **kwargs):
        self.name = kwargs.get("name", None)
        self.iso6391_name = kwargs.get("iso6391_name", None)
        self.confidence_score = kwargs.get("confidence_score", None)

    @classmethod
    def _from_generated(cls, language):
        return cls(
            name=language.name,
            iso6391_name=language.iso6391_name,
            confidence_score=language.confidence_score,
        )

    def __repr__(self):
        return "DetectedLanguage(name={}, iso6391_name={}, confidence_score={})".format(
            self.name, self.iso6391_name, self.confidence_score
        )[:1024]


class RecognizeEntitiesResult(DictMixin):
    """RecognizeEntitiesResult is a result object which contains
    the recognized entities from a particular document.

    :ivar id: Unique, non-empty document identifier that matches the
        document id that was passed in with the request. If not specified
        in the request, an id is assigned for the document.
    :vartype id: str
    :ivar entities: Recognized entities in the document.
    :vartype entities:
        list[~azure.ai.textanalytics.CategorizedEntity]
    :ivar warnings: Warnings encountered while processing document. Results will still be returned
        if there are warnings, but they may not be fully accurate.
    :vartype warnings: list[~azure.ai.textanalytics.TextAnalyticsWarning]
    :ivar statistics: If `show_stats=True` was specified in the request this
        field will contain information about the document payload.
    :vartype statistics:
        ~azure.ai.textanalytics.TextDocumentStatistics
    :ivar bool is_error: Boolean check for error item when iterating over list of
        results. Always False for an instance of a RecognizeEntitiesResult.
    """

    def __init__(self, **kwargs):
        self.id = kwargs.get("id", None)
        self.entities = kwargs.get("entities", None)
        self.warnings = kwargs.get("warnings", [])
        self.statistics = kwargs.get("statistics", None)
        self.is_error = False

    def __repr__(self):
        return "RecognizeEntitiesResult(id={}, entities={}, warnings={}, statistics={}, is_error={})".format(
            self.id,
            repr(self.entities),
            repr(self.warnings),
            repr(self.statistics),
            self.is_error,
        )[
            :1024
        ]


class RecognizePiiEntitiesResult(DictMixin):
    """RecognizePiiEntitiesResult is a result object which contains
    the recognized Personally Identifiable Information (PII) entities
    from a particular document.

    :ivar str id: Unique, non-empty document identifier that matches the
        document id that was passed in with the request. If not specified
        in the request, an id is assigned for the document.
    :ivar entities: Recognized PII entities in the document.
    :vartype entities:
        list[~azure.ai.textanalytics.PiiEntity]
    :ivar str redacted_text: Returns the text of the input document with all of the PII information
        redacted out.
    :ivar warnings: Warnings encountered while processing document. Results will still be returned
        if there are warnings, but they may not be fully accurate.
    :vartype warnings: list[~azure.ai.textanalytics.TextAnalyticsWarning]
    :ivar statistics: If `show_stats=True` was specified in the request this
        field will contain information about the document payload.
    :vartype statistics:
        ~azure.ai.textanalytics.TextDocumentStatistics
    :ivar bool is_error: Boolean check for error item when iterating over list of
        results. Always False for an instance of a RecognizePiiEntitiesResult.
    """

    def __init__(self, **kwargs):
        self.id = kwargs.get("id", None)
        self.entities = kwargs.get("entities", None)
        self.redacted_text = kwargs.get("redacted_text", None)
        self.warnings = kwargs.get("warnings", [])
        self.statistics = kwargs.get("statistics", None)
        self.is_error = False

    def __repr__(self):
        return (
            "RecognizePiiEntitiesResult(id={}, entities={}, redacted_text={}, warnings={}, "
            "statistics={}, is_error={})".format(
                self.id,
                repr(self.entities),
                self.redacted_text,
                repr(self.warnings),
                repr(self.statistics),
                self.is_error,
            )[:1024]
        )


class AnalyzeHealthcareEntitiesResult(DictMixin):
    """
    AnalyzeHealthcareEntitiesResult contains the Healthcare entities from a
    particular document.

    :ivar str id: Unique, non-empty document identifier that matches the
        document id that was passed in with the request. If not specified
        in the request, an id is assigned for the document.
    :ivar entities: Identified Healthcare entities in the document, i.e. in
        the document "The subject took ibuprofen", "ibuprofen" is an identified entity
        from the document.
    :vartype entities:
        list[~azure.ai.textanalytics.HealthcareEntity]
    :ivar entity_relations: Identified Healthcare relations between entities. For example, in the
        document "The subject took 100mg of ibuprofen", we would identify the relationship
        between the dosage of 100mg and the medication ibuprofen.
    :vartype entity_relations: list[~azure.ai.textanalytics.HealthcareRelation]
    :ivar warnings: Warnings encountered while processing document. Results will still be returned
        if there are warnings, but they may not be fully accurate.
    :vartype warnings: list[~azure.ai.textanalytics.TextAnalyticsWarning]
    :ivar statistics: If show_stats=true was specified in the request this
        field will contain information about the document payload.
    :vartype statistics:
        ~azure.ai.textanalytics.TextDocumentStatistics
    :ivar bool is_error: Boolean check for error item when iterating over list of
        results. Always False for an instance of a AnalyzeHealthcareEntitiesResult.
    """

    def __init__(self, **kwargs):
        self.id = kwargs.get("id", None)
        self.entities = kwargs.get("entities", None)
        self.entity_relations = kwargs.get("entity_relations", None)
        self.warnings = kwargs.get("warnings", [])
        self.statistics = kwargs.get("statistics", None)
        self.is_error = False

    @classmethod
    def _from_generated(cls, healthcare_result):
        entities = [
            HealthcareEntity._from_generated(e)  # pylint: disable=protected-access
            for e in healthcare_result.entities
        ]
        relations = [
            HealthcareRelation._from_generated(  # pylint: disable=protected-access
                r, entities
            )
            for r in healthcare_result.relations
        ]

        return cls(
            id=healthcare_result.id,
            entities=entities,
            entity_relations=relations,
            warnings=[
                TextAnalyticsWarning._from_generated(  # pylint: disable=protected-access
                    w
                )
                for w in healthcare_result.warnings
            ],
            statistics=TextDocumentStatistics._from_generated(  # pylint: disable=protected-access
                healthcare_result.statistics
            ),
        )

    def __repr__(self):
        return (
            "AnalyzeHealthcareEntitiesResult(id={}, entities={}, entity_relations={}, warnings={}, "
            "statistics={}, is_error={})".format(
                self.id,
                repr(self.entities),
                repr(self.entity_relations),
                repr(self.warnings),
                repr(self.statistics),
                self.is_error,
            )[:1024]
        )


class HealthcareRelation(DictMixin):
    """HealthcareRelation is a result object which represents a relation detected in a document.

    Every HealthcareRelation is an entity graph of a certain relation type,
    where all entities are connected and have specific roles within the relation context.

    :ivar relation_type: The type of relation, i.e. the relationship between "100mg" and
        "ibuprofen" in the document "The subject took 100 mg of ibuprofen" is "DosageOfMedication".
        Possible values found in :class:`~azure.ai.textanalytics.HealthcareEntityRelation`
    :vartype relation_type: str
    :ivar roles: The roles present in this relation. I.e., in the document
        "The subject took 100 mg of ibuprofen", the present roles are "Dosage" and "Medication".
    :vartype roles: list[~azure.ai.textanalytics.HealthcareRelationRole]
    """

    def __init__(self, **kwargs):
        self.relation_type = kwargs.get("relation_type")
        self.roles = kwargs.get("roles")

    @classmethod
    def _from_generated(cls, healthcare_relation_result, entities):
        roles = [
            HealthcareRelationRole._from_generated(  # pylint: disable=protected-access
                r, entities
            )
            for r in healthcare_relation_result.entities
        ]
        return cls(
            relation_type=healthcare_relation_result.relation_type,
            roles=roles,
        )

    def __repr__(self):
        return "HealthcareRelation(relation_type={}, roles={})".format(
            self.relation_type,
            repr(self.roles),
        )[:1024]


class HealthcareRelationRole(DictMixin):
    """A model representing a role in a relation.

    For example, in "The subject took 100 mg of ibuprofen",
    "100 mg" is a dosage entity fulfilling the role "Dosage"
    in the extracted relation "DosageOfMedication".

    :ivar name: The role of the entity in the relationship. I.e., in the relation
        "The subject took 100 mg of ibuprofen", the dosage entity "100 mg" has role
        "Dosage".
    :vartype name: str
    :ivar entity: The entity that is present in the relationship. For example, in
        "The subject took 100 mg of ibuprofen", this property holds the dosage entity
        of "100 mg".
    :vartype entity: ~azure.ai.textanalytics.HealthcareEntity
    """

    def __init__(self, **kwargs):
        self.name = kwargs.get("name")
        self.entity = kwargs.get("entity")

    @staticmethod
    def _get_entity(healthcare_role_result, entities):
        numbers = _get_indices(healthcare_role_result.ref)
        entity_index = numbers[
            1
        ]  # first number parsed from index is document #, second is entity index
        return entities[entity_index]

    @classmethod
    def _from_generated(cls, healthcare_role_result, entities):
        return cls(
            name=healthcare_role_result.role,
            entity=HealthcareRelationRole._get_entity(healthcare_role_result, entities),
        )

    def __repr__(self):
        return "HealthcareRelationRole(name={}, entity={})".format(
            self.name, repr(self.entity)
        )


class DetectLanguageResult(DictMixin):
    """DetectLanguageResult is a result object which contains
    the detected language of a particular document.

    :ivar id: Unique, non-empty document identifier that matches the
        document id that was passed in with the request. If not specified
        in the request, an id is assigned for the document.
    :vartype id: str
    :ivar primary_language: The primary language detected in the document.
    :vartype primary_language: ~azure.ai.textanalytics.DetectedLanguage
    :ivar warnings: Warnings encountered while processing document. Results will still be returned
        if there are warnings, but they may not be fully accurate.
    :vartype warnings: list[~azure.ai.textanalytics.TextAnalyticsWarning]
    :ivar statistics: If `show_stats=True` was specified in the request this
        field will contain information about the document payload.
    :vartype statistics:
        ~azure.ai.textanalytics.TextDocumentStatistics
    :ivar bool is_error: Boolean check for error item when iterating over list of
        results. Always False for an instance of a DetectLanguageResult.
    """

    def __init__(self, **kwargs):
        self.id = kwargs.get("id", None)
        self.primary_language = kwargs.get("primary_language", None)
        self.warnings = kwargs.get("warnings", [])
        self.statistics = kwargs.get("statistics", None)
        self.is_error = False

    def __repr__(self):
        return (
            "DetectLanguageResult(id={}, primary_language={}, warnings={}, statistics={}, "
            "is_error={})".format(
                self.id,
                repr(self.primary_language),
                repr(self.warnings),
                repr(self.statistics),
                self.is_error,
            )[:1024]
        )


class CategorizedEntity(DictMixin):
    """CategorizedEntity contains information about a particular
    entity found in text.

    :ivar text: Entity text as appears in the request.
    :vartype text: str
    :ivar category: Entity category, such as Person/Location/Org/SSN etc
    :vartype category: str
    :ivar subcategory: Entity subcategory, such as Age/Year/TimeRange etc
    :vartype subcategory: str
    :ivar int length: The entity text length.  This value depends on the value of the
        `string_index_type` parameter set in the original request, which is UnicodeCodePoints
        by default.
    :ivar int offset: The entity text offset from the start of the document.
        The value depends on the value of the `string_index_type` parameter
        set in the original request, which is UnicodeCodePoints by default.
    :ivar confidence_score: Confidence score between 0 and 1 of the extracted
        entity.
    :vartype confidence_score: float

    .. versionadded:: v3.1
        The *offset* and *length* properties.
    """

    def __init__(self, **kwargs):
        self.text = kwargs.get("text", None)
        self.category = kwargs.get("category", None)
        self.subcategory = kwargs.get("subcategory", None)
        self.length = kwargs.get("length", None)
        self.offset = kwargs.get("offset", None)
        self.confidence_score = kwargs.get("confidence_score", None)

    @classmethod
    def _from_generated(cls, entity):
        offset = entity.offset
        length = entity.length
        if isinstance(entity, _v3_0_models.Entity):
            # we do not return offset for v3.0 since
            # the correct encoding was not introduced for v3.0
            offset = None
            length = None
        return cls(
            text=entity.text,
            category=entity.category,
            subcategory=entity.subcategory,
            length=length,
            offset=offset,
            confidence_score=entity.confidence_score,
        )

    def __repr__(self):
        return (
            "CategorizedEntity(text={}, category={}, subcategory={}, "
            "length={}, offset={}, confidence_score={})".format(
                self.text,
                self.category,
                self.subcategory,
                self.length,
                self.offset,
                self.confidence_score,
            )[:1024]
        )


class PiiEntity(DictMixin):
    """PiiEntity contains information about a Personally Identifiable
    Information (PII) entity found in text.

    :ivar str text: Entity text as appears in the request.
    :ivar str category: Entity category, such as Financial Account
        Identification/Social Security Number/Phone Number, etc.
    :ivar str subcategory: Entity subcategory, such as Credit Card/EU
        Phone number/ABA Routing Numbers, etc.
    :ivar int length: The PII entity text length.  This value depends on the value
        of the `string_index_type` parameter specified in the original request, which
        is UnicodeCodePoints by default.
    :ivar int offset: The PII entity text offset from the start of the document.
        This value depends on the value of the `string_index_type` parameter specified
        in the original request, which is UnicodeCodePoints by default.
    :ivar float confidence_score: Confidence score between 0 and 1 of the extracted
        entity.
    """

    def __init__(self, **kwargs):
        self.text = kwargs.get("text", None)
        self.category = kwargs.get("category", None)
        self.subcategory = kwargs.get("subcategory", None)
        self.length = kwargs.get("length", None)
        self.offset = kwargs.get("offset", None)
        self.confidence_score = kwargs.get("confidence_score", None)

    @classmethod
    def _from_generated(cls, entity):
        return cls(
            text=entity.text,
            category=entity.category,
            subcategory=entity.subcategory,
            length=entity.length,
            offset=entity.offset,
            confidence_score=entity.confidence_score,
        )

    def __repr__(self):
        return (
            "PiiEntity(text={}, category={}, subcategory={}, length={}, "
            "offset={}, confidence_score={})".format(
                self.text,
                self.category,
                self.subcategory,
                self.length,
                self.offset,
                self.confidence_score,
            )[:1024]
        )


class HealthcareEntity(DictMixin):
    """HealthcareEntity contains information about a Healthcare entity found in text.

    :ivar str text: Entity text as appears in the document.
    :ivar str normalized_text: Optional. Normalized version of the raw `text` we extract
        from the document. Not all `text` will have a normalized version.
    :ivar str category: Entity category, see the :class:`~azure.ai.textanalytics.HealthcareEntityCategory`
        type for possible healthcare entity categories.
    :ivar str subcategory: Entity subcategory.
    :ivar assertion: Contains various assertions about this entity. For example, if
        an entity is a diagnosis, is this diagnosis 'conditional' on a symptom?
        Are the doctors 'certain' about this diagnosis? Is this diagnosis 'associated'
        with another diagnosis?
    :vartype assertion: ~azure.ai.textanalytics.HealthcareEntityAssertion
    :ivar int length: The entity text length.  This value depends on the value
        of the `string_index_type` parameter specified in the original request, which is
        UnicodeCodePoints by default.
    :ivar int offset: The entity text offset from the start of the document.
        This value depends on the value of the `string_index_type` parameter specified
        in the original request, which is UnicodeCodePoints by default.
    :ivar float confidence_score: Confidence score between 0 and 1 of the extracted
        entity.
    :ivar data_sources: A collection of entity references in known data sources.
    :vartype data_sources: list[~azure.ai.textanalytics.HealthcareEntityDataSource]
    """

    def __init__(self, **kwargs):
        self.text = kwargs.get("text", None)
        self.normalized_text = kwargs.get("normalized_text", None)
        self.category = kwargs.get("category", None)
        self.subcategory = kwargs.get("subcategory", None)
        self.assertion = kwargs.get("assertion", None)
        self.length = kwargs.get("length", None)
        self.offset = kwargs.get("offset", None)
        self.confidence_score = kwargs.get("confidence_score", None)
        self.data_sources = kwargs.get("data_sources", [])

    @classmethod
    def _from_generated(cls, healthcare_entity):
        assertion = None
        try:
            if healthcare_entity.assertion:
                assertion = HealthcareEntityAssertion._from_generated(  # pylint: disable=protected-access
                    healthcare_entity.assertion
                )
        except AttributeError:
            assertion = None

        return cls(
            text=healthcare_entity.text,
            normalized_text=healthcare_entity.name,
            category=healthcare_entity.category,
            subcategory=healthcare_entity.subcategory,
            assertion=assertion,
            length=healthcare_entity.length,
            offset=healthcare_entity.offset,
            confidence_score=healthcare_entity.confidence_score,
            data_sources=[
                HealthcareEntityDataSource(entity_id=l.id, name=l.data_source)
                for l in healthcare_entity.links
            ]
            if healthcare_entity.links
            else None,
        )

    def __hash__(self):
        return hash(repr(self))

    def __repr__(self):
        return (
            "HealthcareEntity(text={}, normalized_text={}, category={}, subcategory={}, assertion={}, length={}, "
            "offset={}, confidence_score={}, data_sources={})".format(
                self.text,
                self.normalized_text,
                self.category,
                self.subcategory,
                repr(self.assertion),
                self.length,
                self.offset,
                self.confidence_score,
                repr(self.data_sources),
            )[:1024]
        )


class HealthcareEntityAssertion(DictMixin):
    """Contains various assertions about a `HealthcareEntity`.

    For example, if an entity is a diagnosis, is this diagnosis 'conditional' on a symptom?
    Are the doctors 'certain' about this diagnosis? Is this diagnosis 'associated'
    with another diagnosis?

    :ivar str conditionality: Describes whether the healthcare entity it's on is conditional on another entity.
        For example, "If the patient has a fever, he has pneumonia", the diagnosis of pneumonia
        is 'conditional' on whether the patient has a fever. Possible values are "hypothetical" and
        "conditional".
    :ivar str certainty: Describes how certain the healthcare entity it's on is. For example,
        in "The patient may have a fever", the fever entity is not 100% certain, but is instead
        "positivePossible". Possible values are "positive", "positivePossible", "neutralPossible",
        "negativePossible", and "negative".
    :ivar str association: Describes whether the healthcare entity it's on is the subject of the document, or
        if this entity describes someone else in the document. For example, in "The subject's mother has
        a fever", the "fever" entity is not associated with the subject themselves, but with the subject's
        mother. Possible values are "subject" and "other".
    """

    def __init__(self, **kwargs):
        self.conditionality = kwargs.get("conditionality", None)
        self.certainty = kwargs.get("certainty", None)
        self.association = kwargs.get("association", None)

    @classmethod
    def _from_generated(cls, healthcare_assertion):
        return cls(
            conditionality=healthcare_assertion.conditionality,
            certainty=healthcare_assertion.certainty,
            association=healthcare_assertion.association,
        )

    def __repr__(self):
        return "HealthcareEntityAssertion(conditionality={}, certainty={}, association={})".format(
            self.conditionality, self.certainty, self.association
        )


class HealthcareEntityDataSource(DictMixin):
    """
    HealthcareEntityDataSource contains information representing an entity reference in a known data source.

    :ivar str entity_id: ID of the entity in the given source catalog.
    :ivar str name: The name of the entity catalog from where the entity was identified, such as UMLS, CHV, MSH, etc.
    """

    def __init__(self, **kwargs):
        self.entity_id = kwargs.get("entity_id", None)
        self.name = kwargs.get("name", None)

    def __repr__(self):
        return "HealthcareEntityDataSource(entity_id={}, name={})".format(
            self.entity_id, self.name
        )[:1024]


class TextAnalyticsError(DictMixin):
    """TextAnalyticsError contains the error code, message, and
    other details that explain why the batch or individual document
    failed to be processed by the service.

    :ivar code: Error code. Possible values include:
     'invalidRequest', 'invalidArgument', 'internalServerError',
     'serviceUnavailable', 'invalidParameterValue', 'invalidRequestBodyFormat',
     'emptyRequest', 'missingInputRecords', 'invalidDocument', 'modelVersionIncorrect',
     'invalidDocumentBatch', 'unsupportedLanguageCode', 'invalidCountryHint'
    :vartype code: str
    :ivar message: Error message.
    :vartype message: str
    :ivar target: Error target.
    :vartype target: str
    """

    def __init__(self, **kwargs):
        self.code = kwargs.get("code", None)
        self.message = kwargs.get("message", None)
        self.target = kwargs.get("target", None)

    @classmethod
    def _from_generated(cls, err):
        if err.innererror:
            return cls(
                code=err.innererror.code,
                message=err.innererror.message,
                target=err.innererror.target,
            )
        return cls(code=err.code, message=err.message, target=err.target)

    def __repr__(self):
        return "TextAnalyticsError(code={}, message={}, target={})".format(
            self.code, self.message, self.target
        )[:1024]


class TextAnalyticsWarning(DictMixin):
    """TextAnalyticsWarning contains the warning code and message that explains why
    the response has a warning.

    :ivar code: Warning code. Possible values include: 'LongWordsInDocument',
     'DocumentTruncated'.
    :vartype code: str
    :ivar message: Warning message.
    :vartype message: str
    """

    def __init__(self, **kwargs):
        self.code = kwargs.get("code", None)
        self.message = kwargs.get("message", None)

    @classmethod
    def _from_generated(cls, warning):
        return cls(
            code=warning.code,
            message=warning.message,
        )

    def __repr__(self):
        return "TextAnalyticsWarning(code={}, message={})".format(
            self.code, self.message
        )[:1024]


class ExtractKeyPhrasesResult(DictMixin):
    """ExtractKeyPhrasesResult is a result object which contains
    the key phrases found in a particular document.

    :ivar id: Unique, non-empty document identifier that matches the
        document id that was passed in with the request. If not specified
        in the request, an id is assigned for the document.
    :vartype id: str
    :ivar key_phrases: A list of representative words or phrases.
        The number of key phrases returned is proportional to the number of words
        in the input document.
    :vartype key_phrases: list[str]
    :ivar warnings: Warnings encountered while processing document. Results will still be returned
        if there are warnings, but they may not be fully accurate.
    :vartype warnings: list[~azure.ai.textanalytics.TextAnalyticsWarning]
    :ivar statistics: If `show_stats=True` was specified in the request this
        field will contain information about the document payload.
    :vartype statistics:
        ~azure.ai.textanalytics.TextDocumentStatistics
    :ivar bool is_error: Boolean check for error item when iterating over list of
        results. Always False for an instance of a ExtractKeyPhrasesResult.
    """

    def __init__(self, **kwargs):
        self.id = kwargs.get("id", None)
        self.key_phrases = kwargs.get("key_phrases", None)
        self.warnings = kwargs.get("warnings", [])
        self.statistics = kwargs.get("statistics", None)
        self.is_error = False

    def __repr__(self):
        return "ExtractKeyPhrasesResult(id={}, key_phrases={}, warnings={}, statistics={}, is_error={})".format(
            self.id,
            self.key_phrases,
            repr(self.warnings),
            repr(self.statistics),
            self.is_error,
        )[
            :1024
        ]


class RecognizeLinkedEntitiesResult(DictMixin):
    """RecognizeLinkedEntitiesResult is a result object which contains
    links to a well-known knowledge base, like for example, Wikipedia or Bing.

    :ivar id: Unique, non-empty document identifier that matches the
        document id that was passed in with the request. If not specified
        in the request, an id is assigned for the document.
    :vartype id: str
    :ivar entities: Recognized well-known entities in the document.
    :vartype entities:
        list[~azure.ai.textanalytics.LinkedEntity]
    :ivar warnings: Warnings encountered while processing document. Results will still be returned
        if there are warnings, but they may not be fully accurate.
    :vartype warnings: list[~azure.ai.textanalytics.TextAnalyticsWarning]
    :ivar statistics: If `show_stats=True` was specified in the request this
        field will contain information about the document payload.
    :vartype statistics:
        ~azure.ai.textanalytics.TextDocumentStatistics
    :ivar bool is_error: Boolean check for error item when iterating over list of
        results. Always False for an instance of a RecognizeLinkedEntitiesResult.
    """

    def __init__(self, **kwargs):
        self.id = kwargs.get("id", None)
        self.entities = kwargs.get("entities", None)
        self.warnings = kwargs.get("warnings", [])
        self.statistics = kwargs.get("statistics", None)
        self.is_error = False

    def __repr__(self):
        return "RecognizeLinkedEntitiesResult(id={}, entities={}, warnings={}, statistics={}, is_error={})".format(
            self.id,
            repr(self.entities),
            repr(self.warnings),
            repr(self.statistics),
            self.is_error,
        )[
            :1024
        ]


class AnalyzeSentimentResult(DictMixin):
    """AnalyzeSentimentResult is a result object which contains
    the overall predicted sentiment and confidence scores for your document
    and a per-sentence sentiment prediction with scores.

    :ivar id: Unique, non-empty document identifier that matches the
        document id that was passed in with the request. If not specified
        in the request, an id is assigned for the document.
    :vartype id: str
    :ivar sentiment: Predicted sentiment for document (Negative,
        Neutral, Positive, or Mixed). Possible values include: 'positive',
        'neutral', 'negative', 'mixed'
    :vartype sentiment: str
    :ivar warnings: Warnings encountered while processing document. Results will still be returned
        if there are warnings, but they may not be fully accurate.
    :vartype warnings: list[~azure.ai.textanalytics.TextAnalyticsWarning]
    :ivar statistics: If `show_stats=True` was specified in the request this
        field will contain information about the document payload.
    :vartype statistics:
        ~azure.ai.textanalytics.TextDocumentStatistics
    :ivar confidence_scores: Document level sentiment confidence
        scores between 0 and 1 for each sentiment label.
    :vartype confidence_scores:
        ~azure.ai.textanalytics.SentimentConfidenceScores
    :ivar sentences: Sentence level sentiment analysis.
    :vartype sentences:
        list[~azure.ai.textanalytics.SentenceSentiment]
    :ivar bool is_error: Boolean check for error item when iterating over list of
        results. Always False for an instance of a AnalyzeSentimentResult.
    """

    def __init__(self, **kwargs):
        self.id = kwargs.get("id", None)
        self.sentiment = kwargs.get("sentiment", None)
        self.warnings = kwargs.get("warnings", [])
        self.statistics = kwargs.get("statistics", None)
        self.confidence_scores = kwargs.get("confidence_scores", None)
        self.sentences = kwargs.get("sentences", None)
        self.is_error = False

    def __repr__(self):
        return (
            "AnalyzeSentimentResult(id={}, sentiment={}, warnings={}, statistics={}, confidence_scores={}, "
            "sentences={}, is_error={})".format(
                self.id,
                self.sentiment,
                repr(self.warnings),
                repr(self.statistics),
                repr(self.confidence_scores),
                repr(self.sentences),
                self.is_error,
            )[:1024]
        )


class TextDocumentStatistics(DictMixin):
    """TextDocumentStatistics contains information about
    the document payload.

    :ivar character_count: Number of text elements recognized in
        the document.
    :vartype character_count: int
    :ivar transaction_count: Number of transactions for the document.
    :vartype transaction_count: int
    """

    def __init__(self, **kwargs):
        self.character_count = kwargs.get("character_count", None)
        self.transaction_count = kwargs.get("transaction_count", None)

    @classmethod
    def _from_generated(cls, stats):
        if stats is None:
            return None
        return cls(
            character_count=stats.characters_count,
            transaction_count=stats.transactions_count,
        )

    def __repr__(self):
        return (
            "TextDocumentStatistics(character_count={}, transaction_count={})".format(
                self.character_count, self.transaction_count
            )[:1024]
        )


class DocumentError(DictMixin):
    """DocumentError is an error object which represents an error on
    the individual document.

    :ivar id: Unique, non-empty document identifier that matches the
        document id that was passed in with the request. If not specified
        in the request, an id is assigned for the document.
    :vartype id: str
    :ivar error: The document error.
    :vartype error: ~azure.ai.textanalytics.TextAnalyticsError
    :ivar bool is_error: Boolean check for error item when iterating over list of
        results. Always True for an instance of a DocumentError.
    """

    def __init__(self, **kwargs):
        self.id = kwargs.get("id", None)
        self.error = kwargs.get("error", None)
        self.is_error = True

    def __getattr__(self, attr):
        result_set = set()
        result_set.update(
            RecognizeEntitiesResult().keys()
            + RecognizePiiEntitiesResult().keys()
            + DetectLanguageResult().keys()
            + RecognizeLinkedEntitiesResult().keys()
            + AnalyzeSentimentResult().keys()
            + ExtractKeyPhrasesResult().keys()
            + AnalyzeHealthcareEntitiesResult().keys()
            + ExtractSummaryResult().keys()
            + RecognizeCustomEntitiesResult().keys()
            + SingleCategoryClassifyResult().keys()
            + MultiCategoryClassifyResult().keys()
        )
        result_attrs = result_set.difference(DocumentError().keys())
        if attr in result_attrs:
            raise AttributeError(
                "'DocumentError' object has no attribute '{}'. The service was unable to process this document:\n"
                "Document Id: {}\nError: {} - {}\n".format(
                    attr, self.id, self.error.code, self.error.message
                )
            )
        raise AttributeError(
            f"'DocumentError' object has no attribute '{attr}'"
        )

    @classmethod
    def _from_generated(cls, doc_err):
        return cls(
            id=doc_err.id,
            error=TextAnalyticsError._from_generated(  # pylint: disable=protected-access
                doc_err.error
            ),
            is_error=True,
        )

    def __repr__(self):
        return "DocumentError(id={}, error={}, is_error={})".format(
            self.id, repr(self.error), self.is_error
        )[:1024]


class DetectLanguageInput(LanguageInput):
    """The input document to be analyzed for detecting language.

    :keyword str id: Required. Unique, non-empty document identifier.
    :keyword str text: Required. The input text to process.
    :keyword str country_hint: A country hint to help better detect
     the language of the text. Accepts two letter country codes
     specified by ISO 3166-1 alpha-2. Defaults to "US". Pass
     in the string "none" to not use a country_hint.
    :ivar id: Required. Unique, non-empty document identifier.
    :vartype id: str
    :ivar text: Required. The input text to process.
    :vartype text: str
    :ivar country_hint: A country hint to help better detect
     the language of the text. Accepts two letter country codes
     specified by ISO 3166-1 alpha-2. Defaults to "US". Pass
     in the string "none" to not use a country_hint.
    :vartype country_hint: str
    """

    def __init__(self, **kwargs):
        super().__init__(**kwargs)
        self.id = kwargs.get("id", None)
        self.text = kwargs.get("text", None)
        self.country_hint = kwargs.get("country_hint", None)

    def __repr__(self):
        return "DetectLanguageInput(id={}, text={}, country_hint={})".format(
            self.id, self.text, self.country_hint
        )[:1024]


class LinkedEntity(DictMixin):
    """LinkedEntity contains a link to the well-known recognized
    entity in text. The link comes from a data source like Wikipedia
    or Bing. It additionally includes all of the matches of this
    entity found in the document.

    :ivar name: Entity Linking formal name.
    :vartype name: str
    :ivar matches: List of instances this entity appears in the text.
    :vartype matches:
        list[~azure.ai.textanalytics.LinkedEntityMatch]
    :ivar language: Language used in the data source.
    :vartype language: str
    :ivar data_source_entity_id: Unique identifier of the recognized entity from the data
        source.
    :vartype data_source_entity_id: str
    :ivar url: URL to the entity's page from the data source.
    :vartype url: str
    :ivar data_source: Data source used to extract entity linking,
        such as Wiki/Bing etc.
    :vartype data_source: str
    :ivar str bing_entity_search_api_id: Bing Entity Search unique identifier of the recognized entity.
        Use in conjunction with the Bing Entity Search SDK to fetch additional relevant information.

    .. versionadded:: v3.1
        The *bing_entity_search_api_id* property.
    """

    def __init__(self, **kwargs):
        self.name = kwargs.get("name", None)
        self.matches = kwargs.get("matches", None)
        self.language = kwargs.get("language", None)
        self.data_source_entity_id = kwargs.get("data_source_entity_id", None)
        self.url = kwargs.get("url", None)
        self.data_source = kwargs.get("data_source", None)
        self.bing_entity_search_api_id = kwargs.get("bing_entity_search_api_id", None)

    @classmethod
    def _from_generated(cls, entity):
        bing_entity_search_api_id = (
            entity.bing_id if hasattr(entity, "bing_id") else None
        )
        return cls(
            name=entity.name,
            matches=[
                LinkedEntityMatch._from_generated(e)  # pylint: disable=protected-access
                for e in entity.matches
            ],
            language=entity.language,
            data_source_entity_id=entity.id,
            url=entity.url,
            data_source=entity.data_source,
            bing_entity_search_api_id=bing_entity_search_api_id,
        )

    def __repr__(self):
        return (
            "LinkedEntity(name={}, matches={}, language={}, data_source_entity_id={}, url={}, "
            "data_source={}, bing_entity_search_api_id={})".format(
                self.name,
                repr(self.matches),
                self.language,
                self.data_source_entity_id,
                self.url,
                self.data_source,
                self.bing_entity_search_api_id,
            )[:1024]
        )


class LinkedEntityMatch(DictMixin):
    """A match for the linked entity found in text. Provides
    the confidence score of the prediction and where the entity
    was found in the text.

    :ivar confidence_score: If a well-known item is recognized, a
        decimal number denoting the confidence level between 0 and 1 will be
        returned.
    :vartype confidence_score: float
    :ivar text: Entity text as appears in the request.
    :ivar int length: The linked entity match text length.  This value depends on the value of the
        `string_index_type` parameter set in the original request, which is UnicodeCodePoints by default.
    :ivar int offset: The linked entity match text offset from the start of the document.
        The value depends on the value of the `string_index_type` parameter
        set in the original request, which is UnicodeCodePoints by default.
    :vartype text: str

    .. versionadded:: v3.1
        The *offset* and *length* properties.
    """

    def __init__(self, **kwargs):
        self.confidence_score = kwargs.get("confidence_score", None)
        self.text = kwargs.get("text", None)
        self.length = kwargs.get("length", None)
        self.offset = kwargs.get("offset", None)

    @classmethod
    def _from_generated(cls, match):
        offset = match.offset
        length = match.length
        if isinstance(match, _v3_0_models.Match):
            # we do not return offset for v3.0 since
            # the correct encoding was not introduced for v3.0
            offset = None
            length = None
        return cls(
            confidence_score=match.confidence_score,
            text=match.text,
            length=length,
            offset=offset,
        )

    def __repr__(self):
        return "LinkedEntityMatch(confidence_score={}, text={}, length={}, offset={})".format(
            self.confidence_score, self.text, self.length, self.offset
        )[
            :1024
        ]


class TextDocumentInput(DictMixin, MultiLanguageInput):
    """The input document to be analyzed by the service.

    :keyword str id: Required. Unique, non-empty document identifier.
    :keyword str text: Required. The input text to process.
    :keyword str language: This is the 2 letter ISO 639-1 representation
     of a language. For example, use "en" for English; "es" for Spanish etc. If
     not set, uses "en" for English as default.
    :ivar id: Required. Unique, non-empty document identifier.
    :vartype id: str
    :ivar text: Required. The input text to process.
    :vartype text: str
    :ivar language: This is the 2 letter ISO 639-1 representation
     of a language. For example, use "en" for English; "es" for Spanish etc. If
     not set, uses "en" for English as default.
    :vartype language: str
    """

    def __init__(self, **kwargs):
        super().__init__(**kwargs)
        self.id = kwargs.get("id", None)
        self.text = kwargs.get("text", None)
        self.language = kwargs.get("language", None)

    def __repr__(self):
        return "TextDocumentInput(id={}, text={}, language={})".format(
            self.id, self.text, self.language
        )[:1024]


class TextDocumentBatchStatistics(DictMixin):
    """TextDocumentBatchStatistics contains information about the
    request payload. Note: This object is not returned
    in the response and needs to be retrieved by a response hook.

    :ivar document_count: Number of documents submitted in the request.
    :vartype document_count: int
    :ivar valid_document_count: Number of valid documents. This
        excludes empty, over-size limit or non-supported languages documents.
    :vartype valid_document_count: int
    :ivar erroneous_document_count: Number of invalid documents.
        This includes empty, over-size limit or non-supported languages documents.
    :vartype erroneous_document_count: int
    :ivar transaction_count: Number of transactions for the request.
    :vartype transaction_count: int
    """

    def __init__(self, **kwargs):
        self.document_count = kwargs.get("document_count", None)
        self.valid_document_count = kwargs.get("valid_document_count", None)
        self.erroneous_document_count = kwargs.get("erroneous_document_count", None)
        self.transaction_count = kwargs.get("transaction_count", None)

    @classmethod
    def _from_generated(cls, statistics):
        if statistics is None:
            return None
        return cls(
            document_count=statistics["documentsCount"],
            valid_document_count=statistics["validDocumentsCount"],
            erroneous_document_count=statistics["erroneousDocumentsCount"],
            transaction_count=statistics["transactionsCount"],
        )

    def __repr__(self):
        return (
            "TextDocumentBatchStatistics(document_count={}, valid_document_count={}, erroneous_document_count={}, "
            "transaction_count={})".format(
                self.document_count,
                self.valid_document_count,
                self.erroneous_document_count,
                self.transaction_count,
            )[:1024]
        )


class SentenceSentiment(DictMixin):
    """SentenceSentiment contains the predicted sentiment and
    confidence scores for each individual sentence in the document.

    :ivar text: The sentence text.
    :vartype text: str
    :ivar sentiment: The predicted Sentiment for the sentence.
        Possible values include: 'positive', 'neutral', 'negative'
    :vartype sentiment: str
    :ivar confidence_scores: The sentiment confidence score between 0
        and 1 for the sentence for all labels.
    :vartype confidence_scores:
        ~azure.ai.textanalytics.SentimentConfidenceScores
    :ivar int length: The sentence text length.  This value depends on the value of the
        `string_index_type` parameter set in the original request, which is UnicodeCodePoints
        by default.
    :ivar int offset: The sentence text offset from the start of the document.
        The value depends on the value of the `string_index_type` parameter
        set in the original request, which is UnicodeCodePoints by default.
    :ivar mined_opinions: The list of opinions mined from this sentence.
        For example in the sentence "The food is good, but the service is bad", we would
        mine the two opinions "food is good" and "service is bad". Only returned
        if `show_opinion_mining` is set to True in the call to `analyze_sentiment` and
        api version is v3.1 and up.
    :vartype mined_opinions:
        list[~azure.ai.textanalytics.MinedOpinion]

    .. versionadded:: v3.1
        The *offset*, *length*, and *mined_opinions* properties.
    """

    def __init__(self, **kwargs):
        self.text = kwargs.get("text", None)
        self.sentiment = kwargs.get("sentiment", None)
        self.confidence_scores = kwargs.get("confidence_scores", None)
        self.length = kwargs.get("length", None)
        self.offset = kwargs.get("offset", None)
        self.mined_opinions = kwargs.get("mined_opinions", None)

    @classmethod
    def _from_generated(cls, sentence, results, sentiment):
        offset = sentence.offset
        length = sentence.length
        if isinstance(sentence, _v3_0_models.SentenceSentiment):
            # we do not return offset for v3.0 since
            # the correct encoding was not introduced for v3.0
            offset = None
            length = None
        if hasattr(sentence, "targets"):
            mined_opinions = (
                [
                    MinedOpinion._from_generated(  # pylint: disable=protected-access
                        target, results, sentiment
                    )
                    for target in sentence.targets
                ]
                if sentence.targets
                else []
            )
        else:
            mined_opinions = None
        return cls(
            text=sentence.text,
            sentiment=sentence.sentiment,
            confidence_scores=SentimentConfidenceScores._from_generated(  # pylint: disable=protected-access
                sentence.confidence_scores
            ),
            length=length,
            offset=offset,
            mined_opinions=mined_opinions,
        )

    def __repr__(self):
        return (
            "SentenceSentiment(text={}, sentiment={}, confidence_scores={}, "
            "length={}, offset={}, mined_opinions={})".format(
                self.text,
                self.sentiment,
                repr(self.confidence_scores),
                self.length,
                self.offset,
                repr(self.mined_opinions),
            )[:1024]
        )


class MinedOpinion(DictMixin):
    """A mined opinion object represents an opinion we've extracted from a sentence.
    It consists of both a target that these opinions are about, and the assessments
    representing the opinion.

    :ivar target: The target of an opinion about a product/service.
    :vartype target: ~azure.ai.textanalytics.TargetSentiment
    :ivar assessments: The assessments representing the opinion of the target.
    :vartype assessments: list[~azure.ai.textanalytics.AssessmentSentiment]
    """

    def __init__(self, **kwargs):
        self.target = kwargs.get("target", None)
        self.assessments = kwargs.get("assessments", None)

    @staticmethod
    def _get_assessments(
        relations, results, sentiment
    ):  # pylint: disable=unused-argument
        if not relations:
            return []
        assessment_relations = [
            r.ref for r in relations if r.relation_type == "assessment"
        ]
        assessments = []
        for assessment_relation in assessment_relations:
            numbers = _get_indices(assessment_relation)
            sentence_index = numbers[1]
            assessment_index = numbers[2]
            assessments.append(
                sentiment.sentences[sentence_index].assessments[assessment_index]
            )
        return assessments

    @classmethod
    def _from_generated(cls, target, results, sentiment):
        return cls(
            target=TargetSentiment._from_generated(  # pylint: disable=protected-access
                target
            ),
            assessments=[
                AssessmentSentiment._from_generated(  # pylint: disable=protected-access
                    assessment
                )
                for assessment in cls._get_assessments(
                    target.relations, results, sentiment
                )
            ],
        )

    def __repr__(self):
        return "MinedOpinion(target={}, assessments={})".format(
            repr(self.target), repr(self.assessments)
        )[:1024]


class TargetSentiment(DictMixin):
    """TargetSentiment contains the predicted sentiment,
    confidence scores and other information about a key component of a product/service.
    For example in "The food at Hotel Foo is good", "food" is an key component of
    "Hotel Foo".

    :ivar str text: The text value of the target.
    :ivar str sentiment: The predicted Sentiment for the target. Possible values
        include 'positive', 'mixed', and 'negative'.
    :ivar confidence_scores: The sentiment confidence score between 0
        and 1 for the target for 'positive' and 'negative' labels. It's score
        for 'neutral' will always be 0
    :vartype confidence_scores:
        ~azure.ai.textanalytics.SentimentConfidenceScores
    :ivar int length: The target text length.  This value depends on the value of the
        `string_index_type` parameter set in the original request, which is UnicodeCodePoints
        by default.
    :ivar int offset: The target text offset from the start of the document.
        The value depends on the value of the `string_index_type` parameter
        set in the original request, which is UnicodeCodePoints by default.
    """

    def __init__(self, **kwargs):
        self.text = kwargs.get("text", None)
        self.sentiment = kwargs.get("sentiment", None)
        self.confidence_scores = kwargs.get("confidence_scores", None)
        self.length = kwargs.get("length", None)
        self.offset = kwargs.get("offset", None)

    @classmethod
    def _from_generated(cls, target):
        return cls(
            text=target.text,
            sentiment=target.sentiment,
            confidence_scores=SentimentConfidenceScores._from_generated(  # pylint: disable=protected-access
                target.confidence_scores
            ),
            length=target.length,
            offset=target.offset,
        )

    def __repr__(self):
        return (
            "TargetSentiment(text={}, sentiment={}, confidence_scores={}, "
            "length={}, offset={})".format(
                self.text,
                self.sentiment,
                repr(self.confidence_scores),
                self.length,
                self.offset,
            )[:1024]
        )


class AssessmentSentiment(DictMixin):
    """AssessmentSentiment contains the predicted sentiment,
    confidence scores and other information about an assessment given about
    a particular target.  For example, in the sentence "The food is good", the assessment
    of the target 'food' is 'good'.

    :ivar str text: The assessment text.
    :ivar str sentiment: The predicted Sentiment for the assessment. Possible values
        include 'positive', 'mixed', and 'negative'.
    :ivar confidence_scores: The sentiment confidence score between 0
        and 1 for the assessment for 'positive' and 'negative' labels. It's score
        for 'neutral' will always be 0
    :vartype confidence_scores:
        ~azure.ai.textanalytics.SentimentConfidenceScores
    :ivar int length: The assessment text length.  This value depends on the value of the
        `string_index_type` parameter set in the original request, which is UnicodeCodePoints
        by default.
    :ivar int offset: The assessment text offset from the start of the document.
        The value depends on the value of the `string_index_type` parameter
        set in the original request, which is UnicodeCodePoints by default.
    :ivar bool is_negated: Whether the value of the assessment is negated. For example, in
        "The food is not good", the assessment "good" is negated.
    """

    def __init__(self, **kwargs):
        self.text = kwargs.get("text", None)
        self.sentiment = kwargs.get("sentiment", None)
        self.confidence_scores = kwargs.get("confidence_scores", None)
        self.length = kwargs.get("length", None)
        self.offset = kwargs.get("offset", None)
        self.is_negated = kwargs.get("is_negated", None)

    @classmethod
    def _from_generated(cls, assessment):
        return cls(
            text=assessment.text,
            sentiment=assessment.sentiment,
            confidence_scores=SentimentConfidenceScores._from_generated(  # pylint: disable=protected-access
                assessment.confidence_scores
            ),
            length=assessment.length,
            offset=assessment.offset,
            is_negated=assessment.is_negated,
        )

    def __repr__(self):
        return (
            "AssessmentSentiment(text={}, sentiment={}, confidence_scores={}, length={}, offset={}, "
            "is_negated={})".format(
                self.text,
                self.sentiment,
                repr(self.confidence_scores),
                self.length,
                self.offset,
                self.is_negated,
            )[:1024]
        )


class SentimentConfidenceScores(DictMixin):
    """The confidence scores (Softmax scores) between 0 and 1.
    Higher values indicate higher confidence.

    :ivar positive: Positive score.
    :vartype positive: float
    :ivar neutral: Neutral score.
    :vartype neutral: float
    :ivar negative: Negative score.
    :vartype negative: float
    """

    def __init__(self, **kwargs):
        self.positive = kwargs.get("positive", 0.0)
        self.neutral = kwargs.get("neutral", 0.0)
        self.negative = kwargs.get("negative", 0.0)

    @classmethod
    def _from_generated(cls, score):
        return cls(
            positive=score.positive,
            neutral=score.neutral if hasattr(score, "neutral") else 0.0,
            negative=score.negative,
        )

    def __repr__(self):
        return "SentimentConfidenceScores(positive={}, neutral={}, negative={})".format(
            self.positive, self.neutral, self.negative
        )[:1024]


class _AnalyzeActionsType(str, Enum, metaclass=CaseInsensitiveEnumMeta):
    """The type of action that was applied to the documents"""

    RECOGNIZE_ENTITIES = "recognize_entities"  #: Entities Recognition action.
    RECOGNIZE_PII_ENTITIES = (
        "recognize_pii_entities"  #: PII Entities Recognition action.
    )
    EXTRACT_KEY_PHRASES = "extract_key_phrases"  #: Key Phrase Extraction action.
    RECOGNIZE_LINKED_ENTITIES = (
        "recognize_linked_entities"  #: Linked Entities Recognition action.
    )
    ANALYZE_SENTIMENT = "analyze_sentiment"  #: Sentiment Analysis action.
    EXTRACT_SUMMARY = "extract_summary"
    RECOGNIZE_CUSTOM_ENTITIES = "recognize_custom_entities"
    SINGLE_CATEGORY_CLASSIFY = "single_category_classify"
    MULTI_CATEGORY_CLASSIFY = "multi_category_classify"
    ANALYZE_HEALTHCARE_ENTITIES = "analyze_healthcare_entities"


class ActionPointerKind(str, Enum, metaclass=CaseInsensitiveEnumMeta):
    """v3.1 only"""
    RECOGNIZE_ENTITIES = "entityRecognitionTasks"
    RECOGNIZE_PII_ENTITIES = "entityRecognitionPiiTasks"
    EXTRACT_KEY_PHRASES = "keyPhraseExtractionTasks"
    RECOGNIZE_LINKED_ENTITIES = "entityLinkingTasks"
    ANALYZE_SENTIMENT = "sentimentAnalysisTasks"
    EXTRACT_SUMMARY = "extractiveSummarizationTasks"
    RECOGNIZE_CUSTOM_ENTITIES = "customEntityRecognitionTasks"
    SINGLE_CATEGORY_CLASSIFY = "customSingleClassificationTasks"
    MULTI_CATEGORY_CLASSIFY = "customMultiClassificationTasks"


class RecognizeEntitiesAction(DictMixin):
    """RecognizeEntitiesAction encapsulates the parameters for starting a long-running Entities Recognition operation.

    If you just want to recognize entities in a list of documents, and not perform multiple
    long running actions on the input of documents, call method `recognize_entities` instead
    of interfacing with this model.

    :keyword str model_version: The model version to use for the analysis.
    :keyword str string_index_type: Specifies the method used to interpret string offsets.
        `UnicodeCodePoint`, the Python encoding, is the default. To override the Python default,
        you can also pass in `Utf16CodeUnit` or TextElement_v8`. For additional information
        see https://aka.ms/text-analytics-offsets
    :keyword bool disable_service_logs: If set to true, you opt-out of having your text input
        logged on the service side for troubleshooting. By default, Text Analytics logs your
        input text for 48 hours, solely to allow for troubleshooting issues in providing you with
        the Text Analytics natural language processing functions. Setting this parameter to true,
        disables input logging and may limit our ability to remediate issues that occur. Please see
        Cognitive Services Compliance and Privacy notes at https://aka.ms/cs-compliance for
        additional details, and Microsoft Responsible AI principles at
        https://www.microsoft.com/ai/responsible-ai.
    :ivar str model_version: The model version to use for the analysis.
    :ivar str string_index_type: Specifies the method used to interpret string offsets.
        `UnicodeCodePoint`, the Python encoding, is the default. To override the Python default,
        you can also pass in `Utf16CodeUnit` or TextElement_v8`. For additional information
        see https://aka.ms/text-analytics-offsets
    :ivar bool disable_service_logs: If set to true, you opt-out of having your text input
        logged on the service side for troubleshooting. By default, Text Analytics logs your
        input text for 48 hours, solely to allow for troubleshooting issues in providing you with
        the Text Analytics natural language processing functions. Setting this parameter to true,
        disables input logging and may limit our ability to remediate issues that occur. Please see
        Cognitive Services Compliance and Privacy notes at https://aka.ms/cs-compliance for
        additional details, and Microsoft Responsible AI principles at
        https://www.microsoft.com/ai/responsible-ai.
    """

    def __init__(self, **kwargs):
        self.model_version = kwargs.get("model_version", None)
        self.string_index_type = kwargs.get("string_index_type", "UnicodeCodePoint")
        self.disable_service_logs = kwargs.get("disable_service_logs", None)

    def __repr__(self, **kwargs):
        return "RecognizeEntitiesAction(model_version={}, string_index_type={}, disable_service_logs={})".format(
            self.model_version, self.string_index_type, self.disable_service_logs
        )[
            :1024
        ]

    def _to_generated(self, api_version, task_id):
        if is_language_api(api_version):
            return _v2022_04_01_preview_models.EntitiesLROTask(
                task_name=task_id,
                parameters=_v2022_04_01_preview_models.EntitiesTaskParameters(
                    model_version=self.model_version,
                    string_index_type=string_index_type_compatibility(self.string_index_type),
                    logging_opt_out=self.disable_service_logs,
                )
            )

        return _v3_1_models.EntitiesTask(
            parameters=_v3_1_models.EntitiesTaskParameters(
                model_version=self.model_version,
                string_index_type=self.string_index_type,
                logging_opt_out=self.disable_service_logs,
            ),
            task_name=task_id
        )


class AnalyzeSentimentAction(DictMixin):
    """AnalyzeSentimentAction encapsulates the parameters for starting a long-running
    Sentiment Analysis operation.

    If you just want to analyze sentiment in a list of documents, and not perform multiple
    long running actions on the input of documents, call method `analyze_sentiment` instead
    of interfacing with this model.

    :keyword str model_version: The model version to use for the analysis.
    :keyword bool show_opinion_mining: Whether to mine the opinions of a sentence and conduct more
        granular analysis around the aspects of a product or service (also known as
        aspect-based sentiment analysis). If set to true, the returned
        :class:`~azure.ai.textanalytics.SentenceSentiment` objects
        will have property `mined_opinions` containing the result of this analysis.
    :keyword str string_index_type: Specifies the method used to interpret string offsets.
        `UnicodeCodePoint`, the Python encoding, is the default. To override the Python default,
        you can also pass in `Utf16CodeUnit` or TextElement_v8`. For additional information
        see https://aka.ms/text-analytics-offsets
    :keyword bool disable_service_logs: If set to true, you opt-out of having your text input
        logged on the service side for troubleshooting. By default, Text Analytics logs your
        input text for 48 hours, solely to allow for troubleshooting issues in providing you with
        the Text Analytics natural language processing functions. Setting this parameter to true,
        disables input logging and may limit our ability to remediate issues that occur. Please see
        Cognitive Services Compliance and Privacy notes at https://aka.ms/cs-compliance for
        additional details, and Microsoft Responsible AI principles at
        https://www.microsoft.com/ai/responsible-ai.
    :ivar str model_version: The model version to use for the analysis.
    :ivar bool show_opinion_mining: Whether to mine the opinions of a sentence and conduct more
        granular analysis around the aspects of a product or service (also known as
        aspect-based sentiment analysis). If set to true, the returned
        :class:`~azure.ai.textanalytics.SentenceSentiment` objects
        will have property `mined_opinions` containing the result of this analysis.
    :ivar str string_index_type: Specifies the method used to interpret string offsets.
        `UnicodeCodePoint`, the Python encoding, is the default. To override the Python default,
        you can also pass in `Utf16CodeUnit` or TextElement_v8`. For additional information
        see https://aka.ms/text-analytics-offsets
    :ivar bool disable_service_logs: If set to true, you opt-out of having your text input
        logged on the service side for troubleshooting. By default, Text Analytics logs your
        input text for 48 hours, solely to allow for troubleshooting issues in providing you with
        the Text Analytics natural language processing functions. Setting this parameter to true,
        disables input logging and may limit our ability to remediate issues that occur. Please see
        Cognitive Services Compliance and Privacy notes at https://aka.ms/cs-compliance for
        additional details, and Microsoft Responsible AI principles at
        https://www.microsoft.com/ai/responsible-ai.
    """

    def __init__(self, **kwargs):
        self.model_version = kwargs.get("model_version", None)
        self.show_opinion_mining = kwargs.get("show_opinion_mining", None)
        self.string_index_type = kwargs.get("string_index_type", "UnicodeCodePoint")
        self.disable_service_logs = kwargs.get("disable_service_logs", None)

    def __repr__(self, **kwargs):
        return (
            "AnalyzeSentimentAction(model_version={}, show_opinion_mining={}, string_index_type={}, "
            "disable_service_logs={}".format(
                self.model_version,
                self.show_opinion_mining,
                self.string_index_type,
                self.disable_service_logs,
            )[:1024]
        )

    def _to_generated(self, api_version, task_id):
        if is_language_api(api_version):
            return _v2022_04_01_preview_models.SentimentAnalysisLROTask(
                task_name=task_id,
                parameters=_v2022_04_01_preview_models.SentimentAnalysisTaskParameters(
                    model_version=self.model_version,
                    opinion_mining=self.show_opinion_mining,
                    string_index_type=string_index_type_compatibility(self.string_index_type),
                    logging_opt_out=self.disable_service_logs,
                )
            )
        return _v3_1_models.SentimentAnalysisTask(
            parameters=_v3_1_models.SentimentAnalysisTaskParameters(
                model_version=self.model_version,
                opinion_mining=self.show_opinion_mining,
                string_index_type=self.string_index_type,
                logging_opt_out=self.disable_service_logs,
            ),
            task_name=task_id
        )


class RecognizePiiEntitiesAction(DictMixin):
    """RecognizePiiEntitiesAction encapsulates the parameters for starting a long-running PII
    Entities Recognition operation.

    If you just want to recognize pii entities in a list of documents, and not perform multiple
    long running actions on the input of documents, call method `recognize_pii_entities` instead
    of interfacing with this model.

    :keyword str model_version: The model version to use for the analysis.
    :keyword str domain_filter: An optional string to set the PII domain to include only a
        subset of the PII entity categories. Possible values include 'phi' or None.
    :keyword categories_filter: Instead of filtering over all PII entity categories, you can pass in a list of
        the specific PII entity categories you want to filter out. For example, if you only want to filter out
        U.S. social security numbers in a document, you can pass in
        `[PiiEntityCategory.US_SOCIAL_SECURITY_NUMBER]` for this kwarg.
    :paramtype categories_filter: list[str or ~azure.ai.textanalytics.PiiEntityCategory]
    :keyword str string_index_type: Specifies the method used to interpret string offsets.
        `UnicodeCodePoint`, the Python encoding, is the default. To override the Python default,
        you can also pass in `Utf16CodeUnit` or TextElement_v8`. For additional information
        see https://aka.ms/text-analytics-offsets
    :keyword bool disable_service_logs: Defaults to true, meaning that Text Analytics will not log your
        input text on the service side for troubleshooting. If set to False, Text Analytics logs your
        input text for 48 hours, solely to allow for troubleshooting issues in providing you with
        the Text Analytics natural language processing functions. Please see
        Cognitive Services Compliance and Privacy notes at https://aka.ms/cs-compliance for
        additional details, and Microsoft Responsible AI principles at
        https://www.microsoft.com/ai/responsible-ai.
    :ivar str model_version: The model version to use for the analysis.
    :ivar str domain_filter: An optional string to set the PII domain to include only a
        subset of the PII entity categories. Possible values include 'phi' or None.
    :ivar categories_filter: Instead of filtering over all PII entity categories, you can pass in a list of
        the specific PII entity categories you want to filter out. For example, if you only want to filter out
        U.S. social security numbers in a document, you can pass in
        `[PiiEntityCategory.US_SOCIAL_SECURITY_NUMBER]` for this kwarg.
    :vartype categories_filter: list[str or ~azure.ai.textanalytics.PiiEntityCategory]
    :ivar str string_index_type: Specifies the method used to interpret string offsets.
        `UnicodeCodePoint`, the Python encoding, is the default. To override the Python default,
        you can also pass in `Utf16CodeUnit` or TextElement_v8`. For additional information
        see https://aka.ms/text-analytics-offsets
    :ivar bool disable_service_logs: Defaults to true, meaning that Text Analytics will not log your
        input text on the service side for troubleshooting. If set to False, Text Analytics logs your
        input text for 48 hours, solely to allow for troubleshooting issues in providing you with
        the Text Analytics natural language processing functions. Please see
        Cognitive Services Compliance and Privacy notes at https://aka.ms/cs-compliance for
        additional details, and Microsoft Responsible AI principles at
        https://www.microsoft.com/ai/responsible-ai.
    """

    def __init__(self, **kwargs):
        self.model_version = kwargs.get("model_version", None)
        self.domain_filter = kwargs.get("domain_filter", None)
        self.categories_filter = kwargs.get("categories_filter", None)
        self.string_index_type = kwargs.get("string_index_type", "UnicodeCodePoint")
        self.disable_service_logs = kwargs.get("disable_service_logs", None)

    def __repr__(self, **kwargs):
        return (
            "RecognizePiiEntitiesAction(model_version={}, domain_filter={}, categories_filter={}, "
            "string_index_type={}, disable_service_logs={}".format(
                self.model_version,
                self.domain_filter,
                self.categories_filter,
                self.string_index_type,
                self.disable_service_logs,
            )[:1024]
        )

    def _to_generated(self, api_version, task_id):
        if is_language_api(api_version):
            return _v2022_04_01_preview_models.PiiLROTask(
                task_name=task_id,
                parameters=_v2022_04_01_preview_models.PiiTaskParameters(
                    model_version=self.model_version,
                    domain=self.domain_filter,
                    pii_categories=self.categories_filter,
                    string_index_type=string_index_type_compatibility(self.string_index_type),
                    logging_opt_out=self.disable_service_logs,
                )
            )

        return _v3_1_models.PiiTask(
            parameters=_v3_1_models.PiiTaskParameters(
                model_version=self.model_version,
                domain=self.domain_filter,
                pii_categories=self.categories_filter,
                string_index_type=self.string_index_type,
                logging_opt_out=self.disable_service_logs,
            ),
            task_name=task_id
        )


class ExtractKeyPhrasesAction(DictMixin):
    """ExtractKeyPhrasesAction encapsulates the parameters for starting a long-running key phrase
    extraction operation

    If you just want to extract key phrases from a list of documents, and not perform multiple
    long running actions on the input of documents, call method `extract_key_phrases` instead
    of interfacing with this model.

    :keyword str model_version: The model version to use for the analysis.
    :keyword bool disable_service_logs: If set to true, you opt-out of having your text input
        logged on the service side for troubleshooting. By default, Text Analytics logs your
        input text for 48 hours, solely to allow for troubleshooting issues in providing you with
        the Text Analytics natural language processing functions. Setting this parameter to true,
        disables input logging and may limit our ability to remediate issues that occur. Please see
        Cognitive Services Compliance and Privacy notes at https://aka.ms/cs-compliance for
        additional details, and Microsoft Responsible AI principles at
        https://www.microsoft.com/ai/responsible-ai.
    :ivar str model_version: The model version to use for the analysis.
    :ivar bool disable_service_logs: If set to true, you opt-out of having your text input
        logged on the service side for troubleshooting. By default, Text Analytics logs your
        input text for 48 hours, solely to allow for troubleshooting issues in providing you with
        the Text Analytics natural language processing functions. Setting this parameter to true,
        disables input logging and may limit our ability to remediate issues that occur. Please see
        Cognitive Services Compliance and Privacy notes at https://aka.ms/cs-compliance for
        additional details, and Microsoft Responsible AI principles at
        https://www.microsoft.com/ai/responsible-ai.
    """

    def __init__(self, **kwargs):
        self.model_version = kwargs.get("model_version", None)
        self.disable_service_logs = kwargs.get("disable_service_logs", None)

    def __repr__(self, **kwargs):
        return (
            "ExtractKeyPhrasesAction(model_version={}, disable_service_logs={})".format(
                self.model_version, self.disable_service_logs
            )[:1024]
        )

    def _to_generated(self, api_version, task_id):
        if is_language_api(api_version):
            return _v2022_04_01_preview_models.KeyPhraseLROTask(
                task_name=task_id,
                parameters=_v2022_04_01_preview_models.KeyPhraseTaskParameters(
                    model_version=self.model_version,
                    logging_opt_out=self.disable_service_logs,
                )
            )

        return _v3_1_models.KeyPhrasesTask(
            parameters=_v3_1_models.KeyPhrasesTaskParameters(
                model_version=self.model_version,
                logging_opt_out=self.disable_service_logs,
            ),
            task_name=task_id
        )


class RecognizeLinkedEntitiesAction(DictMixin):
    """RecognizeLinkedEntitiesAction encapsulates the parameters for starting a long-running Linked Entities
    Recognition operation.

    If you just want to recognize linked entities in a list of documents, and not perform multiple
    long running actions on the input of documents, call method `recognize_linked_entities` instead
    of interfacing with this model.

    :keyword str model_version: The model version to use for the analysis.
    :keyword str string_index_type: Specifies the method used to interpret string offsets.
        `UnicodeCodePoint`, the Python encoding, is the default. To override the Python default,
        you can also pass in `Utf16CodeUnit` or TextElement_v8`. For additional information
        see https://aka.ms/text-analytics-offsets
    :keyword bool disable_service_logs: If set to true, you opt-out of having your text input
        logged on the service side for troubleshooting. By default, Text Analytics logs your
        input text for 48 hours, solely to allow for troubleshooting issues in providing you with
        the Text Analytics natural language processing functions. Setting this parameter to true,
        disables input logging and may limit our ability to remediate issues that occur. Please see
        Cognitive Services Compliance and Privacy notes at https://aka.ms/cs-compliance for
        additional details, and Microsoft Responsible AI principles at
        https://www.microsoft.com/ai/responsible-ai.
    :ivar str model_version: The model version to use for the analysis.
    :ivar str string_index_type: Specifies the method used to interpret string offsets.
        `UnicodeCodePoint`, the Python encoding, is the default. To override the Python default,
        you can also pass in `Utf16CodeUnit` or TextElement_v8`. For additional information
        see https://aka.ms/text-analytics-offsets
    :ivar bool disable_service_logs: If set to true, you opt-out of having your text input
        logged on the service side for troubleshooting. By default, Text Analytics logs your
        input text for 48 hours, solely to allow for troubleshooting issues in providing you with
        the Text Analytics natural language processing functions. Setting this parameter to true,
        disables input logging and may limit our ability to remediate issues that occur. Please see
        Cognitive Services Compliance and Privacy notes at https://aka.ms/cs-compliance for
        additional details, and Microsoft Responsible AI principles at
        https://www.microsoft.com/ai/responsible-ai.
    """

    def __init__(self, **kwargs):
        self.model_version = kwargs.get("model_version", None)
        self.string_index_type = kwargs.get("string_index_type", "UnicodeCodePoint")
        self.disable_service_logs = kwargs.get("disable_service_logs", None)

    def __repr__(self, **kwargs):
        return (
            "RecognizeLinkedEntitiesAction(model_version={}, string_index_type={}), "
            "disable_service_logs={}".format(
                self.model_version, self.string_index_type, self.disable_service_logs
            )[:1024]
        )

    def _to_generated(self, api_version, task_id):
        if is_language_api(api_version):
            return _v2022_04_01_preview_models.EntityLinkingLROTask(
                task_name=task_id,
                parameters=_v2022_04_01_preview_models.EntityLinkingTaskParameters(
                    model_version=self.model_version,
                    string_index_type=string_index_type_compatibility(self.string_index_type),
                    logging_opt_out=self.disable_service_logs,
                )
            )

        return _v3_1_models.EntityLinkingTask(
            parameters=_v3_1_models.EntityLinkingTaskParameters(
                model_version=self.model_version,
                string_index_type=self.string_index_type,
                logging_opt_out=self.disable_service_logs,
            ),
            task_name=task_id
        )


class ExtractSummaryAction(DictMixin):
    """ExtractSummaryAction encapsulates the parameters for starting a long-running Extractive Text
    Summarization operation. For a conceptual discussion of extractive summarization, see the service documentation:
    https://docs.microsoft.com/azure/cognitive-services/text-analytics/how-tos/extractive-summarization

    :keyword str model_version: The model version to use for the analysis.
    :keyword str string_index_type: Specifies the method used to interpret string offsets.
        `UnicodeCodePoint`, the Python encoding, is the default. To override the Python default,
        you can also pass in `Utf16CodeUnit` or TextElement_v8`. For additional information
        see https://aka.ms/text-analytics-offsets
    :keyword bool disable_service_logs: If set to true, you opt-out of having your text input
        logged on the service side for troubleshooting. By default, Text Analytics logs your
        input text for 48 hours, solely to allow for troubleshooting issues in providing you with
        the Text Analytics natural language processing functions. Setting this parameter to true,
        disables input logging and may limit our ability to remediate issues that occur. Please see
        Cognitive Services Compliance and Privacy notes at https://aka.ms/cs-compliance for
        additional details, and Microsoft Responsible AI principles at
        https://www.microsoft.com/ai/responsible-ai.
    :keyword int max_sentence_count: Maximum number of sentences to return. Defaults to 3.
    :keyword str order_by:  Possible values include: "Offset", "Rank". Default value: "Offset".
    :ivar str model_version: The model version to use for the analysis.
    :ivar str string_index_type: Specifies the method used to interpret string offsets.
        `UnicodeCodePoint`, the Python encoding, is the default. To override the Python default,
        you can also pass in `Utf16CodeUnit` or TextElement_v8`. For additional information
        see https://aka.ms/text-analytics-offsets
    :ivar bool disable_service_logs: If set to true, you opt-out of having your text input
        logged on the service side for troubleshooting. By default, Text Analytics logs your
        input text for 48 hours, solely to allow for troubleshooting issues in providing you with
        the Text Analytics natural language processing functions. Setting this parameter to true,
        disables input logging and may limit our ability to remediate issues that occur. Please see
        Cognitive Services Compliance and Privacy notes at https://aka.ms/cs-compliance for
        additional details, and Microsoft Responsible AI principles at
        https://www.microsoft.com/ai/responsible-ai.
    :ivar int max_sentence_count: Number of sentences to return. Defaults to 3.
    :ivar str order_by:  Possible values include: "Offset", "Rank". Default value: "Offset".
    """

    def __init__(self, **kwargs):
        self.model_version = kwargs.get("model_version", None)
        self.string_index_type = kwargs.get("string_index_type", "UnicodeCodePoint")
        self.disable_service_logs = kwargs.get("disable_service_logs", None)
        self.max_sentence_count = kwargs.get("max_sentence_count", None)
        self.order_by = kwargs.get("order_by", None)

    def __repr__(self):
        return (
            "ExtractSummaryAction(model_version={}, string_index_type={}, disable_service_logs={}, "
            "max_sentence_count={}, order_by={})".format(
                self.model_version,
                self.string_index_type,
                self.disable_service_logs,
                self.max_sentence_count,
                self.order_by,
            )[:1024]
        )

    def _to_generated(self, api_version, task_id):  # pylint: disable=unused-argument
        return _v2022_04_01_preview_models.ExtractiveSummarizationLROTask(
            task_name=task_id,
            parameters=_v2022_04_01_preview_models.ExtractiveSummarizationTaskParameters(
                model_version=self.model_version,
                string_index_type=string_index_type_compatibility(self.string_index_type),
                logging_opt_out=self.disable_service_logs,
                sentence_count=self.max_sentence_count,
                sort_by=self.order_by,
            )
        )


class ExtractSummaryResult(DictMixin):
    """ExtractSummaryResult is a result object which contains
    the extractive text summarization from a particular document.

    :ivar str id: Unique, non-empty document identifier.
    :ivar sentences: A ranked list of sentences representing the extracted summary.
    :vartype sentences: list[~azure.ai.textanalytics.SummarySentence]
    :ivar warnings: Warnings encountered while processing document.
    :vartype warnings: list[~azure.ai.textanalytics.TextAnalyticsWarning]
    :ivar statistics: If `show_stats=True` was specified in the request this
        field will contain information about the document payload.
    :vartype statistics: ~azure.ai.textanalytics.TextDocumentStatistics
    :ivar bool is_error: Boolean check for error item when iterating over list of
        results. Always False for an instance of an ExtractSummaryResult.
    """

    def __init__(self, **kwargs):
        self.id = kwargs.get("id", None)
        self.sentences = kwargs.get("sentences", None)
        self.warnings = kwargs.get("warnings", None)
        self.statistics = kwargs.get("statistics", None)
        self.is_error = False

    def __repr__(self):
        return "ExtractSummaryResult(id={}, sentences={}, warnings={}, statistics={}, is_error={})".format(
            self.id,
            repr(self.sentences),
            repr(self.warnings),
            repr(self.statistics),
            self.is_error,
        )[
            :1024
        ]

    @classmethod
    def _from_generated(cls, summary):
        return cls(
            id=summary.id,
            sentences=[
                SummarySentence._from_generated(  # pylint: disable=protected-access
                    sentence
                )
                for sentence in summary.sentences
            ],
            warnings=[
                TextAnalyticsWarning._from_generated(  # pylint: disable=protected-access
                    w
                )
                for w in summary.warnings
            ],
            statistics=TextDocumentStatistics._from_generated(  # pylint: disable=protected-access
                summary.statistics
            ),
        )


class SummarySentence(DictMixin):
    """Represents a single sentence from the extractive text summarization.

    :ivar str text: The extracted sentence text.
    :ivar float rank_score: A float value representing the relevance of the sentence within
        the summary. Higher values indicate higher importance.
    :ivar int offset: The sentence offset from the start of the document.
        The value depends on the value of the `string_index_type` parameter
        set in the original request, which is UnicodeCodePoint by default.
    :ivar int length: The length of the sentence. This value depends on the value of the
        `string_index_type` parameter set in the original request, which is UnicodeCodePoint
        by default.
    """

    def __init__(self, **kwargs):
        self.text = kwargs.get("text", None)
        self.rank_score = kwargs.get("rank_score", None)
        self.offset = kwargs.get("offset", None)
        self.length = kwargs.get("length", None)

    def __repr__(self):
        return "SummarySentence(text={}, rank_score={}, offset={}, length={})".format(
            self.text,
            self.rank_score,
            self.offset,
            self.length,
        )[:1024]

    @classmethod
    def _from_generated(cls, sentence):
        return cls(
            text=sentence.text,
            rank_score=sentence.rank_score,
            offset=sentence.offset,
            length=sentence.length,
        )


class RecognizeCustomEntitiesAction(DictMixin):
    """RecognizeCustomEntitiesAction encapsulates the parameters for starting a long-running custom entity
    recognition operation. For information on regional support of custom features and how to train a model to
    recognize custom entities, see https://aka.ms/azsdk/textanalytics/customentityrecognition

    :param str project_name: Required. This field indicates the project name for the model.
    :param str deployment_name: This field indicates the deployment name for the model.
    :keyword str string_index_type: Specifies the method used to interpret string offsets.
        `UnicodeCodePoint`, the Python encoding, is the default. To override the Python default,
        you can also pass in `Utf16CodeUnit` or TextElement_v8`. For additional information
        see https://aka.ms/text-analytics-offsets
    :keyword bool disable_service_logs: If set to true, you opt-out of having your text input
        logged on the service side for troubleshooting. By default, Text Analytics logs your
        input text for 48 hours, solely to allow for troubleshooting issues in providing you with
        the Text Analytics natural language processing functions. Setting this parameter to true,
        disables input logging and may limit our ability to remediate issues that occur. Please see
        Cognitive Services Compliance and Privacy notes at https://aka.ms/cs-compliance for
        additional details, and Microsoft Responsible AI principles at
        https://www.microsoft.com/ai/responsible-ai.
    :ivar str project_name: This field indicates the project name for the model.
    :ivar str deployment_name: This field indicates the deployment name for the model.
    :ivar str string_index_type: Specifies the method used to interpret string offsets.
        `UnicodeCodePoint`, the Python encoding, is the default. To override the Python default,
        you can also pass in `Utf16CodeUnit` or TextElement_v8`. For additional information
        see https://aka.ms/text-analytics-offsets
    :ivar bool disable_service_logs: If set to true, you opt-out of having your text input
        logged on the service side for troubleshooting. By default, Text Analytics logs your
        input text for 48 hours, solely to allow for troubleshooting issues in providing you with
        the Text Analytics natural language processing functions. Setting this parameter to true,
        disables input logging and may limit our ability to remediate issues that occur. Please see
        Cognitive Services Compliance and Privacy notes at https://aka.ms/cs-compliance for
        additional details, and Microsoft Responsible AI principles at
        https://www.microsoft.com/ai/responsible-ai.
    """

    def __init__(
        self,
        project_name: str,
        deployment_name: str,
        **kwargs
    ) -> None:
        self.project_name = project_name
        self.deployment_name = deployment_name
        self.disable_service_logs = kwargs.get('disable_service_logs', None)
        self.string_index_type = kwargs.get('string_index_type', "UnicodeCodePoint")

    def __repr__(self):
        return "RecognizeCustomEntitiesAction(project_name={}, deployment_name={}, disable_service_logs={}, " \
               "string_index_type={})".format(
            self.project_name,
            self.deployment_name,
            self.disable_service_logs,
            self.string_index_type,
        )[:1024]

    def _to_generated(self, api_version, task_id):  # pylint: disable=unused-argument
        return _v2022_04_01_preview_models.CustomEntitiesLROTask(
            task_name=task_id,
            parameters=_v2022_04_01_preview_models.CustomEntitiesTaskParameters(
                project_name=self.project_name,
                deployment_name=self.deployment_name,
                string_index_type=string_index_type_compatibility(self.string_index_type),
                logging_opt_out=self.disable_service_logs,
            )
        )


class RecognizeCustomEntitiesResult(DictMixin):
    """RecognizeCustomEntitiesResult is a result object which contains
    the custom recognized entities from a particular document.

    :ivar str id: Unique, non-empty document identifier that matches the
        document id that was passed in with the request. If not specified
        in the request, an id is assigned for the document.
    :ivar entities: Recognized custom entities in the document.
    :vartype entities:
        list[~azure.ai.textanalytics.CategorizedEntity]
    :ivar warnings: Warnings encountered while processing document.
    :vartype warnings: list[~azure.ai.textanalytics.TextAnalyticsWarning]
    :ivar statistics: If `show_stats=True` was specified in the request this
        field will contain information about the document payload.
    :vartype statistics: ~azure.ai.textanalytics.TextDocumentStatistics
    :ivar bool is_error: Boolean check for error item when iterating over list of
        results. Always False for an instance of a RecognizeCustomEntitiesResult.
    """

    def __init__(self, **kwargs):
        self.id = kwargs.get("id", None)
        self.entities = kwargs.get("entities", None)
        self.warnings = kwargs.get("warnings", [])
        self.statistics = kwargs.get("statistics", None)
        self.is_error = False

    def __repr__(self):
        return "RecognizeCustomEntitiesResult(id={}, entities={}, warnings={}, statistics={}, is_error={})".format(
                self.id,
                repr(self.entities),
                repr(self.warnings),
                repr(self.statistics),
                self.is_error,
            )[
                :1024
            ]

    @classmethod
    def _from_generated(cls, result):
        return cls(
            id=result.id,
            entities=[
                CategorizedEntity._from_generated(e)  # pylint: disable=protected-access
                for e in result.entities
            ],
            warnings=[
                TextAnalyticsWarning._from_generated(  # pylint: disable=protected-access
                    w
                )
                for w in result.warnings
            ],
            statistics=TextDocumentStatistics._from_generated(  # pylint: disable=protected-access
                result.statistics
            ),
        )


class MultiCategoryClassifyAction(DictMixin):
    """MultiCategoryClassifyAction encapsulates the parameters for starting a long-running custom multi category
    classification operation. For information on regional support of custom features and how to train a model to
    classify your documents, see https://aka.ms/azsdk/textanalytics/customfunctionalities

    :param str project_name: Required. This field indicates the project name for the model.
    :param str deployment_name: Required. This field indicates the deployment name for the model.
    :keyword bool disable_service_logs: If set to true, you opt-out of having your text input
        logged on the service side for troubleshooting. By default, Text Analytics logs your
        input text for 48 hours, solely to allow for troubleshooting issues in providing you with
        the Text Analytics natural language processing functions. Setting this parameter to true,
        disables input logging and may limit our ability to remediate issues that occur. Please see
        Cognitive Services Compliance and Privacy notes at https://aka.ms/cs-compliance for
        additional details, and Microsoft Responsible AI principles at
        https://www.microsoft.com/ai/responsible-ai.
    :ivar str project_name: This field indicates the project name for the model.
    :ivar str deployment_name: This field indicates the deployment name for the model.
    :ivar bool disable_service_logs: If set to true, you opt-out of having your text input
        logged on the service side for troubleshooting. By default, Text Analytics logs your
        input text for 48 hours, solely to allow for troubleshooting issues in providing you with
        the Text Analytics natural language processing functions. Setting this parameter to true,
        disables input logging and may limit our ability to remediate issues that occur. Please see
        Cognitive Services Compliance and Privacy notes at https://aka.ms/cs-compliance for
        additional details, and Microsoft Responsible AI principles at
        https://www.microsoft.com/ai/responsible-ai.
    """

    def __init__(
        self,
        project_name: str,
        deployment_name: str,
        **kwargs
    ) -> None:
        self.project_name = project_name
        self.deployment_name = deployment_name
        self.disable_service_logs = kwargs.get('disable_service_logs', None)

    def __repr__(self):
        return "MultiCategoryClassifyAction(project_name={}, deployment_name={}, " \
               "disable_service_logs={})".format(
            self.project_name,
            self.deployment_name,
            self.disable_service_logs,
        )[:1024]

    def _to_generated(self, api_version, task_id):  # pylint: disable=unused-argument
        return _v2022_04_01_preview_models.CustomMultiLabelClassificationLROTask(
            task_name=task_id,
            parameters=_v2022_04_01_preview_models.CustomMultiLabelClassificationTaskParameters(
                project_name=self.project_name,
                deployment_name=self.deployment_name,
                logging_opt_out=self.disable_service_logs,
            )
        )


class MultiCategoryClassifyResult(DictMixin):
    """MultiCategoryClassifyResult is a result object which contains
    the classifications for a particular document.

    :ivar str id: Unique, non-empty document identifier.
    :ivar classifications: Recognized classification results in the document.
    :vartype classifications: list[~azure.ai.textanalytics.ClassificationCategory]
    :ivar warnings: Warnings encountered while processing document.
    :vartype warnings: list[~azure.ai.textanalytics.TextAnalyticsWarning]
    :ivar statistics: If `show_stats=True` was specified in the request this
        field will contain information about the document payload.
    :vartype statistics: ~azure.ai.textanalytics.TextDocumentStatistics
    :ivar bool is_error: Boolean check for error item when iterating over list of
        results. Always False for an instance of a MultiCategoryClassifyResult.
    """

    def __init__(
        self,
        **kwargs
    ):
        self.id = kwargs.get('id', None)
        self.classifications = kwargs.get('classifications', None)
        self.warnings = kwargs.get('warnings', [])
        self.statistics = kwargs.get('statistics', None)
        self.is_error = False

    def __repr__(self):
        return "MultiCategoryClassifyResult(id={}, classifications={}, warnings={}, statistics={}, " \
               "is_error={})".format(
                self.id,
                repr(self.classifications),
                repr(self.warnings),
                repr(self.statistics),
                self.is_error,
            )[
                :1024
            ]

    @classmethod
    def _from_generated(cls, result):
        return cls(
            id=result.id,
            classifications=[
                ClassificationCategory._from_generated(e)  # pylint: disable=protected-access
                for e in result.class_property
            ],
            warnings=[
                TextAnalyticsWarning._from_generated(  # pylint: disable=protected-access
                    w
                )
                for w in result.warnings
            ],
            statistics=TextDocumentStatistics._from_generated(  # pylint: disable=protected-access
                result.statistics
            ),
        )


class SingleCategoryClassifyAction(DictMixin):
    """SingleCategoryClassifyAction encapsulates the parameters for starting a long-running custom single category
    classification operation. For information on regional support of custom features and how to train a model to
    classify your documents, see https://aka.ms/azsdk/textanalytics/customfunctionalities

    :param str project_name: Required. This field indicates the project name for the model.
    :param str deployment_name: Required. This field indicates the deployment name for the model.
    :keyword bool disable_service_logs: If set to true, you opt-out of having your text input
        logged on the service side for troubleshooting. By default, Text Analytics logs your
        input text for 48 hours, solely to allow for troubleshooting issues in providing you with
        the Text Analytics natural language processing functions. Setting this parameter to true,
        disables input logging and may limit our ability to remediate issues that occur. Please see
        Cognitive Services Compliance and Privacy notes at https://aka.ms/cs-compliance for
        additional details, and Microsoft Responsible AI principles at
        https://www.microsoft.com/ai/responsible-ai.
    :ivar str project_name: This field indicates the project name for the model.
    :ivar str deployment_name: This field indicates the deployment name for the model.
    :ivar bool disable_service_logs: If set to true, you opt-out of having your text input
        logged on the service side for troubleshooting. By default, Text Analytics logs your
        input text for 48 hours, solely to allow for troubleshooting issues in providing you with
        the Text Analytics natural language processing functions. Setting this parameter to true,
        disables input logging and may limit our ability to remediate issues that occur. Please see
        Cognitive Services Compliance and Privacy notes at https://aka.ms/cs-compliance for
        additional details, and Microsoft Responsible AI principles at
        https://www.microsoft.com/ai/responsible-ai.
    """

    def __init__(
        self,
        project_name: str,
        deployment_name: str,
        **kwargs
    ) -> None:
        self.project_name = project_name
        self.deployment_name = deployment_name
        self.disable_service_logs = kwargs.get('disable_service_logs', None)

    def __repr__(self):
        return "SingleCategoryClassifyAction(project_name={}, deployment_name={}, " \
               "disable_service_logs={})".format(
            self.project_name,
            self.deployment_name,
            self.disable_service_logs,
        )[:1024]

    def _to_generated(self, api_version, task_id):  # pylint: disable=unused-argument
        return _v2022_04_01_preview_models.CustomSingleLabelClassificationLROTask(
            task_name=task_id,
            parameters=_v2022_04_01_preview_models.CustomSingleLabelClassificationTaskParameters(
                project_name=self.project_name,
                deployment_name=self.deployment_name,
                logging_opt_out=self.disable_service_logs,
            )
        )


class SingleCategoryClassifyResult(DictMixin):
    """SingleCategoryClassifyResult is a result object which contains
    the classification for a particular document.

    :ivar str id: Unique, non-empty document identifier.
    :ivar classification: Recognized classification results in the document.
    :vartype classification: ~azure.ai.textanalytics.ClassificationCategory
    :ivar warnings: Warnings encountered while processing document.
    :vartype warnings: list[~azure.ai.textanalytics.TextAnalyticsWarning]
    :ivar statistics: If `show_stats=True` was specified in the request this
        field will contain information about the document payload.
    :vartype statistics: ~azure.ai.textanalytics.TextDocumentStatistics
    :ivar bool is_error: Boolean check for error item when iterating over list of
        results. Always False for an instance of a SingleCategoryClassifyResult.
    """

    def __init__(
        self,
        **kwargs
    ):
        self.id = kwargs.get('id', None)
        self.classification = kwargs.get('classification', None)
        self.warnings = kwargs.get('warnings', [])
        self.statistics = kwargs.get('statistics', None)
        self.is_error = False

    def __repr__(self):
        return "SingleCategoryClassifyResult(id={}, classification={}, warnings={}, statistics={}, " \
               "is_error={})".format(
                self.id,
                repr(self.classification),
                repr(self.warnings),
                repr(self.statistics),
                self.is_error,
            )[
                :1024
            ]

    @classmethod
    def _from_generated(cls, result):
        return cls(
            id=result.id,
            classification=
            ClassificationCategory._from_generated(result.class_property),  # pylint: disable=protected-access
            warnings=[
                TextAnalyticsWarning._from_generated(  # pylint: disable=protected-access
                    w
                )
                for w in result.warnings
            ],
            statistics=TextDocumentStatistics._from_generated(  # pylint: disable=protected-access
                result.statistics
            ),
        )


class ClassificationCategory(DictMixin):
    """ClassificationCategory represents a classification of the input document.

    :ivar str category: Custom classification category for the document.
    :ivar float confidence_score: Confidence score between 0 and 1 of the recognized classification.
    """

    def __init__(
        self,
        **kwargs
    ):
        self.category = kwargs.get('category', None)
        self.confidence_score = kwargs.get('confidence_score', None)

    def __repr__(self):
        return "ClassificationCategory(category={}, confidence_score={})".format(
            self.category,
            self.confidence_score,
        )[:1024]

    @classmethod
    def _from_generated(cls, result):
        return cls(
            category=result.category,
            confidence_score=result.confidence_score
        )<|MERGE_RESOLUTION|>--- conflicted
+++ resolved
@@ -12,22 +12,8 @@
 )
 from ._generated.v3_0 import models as _v3_0_models
 from ._generated.v3_1 import models as _v3_1_models
-<<<<<<< HEAD
 from ._generated.v2022_04_01_preview import models as _v2022_04_01_preview_models
-from ._check import is_language_api
-
-
-def string_index_type_compatibility(string_index_type):
-    """Language API changed this string_index_type option to plural.
-    Convert singular to plural for language API
-    """
-    if string_index_type == "TextElement_v8":
-        return "TextElements_v8"
-    return string_index_type
-=======
-from ._generated.v2022_03_01_preview import models as _v2022_03_01_preview_models
 from ._check import is_language_api, string_index_type_compatibility
->>>>>>> 92593142
 
 
 def _get_indices(relation):
