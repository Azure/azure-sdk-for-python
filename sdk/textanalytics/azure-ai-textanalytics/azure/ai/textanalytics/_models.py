--- conflicted
+++ resolved
@@ -1750,13 +1750,8 @@
     )
     ANALYZE_SENTIMENT = "analyze_sentiment"  #: Sentiment Analysis action.
     RECOGNIZE_CUSTOM_ENTITIES = "recognize_custom_entities"
-<<<<<<< HEAD
-    SINGLE_CATEGORY_CLASSIFY = "single_category_classify"
+    SINGLE_LABEL_CLASSIFY = "single_label_classify"
     MULTI_LABEL_CLASSIFY = "multi_label_classify"
-=======
-    SINGLE_LABEL_CLASSIFY = "single_label_classify"
-    MULTI_CATEGORY_CLASSIFY = "multi_category_classify"
->>>>>>> e1503979
     ANALYZE_HEALTHCARE_ENTITIES = "analyze_healthcare_entities"
 
 
