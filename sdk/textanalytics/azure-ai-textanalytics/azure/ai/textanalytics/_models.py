--- conflicted
+++ resolved
@@ -210,35 +210,50 @@
     def __init__(self, **kwargs):
         self.id = kwargs.get("id", None)
         self.entities = kwargs.get("entities", None)
-        self.relations = kwargs.get("relations", None)
         self.warnings = kwargs.get("warnings", [])
         self.statistics = kwargs.get("statistics", None)
         self.is_error = False
 
     @classmethod
     def _from_generated(cls, healthcare_result):
-        entities = [HealthcareEntity._from_generated(e) for e in healthcare_result.entities] # pylint: disable=protected-access
-        relations = []
+        entities = [
+            HealthcareEntity._from_generated(
+                text=e.text,
+                category=e.category,
+                subcategory=e.subcategory,
+                offset=e.offset,
+                confidence_score=e.confidence_score,
+                data_sources=e.data_sources,
+                related_entities={}
+            ) for e in healthcare_result.entities
+        ] # pylint: disable=protected-access
+
+        relation_map = {}
         if healthcare_result.relations:
             for r in healthcare_result.relations:
                 _, source_idx = _get_indices(r.source)
                 _, target_idx = _get_indices(r.target)
-                relations.append(HealthcareRelation._from_generated(r, entities[source_idx], entities[target_idx])) # pylint: disable=protected-access
+                if entities[source_idx] not in relation_map.keys():
+                    relation_map[entities[source_idx]] = {}
+
+                relation_map[entities[source_idx]][entities[target_idx]] = r.relation_type
+
+        for entity in entities:
+            if entity in relation_map.keys():
+                entity.related_entities.update(relation_map[entity])
 
         return cls(
             id=healthcare_result.id,
             entities=entities,
-            relations=relations,
             warnings=healthcare_result.warnings,
             statistics=healthcare_result.statistics
         )
 
     def __repr__(self):
-        return "AnalyzeHealthcareEntitiesResultItem(id={}, entities={}, relations={}, warnings={}, statistics={}, \
+        return "AnalyzeHealthcareEntitiesResultItem(id={}, entities={}, warnings={}, statistics={}, \
         is_error={})".format(
             self.id,
             self.entities,
-            self.relations,
             self.warnings,
             self.statistics,
             self.is_error
@@ -396,6 +411,7 @@
         self.offset = kwargs.get("offset", None)
         self.confidence_score = kwargs.get("confidence_score", None)
         self.data_sources = kwargs.get("data_sources", [])
+        self.related_entities = kwargs.get("related_entities", {})
 
     @classmethod
     def _from_generated(cls, healthcare_entity):
@@ -407,56 +423,20 @@
             confidence_score=healthcare_entity.confidence_score,
             data_sources=[
                 HealthcareEntityDataSource(entity_id=l.id, name=l.data_source) for l in healthcare_entity.links
-            ] if healthcare_entity.links else None
+            ] if healthcare_entity.links else None,
+            related_entities=self.related_entities
         )
 
     def __repr__(self):
         return "HealthcareEntity(text={}, category={}, subcategory={}, offset={}, confidence_score={},\
-        data_sources={})".format(
+        data_sources={}, related_entities={})".format(
             self.text,
             self.category,
             self.subcategory,
             self.offset,
             self.confidence_score,
-            repr(self.data_sources)
-        )[:1024]
-
-
-class HealthcareRelation(DictMixin):
-    """
-    HealthcareRelation contains information describing a relationship between two entities found in text.
-
-    :ivar str type: The type of relation, such as DosageOfMedication or FrequencyOfMedication, etc.
-    :ivar bool is_bidirectional: Boolean value indicating that the relationship between the two entities is
-        bidirectional.  If true the relation between the entities is bidirectional, otherwise directionality
-        is source to target.
-    :ivar source: A reference to an extracted Healthcare entity representing the source of the relation.
-    :vartype source: ~azure.ai.textanalytics.HealthcareEntity
-    :ivar target: A reference to an extracted Healthcare entity representing the target of the relation.
-    :vartype target: ~azure.ai.textanalytics.HealthcareEntity
-    """
-
-    def __init__(self, **kwargs):
-        self.relation_type = kwargs.get("relation_type", None)
-        self.is_bidirectional = kwargs.get("is_bidirectional", None)
-        self.source = kwargs.get("source", None)
-        self.target = kwargs.get("target", None)
-
-    @classmethod
-    def _from_generated(cls, healthcare_relation, source_entity, target_entity):
-        return cls(
-            relation_type=healthcare_relation.relation_type,
-            is_bidirectional=healthcare_relation.bidirectional,
-            source=source_entity,
-            target=target_entity
-        )
-
-    def __repr__(self):
-        return "HealthcareRelation(relation_type={}, is_bidirectional={}, source={}, target={})".format(
-            self.relation_type,
-            self.is_bidirectional,
-            repr(self.source),
-            repr(self.target)
+            repr(self.data_sources),
+            repr(self.related_entities)
         )[:1024]
 
 
@@ -1319,55 +1299,6 @@
             )
         )
 
-<<<<<<< HEAD
-
-class KeyPhraseExtractionTaskResult(DictMixin):
-    """KeyPhraseExtractionTaskResult contains the results of a single Key Phrase Extraction task, including additional
-        task metadata.
-
-    :ivar str name: The name of the task.
-    :ivar results: The results of the analysis.
-    :vartype results: list[~azure.ai.textanalytics.ExtractKeyPhrasesResult]
-    """
-
-    def __init__(self, **kwargs):
-        self.name = kwargs.get("name", None)
-        self.results = kwargs.get("results", [])
-
-    def __repr__(self, **kwargs):
-        return "KeyPhraseExtractionTaskResult(name={}, results={})" \
-            .format(self.name, repr(self.results))[:1024]
-
-class TextAnalysisResult(DictMixin):
-    """TextAnalysisResult contains the results of multiple text analyses performed on a batch of documents.
-
-    :ivar entities_recognition_results: A list of objects containing results for all Entity Recognition tasks
-        included in the analysis.
-    :vartype entities_recognition_results: list[~azure.ai.textanalytics.EntitiesRecognitionTaskResult]
-    :ivar pii_entities_recognition_results: A list of objects containing results for all PII Entity Recognition
-        tasks included in the analysis.
-    :vartype pii_entities_recogition_results: list[~azure.ai.textanalytics.PiiEntitiesRecognitionTaskResult]
-    :ivar key_phrase_extraction_results: A list of objects containing results for all Key Phrase Extraction tasks
-        included in the analysis.
-    :vartype key_phrase_extraction_results: list[~azure.ai.textanalytics.KeyPhraseExtractionTaskResult]
-    """
-    def __init__(self, **kwargs):
-        self.entities_recognition_results = kwargs.get("entities_recognition_results", [])
-        self.pii_entities_recognition_results = kwargs.get("pii_entities_recognition_results", [])
-        self.key_phrase_extraction_results = kwargs.get("key_phrase_extraction_results", [])
-
-    def __repr__(self):
-        return "TextAnalysisResult(entities_recognition_results={}, pii_entities_recognition_results={}, \
-            key_phrase_extraction_results={})" \
-            .format(
-                repr(self.entities_recognition_results),
-                repr(self.pii_entities_recognition_results),
-                repr(self.key_phrase_extraction_results)
-            )[:1024]
-
-
-=======
->>>>>>> cc003000
 class RequestStatistics(DictMixin):
     def __init__(self, **kwargs):
         self.documents_count = kwargs.get("documents_count")
