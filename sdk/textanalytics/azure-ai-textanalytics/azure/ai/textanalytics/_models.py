# coding=utf-8
# ------------------------------------
# Copyright (c) Microsoft Corporation.
# Licensed under the MIT License.
# ------------------------------------

from ._generated.models._models import LanguageInput
from ._generated.models._models import MultiLanguageInput


class DictMixin(object):

    def __setitem__(self, key, item):
        self.__dict__[key] = item

    def __getitem__(self, key):
        return self.__dict__[key]

    def __repr__(self):
        return str(self)

    def __len__(self):
        return len(self.keys())

    def __delitem__(self, key):
        self.__dict__[key] = None

    def __eq__(self, other):
        """Compare objects by comparing all attributes."""
        if isinstance(other, self.__class__):
            return self.__dict__ == other.__dict__
        return False

    def __ne__(self, other):
        """Compare objects by comparing all attributes."""
        return not self.__eq__(other)

    def __str__(self):
        return str({k: v for k, v in self.__dict__.items() if not k.startswith('_')})

    def has_key(self, k):
        return k in self.__dict__

    def update(self, *args, **kwargs):
        return self.__dict__.update(*args, **kwargs)

    def keys(self):
        return [k for k in self.__dict__ if not k.startswith('_')]

    def values(self):
        return [v for k, v in self.__dict__.items() if not k.startswith('_')]

    def items(self):
        return [(k, v) for k, v in self.__dict__.items() if not k.startswith('_')]

    def get(self, key, default=None):
        if key in self.__dict__:
            return self.__dict__[key]
        return default


class DetectedLanguage(DictMixin):
    """DetectedLanguage contains the predicted language found in text,
    its confidence score, and ISO 639-1 representation.

    :param name: Long name of a detected language (e.g. English,
        French).
    :type name: str
    :param iso6391_name: A two letter representation of the detected
        language according to the ISO 639-1 standard (e.g. en, fr).
    :type iso6391_name: str
    :param score: A confidence score between 0 and 1. Scores close
        to 1 indicate 100% certainty that the identified language is true.
    :type score: float
    """

    def __init__(self, **kwargs):
        self.name = kwargs.get("name", None)
        self.iso6391_name = kwargs.get("iso6391_name", None)
        self.score = kwargs.get("score", None)

    @classmethod
    def _from_generated(cls, language):
        return cls(
            name=language.name, iso6391_name=language.iso6391_name, score=language.score
        )

    def __repr__(self):
        return "DetectedLanguage(name={}, iso6391_name={}, score={})" \
            .format(self.name, self.iso6391_name, self.score)[:1024]


class RecognizeEntitiesResult(DictMixin):
    """RecognizeEntitiesResult is a result object which contains
    the recognized entities from a particular document.

    :param id: Unique, non-empty document identifier that matches the
        document id that was passed in with the request. If not specified
        in the request, an id is assigned for the document.
    :type id: str
    :param entities: Recognized entities in the document.
    :type entities:
        list[~azure.ai.textanalytics.CategorizedEntity]
    :param statistics: If show_stats=true was specified in the request this
        field will contain information about the document payload.
    :type statistics:
        ~azure.ai.textanalytics.TextDocumentStatistics
    :param bool is_error: Boolean check for error item when iterating over list of
        results. Always False for an instance of a RecognizeEntitiesResult.
    """

    def __init__(self, **kwargs):
        self.id = kwargs.get("id", None)
        self.entities = kwargs.get("entities", None)
        self.statistics = kwargs.get("statistics", None)
        self.is_error = False

    def __repr__(self):
        return "RecognizeEntitiesResult(id={}, entities={}, statistics={}, is_error={})" \
            .format(self.id, repr(self.entities), repr(self.statistics), self.is_error)[:1024]


class RecognizePiiEntitiesResult(DictMixin):
    """RecognizePiiEntitiesResult is a result object which contains
    the recognized Personally Identifiable Information (PII) entities
    from a particular document.

    :param id: Unique, non-empty document identifier that matches the
        document id that was passed in with the request. If not specified
        in the request, an id is assigned for the document.
    :type id: str
    :param entities: Recognized PII entities in the document.
    :type entities:
        list[~azure.ai.textanalytics.PiiEntity]
    :param statistics: If show_stats=true was specified in the request this
        field will contain information about the document payload.
    :type statistics:
        ~azure.ai.textanalytics.TextDocumentStatistics
    :param bool is_error: Boolean check for error item when iterating over list of
        results. Always False for an instance of a RecognizePiiEntitiesResult.
    """

    def __init__(self, **kwargs):
        self.id = kwargs.get("id", None)
        self.entities = kwargs.get("entities", None)
        self.statistics = kwargs.get("statistics", None)
        self.is_error = False

    def __repr__(self):
        return "RecognizePiiEntitiesResult(id={}, entities={}, statistics={}, is_error={})" \
            .format(self.id, repr(self.entities), repr(self.statistics), self.is_error)[:1024]


class DetectLanguageResult(DictMixin):
    """DetectLanguageResult is a result object which contains
    the detected language of a particular document.

    :param id: Unique, non-empty document identifier that matches the
        document id that was passed in with the request. If not specified
        in the request, an id is assigned for the document.
    :type id: str
    :param primary_language: The primary language detected in the document.
    :type primary_language: ~azure.ai.textanalytics.DetectedLanguage
    :param statistics: If show_stats=true was specified in the request this
        field will contain information about the document payload.
    :type statistics:
        ~azure.ai.textanalytics.TextDocumentStatistics
    :param bool is_error: Boolean check for error item when iterating over list of
        results. Always False for an instance of a DetectLanguageResult.
    """

    def __init__(self, **kwargs):
        self.id = kwargs.get("id", None)
        self.primary_language = kwargs.get("primary_language", None)
        self.statistics = kwargs.get("statistics", None)
        self.is_error = False

    def __repr__(self):
        return "DetectLanguageResult(id={}, primary_language={}, statistics={}, is_error={})" \
            .format(self.id, repr(self.primary_language), repr(self.statistics), self.is_error)[:1024]


class CategorizedEntity(DictMixin):
    """CategorizedEntity contains information about a particular
    entity found in text.

    :param text: Entity text as appears in the request.
    :type text: str
    :param category: Entity category, such as Person/Location/Org/SSN etc
    :type category: str
    :param subcategory: Entity subcategory, such as Age/Year/TimeRange etc
    :type subcategory: str
    :param offset: Start position (in Unicode characters) for the
        entity text.
    :type offset: int
    :param length: Length (in Unicode characters) for the entity
        text.
    :type length: int
    :param score: Confidence score between 0 and 1 of the extracted
        entity.
    :type score: float
    """

    def __init__(self, **kwargs):
        self.text = kwargs.get('text', None)
        self.category = kwargs.get('category', None)
        self.subcategory = kwargs.get('subcategory', None)
        self.offset = kwargs.get('offset', None)
        self.length = kwargs.get('length', None)
        self.score = kwargs.get('score', None)

    @classmethod
    def _from_generated(cls, entity):
        return cls(
            text=entity.text,
            category=entity.type,
            subcategory=entity.subtype,
            offset=entity.offset,
            length=entity.length,
            score=entity.score,
        )

    def __repr__(self):
        return "CategorizedEntity(text={}, category={}, subcategory={}, offset={}, length={}, score={})" \
            .format(self.text, self.category, self.subcategory, self.offset, self.length, self.score)[:1024]


class PiiEntity(DictMixin):
    """PiiEntity contains information about a Personally Identifiable
    Information (PII) entity found in text.

    :param text: Entity text as appears in the request.
    :type text: str
    :param category: Entity category, such as Financial Account
        Identification/Social Security Number/Phone Number, etc.
    :type category: str
    :param subcategory: Entity subcategory, such as Credit Card/EU
        Phone number/ABA Routing Numbers, etc.
    :type subcategory: str
    :param offset: Start position (in Unicode characters) for the
        entity text.
    :type offset: int
    :param length: Length (in Unicode characters) for the entity
        text.
    :type length: int
    :param score: Confidence score between 0 and 1 of the extracted
        entity.
    :type score: float
    """

    def __init__(self, **kwargs):
        self.text = kwargs.get('text', None)
        self.category = kwargs.get('category', None)
        self.subcategory = kwargs.get('subcategory', None)
        self.offset = kwargs.get('offset', None)
        self.length = kwargs.get('length', None)
        self.score = kwargs.get('score', None)

    @classmethod
    def _from_generated(cls, entity):
        return cls(
            text=entity.text,
            category=entity.type,
            subcategory=entity.subtype,
            offset=entity.offset,
            length=entity.length,
            score=entity.score,
        )

    def __repr__(self):
        return "PiiEntity(text={}, category={}, subcategory={}, offset={}, length={}, score={})" \
            .format(self.text, self.category, self.subcategory, self.offset, self.length, self.score)[:1024]


class TextAnalyticsError(DictMixin):
    """TextAnalyticsError contains the error code, message, and
    other details that explain why the batch or individual document
    failed to be processed by the service.

    :param code: Error code. Possible values include:
     'invalidRequest', 'invalidArgument', 'internalServerError',
<<<<<<< HEAD
     'serviceUnavailable', 'invalidParameterValue', 'invalidRequestBodyFormat',
     'emptyRequest', 'missingInputRecords', 'invalidDocument', 'modelVersionIncorrect',
=======
     'serviceUnavailable'
    :type code: str
    :param message: Error message.
    :type message: str
    :param target: Error target.
    :type target: str
    :param inner_error: Inner error contains more specific information.
    :type inner_error: ~azure.ai.textanalytics.InnerError
    :param details: Details about specific errors that led to this reported
     error.
    :type details: list[~azure.ai.textanalytics.TextAnalyticsError]
    """

    def __init__(self, **kwargs):
        self.code = kwargs.get('code', None)
        self.message = kwargs.get('message', None)
        self.target = kwargs.get('target', None)
        self.inner_error = kwargs.get('inner_error', None)
        self.details = kwargs.get('details', None)

    @classmethod
    def _from_generated(cls, err):
        return cls(
            code=err.code.value,
            message=err.message,
            target=err.target,
            inner_error=InnerError._from_generated(err.inner_error),  # pylint: disable=protected-access
            details=err.details,
        )

    def __repr__(self):
        return "TextAnalyticsError(code={}, message={}, target={}, inner_error={}, details={})" \
            .format(self.code, self.message, self.target, repr(self.inner_error), repr(self.details))[:1024]


class InnerError(DictMixin):
    """InnerError containing more specific information about the
    error.

    :param code: Error code. Possible values include:
     'invalidParameterValue', 'invalidRequestBodyFormat', 'emptyRequest',
     'missingInputRecords', 'invalidDocument', 'modelVersionIncorrect',
>>>>>>> 394ea02c
     'invalidDocumentBatch', 'unsupportedLanguageCode', 'invalidCountryHint'
    :type code: str
    :param message: Error message.
    :type message: str
    :param target: Error target.
    :type target: str
    """

    def __init__(self, **kwargs):
        self.code = kwargs.get('code', None)
        self.message = kwargs.get('message', None)
        self.target = kwargs.get('target', None)

    @classmethod
    def _from_generated(cls, err):
        return cls(
            code=err.inner_error.code.value or err.code.value,
            message=err.inner_error.message or err.message,
            target=err.inner_error.target or err.target,
        )

    def __repr__(self):
        return "TextAnalyticsError(code={}, message={}, target={})" \
            .format(self.code, self.message, self.target)[:1024]


class ExtractKeyPhrasesResult(DictMixin):
    """ExtractKeyPhrasesResult is a result object which contains
    the key phrases found in a particular document.

    :param id: Unique, non-empty document identifier that matches the
        document id that was passed in with the request. If not specified
        in the request, an id is assigned for the document.
    :type id: str
    :param key_phrases: A list of representative words or phrases.
        The number of key phrases returned is proportional to the number of words
        in the input document.
    :type key_phrases: list[str]
    :param statistics: If show_stats=true was specified in the request this
        field will contain information about the document payload.
    :type statistics:
        ~azure.ai.textanalytics.TextDocumentStatistics
    :param bool is_error: Boolean check for error item when iterating over list of
        results. Always False for an instance of a ExtractKeyPhrasesResult.
    """

    def __init__(self, **kwargs):
        self.id = kwargs.get("id", None)
        self.key_phrases = kwargs.get("key_phrases", None)
        self.statistics = kwargs.get("statistics", None)
        self.is_error = False

    def __repr__(self):
        return "ExtractKeyPhrasesResult(id={}, key_phrases={}, statistics={}, is_error={})" \
            .format(self.id, self.key_phrases, repr(self.statistics), self.is_error)[:1024]


class RecognizeLinkedEntitiesResult(DictMixin):
    """RecognizeLinkedEntitiesResult is a result object which contains
    links to a well-known knowledge base, like for example, Wikipedia or Bing.

    :param id: Unique, non-empty document identifier that matches the
        document id that was passed in with the request. If not specified
        in the request, an id is assigned for the document.
    :type id: str
    :param entities: Recognized well-known entities in the document.
    :type entities:
        list[~azure.ai.textanalytics.LinkedEntity]
    :param statistics: If show_stats=true was specified in the request this
        field will contain information about the document payload.
    :type statistics:
        ~azure.ai.textanalytics.TextDocumentStatistics
    :param bool is_error: Boolean check for error item when iterating over list of
        results. Always False for an instance of a RecognizeLinkedEntitiesResult.
    """

    def __init__(self, **kwargs):
        self.id = kwargs.get("id", None)
        self.entities = kwargs.get("entities", None)
        self.statistics = kwargs.get("statistics", None)
        self.is_error = False

    def __repr__(self):
        return "RecognizeLinkedEntitiesResult(id={}, entities={}, statistics={}, is_error={})" \
            .format(self.id, repr(self.entities), repr(self.statistics), self.is_error)[:1024]


class AnalyzeSentimentResult(DictMixin):
    """AnalyzeSentimentResult is a result object which contains
    the overall predicted sentiment and confidence scores for your document
    and a per-sentence sentiment prediction with scores.

    :param id: Unique, non-empty document identifier that matches the
        document id that was passed in with the request. If not specified
        in the request, an id is assigned for the document.
    :type id: str
    :param sentiment: Predicted sentiment for document (Negative,
        Neutral, Positive, or Mixed). Possible values include: 'positive',
        'neutral', 'negative', 'mixed'
    :type sentiment: str
    :param statistics: If show_stats=true was specified in the request this
        field will contain information about the document payload.
    :type statistics:
        ~azure.ai.textanalytics.TextDocumentStatistics
    :param sentiment_scores: Document level sentiment confidence
        scores between 0 and 1 for each sentiment class.
    :type sentiment_scores:
        ~azure.ai.textanalytics.SentimentScorePerLabel
    :param sentences: Sentence level sentiment analysis.
    :type sentences:
        list[~azure.ai.textanalytics.SentenceSentiment]
    :param bool is_error: Boolean check for error item when iterating over list of
        results. Always False for an instance of a AnalyzeSentimentResult.
    """

    def __init__(self, **kwargs):
        self.id = kwargs.get("id", None)
        self.sentiment = kwargs.get("sentiment", None)
        self.statistics = kwargs.get("statistics", None)
        self.sentiment_scores = kwargs.get("sentiment_scores", None)
        self.sentences = kwargs.get("sentences", None)
        self.is_error = False

    def __repr__(self):
        return "AnalyzeSentimentResult(id={}, sentiment={}, statistics={}, sentiment_scores={}, sentences={}, " \
               "is_error={})".format(self.id, self.sentiment, repr(self.statistics), repr(self.sentiment_scores),
                                     repr(self.sentences), self.is_error)[:1024]


class TextDocumentStatistics(DictMixin):
    """TextDocumentStatistics contains information about
    the document payload.

    :param character_count: Number of text elements recognized in
        the document.
    :type character_count: int
    :param transaction_count: Number of transactions for the
        document.
    :type transaction_count: int
    """

    def __init__(self, **kwargs):
        self.character_count = kwargs.get("character_count", None)
        self.transaction_count = kwargs.get("transaction_count", None)

    @classmethod
    def _from_generated(cls, stats):
        if stats is None:
            return None
        return cls(
            character_count=stats.characters_count,
            transaction_count=stats.transactions_count,
        )

    def __repr__(self):
        return "TextDocumentStatistics(character_count={}, transaction_count={})" \
            .format(self.character_count, self.transaction_count)[:1024]


class DocumentError(DictMixin):
    """DocumentError is an error object which represents an error on
    the individual document.

    :param id: Unique, non-empty document identifier that matches the
        document id that was passed in with the request. If not specified
        in the request, an id is assigned for the document.
    :type id: str
    :param error: The document error.
    :type error: ~azure.ai.textanalytics.TextAnalyticsError
    :param bool is_error: Boolean check for error item when iterating over list of
        results. Always True for an instance of a DocumentError.
    """

    def __init__(self, **kwargs):
        self.id = kwargs.get("id", None)
        self.error = kwargs.get("error", None)
        self.is_error = True

    def __getattr__(self, attr):
        result_set = set()
        result_set.update(
            RecognizeEntitiesResult().keys() + RecognizePiiEntitiesResult().keys()
            + DetectLanguageResult().keys() + RecognizeLinkedEntitiesResult().keys()
            + AnalyzeSentimentResult().keys() + ExtractKeyPhrasesResult().keys()
        )
        result_attrs = result_set.difference(DocumentError().keys())
        if attr in result_attrs:
            raise AttributeError(
                "'DocumentError' object has no attribute '{}'. The service was unable to process this document:\n"
                "Document Id: {}\nError: {} - {}\n".
                format(attr, self.id, self.error.code, self.error.message)
            )
        raise AttributeError("'DocumentError' object has no attribute '{}'".format(attr))

    @classmethod
    def _from_generated(cls, doc_err):
        return cls(
            id=doc_err.id,
            error=TextAnalyticsError._from_generated(doc_err.error),  # pylint: disable=protected-access
            is_error=True
        )

    def __repr__(self):
        return "DocumentError(id={}, error={}, is_error={})" \
            .format(self.id, repr(self.error), self.is_error)[:1024]


class DetectLanguageInput(LanguageInput):
    """The input document to be analyzed for detecting language.

    :param id: Required. Unique, non-empty document identifier.
    :type id: str
    :param text: Required. The input text to process.
    :type text: str
    :param country_hint: A country hint to help better detect
     the language of the text. Accepts two letter country codes
     specified by ISO 3166-1 alpha-2. Defaults to "US". Pass
     in the empty string "" to not use a country_hint.
    :type country_hint: str
    """

    def __init__(self, **kwargs):
        super(DetectLanguageInput, self).__init__(**kwargs)
        self.id = kwargs.get("id", None)
        self.text = kwargs.get("text", None)
        self.country_hint = kwargs.get("country_hint", None)

    def __repr__(self):
        return "DetectLanguageInput(id={}, text={}, country_hint={})" \
            .format(self.id, self.text, self.country_hint)[:1024]


class LinkedEntity(DictMixin):
    """LinkedEntity contains a link to the well-known recognized
    entity in text. The link comes from a data source like Wikipedia
    or Bing. It additionally includes all of the matches of this
    entity found in the document.

    :param name: Entity Linking formal name.
    :type name: str
    :param matches: List of instances this entity appears in the text.
    :type matches:
        list[~azure.ai.textanalytics.LinkedEntityMatch]
    :param language: Language used in the data source.
    :type language: str
    :param id: Unique identifier of the recognized entity from the data
        source.
    :type id: str
    :param url: URL to the entity's page from the data source.
    :type url: str
    :param data_source: Data source used to extract entity linking,
        such as Wiki/Bing etc.
    :type data_source: str
    """

    def __init__(self, **kwargs):
        self.name = kwargs.get("name", None)
        self.matches = kwargs.get("matches", None)
        self.language = kwargs.get("language", None)
        self.id = kwargs.get("id", None)
        self.url = kwargs.get("url", None)
        self.data_source = kwargs.get("data_source", None)

    @classmethod
    def _from_generated(cls, entity):
        return cls(
            name=entity.name,
            matches=[LinkedEntityMatch._from_generated(e) for e in entity.matches],  # pylint: disable=protected-access
            language=entity.language,
            id=entity.id,
            url=entity.url,
            data_source=entity.data_source,
        )

    def __repr__(self):
        return "LinkedEntity(name={}, matches={}, language={}, id={}, url={}, " \
               "data_source={})".format(self.name, repr(self.matches), self.language, self.id, self.url,
                                        self.data_source)[:1024]


class LinkedEntityMatch(DictMixin):
    """A match for the linked entity found in text. Provides
    the confidence score of the prediction and where the entity
    was found in the text.

    :param score: If a well-known item is recognized, a
        decimal number denoting the confidence level between 0 and 1 will be
        returned.
    :type score: float
    :param text: Entity text as appears in the request.
    :type text: str
    :param offset: Start position (in Unicode characters) for the
        entity match text.
    :type offset: int
    :param length: Length (in Unicode characters) for the entity
        match text.
    :type length: int
    """

    def __init__(self, **kwargs):
        self.score = kwargs.get("score", None)
        self.text = kwargs.get("text", None)
        self.offset = kwargs.get("offset", None)
        self.length = kwargs.get("length", None)

    @classmethod
    def _from_generated(cls, match):
        return cls(
            score=match.score, text=match.text, offset=match.offset, length=match.length
        )

    def __repr__(self):
        return "LinkedEntityMatch(score={}, text={}, offset={}, length={})" \
            .format(self.score, self.text, self.offset, self.length)[:1024]


class TextDocumentInput(MultiLanguageInput):
    """The input document to be analyzed by the service.

    :param id: Required. A unique, non-empty document identifier.
    :type id: str
    :param text: Required. The input text to process.
    :type text: str
    :param language: This is the 2 letter ISO 639-1 representation
     of a language. For example, use "en" for English; "es" for Spanish etc. If
     not set, uses "en" for English as default.
    :type language: str
    """

    def __init__(self, **kwargs):
        super(TextDocumentInput, self).__init__(**kwargs)
        self.id = kwargs.get("id", None)
        self.text = kwargs.get("text", None)
        self.language = kwargs.get("language", None)

    def __repr__(self):
        return "TextDocumentInput(id={}, text={}, language={})" \
            .format(self.id, self.text, self.language)[:1024]


class TextDocumentBatchStatistics(DictMixin):
    """TextDocumentBatchStatistics contains information about the
    request payload. Note: This object is not returned
    in the response and needs to be retrieved by a response hook.

    :param document_count: Number of documents submitted in the request.
    :type document_count: int
    :param valid_document_count: Number of valid documents. This
        excludes empty, over-size limit or non-supported languages documents.
    :type valid_document_count: int
    :param erroneous_document_count: Number of invalid documents.
        This includes empty, over-size limit or non-supported languages documents.
    :type erroneous_document_count: int
    :param transaction_count: Number of transactions for the request.
    :type transaction_count: long
    """

    def __init__(self, **kwargs):
        self.document_count = kwargs.get("document_count", None)
        self.valid_document_count = kwargs.get("valid_document_count", None)
        self.erroneous_document_count = kwargs.get("erroneous_document_count", None)
        self.transaction_count = kwargs.get("transaction_count", None)

    @classmethod
    def _from_generated(cls, statistics):
        if statistics is None:
            return None
        return cls(
            document_count=statistics["documentsCount"],
            valid_document_count=statistics["validDocumentsCount"],
            erroneous_document_count=statistics["erroneousDocumentsCount"],
            transaction_count=statistics["transactionsCount"],
        )

    def __repr__(self):
        return "TextDocumentBatchStatistics(document_count={}, valid_document_count={}, erroneous_document_count={}, " \
               "transaction_count={})".format(self.document_count, self.valid_document_count,
                                              self.erroneous_document_count, self.transaction_count)[:1024]


class SentenceSentiment(DictMixin):
    """SentenceSentiment contains the predicted sentiment and
    confidence scores for each individual sentence in the document.

    :param sentiment: The predicted Sentiment for the sentence.
        Possible values include: 'positive', 'neutral', 'negative'
    :type sentiment: str
    :param sentiment_scores: The sentiment confidence score between 0
        and 1 for the sentence for all labels.
    :type sentiment_scores:
        ~azure.ai.textanalytics.SentimentScorePerLabel
    :param offset: The sentence offset from the start of the
        document.
    :type offset: int
    :param length: The length of the sentence by Unicode standard.
    :type length: int
    :param warnings: The warnings generated for the sentence.
    :type warnings: list[str]
    """

    def __init__(self, **kwargs):
        self.sentiment = kwargs.get("sentiment", None)
        self.sentiment_scores = kwargs.get("sentiment_scores", None)
        self.offset = kwargs.get("offset", None)
        self.length = kwargs.get("length", None)
        self.warnings = kwargs.get("warnings", None)

    @classmethod
    def _from_generated(cls, sentence):
        return cls(
            sentiment=sentence.sentiment.value,
            sentiment_scores=SentimentScorePerLabel._from_generated(sentence.sentence_scores),  # pylint: disable=protected-access
            offset=sentence.offset,
            length=sentence.length,
            warnings=sentence.warnings,
        )

    def __repr__(self):
        return "SentenceSentiment(sentiment={}, sentiment_scores={}, offset={}, length={}, warnings={})" \
            .format(self.sentiment, repr(self.sentiment_scores), self.offset, self.length, self.warnings)[:1024]


class SentimentScorePerLabel(DictMixin):
    """Represents the confidence scores between 0 and 1 across all sentiment
    labels: positive, neutral, negative.

    :param positive: Positive score.
    :type positive: float
    :param neutral: Neutral score.
    :type neutral: float
    :param negative: Negative score.
    :type negative: float
    """

    def __init__(self, **kwargs):
        self.positive = kwargs.get('positive', None)
        self.neutral = kwargs.get('neutral', None)
        self.negative = kwargs.get('negative', None)

    @classmethod
    def _from_generated(cls, score):
        return cls(
            positive=score.positive,
            neutral=score.neutral,
            negative=score.negative
        )

    def __repr__(self):
        return "SentimentScorePerLabel(positive={}, neutral={}, negative={})" \
            .format(self.positive, self.neutral, self.negative)[:1024]<|MERGE_RESOLUTION|>--- conflicted
+++ resolved
@@ -279,53 +279,8 @@
 
     :param code: Error code. Possible values include:
      'invalidRequest', 'invalidArgument', 'internalServerError',
-<<<<<<< HEAD
      'serviceUnavailable', 'invalidParameterValue', 'invalidRequestBodyFormat',
      'emptyRequest', 'missingInputRecords', 'invalidDocument', 'modelVersionIncorrect',
-=======
-     'serviceUnavailable'
-    :type code: str
-    :param message: Error message.
-    :type message: str
-    :param target: Error target.
-    :type target: str
-    :param inner_error: Inner error contains more specific information.
-    :type inner_error: ~azure.ai.textanalytics.InnerError
-    :param details: Details about specific errors that led to this reported
-     error.
-    :type details: list[~azure.ai.textanalytics.TextAnalyticsError]
-    """
-
-    def __init__(self, **kwargs):
-        self.code = kwargs.get('code', None)
-        self.message = kwargs.get('message', None)
-        self.target = kwargs.get('target', None)
-        self.inner_error = kwargs.get('inner_error', None)
-        self.details = kwargs.get('details', None)
-
-    @classmethod
-    def _from_generated(cls, err):
-        return cls(
-            code=err.code.value,
-            message=err.message,
-            target=err.target,
-            inner_error=InnerError._from_generated(err.inner_error),  # pylint: disable=protected-access
-            details=err.details,
-        )
-
-    def __repr__(self):
-        return "TextAnalyticsError(code={}, message={}, target={}, inner_error={}, details={})" \
-            .format(self.code, self.message, self.target, repr(self.inner_error), repr(self.details))[:1024]
-
-
-class InnerError(DictMixin):
-    """InnerError containing more specific information about the
-    error.
-
-    :param code: Error code. Possible values include:
-     'invalidParameterValue', 'invalidRequestBodyFormat', 'emptyRequest',
-     'missingInputRecords', 'invalidDocument', 'modelVersionIncorrect',
->>>>>>> 394ea02c
      'invalidDocumentBatch', 'unsupportedLanguageCode', 'invalidCountryHint'
     :type code: str
     :param message: Error message.
