# ------------------------------------
# Copyright (c) Microsoft Corporation.
# Licensed under the MIT License.
# ------------------------------------

import json
import functools
from collections import defaultdict
from urllib.parse import urlparse, parse_qsl
from azure.core.exceptions import (
    HttpResponseError,
    ClientAuthenticationError,
    ResourceNotFoundError,
    ODataV4Format,
)
from azure.core.paging import ItemPaged
from ._models import (
    RecognizeEntitiesResult,
    CategorizedEntity,
    TextDocumentStatistics,
    RecognizeLinkedEntitiesResult,
    LinkedEntity,
    ExtractKeyPhrasesResult,
    AnalyzeSentimentResult,
    SentenceSentiment,
    DetectLanguageResult,
    DetectedLanguage,
    DocumentError,
    SentimentConfidenceScores,
    TextAnalyticsError,
    TextAnalyticsWarning,
    RecognizePiiEntitiesResult,
    PiiEntity,
    AnalyzeHealthcareEntitiesResult,
    _AnalyzeActionsType,
    RecognizeCustomEntitiesResult,
    ClassifyDocumentResult,
    ActionPointerKind,
<<<<<<< HEAD
    AbstractSummaryResult,
=======
    ExtractSummaryResult,
>>>>>>> cd54d071
)


class CSODataV4Format(ODataV4Format):
    def __init__(self, odata_error):
        try:
            if odata_error["error"]["innererror"]:
                super().__init__(
                    odata_error["error"]["innererror"]
                )
        except KeyError:
            super().__init__(odata_error)


def process_http_response_error(error):
    """Raise detailed error message."""
    raise_error = HttpResponseError
    if error.status_code == 401:
        raise_error = ClientAuthenticationError
    if error.status_code == 404:
        raise_error = ResourceNotFoundError
    raise raise_error(response=error.response, error_format=CSODataV4Format) from error


def order_results(response, combined):
    """Order results in the order the user passed them in.

    :param response: Used to get the original documents in the request
    :param combined: A combined list of the results | errors
    :return: In order list of results | errors (if any)
    """
    try:
        request = json.loads(response.http_response.request.body)["documents"]
    except KeyError:  # language API compat
        request = json.loads(response.http_response.request.body)["analysisInput"]["documents"]
    mapping = {item.id: item for item in combined}
    ordered_response = [mapping[item["id"]] for item in request]
    return ordered_response


def order_lro_results(doc_id_order, combined):
    """Order results in the order the user passed them in.
    For long running operations, we need to explicitly pass in the
    document ids since the initial request will no longer be available.

    :param doc_id_order: A list of document IDs from the original request.
    :param combined: A combined list of the results | errors
    :return: In order list of results | errors (if any)
    """

    mapping = [(item.id, item) for item in combined]
    ordered_response = [
        i[1] for i in sorted(mapping, key=lambda m: doc_id_order.index(m[0]))
    ]
    return ordered_response


def prepare_result(func):
    def choose_wrapper(*args, **kwargs):
        def wrapper(
            response, obj, _, ordering_function
        ):
            if hasattr(obj, "results"):
                obj = obj.results  # language API compat

            if obj.errors:
                combined = obj.documents + obj.errors
                results = ordering_function(response, combined)

            else:
                results = obj.documents

            for idx, item in enumerate(results):
                if hasattr(item, "error"):
                    results[idx] = DocumentError(
                        id=item.id,
                        error=TextAnalyticsError._from_generated(  # pylint: disable=protected-access
                            item.error
                        ),
                    )
                else:
                    results[idx] = func(item, results)
            return results

        lro = kwargs.get("lro", False)

        if lro:
            return wrapper(*args, ordering_function=order_lro_results)
        return wrapper(*args, ordering_function=order_results)

    return choose_wrapper


@prepare_result
def abstract_summary_result(
    summary, results, *args, **kwargs
):  # pylint: disable=unused-argument
    return AbstractSummaryResult._from_generated(  # pylint: disable=protected-access
        summary
    )


@prepare_result
def language_result(language, results):  # pylint: disable=unused-argument
    return DetectLanguageResult(
        id=language.id,
        primary_language=DetectedLanguage._from_generated(  # pylint: disable=protected-access
            language.detected_language
        ),
        warnings=[
            TextAnalyticsWarning._from_generated(w)  # pylint: disable=protected-access
            for w in language.warnings
        ],
        statistics=TextDocumentStatistics._from_generated(  # pylint: disable=protected-access
            language.statistics
        ),
    )


@prepare_result
def entities_result(
    entity, results, *args, **kwargs
):  # pylint: disable=unused-argument
    return RecognizeEntitiesResult(
        id=entity.id,
        entities=[
            CategorizedEntity._from_generated(e)  # pylint: disable=protected-access
            for e in entity.entities
        ],
        warnings=[
            TextAnalyticsWarning._from_generated(w)  # pylint: disable=protected-access
            for w in entity.warnings
        ],
        statistics=TextDocumentStatistics._from_generated(  # pylint: disable=protected-access
            entity.statistics
        ),
    )


@prepare_result
def linked_entities_result(
    entity, results, *args, **kwargs
):  # pylint: disable=unused-argument
    return RecognizeLinkedEntitiesResult(
        id=entity.id,
        entities=[
            LinkedEntity._from_generated(e)  # pylint: disable=protected-access
            for e in entity.entities
        ],
        warnings=[
            TextAnalyticsWarning._from_generated(w)  # pylint: disable=protected-access
            for w in entity.warnings
        ],
        statistics=TextDocumentStatistics._from_generated(  # pylint: disable=protected-access
            entity.statistics
        ),
    )


@prepare_result
def key_phrases_result(
    phrases, results, *args, **kwargs
):  # pylint: disable=unused-argument
    return ExtractKeyPhrasesResult(
        id=phrases.id,
        key_phrases=phrases.key_phrases,
        warnings=[
            TextAnalyticsWarning._from_generated(w)  # pylint: disable=protected-access
            for w in phrases.warnings
        ],
        statistics=TextDocumentStatistics._from_generated(  # pylint: disable=protected-access
            phrases.statistics
        ),
    )


@prepare_result
def sentiment_result(
    sentiment, results, *args, **kwargs
):  # pylint: disable=unused-argument
    return AnalyzeSentimentResult(
        id=sentiment.id,
        sentiment=sentiment.sentiment,
        warnings=[
            TextAnalyticsWarning._from_generated(w)  # pylint: disable=protected-access
            for w in sentiment.warnings
        ],
        statistics=TextDocumentStatistics._from_generated(  # pylint: disable=protected-access
            sentiment.statistics
        ),
        confidence_scores=SentimentConfidenceScores._from_generated(  # pylint: disable=protected-access
            sentiment.confidence_scores
        ),
        sentences=[
            SentenceSentiment._from_generated(  # pylint: disable=protected-access
                s, results, sentiment
            )
            for s in sentiment.sentences
        ],
    )


@prepare_result
def pii_entities_result(
    entity, results, *args, **kwargs
):  # pylint: disable=unused-argument
    return RecognizePiiEntitiesResult(
        id=entity.id,
        entities=[
            PiiEntity._from_generated(e)  # pylint: disable=protected-access
            for e in entity.entities
        ],
        redacted_text=entity.redacted_text
        if hasattr(entity, "redacted_text")
        else None,
        warnings=[
            TextAnalyticsWarning._from_generated(w)  # pylint: disable=protected-access
            for w in entity.warnings
        ],
        statistics=TextDocumentStatistics._from_generated(  # pylint: disable=protected-access
            entity.statistics
        ),
    )


@prepare_result
def healthcare_result(
    health_result, results, *args, **kwargs
):  # pylint: disable=unused-argument
    return AnalyzeHealthcareEntitiesResult._from_generated(  # pylint: disable=protected-access
        health_result
    )


@prepare_result
def summary_result(
    summary, results, *args, **kwargs
):  # pylint: disable=unused-argument
    return ExtractSummaryResult._from_generated(  # pylint: disable=protected-access
        summary
    )


@prepare_result
def custom_entities_result(
    custom_entities, results, *args, **kwargs
):  # pylint: disable=unused-argument
    return RecognizeCustomEntitiesResult._from_generated(  # pylint: disable=protected-access
        custom_entities
    )


@prepare_result
def classify_document_result(
    custom_categories, results, *args, **kwargs
):  # pylint: disable=unused-argument
    return ClassifyDocumentResult._from_generated(  # pylint: disable=protected-access
        custom_categories
    )


def healthcare_extract_page_data(
    doc_id_order, obj, health_job_state
):  # pylint: disable=unused-argument
    return (
        health_job_state.next_link,
        healthcare_result(
            doc_id_order,
            health_job_state.results
            if hasattr(health_job_state, "results")
            else health_job_state.tasks.items[0].results,
            {},
            lro=True
        ),
    )


def _get_deserialization_callback_from_task_type(task_type):  # pylint: disable=too-many-return-statements
    if task_type == _AnalyzeActionsType.RECOGNIZE_ENTITIES:
        return entities_result
    if task_type == _AnalyzeActionsType.RECOGNIZE_PII_ENTITIES:
        return pii_entities_result
    if task_type == _AnalyzeActionsType.RECOGNIZE_LINKED_ENTITIES:
        return linked_entities_result
    if task_type == _AnalyzeActionsType.ANALYZE_SENTIMENT:
        return sentiment_result
    if task_type == _AnalyzeActionsType.RECOGNIZE_CUSTOM_ENTITIES:
        return custom_entities_result
    if task_type == _AnalyzeActionsType.SINGLE_LABEL_CLASSIFY:
        return classify_document_result
    if task_type == _AnalyzeActionsType.MULTI_LABEL_CLASSIFY:
        return classify_document_result
    if task_type == _AnalyzeActionsType.ANALYZE_HEALTHCARE_ENTITIES:
        return healthcare_result
<<<<<<< HEAD
    if task_type == _AnalyzeActionsType.ABSTRACT_SUMMARY:
        return abstract_summary_result
=======
    if task_type == _AnalyzeActionsType.EXTRACT_SUMMARY:
        return summary_result
>>>>>>> cd54d071
    return key_phrases_result


def _get_property_name_from_task_type(task_type):  # pylint: disable=too-many-return-statements
    """v3.1 only"""
    if task_type == _AnalyzeActionsType.RECOGNIZE_ENTITIES:
        return "entity_recognition_tasks"
    if task_type == _AnalyzeActionsType.RECOGNIZE_PII_ENTITIES:
        return "entity_recognition_pii_tasks"
    if task_type == _AnalyzeActionsType.RECOGNIZE_LINKED_ENTITIES:
        return "entity_linking_tasks"
    if task_type == _AnalyzeActionsType.ANALYZE_SENTIMENT:
        return "sentiment_analysis_tasks"
    return "key_phrase_extraction_tasks"


def get_task_from_pointer(task_type):  # pylint: disable=too-many-return-statements
    """v3.1 only"""
    if task_type == ActionPointerKind.RECOGNIZE_ENTITIES:
        return "entity_recognition_tasks"
    if task_type == ActionPointerKind.RECOGNIZE_PII_ENTITIES:
        return "entity_recognition_pii_tasks"
    if task_type == ActionPointerKind.RECOGNIZE_LINKED_ENTITIES:
        return "entity_linking_tasks"
    if task_type == ActionPointerKind.ANALYZE_SENTIMENT:
        return "sentiment_analysis_tasks"
    return "key_phrase_extraction_tasks"


def resolve_action_pointer(pointer):
    import re
    pointer_union = "|".join(value for value in ActionPointerKind)
    found = re.search(fr"#/tasks/({pointer_union})/\d+", pointer)
    if found:
        index = int(pointer[-1])
        task = pointer.split("#/tasks/")[1].split("/")[0]
        property_name = get_task_from_pointer(task)
        return property_name, index
    raise ValueError(
        f"Unexpected response from service - action pointer '{pointer}' is not a valid action pointer."
    )


def pad_result(tasks_obj, doc_id_order):
    return [
        DocumentError(
            id=doc_id,
            error=TextAnalyticsError(message=f"No result for document. Action returned status '{tasks_obj.status}'.")
        ) for doc_id in doc_id_order
    ]


def get_ordered_errors(tasks_obj, task_name, doc_id_order):
    # throw exception if error missing a target
    missing_target = any([error for error in tasks_obj.errors if error.target is None])
    if missing_target:
        message = "".join([f"({err.code}) {err.message}" for err in tasks_obj.errors])
        raise HttpResponseError(message=message)

    # create a DocumentError per input doc with the action error details
    for err in tasks_obj.errors:
        # language API compat
        if err.target.find("items") != -1:
            action = tasks_obj.tasks.items[int(err.target.split("/")[-1])]
        else:
            property_name, index = resolve_action_pointer(err.target)
            actions = getattr(tasks_obj.tasks, property_name)
            action = actions[index]
        if action.task_name == task_name:
            errors = [
                DocumentError(
                    id=doc_id,
                    error=TextAnalyticsError(code=err.code, message=err.message)
                ) for doc_id in doc_id_order
            ]
            return errors
    raise ValueError("Unexpected response from service - no errors for missing action results.")


def _get_doc_results(task, doc_id_order, returned_tasks_object):
    returned_tasks = returned_tasks_object.tasks
    current_task_type, task_name = task
    deserialization_callback = _get_deserialization_callback_from_task_type(
        current_task_type
    )
    # language api compat
    property_name = \
        "items" if hasattr(returned_tasks, "items") else _get_property_name_from_task_type(current_task_type)
    try:
        response_task_to_deserialize = \
            next(task for task in getattr(returned_tasks, property_name) if task.task_name == task_name)
    except StopIteration:
        raise ValueError("Unexpected response from service - unable to deserialize result.")

    # if no results present, check for action errors
    if response_task_to_deserialize.results is None:
        return get_ordered_errors(returned_tasks_object, task_name, doc_id_order)
    # if results obj present, but no document results (likely a canceled scenario)
    if not response_task_to_deserialize.results.documents:
        return pad_result(returned_tasks_object, doc_id_order)
    return deserialization_callback(
        doc_id_order, response_task_to_deserialize.results, {}, lro=True
    )


def get_iter_items(doc_id_order, task_order, bespoke, analyze_job_state):
    iter_items = defaultdict(list)  # map doc id to action results
    returned_tasks_object = analyze_job_state

    if bespoke:
        return _get_doc_results(
            task_order[0],
            doc_id_order,
            returned_tasks_object,
        )

    for task in task_order:
        results = _get_doc_results(
            task,
            doc_id_order,
            returned_tasks_object,
        )
        for result in results:
            iter_items[result.id].append(result)

    return [iter_items[doc_id] for doc_id in doc_id_order if doc_id in iter_items]


def analyze_extract_page_data(
    doc_id_order, task_order, bespoke, analyze_job_state
):
    # return next link, list of
    iter_items = get_iter_items(
        doc_id_order, task_order, bespoke, analyze_job_state
    )
    return analyze_job_state.next_link, iter_items


def lro_get_next_page(
    lro_status_callback, first_page, continuation_token, show_stats=False
):
    if continuation_token is None:
        return first_page

    try:
        continuation_token = continuation_token.decode("utf-8")

    except AttributeError:
        pass

    parsed_url = urlparse(continuation_token)
    job_id = parsed_url.path.split("/")[-1]
    query_params = dict(parse_qsl(parsed_url.query.replace("$", "")))
    if "showStats" in query_params:
        query_params.pop("showStats")
    if "api-version" in query_params:  # language api compat
        query_params.pop("api-version")
    query_params["show_stats"] = show_stats

    return lro_status_callback(job_id, **query_params)


def healthcare_paged_result(
    doc_id_order, health_status_callback, _, obj, show_stats=False
):
    return ItemPaged(
        functools.partial(
            lro_get_next_page, health_status_callback, obj, show_stats=show_stats
        ),
        functools.partial(
            healthcare_extract_page_data, doc_id_order, obj
        ),
    )


def analyze_paged_result(
    doc_id_order,
    task_order,
    analyze_status_callback,
    _,
    obj,
    show_stats=False,
    bespoke=False
):
    return ItemPaged(
        functools.partial(
            lro_get_next_page, analyze_status_callback, obj, show_stats=show_stats
        ),
        functools.partial(
            analyze_extract_page_data, doc_id_order, task_order, bespoke
        ),
    )


def _get_result_from_continuation_token(
    client, continuation_token, poller_type, polling_method, callback, bespoke=False
):
    def result_callback(initial_response, pipeline_response):
        doc_id_order = initial_response.context.options["doc_id_order"]
        show_stats = initial_response.context.options["show_stats"]
        task_id_order = initial_response.context.options.get("task_id_order")
        return callback(
            pipeline_response,
            None,
            doc_id_order,
            task_id_order=task_id_order,
            show_stats=show_stats,
            bespoke=bespoke
        )

    return poller_type.from_continuation_token(
            polling_method=polling_method,
            client=client,
            deserialization_callback=result_callback,
            continuation_token=continuation_token
        )<|MERGE_RESOLUTION|>--- conflicted
+++ resolved
@@ -36,11 +36,8 @@
     RecognizeCustomEntitiesResult,
     ClassifyDocumentResult,
     ActionPointerKind,
-<<<<<<< HEAD
+    ExtractSummaryResult,
     AbstractSummaryResult,
-=======
-    ExtractSummaryResult,
->>>>>>> cd54d071
 )
 
 
@@ -335,13 +332,10 @@
         return classify_document_result
     if task_type == _AnalyzeActionsType.ANALYZE_HEALTHCARE_ENTITIES:
         return healthcare_result
-<<<<<<< HEAD
+    if task_type == _AnalyzeActionsType.EXTRACT_SUMMARY:
+        return summary_result
     if task_type == _AnalyzeActionsType.ABSTRACT_SUMMARY:
         return abstract_summary_result
-=======
-    if task_type == _AnalyzeActionsType.EXTRACT_SUMMARY:
-        return summary_result
->>>>>>> cd54d071
     return key_phrases_result
 
 
