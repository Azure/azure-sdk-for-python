# coding=utf-8
# ------------------------------------
# Copyright (c) Microsoft Corporation.
# Licensed under the MIT License.
# ------------------------------------

import json
import functools
from collections import defaultdict
from six.moves.urllib.parse import urlparse, parse_qsl
from azure.core.exceptions import (
    HttpResponseError,
    ClientAuthenticationError,
    ODataV4Format
)
from azure.core.paging import ItemPaged
from ._models import (
    RecognizeEntitiesResult,
    CategorizedEntity,
    TextDocumentStatistics,
    RecognizeLinkedEntitiesResult,
    LinkedEntity,
    ExtractKeyPhrasesResult,
    AnalyzeSentimentResult,
    SentenceSentiment,
    DetectLanguageResult,
    DetectedLanguage,
    DocumentError,
    SentimentConfidenceScores,
    TextAnalyticsError,
    TextAnalyticsWarning,
    RecognizePiiEntitiesResult,
    PiiEntity,
<<<<<<< HEAD
    AnalyzeHealthcareEntitiesResultItem,
    RequestStatistics,
    _AnalyzeActionsType,
=======
    AnalyzeHealthcareEntitiesResult,
    AnalyzeActionsResult,
    AnalyzeActionsType,
    AnalyzeActionsError,
    _get_indices,
>>>>>>> 0282a233
)

class CSODataV4Format(ODataV4Format):

    def __init__(self, odata_error):
        try:
            if odata_error["error"]["innererror"]:
                super(CSODataV4Format, self).__init__(odata_error["error"]["innererror"])
        except KeyError:
            super(CSODataV4Format, self).__init__(odata_error)


def process_http_response_error(error):
    """Raise detailed error message.
    """
    raise_error = HttpResponseError
    if error.status_code == 401:
        raise_error = ClientAuthenticationError
    raise raise_error(response=error.response, error_format=CSODataV4Format)

def order_results(response, combined):
    """Order results in the order the user passed them in.

    :param response: Used to get the original documents in the request
    :param combined: A combined list of the results | errors
    :return: In order list of results | errors (if any)
    """
    request = json.loads(response.http_response.request.body)["documents"]
    mapping = {item.id: item for item in combined}
    ordered_response = [mapping[item["id"]] for item in request]
    return ordered_response


def order_lro_results(doc_id_order, combined):
    """Order results in the order the user passed them in.
    For long running operations, we need to explicitly pass in the
    document ids since the initial request will no longer be available.

    :param doc_id_order: A list of document IDs from the original request.
    :param combined: A combined list of the results | errors
    :return: In order list of results | errors (if any)
    """

    mapping = [(item.id, item) for item in combined]
    ordered_response = [i[1] for i in sorted(mapping, key=lambda m: doc_id_order.index(m[0]))]
    return ordered_response


def prepare_result(func):
    def choose_wrapper(*args, **kwargs):
        def wrapper(response, obj, response_headers, ordering_function):  # pylint: disable=unused-argument
            if obj.errors:
                combined = obj.documents + obj.errors
                results = ordering_function(response, combined)

            else:
                results = obj.documents

            for idx, item in enumerate(results):
                if hasattr(item, "error"):
                    results[idx] = DocumentError(id=item.id, error=TextAnalyticsError._from_generated(item.error))  # pylint: disable=protected-access
                else:
                    results[idx] = func(item, results)
            return results

        lro = kwargs.get("lro", False)

        if lro:
            return wrapper(*args, ordering_function=order_lro_results)
        return wrapper(*args, ordering_function=order_results)

    return choose_wrapper


@prepare_result
def language_result(language, results):  # pylint: disable=unused-argument
    return DetectLanguageResult(
        id=language.id,
        primary_language=DetectedLanguage._from_generated(language.detected_language),  # pylint: disable=protected-access
        warnings=[TextAnalyticsWarning._from_generated(w) for w in language.warnings],  # pylint: disable=protected-access
        statistics=TextDocumentStatistics._from_generated(language.statistics),  # pylint: disable=protected-access
    )


@prepare_result
def entities_result(entity, results, *args, **kwargs):  # pylint: disable=unused-argument
    return RecognizeEntitiesResult(
        id=entity.id,
        entities=[CategorizedEntity._from_generated(e) for e in entity.entities],  # pylint: disable=protected-access
        warnings=[TextAnalyticsWarning._from_generated(w) for w in entity.warnings],  # pylint: disable=protected-access
        statistics=TextDocumentStatistics._from_generated(entity.statistics),  # pylint: disable=protected-access
    )


@prepare_result
def linked_entities_result(entity, results, *args, **kwargs):  # pylint: disable=unused-argument
    return RecognizeLinkedEntitiesResult(
        id=entity.id,
        entities=[LinkedEntity._from_generated(e) for e in entity.entities],  # pylint: disable=protected-access
        warnings=[TextAnalyticsWarning._from_generated(w) for w in entity.warnings],  # pylint: disable=protected-access
        statistics=TextDocumentStatistics._from_generated(entity.statistics),  # pylint: disable=protected-access
    )


@prepare_result
def key_phrases_result(phrases, results, *args, **kwargs):  # pylint: disable=unused-argument
    return ExtractKeyPhrasesResult(
        id=phrases.id,
        key_phrases=phrases.key_phrases,
        warnings=[TextAnalyticsWarning._from_generated(w) for w in phrases.warnings],  # pylint: disable=protected-access
        statistics=TextDocumentStatistics._from_generated(phrases.statistics),  # pylint: disable=protected-access
    )


@prepare_result
def sentiment_result(sentiment, results, *args, **kwargs): # pylint: disable=unused-argument
    return AnalyzeSentimentResult(
        id=sentiment.id,
        sentiment=sentiment.sentiment,
        warnings=[TextAnalyticsWarning._from_generated(w) for w in sentiment.warnings],  # pylint: disable=protected-access
        statistics=TextDocumentStatistics._from_generated(sentiment.statistics),  # pylint: disable=protected-access
        confidence_scores=SentimentConfidenceScores._from_generated(sentiment.confidence_scores),  # pylint: disable=protected-access
        sentences=[SentenceSentiment._from_generated(s, results, sentiment) for s in sentiment.sentences],  # pylint: disable=protected-access
    )

@prepare_result
def pii_entities_result(entity, results, *args, **kwargs):  # pylint: disable=unused-argument
    return RecognizePiiEntitiesResult(
        id=entity.id,
        entities=[PiiEntity._from_generated(e) for e in entity.entities],  # pylint: disable=protected-access
        redacted_text=entity.redacted_text if hasattr(entity, "redacted_text") else None,
        warnings=[TextAnalyticsWarning._from_generated(w) for w in entity.warnings],  # pylint: disable=protected-access
        statistics=TextDocumentStatistics._from_generated(entity.statistics),  # pylint: disable=protected-access
    )


@prepare_result
def healthcare_result(health_result, results, *args, **kwargs): # pylint: disable=unused-argument
    return AnalyzeHealthcareEntitiesResult._from_generated(health_result) # pylint: disable=protected-access


def healthcare_extract_page_data(doc_id_order, obj, response_headers, health_job_state): # pylint: disable=unused-argument
    return (health_job_state.next_link,
        healthcare_result(doc_id_order, health_job_state.results, response_headers, lro=True))

def _get_deserialization_callback_from_task_type(task_type):
    if task_type == _AnalyzeActionsType.RECOGNIZE_ENTITIES:
        return entities_result
    if task_type == _AnalyzeActionsType.RECOGNIZE_PII_ENTITIES:
        return pii_entities_result
    if task_type == _AnalyzeActionsType.RECOGNIZE_LINKED_ENTITIES:
        return linked_entities_result
    if task_type == _AnalyzeActionsType.ANALYZE_SENTIMENT:
        return sentiment_result
    return key_phrases_result

def _get_property_name_from_task_type(task_type):
    if task_type == _AnalyzeActionsType.RECOGNIZE_ENTITIES:
        return "entity_recognition_tasks"
    if task_type == _AnalyzeActionsType.RECOGNIZE_PII_ENTITIES:
        return "entity_recognition_pii_tasks"
    if task_type == _AnalyzeActionsType.RECOGNIZE_LINKED_ENTITIES:
        return "entity_linking_tasks"
    if task_type == _AnalyzeActionsType.ANALYZE_SENTIMENT:
        return "sentiment_analysis_tasks"
    return "key_phrase_extraction_tasks"

def _get_good_result(current_task_type, index_of_task_result, doc_id_order, response_headers, returned_tasks_object):
    deserialization_callback = _get_deserialization_callback_from_task_type(current_task_type)
    property_name = _get_property_name_from_task_type(current_task_type)
    response_task_to_deserialize = getattr(returned_tasks_object, property_name)[index_of_task_result]
    return deserialization_callback(
        doc_id_order, response_task_to_deserialize.results, response_headers, lro=True
    )
<<<<<<< HEAD
=======
    return AnalyzeActionsResult(
        document_results=document_results,
        action_type=current_task_type,
        completed_on=response_task_to_deserialize.last_update_date_time,
    )
>>>>>>> 0282a233

def get_iter_items(doc_id_order, task_order, response_headers, analyze_job_state):
    iter_items = defaultdict(list) # map doc id to action results
    task_type_to_index = defaultdict(int)  # need to keep track of how many of each type of tasks we've seen
    returned_tasks_object = analyze_job_state.tasks
    for current_task_type in task_order:
        index_of_task_result = task_type_to_index[current_task_type]
        results = _get_good_result(
            current_task_type,
            index_of_task_result,
            doc_id_order,
            response_headers,
            returned_tasks_object,
        )
        for result in results:
            iter_items[result.id].append(result)

        task_type_to_index[current_task_type] += 1
    return [
        iter_items[doc_id]
        for doc_id in doc_id_order
        if doc_id in iter_items
    ]

def analyze_extract_page_data(doc_id_order, task_order, response_headers, analyze_job_state):
    # return next link, list of
    iter_items = get_iter_items(doc_id_order, task_order, response_headers, analyze_job_state)
    return analyze_job_state.next_link, iter_items


def lro_get_next_page(lro_status_callback, first_page, continuation_token, show_stats=False):
    if continuation_token is None:
        return first_page

    try:
        continuation_token = continuation_token.decode("utf-8")

    except AttributeError:
        pass

    parsed_url = urlparse(continuation_token)
    job_id = parsed_url.path.split("/")[-1]
    query_params = dict(parse_qsl(parsed_url.query.replace("$", "")))
    if "showStats" in query_params:
        query_params.pop("showStats")
    query_params["show_stats"] = show_stats

    return lro_status_callback(job_id, **query_params)


def healthcare_paged_result(doc_id_order, health_status_callback, _, obj, response_headers, show_stats=False): # pylint: disable=unused-argument
    return ItemPaged(
        functools.partial(lro_get_next_page, health_status_callback, obj, show_stats=show_stats),
        functools.partial(healthcare_extract_page_data, doc_id_order, obj, response_headers),
    )

def analyze_paged_result(doc_id_order, task_order, analyze_status_callback, _, obj, response_headers, show_stats=False): # pylint: disable=unused-argument
    return ItemPaged(
        functools.partial(lro_get_next_page, analyze_status_callback, obj, show_stats=show_stats),
        functools.partial(analyze_extract_page_data, doc_id_order, task_order, response_headers)
    )<|MERGE_RESOLUTION|>--- conflicted
+++ resolved
@@ -31,17 +31,8 @@
     TextAnalyticsWarning,
     RecognizePiiEntitiesResult,
     PiiEntity,
-<<<<<<< HEAD
-    AnalyzeHealthcareEntitiesResultItem,
-    RequestStatistics,
+    AnalyzeHealthcareEntitiesResult,
     _AnalyzeActionsType,
-=======
-    AnalyzeHealthcareEntitiesResult,
-    AnalyzeActionsResult,
-    AnalyzeActionsType,
-    AnalyzeActionsError,
-    _get_indices,
->>>>>>> 0282a233
 )
 
 class CSODataV4Format(ODataV4Format):
@@ -216,14 +207,6 @@
     return deserialization_callback(
         doc_id_order, response_task_to_deserialize.results, response_headers, lro=True
     )
-<<<<<<< HEAD
-=======
-    return AnalyzeActionsResult(
-        document_results=document_results,
-        action_type=current_task_type,
-        completed_on=response_task_to_deserialize.last_update_date_time,
-    )
->>>>>>> 0282a233
 
 def get_iter_items(doc_id_order, task_order, response_headers, analyze_job_state):
     iter_items = defaultdict(list) # map doc id to action results
