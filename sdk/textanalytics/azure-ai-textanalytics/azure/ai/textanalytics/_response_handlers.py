# ------------------------------------
# Copyright (c) Microsoft Corporation.
# Licensed under the MIT License.
# ------------------------------------

import json
import functools
from collections import defaultdict
from urllib.parse import urlparse, parse_qsl
from azure.core.exceptions import (
    HttpResponseError,
    ClientAuthenticationError,
    ResourceNotFoundError,
    ODataV4Format,
)
from azure.core.paging import ItemPaged
from ._models import (
    RecognizeEntitiesResult,
    CategorizedEntity,
    TextDocumentStatistics,
    RecognizeLinkedEntitiesResult,
    LinkedEntity,
    ExtractKeyPhrasesResult,
    AnalyzeSentimentResult,
    SentenceSentiment,
    DetectLanguageResult,
    DetectedLanguage,
    DocumentError,
    SentimentConfidenceScores,
    TextAnalyticsError,
    TextAnalyticsWarning,
    RecognizePiiEntitiesResult,
    PiiEntity,
    AnalyzeHealthcareEntitiesResult,
    _AnalyzeActionsType,
    RecognizeCustomEntitiesResult,
    ClassifyDocumentResult,
    ActionPointerKind,
    ExtractSummaryResult,
<<<<<<< HEAD
    DynamicClassificationResult,
=======
    AbstractSummaryResult,
>>>>>>> aeb1e83d
)


class CSODataV4Format(ODataV4Format):
    def __init__(self, odata_error):
        try:
            if odata_error["error"]["innererror"]:
                super().__init__(
                    odata_error["error"]["innererror"]
                )
            self.details = odata_error["error"].get("details", [])
        except KeyError:
            super().__init__(odata_error)


def process_http_response_error(error):
    """Raise detailed error message."""
    raise_error = HttpResponseError
    if error.status_code == 401:
        raise_error = ClientAuthenticationError
    if error.status_code == 404:
        raise_error = ResourceNotFoundError
    raise raise_error(response=error.response, error_format=CSODataV4Format) from error


def order_results(response, combined):
    """Order results in the order the user passed them in.

    :param response: Used to get the original documents in the request
    :param combined: A combined list of the results | errors
    :return: In order list of results | errors (if any)
    """
    try:
        request = json.loads(response.http_response.request.body)["documents"]
    except KeyError:  # language API compat
        request = json.loads(response.http_response.request.body)["analysisInput"]["documents"]
    mapping = {item.id: item for item in combined}
    ordered_response = [mapping[item["id"]] for item in request]
    return ordered_response


def order_lro_results(doc_id_order, combined):
    """Order results in the order the user passed them in.
    For long running operations, we need to explicitly pass in the
    document ids since the initial request will no longer be available.

    :param doc_id_order: A list of document IDs from the original request.
    :param combined: A combined list of the results | errors
    :return: In order list of results | errors (if any)
    """

    mapping = [(item.id, item) for item in combined]
    ordered_response = [
        i[1] for i in sorted(mapping, key=lambda m: doc_id_order.index(m[0]))
    ]
    return ordered_response


def prepare_result(func):
    def choose_wrapper(*args, **kwargs):
        def wrapper(
            response, obj, _, ordering_function
        ):
            if hasattr(obj, "results"):
                obj = obj.results  # language API compat

            if obj.errors:
                combined = obj.documents + obj.errors
                results = ordering_function(response, combined)

            else:
                results = obj.documents

            for idx, item in enumerate(results):
                if hasattr(item, "error"):
                    results[idx] = DocumentError(
                        id=item.id,
                        error=TextAnalyticsError._from_generated(  # pylint: disable=protected-access
                            item.error
                        ),
                    )
                else:
                    results[idx] = func(item, results)
            return results

        lro = kwargs.get("lro", False)

        if lro:
            return wrapper(*args, ordering_function=order_lro_results)
        return wrapper(*args, ordering_function=order_results)

    return choose_wrapper


@prepare_result
def abstract_summary_result(
    summary, results, *args, **kwargs
):  # pylint: disable=unused-argument
    return AbstractSummaryResult._from_generated(  # pylint: disable=protected-access
        summary
    )


@prepare_result
def language_result(language, results):  # pylint: disable=unused-argument
    return DetectLanguageResult(
        id=language.id,
        primary_language=DetectedLanguage._from_generated(  # pylint: disable=protected-access
            language.detected_language
        ),
        warnings=[
            TextAnalyticsWarning._from_generated(w)  # pylint: disable=protected-access
            for w in language.warnings
        ],
        statistics=TextDocumentStatistics._from_generated(  # pylint: disable=protected-access
            language.statistics
        ),
    )


@prepare_result
def entities_result(
    entity, results, *args, **kwargs
):  # pylint: disable=unused-argument
    return RecognizeEntitiesResult(
        id=entity.id,
        entities=[
            CategorizedEntity._from_generated(e)  # pylint: disable=protected-access
            for e in entity.entities
        ],
        warnings=[
            TextAnalyticsWarning._from_generated(w)  # pylint: disable=protected-access
            for w in entity.warnings
        ],
        statistics=TextDocumentStatistics._from_generated(  # pylint: disable=protected-access
            entity.statistics
        ),
        detected_language=DetectedLanguage._from_generated(  # pylint: disable=protected-access
            entity.detected_language
        ) if hasattr(entity, "detected_language") and entity.detected_language else None
    )


@prepare_result
def linked_entities_result(
    entity, results, *args, **kwargs
):  # pylint: disable=unused-argument
    return RecognizeLinkedEntitiesResult(
        id=entity.id,
        entities=[
            LinkedEntity._from_generated(e)  # pylint: disable=protected-access
            for e in entity.entities
        ],
        warnings=[
            TextAnalyticsWarning._from_generated(w)  # pylint: disable=protected-access
            for w in entity.warnings
        ],
        statistics=TextDocumentStatistics._from_generated(  # pylint: disable=protected-access
            entity.statistics
        ),
        detected_language=DetectedLanguage._from_generated(  # pylint: disable=protected-access
            entity.detected_language
        ) if hasattr(entity, "detected_language") and entity.detected_language else None
    )


@prepare_result
def key_phrases_result(
    phrases, results, *args, **kwargs
):  # pylint: disable=unused-argument
    return ExtractKeyPhrasesResult(
        id=phrases.id,
        key_phrases=phrases.key_phrases,
        warnings=[
            TextAnalyticsWarning._from_generated(w)  # pylint: disable=protected-access
            for w in phrases.warnings
        ],
        statistics=TextDocumentStatistics._from_generated(  # pylint: disable=protected-access
            phrases.statistics
        ),
        detected_language=DetectedLanguage._from_generated(  # pylint: disable=protected-access
            phrases.detected_language
        ) if hasattr(phrases, "detected_language") and phrases.detected_language else None
    )


@prepare_result
def sentiment_result(
    sentiment, results, *args, **kwargs
):  # pylint: disable=unused-argument
    return AnalyzeSentimentResult(
        id=sentiment.id,
        sentiment=sentiment.sentiment,
        warnings=[
            TextAnalyticsWarning._from_generated(w)  # pylint: disable=protected-access
            for w in sentiment.warnings
        ],
        statistics=TextDocumentStatistics._from_generated(  # pylint: disable=protected-access
            sentiment.statistics
        ),
        confidence_scores=SentimentConfidenceScores._from_generated(  # pylint: disable=protected-access
            sentiment.confidence_scores
        ),
        sentences=[
            SentenceSentiment._from_generated(  # pylint: disable=protected-access
                s, results, sentiment
            )
            for s in sentiment.sentences
        ],
        detected_language=DetectedLanguage._from_generated(  # pylint: disable=protected-access
            sentiment.detected_language
        ) if hasattr(sentiment, "detected_language") and sentiment.detected_language else None
    )


@prepare_result
def pii_entities_result(
    entity, results, *args, **kwargs
):  # pylint: disable=unused-argument
    return RecognizePiiEntitiesResult(
        id=entity.id,
        entities=[
            PiiEntity._from_generated(e)  # pylint: disable=protected-access
            for e in entity.entities
        ],
        redacted_text=entity.redacted_text
        if hasattr(entity, "redacted_text")
        else None,
        warnings=[
            TextAnalyticsWarning._from_generated(w)  # pylint: disable=protected-access
            for w in entity.warnings
        ],
        statistics=TextDocumentStatistics._from_generated(  # pylint: disable=protected-access
            entity.statistics
        ),
        detected_language=DetectedLanguage._from_generated(  # pylint: disable=protected-access
            entity.detected_language
        ) if hasattr(entity, "detected_language") and entity.detected_language else None
    )


@prepare_result
def healthcare_result(
    health_result, results, *args, **kwargs
):  # pylint: disable=unused-argument
    return AnalyzeHealthcareEntitiesResult._from_generated(  # pylint: disable=protected-access
        health_result
    )


@prepare_result
def summary_result(
    summary, results, *args, **kwargs
):  # pylint: disable=unused-argument
    return ExtractSummaryResult._from_generated(  # pylint: disable=protected-access
        summary
    )


@prepare_result
def custom_entities_result(
    custom_entities, results, *args, **kwargs
):  # pylint: disable=unused-argument
    return RecognizeCustomEntitiesResult._from_generated(  # pylint: disable=protected-access
        custom_entities
    )


@prepare_result
def classify_document_result(
    custom_categories, results, *args, **kwargs
):  # pylint: disable=unused-argument
    return ClassifyDocumentResult._from_generated(  # pylint: disable=protected-access
        custom_categories
    )


@prepare_result
def dynamic_classification_result(
    categories, results, *args, **kwargs
):  # pylint: disable=unused-argument
    return DynamicClassificationResult._from_generated(  # pylint: disable=protected-access
        categories
    )


def healthcare_extract_page_data(
    doc_id_order, obj, health_job_state
):  # pylint: disable=unused-argument
    return (
        health_job_state.next_link,
        healthcare_result(
            doc_id_order,
            health_job_state.results
            if hasattr(health_job_state, "results")
            else health_job_state.tasks.items[0].results,
            {},
            lro=True
        ),
    )


def _get_deserialization_callback_from_task_type(task_type):  # pylint: disable=too-many-return-statements
    if task_type == _AnalyzeActionsType.RECOGNIZE_ENTITIES:
        return entities_result
    if task_type == _AnalyzeActionsType.RECOGNIZE_PII_ENTITIES:
        return pii_entities_result
    if task_type == _AnalyzeActionsType.RECOGNIZE_LINKED_ENTITIES:
        return linked_entities_result
    if task_type == _AnalyzeActionsType.ANALYZE_SENTIMENT:
        return sentiment_result
    if task_type == _AnalyzeActionsType.RECOGNIZE_CUSTOM_ENTITIES:
        return custom_entities_result
    if task_type == _AnalyzeActionsType.SINGLE_LABEL_CLASSIFY:
        return classify_document_result
    if task_type == _AnalyzeActionsType.MULTI_LABEL_CLASSIFY:
        return classify_document_result
    if task_type == _AnalyzeActionsType.ANALYZE_HEALTHCARE_ENTITIES:
        return healthcare_result
    if task_type == _AnalyzeActionsType.EXTRACT_SUMMARY:
        return summary_result
    if task_type == _AnalyzeActionsType.ABSTRACT_SUMMARY:
        return abstract_summary_result
    return key_phrases_result


def _get_property_name_from_task_type(task_type):  # pylint: disable=too-many-return-statements
    """v3.1 only"""
    if task_type == _AnalyzeActionsType.RECOGNIZE_ENTITIES:
        return "entity_recognition_tasks"
    if task_type == _AnalyzeActionsType.RECOGNIZE_PII_ENTITIES:
        return "entity_recognition_pii_tasks"
    if task_type == _AnalyzeActionsType.RECOGNIZE_LINKED_ENTITIES:
        return "entity_linking_tasks"
    if task_type == _AnalyzeActionsType.ANALYZE_SENTIMENT:
        return "sentiment_analysis_tasks"
    return "key_phrase_extraction_tasks"


def get_task_from_pointer(task_type):  # pylint: disable=too-many-return-statements
    """v3.1 only"""
    if task_type == ActionPointerKind.RECOGNIZE_ENTITIES:
        return "entity_recognition_tasks"
    if task_type == ActionPointerKind.RECOGNIZE_PII_ENTITIES:
        return "entity_recognition_pii_tasks"
    if task_type == ActionPointerKind.RECOGNIZE_LINKED_ENTITIES:
        return "entity_linking_tasks"
    if task_type == ActionPointerKind.ANALYZE_SENTIMENT:
        return "sentiment_analysis_tasks"
    return "key_phrase_extraction_tasks"


def resolve_action_pointer(pointer):
    import re
    pointer_union = "|".join(value for value in ActionPointerKind)
    found = re.search(fr"#/tasks/({pointer_union})/\d+", pointer)
    if found:
        index = int(pointer[-1])
        task = pointer.split("#/tasks/")[1].split("/")[0]
        property_name = get_task_from_pointer(task)
        return property_name, index
    raise ValueError(
        f"Unexpected response from service - action pointer '{pointer}' is not a valid action pointer."
    )


def pad_result(tasks_obj, doc_id_order):
    return [
        DocumentError(
            id=doc_id,
            error=TextAnalyticsError(message=f"No result for document. Action returned status '{tasks_obj.status}'.")
        ) for doc_id in doc_id_order
    ]


def get_ordered_errors(tasks_obj, task_name, doc_id_order):
    # throw exception if error missing a target
    missing_target = any([error for error in tasks_obj.errors if error.target is None])
    if missing_target:
        message = "".join([f"({err.code}) {err.message}" for err in tasks_obj.errors])
        raise HttpResponseError(message=message)

    # create a DocumentError per input doc with the action error details
    for err in tasks_obj.errors:
        # language API compat
        if err.target.find("items") != -1:
            action = tasks_obj.tasks.items[int(err.target.split("/")[-1])]
        else:
            property_name, index = resolve_action_pointer(err.target)
            actions = getattr(tasks_obj.tasks, property_name)
            action = actions[index]
        if action.task_name == task_name:
            errors = [
                DocumentError(
                    id=doc_id,
                    error=TextAnalyticsError(code=err.code, message=err.message)
                ) for doc_id in doc_id_order
            ]
            return errors
    raise ValueError("Unexpected response from service - no errors for missing action results.")


def _get_doc_results(task, doc_id_order, returned_tasks_object):
    returned_tasks = returned_tasks_object.tasks
    current_task_type, task_name = task
    deserialization_callback = _get_deserialization_callback_from_task_type(
        current_task_type
    )
    # language api compat
    property_name = \
        "items" if hasattr(returned_tasks, "items") else _get_property_name_from_task_type(current_task_type)
    try:
        response_task_to_deserialize = \
            next(task for task in getattr(returned_tasks, property_name) if task.task_name == task_name)
    except StopIteration:
        raise ValueError("Unexpected response from service - unable to deserialize result.")

    # if no results present, check for action errors
    if response_task_to_deserialize.results is None:
        return get_ordered_errors(returned_tasks_object, task_name, doc_id_order)
    # if results obj present, but no document results or errors (likely a canceled scenario)
    if not response_task_to_deserialize.results.documents and not response_task_to_deserialize.results.errors:
        return pad_result(returned_tasks_object, doc_id_order)
    return deserialization_callback(
        doc_id_order, response_task_to_deserialize.results, {}, lro=True
    )


def get_iter_items(doc_id_order, task_order, bespoke, analyze_job_state):
    iter_items = defaultdict(list)  # map doc id to action results
    returned_tasks_object = analyze_job_state

    if bespoke:
        return _get_doc_results(
            task_order[0],
            doc_id_order,
            returned_tasks_object,
        )

    for task in task_order:
        results = _get_doc_results(
            task,
            doc_id_order,
            returned_tasks_object,
        )
        for result in results:
            iter_items[result.id].append(result)

    return [iter_items[doc_id] for doc_id in doc_id_order if doc_id in iter_items]


def analyze_extract_page_data(
    doc_id_order, task_order, bespoke, analyze_job_state
):
    # return next link, list of
    iter_items = get_iter_items(
        doc_id_order, task_order, bespoke, analyze_job_state
    )
    return analyze_job_state.next_link, iter_items


def lro_get_next_page(
    lro_status_callback, first_page, continuation_token, show_stats=False
):
    if continuation_token is None:
        return first_page

    try:
        continuation_token = continuation_token.decode("utf-8")

    except AttributeError:
        pass

    parsed_url = urlparse(continuation_token)
    job_id = parsed_url.path.split("/")[-1]
    query_params = dict(parse_qsl(parsed_url.query.replace("$", "")))
    if "showStats" in query_params:
        query_params.pop("showStats")
    if "api-version" in query_params:  # language api compat
        query_params.pop("api-version")
    query_params["show_stats"] = show_stats

    return lro_status_callback(job_id, **query_params)


def healthcare_paged_result(
    doc_id_order, health_status_callback, _, obj, show_stats=False
):
    return ItemPaged(
        functools.partial(
            lro_get_next_page, health_status_callback, obj, show_stats=show_stats
        ),
        functools.partial(
            healthcare_extract_page_data, doc_id_order, obj
        ),
    )


def analyze_paged_result(
    doc_id_order,
    task_order,
    analyze_status_callback,
    _,
    obj,
    show_stats=False,
    bespoke=False
):
    return ItemPaged(
        functools.partial(
            lro_get_next_page, analyze_status_callback, obj, show_stats=show_stats
        ),
        functools.partial(
            analyze_extract_page_data, doc_id_order, task_order, bespoke
        ),
    )


def _get_result_from_continuation_token(
    client, continuation_token, poller_type, polling_method, callback, bespoke=False
):
    def result_callback(initial_response, pipeline_response):
        doc_id_order = initial_response.context.options["doc_id_order"]
        show_stats = initial_response.context.options["show_stats"]
        task_id_order = initial_response.context.options.get("task_id_order")
        return callback(
            pipeline_response,
            None,
            doc_id_order,
            task_id_order=task_id_order,
            show_stats=show_stats,
            bespoke=bespoke
        )

    return poller_type.from_continuation_token(
            polling_method=polling_method,
            client=client,
            deserialization_callback=result_callback,
            continuation_token=continuation_token
        )<|MERGE_RESOLUTION|>--- conflicted
+++ resolved
@@ -37,11 +37,8 @@
     ClassifyDocumentResult,
     ActionPointerKind,
     ExtractSummaryResult,
-<<<<<<< HEAD
+    AbstractSummaryResult,
     DynamicClassificationResult,
-=======
-    AbstractSummaryResult,
->>>>>>> aeb1e83d
 )
 
 
