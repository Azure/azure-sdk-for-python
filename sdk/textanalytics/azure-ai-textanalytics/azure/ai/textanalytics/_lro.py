# coding=utf-8
# ------------------------------------
# Copyright (c) Microsoft Corporation.
# Licensed under the MIT License.
# ------------------------------------
from six.moves.urllib.parse import urlencode
<<<<<<< HEAD
from azure.core.exceptions import HttpResponseError
=======
>>>>>>> cc003000
from azure.core.polling import LROPoller
from azure.core.polling.base_polling import LROBasePolling, OperationResourcePolling, OperationFailed, BadStatus

_FINISHED = frozenset(["succeeded", "cancelled", "failed", "partiallysucceeded"])
_FAILED = frozenset(["failed"])
_SUCCEEDED = frozenset(["succeeded", "partiallysucceeded"])


class TextAnalyticsOperationResourcePolling(OperationResourcePolling):
    def __init__(self, operation_location_header="operation-location", show_stats=False):
        super(TextAnalyticsOperationResourcePolling, self).__init__(operation_location_header=operation_location_header)
        self._show_stats = show_stats
        self._query_params = {
            "showStats": show_stats
        }

    def get_polling_url(self):
        if not self._show_stats:
            return super(TextAnalyticsOperationResourcePolling, self).get_polling_url()

        return super(TextAnalyticsOperationResourcePolling, self).get_polling_url() + \
            "?" + urlencode(self._query_params)


class TextAnalyticsLROPollingMethod(LROBasePolling):

    def finished(self):
        """Is this polling finished?
        :rtype: bool
        """
        return TextAnalyticsLROPollingMethod._finished(self.status())

    @staticmethod
    def _finished(status):
        if hasattr(status, "value"):
            status = status.value
        return str(status).lower() in _FINISHED

    @staticmethod
    def _failed(status):
        if hasattr(status, "value"):
            status = status.value
        return str(status).lower() in _FAILED

    @staticmethod
    def _raise_if_bad_http_status_and_method(response):
        """Check response status code is valid.

        Must be 200, 201, 202, or 204.

        :raises: BadStatus if invalid status.
        """
        code = response.status_code
        if code in {200, 201, 202, 204}:
            return
        raise BadStatus(
            "Invalid return status {!r} for {!r} operation".format(
                code, response.request.method
            )
        )

    def _poll(self):
        """Poll status of operation so long as operation is incomplete and
        we have an endpoint to query.

        :param callable update_cmd: The function to call to retrieve the
         latest status of the long running operation.
        :raises: OperationFailed if operation status 'Failed' or 'Canceled'.
        :raises: BadStatus if response status invalid.
        :raises: BadResponse if response invalid.
        """

        while not self.finished():
            self._delay()
            self.update_status()

        if TextAnalyticsLROPollingMethod._failed(self.status()):
            raise OperationFailed("Operation failed or canceled")

        final_get_url = self._operation.get_final_get_url(self._pipeline_response)
        if final_get_url:
            self._pipeline_response = self.request_status(final_get_url)
            TextAnalyticsLROPollingMethod._raise_if_bad_http_status_and_method(self._pipeline_response.http_response)

<<<<<<< HEAD

class AnalyzeHealthcareEntitiesLROPollingMethod(TextAnalyticsLROPollingMethod):
=======
class AnalyzeBatchActionsLROPollingMethod(TextAnalyticsLROPollingMethod):
>>>>>>> cc003000

    @property
    def _current_body(self):
        from ._generated.v3_1_preview_3.models import JobMetadata
        return JobMetadata.deserialize(self._pipeline_response)

    @property
    def created_on(self):
        if not self._current_body:
            return None
        return self._current_body.created_date_time

    @property
<<<<<<< HEAD
=======
    def display_name(self):
        if not self._current_body:
            return None
        return self._current_body.display_name

    @property
>>>>>>> cc003000
    def expires_on(self):
        if not self._current_body:
            return None
        return self._current_body.expiration_date_time

    @property
<<<<<<< HEAD
=======
    def actions_failed_count(self):
        if not self._current_body:
            return None
        return self._current_body.additional_properties['tasks']['failed']

    @property
    def actions_in_progress_count(self):
        if not self._current_body:
            return None
        return self._current_body.additional_properties['tasks']['inProgress']

    @property
    def actions_succeeded_count(self):
        if not self._current_body:
            return None
        return self._current_body.additional_properties['tasks']["completed"]

    @property
>>>>>>> cc003000
    def last_modified_on(self):
        if not self._current_body:
            return None
        return self._current_body.last_update_date_time

    @property
<<<<<<< HEAD
=======
    def total_actions_count(self):
        if not self._current_body:
            return None
        return self._current_body.additional_properties['tasks']["total"]

    @property
>>>>>>> cc003000
    def id(self):
        if not self._current_body:
            return None
        return self._current_body.job_id

<<<<<<< HEAD

class AnalyzeHealthcareEntitiesLROPoller(LROPoller):
=======
class AnalyzeBatchActionsLROPoller(LROPoller):
>>>>>>> cc003000

    @property
    def created_on(self):
        return self._polling_method.created_on

    @property
<<<<<<< HEAD
=======
    def display_name(self):
        return self._polling_method.display_name

    @property
>>>>>>> cc003000
    def expires_on(self):
        return self._polling_method.expires_on

    @property
<<<<<<< HEAD
    def last_modified_on(self):
        return self._polling_method.last_modified_on

    @property
    def id(self):
        return self._polling_method.id

    def cancel(  # type: ignore
        self,
        **kwargs
    ):  # type: (...) -> LROPoller[None]
        """Cancel the operation currently being polled.

        :keyword int polling_interval: The polling interval to use to poll the cancellation status.
            The default value is 5 seconds.
        :return: Returns an instance of an LROPoller that returns None.
        :rtype: ~azure.core.polling.LROPoller[None]
        :raises: Warning when the operation has already reached a terminal state.

        .. admonition:: Example:

            .. literalinclude:: ../samples/sample_analyze_healthcare_entities_with_cancellation.py
                :start-after: [START analyze_healthcare_entities_with_cancellation]
                :end-before: [END analyze_healthcare_entities_with_cancellation]
                :language: python
                :dedent: 8
                :caption: Cancel an existing health operation.
        """
        polling_interval = kwargs.pop("polling_interval", 5)

        terminal_states = ["cancelled", "cancelling", "failed", "succeeded", "partiallyCompleted", "rejected"]

        try:
            # Join the thread so we no longer have to wait for a result from it.
            getattr(self, "_thread").join()

            # Get a final status update.
            getattr(self._polling_method, "update_status")()

            if self._polling_method.status() in terminal_states:
                raise Warning("Operation with ID '%s' is already in a terminal state and cannot be cancelled." \
                    % self.id)

            return getattr(self._polling_method, "_client").begin_cancel_health_job(
                self.id,
                polling=TextAnalyticsLROPollingMethod(timeout=polling_interval)
            )

        except HttpResponseError as error:
            from ._response_handlers import process_http_response_error
            process_http_response_error(error)
=======
    def actions_failed_count(self):
        return self._polling_method.actions_failed_count

    @property
    def actions_in_progress_count(self):
        return self._polling_method.actions_in_progress_count

    @property
    def actions_succeeded_count(self):
        return self._polling_method.actions_succeeded_count

    @property
    def last_modified_on(self):
        return self._polling_method.last_modified_on
    @property
    def total_actions_count(self):
        return self._polling_method.total_actions_count

    @property
    def id(self):
        return self._polling_method.id
>>>>>>> cc003000
<|MERGE_RESOLUTION|>--- conflicted
+++ resolved
@@ -4,10 +4,7 @@
 # Licensed under the MIT License.
 # ------------------------------------
 from six.moves.urllib.parse import urlencode
-<<<<<<< HEAD
 from azure.core.exceptions import HttpResponseError
-=======
->>>>>>> cc003000
 from azure.core.polling import LROPoller
 from azure.core.polling.base_polling import LROBasePolling, OperationResourcePolling, OperationFailed, BadStatus
 
@@ -33,7 +30,6 @@
 
 
 class TextAnalyticsLROPollingMethod(LROBasePolling):
-
     def finished(self):
         """Is this polling finished?
         :rtype: bool
@@ -92,12 +88,8 @@
             self._pipeline_response = self.request_status(final_get_url)
             TextAnalyticsLROPollingMethod._raise_if_bad_http_status_and_method(self._pipeline_response.http_response)
 
-<<<<<<< HEAD
 
 class AnalyzeHealthcareEntitiesLROPollingMethod(TextAnalyticsLROPollingMethod):
-=======
-class AnalyzeBatchActionsLROPollingMethod(TextAnalyticsLROPollingMethod):
->>>>>>> cc003000
 
     @property
     def _current_body(self):
@@ -111,86 +103,35 @@
         return self._current_body.created_date_time
 
     @property
-<<<<<<< HEAD
-=======
-    def display_name(self):
-        if not self._current_body:
-            return None
-        return self._current_body.display_name
-
-    @property
->>>>>>> cc003000
     def expires_on(self):
         if not self._current_body:
             return None
         return self._current_body.expiration_date_time
 
     @property
-<<<<<<< HEAD
-=======
-    def actions_failed_count(self):
-        if not self._current_body:
-            return None
-        return self._current_body.additional_properties['tasks']['failed']
-
-    @property
-    def actions_in_progress_count(self):
-        if not self._current_body:
-            return None
-        return self._current_body.additional_properties['tasks']['inProgress']
-
-    @property
-    def actions_succeeded_count(self):
-        if not self._current_body:
-            return None
-        return self._current_body.additional_properties['tasks']["completed"]
-
-    @property
->>>>>>> cc003000
     def last_modified_on(self):
         if not self._current_body:
             return None
         return self._current_body.last_update_date_time
 
     @property
-<<<<<<< HEAD
-=======
-    def total_actions_count(self):
-        if not self._current_body:
-            return None
-        return self._current_body.additional_properties['tasks']["total"]
-
-    @property
->>>>>>> cc003000
     def id(self):
         if not self._current_body:
             return None
         return self._current_body.job_id
 
-<<<<<<< HEAD
 
 class AnalyzeHealthcareEntitiesLROPoller(LROPoller):
-=======
-class AnalyzeBatchActionsLROPoller(LROPoller):
->>>>>>> cc003000
 
     @property
     def created_on(self):
         return self._polling_method.created_on
 
     @property
-<<<<<<< HEAD
-=======
-    def display_name(self):
-        return self._polling_method.display_name
-
-    @property
->>>>>>> cc003000
     def expires_on(self):
         return self._polling_method.expires_on
 
     @property
-<<<<<<< HEAD
     def last_modified_on(self):
         return self._polling_method.last_modified_on
 
@@ -242,7 +183,78 @@
         except HttpResponseError as error:
             from ._response_handlers import process_http_response_error
             process_http_response_error(error)
-=======
+
+class AnalyzeBatchActionsLROPollingMethod(TextAnalyticsLROPollingMethod):
+
+    @property
+    def _current_body(self):
+        from ._generated.v3_1_preview_3.models import JobMetadata
+        return JobMetadata.deserialize(self._pipeline_response)
+
+    @property
+    def created_on(self):
+        if not self._current_body:
+            return None
+        return self._current_body.created_date_time
+
+    @property
+    def display_name(self):
+        if not self._current_body:
+            return None
+        return self._current_body.display_name
+
+    @property
+    def actions_failed_count(self):
+        if not self._current_body:
+            return None
+        return self._current_body.additional_properties['tasks']['failed']
+
+    @property
+    def actions_in_progress_count(self):
+        if not self._current_body:
+            return None
+        return self._current_body.additional_properties['tasks']['inProgress']
+
+    @property
+    def actions_succeeded_count(self):
+        if not self._current_body:
+            return None
+        return self._current_body.additional_properties['tasks']["completed"]
+
+    @property
+    def last_modified_on(self):
+        if not self._current_body:
+            return None
+        return self._current_body.last_update_date_time
+
+    @property
+    def total_actions_count(self):
+        if not self._current_body:
+            return None
+        return self._current_body.additional_properties['tasks']["total"]
+
+    @property
+    def id(self):
+        if not self._current_body:
+            return None
+        return self._current_body.job_id
+
+
+class AnalyzeBatchActionsLROPoller(LROPoller):
+
+    @property
+    def created_on(self):
+        return self._polling_method.created_on
+
+    @property
+    def expires_on(self):
+        return self._polling_method.expires_on
+
+    @property
+    def display_name(self):
+        return self._polling_method.display_name
+
+    @property
     def actions_failed_count(self):
         return self._polling_method.actions_failed_count
 
@@ -257,11 +269,11 @@
     @property
     def last_modified_on(self):
         return self._polling_method.last_modified_on
+
     @property
     def total_actions_count(self):
         return self._polling_method.total_actions_count
 
     @property
     def id(self):
-        return self._polling_method.id
->>>>>>> cc003000
+        return self._polling_method.id