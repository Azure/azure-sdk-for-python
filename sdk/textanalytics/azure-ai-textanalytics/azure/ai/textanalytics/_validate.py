--- conflicted
+++ resolved
@@ -30,13 +30,8 @@
         "2022-05-01":
         [
             "RecognizeCustomEntitiesAction",
-<<<<<<< HEAD
-            "SingleCategoryClassifyAction",
+            "SingleLabelClassifyAction",
             "MultiLabelClassifyAction",
-=======
-            "SingleLabelClassifyAction",
-            "MultiCategoryClassifyAction",
->>>>>>> e1503979
             "AnalyzeHealthcareEntitiesAction"
         ]
     }
