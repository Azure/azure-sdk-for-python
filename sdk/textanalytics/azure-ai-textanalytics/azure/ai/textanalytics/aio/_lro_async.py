# coding=utf-8
# ------------------------------------
# Copyright (c) Microsoft Corporation.
# Licensed under the MIT License.
# ------------------------------------
import datetime
from typing import Optional
from azure.core.exceptions import HttpResponseError
from azure.core.polling import AsyncLROPoller
from azure.core.polling.base_polling import OperationFailed, BadStatus
from azure.core.polling.async_base_polling import AsyncLROBasePolling
from azure.core.polling._async_poller import PollingReturnType


_FINISHED = frozenset(["succeeded", "cancelled", "failed", "partiallycompleted"])
_FAILED = frozenset(["failed"])
_SUCCEEDED = frozenset(["succeeded", "partiallycompleted"])


class TextAnalyticsAsyncLROPollingMethod(AsyncLROBasePolling):
    def finished(self):
        """Is this polling finished?
        :rtype: bool
        """
        return TextAnalyticsAsyncLROPollingMethod._finished(self.status())

    @staticmethod
    def _finished(status):
        if hasattr(status, "value"):
            status = status.value
        return str(status).lower() in _FINISHED

    @staticmethod
    def _failed(status):
        if hasattr(status, "value"):
            status = status.value
        return str(status).lower() in _FAILED

    @staticmethod
    def _raise_if_bad_http_status_and_method(response):
        """Check response status code is valid.

        Must be 200, 201, 202, or 204.

        :raises: BadStatus if invalid status.
        """
        code = response.status_code
        if code in {200, 201, 202, 204}:
            return
        raise BadStatus(
            "Invalid return status {!r} for {!r} operation".format(
                code, response.request.method
            )
        )

    async def _poll(self):  # pylint:disable=invalid-overridden-method
        """Poll status of operation so long as operation is incomplete and
        we have an endpoint to query.

        :param callable update_cmd: The function to call to retrieve the
         latest status of the long running operation.
        :raises: OperationFailed if operation status 'Failed' or 'Canceled'.
        :raises: BadStatus if response status invalid.
        :raises: BadResponse if response invalid.
        """
        while not self.finished():
            await self._delay()
            await self.update_status()

        if TextAnalyticsAsyncLROPollingMethod._failed(self.status()):
            raise OperationFailed("Operation failed or canceled")

        final_get_url = self._operation.get_final_get_url(self._pipeline_response)
        if final_get_url:
            self._pipeline_response = await self.request_status(final_get_url)
            TextAnalyticsAsyncLROPollingMethod._raise_if_bad_http_status_and_method(
                self._pipeline_response.http_response
            )


class AsyncAnalyzeHealthcareEntitiesLROPollingMethod(
    TextAnalyticsAsyncLROPollingMethod
):
    def __init__(self, *args, **kwargs):
        self._text_analytics_client = kwargs.pop("text_analytics_client")
        super(AsyncAnalyzeHealthcareEntitiesLROPollingMethod, self).__init__(
            *args, **kwargs
        )

    @property
    def _current_body(self):
        from .._generated.v3_1.models import JobMetadata

        return JobMetadata.deserialize(self._pipeline_response)

    @property
    def created_on(self):
        if not self._current_body:
            return None
        return self._current_body.created_date_time

    @property
    def expires_on(self):
        if not self._current_body:
            return None
        return self._current_body.expiration_date_time

    @property
    def last_modified_on(self):
        if not self._current_body:
            return None
        return self._current_body.last_update_date_time

    @property
    def id(self):
        if not self._current_body:
            return None
        return self._current_body.job_id


class AsyncAnalyzeHealthcareEntitiesLROPoller(AsyncLROPoller[PollingReturnType]):
    def polling_method(self) -> AsyncAnalyzeHealthcareEntitiesLROPollingMethod:  # type: ignore
        """Return the polling method associated to this poller."""
        return self._polling_method  # type: ignore

    @property
    def created_on(self) -> datetime.datetime:
        """When your healthcare entities job was created

        :return: When your healthcare entities job was created
        :rtype: ~datetime.datetime
        """
        return self.polling_method().created_on

    @property
    def expires_on(self) -> datetime.datetime:
        """When your healthcare entities job will expire

        :return: When your healthcare entities job will expire
        :rtype: ~datetime.datetime
        """
        return self.polling_method().expires_on

    @property
    def last_modified_on(self) -> datetime.datetime:
        """When your healthcare entities job was last modified

        :return: When your healthcare entities job was last modified
        :rtype: ~datetime.datetime
        """
        return self.polling_method().last_modified_on

    @property
    def id(self) -> str:
        """ID of your call to :func:`begin_analyze_healthcare_entities`

        :return: ID of your call to :func:`begin_analyze_healthcare_entities`
        :rtype: str
        """
        return self.polling_method().id

<<<<<<< HEAD
    async def cancel( # type: ignore
        self,
        **kwargs
    ) -> "AsyncLROPoller[None]":
=======
    async def cancel(  # type: ignore
        self, **kwargs
    ) -> "AsyncAnalyzeHealthcareEntitiesLROPoller[None]":
>>>>>>> 538a5055
        """Cancel the operation currently being polled.

        :keyword int polling_interval: The polling interval to use to poll the cancellation status.
            The default value is 5 seconds.
        :return: Returns an instance of an AsyncLROPoller that returns None.
        :rtype: ~azure.core.polling.AsyncLROPoller[None]
        :raises ~azure.core.exceptions.HttpResponseError: When the operation has already reached a terminal state.

        .. admonition:: Example:

            .. literalinclude:: ../samples/async_samples/sample_analyze_healthcare_entities_with_cancellation_async.py
                :start-after: [START analyze_healthcare_entities_with_cancellation_async]
                :end-before: [END analyze_healthcare_entities_with_cancellation_async]
                :language: python
                :dedent: 4
                :caption: Cancel an existing health operation.
        """
        polling_interval = kwargs.pop("polling_interval", 5)
        await self.polling_method().update_status()

        try:
            return await getattr(
                self._polling_method, "_text_analytics_client"
            ).begin_cancel_health_job(
                self.id,
                polling=TextAnalyticsAsyncLROPollingMethod(timeout=polling_interval),
            )

        except HttpResponseError as error:
            from .._response_handlers import process_http_response_error

            process_http_response_error(error)


class AsyncAnalyzeActionsLROPollingMethod(TextAnalyticsAsyncLROPollingMethod):
    @property
    def _current_body(self):
        from .._generated.v3_1.models import AnalyzeJobMetadata

        return AnalyzeJobMetadata.deserialize(self._pipeline_response)

    @property
    def created_on(self):
        if not self._current_body:
            return None
        return self._current_body.created_date_time

    @property
    def display_name(self):
        if not self._current_body:
            return None
        return self._current_body.display_name

    @property
    def expires_on(self):
        if not self._current_body:
            return None
        return self._current_body.expiration_date_time

    @property
    def actions_failed_count(self):
        if not self._current_body:
            return None
        return self._current_body.additional_properties["tasks"]["failed"]

    @property
    def actions_in_progress_count(self):
        if not self._current_body:
            return None
        return self._current_body.additional_properties["tasks"]["inProgress"]

    @property
    def actions_succeeded_count(self):
        if not self._current_body:
            return None
        return self._current_body.additional_properties["tasks"]["completed"]

    @property
    def last_modified_on(self):
        if not self._current_body:
            return None
        return self._current_body.last_update_date_time

    @property
    def total_actions_count(self):
        if not self._current_body:
            return None
        return self._current_body.additional_properties["tasks"]["total"]

    @property
    def id(self):
        if not self._current_body:
            return None
        return self._current_body.job_id


class AsyncAnalyzeActionsLROPoller(AsyncLROPoller[PollingReturnType]):
    def polling_method(self) -> AsyncAnalyzeActionsLROPollingMethod:  # type: ignore
        """Return the polling method associated to this poller."""
        return self._polling_method  # type: ignore

    @property
    def created_on(self) -> datetime.datetime:
        """When your analyze job was created

        :return: When your analyze job was created
        :rtype: ~datetime.datetime
        """
        return self.polling_method().created_on

    @property
    def display_name(self) -> Optional[str]:
        """The display name of your :func:`begin_analyze_actions` call.

        Corresponds to the `display_name` kwarg you pass to your
        :func:`begin_analyze_actions` call.

        :return: The display name of your :func:`begin_analyze_actions` call.
        :rtype: str
        """
        return self.polling_method().display_name

    @property
    def expires_on(self) -> datetime.datetime:
        """When your analyze job will expire

        :return: When your analyze job will expire
        :rtype: ~datetime.datetime
        """
        return self.polling_method().expires_on

    @property
    def actions_failed_count(self) -> int:
        """Total number of actions that have failed

        :return: Total number of actions that have failed
        :rtype: int
        """
        return self.polling_method().actions_failed_count

    @property
    def actions_in_progress_count(self) -> int:
        """Total number of actions currently in progress

        :return: Total number of actions currently in progress
        :rtype: int
        """
        return self.polling_method().actions_in_progress_count

    @property
    def actions_succeeded_count(self) -> int:
        """Total number of actions that succeeded

        :return: Total number of actions that succeeded
        :rtype: int
        """
        return self.polling_method().actions_succeeded_count

    @property
    def last_modified_on(self) -> datetime.datetime:
        """The last time your actions results were updated

        :return: The last time your actions results were updated
        :rtype: ~datetime.datetime
        """
        return self.polling_method().last_modified_on

    @property
    def total_actions_count(self) -> int:
        """Total number of actions you submitted

        :return: Total number of actions submitted
        :rtype: int
        """
        return self.polling_method().total_actions_count

    @property
    def id(self) -> str:
        """ID of your :func:`begin_analyze_actions` call.

        :return: ID of your :func:`begin_analyze_actions` call.
        :rtype: str
        """
        return self.polling_method().id<|MERGE_RESOLUTION|>--- conflicted
+++ resolved
@@ -159,16 +159,9 @@
         """
         return self.polling_method().id
 
-<<<<<<< HEAD
-    async def cancel( # type: ignore
-        self,
-        **kwargs
-    ) -> "AsyncLROPoller[None]":
-=======
     async def cancel(  # type: ignore
         self, **kwargs
-    ) -> "AsyncAnalyzeHealthcareEntitiesLROPoller[None]":
->>>>>>> 538a5055
+    ) -> "AsyncLROPoller[None]":
         """Cancel the operation currently being polled.
 
         :keyword int polling_interval: The polling interval to use to poll the cancellation status.
