# ------------------------------------
# Copyright (c) Microsoft Corporation.
# Licensed under the MIT License.
# ------------------------------------
# pylint: disable=too-many-lines

from typing import Union, Any, List, Dict, cast
from azure.core.async_paging import AsyncItemPaged
from azure.core.tracing.decorator_async import distributed_trace_async
from azure.core.exceptions import HttpResponseError
from azure.core.credentials import AzureKeyCredential
from azure.core.credentials_async import AsyncTokenCredential
from ._base_client_async import AsyncTextAnalyticsClientBase
from .._request_handlers import (
    _validate_input,
    _determine_action_type,
)
from .._validate import validate_multiapi_args, check_for_unsupported_actions_types
from .._version import DEFAULT_API_VERSION
from .._response_handlers import (
    process_http_response_error,
    entities_result,
    linked_entities_result,
    key_phrases_result,
    sentiment_result,
    language_result,
    pii_entities_result,
    _get_result_from_continuation_token,
    dynamic_classification_result,
)
from ._response_handlers_async import healthcare_paged_result, analyze_paged_result
from .._models import (
    DetectLanguageInput,
    TextDocumentInput,
    DetectLanguageResult,
    RecognizeEntitiesResult,
    RecognizeLinkedEntitiesResult,
    ExtractKeyPhrasesResult,
    AnalyzeSentimentResult,
    DocumentError,
    RecognizePiiEntitiesResult,
    RecognizeEntitiesAction,
    RecognizePiiEntitiesAction,
    ExtractKeyPhrasesAction,
    _AnalyzeActionsType,
    RecognizeLinkedEntitiesAction,
    AnalyzeSentimentAction,
    AnalyzeHealthcareEntitiesResult,
    RecognizeCustomEntitiesAction,
    RecognizeCustomEntitiesResult,
    SingleLabelClassifyAction,
    MultiLabelClassifyAction,
    ClassifyDocumentResult,
    AnalyzeHealthcareEntitiesAction,
    ExtractSummaryAction,
    ExtractSummaryResult,
<<<<<<< HEAD
    DynamicClassificationResult,
=======
    AbstractSummaryAction,
    AbstractSummaryResult,
>>>>>>> aeb1e83d
)
from .._check import is_language_api, string_index_type_compatibility
from .._lro import TextAnalyticsOperationResourcePolling
from ._lro_async import (
    AsyncAnalyzeHealthcareEntitiesLROPollingMethod,
    AsyncAnalyzeActionsLROPollingMethod,
    AsyncAnalyzeHealthcareEntitiesLROPoller,
    AsyncAnalyzeActionsLROPoller,
    AsyncTextAnalysisLROPoller,
)


AsyncAnalyzeActionsResponse = AsyncTextAnalysisLROPoller[
    AsyncItemPaged[
        List[
            Union[
                RecognizeEntitiesResult,
                RecognizeLinkedEntitiesResult,
                RecognizePiiEntitiesResult,
                ExtractKeyPhrasesResult,
                AnalyzeSentimentResult,
                RecognizeCustomEntitiesResult,
                ClassifyDocumentResult,
                AnalyzeHealthcareEntitiesResult,
                ExtractSummaryResult,
                AbstractSummaryResult,
                DocumentError,
            ]
        ]
    ]
]


class TextAnalyticsClient(AsyncTextAnalyticsClientBase):
    """The Language service API is a suite of natural language processing (NLP) skills built with the best-in-class
    Microsoft machine learning algorithms. The API can be used to analyze unstructured text for
    tasks such as sentiment analysis, key phrase extraction, entities recognition,
    and language detection, and more.

    Further documentation can be found in
    https://docs.microsoft.com/azure/cognitive-services/language-service/overview

    :param str endpoint: Supported Cognitive Services or Language resource
        endpoints (protocol and hostname, for example: 'https://<resource-name>.cognitiveservices.azure.com').
    :param credential: Credentials needed for the client to connect to Azure.
        This can be the an instance of AzureKeyCredential if using a Cognitive Services/Language API key
        or a token credential from :mod:`azure.identity`.
    :type credential: ~azure.core.credentials.AzureKeyCredential or ~azure.core.credentials_async.AsyncTokenCredential
    :keyword str default_country_hint: Sets the default country_hint to use for all operations.
        Defaults to "US". If you don't want to use a country hint, pass the string "none".
    :keyword str default_language: Sets the default language to use for all operations.
        Defaults to "en".
    :keyword api_version: The API version of the service to use for requests. It defaults to the
        latest service version. Setting to an older version may result in reduced feature compatibility.
    :paramtype api_version: str or ~azure.ai.textanalytics.TextAnalyticsApiVersion

    .. admonition:: Example:

        .. literalinclude:: ../samples/async_samples/sample_authentication_async.py
            :start-after: [START create_ta_client_with_key_async]
            :end-before: [END create_ta_client_with_key_async]
            :language: python
            :dedent: 4
            :caption: Creating the TextAnalyticsClient with endpoint and API key.

        .. literalinclude:: ../samples/async_samples/sample_authentication_async.py
            :start-after: [START create_ta_client_with_aad_async]
            :end-before: [END create_ta_client_with_aad_async]
            :language: python
            :dedent: 4
            :caption: Creating the TextAnalyticsClient with endpoint and token credential from Azure Active Directory.
    """

    def __init__(
        self,
        endpoint: str,
        credential: Union[AzureKeyCredential, AsyncTokenCredential],
        **kwargs: Any
    ) -> None:
        super().__init__(
            endpoint=endpoint, credential=credential, **kwargs
        )
        self._api_version = kwargs.get("api_version", DEFAULT_API_VERSION)
        self._default_language = kwargs.pop("default_language", "en")
        self._default_country_hint = kwargs.pop("default_country_hint", "US")
        self._string_code_unit = (
            None if kwargs.get("api_version") == "v3.0" else "UnicodeCodePoint"
        )

    @distributed_trace_async
    @validate_multiapi_args(
        version_method_added="v3.0",
        args_mapping={"v3.1": ["disable_service_logs"]}
    )
    async def detect_language(
        self,
        documents: Union[List[str], List[DetectLanguageInput], List[Dict[str, str]]],
        **kwargs: Any,
    ) -> List[Union[DetectLanguageResult, DocumentError]]:
        """Detect language for a batch of documents.

        Returns the detected language and a numeric score between zero and
        one. Scores close to one indicate 100% certainty that the identified
        language is true. See https://aka.ms/talangs for the list of enabled languages.

        See https://aka.ms/azsdk/textanalytics/data-limits for service data limits.

        :param documents: The set of documents to process as part of this batch.
            If you wish to specify the ID and country_hint on a per-item basis you must
            use as input a list[:class:`~azure.ai.textanalytics.DetectLanguageInput`] or a list of
            dict representations of :class:`~azure.ai.textanalytics.DetectLanguageInput`, like
            `{"id": "1", "country_hint": "us", "text": "hello world"}`.
        :type documents:
            list[str] or list[~azure.ai.textanalytics.DetectLanguageInput] or list[dict[str, str]]
        :keyword str country_hint: Country of origin hint for the entire batch. Accepts two
            letter country codes specified by ISO 3166-1 alpha-2. Per-document
            country hints will take precedence over whole batch hints. Defaults to
            "US". If you don't want to use a country hint, pass the string "none".
        :keyword str model_version: This value indicates which model will
            be used for scoring, e.g. "latest", "2019-10-01". If a model-version
            is not specified, the API will default to the latest, non-preview version.
            See here for more info: https://aka.ms/text-analytics-model-versioning
        :keyword bool show_stats: If set to true, response will contain document
            level statistics in the `statistics` field of the document-level response.
        :keyword bool disable_service_logs: If set to true, you opt-out of having your text input
            logged on the service side for troubleshooting. By default, the Language service logs your
            input text for 48 hours, solely to allow for troubleshooting issues in providing you with
            the service's natural language processing functions. Setting this parameter to true,
            disables input logging and may limit our ability to remediate issues that occur. Please see
            Cognitive Services Compliance and Privacy notes at https://aka.ms/cs-compliance for
            additional details, and Microsoft Responsible AI principles at
            https://www.microsoft.com/ai/responsible-ai.
        :return: The combined list of :class:`~azure.ai.textanalytics.DetectLanguageResult`
            and :class:`~azure.ai.textanalytics.DocumentError` in the order the original documents
            were passed in.
        :rtype: list[~azure.ai.textanalytics.DetectLanguageResult or ~azure.ai.textanalytics.DocumentError]
        :raises ~azure.core.exceptions.HttpResponseError or TypeError or ValueError:

        .. versionadded:: v3.1
            The *disable_service_logs* keyword argument.

        .. admonition:: Example:

            .. literalinclude:: ../samples/async_samples/sample_detect_language_async.py
                :start-after: [START detect_language_async]
                :end-before: [END detect_language_async]
                :language: python
                :dedent: 4
                :caption: Detecting language in a batch of documents.
        """
        country_hint_arg = kwargs.pop("country_hint", None)
        country_hint = (
            country_hint_arg
            if country_hint_arg is not None
            else self._default_country_hint
        )
        docs = _validate_input(documents, "country_hint", country_hint)
        model_version = kwargs.pop("model_version", None)
        show_stats = kwargs.pop("show_stats", None)
        disable_service_logs = kwargs.pop("disable_service_logs", None)

        try:
            if is_language_api(self._api_version):
                models = self._client.models(api_version=self._api_version)
                return cast(
                    List[Union[DetectLanguageResult, DocumentError]],
                    await self._client.analyze_text(
                        body=models.AnalyzeTextLanguageDetectionInput(
                            analysis_input={"documents": docs},
                            parameters=models.LanguageDetectionTaskParameters(
                                logging_opt_out=disable_service_logs,
                                model_version=model_version
                            )
                        ),
                        show_stats=show_stats,
                        cls=kwargs.pop("cls", language_result),
                        **kwargs
                    )
                )

            # api_versions 3.0, 3.1
            return cast(
                List[Union[DetectLanguageResult, DocumentError]],
                await self._client.languages(
                    documents=docs,
                    model_version=model_version,
                    show_stats=show_stats,
                    logging_opt_out=disable_service_logs,
                    cls=kwargs.pop("cls", language_result),
                    **kwargs
                )
            )
        except HttpResponseError as error:
            return process_http_response_error(error)

    @distributed_trace_async
    @validate_multiapi_args(
        version_method_added="v3.0",
        args_mapping={"v3.1": ["string_index_type", "disable_service_logs"]}
    )
    async def recognize_entities(
        self,
        documents: Union[List[str], List[TextDocumentInput], List[Dict[str, str]]],
        **kwargs: Any,
    ) -> List[Union[RecognizeEntitiesResult, DocumentError]]:
        """Recognize entities for a batch of documents.

        Identifies and categorizes entities in your text as people, places,
        organizations, date/time, quantities, percentages, currencies, and more.
        For the list of supported entity types, check: https://aka.ms/taner

        See https://aka.ms/azsdk/textanalytics/data-limits for service data limits.

        :param documents: The set of documents to process as part of this batch.
            If you wish to specify the ID and language on a per-item basis you must
            use as input a list[:class:`~azure.ai.textanalytics.TextDocumentInput`] or a list of
            dict representations of :class:`~azure.ai.textanalytics.TextDocumentInput`, like
            `{"id": "1", "language": "en", "text": "hello world"}`.
        :type documents:
            list[str] or list[~azure.ai.textanalytics.TextDocumentInput] or list[dict[str, str]]
        :keyword str language: The 2 letter ISO 639-1 representation of language for the
            entire batch. For example, use "en" for English; "es" for Spanish etc.
            If not set, uses "en" for English as default. Per-document language will
            take precedence over whole batch language. See https://aka.ms/talangs for
            supported languages in Language API.
        :keyword str model_version: This value indicates which model will
            be used for scoring, e.g. "latest", "2019-10-01". If a model-version
            is not specified, the API will default to the latest, non-preview version.
            See here for more info: https://aka.ms/text-analytics-model-versioning
        :keyword bool show_stats: If set to true, response will contain document
            level statistics in the `statistics` field of the document-level response.
        :keyword str string_index_type: Specifies the method used to interpret string offsets.
            `UnicodeCodePoint`, the Python encoding, is the default. To override the Python default,
            you can also pass in `Utf16CodeUnit` or `TextElement_v8`. For additional information
            see https://aka.ms/text-analytics-offsets
        :keyword bool disable_service_logs: If set to true, you opt-out of having your text input
            logged on the service side for troubleshooting. By default, the Language service logs your
            input text for 48 hours, solely to allow for troubleshooting issues in providing you with
            the service's natural language processing functions. Setting this parameter to true,
            disables input logging and may limit our ability to remediate issues that occur. Please see
            Cognitive Services Compliance and Privacy notes at https://aka.ms/cs-compliance for
            additional details, and Microsoft Responsible AI principles at
            https://www.microsoft.com/ai/responsible-ai.
        :return: The combined list of :class:`~azure.ai.textanalytics.RecognizeEntitiesResult` and
            :class:`~azure.ai.textanalytics.DocumentError` in the order the original documents were
            passed in.
        :rtype: list[~azure.ai.textanalytics.RecognizeEntitiesResult or ~azure.ai.textanalytics.DocumentError]
        :raises ~azure.core.exceptions.HttpResponseError or TypeError or ValueError:

        .. versionadded:: v3.1
            The *disable_service_logs* and *string_index_type* keyword arguments.

        .. admonition:: Example:

            .. literalinclude:: ../samples/async_samples/sample_recognize_entities_async.py
                :start-after: [START recognize_entities_async]
                :end-before: [END recognize_entities_async]
                :language: python
                :dedent: 4
                :caption: Recognize entities in a batch of documents.
        """
        language_arg = kwargs.pop("language", None)
        language = language_arg if language_arg is not None else self._default_language
        docs = _validate_input(documents, "language", language)
        model_version = kwargs.pop("model_version", None)
        show_stats = kwargs.pop("show_stats", None)
        disable_service_logs = kwargs.pop("disable_service_logs", None)
        string_index_type = kwargs.pop("string_index_type", self._string_code_unit)

        try:
            if is_language_api(self._api_version):
                models = self._client.models(api_version=self._api_version)
                return cast(
                    List[Union[RecognizeEntitiesResult, DocumentError]],
                    await self._client.analyze_text(
                        body=models.AnalyzeTextEntityRecognitionInput(
                            analysis_input={"documents": docs},
                            parameters=models.EntitiesTaskParameters(
                                logging_opt_out=disable_service_logs,
                                model_version=model_version,
                                string_index_type=string_index_type_compatibility(string_index_type)
                            )
                        ),
                        show_stats=show_stats,
                        cls=kwargs.pop("cls", entities_result),
                        **kwargs
                    )
                )

            # api_versions 3.0, 3.1
            return cast(
                List[Union[RecognizeEntitiesResult, DocumentError]],
                await self._client.entities_recognition_general(
                    documents=docs,
                    model_version=model_version,
                    show_stats=show_stats,
                    string_index_type=string_index_type,
                    logging_opt_out=disable_service_logs,
                    cls=kwargs.pop("cls", entities_result),
                    **kwargs,
                )
            )
        except HttpResponseError as error:
            return process_http_response_error(error)

    @distributed_trace_async
    @validate_multiapi_args(
        version_method_added="v3.1"
    )
    async def recognize_pii_entities(
        self,
        documents: Union[List[str], List[TextDocumentInput], List[Dict[str, str]]],
        **kwargs: Any,
    ) -> List[Union[RecognizePiiEntitiesResult, DocumentError]]:
        """Recognize entities containing personal information for a batch of documents.

        Returns a list of personal information entities ("SSN",
        "Bank Account", etc) in the document.  For the list of supported entity types,
        check https://aka.ms/tanerpii

        See https://aka.ms/azsdk/textanalytics/data-limits for service data limits.

        :param documents: The set of documents to process as part of this batch.
            If you wish to specify the ID and language on a per-item basis you must
            use as input a list[:class:`~azure.ai.textanalytics.TextDocumentInput`] or a list of
            dict representations of :class:`~azure.ai.textanalytics.TextDocumentInput`, like
            `{"id": "1", "language": "en", "text": "hello world"}`.
        :type documents:
            list[str] or list[~azure.ai.textanalytics.TextDocumentInput] or list[dict[str, str]]
        :keyword str language: The 2 letter ISO 639-1 representation of language for the
            entire batch. For example, use "en" for English; "es" for Spanish etc.
            If not set, uses "en" for English as default. Per-document language will
            take precedence over whole batch language. See https://aka.ms/talangs for
            supported languages in Language API.
        :keyword str model_version: This value indicates which model will
            be used for scoring, e.g. "latest", "2019-10-01". If a model-version
            is not specified, the API will default to the latest, non-preview version.
            See here for more info: https://aka.ms/text-analytics-model-versioning
        :keyword bool show_stats: If set to true, response will contain document
            level statistics in the `statistics` field of the document-level response.
        :keyword domain_filter: Filters the response entities to ones only included in the specified domain.
            I.e., if set to 'phi', will only return entities in the Protected Healthcare Information domain.
            See https://aka.ms/tanerpii for more information.
        :paramtype domain_filter: str or ~azure.ai.textanalytics.PiiEntityDomain
        :keyword categories_filter: Instead of filtering over all PII entity categories, you can pass in a list of
            the specific PII entity categories you want to filter out. For example, if you only want to filter out
            U.S. social security numbers in a document, you can pass in
            `[PiiEntityCategory.US_SOCIAL_SECURITY_NUMBER]` for this kwarg.
        :paramtype categories_filter: list[str or ~azure.ai.textanalytics.PiiEntityCategory]
        :keyword str string_index_type: Specifies the method used to interpret string offsets.
            `UnicodeCodePoint`, the Python encoding, is the default. To override the Python default,
            you can also pass in `Utf16CodeUnit` or `TextElement_v8`. For additional information
            see https://aka.ms/text-analytics-offsets
        :keyword bool disable_service_logs: Defaults to true, meaning that the Language service will not log your
            input text on the service side for troubleshooting. If set to False, the Language service logs your
            input text for 48 hours, solely to allow for troubleshooting issues in providing you with
            the service's natural language processing functions. Please see
            Cognitive Services Compliance and Privacy notes at https://aka.ms/cs-compliance for
            additional details, and Microsoft Responsible AI principles at
            https://www.microsoft.com/ai/responsible-ai.
        :return: The combined list of :class:`~azure.ai.textanalytics.RecognizePiiEntitiesResult`
            and :class:`~azure.ai.textanalytics.DocumentError` in the order the original documents
            were passed in.
        :rtype: list[~azure.ai.textanalytics.RecognizePiiEntitiesResult or ~azure.ai.textanalytics.DocumentError]
        :raises ~azure.core.exceptions.HttpResponseError or TypeError or ValueError:

        .. versionadded:: v3.1
            The *recognize_pii_entities* client method.

        .. admonition:: Example:

            .. literalinclude:: ../samples/sample_recognize_pii_entities.py
                :start-after: [START recognize_pii_entities]
                :end-before: [END recognize_pii_entities]
                :language: python
                :dedent: 4
                :caption: Recognize personally identifiable information entities in a batch of documents.
        """
        language_arg = kwargs.pop("language", None)
        language = language_arg if language_arg is not None else self._default_language
        docs = _validate_input(documents, "language", language)
        model_version = kwargs.pop("model_version", None)
        show_stats = kwargs.pop("show_stats", None)
        domain_filter = kwargs.pop("domain_filter", None)
        categories_filter = kwargs.pop("categories_filter", None)
        string_index_type = kwargs.pop("string_index_type", self._string_code_unit)
        disable_service_logs = kwargs.pop("disable_service_logs", None)

        try:
            if is_language_api(self._api_version):
                models = self._client.models(api_version=self._api_version)
                return cast(
                    List[Union[RecognizePiiEntitiesResult, DocumentError]],
                    await self._client.analyze_text(
                        body=models.AnalyzeTextPiiEntitiesRecognitionInput(
                            analysis_input={"documents": docs},
                            parameters=models.PiiTaskParameters(
                                logging_opt_out=disable_service_logs,
                                model_version=model_version,
                                domain=domain_filter,
                                pii_categories=categories_filter,
                                string_index_type=string_index_type_compatibility(string_index_type)
                            )
                        ),
                        show_stats=show_stats,
                        cls=kwargs.pop("cls", pii_entities_result),
                        **kwargs
                    )
                )

            # api_versions 3.0, 3.1
            return cast(
                List[Union[RecognizePiiEntitiesResult, DocumentError]],
                await self._client.entities_recognition_pii(
                    documents=docs,
                    model_version=model_version,
                    show_stats=show_stats,
                    domain=domain_filter,
                    pii_categories=categories_filter,
                    logging_opt_out=disable_service_logs,
                    string_index_type=string_index_type,
                    cls=kwargs.pop("cls", pii_entities_result),
                    **kwargs
                )
            )
        except HttpResponseError as error:
            return process_http_response_error(error)

    @distributed_trace_async
    @validate_multiapi_args(
        version_method_added="v3.0",
        args_mapping={"v3.1": ["string_index_type", "disable_service_logs"]}
    )
    async def recognize_linked_entities(
        self,
        documents: Union[List[str], List[TextDocumentInput], List[Dict[str, str]]],
        **kwargs: Any,
    ) -> List[Union[RecognizeLinkedEntitiesResult, DocumentError]]:
        """Recognize linked entities from a well-known knowledge base for a batch of documents.

        Identifies and disambiguates the identity of each entity found in text (for example,
        determining whether an occurrence of the word Mars refers to the planet, or to the
        Roman god of war). Recognized entities are associated with URLs to a well-known
        knowledge base, like Wikipedia.

        See https://aka.ms/azsdk/textanalytics/data-limits for service data limits.

        :param documents: The set of documents to process as part of this batch.
            If you wish to specify the ID and language on a per-item basis you must
            use as input a list[:class:`~azure.ai.textanalytics.TextDocumentInput`] or a list of
            dict representations of :class:`~azure.ai.textanalytics.TextDocumentInput`, like
            `{"id": "1", "language": "en", "text": "hello world"}`.
        :type documents:
            list[str] or list[~azure.ai.textanalytics.TextDocumentInput] or list[dict[str, str]]
        :keyword str language: The 2 letter ISO 639-1 representation of language for the
            entire batch. For example, use "en" for English; "es" for Spanish etc.
            If not set, uses "en" for English as default. Per-document language will
            take precedence over whole batch language. See https://aka.ms/talangs for
            supported languages in Language API.
        :keyword str model_version: This value indicates which model will
            be used for scoring, e.g. "latest", "2019-10-01". If a model-version
            is not specified, the API will default to the latest, non-preview version.
            See here for more info: https://aka.ms/text-analytics-model-versioning
        :keyword bool show_stats: If set to true, response will contain document
            level statistics in the `statistics` field of the document-level response.
        :keyword str string_index_type: Specifies the method used to interpret string offsets.
            `UnicodeCodePoint`, the Python encoding, is the default. To override the Python default,
            you can also pass in `Utf16CodeUnit` or `TextElement_v8`. For additional information
            see https://aka.ms/text-analytics-offsets
        :keyword bool disable_service_logs: If set to true, you opt-out of having your text input
            logged on the service side for troubleshooting. By default, the Language service logs your
            input text for 48 hours, solely to allow for troubleshooting issues in providing you with
            the service's natural language processing functions. Setting this parameter to true,
            disables input logging and may limit our ability to remediate issues that occur. Please see
            Cognitive Services Compliance and Privacy notes at https://aka.ms/cs-compliance for
            additional details, and Microsoft Responsible AI principles at
            https://www.microsoft.com/ai/responsible-ai.
        :return: The combined list of :class:`~azure.ai.textanalytics.RecognizeLinkedEntitiesResult`
            and :class:`~azure.ai.textanalytics.DocumentError` in the order the original documents
            were passed in.
        :rtype: list[~azure.ai.textanalytics.RecognizeLinkedEntitiesResult or ~azure.ai.textanalytics.DocumentError]
        :raises ~azure.core.exceptions.HttpResponseError or TypeError or ValueError:

        .. versionadded:: v3.1
            The *disable_service_logs* and *string_index_type* keyword arguments.

        .. admonition:: Example:

            .. literalinclude:: ../samples/async_samples/sample_recognize_linked_entities_async.py
                :start-after: [START recognize_linked_entities_async]
                :end-before: [END recognize_linked_entities_async]
                :language: python
                :dedent: 4
                :caption: Recognize linked entities in a batch of documents.
        """
        language_arg = kwargs.pop("language", None)
        language = language_arg if language_arg is not None else self._default_language
        docs = _validate_input(documents, "language", language)
        model_version = kwargs.pop("model_version", None)
        show_stats = kwargs.pop("show_stats", None)
        disable_service_logs = kwargs.pop("disable_service_logs", None)
        string_index_type = kwargs.pop("string_index_type", self._string_code_unit)

        try:
            if is_language_api(self._api_version):
                models = self._client.models(api_version=self._api_version)
                return cast(
                    List[Union[RecognizeLinkedEntitiesResult, DocumentError]],
                    await self._client.analyze_text(
                        body=models.AnalyzeTextEntityLinkingInput(
                            analysis_input={"documents": docs},
                            parameters=models.EntityLinkingTaskParameters(
                                logging_opt_out=disable_service_logs,
                                model_version=model_version,
                                string_index_type=string_index_type_compatibility(string_index_type)
                            )
                        ),
                        show_stats=show_stats,
                        cls=kwargs.pop("cls", linked_entities_result),
                        **kwargs
                    )
                )

            # api_versions 3.0, 3.1
            return cast(
                List[Union[RecognizeLinkedEntitiesResult, DocumentError]],
                await self._client.entities_linking(
                    documents=docs,
                    logging_opt_out=disable_service_logs,
                    model_version=model_version,
                    string_index_type=string_index_type,
                    show_stats=show_stats,
                    cls=kwargs.pop("cls", linked_entities_result),
                    **kwargs
                )
            )
        except HttpResponseError as error:
            return process_http_response_error(error)

    @distributed_trace_async
    @validate_multiapi_args(
        version_method_added="v3.0",
        args_mapping={"v3.1": ["disable_service_logs"]}
    )
    async def extract_key_phrases(
        self,
        documents: Union[List[str], List[TextDocumentInput], List[Dict[str, str]]],
        **kwargs: Any,
    ) -> List[Union[ExtractKeyPhrasesResult, DocumentError]]:
        """Extract key phrases from a batch of documents.

        Returns a list of strings denoting the key phrases in the input
        text. For example, for the input text "The food was delicious and there
        were wonderful staff", the API returns the main talking points: "food"
        and "wonderful staff"

        See https://aka.ms/azsdk/textanalytics/data-limits for service data limits.

        :param documents: The set of documents to process as part of this batch.
            If you wish to specify the ID and language on a per-item basis you must
            use as input a list[:class:`~azure.ai.textanalytics.TextDocumentInput`] or a list of
            dict representations of :class:`~azure.ai.textanalytics.TextDocumentInput`, like
            `{"id": "1", "language": "en", "text": "hello world"}`.
        :type documents:
            list[str] or list[~azure.ai.textanalytics.TextDocumentInput] or list[dict[str, str]]
        :keyword str language: The 2 letter ISO 639-1 representation of language for the
            entire batch. For example, use "en" for English; "es" for Spanish etc.
            If not set, uses "en" for English as default. Per-document language will
            take precedence over whole batch language. See https://aka.ms/talangs for
            supported languages in Language API.
        :keyword str model_version: This value indicates which model will
            be used for scoring, e.g. "latest", "2019-10-01". If a model-version
            is not specified, the API will default to the latest, non-preview version.
            See here for more info: https://aka.ms/text-analytics-model-versioning
        :keyword bool show_stats: If set to true, response will contain document
            level statistics in the `statistics` field of the document-level response.
        :keyword bool disable_service_logs: If set to true, you opt-out of having your text input
            logged on the service side for troubleshooting. By default, the Language service logs your
            input text for 48 hours, solely to allow for troubleshooting issues in providing you with
            the service's natural language processing functions. Setting this parameter to true,
            disables input logging and may limit our ability to remediate issues that occur. Please see
            Cognitive Services Compliance and Privacy notes at https://aka.ms/cs-compliance for
            additional details, and Microsoft Responsible AI principles at
            https://www.microsoft.com/ai/responsible-ai.
        :return: The combined list of :class:`~azure.ai.textanalytics.ExtractKeyPhrasesResult` and
            :class:`~azure.ai.textanalytics.DocumentError` in the order the original documents were
            passed in.
        :rtype: list[~azure.ai.textanalytics.ExtractKeyPhrasesResult or ~azure.ai.textanalytics.DocumentError]
        :raises ~azure.core.exceptions.HttpResponseError or TypeError or ValueError:

        .. versionadded:: v3.1
            The *disable_service_logs* keyword argument.

        .. admonition:: Example:

            .. literalinclude:: ../samples/async_samples/sample_extract_key_phrases_async.py
                :start-after: [START extract_key_phrases_async]
                :end-before: [END extract_key_phrases_async]
                :language: python
                :dedent: 4
                :caption: Extract the key phrases in a batch of documents.
        """
        language_arg = kwargs.pop("language", None)
        language = language_arg if language_arg is not None else self._default_language
        docs = _validate_input(documents, "language", language)
        model_version = kwargs.pop("model_version", None)
        show_stats = kwargs.pop("show_stats", None)
        disable_service_logs = kwargs.pop("disable_service_logs", None)

        try:
            if is_language_api(self._api_version):
                models = self._client.models(api_version=self._api_version)
                return cast(
                    List[Union[ExtractKeyPhrasesResult, DocumentError]],
                    await self._client.analyze_text(
                        body=models.AnalyzeTextKeyPhraseExtractionInput(
                            analysis_input={"documents": docs},
                            parameters=models.KeyPhraseTaskParameters(
                                logging_opt_out=disable_service_logs,
                                model_version=model_version,
                            )
                        ),
                        show_stats=show_stats,
                        cls=kwargs.pop("cls", key_phrases_result),
                        **kwargs
                    )
                )

            # api_versions 3.0, 3.1
            return cast(
                List[Union[ExtractKeyPhrasesResult, DocumentError]],
                await self._client.key_phrases(
                    documents=docs,
                    model_version=model_version,
                    show_stats=show_stats,
                    logging_opt_out=disable_service_logs,
                    cls=kwargs.pop("cls", key_phrases_result),
                    **kwargs
                )
            )
        except HttpResponseError as error:
            return process_http_response_error(error)

    @distributed_trace_async
    @validate_multiapi_args(
        version_method_added="v3.0",
        args_mapping={"v3.1": ["show_opinion_mining", "disable_service_logs", "string_index_type"]}
    )
    async def analyze_sentiment(
        self,
        documents: Union[List[str], List[TextDocumentInput], List[Dict[str, str]]],
        **kwargs: Any,
    ) -> List[Union[AnalyzeSentimentResult, DocumentError]]:
        """Analyze sentiment for a batch of documents. Turn on opinion mining with `show_opinion_mining`.

        Returns a sentiment prediction, as well as sentiment scores for
        each sentiment class (Positive, Negative, and Neutral) for the document
        and each sentence within it.

        See https://aka.ms/azsdk/textanalytics/data-limits for service data limits.

        :param documents: The set of documents to process as part of this batch.
            If you wish to specify the ID and language on a per-item basis you must
            use as input a list[:class:`~azure.ai.textanalytics.TextDocumentInput`] or a list of
            dict representations of :class:`~azure.ai.textanalytics.TextDocumentInput`, like
            `{"id": "1", "language": "en", "text": "hello world"}`.
        :type documents:
            list[str] or list[~azure.ai.textanalytics.TextDocumentInput] or list[dict[str, str]]
        :keyword bool show_opinion_mining: Whether to mine the opinions of a sentence and conduct more
            granular analysis around the aspects of a product or service (also known as
            aspect-based sentiment analysis). If set to true, the returned
            :class:`~azure.ai.textanalytics.SentenceSentiment` objects
            will have property `mined_opinions` containing the result of this analysis. Only available for
            API version v3.1 and up.
        :keyword str language: The 2 letter ISO 639-1 representation of language for the
            entire batch. For example, use "en" for English; "es" for Spanish etc.
            If not set, uses "en" for English as default. Per-document language will
            take precedence over whole batch language. See https://aka.ms/talangs for
            supported languages in Language API.
        :keyword str model_version: This value indicates which model will
            be used for scoring, e.g. "latest", "2019-10-01". If a model-version
            is not specified, the API will default to the latest, non-preview version.
            See here for more info: https://aka.ms/text-analytics-model-versioning
        :keyword bool show_stats: If set to true, response will contain document
            level statistics in the `statistics` field of the document-level response.
        :keyword str string_index_type: Specifies the method used to interpret string offsets.
            `UnicodeCodePoint`, the Python encoding, is the default. To override the Python default,
            you can also pass in `Utf16CodeUnit` or `TextElement_v8`. For additional information
            see https://aka.ms/text-analytics-offsets
        :keyword bool disable_service_logs: If set to true, you opt-out of having your text input
            logged on the service side for troubleshooting. By default, the Language service logs your
            input text for 48 hours, solely to allow for troubleshooting issues in providing you with
            the service's natural language processing functions. Setting this parameter to true,
            disables input logging and may limit our ability to remediate issues that occur. Please see
            Cognitive Services Compliance and Privacy notes at https://aka.ms/cs-compliance for
            additional details, and Microsoft Responsible AI principles at
            https://www.microsoft.com/ai/responsible-ai.
        :return: The combined list of :class:`~azure.ai.textanalytics.AnalyzeSentimentResult` and
            :class:`~azure.ai.textanalytics.DocumentError` in the order the original documents were
            passed in.
        :rtype: list[~azure.ai.textanalytics.AnalyzeSentimentResult or ~azure.ai.textanalytics.DocumentError]
        :raises ~azure.core.exceptions.HttpResponseError or TypeError or ValueError:

        .. versionadded:: v3.1
            The *show_opinion_mining*, *disable_service_logs*, and *string_index_type* keyword arguments.

        .. admonition:: Example:

            .. literalinclude:: ../samples/async_samples/sample_analyze_sentiment_async.py
                :start-after: [START analyze_sentiment_async]
                :end-before: [END analyze_sentiment_async]
                :language: python
                :dedent: 4
                :caption: Analyze sentiment in a batch of documents.
        """
        language_arg = kwargs.pop("language", None)
        language = language_arg if language_arg is not None else self._default_language
        docs = _validate_input(documents, "language", language)
        model_version = kwargs.pop("model_version", None)
        show_stats = kwargs.pop("show_stats", None)
        show_opinion_mining = kwargs.pop("show_opinion_mining", None)
        disable_service_logs = kwargs.pop("disable_service_logs", None)
        string_index_type = kwargs.pop("string_index_type", self._string_code_unit)

        try:
            if is_language_api(self._api_version):
                models = self._client.models(api_version=self._api_version)
                return cast(
                    List[Union[AnalyzeSentimentResult, DocumentError]],
                    await self._client.analyze_text(
                        body=models.AnalyzeTextSentimentAnalysisInput(
                            analysis_input={"documents": docs},
                            parameters=models.SentimentAnalysisTaskParameters(
                                logging_opt_out=disable_service_logs,
                                model_version=model_version,
                                string_index_type=string_index_type_compatibility(string_index_type),
                                opinion_mining=show_opinion_mining,
                            )
                        ),
                        show_stats=show_stats,
                        cls=kwargs.pop("cls", sentiment_result),
                        **kwargs
                    )
                )

            # api_versions 3.0, 3.1
            return cast(
                List[Union[AnalyzeSentimentResult, DocumentError]],
                await self._client.sentiment(
                    documents=docs,
                    logging_opt_out=disable_service_logs,
                    model_version=model_version,
                    string_index_type=string_index_type,
                    opinion_mining=show_opinion_mining,
                    show_stats=show_stats,
                    cls=kwargs.pop("cls", sentiment_result),
                    **kwargs
                )
            )
        except HttpResponseError as error:
            return process_http_response_error(error)

    # pylint: disable=unused-argument
    def _healthcare_result_callback(
        self, raw_response, deserialized, doc_id_order, task_id_order=None, show_stats=False, bespoke=False
    ):
        if deserialized is None:
            models = self._client.models(api_version=self._api_version)
            response_cls = \
                models.AnalyzeTextJobState if is_language_api(self._api_version) else models.HealthcareJobState
            deserialized = response_cls.deserialize(raw_response)
        return healthcare_paged_result(
            doc_id_order,
            self._client.analyze_text_job_status if is_language_api(self._api_version) else self._client.health_status,
            raw_response,
            deserialized,
            show_stats=show_stats,
        )

    @distributed_trace_async
    @validate_multiapi_args(
        version_method_added="v3.1",
        args_mapping={
            "2022-10-01-preview": ["fhir_version", "document_type", "autodetect_default_language"],
            "2022-05-01": ["display_name"]
        }
    )
    async def begin_analyze_healthcare_entities(
        self,
        documents: Union[List[str], List[TextDocumentInput], List[Dict[str, str]]],
        **kwargs: Any,
    ) -> AsyncAnalyzeHealthcareEntitiesLROPoller[
        AsyncItemPaged[Union[AnalyzeHealthcareEntitiesResult, DocumentError]]
    ]:
        """Analyze healthcare entities and identify relationships between these entities in a batch of documents.

        Entities are associated with references that can be found in existing knowledge bases,
        such as UMLS, CHV, MSH, etc.

        We also extract the relations found between entities, for example in "The subject took 100 mg of ibuprofen",
        we would extract the relationship between the "100 mg" dosage and the "ibuprofen" medication.

        :param documents: The set of documents to process as part of this batch.
            If you wish to specify the ID and language on a per-item basis you must
            use as input a list[:class:`~azure.ai.textanalytics.TextDocumentInput`] or a list of
            dict representations of :class:`~azure.ai.textanalytics.TextDocumentInput`, like
            `{"id": "1", "language": "en", "text": "hello world"}`.
        :type documents:
            list[str] or list[~azure.ai.textanalytics.TextDocumentInput] or list[dict[str, str]]
        :keyword str model_version: This value indicates which model will
            be used for scoring, e.g. "latest", "2019-10-01". If a model-version
            is not specified, the API will default to the latest, non-preview version.
            See here for more info: https://aka.ms/text-analytics-model-versioning
        :keyword bool show_stats: If set to true, response will contain document level statistics.
        :keyword str language: The 2 letter ISO 639-1 representation of language for the
            entire batch. For example, use "en" for English; "es" for Spanish etc.
            For automatic language detection, use "auto" (Only supported by API version
            2022-10-01-preview and newer). If not set, uses "en" for English as default.
            Per-document language will take precedence over whole batch language.
            See https://aka.ms/talangs for supported languages in Language API.
        :keyword autodetect_default_language: Default/fallback language to use for documents requesting
            automatic language detection.
        :keyword str display_name: An optional display name to set for the requested analysis.
        :keyword str string_index_type: Specifies the method used to interpret string offsets.
            Can be one of 'UnicodeCodePoint' (default), 'Utf16CodeUnit', or 'TextElement_v8'.
            For additional information see https://aka.ms/text-analytics-offsets
        :keyword int polling_interval: Waiting time between two polls for LRO operations
            if no Retry-After header is present. Defaults to 5 seconds.
        :keyword str continuation_token:
            Call `continuation_token()` on the poller object to save the long-running operation (LRO)
            state into an opaque token. Pass the value as the `continuation_token` keyword argument
            to restart the LRO from a saved state.
        :keyword bool disable_service_logs: Defaults to true, meaning that the Language service will not log your
            input text on the service side for troubleshooting. If set to False, the Language service logs your
            input text for 48 hours, solely to allow for troubleshooting issues in providing you with
            the Text Analytics natural language processing functions. Please see
            Cognitive Services Compliance and Privacy notes at https://aka.ms/cs-compliance for
            additional details, and Microsoft Responsible AI principles at
            https://www.microsoft.com/ai/responsible-ai.
        :keyword str fhir_version: The FHIR Spec version that the result will use to format the fhir_bundle
            on the result object. For additional information see https://www.hl7.org/fhir/overview.html.
            The only acceptable values to pass in are None and "4.0.1". The default value is None.
        :keyword document_type: Document type that can be provided as input for Fhir Documents. Expect to
            have fhir_version provided when used. Behavior of using None enum is the same as not using the
            document_type parameter. Known values are: "None", "ClinicalTrial", "DischargeSummary",
            "ProgressNote", "HistoryAndPhysical", "Consult", "Imaging", "Pathology", and "ProcedureNote".
        :paramtype document_type: str or ~azure.ai.textanalytics.HealthcareDocumentType
        :return: An instance of an AsyncAnalyzeHealthcareEntitiesLROPoller. Call `result()` on the poller
            object to return a heterogeneous pageable of
            :class:`~azure.ai.textanalytics.AnalyzeHealthcareEntitiesResult` and
            :class:`~azure.ai.textanalytics.DocumentError`.
        :rtype:
            ~azure.ai.textanalytics.aio.AsyncAnalyzeHealthcareEntitiesLROPoller[~azure.core.async_paging.AsyncItemPaged[
            ~azure.ai.textanalytics.AnalyzeHealthcareEntitiesResult or ~azure.ai.textanalytics.DocumentError]]
        :raises ~azure.core.exceptions.HttpResponseError or TypeError or ValueError:

        .. versionadded:: v3.1
            The *begin_analyze_healthcare_entities* client method.
        .. versionadded:: 2022-05-01
            The *display_name* keyword argument.
        .. versionadded:: 2022-10-01-preview
            The *fhir_version*, *document_type*, and *autodetect_default_language* keyword arguments.

        .. admonition:: Example:

            .. literalinclude:: ../samples/async_samples/sample_analyze_healthcare_entities_async.py
                :start-after: [START analyze_healthcare_entities_async]
                :end-before: [END analyze_healthcare_entities_async]
                :language: python
                :dedent: 4
                :caption: Analyze healthcare entities in a batch of documents.
        """
        language_arg = kwargs.pop("language", None)
        language = language_arg if language_arg is not None else self._default_language
        model_version = kwargs.pop("model_version", None)
        show_stats = kwargs.pop("show_stats", None)
        polling_interval = kwargs.pop("polling_interval", 5)
        continuation_token = kwargs.pop("continuation_token", None)
        string_index_type = kwargs.pop("string_index_type", self._string_code_unit)
        disable_service_logs = kwargs.pop("disable_service_logs", None)
        display_name = kwargs.pop("display_name", None)
        fhir_version = kwargs.pop("fhir_version", None)
        document_type = kwargs.pop("document_type", None)
        autodetect_default_language = kwargs.pop("autodetect_default_language", None)

        if continuation_token:
            return cast(
                AsyncAnalyzeHealthcareEntitiesLROPoller[
                    AsyncItemPaged[Union[AnalyzeHealthcareEntitiesResult, DocumentError]]
                ],
                _get_result_from_continuation_token(
                    self._client._client,  # pylint: disable=protected-access
                    continuation_token,
                    AsyncAnalyzeHealthcareEntitiesLROPoller,
                    AsyncAnalyzeHealthcareEntitiesLROPollingMethod(
                        text_analytics_client=self._client,
                        timeout=polling_interval,
                        **kwargs
                    ),
                    self._healthcare_result_callback
                )
            )

        docs = _validate_input(documents, "language", language)
        doc_id_order = [doc.get("id") for doc in docs]
        my_cls = kwargs.pop(
            "cls",
            lambda pipeline_response, deserialized, _: self._healthcare_result_callback(
                pipeline_response, deserialized, doc_id_order, show_stats=show_stats
            ),
        )
        models = self._client.models(api_version=self._api_version)

        try:
            if is_language_api(self._api_version):
                docs = models.MultiLanguageAnalysisInput(
                    documents=_validate_input(documents, "language", language)
                )
                return cast(
                    AsyncAnalyzeHealthcareEntitiesLROPoller[
                        AsyncItemPaged[Union[AnalyzeHealthcareEntitiesResult, DocumentError]]
                    ],
                    await self._client.begin_analyze_text_submit_job(  # type: ignore
                        body=models.AnalyzeTextJobsInput(
                            analysis_input=docs,
                            display_name=display_name,
                            default_language=autodetect_default_language,
                            tasks=[
                                models.HealthcareLROTask(
                                    task_name="0",
                                    parameters=models.HealthcareTaskParameters(
                                        model_version=model_version,
                                        logging_opt_out=disable_service_logs,
                                        string_index_type=string_index_type_compatibility(string_index_type),
                                        fhir_version=fhir_version,
                                        document_type=document_type,
                                    )
                                )
                            ]
                        ),
                        cls=my_cls,
                        polling=AsyncAnalyzeHealthcareEntitiesLROPollingMethod(
                            text_analytics_client=self._client,
                            timeout=polling_interval,
                            show_stats=show_stats,
                            doc_id_order=doc_id_order,
                            lro_algorithms=[
                                TextAnalyticsOperationResourcePolling(
                                    show_stats=show_stats,
                                )
                            ],
                            **kwargs
                        ),
                        continuation_token=continuation_token,
                        poller_cls=AsyncAnalyzeHealthcareEntitiesLROPoller,
                        **kwargs
                    )
                )

            # v3.1
            return cast(
                AsyncAnalyzeHealthcareEntitiesLROPoller[
                    AsyncItemPaged[Union[AnalyzeHealthcareEntitiesResult, DocumentError]]
                ],
                await self._client.begin_health(
                    docs,
                    model_version=model_version,
                    string_index_type=string_index_type,
                    logging_opt_out=disable_service_logs,
                    cls=my_cls,
                    polling=AsyncAnalyzeHealthcareEntitiesLROPollingMethod(
                        text_analytics_client=self._client,
                        doc_id_order=doc_id_order,
                        show_stats=show_stats,
                        timeout=polling_interval,
                        lro_algorithms=[
                            TextAnalyticsOperationResourcePolling(
                                show_stats=show_stats,
                            )
                        ],
                        **kwargs,
                    ),
                    continuation_token=continuation_token,
                    **kwargs,
                )
            )
        except HttpResponseError as error:
            return process_http_response_error(error)

    def _analyze_result_callback(
        self, raw_response, deserialized, doc_id_order, task_id_order=None, show_stats=False, bespoke=False
    ):

        if deserialized is None:
            models = self._client.models(api_version=self._api_version)
            response_cls = models.AnalyzeTextJobState if is_language_api(self._api_version) else models.AnalyzeJobState
            deserialized = response_cls.deserialize(raw_response)
        return analyze_paged_result(
            doc_id_order,
            task_id_order,
            self._client.analyze_text_job_status if is_language_api(self._api_version) else self._client.analyze_status,
            raw_response,
            deserialized,
            show_stats=show_stats,
            bespoke=bespoke
        )

    @distributed_trace_async
    @validate_multiapi_args(
        version_method_added="v3.1",
        custom_wrapper=check_for_unsupported_actions_types,
        args_mapping={
            "2022-10-01-preview": ["autodetect_default_language"],
        }
    )
    async def begin_analyze_actions(
        self,
        documents: Union[List[str], List[TextDocumentInput], List[Dict[str, str]]],
        actions: List[
            Union[
                RecognizeEntitiesAction,
                RecognizeLinkedEntitiesAction,
                RecognizePiiEntitiesAction,
                ExtractKeyPhrasesAction,
                AnalyzeSentimentAction,
                RecognizeCustomEntitiesAction,
                SingleLabelClassifyAction,
                MultiLabelClassifyAction,
                AnalyzeHealthcareEntitiesAction,
                ExtractSummaryAction,
                AbstractSummaryAction,
            ]
        ],
        **kwargs: Any,
    ) -> AsyncTextAnalysisLROPoller[
        AsyncItemPaged[
            List[
                Union[
                    RecognizeEntitiesResult,
                    RecognizeLinkedEntitiesResult,
                    RecognizePiiEntitiesResult,
                    ExtractKeyPhrasesResult,
                    AnalyzeSentimentResult,
                    RecognizeCustomEntitiesResult,
                    ClassifyDocumentResult,
                    AnalyzeHealthcareEntitiesResult,
                    ExtractSummaryResult,
                    AbstractSummaryResult,
                    DocumentError,
                ]
            ]
        ]
    ]:
        """Start a long-running operation to perform a variety of text analysis actions over a batch of documents.

        We recommend you use this function if you're looking to analyze larger documents, and / or
        combine multiple text analysis actions into one call. Otherwise, we recommend you use
        the action specific endpoints, for example :func:`analyze_sentiment`.

        .. note:: See the service documentation for regional support of custom action features:
            https://aka.ms/azsdk/textanalytics/customfunctionalities

        :param documents: The set of documents to process as part of this batch.
            If you wish to specify the ID and language on a per-item basis you must
            use as input a list[:class:`~azure.ai.textanalytics.TextDocumentInput`] or a list of
            dict representations of :class:`~azure.ai.textanalytics.TextDocumentInput`, like
            `{"id": "1", "language": "en", "text": "hello world"}`.
        :type documents:
            list[str] or list[~azure.ai.textanalytics.TextDocumentInput] or list[dict[str, str]]
        :param actions: A heterogeneous list of actions to perform on the input documents.
            Each action object encapsulates the parameters used for the particular action type.
            The action results will be in the same order of the input actions.
        :type actions:
            list[RecognizeEntitiesAction or RecognizePiiEntitiesAction or ExtractKeyPhrasesAction or
            RecognizeLinkedEntitiesAction or AnalyzeSentimentAction or
            RecognizeCustomEntitiesAction or SingleLabelClassifyAction or
            MultiLabelClassifyAction or AnalyzeHealthcareEntitiesAction or
            AbstractSummaryAction or ExtractSummaryAction]
        :keyword str display_name: An optional display name to set for the requested analysis.
        :keyword str language: The 2 letter ISO 639-1 representation of language for the
            entire batch. For example, use "en" for English; "es" for Spanish etc.
            For automatic language detection, use "auto" (Only supported by API version
            2022-10-01-preview and newer). If not set, uses "en" for English as default.
            Per-document language will take precedence over whole batch language.
            See https://aka.ms/talangs for supported languages in Language API.
        :keyword autodetect_default_language: Default/fallback language to use for documents requesting
            automatic language detection.
        :keyword bool show_stats: If set to true, response will contain document level statistics.
        :keyword int polling_interval: Waiting time between two polls for LRO operations
            if no Retry-After header is present. Defaults to 5 seconds.
        :keyword str continuation_token:
            Call `continuation_token()` on the poller object to save the long-running operation (LRO)
            state into an opaque token. Pass the value as the `continuation_token` keyword argument
            to restart the LRO from a saved state.
        :return: An instance of an AsyncTextAnalysisLROPoller. Call `result()` on the poller
            object to return a pageable heterogeneous list of lists. This list of lists is first ordered
            by the documents you input, then ordered by the actions you input. For example,
            if you have documents input ["Hello", "world"], and actions
            :class:`~azure.ai.textanalytics.RecognizeEntitiesAction` and
            :class:`~azure.ai.textanalytics.AnalyzeSentimentAction`, when iterating over the list of lists,
            you will first iterate over the action results for the "Hello" document, getting the
            :class:`~azure.ai.textanalytics.RecognizeEntitiesResult` of "Hello",
            then the :class:`~azure.ai.textanalytics.AnalyzeSentimentResult` of "Hello".
            Then, you will get the :class:`~azure.ai.textanalytics.RecognizeEntitiesResult` and
            :class:`~azure.ai.textanalytics.AnalyzeSentimentResult` of "world".
        :rtype:
            ~azure.ai.textanalytics.aio.AsyncTextAnalysisLROPoller[~azure.core.async_paging.AsyncItemPaged[
            list[RecognizeEntitiesResult or RecognizeLinkedEntitiesResult or RecognizePiiEntitiesResult or
            ExtractKeyPhrasesResult or AnalyzeSentimentResult or RecognizeCustomEntitiesResult
            or ClassifyDocumentResult or AnalyzeHealthcareEntitiesResult or ExtractSummaryResult
            or AbstractSummaryResult or DocumentError]]]
        :raises ~azure.core.exceptions.HttpResponseError or TypeError or ValueError:

        .. versionadded:: v3.1
            The *begin_analyze_actions* client method.
        .. versionadded:: 2022-05-01
            The *RecognizeCustomEntitiesAction*, *SingleLabelClassifyAction*,
            *MultiLabelClassifyAction*, and *AnalyzeHealthcareEntitiesAction* input options and the
            corresponding *RecognizeCustomEntitiesResult*, *ClassifyDocumentResult*,
            and *AnalyzeHealthcareEntitiesResult* result objects
        .. versionadded:: 2022-10-01-preview
            The *ExtractSummaryAction* and *AbstractSummaryAction* input options and the corresponding
            *ExtractSummaryResult* and *AbstractSummaryResult* result objects.
            The *autodetect_default_language* keyword argument.

        .. admonition:: Example:

            .. literalinclude:: ../samples/async_samples/sample_analyze_actions_async.py
                :start-after: [START analyze_async]
                :end-before: [END analyze_async]
                :language: python
                :dedent: 4
                :caption: Start a long-running operation to perform a variety of text analysis actions over
                    a batch of documents.
        """

        display_name = kwargs.pop("display_name", None)
        language_arg = kwargs.pop("language", None)
        language = language_arg if language_arg is not None else self._default_language

        show_stats = kwargs.pop("show_stats", None)
        polling_interval = kwargs.pop("polling_interval", 5)
        continuation_token = kwargs.pop("continuation_token", None)
        bespoke = kwargs.pop("bespoke", False)
        autodetect_default_language = kwargs.pop("autodetect_default_language", None)

        if continuation_token:
            return cast(
                AsyncAnalyzeActionsResponse,
                _get_result_from_continuation_token(
                    self._client._client,  # pylint: disable=protected-access
                    continuation_token,
                    AsyncAnalyzeActionsLROPoller,
                    AsyncAnalyzeActionsLROPollingMethod(
                        text_analytics_client=self._client,
                        timeout=polling_interval,
                        **kwargs
                    ),
                    self._analyze_result_callback,
                    bespoke
                )
            )

        models = self._client.models(api_version=self._api_version)

        input_model_cls = \
            models.MultiLanguageAnalysisInput if is_language_api(self._api_version) else models.MultiLanguageBatchInput
        docs = input_model_cls(
            documents=_validate_input(documents, "language", language)
        )
        doc_id_order = [doc.get("id") for doc in docs.documents]
        try:
            generated_tasks = [
                action._to_generated(self._api_version, str(idx))  # pylint: disable=protected-access
                for idx, action in enumerate(actions)
            ]
        except AttributeError as e:
            raise TypeError("Unsupported action type in list.") from e
        task_order = [(_determine_action_type(a), a.task_name) for a in generated_tasks]

        response_cls = kwargs.pop(
            "cls",
            lambda pipeline_response, deserialized, _:
                self._analyze_result_callback(
                    pipeline_response,
                    deserialized,
                    doc_id_order,
                    task_id_order=task_order,
                    show_stats=show_stats,
                    bespoke=bespoke
                ),
        )

        try:
            if is_language_api(self._api_version):
                return cast(
                    AsyncAnalyzeActionsResponse,
                    await self._client.begin_analyze_text_submit_job(
                        body=models.AnalyzeTextJobsInput(
                            analysis_input=docs,
                            display_name=display_name,
                            default_language=autodetect_default_language,
                            tasks=generated_tasks
                        ),
                        cls=response_cls,
                        polling=AsyncAnalyzeActionsLROPollingMethod(
                            text_analytics_client=self._client,
                            timeout=polling_interval,
                            show_stats=show_stats,
                            doc_id_order=doc_id_order,
                            task_id_order=task_order,
                            lro_algorithms=[
                                TextAnalyticsOperationResourcePolling(
                                    show_stats=show_stats,
                                )
                            ],
                            **kwargs
                        ),
                        continuation_token=continuation_token,
                        **kwargs
                    )
                )

            # v3.1
            analyze_tasks = models.JobManifestTasks(
                entity_recognition_tasks=[
                    a for a in generated_tasks
                    if _determine_action_type(a) == _AnalyzeActionsType.RECOGNIZE_ENTITIES
                ],
                entity_recognition_pii_tasks=[
                    a for a in generated_tasks
                    if _determine_action_type(a) == _AnalyzeActionsType.RECOGNIZE_PII_ENTITIES
                ],
                key_phrase_extraction_tasks=[
                    a for a in generated_tasks
                    if _determine_action_type(a) == _AnalyzeActionsType.EXTRACT_KEY_PHRASES
                ],
                entity_linking_tasks=[
                    a for a in generated_tasks
                    if _determine_action_type(a) == _AnalyzeActionsType.RECOGNIZE_LINKED_ENTITIES
                ],
                sentiment_analysis_tasks=[
                    a for a in generated_tasks
                    if _determine_action_type(a) == _AnalyzeActionsType.ANALYZE_SENTIMENT
                ],
            )
            analyze_body = models.AnalyzeBatchInput(
                display_name=display_name, tasks=analyze_tasks, analysis_input=docs
            )
            return cast(
                AsyncAnalyzeActionsResponse,
                await self._client.begin_analyze(
                    body=analyze_body,
                    cls=response_cls,
                    polling=AsyncAnalyzeActionsLROPollingMethod(
                        text_analytics_client=self._client,
                        timeout=polling_interval,
                        show_stats=show_stats,
                        doc_id_order=doc_id_order,
                        task_id_order=task_order,
                        lro_algorithms=[
                            TextAnalyticsOperationResourcePolling(
                                show_stats=show_stats,
                            )
                        ],
                        **kwargs,
                    ),
                    continuation_token=continuation_token,
                    **kwargs,
                )
            )
        except HttpResponseError as error:
            return process_http_response_error(error)

    @distributed_trace_async
    @validate_multiapi_args(
        version_method_added="2022-05-01",
        args_mapping={
            "2022-10-01-preview": ["autodetect_default_language"],
        }
    )
    async def begin_recognize_custom_entities(
        self,
        documents: Union[List[str], List[TextDocumentInput], List[Dict[str, str]]],
        project_name: str,
        deployment_name: str,
        **kwargs: Any,
    ) -> AsyncTextAnalysisLROPoller[AsyncItemPaged[Union[RecognizeCustomEntitiesResult, DocumentError]]]:
        """Start a long-running custom named entity recognition operation.

        For information on regional support of custom features and how to train a model to
        recognize custom entities, see https://aka.ms/azsdk/textanalytics/customentityrecognition

        :param documents: The set of documents to process as part of this batch.
            If you wish to specify the ID and language on a per-item basis you must
            use as input a list[:class:`~azure.ai.textanalytics.TextDocumentInput`] or a list of
            dict representations of :class:`~azure.ai.textanalytics.TextDocumentInput`, like
            `{"id": "1", "language": "en", "text": "hello world"}`.
        :type documents:
            list[str] or list[~azure.ai.textanalytics.TextDocumentInput] or list[dict[str, str]]
        :param str project_name: Required. This field indicates the project name for the model.
        :param str deployment_name: This field indicates the deployment name for the model.
        :keyword str language: The 2 letter ISO 639-1 representation of language for the
            entire batch. For example, use "en" for English; "es" for Spanish etc.
            For automatic language detection, use "auto" (Only supported by API version
            2022-10-01-preview and newer). If not set, uses "en" for English as default.
            Per-document language will take precedence over whole batch language.
            See https://aka.ms/talangs for supported languages in Language API.
        :keyword autodetect_default_language: Default/fallback language to use for documents requesting
            automatic language detection.
        :keyword bool show_stats: If set to true, response will contain document level statistics.
        :keyword bool disable_service_logs: If set to true, you opt-out of having your text input
            logged on the service side for troubleshooting. By default, the Language service logs your
            input text for 48 hours, solely to allow for troubleshooting issues in providing you with
            the service's natural language processing functions. Setting this parameter to true,
            disables input logging and may limit our ability to remediate issues that occur. Please see
            Cognitive Services Compliance and Privacy notes at https://aka.ms/cs-compliance for
            additional details, and Microsoft Responsible AI principles at
            https://www.microsoft.com/ai/responsible-ai.
        :keyword str string_index_type: Specifies the method used to interpret string offsets.
            `UnicodeCodePoint`, the Python encoding, is the default. To override the Python default,
            you can also pass in `Utf16CodeUnit` or `TextElement_v8`. For additional information
            see https://aka.ms/text-analytics-offsets
        :keyword int polling_interval: Waiting time between two polls for LRO operations
            if no Retry-After header is present. Defaults to 5 seconds.
        :keyword str continuation_token:
            Call `continuation_token()` on the poller object to save the long-running operation (LRO)
            state into an opaque token. Pass the value as the `continuation_token` keyword argument
            to restart the LRO from a saved state.
        :keyword str display_name: An optional display name to set for the requested analysis.
        :return: An instance of an AsyncTextAnalysisLROPoller. Call `result()` on the this
            object to return a heterogeneous pageable of
            :class:`~azure.ai.textanalytics.RecognizeCustomEntitiesResult` and
            :class:`~azure.ai.textanalytics.DocumentError`.
        :rtype:
            ~azure.ai.textanalytics.aio.AsyncTextAnalysisLROPoller[~azure.core.async_paging.AsyncItemPaged[
            ~azure.ai.textanalytics.RecognizeCustomEntitiesResult or ~azure.ai.textanalytics.DocumentError]]
        :raises ~azure.core.exceptions.HttpResponseError:

        .. versionadded:: 2022-05-01
            The *begin_recognize_custom_entities* client method.
        .. versionadded:: 2022-10-01-preview
            The *autodetect_default_language* keyword argument.

        .. admonition:: Example:

            .. literalinclude:: ../samples/async_samples/sample_recognize_custom_entities_async.py
                :start-after: [START recognize_custom_entities_async]
                :end-before: [END recognize_custom_entities_async]
                :language: python
                :dedent: 4
                :caption: Recognize custom entities in a batch of documents.
        """

        continuation_token = kwargs.pop("continuation_token", None)
        string_index_type = kwargs.pop("string_index_type", self._string_code_unit)
        disable_service_logs = kwargs.pop("disable_service_logs", None)
        polling_interval = kwargs.pop("polling_interval", 5)

        if continuation_token:
            return cast(
                AsyncTextAnalysisLROPoller[AsyncItemPaged[Union[RecognizeCustomEntitiesResult, DocumentError]]],
                _get_result_from_continuation_token(
                    self._client._client,  # pylint: disable=protected-access
                    continuation_token,
                    AsyncAnalyzeActionsLROPoller,
                    AsyncAnalyzeActionsLROPollingMethod(
                        text_analytics_client=self._client,
                        timeout=polling_interval,
                        **kwargs
                    ),
                    self._analyze_result_callback,
                    bespoke=True
                )
            )

        try:
            return cast(
                AsyncTextAnalysisLROPoller[
                    AsyncItemPaged[Union[RecognizeCustomEntitiesResult, DocumentError]]
                ],
                await self.begin_analyze_actions(
                    documents,
                    actions=[
                        RecognizeCustomEntitiesAction(
                            project_name=project_name,
                            deployment_name=deployment_name,
                            string_index_type=string_index_type,
                            disable_service_logs=disable_service_logs
                        )
                    ],
                    polling_interval=polling_interval,
                    bespoke=True,
                    **kwargs
                )
            )

        except HttpResponseError as error:
            return process_http_response_error(error)

    @distributed_trace_async
    @validate_multiapi_args(
        version_method_added="2022-05-01",
        args_mapping={
            "2022-10-01-preview": ["autodetect_default_language"],
        }
    )
    async def begin_single_label_classify(
        self,
        documents: Union[List[str], List[TextDocumentInput], List[Dict[str, str]]],
        project_name: str,
        deployment_name: str,
        **kwargs: Any,
    ) -> AsyncTextAnalysisLROPoller[AsyncItemPaged[Union[ClassifyDocumentResult, DocumentError]]]:
        """Start a long-running custom single label classification operation.

        For information on regional support of custom features and how to train a model to
        classify your documents, see https://aka.ms/azsdk/textanalytics/customfunctionalities

        :param documents: The set of documents to process as part of this batch.
            If you wish to specify the ID and language on a per-item basis you must
            use as input a list[:class:`~azure.ai.textanalytics.TextDocumentInput`] or a list of
            dict representations of :class:`~azure.ai.textanalytics.TextDocumentInput`, like
            `{"id": "1", "language": "en", "text": "hello world"}`.
        :type documents:
            list[str] or list[~azure.ai.textanalytics.TextDocumentInput] or list[dict[str, str]]
        :param str project_name: Required. This field indicates the project name for the model.
        :param str deployment_name: This field indicates the deployment name for the model.
        :keyword str language: The 2 letter ISO 639-1 representation of language for the
            entire batch. For example, use "en" for English; "es" for Spanish etc.
            For automatic language detection, use "auto" (Only supported by API version
            2022-10-01-preview and newer). If not set, uses "en" for English as default.
            Per-document language will take precedence over whole batch language.
            See https://aka.ms/talangs for supported languages in Language API.
        :keyword autodetect_default_language: Default/fallback language to use for documents requesting
            automatic language detection.
        :keyword bool show_stats: If set to true, response will contain document level statistics.
        :keyword bool disable_service_logs: If set to true, you opt-out of having your text input
            logged on the service side for troubleshooting. By default, the Language service logs your
            input text for 48 hours, solely to allow for troubleshooting issues in providing you with
            the service's natural language processing functions. Setting this parameter to true,
            disables input logging and may limit our ability to remediate issues that occur. Please see
            Cognitive Services Compliance and Privacy notes at https://aka.ms/cs-compliance for
            additional details, and Microsoft Responsible AI principles at
            https://www.microsoft.com/ai/responsible-ai.
        :keyword int polling_interval: Waiting time between two polls for LRO operations
            if no Retry-After header is present. Defaults to 5 seconds.
        :keyword str continuation_token:
            Call `continuation_token()` on the poller object to save the long-running operation (LRO)
            state into an opaque token. Pass the value as the `continuation_token` keyword argument
            to restart the LRO from a saved state.
        :keyword str display_name: An optional display name to set for the requested analysis.
        :return: An instance of an AsyncTextAnalysisLROPoller. Call `result()` on the this
            object to return a heterogeneous pageable of
            :class:`~azure.ai.textanalytics.ClassifyDocumentResult` and
            :class:`~azure.ai.textanalytics.DocumentError`.
        :rtype:
            ~azure.ai.textanalytics.aio.AsyncTextAnalysisLROPoller[~azure.core.async_paging.AsyncItemPaged[
            ~azure.ai.textanalytics.ClassifyDocumentResult or ~azure.ai.textanalytics.DocumentError]]
        :raises ~azure.core.exceptions.HttpResponseError:

        .. versionadded:: 2022-05-01
            The *begin_single_label_classify* client method.
        .. versionadded:: 2022-10-01-preview
            The *autodetect_default_language* keyword argument.

        .. admonition:: Example:

            .. literalinclude:: ../samples/async_samples/sample_single_label_classify_async.py
                :start-after: [START single_label_classify_async]
                :end-before: [END single_label_classify_async]
                :language: python
                :dedent: 4
                :caption: Perform single label classification on a batch of documents.
        """

        continuation_token = kwargs.pop("continuation_token", None)
        disable_service_logs = kwargs.pop("disable_service_logs", None)
        polling_interval = kwargs.pop("polling_interval", 5)

        if continuation_token:
            return cast(
                AsyncTextAnalysisLROPoller[AsyncItemPaged[Union[ClassifyDocumentResult, DocumentError]]],
                _get_result_from_continuation_token(
                    self._client._client,  # pylint: disable=protected-access
                    continuation_token,
                    AsyncAnalyzeActionsLROPoller,
                    AsyncAnalyzeActionsLROPollingMethod(
                        text_analytics_client=self._client,
                        timeout=polling_interval,
                        **kwargs
                    ),
                    self._analyze_result_callback,
                    bespoke=True
                )
            )

        try:
            return cast(
                AsyncTextAnalysisLROPoller[
                    AsyncItemPaged[Union[ClassifyDocumentResult, DocumentError]]
                ],
                await self.begin_analyze_actions(
                    documents,
                    actions=[
                        SingleLabelClassifyAction(
                            project_name=project_name,
                            deployment_name=deployment_name,
                            disable_service_logs=disable_service_logs
                        )
                    ],
                    polling_interval=polling_interval,
                    bespoke=True,
                    **kwargs
                )
            )

        except HttpResponseError as error:
            return process_http_response_error(error)

    @distributed_trace_async
    @validate_multiapi_args(
        version_method_added="2022-05-01",
        args_mapping={
            "2022-10-01-preview": ["autodetect_default_language"],
        }
    )
    async def begin_multi_label_classify(
        self,
        documents: Union[List[str], List[TextDocumentInput], List[Dict[str, str]]],
        project_name: str,
        deployment_name: str,
        **kwargs: Any,
    ) -> AsyncTextAnalysisLROPoller[AsyncItemPaged[Union[ClassifyDocumentResult, DocumentError]]]:
        """Start a long-running custom multi label classification operation.

        For information on regional support of custom features and how to train a model to
        classify your documents, see https://aka.ms/azsdk/textanalytics/customfunctionalities

        :param documents: The set of documents to process as part of this batch.
            If you wish to specify the ID and language on a per-item basis you must
            use as input a list[:class:`~azure.ai.textanalytics.TextDocumentInput`] or a list of
            dict representations of :class:`~azure.ai.textanalytics.TextDocumentInput`, like
            `{"id": "1", "language": "en", "text": "hello world"}`.
        :type documents:
            list[str] or list[~azure.ai.textanalytics.TextDocumentInput] or list[dict[str, str]]
        :param str project_name: Required. This field indicates the project name for the model.
        :param str deployment_name: This field indicates the deployment name for the model.
        :keyword str language: The 2 letter ISO 639-1 representation of language for the
            entire batch. For example, use "en" for English; "es" for Spanish etc.
            For automatic language detection, use "auto" (Only supported by API version
            2022-10-01-preview and newer). If not set, uses "en" for English as default.
            Per-document language will take precedence over whole batch language.
            See https://aka.ms/talangs for supported languages in Language API.
        :keyword autodetect_default_language: Default/fallback language to use for documents requesting
            automatic language detection.
        :keyword bool show_stats: If set to true, response will contain document level statistics.
        :keyword bool disable_service_logs: If set to true, you opt-out of having your text input
            logged on the service side for troubleshooting. By default, the Language service logs your
            input text for 48 hours, solely to allow for troubleshooting issues in providing you with
            the service's natural language processing functions. Setting this parameter to true,
            disables input logging and may limit our ability to remediate issues that occur. Please see
            Cognitive Services Compliance and Privacy notes at https://aka.ms/cs-compliance for
            additional details, and Microsoft Responsible AI principles at
            https://www.microsoft.com/ai/responsible-ai.
        :keyword int polling_interval: Waiting time between two polls for LRO operations
            if no Retry-After header is present. Defaults to 5 seconds.
        :keyword str continuation_token:
            Call `continuation_token()` on the poller object to save the long-running operation (LRO)
            state into an opaque token. Pass the value as the `continuation_token` keyword argument
            to restart the LRO from a saved state.
        :keyword str display_name: An optional display name to set for the requested analysis.
        :return: An instance of an AsyncTextAnalysisLROPoller. Call `result()` on the this
            object to return a heterogeneous pageable of
            :class:`~azure.ai.textanalytics.ClassifyDocumentResult` and
            :class:`~azure.ai.textanalytics.DocumentError`.
        :rtype:
            ~azure.ai.textanalytics.aio.AsyncTextAnalysisLROPoller[~azure.core.async_paging.AsyncItemPaged[
            ~azure.ai.textanalytics.ClassifyDocumentResult or ~azure.ai.textanalytics.DocumentError]]
        :raises ~azure.core.exceptions.HttpResponseError:

        .. versionadded:: 2022-05-01
            The *begin_multi_label_classify* client method.
        .. versionadded:: 2022-10-01-preview
            The *autodetect_default_language* keyword argument.

        .. admonition:: Example:

            .. literalinclude:: ../samples/async_samples/sample_multi_label_classify_async.py
                :start-after: [START multi_label_classify_async]
                :end-before: [END multi_label_classify_async]
                :language: python
                :dedent: 4
                :caption: Perform multi label classification on a batch of documents.
        """

        continuation_token = kwargs.pop("continuation_token", None)
        disable_service_logs = kwargs.pop("disable_service_logs", None)
        polling_interval = kwargs.pop("polling_interval", 5)

        if continuation_token:
            return cast(
                AsyncTextAnalysisLROPoller[AsyncItemPaged[Union[ClassifyDocumentResult, DocumentError]]],
                _get_result_from_continuation_token(
                    self._client._client,  # pylint: disable=protected-access
                    continuation_token,
                    AsyncAnalyzeActionsLROPoller,
                    AsyncAnalyzeActionsLROPollingMethod(
                        text_analytics_client=self._client,
                        timeout=polling_interval,
                        **kwargs
                    ),
                    self._analyze_result_callback,
                    bespoke=True
                )
            )

        try:
            return cast(
                AsyncTextAnalysisLROPoller[
                    AsyncItemPaged[Union[ClassifyDocumentResult, DocumentError]]
                ],
                await self.begin_analyze_actions(
                    documents,
                    actions=[
                        MultiLabelClassifyAction(
                            project_name=project_name,
                            deployment_name=deployment_name,
                            disable_service_logs=disable_service_logs
                        )
                    ],
                    polling_interval=polling_interval,
                    bespoke=True,
                    **kwargs
                )
            )

        except HttpResponseError as error:
            return process_http_response_error(error)

    @distributed_trace_async
    @validate_multiapi_args(
        version_method_added="2022-10-01-preview",
    )
    async def dynamic_classification(
        self,
        documents: Union[List[str], List[TextDocumentInput], List[Dict[str, str]]],
        categories: List[str],
        **kwargs: Any,
    ) -> List[Union[DynamicClassificationResult, DocumentError]]:
        """Perform dynamic classification on a batch of documents.

        On the fly classification of the input documents into one or multiple categories.
        Assigns either one or multiple categories per document. This type of classification
        doesn't require model training.

        See https://aka.ms/azsdk/textanalytics/data-limits for service data limits.

        :param documents: The set of documents to process as part of this batch.
            If you wish to specify the ID and language on a per-item basis you must
            use as input a list[:class:`~azure.ai.textanalytics.TextDocumentInput`] or a list
            of dict representations of :class:`~azure.ai.textanalytics.TextDocumentInput`,
            like `{"id": "1", "language": "en", "text": "hello world"}`.
        :type documents:
            list[str] or list[~azure.ai.textanalytics.TextDocumentInput] or list[dict[str, str]]
        :param list[str] categories: A list of categories to which input is classified to.
        :keyword classification_type: Specifies either one or multiple categories per document. Defaults
            to multi classification which may return more than one class for each document. Known values
            are: "Single" and "Multi".
        :paramtype classification_type: str or ~azure.ai.textanalytics.ClassificationType
        :keyword str language: The 2 letter ISO 639-1 representation of language for the
            entire batch. For example, use "en" for English; "es" for Spanish etc.
            If not set, uses "en" for English as default. Per-document language will
            take precedence over whole batch language. See https://aka.ms/talangs for
            supported languages in Language API.
        :keyword str model_version: This value indicates which model will
            be used for scoring, e.g. "latest", "2019-10-01". If a model-version
            is not specified, the API will default to the latest, non-preview version.
            See here for more info: https://aka.ms/text-analytics-model-versioning
        :keyword bool show_stats: If set to true, response will contain document
            level statistics in the `statistics` field of the document-level response.
        :keyword bool disable_service_logs: If set to true, you opt-out of having your text input
            logged on the service side for troubleshooting. By default, the Language service logs your
            input text for 48 hours, solely to allow for troubleshooting issues in providing you with
            the service's natural language processing functions. Setting this parameter to true,
            disables input logging and may limit our ability to remediate issues that occur. Please see
            Cognitive Services Compliance and Privacy notes at https://aka.ms/cs-compliance for
            additional details, and Microsoft Responsible AI principles at
            https://www.microsoft.com/ai/responsible-ai.
        :return: The combined list of :class:`~azure.ai.textanalytics.DynamicClassificationResult` and
            :class:`~azure.ai.textanalytics.DocumentError` in the order the original documents
            were passed in.
        :rtype: list[~azure.ai.textanalytics.DynamicClassificationResult or ~azure.ai.textanalytics.DocumentError]
        :raises ~azure.core.exceptions.HttpResponseError:

        .. versionadded:: 2022-10-01-preview
            The *dynamic_classification* client method.

        .. admonition:: Example:

            .. literalinclude:: ../samples/async_samples/sample_dynamic_classification_async.py
                :start-after: [START dynamic_classification_async]
                :end-before: [END dynamic_classification_async]
                :language: python
                :dedent: 4
                :caption: Perform dynamic classification on a batch of documents.
        """
        language_arg = kwargs.pop("language", None)
        language = language_arg if language_arg is not None else self._default_language
        docs = _validate_input(documents, "language", language)
        model_version = kwargs.pop("model_version", None)
        show_stats = kwargs.pop("show_stats", None)
        disable_service_logs = kwargs.pop("disable_service_logs", None)
        classification_type = kwargs.pop("classification_type", None)

        try:
            models = self._client.models(api_version=self._api_version)
            return cast(
                List[Union[DynamicClassificationResult, DocumentError]],
                await self._client.analyze_text(
                    body=models.AnalyzeTextDynamicClassificationInput(
                        analysis_input={"documents": docs},
                        parameters=models.DynamicClassificationTaskParameters(
                            categories=categories,
                            logging_opt_out=disable_service_logs,
                            model_version=model_version,
                            classification_type=classification_type,
                        )
                    ),
                    show_stats=show_stats,
                    cls=kwargs.pop("cls", dynamic_classification_result),
                    **kwargs
                )
            )
        except HttpResponseError as error:
            return process_http_response_error(error)<|MERGE_RESOLUTION|>--- conflicted
+++ resolved
@@ -54,12 +54,9 @@
     AnalyzeHealthcareEntitiesAction,
     ExtractSummaryAction,
     ExtractSummaryResult,
-<<<<<<< HEAD
-    DynamicClassificationResult,
-=======
     AbstractSummaryAction,
     AbstractSummaryResult,
->>>>>>> aeb1e83d
+    DynamicClassificationResult,
 )
 from .._check import is_language_api, string_index_type_compatibility
 from .._lro import TextAnalyticsOperationResourcePolling
