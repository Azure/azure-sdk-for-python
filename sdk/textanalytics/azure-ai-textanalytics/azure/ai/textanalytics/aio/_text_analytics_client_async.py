# coding=utf-8
# ------------------------------------
# Copyright (c) Microsoft Corporation.
# Licensed under the MIT License.
# ------------------------------------
import copy
from typing import (
    Union,
    Any,
    List,
    Dict,
    TYPE_CHECKING
)
from functools import partial
from azure.core.async_paging import AsyncItemPaged
from azure.core.tracing.decorator_async import distributed_trace_async
from azure.core.exceptions import HttpResponseError
from azure.core.credentials import AzureKeyCredential
from ._base_client_async import AsyncTextAnalyticsClientBase
<<<<<<< HEAD
from .._request_handlers import _validate_input, _determine_task_type, _check_string_index_type_arg
=======
from .._base_client import TextAnalyticsApiVersion
from .._request_handlers import _validate_input, _determine_action_type, _check_string_index_type_arg
>>>>>>> 991c638b
from .._response_handlers import (
    process_http_response_error,
    entities_result,
    linked_entities_result,
    key_phrases_result,
    sentiment_result,
    language_result,
    pii_entities_result,
)
from .._response_handlers_async import healthcare_paged_result, analyze_paged_result
from .._models import (
    DetectLanguageInput,
    TextDocumentInput,
    DetectLanguageResult,
    RecognizeEntitiesResult,
    RecognizeLinkedEntitiesResult,
    ExtractKeyPhrasesResult,
    AnalyzeSentimentResult,
    DocumentError,
    RecognizePiiEntitiesResult,
    RecognizeEntitiesAction,
    RecognizePiiEntitiesAction,
    ExtractKeyPhrasesAction,
    _AnalyzeActionsType,
    RecognizeLinkedEntitiesAction,
    AnalyzeSentimentAction,
    AnalyzeHealthcareEntitiesResult,
)
from .._lro import TextAnalyticsOperationResourcePolling
from ._lro_async import (
    AsyncAnalyzeHealthcareEntitiesLROPollingMethod,
    AsyncAnalyzeActionsLROPollingMethod,
    AsyncAnalyzeHealthcareEntitiesLROPoller,
    AsyncAnalyzeActionsLROPoller,
)

if TYPE_CHECKING:
    from azure.core.credentials_async import AsyncTokenCredential


class TextAnalyticsClient(AsyncTextAnalyticsClientBase):
    """The Text Analytics API is a suite of text analytics web services built with best-in-class
    Microsoft machine learning algorithms. The API can be used to analyze unstructured text for
    tasks such as sentiment analysis, key phrase extraction, and language detection. No training data
    is needed to use this API - just bring your text data. This API uses advanced natural language
    processing techniques to deliver best in class predictions.

    Further documentation can be found in
    https://docs.microsoft.com/azure/cognitive-services/text-analytics/overview

    :param str endpoint: Supported Cognitive Services or Text Analytics resource
        endpoints (protocol and hostname, for example: https://westus2.api.cognitive.microsoft.com).
    :param credential: Credentials needed for the client to connect to Azure.
        This can be the an instance of AzureKeyCredential if using a
        cognitive services/text analytics API key or a token credential
        from :mod:`azure.identity`.
    :type credential: :class:`~azure.core.credentials.AzureKeyCredential`
        or :class:`~azure.core.credentials_async.AsyncTokenCredential`
    :keyword str default_country_hint: Sets the default country_hint to use for all operations.
        Defaults to "US". If you don't want to use a country hint, pass the string "none".
    :keyword str default_language: Sets the default language to use for all operations.
        Defaults to "en".
    :keyword api_version: The API version of the service to use for requests. It defaults to the
        latest service version. Setting to an older version may result in reduced feature compatibility.
    :paramtype api_version: str or ~azure.ai.textanalytics.TextAnalyticsApiVersion

    .. admonition:: Example:

        .. literalinclude:: ../samples/async_samples/sample_authentication_async.py
            :start-after: [START create_ta_client_with_key_async]
            :end-before: [END create_ta_client_with_key_async]
            :language: python
            :dedent: 8
            :caption: Creating the TextAnalyticsClient with endpoint and API key.

        .. literalinclude:: ../samples/async_samples/sample_authentication_async.py
            :start-after: [START create_ta_client_with_aad_async]
            :end-before: [END create_ta_client_with_aad_async]
            :language: python
            :dedent: 8
            :caption: Creating the TextAnalyticsClient with endpoint and token credential from Azure Active Directory.
    """

    def __init__(  # type: ignore
        self,
        endpoint: str,
        credential: Union["AzureKeyCredential", "AsyncTokenCredential"],
        **kwargs: Any
    ) -> None:
        super(TextAnalyticsClient, self).__init__(
            endpoint=endpoint,
            credential=credential,
            **kwargs
        )
        self._api_version = kwargs.get("api_version")
        self._default_language = kwargs.pop("default_language", "en")
        self._default_country_hint = kwargs.pop("default_country_hint", "US")
        self._string_code_unit = None if kwargs.get("api_version") == "v3.0" else "UnicodeCodePoint"

    @distributed_trace_async
    async def detect_language(  # type: ignore
        self,
        documents: Union[List[str], List[DetectLanguageInput], List[Dict[str, str]]],
        **kwargs: Any
    ) -> List[Union[DetectLanguageResult, DocumentError]]:
        """Detect language for a batch of documents.

        Returns the detected language and a numeric score between zero and
        one. Scores close to one indicate 100% certainty that the identified
        language is true. See https://aka.ms/talangs for the list of enabled languages.

        See https://docs.microsoft.com/azure/cognitive-services/text-analytics/overview#data-limits
        for document length limits, maximum batch size, and supported text encoding.

        :param documents: The set of documents to process as part of this batch.
            If you wish to specify the ID and country_hint on a per-item basis you must
            use as input a list[:class:`~azure.ai.textanalytics.DetectLanguageInput`] or a list of
            dict representations of :class:`~azure.ai.textanalytics.DetectLanguageInput`, like
            `{"id": "1", "country_hint": "us", "text": "hello world"}`.
        :type documents:
            list[str] or list[~azure.ai.textanalytics.DetectLanguageInput] or
            list[dict[str, str]]
        :keyword str country_hint: Country of origin hint for the entire batch. Accepts two
            letter country codes specified by ISO 3166-1 alpha-2. Per-document
            country hints will take precedence over whole batch hints. Defaults to
            "US". If you don't want to use a country hint, pass the string "none".
        :keyword str model_version: This value indicates which model will
            be used for scoring, e.g. "latest", "2019-10-01". If a model-version
            is not specified, the API will default to the latest, non-preview version.
            See here for more info: https://aka.ms/text-analytics-model-versioning
        :keyword bool show_stats: If set to true, response will contain document
            level statistics in the `statistics` field of the document-level response.
        :keyword bool disable_service_logs: If set to true, you opt-out of having your text input
            logged on the service side for troubleshooting. By default, Text Analytics logs your
            input text for 48 hours, solely to allow for troubleshooting issues in providing you with
            the Text Analytics natural language processing functions. Setting this parameter to true,
            disables input logging and may limit our ability to remediate issues that occur. Please see
            Cognitive Services Compliance and Privacy notes at https://aka.ms/cs-compliance for
            additional details, and Microsoft Responsible AI principles at
            https://www.microsoft.com/ai/responsible-ai.
        :return: The combined list of :class:`~azure.ai.textanalytics.DetectLanguageResult`
            and :class:`~azure.ai.textanalytics.DocumentError` in the order the original documents
            were passed in.
        :rtype: list[~azure.ai.textanalytics.DetectLanguageResult,
            ~azure.ai.textanalytics.DocumentError]
        :raises ~azure.core.exceptions.HttpResponseError or TypeError or ValueError:

        .. admonition:: Example:

            .. literalinclude:: ../samples/async_samples/sample_detect_language_async.py
                :start-after: [START detect_language_async]
                :end-before: [END detect_language_async]
                :language: python
                :dedent: 8
                :caption: Detecting language in a batch of documents.
        """
        country_hint_arg = kwargs.pop("country_hint", None)
        country_hint = country_hint_arg if country_hint_arg is not None else self._default_country_hint
        docs = _validate_input(documents, "country_hint", country_hint)
        model_version = kwargs.pop("model_version", None)
        show_stats = kwargs.pop("show_stats", False)
        disable_service_logs = kwargs.pop("disable_service_logs", None)
        if disable_service_logs is not None:
            kwargs['logging_opt_out'] = disable_service_logs
        try:
            return await self._client.languages(
                documents=docs,
                model_version=model_version,
                show_stats=show_stats,
                cls=kwargs.pop("cls", language_result),
                **kwargs
            )
        except HttpResponseError as error:
            process_http_response_error(error)

    @distributed_trace_async
    async def recognize_entities(  # type: ignore
        self,
        documents: Union[List[str], List[TextDocumentInput], List[Dict[str, str]]],
        **kwargs: Any
    ) -> List[Union[RecognizeEntitiesResult, DocumentError]]:
        """Recognize entities for a batch of documents.

        Identifies and categorizes entities in your text as people, places,
        organizations, date/time, quantities, percentages, currencies, and more.
        For the list of supported entity types, check: https://aka.ms/taner

        See https://docs.microsoft.com/azure/cognitive-services/text-analytics/overview#data-limits
        for document length limits, maximum batch size, and supported text encoding.

        :param documents: The set of documents to process as part of this batch.
            If you wish to specify the ID and language on a per-item basis you must
            use as input a list[:class:`~azure.ai.textanalytics.TextDocumentInput`] or a list of
            dict representations of :class:`~azure.ai.textanalytics.TextDocumentInput`, like
            `{"id": "1", "language": "en", "text": "hello world"}`.
        :type documents:
            list[str] or list[~azure.ai.textanalytics.TextDocumentInput] or
            list[dict[str, str]]
        :keyword str language: The 2 letter ISO 639-1 representation of language for the
            entire batch. For example, use "en" for English; "es" for Spanish etc.
            If not set, uses "en" for English as default. Per-document language will
            take precedence over whole batch language. See https://aka.ms/talangs for
            supported languages in Text Analytics API.
        :keyword str model_version: This value indicates which model will
            be used for scoring, e.g. "latest", "2019-10-01". If a model-version
            is not specified, the API will default to the latest, non-preview version.
            See here for more info: https://aka.ms/text-analytics-model-versioning
        :keyword bool show_stats: If set to true, response will contain document
            level statistics in the `statistics` field of the document-level response.
        :keyword str string_index_type: Specifies the method used to interpret string offsets.
            Can be one of 'UnicodeCodePoint' (default), 'Utf16CodePoint', or 'TextElement_v8'.
            For additional information see https://aka.ms/text-analytics-offsets
        :keyword bool disable_service_logs: If set to true, you opt-out of having your text input
            logged on the service side for troubleshooting. By default, Text Analytics logs your
            input text for 48 hours, solely to allow for troubleshooting issues in providing you with
            the Text Analytics natural language processing functions. Setting this parameter to true,
            disables input logging and may limit our ability to remediate issues that occur. Please see
            Cognitive Services Compliance and Privacy notes at https://aka.ms/cs-compliance for
            additional details, and Microsoft Responsible AI principles at
            https://www.microsoft.com/ai/responsible-ai.
        :return: The combined list of :class:`~azure.ai.textanalytics.RecognizeEntitiesResult` and
            :class:`~azure.ai.textanalytics.DocumentError` in the order the original documents were
            passed in.
        :rtype: list[~azure.ai.textanalytics.RecognizeEntitiesResult,
            ~azure.ai.textanalytics.DocumentError]
        :raises ~azure.core.exceptions.HttpResponseError or TypeError or ValueError:

        .. admonition:: Example:

            .. literalinclude:: ../samples/async_samples/sample_recognize_entities_async.py
                :start-after: [START recognize_entities_async]
                :end-before: [END recognize_entities_async]
                :language: python
                :dedent: 8
                :caption: Recognize entities in a batch of documents.
        """
        language_arg = kwargs.pop("language", None)
        language = language_arg if language_arg is not None else self._default_language
        docs = _validate_input(documents, "language", language)
        model_version = kwargs.pop("model_version", None)
        show_stats = kwargs.pop("show_stats", False)
        disable_service_logs = kwargs.pop("disable_service_logs", None)
        if disable_service_logs is not None:
            kwargs['logging_opt_out'] = disable_service_logs

        string_index_type = _check_string_index_type_arg(
            kwargs.pop("string_index_type", None),
            self._api_version,
            string_index_type_default=self._string_code_unit
        )
        if string_index_type:
            kwargs.update({"string_index_type": string_index_type})

        try:
            return await self._client.entities_recognition_general(
                documents=docs,
                model_version=model_version,
                show_stats=show_stats,
                cls=kwargs.pop("cls", entities_result),
                **kwargs
            )
        except HttpResponseError as error:
            process_http_response_error(error)

    @distributed_trace_async
    async def recognize_pii_entities(  # type: ignore
        self,
        documents: Union[List[str], List[TextDocumentInput], List[Dict[str, str]]],
        **kwargs: Any
    ) -> List[Union[RecognizePiiEntitiesResult, DocumentError]]:
        """Recognize entities containing personal information for a batch of documents.

        Returns a list of personal information entities ("SSN",
        "Bank Account", etc) in the document.  For the list of supported entity types,
        check https://aka.ms/tanerpii

        See https://docs.microsoft.com/azure/cognitive-services/text-analytics/overview#data-limits
        for document length limits, maximum batch size, and supported text encoding.

        :param documents: The set of documents to process as part of this batch.
            If you wish to specify the ID and language on a per-item basis you must
            use as input a list[:class:`~azure.ai.textanalytics.TextDocumentInput`] or a list of
            dict representations of :class:`~azure.ai.textanalytics.TextDocumentInput`, like
            `{"id": "1", "language": "en", "text": "hello world"}`.
        :type documents:
            list[str] or list[~azure.ai.textanalytics.TextDocumentInput] or
            list[dict[str, str]]
        :keyword str language: The 2 letter ISO 639-1 representation of language for the
            entire batch. For example, use "en" for English; "es" for Spanish etc.
            If not set, uses "en" for English as default. Per-document language will
            take precedence over whole batch language. See https://aka.ms/talangs for
            supported languages in Text Analytics API.
        :keyword str model_version: This value indicates which model will
            be used for scoring, e.g. "latest", "2019-10-01". If a model-version
            is not specified, the API will default to the latest, non-preview version.
            See here for more info: https://aka.ms/text-analytics-model-versioning
        :keyword bool show_stats: If set to true, response will contain document
            level statistics in the `statistics` field of the document-level response.
        :keyword domain_filter: Filters the response entities to ones only included in the specified domain.
            I.e., if set to 'phi', will only return entities in the Protected Healthcare Information domain.
            See https://aka.ms/tanerpii for more information.
        :paramtype domain_filter: str or ~azure.ai.textanalytics.PiiEntityDomainType
        :keyword categories_filter: Instead of filtering over all PII entity categories, you can pass in a list of
            the specific PII entity categories you want to filter out. For example, if you only want to filter out
            U.S. social security numbers in a document, you can pass in
            `[PiiEntityCategoryType.US_SOCIAL_SECURITY_NUMBER]` for this kwarg.
        :paramtype categories_filter: list[~azure.ai.textanalytics.PiiEntityCategoryType]
        :keyword str string_index_type: Specifies the method used to interpret string offsets.
            Can be one of 'UnicodeCodePoint' (default), 'Utf16CodePoint', or 'TextElement_v8'.
            For additional information see https://aka.ms/text-analytics-offsets
        :keyword bool disable_service_logs: If set to true, you opt-out of having your text input
            logged on the service side for troubleshooting. By default, Text Analytics logs your
            input text for 48 hours, solely to allow for troubleshooting issues in providing you with
            the Text Analytics natural language processing functions. Setting this parameter to true,
            disables input logging and may limit our ability to remediate issues that occur. Please see
            Cognitive Services Compliance and Privacy notes at https://aka.ms/cs-compliance for
            additional details, and Microsoft Responsible AI principles at
            https://www.microsoft.com/ai/responsible-ai.
        :return: The combined list of :class:`~azure.ai.textanalytics.RecognizePiiEntitiesResult`
            and :class:`~azure.ai.textanalytics.DocumentError` in the order the original documents
            were passed in.
        :rtype: list[~azure.ai.textanalytics.RecognizePiiEntitiesResult,
            ~azure.ai.textanalytics.DocumentError]
        :raises ~azure.core.exceptions.HttpResponseError or TypeError or ValueError:

        .. admonition:: Example:

            .. literalinclude:: ../samples/sample_recognize_pii_entities.py
                :start-after: [START recognize_pii_entities]
                :end-before: [END recognize_pii_entities]
                :language: python
                :dedent: 8
                :caption: Recognize personally identifiable information entities in a batch of documents.
        """
        language_arg = kwargs.pop("language", None)
        language = language_arg if language_arg is not None else self._default_language
        docs = _validate_input(documents, "language", language)
        model_version = kwargs.pop("model_version", None)
        show_stats = kwargs.pop("show_stats", False)
        domain_filter = kwargs.pop("domain_filter", None)
        categories_filter = kwargs.pop("categories_filter", None)

        string_index_type = _check_string_index_type_arg(
            kwargs.pop("string_index_type", None),
            self._api_version,
            string_index_type_default=self._string_code_unit
        )
        if string_index_type:
            kwargs.update({"string_index_type": string_index_type})
        disable_service_logs = kwargs.pop("disable_service_logs", None)
        if disable_service_logs is not None:
            kwargs['logging_opt_out'] = disable_service_logs

        try:
            return await self._client.entities_recognition_pii(
                documents=docs,
                model_version=model_version,
                show_stats=show_stats,
                domain=domain_filter,
                pii_categories=categories_filter,
                cls=kwargs.pop("cls", pii_entities_result),
                **kwargs
            )
        except ValueError as error:
            if "API version v3.0 does not have operation 'entities_recognition_pii'" in str(error):
                raise ValueError(
                    "'recognize_pii_entities' endpoint is only available for API version V3_1 and up"
                )
            raise error
        except HttpResponseError as error:
            process_http_response_error(error)

    @distributed_trace_async
    async def recognize_linked_entities(  # type: ignore
        self,
        documents: Union[List[str], List[TextDocumentInput], List[Dict[str, str]]],
        **kwargs: Any
    ) -> List[Union[RecognizeLinkedEntitiesResult, DocumentError]]:
        """Recognize linked entities from a well-known knowledge base for a batch of documents.

        Identifies and disambiguates the identity of each entity found in text (for example,
        determining whether an occurrence of the word Mars refers to the planet, or to the
        Roman god of war). Recognized entities are associated with URLs to a well-known
        knowledge base, like Wikipedia.

        See https://docs.microsoft.com/azure/cognitive-services/text-analytics/overview#data-limits
        for document length limits, maximum batch size, and supported text encoding.

        :param documents: The set of documents to process as part of this batch.
            If you wish to specify the ID and language on a per-item basis you must
            use as input a list[:class:`~azure.ai.textanalytics.TextDocumentInput`] or a list of
            dict representations of :class:`~azure.ai.textanalytics.TextDocumentInput`, like
            `{"id": "1", "language": "en", "text": "hello world"}`.
        :type documents:
            list[str] or list[~azure.ai.textanalytics.TextDocumentInput] or
            list[dict[str, str]]
        :keyword str language: The 2 letter ISO 639-1 representation of language for the
            entire batch. For example, use "en" for English; "es" for Spanish etc.
            If not set, uses "en" for English as default. Per-document language will
            take precedence over whole batch language. See https://aka.ms/talangs for
            supported languages in Text Analytics API.
        :keyword str model_version: This value indicates which model will
            be used for scoring, e.g. "latest", "2019-10-01". If a model-version
            is not specified, the API will default to the latest, non-preview version.
            See here for more info: https://aka.ms/text-analytics-model-versioning
        :keyword bool show_stats: If set to true, response will contain document
            level statistics in the `statistics` field of the document-level response.
        :keyword str string_index_type: Specifies the method used to interpret string offsets.
            Can be one of 'UnicodeCodePoint' (default), 'Utf16CodePoint', or 'TextElement_v8'.
            For additional information see https://aka.ms/text-analytics-offsets
        :keyword bool disable_service_logs: If set to true, you opt-out of having your text input
            logged on the service side for troubleshooting. By default, Text Analytics logs your
            input text for 48 hours, solely to allow for troubleshooting issues in providing you with
            the Text Analytics natural language processing functions. Setting this parameter to true,
            disables input logging and may limit our ability to remediate issues that occur. Please see
            Cognitive Services Compliance and Privacy notes at https://aka.ms/cs-compliance for
            additional details, and Microsoft Responsible AI principles at
            https://www.microsoft.com/ai/responsible-ai.
        :return: The combined list of :class:`~azure.ai.textanalytics.RecognizeLinkedEntitiesResult`
            and :class:`~azure.ai.textanalytics.DocumentError` in the order the original documents
            were passed in.
        :rtype: list[~azure.ai.textanalytics.RecognizeLinkedEntitiesResult,
            ~azure.ai.textanalytics.DocumentError]
        :raises ~azure.core.exceptions.HttpResponseError or TypeError or ValueError:

        .. admonition:: Example:

            .. literalinclude:: ../samples/async_samples/sample_recognize_linked_entities_async.py
                :start-after: [START recognize_linked_entities_async]
                :end-before: [END recognize_linked_entities_async]
                :language: python
                :dedent: 8
                :caption: Recognize linked entities in a batch of documents.
        """
        language_arg = kwargs.pop("language", None)
        language = language_arg if language_arg is not None else self._default_language
        docs = _validate_input(documents, "language", language)
        model_version = kwargs.pop("model_version", None)
        show_stats = kwargs.pop("show_stats", False)
        disable_service_logs = kwargs.pop("disable_service_logs", None)
        if disable_service_logs is not None:
            kwargs['logging_opt_out'] = disable_service_logs

        string_index_type = _check_string_index_type_arg(
            kwargs.pop("string_index_type", None),
            self._api_version,
            string_index_type_default=self._string_code_unit
        )
        if string_index_type:
            kwargs.update({"string_index_type": string_index_type})

        try:
            return await self._client.entities_linking(
                documents=docs,
                model_version=model_version,
                show_stats=show_stats,
                cls=kwargs.pop("cls", linked_entities_result),
                **kwargs
            )
        except HttpResponseError as error:
            process_http_response_error(error)

    @distributed_trace_async
    async def extract_key_phrases(  # type: ignore
        self,
        documents: Union[List[str], List[TextDocumentInput], List[Dict[str, str]]],
        **kwargs: Any
    ) -> List[Union[ExtractKeyPhrasesResult, DocumentError]]:
        """Extract key phrases from a batch of documents.

        Returns a list of strings denoting the key phrases in the input
        text. For example, for the input text "The food was delicious and there
        were wonderful staff", the API returns the main talking points: "food"
        and "wonderful staff"

        See https://docs.microsoft.com/azure/cognitive-services/text-analytics/overview#data-limits
        for document length limits, maximum batch size, and supported text encoding.

        :param documents: The set of documents to process as part of this batch.
            If you wish to specify the ID and language on a per-item basis you must
            use as input a list[:class:`~azure.ai.textanalytics.TextDocumentInput`] or a list of
            dict representations of :class:`~azure.ai.textanalytics.TextDocumentInput`, like
            `{"id": "1", "language": "en", "text": "hello world"}`.
        :type documents:
            list[str] or list[~azure.ai.textanalytics.TextDocumentInput] or
            list[dict[str, str]]
        :keyword str language: The 2 letter ISO 639-1 representation of language for the
            entire batch. For example, use "en" for English; "es" for Spanish etc.
            If not set, uses "en" for English as default. Per-document language will
            take precedence over whole batch language. See https://aka.ms/talangs for
            supported languages in Text Analytics API.
        :keyword str model_version: This value indicates which model will
            be used for scoring, e.g. "latest", "2019-10-01". If a model-version
            is not specified, the API will default to the latest, non-preview version.
            See here for more info: https://aka.ms/text-analytics-model-versioning
        :keyword bool show_stats: If set to true, response will contain document
            level statistics in the `statistics` field of the document-level response.
        :keyword bool disable_service_logs: If set to true, you opt-out of having your text input
            logged on the service side for troubleshooting. By default, Text Analytics logs your
            input text for 48 hours, solely to allow for troubleshooting issues in providing you with
            the Text Analytics natural language processing functions. Setting this parameter to true,
            disables input logging and may limit our ability to remediate issues that occur. Please see
            Cognitive Services Compliance and Privacy notes at https://aka.ms/cs-compliance for
            additional details, and Microsoft Responsible AI principles at
            https://www.microsoft.com/ai/responsible-ai.
        :return: The combined list of :class:`~azure.ai.textanalytics.ExtractKeyPhrasesResult` and
            :class:`~azure.ai.textanalytics.DocumentError` in the order the original documents were
            passed in.
        :rtype: list[~azure.ai.textanalytics.ExtractKeyPhrasesResult,
            ~azure.ai.textanalytics.DocumentError]
        :raises ~azure.core.exceptions.HttpResponseError or TypeError or ValueError:

        .. admonition:: Example:

            .. literalinclude:: ../samples/async_samples/sample_extract_key_phrases_async.py
                :start-after: [START extract_key_phrases_async]
                :end-before: [END extract_key_phrases_async]
                :language: python
                :dedent: 8
                :caption: Extract the key phrases in a batch of documents.
        """
        language_arg = kwargs.pop("language", None)
        language = language_arg if language_arg is not None else self._default_language
        docs = _validate_input(documents, "language", language)
        model_version = kwargs.pop("model_version", None)
        show_stats = kwargs.pop("show_stats", False)
        disable_service_logs = kwargs.pop("disable_service_logs", None)
        if disable_service_logs is not None:
            kwargs['logging_opt_out'] = disable_service_logs
        try:
            return await self._client.key_phrases(
                documents=docs,
                model_version=model_version,
                show_stats=show_stats,
                cls=kwargs.pop("cls", key_phrases_result),
                **kwargs
            )
        except HttpResponseError as error:
            process_http_response_error(error)

    @distributed_trace_async
    async def analyze_sentiment(  # type: ignore
        self,
        documents: Union[List[str], List[TextDocumentInput], List[Dict[str, str]]],
        **kwargs: Any
    ) -> List[Union[AnalyzeSentimentResult, DocumentError]]:
        """Analyze sentiment for a batch of documents. Turn on opinion mining with `show_opinion_mining`.

        Returns a sentiment prediction, as well as sentiment scores for
        each sentiment class (Positive, Negative, and Neutral) for the document
        and each sentence within it.

        See https://docs.microsoft.com/azure/cognitive-services/text-analytics/overview#data-limits
        for document length limits, maximum batch size, and supported text encoding.

        :param documents: The set of documents to process as part of this batch.
            If you wish to specify the ID and language on a per-item basis you must
            use as input a list[:class:`~azure.ai.textanalytics.TextDocumentInput`] or a list of
            dict representations of :class:`~azure.ai.textanalytics.TextDocumentInput`, like
            `{"id": "1", "language": "en", "text": "hello world"}`.
        :type documents:
            list[str] or list[~azure.ai.textanalytics.TextDocumentInput] or
            list[dict[str, str]]
        :keyword bool show_opinion_mining: Whether to mine the opinions of a sentence and conduct more
            granular analysis around the aspects of a product or service (also known as
            aspect-based sentiment analysis). If set to true, the returned
            :class:`~azure.ai.textanalytics.SentenceSentiment` objects
            will have property `mined_opinions` containing the result of this analysis. Only available for
            API version v3.1 and up.
        :keyword str language: The 2 letter ISO 639-1 representation of language for the
            entire batch. For example, use "en" for English; "es" for Spanish etc.
            If not set, uses "en" for English as default. Per-document language will
            take precedence over whole batch language. See https://aka.ms/talangs for
            supported languages in Text Analytics API.
        :keyword str model_version: This value indicates which model will
            be used for scoring, e.g. "latest", "2019-10-01". If a model-version
            is not specified, the API will default to the latest, non-preview version.
            See here for more info: https://aka.ms/text-analytics-model-versioning
        :keyword bool show_stats: If set to true, response will contain document
            level statistics in the `statistics` field of the document-level response.
        :keyword str string_index_type: Specifies the method used to interpret string offsets.
            Can be one of 'UnicodeCodePoint' (default), 'Utf16CodePoint', or 'TextElement_v8'.
            For additional information see https://aka.ms/text-analytics-offsets
        :keyword bool disable_service_logs: If set to true, you opt-out of having your text input
            logged on the service side for troubleshooting. By default, Text Analytics logs your
            input text for 48 hours, solely to allow for troubleshooting issues in providing you with
            the Text Analytics natural language processing functions. Setting this parameter to true,
            disables input logging and may limit our ability to remediate issues that occur. Please see
            Cognitive Services Compliance and Privacy notes at https://aka.ms/cs-compliance for
            additional details, and Microsoft Responsible AI principles at
            https://www.microsoft.com/ai/responsible-ai.
        .. versionadded:: v3.1
            The *show_opinion_mining* parameter.
        :return: The combined list of :class:`~azure.ai.textanalytics.AnalyzeSentimentResult` and
            :class:`~azure.ai.textanalytics.DocumentError` in the order the original documents were
            passed in.
        :rtype: list[~azure.ai.textanalytics.AnalyzeSentimentResult,
            ~azure.ai.textanalytics.DocumentError]
        :raises ~azure.core.exceptions.HttpResponseError or TypeError or ValueError:

        .. admonition:: Example:

            .. literalinclude:: ../samples/async_samples/sample_analyze_sentiment_async.py
                :start-after: [START analyze_sentiment_async]
                :end-before: [END analyze_sentiment_async]
                :language: python
                :dedent: 8
                :caption: Analyze sentiment in a batch of documents.
        """
        language_arg = kwargs.pop("language", None)
        language = language_arg if language_arg is not None else self._default_language
        docs = _validate_input(documents, "language", language)
        model_version = kwargs.pop("model_version", None)
        show_stats = kwargs.pop("show_stats", False)
        show_opinion_mining = kwargs.pop("show_opinion_mining", None)
        disable_service_logs = kwargs.pop("disable_service_logs", None)
        if disable_service_logs is not None:
            kwargs['logging_opt_out'] = disable_service_logs

        string_index_type = _check_string_index_type_arg(
            kwargs.pop("string_index_type", None),
            self._api_version,
            string_index_type_default=self._string_code_unit
        )
        if string_index_type:
            kwargs.update({"string_index_type": string_index_type})

        if show_opinion_mining is not None:
            if self._api_version == TextAnalyticsApiVersion.V3_0 and show_opinion_mining:
                raise ValueError(
                    "'show_opinion_mining' is only available for API version v3.1 and up"
                )
            kwargs.update({"opinion_mining": show_opinion_mining})

        try:
            return await self._client.sentiment(
                documents=docs,
                model_version=model_version,
                show_stats=show_stats,
                cls=kwargs.pop("cls", sentiment_result),
                **kwargs
            )
<<<<<<< HEAD
        except TypeError as error:
            if "opinion_mining" in str(error):
                raise ValueError(
                    "'show_opinion_mining' is only available for API version v3.1 and up"
                )
            raise error
=======
>>>>>>> 991c638b
        except HttpResponseError as error:
            process_http_response_error(error)

    def _healthcare_result_callback(self, doc_id_order, raw_response, _, headers, show_stats=False):
        healthcare_result = self._client.models(api_version="v3.1").HealthcareJobState.deserialize(
            raw_response
        )
        return healthcare_paged_result(
            doc_id_order,
            self._client.health_status,
            raw_response,
            healthcare_result,
            headers,
            show_stats=show_stats
        )

    @distributed_trace_async
    async def begin_analyze_healthcare_entities(  # type: ignore
        self,
        documents: Union[List[str], List[TextDocumentInput], List[Dict[str, str]]],
        **kwargs: Any,
    ) -> AsyncAnalyzeHealthcareEntitiesLROPoller[AsyncItemPaged[AnalyzeHealthcareEntitiesResult]]:
        """Analyze healthcare entities and identify relationships between these entities in a batch of documents.

        Entities are associated with references that can be found in existing knowledge bases,
        such as UMLS, CHV, MSH, etc.

        We also extract the relations found between entities, for example in "The subject took 100 mg of ibuprofen",
        we would extract the relationship between the "100 mg" dosage and the "ibuprofen" medication.

        :param documents: The set of documents to process as part of this batch.
            If you wish to specify the ID and language on a per-item basis you must
            use as input a list[:class:`~azure.ai.textanalytics.TextDocumentInput`] or a list of
            dict representations of :class:`~azure.ai.textanalytics.TextDocumentInput`, like
            `{"id": "1", "language": "en", "text": "hello world"}`.
        :type documents:
            list[str] or list[~azure.ai.textanalytics.TextDocumentInput] or
            list[dict[str, str]]
        :keyword str model_version: This value indicates which model will
            be used for scoring, e.g. "latest", "2019-10-01". If a model-version
            is not specified, the API will default to the latest, non-preview version.
            Currently not working on the service side at time of release, as service will
            only use the latest model. Service is aware, and once it's been fixed on the service
            side, the SDK should work automatically.
            See here for more info: https://aka.ms/text-analytics-model-versioning
        :keyword bool show_stats: If set to true, response will contain document level statistics.
        :keyword str string_index_type: Specifies the method used to interpret string offsets.
            Can be one of 'UnicodeCodePoint' (default), 'Utf16CodePoint', or 'TextElement_v8'.
            For additional information see https://aka.ms/text-analytics-offsets
        :keyword int polling_interval: Waiting time between two polls for LRO operations
            if no Retry-After header is present. Defaults to 5 seconds.
        :keyword str continuation_token: A continuation token to restart a poller from a saved state.
        :keyword bool disable_service_logs: If set to true, you opt-out of having your text input
            logged on the service side for troubleshooting. By default, Text Analytics logs your
            input text for 48 hours, solely to allow for troubleshooting issues in providing you with
            the Text Analytics natural language processing functions. Setting this parameter to true,
            disables input logging and may limit our ability to remediate issues that occur. Please see
            Cognitive Services Compliance and Privacy notes at https://aka.ms/cs-compliance for
            additional details, and Microsoft Responsible AI principles at
            https://www.microsoft.com/ai/responsible-ai.
        :return: An instance of an AsyncAnalyzeHealthcareEntitiesLROPoller. Call `result()` on the poller
            object to return a pageable of :class:`~azure.ai.textanalytics.AnalyzeHealthcareResultItem`.
        :rtype:
            ~azure.ai.textanalytics.aio.AsyncAnalyzeHealthcareEntitiesLROPoller[~azure.core.paging.AsyncItemPaged[
            ~azure.ai.textanalytics.AnalyzeHealthcareEntitiesResult]]
        :raises ~azure.core.exceptions.HttpResponseError or TypeError or ValueError or NotImplementedError:

        .. admonition:: Example:

            .. literalinclude:: ../samples/async_samples/sample_analyze_healthcare_entities_async.py
                :start-after: [START analyze_healthcare_entities_async]
                :end-before: [END analyze_healthcare_entities_async]
                :language: python
                :dedent: 8
                :caption: Analyze healthcare entities in a batch of documents.
        """
        language_arg = kwargs.pop("language", None)
        language = language_arg if language_arg is not None else self._default_language
        docs = _validate_input(documents, "language", language)
        model_version = kwargs.pop("model_version", None)
        show_stats = kwargs.pop("show_stats", False)
        polling_interval = kwargs.pop("polling_interval", 5)
        continuation_token = kwargs.pop("continuation_token", None)
        string_index_type = kwargs.pop("string_index_type", self._string_code_unit)
        disable_service_logs = kwargs.pop("disable_service_logs", None)
        doc_id_order = [doc.get("id") for doc in docs]
        my_cls = kwargs.pop(
            "cls", partial(self._healthcare_result_callback, doc_id_order, show_stats=show_stats)
        )
        polling_kwargs = kwargs
        operation_kwargs = copy.copy(kwargs)
        if disable_service_logs is not None:
            operation_kwargs['logging_opt_out'] = disable_service_logs

        try:
            return await self._client.begin_health(
                docs,
                model_version=model_version,
                string_index_type=string_index_type,
                cls=my_cls,
                polling=AsyncAnalyzeHealthcareEntitiesLROPollingMethod(
                    text_analytics_client=self._client,
                    timeout=polling_interval,
                    lro_algorithms=[
                        TextAnalyticsOperationResourcePolling(show_stats=show_stats)
                    ],
                    **polling_kwargs),
                continuation_token=continuation_token,
                **operation_kwargs
            )

        except ValueError as error:
            if "API version v3.0 does not have operation 'begin_health'" in str(error):
                raise ValueError(
                    "'begin_analyze_healthcare_entities' endpoint is only available for API version V3_1 and up"
                )
            raise error

        except HttpResponseError as error:
            process_http_response_error(error)

    def _analyze_result_callback(self, doc_id_order, task_order, raw_response, _, headers, show_stats=False):
        analyze_result = self._client.models(api_version="v3.1").AnalyzeJobState.deserialize(
            raw_response
        )
        return analyze_paged_result(
            doc_id_order,
            task_order,
            self._client.analyze_status,
            raw_response,
            analyze_result,
            headers,
            show_stats=show_stats
        )

    @distributed_trace_async
    async def begin_analyze_actions(  # type: ignore
        self,
        documents: Union[List[str], List[TextDocumentInput], List[Dict[str, str]]],
        actions: List[Union[RecognizeEntitiesAction, RecognizeLinkedEntitiesAction, RecognizePiiEntitiesAction, ExtractKeyPhrasesAction, AnalyzeSentimentAction]], # pylint: disable=line-too-long
        **kwargs: Any
    ) -> AsyncAnalyzeActionsLROPoller[AsyncItemPaged[List[Union[RecognizeEntitiesResult, RecognizeLinkedEntitiesResult, RecognizePiiEntitiesResult, ExtractKeyPhrasesResult, AnalyzeSentimentResult]]]]:  # pylint: disable=line-too-long
        """Start a long-running operation to perform a variety of text analysis actions over a batch of documents.

        We recommend you use this function if you're looking to analyze larger documents, and / or
        combine multiple Text Analytics actions into one call. Otherwise, we recommend you use
        the action specific endpoints, for example :func:`analyze_sentiment`:

        :param documents: The set of documents to process as part of this batch.
            If you wish to specify the ID and language on a per-item basis you must
            use as input a list[:class:`~azure.ai.textanalytics.TextDocumentInput`] or a list of
            dict representations of :class:`~azure.ai.textanalytics.TextDocumentInput`, like
            `{"id": "1", "language": "en", "text": "hello world"}`.
        :type documents:
            list[str] or list[~azure.ai.textanalytics.TextDocumentInput] or
            list[dict[str, str]]
        :param actions: A heterogeneous list of actions to perform on the inputted documents.
            Each action object encapsulates the parameters used for the particular action type.
            The outputted action results will be in the same order you inputted your actions.
            Duplicate actions in list not supported.
        :type actions:
            list[RecognizeEntitiesAction or RecognizePiiEntitiesAction or ExtractKeyPhrasesAction or
            RecognizeLinkedEntitiesAction or AnalyzeSentimentAction]
        :keyword str display_name: An optional display name to set for the requested analysis.
        :keyword str language: The 2 letter ISO 639-1 representation of language for the
            entire batch. For example, use "en" for English; "es" for Spanish etc.
            If not set, uses "en" for English as default. Per-document language will
            take precedence over whole batch language. See https://aka.ms/talangs for
            supported languages in Text Analytics API.
        :keyword bool show_stats: If set to true, response will contain document level statistics.
        :keyword int polling_interval: Waiting time between two polls for LRO operations
            if no Retry-After header is present. Defaults to 30 seconds.
        :return: An instance of an AsyncAnalyzeActionsLROPoller. Call `result()` on the poller
            object to return a pageable heterogeneous list of lists. This list of lists is first ordered
            by the documents you input, then ordered by the actions you input. For example,
            if you have documents input ["Hello", "world"], and actions
            :class:`~azure.ai.textanalytics.RecognizeEntitiesAction` and
            :class:`~azure.ai.textanalytics.AnalyzeSentimentAction`, when iterating over the list of lists,
            you will first iterate over the action results for the "Hello" document, getting the
            :class:`~azure.ai.textanalytics.RecognizeEntitiesResult` of "Hello",
            then the :class:`~azure.ai.textanalytics.AnalyzeSentimentResult` of "Hello".
            Then, you will get the :class:`~azure.ai.textanalytics.RecognizeEntitiesResult` and
            :class:`~azure.ai.textanalytics.AnalyzeSentimentResult` of "world".
        :rtype:
            ~azure.core.polling.AsyncAnalyzeActionsLROPoller[~azure.core.async_paging.AsyncItemPaged[
            list[
            RecognizeEntitiesResult or RecognizeLinkedEntitiesResult or RecognizePiiEntitiesResult or
            ExtractKeyPhrasesResult or AnalyzeSentimentResult
            ]]]
        :raises ~azure.core.exceptions.HttpResponseError or TypeError or ValueError or NotImplementedError:

        .. admonition:: Example:

            .. literalinclude:: ../samples/async_samples/sample_analyze_actions_async.py
                :start-after: [START analyze_async]
                :end-before: [END analyze_async]
                :language: python
                :dedent: 8
                :caption: Start a long-running operation to perform a variety of text analysis actions over
                    a batch of documents.
        """

        display_name = kwargs.pop("display_name", None)
        language_arg = kwargs.pop("language", None)
        language = language_arg if language_arg is not None else self._default_language
        docs = self._client.models(api_version="v3.1").MultiLanguageBatchInput(
            documents=_validate_input(documents, "language", language)
        )
        show_stats = kwargs.pop("show_stats", False)
        polling_interval = kwargs.pop("polling_interval", 5)
        continuation_token = kwargs.pop("continuation_token", None)

        doc_id_order = [doc.get("id") for doc in docs.documents]
        generated_tasks = [action.to_generated(str(idx)) for idx, action in enumerate(actions)]
        task_order = [(_determine_task_type(a), a.task_name) for a in generated_tasks]

        try:
            analyze_tasks = self._client.models(api_version='v3.1').JobManifestTasks(
                entity_recognition_tasks=[
                    a for a in generated_tasks if _determine_task_type(a) == _AnalyzeActionsType.RECOGNIZE_ENTITIES
                ],
                entity_recognition_pii_tasks=[
                    a for a in generated_tasks if _determine_task_type(a) == _AnalyzeActionsType.RECOGNIZE_PII_ENTITIES
                ],
                key_phrase_extraction_tasks=[
                    a for a in generated_tasks if _determine_task_type(a) == _AnalyzeActionsType.EXTRACT_KEY_PHRASES
                ],
                entity_linking_tasks=[
                    a for a in generated_tasks
                    if _determine_task_type(a) == _AnalyzeActionsType.RECOGNIZE_LINKED_ENTITIES
                ],
                sentiment_analysis_tasks=[
                    a for a in generated_tasks if _determine_task_type(a) == _AnalyzeActionsType.ANALYZE_SENTIMENT
                ]
            )
            analyze_body = self._client.models(api_version='v3.1').AnalyzeBatchInput(
                display_name=display_name,
                tasks=analyze_tasks,
                analysis_input=docs
            )
            return await self._client.begin_analyze(
                body=analyze_body,
                cls=kwargs.pop("cls", partial(
                    self._analyze_result_callback, doc_id_order, task_order, show_stats=show_stats
                )),
                polling=AsyncAnalyzeActionsLROPollingMethod(
                    timeout=polling_interval,
                    lro_algorithms=[
                        TextAnalyticsOperationResourcePolling(show_stats=show_stats)
                    ],
                    **kwargs),
                continuation_token=continuation_token,
                **kwargs
            )

        except ValueError as error:
            if "API version v3.0 does not have operation 'begin_analyze'" in str(error):
                raise ValueError(
                    "'begin_analyze_actions' endpoint is only available for API version V3_1 and up"
                )
            raise error

        except HttpResponseError as error:
            process_http_response_error(error)<|MERGE_RESOLUTION|>--- conflicted
+++ resolved
@@ -17,12 +17,8 @@
 from azure.core.exceptions import HttpResponseError
 from azure.core.credentials import AzureKeyCredential
 from ._base_client_async import AsyncTextAnalyticsClientBase
-<<<<<<< HEAD
+from .._base_client import TextAnalyticsApiVersion
 from .._request_handlers import _validate_input, _determine_task_type, _check_string_index_type_arg
-=======
-from .._base_client import TextAnalyticsApiVersion
-from .._request_handlers import _validate_input, _determine_action_type, _check_string_index_type_arg
->>>>>>> 991c638b
 from .._response_handlers import (
     process_http_response_error,
     entities_result,
@@ -665,15 +661,6 @@
                 cls=kwargs.pop("cls", sentiment_result),
                 **kwargs
             )
-<<<<<<< HEAD
-        except TypeError as error:
-            if "opinion_mining" in str(error):
-                raise ValueError(
-                    "'show_opinion_mining' is only available for API version v3.1 and up"
-                )
-            raise error
-=======
->>>>>>> 991c638b
         except HttpResponseError as error:
             process_http_response_error(error)
 
