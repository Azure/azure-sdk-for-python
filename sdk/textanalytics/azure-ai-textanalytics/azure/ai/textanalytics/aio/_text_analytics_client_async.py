# ------------------------------------
# Copyright (c) Microsoft Corporation.
# Licensed under the MIT License.
# ------------------------------------
# pylint: disable=too-many-lines

from typing import Union, Any, List, Dict, cast
from azure.core.async_paging import AsyncItemPaged
from azure.core.tracing.decorator_async import distributed_trace_async
from azure.core.exceptions import HttpResponseError
from azure.core.credentials import AzureKeyCredential
from azure.core.credentials_async import AsyncTokenCredential
from ._base_client_async import AsyncTextAnalyticsClientBase
from .._request_handlers import (
    _validate_input,
    _determine_action_type,
)
from .._validate import validate_multiapi_args, check_for_unsupported_actions_types
from .._version import DEFAULT_API_VERSION
from .._response_handlers import (
    process_http_response_error,
    entities_result,
    linked_entities_result,
    key_phrases_result,
    sentiment_result,
    language_result,
    pii_entities_result,
    _get_result_from_continuation_token
)
from ._response_handlers_async import healthcare_paged_result, analyze_paged_result
from .._models import (
    DetectLanguageInput,
    TextDocumentInput,
    DetectLanguageResult,
    RecognizeEntitiesResult,
    RecognizeLinkedEntitiesResult,
    ExtractKeyPhrasesResult,
    AnalyzeSentimentResult,
    DocumentError,
    RecognizePiiEntitiesResult,
    RecognizeEntitiesAction,
    RecognizePiiEntitiesAction,
    ExtractKeyPhrasesAction,
    _AnalyzeActionsType,
    RecognizeLinkedEntitiesAction,
    AnalyzeSentimentAction,
    AnalyzeHealthcareEntitiesResult,
    RecognizeCustomEntitiesAction,
    RecognizeCustomEntitiesResult,
    SingleLabelClassifyAction,
    MultiLabelClassifyAction,
    ClassifyDocumentResult,
    AnalyzeHealthcareEntitiesAction,
    ExtractSummaryAction,
    ExtractSummaryResult,
    AbstractSummaryAction,
    AbstractSummaryResult,
)
from .._check import is_language_api, string_index_type_compatibility
from .._lro import TextAnalyticsOperationResourcePolling
from ._lro_async import (
    AsyncAnalyzeHealthcareEntitiesLROPollingMethod,
    AsyncAnalyzeActionsLROPollingMethod,
    AsyncAnalyzeHealthcareEntitiesLROPoller,
    AsyncAnalyzeActionsLROPoller,
    AsyncTextAnalysisLROPoller,
)


AsyncAnalyzeActionsResponse = AsyncTextAnalysisLROPoller[
    AsyncItemPaged[
        List[
            Union[
                RecognizeEntitiesResult,
                RecognizeLinkedEntitiesResult,
                RecognizePiiEntitiesResult,
                ExtractKeyPhrasesResult,
                AnalyzeSentimentResult,
                RecognizeCustomEntitiesResult,
                ClassifyDocumentResult,
                AnalyzeHealthcareEntitiesResult,
                ExtractSummaryResult,
                AbstractSummaryResult,
                DocumentError,
            ]
        ]
    ]
]


class TextAnalyticsClient(AsyncTextAnalyticsClientBase):
    """The Language service API is a suite of natural language processing (NLP) skills built with the best-in-class
    Microsoft machine learning algorithms. The API can be used to analyze unstructured text for
    tasks such as sentiment analysis, key phrase extraction, entities recognition,
    and language detection, and more.

    Further documentation can be found in
    https://docs.microsoft.com/azure/cognitive-services/language-service/overview

    :param str endpoint: Supported Cognitive Services or Language resource
        endpoints (protocol and hostname, for example: 'https://<resource-name>.cognitiveservices.azure.com').
    :param credential: Credentials needed for the client to connect to Azure.
        This can be the an instance of AzureKeyCredential if using a Cognitive Services/Language API key
        or a token credential from :mod:`azure.identity`.
    :type credential: ~azure.core.credentials.AzureKeyCredential or ~azure.core.credentials_async.AsyncTokenCredential
    :keyword str default_country_hint: Sets the default country_hint to use for all operations.
        Defaults to "US". If you don't want to use a country hint, pass the string "none".
    :keyword str default_language: Sets the default language to use for all operations.
        Defaults to "en".
    :keyword api_version: The API version of the service to use for requests. It defaults to the
        latest service version. Setting to an older version may result in reduced feature compatibility.
    :paramtype api_version: str or ~azure.ai.textanalytics.TextAnalyticsApiVersion

    .. admonition:: Example:

        .. literalinclude:: ../samples/async_samples/sample_authentication_async.py
            :start-after: [START create_ta_client_with_key_async]
            :end-before: [END create_ta_client_with_key_async]
            :language: python
            :dedent: 4
            :caption: Creating the TextAnalyticsClient with endpoint and API key.

        .. literalinclude:: ../samples/async_samples/sample_authentication_async.py
            :start-after: [START create_ta_client_with_aad_async]
            :end-before: [END create_ta_client_with_aad_async]
            :language: python
            :dedent: 4
            :caption: Creating the TextAnalyticsClient with endpoint and token credential from Azure Active Directory.
    """

    def __init__(
        self,
        endpoint: str,
        credential: Union[AzureKeyCredential, AsyncTokenCredential],
        **kwargs: Any
    ) -> None:
        super().__init__(
            endpoint=endpoint, credential=credential, **kwargs
        )
        self._api_version = kwargs.get("api_version", DEFAULT_API_VERSION)
        self._default_language = kwargs.pop("default_language", "en")
        self._default_country_hint = kwargs.pop("default_country_hint", "US")
        self._string_code_unit = (
            None if kwargs.get("api_version") == "v3.0" else "UnicodeCodePoint"
        )

    @distributed_trace_async
    @validate_multiapi_args(
        version_method_added="v3.0",
        args_mapping={"v3.1": ["disable_service_logs"]}
    )
    async def detect_language(
        self,
        documents: Union[List[str], List[DetectLanguageInput], List[Dict[str, str]]],
        **kwargs: Any,
    ) -> List[Union[DetectLanguageResult, DocumentError]]:
        """Detect language for a batch of documents.

        Returns the detected language and a numeric score between zero and
        one. Scores close to one indicate 100% certainty that the identified
        language is true. See https://aka.ms/talangs for the list of enabled languages.

        See https://aka.ms/azsdk/textanalytics/data-limits for service data limits.

        :param documents: The set of documents to process as part of this batch.
            If you wish to specify the ID and country_hint on a per-item basis you must
            use as input a list[:class:`~azure.ai.textanalytics.DetectLanguageInput`] or a list of
            dict representations of :class:`~azure.ai.textanalytics.DetectLanguageInput`, like
            `{"id": "1", "country_hint": "us", "text": "hello world"}`.
        :type documents:
            list[str] or list[~azure.ai.textanalytics.DetectLanguageInput] or list[dict[str, str]]
        :keyword str country_hint: Country of origin hint for the entire batch. Accepts two
            letter country codes specified by ISO 3166-1 alpha-2. Per-document
            country hints will take precedence over whole batch hints. Defaults to
            "US". If you don't want to use a country hint, pass the string "none".
        :keyword str model_version: This value indicates which model will
            be used for scoring, e.g. "latest", "2019-10-01". If a model-version
            is not specified, the API will default to the latest, non-preview version.
            See here for more info: https://aka.ms/text-analytics-model-versioning
        :keyword bool show_stats: If set to true, response will contain document
            level statistics in the `statistics` field of the document-level response.
        :keyword bool disable_service_logs: If set to true, you opt-out of having your text input
            logged on the service side for troubleshooting. By default, the Language service logs your
            input text for 48 hours, solely to allow for troubleshooting issues in providing you with
            the service's natural language processing functions. Setting this parameter to true,
            disables input logging and may limit our ability to remediate issues that occur. Please see
            Cognitive Services Compliance and Privacy notes at https://aka.ms/cs-compliance for
            additional details, and Microsoft Responsible AI principles at
            https://www.microsoft.com/ai/responsible-ai.
        :return: The combined list of :class:`~azure.ai.textanalytics.DetectLanguageResult`
            and :class:`~azure.ai.textanalytics.DocumentError` in the order the original documents
            were passed in.
        :rtype: list[~azure.ai.textanalytics.DetectLanguageResult or ~azure.ai.textanalytics.DocumentError]
        :raises ~azure.core.exceptions.HttpResponseError or TypeError or ValueError:

        .. versionadded:: v3.1
            The *disable_service_logs* keyword argument.

        .. admonition:: Example:

            .. literalinclude:: ../samples/async_samples/sample_detect_language_async.py
                :start-after: [START detect_language_async]
                :end-before: [END detect_language_async]
                :language: python
                :dedent: 4
                :caption: Detecting language in a batch of documents.
        """
        country_hint_arg = kwargs.pop("country_hint", None)
        country_hint = (
            country_hint_arg
            if country_hint_arg is not None
            else self._default_country_hint
        )
        docs = _validate_input(documents, "country_hint", country_hint)
        model_version = kwargs.pop("model_version", None)
        show_stats = kwargs.pop("show_stats", None)
        disable_service_logs = kwargs.pop("disable_service_logs", None)

        try:
            if is_language_api(self._api_version):
                models = self._client.models(api_version=self._api_version)
                return cast(
                    List[Union[DetectLanguageResult, DocumentError]],
                    await self._client.analyze_text(
                        body=models.AnalyzeTextLanguageDetectionInput(
                            analysis_input={"documents": docs},
                            parameters=models.LanguageDetectionTaskParameters(
                                logging_opt_out=disable_service_logs,
                                model_version=model_version
                            )
                        ),
                        show_stats=show_stats,
                        cls=kwargs.pop("cls", language_result),
                        **kwargs
                    )
                )

            # api_versions 3.0, 3.1
            return cast(
                List[Union[DetectLanguageResult, DocumentError]],
                await self._client.languages(
                    documents=docs,
                    model_version=model_version,
                    show_stats=show_stats,
                    logging_opt_out=disable_service_logs,
                    cls=kwargs.pop("cls", language_result),
                    **kwargs
                )
            )
        except HttpResponseError as error:
            return process_http_response_error(error)

    @distributed_trace_async
    @validate_multiapi_args(
        version_method_added="v3.0",
        args_mapping={"v3.1": ["string_index_type", "disable_service_logs"]}
    )
    async def recognize_entities(
        self,
        documents: Union[List[str], List[TextDocumentInput], List[Dict[str, str]]],
        **kwargs: Any,
    ) -> List[Union[RecognizeEntitiesResult, DocumentError]]:
        """Recognize entities for a batch of documents.

        Identifies and categorizes entities in your text as people, places,
        organizations, date/time, quantities, percentages, currencies, and more.
        For the list of supported entity types, check: https://aka.ms/taner

        See https://aka.ms/azsdk/textanalytics/data-limits for service data limits.

        :param documents: The set of documents to process as part of this batch.
            If you wish to specify the ID and language on a per-item basis you must
            use as input a list[:class:`~azure.ai.textanalytics.TextDocumentInput`] or a list of
            dict representations of :class:`~azure.ai.textanalytics.TextDocumentInput`, like
            `{"id": "1", "language": "en", "text": "hello world"}`.
        :type documents:
            list[str] or list[~azure.ai.textanalytics.TextDocumentInput] or list[dict[str, str]]
        :keyword str language: The 2 letter ISO 639-1 representation of language for the
            entire batch. For example, use "en" for English; "es" for Spanish etc.
            If not set, uses "en" for English as default. Per-document language will
            take precedence over whole batch language. See https://aka.ms/talangs for
            supported languages in Language API.
        :keyword str model_version: This value indicates which model will
            be used for scoring, e.g. "latest", "2019-10-01". If a model-version
            is not specified, the API will default to the latest, non-preview version.
            See here for more info: https://aka.ms/text-analytics-model-versioning
        :keyword bool show_stats: If set to true, response will contain document
            level statistics in the `statistics` field of the document-level response.
        :keyword str string_index_type: Specifies the method used to interpret string offsets.
            `UnicodeCodePoint`, the Python encoding, is the default. To override the Python default,
            you can also pass in `Utf16CodeUnit` or `TextElement_v8`. For additional information
            see https://aka.ms/text-analytics-offsets
        :keyword bool disable_service_logs: If set to true, you opt-out of having your text input
            logged on the service side for troubleshooting. By default, the Language service logs your
            input text for 48 hours, solely to allow for troubleshooting issues in providing you with
            the service's natural language processing functions. Setting this parameter to true,
            disables input logging and may limit our ability to remediate issues that occur. Please see
            Cognitive Services Compliance and Privacy notes at https://aka.ms/cs-compliance for
            additional details, and Microsoft Responsible AI principles at
            https://www.microsoft.com/ai/responsible-ai.
        :return: The combined list of :class:`~azure.ai.textanalytics.RecognizeEntitiesResult` and
            :class:`~azure.ai.textanalytics.DocumentError` in the order the original documents were
            passed in.
        :rtype: list[~azure.ai.textanalytics.RecognizeEntitiesResult or ~azure.ai.textanalytics.DocumentError]
        :raises ~azure.core.exceptions.HttpResponseError or TypeError or ValueError:

        .. versionadded:: v3.1
            The *disable_service_logs* and *string_index_type* keyword arguments.

        .. admonition:: Example:

            .. literalinclude:: ../samples/async_samples/sample_recognize_entities_async.py
                :start-after: [START recognize_entities_async]
                :end-before: [END recognize_entities_async]
                :language: python
                :dedent: 4
                :caption: Recognize entities in a batch of documents.
        """
        language_arg = kwargs.pop("language", None)
        language = language_arg if language_arg is not None else self._default_language
        docs = _validate_input(documents, "language", language)
        model_version = kwargs.pop("model_version", None)
        show_stats = kwargs.pop("show_stats", None)
        disable_service_logs = kwargs.pop("disable_service_logs", None)
        string_index_type = kwargs.pop("string_index_type", self._string_code_unit)

        try:
            if is_language_api(self._api_version):
                models = self._client.models(api_version=self._api_version)
                return cast(
                    List[Union[RecognizeEntitiesResult, DocumentError]],
                    await self._client.analyze_text(
                        body=models.AnalyzeTextEntityRecognitionInput(
                            analysis_input={"documents": docs},
                            parameters=models.EntitiesTaskParameters(
                                logging_opt_out=disable_service_logs,
                                model_version=model_version,
                                string_index_type=string_index_type_compatibility(string_index_type)
                            )
                        ),
                        show_stats=show_stats,
                        cls=kwargs.pop("cls", entities_result),
                        **kwargs
                    )
                )

            # api_versions 3.0, 3.1
            return cast(
                List[Union[RecognizeEntitiesResult, DocumentError]],
                await self._client.entities_recognition_general(
                    documents=docs,
                    model_version=model_version,
                    show_stats=show_stats,
                    string_index_type=string_index_type,
                    logging_opt_out=disable_service_logs,
                    cls=kwargs.pop("cls", entities_result),
                    **kwargs,
                )
            )
        except HttpResponseError as error:
            return process_http_response_error(error)

    @distributed_trace_async
    @validate_multiapi_args(
        version_method_added="v3.1"
    )
    async def recognize_pii_entities(
        self,
        documents: Union[List[str], List[TextDocumentInput], List[Dict[str, str]]],
        **kwargs: Any,
    ) -> List[Union[RecognizePiiEntitiesResult, DocumentError]]:
        """Recognize entities containing personal information for a batch of documents.

        Returns a list of personal information entities ("SSN",
        "Bank Account", etc) in the document.  For the list of supported entity types,
        check https://aka.ms/tanerpii

        See https://aka.ms/azsdk/textanalytics/data-limits for service data limits.

        :param documents: The set of documents to process as part of this batch.
            If you wish to specify the ID and language on a per-item basis you must
            use as input a list[:class:`~azure.ai.textanalytics.TextDocumentInput`] or a list of
            dict representations of :class:`~azure.ai.textanalytics.TextDocumentInput`, like
            `{"id": "1", "language": "en", "text": "hello world"}`.
        :type documents:
            list[str] or list[~azure.ai.textanalytics.TextDocumentInput] or list[dict[str, str]]
        :keyword str language: The 2 letter ISO 639-1 representation of language for the
            entire batch. For example, use "en" for English; "es" for Spanish etc.
            If not set, uses "en" for English as default. Per-document language will
            take precedence over whole batch language. See https://aka.ms/talangs for
            supported languages in Language API.
        :keyword str model_version: This value indicates which model will
            be used for scoring, e.g. "latest", "2019-10-01". If a model-version
            is not specified, the API will default to the latest, non-preview version.
            See here for more info: https://aka.ms/text-analytics-model-versioning
        :keyword bool show_stats: If set to true, response will contain document
            level statistics in the `statistics` field of the document-level response.
        :keyword domain_filter: Filters the response entities to ones only included in the specified domain.
            I.e., if set to 'phi', will only return entities in the Protected Healthcare Information domain.
            See https://aka.ms/tanerpii for more information.
        :paramtype domain_filter: str or ~azure.ai.textanalytics.PiiEntityDomain
        :keyword categories_filter: Instead of filtering over all PII entity categories, you can pass in a list of
            the specific PII entity categories you want to filter out. For example, if you only want to filter out
            U.S. social security numbers in a document, you can pass in
            `[PiiEntityCategory.US_SOCIAL_SECURITY_NUMBER]` for this kwarg.
        :paramtype categories_filter: list[str or ~azure.ai.textanalytics.PiiEntityCategory]
        :keyword str string_index_type: Specifies the method used to interpret string offsets.
            `UnicodeCodePoint`, the Python encoding, is the default. To override the Python default,
            you can also pass in `Utf16CodeUnit` or `TextElement_v8`. For additional information
            see https://aka.ms/text-analytics-offsets
        :keyword bool disable_service_logs: Defaults to true, meaning that the Language service will not log your
            input text on the service side for troubleshooting. If set to False, the Language service logs your
            input text for 48 hours, solely to allow for troubleshooting issues in providing you with
            the service's natural language processing functions. Please see
            Cognitive Services Compliance and Privacy notes at https://aka.ms/cs-compliance for
            additional details, and Microsoft Responsible AI principles at
            https://www.microsoft.com/ai/responsible-ai.
        :return: The combined list of :class:`~azure.ai.textanalytics.RecognizePiiEntitiesResult`
            and :class:`~azure.ai.textanalytics.DocumentError` in the order the original documents
            were passed in.
        :rtype: list[~azure.ai.textanalytics.RecognizePiiEntitiesResult or ~azure.ai.textanalytics.DocumentError]
        :raises ~azure.core.exceptions.HttpResponseError or TypeError or ValueError:

        .. versionadded:: v3.1
            The *recognize_pii_entities* client method.

        .. admonition:: Example:

            .. literalinclude:: ../samples/sample_recognize_pii_entities.py
                :start-after: [START recognize_pii_entities]
                :end-before: [END recognize_pii_entities]
                :language: python
                :dedent: 4
                :caption: Recognize personally identifiable information entities in a batch of documents.
        """
        language_arg = kwargs.pop("language", None)
        language = language_arg if language_arg is not None else self._default_language
        docs = _validate_input(documents, "language", language)
        model_version = kwargs.pop("model_version", None)
        show_stats = kwargs.pop("show_stats", None)
        domain_filter = kwargs.pop("domain_filter", None)
        categories_filter = kwargs.pop("categories_filter", None)
        string_index_type = kwargs.pop("string_index_type", self._string_code_unit)
        disable_service_logs = kwargs.pop("disable_service_logs", None)

        try:
            if is_language_api(self._api_version):
                models = self._client.models(api_version=self._api_version)
                return cast(
                    List[Union[RecognizePiiEntitiesResult, DocumentError]],
                    await self._client.analyze_text(
                        body=models.AnalyzeTextPiiEntitiesRecognitionInput(
                            analysis_input={"documents": docs},
                            parameters=models.PiiTaskParameters(
                                logging_opt_out=disable_service_logs,
                                model_version=model_version,
                                domain=domain_filter,
                                pii_categories=categories_filter,
                                string_index_type=string_index_type_compatibility(string_index_type)
                            )
                        ),
                        show_stats=show_stats,
                        cls=kwargs.pop("cls", pii_entities_result),
                        **kwargs
                    )
                )

            # api_versions 3.0, 3.1
            return cast(
                List[Union[RecognizePiiEntitiesResult, DocumentError]],
                await self._client.entities_recognition_pii(
                    documents=docs,
                    model_version=model_version,
                    show_stats=show_stats,
                    domain=domain_filter,
                    pii_categories=categories_filter,
                    logging_opt_out=disable_service_logs,
                    string_index_type=string_index_type,
                    cls=kwargs.pop("cls", pii_entities_result),
                    **kwargs
                )
            )
        except HttpResponseError as error:
            return process_http_response_error(error)

    @distributed_trace_async
    @validate_multiapi_args(
        version_method_added="v3.0",
        args_mapping={"v3.1": ["string_index_type", "disable_service_logs"]}
    )
    async def recognize_linked_entities(
        self,
        documents: Union[List[str], List[TextDocumentInput], List[Dict[str, str]]],
        **kwargs: Any,
    ) -> List[Union[RecognizeLinkedEntitiesResult, DocumentError]]:
        """Recognize linked entities from a well-known knowledge base for a batch of documents.

        Identifies and disambiguates the identity of each entity found in text (for example,
        determining whether an occurrence of the word Mars refers to the planet, or to the
        Roman god of war). Recognized entities are associated with URLs to a well-known
        knowledge base, like Wikipedia.

        See https://aka.ms/azsdk/textanalytics/data-limits for service data limits.

        :param documents: The set of documents to process as part of this batch.
            If you wish to specify the ID and language on a per-item basis you must
            use as input a list[:class:`~azure.ai.textanalytics.TextDocumentInput`] or a list of
            dict representations of :class:`~azure.ai.textanalytics.TextDocumentInput`, like
            `{"id": "1", "language": "en", "text": "hello world"}`.
        :type documents:
            list[str] or list[~azure.ai.textanalytics.TextDocumentInput] or list[dict[str, str]]
        :keyword str language: The 2 letter ISO 639-1 representation of language for the
            entire batch. For example, use "en" for English; "es" for Spanish etc.
            If not set, uses "en" for English as default. Per-document language will
            take precedence over whole batch language. See https://aka.ms/talangs for
            supported languages in Language API.
        :keyword str model_version: This value indicates which model will
            be used for scoring, e.g. "latest", "2019-10-01". If a model-version
            is not specified, the API will default to the latest, non-preview version.
            See here for more info: https://aka.ms/text-analytics-model-versioning
        :keyword bool show_stats: If set to true, response will contain document
            level statistics in the `statistics` field of the document-level response.
        :keyword str string_index_type: Specifies the method used to interpret string offsets.
            `UnicodeCodePoint`, the Python encoding, is the default. To override the Python default,
            you can also pass in `Utf16CodeUnit` or `TextElement_v8`. For additional information
            see https://aka.ms/text-analytics-offsets
        :keyword bool disable_service_logs: If set to true, you opt-out of having your text input
            logged on the service side for troubleshooting. By default, the Language service logs your
            input text for 48 hours, solely to allow for troubleshooting issues in providing you with
            the service's natural language processing functions. Setting this parameter to true,
            disables input logging and may limit our ability to remediate issues that occur. Please see
            Cognitive Services Compliance and Privacy notes at https://aka.ms/cs-compliance for
            additional details, and Microsoft Responsible AI principles at
            https://www.microsoft.com/ai/responsible-ai.
        :return: The combined list of :class:`~azure.ai.textanalytics.RecognizeLinkedEntitiesResult`
            and :class:`~azure.ai.textanalytics.DocumentError` in the order the original documents
            were passed in.
        :rtype: list[~azure.ai.textanalytics.RecognizeLinkedEntitiesResult or ~azure.ai.textanalytics.DocumentError]
        :raises ~azure.core.exceptions.HttpResponseError or TypeError or ValueError:

        .. versionadded:: v3.1
            The *disable_service_logs* and *string_index_type* keyword arguments.

        .. admonition:: Example:

            .. literalinclude:: ../samples/async_samples/sample_recognize_linked_entities_async.py
                :start-after: [START recognize_linked_entities_async]
                :end-before: [END recognize_linked_entities_async]
                :language: python
                :dedent: 4
                :caption: Recognize linked entities in a batch of documents.
        """
        language_arg = kwargs.pop("language", None)
        language = language_arg if language_arg is not None else self._default_language
        docs = _validate_input(documents, "language", language)
        model_version = kwargs.pop("model_version", None)
        show_stats = kwargs.pop("show_stats", None)
        disable_service_logs = kwargs.pop("disable_service_logs", None)
        string_index_type = kwargs.pop("string_index_type", self._string_code_unit)

        try:
            if is_language_api(self._api_version):
                models = self._client.models(api_version=self._api_version)
                return cast(
                    List[Union[RecognizeLinkedEntitiesResult, DocumentError]],
                    await self._client.analyze_text(
                        body=models.AnalyzeTextEntityLinkingInput(
                            analysis_input={"documents": docs},
                            parameters=models.EntityLinkingTaskParameters(
                                logging_opt_out=disable_service_logs,
                                model_version=model_version,
                                string_index_type=string_index_type_compatibility(string_index_type)
                            )
                        ),
                        show_stats=show_stats,
                        cls=kwargs.pop("cls", linked_entities_result),
                        **kwargs
                    )
                )

            # api_versions 3.0, 3.1
            return cast(
                List[Union[RecognizeLinkedEntitiesResult, DocumentError]],
                await self._client.entities_linking(
                    documents=docs,
                    logging_opt_out=disable_service_logs,
                    model_version=model_version,
                    string_index_type=string_index_type,
                    show_stats=show_stats,
                    cls=kwargs.pop("cls", linked_entities_result),
                    **kwargs
                )
            )
        except HttpResponseError as error:
            return process_http_response_error(error)

    @distributed_trace_async
    @validate_multiapi_args(
        version_method_added="v3.0",
        args_mapping={"v3.1": ["disable_service_logs"]}
    )
    async def extract_key_phrases(
        self,
        documents: Union[List[str], List[TextDocumentInput], List[Dict[str, str]]],
        **kwargs: Any,
    ) -> List[Union[ExtractKeyPhrasesResult, DocumentError]]:
        """Extract key phrases from a batch of documents.

        Returns a list of strings denoting the key phrases in the input
        text. For example, for the input text "The food was delicious and there
        were wonderful staff", the API returns the main talking points: "food"
        and "wonderful staff"

        See https://aka.ms/azsdk/textanalytics/data-limits for service data limits.

        :param documents: The set of documents to process as part of this batch.
            If you wish to specify the ID and language on a per-item basis you must
            use as input a list[:class:`~azure.ai.textanalytics.TextDocumentInput`] or a list of
            dict representations of :class:`~azure.ai.textanalytics.TextDocumentInput`, like
            `{"id": "1", "language": "en", "text": "hello world"}`.
        :type documents:
            list[str] or list[~azure.ai.textanalytics.TextDocumentInput] or list[dict[str, str]]
        :keyword str language: The 2 letter ISO 639-1 representation of language for the
            entire batch. For example, use "en" for English; "es" for Spanish etc.
            If not set, uses "en" for English as default. Per-document language will
            take precedence over whole batch language. See https://aka.ms/talangs for
            supported languages in Language API.
        :keyword str model_version: This value indicates which model will
            be used for scoring, e.g. "latest", "2019-10-01". If a model-version
            is not specified, the API will default to the latest, non-preview version.
            See here for more info: https://aka.ms/text-analytics-model-versioning
        :keyword bool show_stats: If set to true, response will contain document
            level statistics in the `statistics` field of the document-level response.
        :keyword bool disable_service_logs: If set to true, you opt-out of having your text input
            logged on the service side for troubleshooting. By default, the Language service logs your
            input text for 48 hours, solely to allow for troubleshooting issues in providing you with
            the service's natural language processing functions. Setting this parameter to true,
            disables input logging and may limit our ability to remediate issues that occur. Please see
            Cognitive Services Compliance and Privacy notes at https://aka.ms/cs-compliance for
            additional details, and Microsoft Responsible AI principles at
            https://www.microsoft.com/ai/responsible-ai.
        :return: The combined list of :class:`~azure.ai.textanalytics.ExtractKeyPhrasesResult` and
            :class:`~azure.ai.textanalytics.DocumentError` in the order the original documents were
            passed in.
        :rtype: list[~azure.ai.textanalytics.ExtractKeyPhrasesResult or ~azure.ai.textanalytics.DocumentError]
        :raises ~azure.core.exceptions.HttpResponseError or TypeError or ValueError:

        .. versionadded:: v3.1
            The *disable_service_logs* keyword argument.

        .. admonition:: Example:

            .. literalinclude:: ../samples/async_samples/sample_extract_key_phrases_async.py
                :start-after: [START extract_key_phrases_async]
                :end-before: [END extract_key_phrases_async]
                :language: python
                :dedent: 4
                :caption: Extract the key phrases in a batch of documents.
        """
        language_arg = kwargs.pop("language", None)
        language = language_arg if language_arg is not None else self._default_language
        docs = _validate_input(documents, "language", language)
        model_version = kwargs.pop("model_version", None)
        show_stats = kwargs.pop("show_stats", None)
        disable_service_logs = kwargs.pop("disable_service_logs", None)

        try:
            if is_language_api(self._api_version):
                models = self._client.models(api_version=self._api_version)
                return cast(
                    List[Union[ExtractKeyPhrasesResult, DocumentError]],
                    await self._client.analyze_text(
                        body=models.AnalyzeTextKeyPhraseExtractionInput(
                            analysis_input={"documents": docs},
                            parameters=models.KeyPhraseTaskParameters(
                                logging_opt_out=disable_service_logs,
                                model_version=model_version,
                            )
                        ),
                        show_stats=show_stats,
                        cls=kwargs.pop("cls", key_phrases_result),
                        **kwargs
                    )
                )

            # api_versions 3.0, 3.1
            return cast(
                List[Union[ExtractKeyPhrasesResult, DocumentError]],
                await self._client.key_phrases(
                    documents=docs,
                    model_version=model_version,
                    show_stats=show_stats,
                    logging_opt_out=disable_service_logs,
                    cls=kwargs.pop("cls", key_phrases_result),
                    **kwargs
                )
            )
        except HttpResponseError as error:
            return process_http_response_error(error)

    @distributed_trace_async
    @validate_multiapi_args(
        version_method_added="v3.0",
        args_mapping={"v3.1": ["show_opinion_mining", "disable_service_logs", "string_index_type"]}
    )
    async def analyze_sentiment(
        self,
        documents: Union[List[str], List[TextDocumentInput], List[Dict[str, str]]],
        **kwargs: Any,
    ) -> List[Union[AnalyzeSentimentResult, DocumentError]]:
        """Analyze sentiment for a batch of documents. Turn on opinion mining with `show_opinion_mining`.

        Returns a sentiment prediction, as well as sentiment scores for
        each sentiment class (Positive, Negative, and Neutral) for the document
        and each sentence within it.

        See https://aka.ms/azsdk/textanalytics/data-limits for service data limits.

        :param documents: The set of documents to process as part of this batch.
            If you wish to specify the ID and language on a per-item basis you must
            use as input a list[:class:`~azure.ai.textanalytics.TextDocumentInput`] or a list of
            dict representations of :class:`~azure.ai.textanalytics.TextDocumentInput`, like
            `{"id": "1", "language": "en", "text": "hello world"}`.
        :type documents:
            list[str] or list[~azure.ai.textanalytics.TextDocumentInput] or list[dict[str, str]]
        :keyword bool show_opinion_mining: Whether to mine the opinions of a sentence and conduct more
            granular analysis around the aspects of a product or service (also known as
            aspect-based sentiment analysis). If set to true, the returned
            :class:`~azure.ai.textanalytics.SentenceSentiment` objects
            will have property `mined_opinions` containing the result of this analysis. Only available for
            API version v3.1 and up.
        :keyword str language: The 2 letter ISO 639-1 representation of language for the
            entire batch. For example, use "en" for English; "es" for Spanish etc.
            If not set, uses "en" for English as default. Per-document language will
            take precedence over whole batch language. See https://aka.ms/talangs for
            supported languages in Language API.
        :keyword str model_version: This value indicates which model will
            be used for scoring, e.g. "latest", "2019-10-01". If a model-version
            is not specified, the API will default to the latest, non-preview version.
            See here for more info: https://aka.ms/text-analytics-model-versioning
        :keyword bool show_stats: If set to true, response will contain document
            level statistics in the `statistics` field of the document-level response.
        :keyword str string_index_type: Specifies the method used to interpret string offsets.
            `UnicodeCodePoint`, the Python encoding, is the default. To override the Python default,
            you can also pass in `Utf16CodeUnit` or `TextElement_v8`. For additional information
            see https://aka.ms/text-analytics-offsets
        :keyword bool disable_service_logs: If set to true, you opt-out of having your text input
            logged on the service side for troubleshooting. By default, the Language service logs your
            input text for 48 hours, solely to allow for troubleshooting issues in providing you with
            the service's natural language processing functions. Setting this parameter to true,
            disables input logging and may limit our ability to remediate issues that occur. Please see
            Cognitive Services Compliance and Privacy notes at https://aka.ms/cs-compliance for
            additional details, and Microsoft Responsible AI principles at
            https://www.microsoft.com/ai/responsible-ai.
        :return: The combined list of :class:`~azure.ai.textanalytics.AnalyzeSentimentResult` and
            :class:`~azure.ai.textanalytics.DocumentError` in the order the original documents were
            passed in.
        :rtype: list[~azure.ai.textanalytics.AnalyzeSentimentResult or ~azure.ai.textanalytics.DocumentError]
        :raises ~azure.core.exceptions.HttpResponseError or TypeError or ValueError:

        .. versionadded:: v3.1
            The *show_opinion_mining*, *disable_service_logs*, and *string_index_type* keyword arguments.

        .. admonition:: Example:

            .. literalinclude:: ../samples/async_samples/sample_analyze_sentiment_async.py
                :start-after: [START analyze_sentiment_async]
                :end-before: [END analyze_sentiment_async]
                :language: python
                :dedent: 4
                :caption: Analyze sentiment in a batch of documents.
        """
        language_arg = kwargs.pop("language", None)
        language = language_arg if language_arg is not None else self._default_language
        docs = _validate_input(documents, "language", language)
        model_version = kwargs.pop("model_version", None)
        show_stats = kwargs.pop("show_stats", None)
        show_opinion_mining = kwargs.pop("show_opinion_mining", None)
        disable_service_logs = kwargs.pop("disable_service_logs", None)
        string_index_type = kwargs.pop("string_index_type", self._string_code_unit)

        try:
            if is_language_api(self._api_version):
                models = self._client.models(api_version=self._api_version)
                return cast(
                    List[Union[AnalyzeSentimentResult, DocumentError]],
                    await self._client.analyze_text(
                        body=models.AnalyzeTextSentimentAnalysisInput(
                            analysis_input={"documents": docs},
                            parameters=models.SentimentAnalysisTaskParameters(
                                logging_opt_out=disable_service_logs,
                                model_version=model_version,
                                string_index_type=string_index_type_compatibility(string_index_type),
                                opinion_mining=show_opinion_mining,
                            )
                        ),
                        show_stats=show_stats,
                        cls=kwargs.pop("cls", sentiment_result),
                        **kwargs
                    )
                )

            # api_versions 3.0, 3.1
            return cast(
                List[Union[AnalyzeSentimentResult, DocumentError]],
                await self._client.sentiment(
                    documents=docs,
                    logging_opt_out=disable_service_logs,
                    model_version=model_version,
                    string_index_type=string_index_type,
                    opinion_mining=show_opinion_mining,
                    show_stats=show_stats,
                    cls=kwargs.pop("cls", sentiment_result),
                    **kwargs
                )
            )
        except HttpResponseError as error:
            return process_http_response_error(error)

    # pylint: disable=unused-argument
    def _healthcare_result_callback(
        self, raw_response, deserialized, doc_id_order, task_id_order=None, show_stats=False, bespoke=False
    ):
        if deserialized is None:
            models = self._client.models(api_version=self._api_version)
            response_cls = \
                models.AnalyzeTextJobState if is_language_api(self._api_version) else models.HealthcareJobState
            deserialized = response_cls.deserialize(raw_response)
        return healthcare_paged_result(
            doc_id_order,
            self._client.analyze_text_job_status if is_language_api(self._api_version) else self._client.health_status,
            raw_response,
            deserialized,
            show_stats=show_stats,
        )

    @distributed_trace_async
    @validate_multiapi_args(
        version_method_added="v3.1",
        args_mapping={
<<<<<<< HEAD
            "2022-10-01-preview": ["autodetect_default_language"],
            "2022-05-01": ["display_name"],
=======
            "2022-10-01-preview": ["fhir_version", "document_type"],
            "2022-05-01": ["display_name"]
>>>>>>> f5b6e72e
        }
    )
    async def begin_analyze_healthcare_entities(
        self,
        documents: Union[List[str], List[TextDocumentInput], List[Dict[str, str]]],
        **kwargs: Any,
    ) -> AsyncAnalyzeHealthcareEntitiesLROPoller[
        AsyncItemPaged[Union[AnalyzeHealthcareEntitiesResult, DocumentError]]
    ]:
        """Analyze healthcare entities and identify relationships between these entities in a batch of documents.

        Entities are associated with references that can be found in existing knowledge bases,
        such as UMLS, CHV, MSH, etc.

        We also extract the relations found between entities, for example in "The subject took 100 mg of ibuprofen",
        we would extract the relationship between the "100 mg" dosage and the "ibuprofen" medication.

        :param documents: The set of documents to process as part of this batch.
            If you wish to specify the ID and language on a per-item basis you must
            use as input a list[:class:`~azure.ai.textanalytics.TextDocumentInput`] or a list of
            dict representations of :class:`~azure.ai.textanalytics.TextDocumentInput`, like
            `{"id": "1", "language": "en", "text": "hello world"}`.
        :type documents:
            list[str] or list[~azure.ai.textanalytics.TextDocumentInput] or list[dict[str, str]]
        :keyword str model_version: This value indicates which model will
            be used for scoring, e.g. "latest", "2019-10-01". If a model-version
            is not specified, the API will default to the latest, non-preview version.
            See here for more info: https://aka.ms/text-analytics-model-versioning
        :keyword bool show_stats: If set to true, response will contain document level statistics.
        :keyword str language: The 2 letter ISO 639-1 representation of language for the
            entire batch. For example, use "en" for English; "es" for Spanish etc.
            For automatic language detection, use "auto" (Only supported by API version
            2022-10-01-preview and newer). If not set, uses "en" for English as default.
            Per-document language will take precedence over whole batch language.
            See https://aka.ms/talangs for supported languages in Language API.
        :keyword autodetect_default_language: Default/fallback language to use for documents requesting
            automatic language detection.
        :keyword str display_name: An optional display name to set for the requested analysis.
        :keyword str string_index_type: Specifies the method used to interpret string offsets.
            Can be one of 'UnicodeCodePoint' (default), 'Utf16CodeUnit', or 'TextElement_v8'.
            For additional information see https://aka.ms/text-analytics-offsets
        :keyword int polling_interval: Waiting time between two polls for LRO operations
            if no Retry-After header is present. Defaults to 5 seconds.
        :keyword str continuation_token:
            Call `continuation_token()` on the poller object to save the long-running operation (LRO)
            state into an opaque token. Pass the value as the `continuation_token` keyword argument
            to restart the LRO from a saved state.
        :keyword bool disable_service_logs: Defaults to true, meaning that the Language service will not log your
            input text on the service side for troubleshooting. If set to False, the Language service logs your
            input text for 48 hours, solely to allow for troubleshooting issues in providing you with
            the Text Analytics natural language processing functions. Please see
            Cognitive Services Compliance and Privacy notes at https://aka.ms/cs-compliance for
            additional details, and Microsoft Responsible AI principles at
            https://www.microsoft.com/ai/responsible-ai.
        :keyword str fhir_version: The FHIR Spec version that the result will use to format the fhir_bundle
            on the result object. For additional information see https://www.hl7.org/fhir/overview.html.
            The only acceptable values to pass in are None and "4.0.1". The default value is None.
        :keyword document_type: Document type that can be provided as input for Fhir Documents. Expect to
            have fhir_version provided when used. Behavior of using None enum is the same as not using the
            document_type parameter. Known values are: "None", "ClinicalTrial", "DischargeSummary",
            "ProgressNote", "HistoryAndPhysical", "Consult", "Imaging", "Pathology", and "ProcedureNote".
        :paramtype document_type: str or ~azure.ai.textanalytics.HealthcareDocumentType
        :return: An instance of an AsyncAnalyzeHealthcareEntitiesLROPoller. Call `result()` on the poller
            object to return a heterogeneous pageable of
            :class:`~azure.ai.textanalytics.AnalyzeHealthcareEntitiesResult` and
            :class:`~azure.ai.textanalytics.DocumentError`.
        :rtype:
            ~azure.ai.textanalytics.aio.AsyncAnalyzeHealthcareEntitiesLROPoller[~azure.core.async_paging.AsyncItemPaged[
            ~azure.ai.textanalytics.AnalyzeHealthcareEntitiesResult or ~azure.ai.textanalytics.DocumentError]]
        :raises ~azure.core.exceptions.HttpResponseError or TypeError or ValueError:

        .. versionadded:: v3.1
            The *begin_analyze_healthcare_entities* client method.
        .. versionadded:: 2022-05-01
            The *display_name* keyword argument.
        .. versionadded:: 2022-10-01-preview
<<<<<<< HEAD
            The *autodetect_default_language* keyword argument.
=======
            The *fhir_version* and *document_type* keyword arguments.
>>>>>>> f5b6e72e

        .. admonition:: Example:

            .. literalinclude:: ../samples/async_samples/sample_analyze_healthcare_entities_async.py
                :start-after: [START analyze_healthcare_entities_async]
                :end-before: [END analyze_healthcare_entities_async]
                :language: python
                :dedent: 4
                :caption: Analyze healthcare entities in a batch of documents.
        """
        language_arg = kwargs.pop("language", None)
        language = language_arg if language_arg is not None else self._default_language
        model_version = kwargs.pop("model_version", None)
        show_stats = kwargs.pop("show_stats", None)
        polling_interval = kwargs.pop("polling_interval", 5)
        continuation_token = kwargs.pop("continuation_token", None)
        string_index_type = kwargs.pop("string_index_type", self._string_code_unit)
        disable_service_logs = kwargs.pop("disable_service_logs", None)
        display_name = kwargs.pop("display_name", None)
<<<<<<< HEAD
        autodetect_default_language = kwargs.pop("autodetect_default_language", None)
=======
        fhir_version = kwargs.pop("fhir_version", None)
        document_type = kwargs.pop("document_type", None)
>>>>>>> f5b6e72e

        if continuation_token:
            return cast(
                AsyncAnalyzeHealthcareEntitiesLROPoller[
                    AsyncItemPaged[Union[AnalyzeHealthcareEntitiesResult, DocumentError]]
                ],
                _get_result_from_continuation_token(
                    self._client._client,  # pylint: disable=protected-access
                    continuation_token,
                    AsyncAnalyzeHealthcareEntitiesLROPoller,
                    AsyncAnalyzeHealthcareEntitiesLROPollingMethod(
                        text_analytics_client=self._client,
                        timeout=polling_interval,
                        **kwargs
                    ),
                    self._healthcare_result_callback
                )
            )

        docs = _validate_input(documents, "language", language)
        doc_id_order = [doc.get("id") for doc in docs]
        my_cls = kwargs.pop(
            "cls",
            lambda pipeline_response, deserialized, _: self._healthcare_result_callback(
                pipeline_response, deserialized, doc_id_order, show_stats=show_stats
            ),
        )
        models = self._client.models(api_version=self._api_version)

        try:
            if is_language_api(self._api_version):
                docs = models.MultiLanguageAnalysisInput(
                    documents=_validate_input(documents, "language", language)
                )
                return cast(
                    AsyncAnalyzeHealthcareEntitiesLROPoller[
                        AsyncItemPaged[Union[AnalyzeHealthcareEntitiesResult, DocumentError]]
                    ],
                    await self._client.begin_analyze_text_submit_job(  # type: ignore
                        body=models.AnalyzeTextJobsInput(
                            analysis_input=docs,
                            display_name=display_name,
                            default_language=autodetect_default_language,
                            tasks=[
                                models.HealthcareLROTask(
                                    task_name="0",
                                    parameters=models.HealthcareTaskParameters(
                                        model_version=model_version,
                                        logging_opt_out=disable_service_logs,
                                        string_index_type=string_index_type_compatibility(string_index_type),
                                        fhir_version=fhir_version,
                                        document_type=document_type,
                                    )
                                )
                            ]
                        ),
                        cls=my_cls,
                        polling=AsyncAnalyzeHealthcareEntitiesLROPollingMethod(
                            text_analytics_client=self._client,
                            timeout=polling_interval,
                            show_stats=show_stats,
                            doc_id_order=doc_id_order,
                            lro_algorithms=[
                                TextAnalyticsOperationResourcePolling(
                                    show_stats=show_stats,
                                )
                            ],
                            **kwargs
                        ),
                        continuation_token=continuation_token,
                        poller_cls=AsyncAnalyzeHealthcareEntitiesLROPoller,
                        **kwargs
                    )
                )

            # v3.1
            return cast(
                AsyncAnalyzeHealthcareEntitiesLROPoller[
                    AsyncItemPaged[Union[AnalyzeHealthcareEntitiesResult, DocumentError]]
                ],
                await self._client.begin_health(
                    docs,
                    model_version=model_version,
                    string_index_type=string_index_type,
                    logging_opt_out=disable_service_logs,
                    cls=my_cls,
                    polling=AsyncAnalyzeHealthcareEntitiesLROPollingMethod(
                        text_analytics_client=self._client,
                        doc_id_order=doc_id_order,
                        show_stats=show_stats,
                        timeout=polling_interval,
                        lro_algorithms=[
                            TextAnalyticsOperationResourcePolling(
                                show_stats=show_stats,
                            )
                        ],
                        **kwargs,
                    ),
                    continuation_token=continuation_token,
                    **kwargs,
                )
            )
        except HttpResponseError as error:
            return process_http_response_error(error)

    def _analyze_result_callback(
        self, raw_response, deserialized, doc_id_order, task_id_order=None, show_stats=False, bespoke=False
    ):

        if deserialized is None:
            models = self._client.models(api_version=self._api_version)
            response_cls = models.AnalyzeTextJobState if is_language_api(self._api_version) else models.AnalyzeJobState
            deserialized = response_cls.deserialize(raw_response)
        return analyze_paged_result(
            doc_id_order,
            task_id_order,
            self._client.analyze_text_job_status if is_language_api(self._api_version) else self._client.analyze_status,
            raw_response,
            deserialized,
            show_stats=show_stats,
            bespoke=bespoke
        )

    @distributed_trace_async
    @validate_multiapi_args(
        version_method_added="v3.1",
        custom_wrapper=check_for_unsupported_actions_types,
        args_mapping={
            "2022-10-01-preview": ["autodetect_default_language"],
        }
    )
    async def begin_analyze_actions(
        self,
        documents: Union[List[str], List[TextDocumentInput], List[Dict[str, str]]],
        actions: List[
            Union[
                RecognizeEntitiesAction,
                RecognizeLinkedEntitiesAction,
                RecognizePiiEntitiesAction,
                ExtractKeyPhrasesAction,
                AnalyzeSentimentAction,
                RecognizeCustomEntitiesAction,
                SingleLabelClassifyAction,
                MultiLabelClassifyAction,
                AnalyzeHealthcareEntitiesAction,
                ExtractSummaryAction,
                AbstractSummaryAction,
            ]
        ],
        **kwargs: Any,
    ) -> AsyncTextAnalysisLROPoller[
        AsyncItemPaged[
            List[
                Union[
                    RecognizeEntitiesResult,
                    RecognizeLinkedEntitiesResult,
                    RecognizePiiEntitiesResult,
                    ExtractKeyPhrasesResult,
                    AnalyzeSentimentResult,
                    RecognizeCustomEntitiesResult,
                    ClassifyDocumentResult,
                    AnalyzeHealthcareEntitiesResult,
                    ExtractSummaryResult,
                    AbstractSummaryResult,
                    DocumentError,
                ]
            ]
        ]
    ]:
        """Start a long-running operation to perform a variety of text analysis actions over a batch of documents.

        We recommend you use this function if you're looking to analyze larger documents, and / or
        combine multiple text analysis actions into one call. Otherwise, we recommend you use
        the action specific endpoints, for example :func:`analyze_sentiment`.

        .. note:: See the service documentation for regional support of custom action features:
            https://aka.ms/azsdk/textanalytics/customfunctionalities

        :param documents: The set of documents to process as part of this batch.
            If you wish to specify the ID and language on a per-item basis you must
            use as input a list[:class:`~azure.ai.textanalytics.TextDocumentInput`] or a list of
            dict representations of :class:`~azure.ai.textanalytics.TextDocumentInput`, like
            `{"id": "1", "language": "en", "text": "hello world"}`.
        :type documents:
            list[str] or list[~azure.ai.textanalytics.TextDocumentInput] or list[dict[str, str]]
        :param actions: A heterogeneous list of actions to perform on the input documents.
            Each action object encapsulates the parameters used for the particular action type.
            The action results will be in the same order of the input actions.
        :type actions:
            list[RecognizeEntitiesAction or RecognizePiiEntitiesAction or ExtractKeyPhrasesAction or
            RecognizeLinkedEntitiesAction or AnalyzeSentimentAction or
            RecognizeCustomEntitiesAction or SingleLabelClassifyAction or
            MultiLabelClassifyAction or AnalyzeHealthcareEntitiesAction or
            AbstractSummaryAction or ExtractSummaryAction]
        :keyword str display_name: An optional display name to set for the requested analysis.
        :keyword str language: The 2 letter ISO 639-1 representation of language for the
            entire batch. For example, use "en" for English; "es" for Spanish etc.
            For automatic language detection, use "auto" (Only supported by API version
            2022-10-01-preview and newer). If not set, uses "en" for English as default.
            Per-document language will take precedence over whole batch language.
            See https://aka.ms/talangs for supported languages in Language API.
        :keyword autodetect_default_language: Default/fallback language to use for documents requesting
            automatic language detection.
        :keyword bool show_stats: If set to true, response will contain document level statistics.
        :keyword int polling_interval: Waiting time between two polls for LRO operations
            if no Retry-After header is present. Defaults to 5 seconds.
        :keyword str continuation_token:
            Call `continuation_token()` on the poller object to save the long-running operation (LRO)
            state into an opaque token. Pass the value as the `continuation_token` keyword argument
            to restart the LRO from a saved state.
        :return: An instance of an AsyncTextAnalysisLROPoller. Call `result()` on the poller
            object to return a pageable heterogeneous list of lists. This list of lists is first ordered
            by the documents you input, then ordered by the actions you input. For example,
            if you have documents input ["Hello", "world"], and actions
            :class:`~azure.ai.textanalytics.RecognizeEntitiesAction` and
            :class:`~azure.ai.textanalytics.AnalyzeSentimentAction`, when iterating over the list of lists,
            you will first iterate over the action results for the "Hello" document, getting the
            :class:`~azure.ai.textanalytics.RecognizeEntitiesResult` of "Hello",
            then the :class:`~azure.ai.textanalytics.AnalyzeSentimentResult` of "Hello".
            Then, you will get the :class:`~azure.ai.textanalytics.RecognizeEntitiesResult` and
            :class:`~azure.ai.textanalytics.AnalyzeSentimentResult` of "world".
        :rtype:
            ~azure.ai.textanalytics.aio.AsyncTextAnalysisLROPoller[~azure.core.async_paging.AsyncItemPaged[
            list[RecognizeEntitiesResult or RecognizeLinkedEntitiesResult or RecognizePiiEntitiesResult or
            ExtractKeyPhrasesResult or AnalyzeSentimentResult or RecognizeCustomEntitiesResult
            or ClassifyDocumentResult or AnalyzeHealthcareEntitiesResult or ExtractSummaryResult
            or AbstractSummaryResult or DocumentError]]]
        :raises ~azure.core.exceptions.HttpResponseError or TypeError or ValueError:

        .. versionadded:: v3.1
            The *begin_analyze_actions* client method.
        .. versionadded:: 2022-05-01
            The *RecognizeCustomEntitiesAction*, *SingleLabelClassifyAction*,
            *MultiLabelClassifyAction*, and *AnalyzeHealthcareEntitiesAction* input options and the
            corresponding *RecognizeCustomEntitiesResult*, *ClassifyDocumentResult*,
            and *AnalyzeHealthcareEntitiesResult* result objects
        .. versionadded:: 2022-10-01-preview
<<<<<<< HEAD
            The *autodetect_default_language* keyword argument.
=======
            The *ExtractSummaryAction* and *AbstractSummaryAction* input options and the corresponding
            *ExtractSummaryResult* and *AbstractSummaryResult* result objects.
>>>>>>> f5b6e72e

        .. admonition:: Example:

            .. literalinclude:: ../samples/async_samples/sample_analyze_actions_async.py
                :start-after: [START analyze_async]
                :end-before: [END analyze_async]
                :language: python
                :dedent: 4
                :caption: Start a long-running operation to perform a variety of text analysis actions over
                    a batch of documents.
        """

        display_name = kwargs.pop("display_name", None)
        language_arg = kwargs.pop("language", None)
        language = language_arg if language_arg is not None else self._default_language

        show_stats = kwargs.pop("show_stats", None)
        polling_interval = kwargs.pop("polling_interval", 5)
        continuation_token = kwargs.pop("continuation_token", None)
        bespoke = kwargs.pop("bespoke", False)
        autodetect_default_language = kwargs.pop("autodetect_default_language", None)

        if continuation_token:
            return cast(
                AsyncAnalyzeActionsResponse,
                _get_result_from_continuation_token(
                    self._client._client,  # pylint: disable=protected-access
                    continuation_token,
                    AsyncAnalyzeActionsLROPoller,
                    AsyncAnalyzeActionsLROPollingMethod(
                        text_analytics_client=self._client,
                        timeout=polling_interval,
                        **kwargs
                    ),
                    self._analyze_result_callback,
                    bespoke
                )
            )

        models = self._client.models(api_version=self._api_version)

        input_model_cls = \
            models.MultiLanguageAnalysisInput if is_language_api(self._api_version) else models.MultiLanguageBatchInput
        docs = input_model_cls(
            documents=_validate_input(documents, "language", language)
        )
        doc_id_order = [doc.get("id") for doc in docs.documents]
        try:
            generated_tasks = [
                action._to_generated(self._api_version, str(idx))  # pylint: disable=protected-access
                for idx, action in enumerate(actions)
            ]
        except AttributeError as e:
            raise TypeError("Unsupported action type in list.") from e
        task_order = [(_determine_action_type(a), a.task_name) for a in generated_tasks]

        response_cls = kwargs.pop(
            "cls",
            lambda pipeline_response, deserialized, _:
                self._analyze_result_callback(
                    pipeline_response,
                    deserialized,
                    doc_id_order,
                    task_id_order=task_order,
                    show_stats=show_stats,
                    bespoke=bespoke
                ),
        )

        try:
            if is_language_api(self._api_version):
                return cast(
                    AsyncAnalyzeActionsResponse,
                    await self._client.begin_analyze_text_submit_job(
                        body=models.AnalyzeTextJobsInput(
                            analysis_input=docs,
                            display_name=display_name,
                            default_language=autodetect_default_language,
                            tasks=generated_tasks
                        ),
                        cls=response_cls,
                        polling=AsyncAnalyzeActionsLROPollingMethod(
                            text_analytics_client=self._client,
                            timeout=polling_interval,
                            show_stats=show_stats,
                            doc_id_order=doc_id_order,
                            task_id_order=task_order,
                            lro_algorithms=[
                                TextAnalyticsOperationResourcePolling(
                                    show_stats=show_stats,
                                )
                            ],
                            **kwargs
                        ),
                        continuation_token=continuation_token,
                        **kwargs
                    )
                )

            # v3.1
            analyze_tasks = models.JobManifestTasks(
                entity_recognition_tasks=[
                    a for a in generated_tasks
                    if _determine_action_type(a) == _AnalyzeActionsType.RECOGNIZE_ENTITIES
                ],
                entity_recognition_pii_tasks=[
                    a for a in generated_tasks
                    if _determine_action_type(a) == _AnalyzeActionsType.RECOGNIZE_PII_ENTITIES
                ],
                key_phrase_extraction_tasks=[
                    a for a in generated_tasks
                    if _determine_action_type(a) == _AnalyzeActionsType.EXTRACT_KEY_PHRASES
                ],
                entity_linking_tasks=[
                    a for a in generated_tasks
                    if _determine_action_type(a) == _AnalyzeActionsType.RECOGNIZE_LINKED_ENTITIES
                ],
                sentiment_analysis_tasks=[
                    a for a in generated_tasks
                    if _determine_action_type(a) == _AnalyzeActionsType.ANALYZE_SENTIMENT
                ],
            )
            analyze_body = models.AnalyzeBatchInput(
                display_name=display_name, tasks=analyze_tasks, analysis_input=docs
            )
            return cast(
                AsyncAnalyzeActionsResponse,
                await self._client.begin_analyze(
                    body=analyze_body,
                    cls=response_cls,
                    polling=AsyncAnalyzeActionsLROPollingMethod(
                        text_analytics_client=self._client,
                        timeout=polling_interval,
                        show_stats=show_stats,
                        doc_id_order=doc_id_order,
                        task_id_order=task_order,
                        lro_algorithms=[
                            TextAnalyticsOperationResourcePolling(
                                show_stats=show_stats,
                            )
                        ],
                        **kwargs,
                    ),
                    continuation_token=continuation_token,
                    **kwargs,
                )
            )
        except HttpResponseError as error:
            return process_http_response_error(error)

    @distributed_trace_async
    @validate_multiapi_args(
        version_method_added="2022-05-01",
        args_mapping={
            "2022-10-01-preview": ["autodetect_default_language"],
        }
    )
    async def begin_recognize_custom_entities(
        self,
        documents: Union[List[str], List[TextDocumentInput], List[Dict[str, str]]],
        project_name: str,
        deployment_name: str,
        **kwargs: Any,
    ) -> AsyncTextAnalysisLROPoller[AsyncItemPaged[Union[RecognizeCustomEntitiesResult, DocumentError]]]:
        """Start a long-running custom named entity recognition operation.

        For information on regional support of custom features and how to train a model to
        recognize custom entities, see https://aka.ms/azsdk/textanalytics/customentityrecognition

        :param documents: The set of documents to process as part of this batch.
            If you wish to specify the ID and language on a per-item basis you must
            use as input a list[:class:`~azure.ai.textanalytics.TextDocumentInput`] or a list of
            dict representations of :class:`~azure.ai.textanalytics.TextDocumentInput`, like
            `{"id": "1", "language": "en", "text": "hello world"}`.
        :type documents:
            list[str] or list[~azure.ai.textanalytics.TextDocumentInput] or list[dict[str, str]]
        :param str project_name: Required. This field indicates the project name for the model.
        :param str deployment_name: This field indicates the deployment name for the model.
        :keyword str language: The 2 letter ISO 639-1 representation of language for the
            entire batch. For example, use "en" for English; "es" for Spanish etc.
            For automatic language detection, use "auto" (Only supported by API version
            2022-10-01-preview and newer). If not set, uses "en" for English as default.
            Per-document language will take precedence over whole batch language.
            See https://aka.ms/talangs for supported languages in Language API.
        :keyword autodetect_default_language: Default/fallback language to use for documents requesting
            automatic language detection.
        :keyword bool show_stats: If set to true, response will contain document level statistics.
        :keyword bool disable_service_logs: If set to true, you opt-out of having your text input
            logged on the service side for troubleshooting. By default, the Language service logs your
            input text for 48 hours, solely to allow for troubleshooting issues in providing you with
            the service's natural language processing functions. Setting this parameter to true,
            disables input logging and may limit our ability to remediate issues that occur. Please see
            Cognitive Services Compliance and Privacy notes at https://aka.ms/cs-compliance for
            additional details, and Microsoft Responsible AI principles at
            https://www.microsoft.com/ai/responsible-ai.
        :keyword str string_index_type: Specifies the method used to interpret string offsets.
            `UnicodeCodePoint`, the Python encoding, is the default. To override the Python default,
            you can also pass in `Utf16CodeUnit` or `TextElement_v8`. For additional information
            see https://aka.ms/text-analytics-offsets
        :keyword int polling_interval: Waiting time between two polls for LRO operations
            if no Retry-After header is present. Defaults to 5 seconds.
        :keyword str continuation_token:
            Call `continuation_token()` on the poller object to save the long-running operation (LRO)
            state into an opaque token. Pass the value as the `continuation_token` keyword argument
            to restart the LRO from a saved state.
        :keyword str display_name: An optional display name to set for the requested analysis.
        :return: An instance of an AsyncTextAnalysisLROPoller. Call `result()` on the this
            object to return a heterogeneous pageable of
            :class:`~azure.ai.textanalytics.RecognizeCustomEntitiesResult` and
            :class:`~azure.ai.textanalytics.DocumentError`.
        :rtype:
            ~azure.ai.textanalytics.aio.AsyncTextAnalysisLROPoller[~azure.core.async_paging.AsyncItemPaged[
            ~azure.ai.textanalytics.RecognizeCustomEntitiesResult or ~azure.ai.textanalytics.DocumentError]]
        :raises ~azure.core.exceptions.HttpResponseError:

        .. versionadded:: 2022-05-01
            The *begin_recognize_custom_entities* client method.
        .. versionadded:: 2022-10-01-preview
            The *autodetect_default_language* keyword argument.

        .. admonition:: Example:

            .. literalinclude:: ../samples/async_samples/sample_recognize_custom_entities_async.py
                :start-after: [START recognize_custom_entities_async]
                :end-before: [END recognize_custom_entities_async]
                :language: python
                :dedent: 4
                :caption: Recognize custom entities in a batch of documents.
        """

        continuation_token = kwargs.pop("continuation_token", None)
        string_index_type = kwargs.pop("string_index_type", self._string_code_unit)
        disable_service_logs = kwargs.pop("disable_service_logs", None)
        polling_interval = kwargs.pop("polling_interval", 5)

        if continuation_token:
            return cast(
                AsyncTextAnalysisLROPoller[AsyncItemPaged[Union[RecognizeCustomEntitiesResult, DocumentError]]],
                _get_result_from_continuation_token(
                    self._client._client,  # pylint: disable=protected-access
                    continuation_token,
                    AsyncAnalyzeActionsLROPoller,
                    AsyncAnalyzeActionsLROPollingMethod(
                        text_analytics_client=self._client,
                        timeout=polling_interval,
                        **kwargs
                    ),
                    self._analyze_result_callback,
                    bespoke=True
                )
            )

        try:
            return cast(
                AsyncTextAnalysisLROPoller[
                    AsyncItemPaged[Union[RecognizeCustomEntitiesResult, DocumentError]]
                ],
                await self.begin_analyze_actions(
                    documents,
                    actions=[
                        RecognizeCustomEntitiesAction(
                            project_name=project_name,
                            deployment_name=deployment_name,
                            string_index_type=string_index_type,
                            disable_service_logs=disable_service_logs
                        )
                    ],
                    polling_interval=polling_interval,
                    bespoke=True,
                    **kwargs
                )
            )

        except HttpResponseError as error:
            return process_http_response_error(error)

    @distributed_trace_async
    @validate_multiapi_args(
        version_method_added="2022-05-01",
        args_mapping={
            "2022-10-01-preview": ["autodetect_default_language"],
        }
    )
    async def begin_single_label_classify(
        self,
        documents: Union[List[str], List[TextDocumentInput], List[Dict[str, str]]],
        project_name: str,
        deployment_name: str,
        **kwargs: Any,
    ) -> AsyncTextAnalysisLROPoller[AsyncItemPaged[Union[ClassifyDocumentResult, DocumentError]]]:
        """Start a long-running custom single label classification operation.

        For information on regional support of custom features and how to train a model to
        classify your documents, see https://aka.ms/azsdk/textanalytics/customfunctionalities

        :param documents: The set of documents to process as part of this batch.
            If you wish to specify the ID and language on a per-item basis you must
            use as input a list[:class:`~azure.ai.textanalytics.TextDocumentInput`] or a list of
            dict representations of :class:`~azure.ai.textanalytics.TextDocumentInput`, like
            `{"id": "1", "language": "en", "text": "hello world"}`.
        :type documents:
            list[str] or list[~azure.ai.textanalytics.TextDocumentInput] or list[dict[str, str]]
        :param str project_name: Required. This field indicates the project name for the model.
        :param str deployment_name: This field indicates the deployment name for the model.
        :keyword str language: The 2 letter ISO 639-1 representation of language for the
            entire batch. For example, use "en" for English; "es" for Spanish etc.
            For automatic language detection, use "auto" (Only supported by API version
            2022-10-01-preview and newer). If not set, uses "en" for English as default.
            Per-document language will take precedence over whole batch language.
            See https://aka.ms/talangs for supported languages in Language API.
        :keyword autodetect_default_language: Default/fallback language to use for documents requesting
            automatic language detection.
        :keyword bool show_stats: If set to true, response will contain document level statistics.
        :keyword bool disable_service_logs: If set to true, you opt-out of having your text input
            logged on the service side for troubleshooting. By default, the Language service logs your
            input text for 48 hours, solely to allow for troubleshooting issues in providing you with
            the service's natural language processing functions. Setting this parameter to true,
            disables input logging and may limit our ability to remediate issues that occur. Please see
            Cognitive Services Compliance and Privacy notes at https://aka.ms/cs-compliance for
            additional details, and Microsoft Responsible AI principles at
            https://www.microsoft.com/ai/responsible-ai.
        :keyword int polling_interval: Waiting time between two polls for LRO operations
            if no Retry-After header is present. Defaults to 5 seconds.
        :keyword str continuation_token:
            Call `continuation_token()` on the poller object to save the long-running operation (LRO)
            state into an opaque token. Pass the value as the `continuation_token` keyword argument
            to restart the LRO from a saved state.
        :keyword str display_name: An optional display name to set for the requested analysis.
        :return: An instance of an AsyncTextAnalysisLROPoller. Call `result()` on the this
            object to return a heterogeneous pageable of
            :class:`~azure.ai.textanalytics.ClassifyDocumentResult` and
            :class:`~azure.ai.textanalytics.DocumentError`.
        :rtype:
            ~azure.ai.textanalytics.aio.AsyncTextAnalysisLROPoller[~azure.core.async_paging.AsyncItemPaged[
            ~azure.ai.textanalytics.ClassifyDocumentResult or ~azure.ai.textanalytics.DocumentError]]
        :raises ~azure.core.exceptions.HttpResponseError:

        .. versionadded:: 2022-05-01
            The *begin_single_label_classify* client method.
        .. versionadded:: 2022-10-01-preview
            The *autodetect_default_language* keyword argument.

        .. admonition:: Example:

            .. literalinclude:: ../samples/async_samples/sample_single_label_classify_async.py
                :start-after: [START single_label_classify_async]
                :end-before: [END single_label_classify_async]
                :language: python
                :dedent: 4
                :caption: Perform single label classification on a batch of documents.
        """

        continuation_token = kwargs.pop("continuation_token", None)
        disable_service_logs = kwargs.pop("disable_service_logs", None)
        polling_interval = kwargs.pop("polling_interval", 5)

        if continuation_token:
            return cast(
                AsyncTextAnalysisLROPoller[AsyncItemPaged[Union[ClassifyDocumentResult, DocumentError]]],
                _get_result_from_continuation_token(
                    self._client._client,  # pylint: disable=protected-access
                    continuation_token,
                    AsyncAnalyzeActionsLROPoller,
                    AsyncAnalyzeActionsLROPollingMethod(
                        text_analytics_client=self._client,
                        timeout=polling_interval,
                        **kwargs
                    ),
                    self._analyze_result_callback,
                    bespoke=True
                )
            )

        try:
            return cast(
                AsyncTextAnalysisLROPoller[
                    AsyncItemPaged[Union[ClassifyDocumentResult, DocumentError]]
                ],
                await self.begin_analyze_actions(
                    documents,
                    actions=[
                        SingleLabelClassifyAction(
                            project_name=project_name,
                            deployment_name=deployment_name,
                            disable_service_logs=disable_service_logs
                        )
                    ],
                    polling_interval=polling_interval,
                    bespoke=True,
                    **kwargs
                )
            )

        except HttpResponseError as error:
            return process_http_response_error(error)

    @distributed_trace_async
    @validate_multiapi_args(
        version_method_added="2022-05-01",
        args_mapping={
            "2022-10-01-preview": ["autodetect_default_language"],
        }
    )
    async def begin_multi_label_classify(
        self,
        documents: Union[List[str], List[TextDocumentInput], List[Dict[str, str]]],
        project_name: str,
        deployment_name: str,
        **kwargs: Any,
    ) -> AsyncTextAnalysisLROPoller[AsyncItemPaged[Union[ClassifyDocumentResult, DocumentError]]]:
        """Start a long-running custom multi label classification operation.

        For information on regional support of custom features and how to train a model to
        classify your documents, see https://aka.ms/azsdk/textanalytics/customfunctionalities

        :param documents: The set of documents to process as part of this batch.
            If you wish to specify the ID and language on a per-item basis you must
            use as input a list[:class:`~azure.ai.textanalytics.TextDocumentInput`] or a list of
            dict representations of :class:`~azure.ai.textanalytics.TextDocumentInput`, like
            `{"id": "1", "language": "en", "text": "hello world"}`.
        :type documents:
            list[str] or list[~azure.ai.textanalytics.TextDocumentInput] or list[dict[str, str]]
        :param str project_name: Required. This field indicates the project name for the model.
        :param str deployment_name: This field indicates the deployment name for the model.
        :keyword str language: The 2 letter ISO 639-1 representation of language for the
            entire batch. For example, use "en" for English; "es" for Spanish etc.
            For automatic language detection, use "auto" (Only supported by API version
            2022-10-01-preview and newer). If not set, uses "en" for English as default.
            Per-document language will take precedence over whole batch language.
            See https://aka.ms/talangs for supported languages in Language API.
        :keyword autodetect_default_language: Default/fallback language to use for documents requesting
            automatic language detection.
        :keyword bool show_stats: If set to true, response will contain document level statistics.
        :keyword bool disable_service_logs: If set to true, you opt-out of having your text input
            logged on the service side for troubleshooting. By default, the Language service logs your
            input text for 48 hours, solely to allow for troubleshooting issues in providing you with
            the service's natural language processing functions. Setting this parameter to true,
            disables input logging and may limit our ability to remediate issues that occur. Please see
            Cognitive Services Compliance and Privacy notes at https://aka.ms/cs-compliance for
            additional details, and Microsoft Responsible AI principles at
            https://www.microsoft.com/ai/responsible-ai.
        :keyword int polling_interval: Waiting time between two polls for LRO operations
            if no Retry-After header is present. Defaults to 5 seconds.
        :keyword str continuation_token:
            Call `continuation_token()` on the poller object to save the long-running operation (LRO)
            state into an opaque token. Pass the value as the `continuation_token` keyword argument
            to restart the LRO from a saved state.
        :keyword str display_name: An optional display name to set for the requested analysis.
        :return: An instance of an AsyncTextAnalysisLROPoller. Call `result()` on the this
            object to return a heterogeneous pageable of
            :class:`~azure.ai.textanalytics.ClassifyDocumentResult` and
            :class:`~azure.ai.textanalytics.DocumentError`.
        :rtype:
            ~azure.ai.textanalytics.aio.AsyncTextAnalysisLROPoller[~azure.core.async_paging.AsyncItemPaged[
            ~azure.ai.textanalytics.ClassifyDocumentResult or ~azure.ai.textanalytics.DocumentError]]
        :raises ~azure.core.exceptions.HttpResponseError:

        .. versionadded:: 2022-05-01
            The *begin_multi_label_classify* client method.
        .. versionadded:: 2022-10-01-preview
            The *autodetect_default_language* keyword argument.

        .. admonition:: Example:

            .. literalinclude:: ../samples/async_samples/sample_multi_label_classify_async.py
                :start-after: [START multi_label_classify_async]
                :end-before: [END multi_label_classify_async]
                :language: python
                :dedent: 4
                :caption: Perform multi label classification on a batch of documents.
        """

        continuation_token = kwargs.pop("continuation_token", None)
        disable_service_logs = kwargs.pop("disable_service_logs", None)
        polling_interval = kwargs.pop("polling_interval", 5)

        if continuation_token:
            return cast(
                AsyncTextAnalysisLROPoller[AsyncItemPaged[Union[ClassifyDocumentResult, DocumentError]]],
                _get_result_from_continuation_token(
                    self._client._client,  # pylint: disable=protected-access
                    continuation_token,
                    AsyncAnalyzeActionsLROPoller,
                    AsyncAnalyzeActionsLROPollingMethod(
                        text_analytics_client=self._client,
                        timeout=polling_interval,
                        **kwargs
                    ),
                    self._analyze_result_callback,
                    bespoke=True
                )
            )

        try:
            return cast(
                AsyncTextAnalysisLROPoller[
                    AsyncItemPaged[Union[ClassifyDocumentResult, DocumentError]]
                ],
                await self.begin_analyze_actions(
                    documents,
                    actions=[
                        MultiLabelClassifyAction(
                            project_name=project_name,
                            deployment_name=deployment_name,
                            disable_service_logs=disable_service_logs
                        )
                    ],
                    polling_interval=polling_interval,
                    bespoke=True,
                    **kwargs
                )
            )

        except HttpResponseError as error:
            return process_http_response_error(error)<|MERGE_RESOLUTION|>--- conflicted
+++ resolved
@@ -838,13 +838,8 @@
     @validate_multiapi_args(
         version_method_added="v3.1",
         args_mapping={
-<<<<<<< HEAD
-            "2022-10-01-preview": ["autodetect_default_language"],
-            "2022-05-01": ["display_name"],
-=======
-            "2022-10-01-preview": ["fhir_version", "document_type"],
+            "2022-10-01-preview": ["fhir_version", "document_type", "autodetect_default_language"],
             "2022-05-01": ["display_name"]
->>>>>>> f5b6e72e
         }
     )
     async def begin_analyze_healthcare_entities(
@@ -921,11 +916,7 @@
         .. versionadded:: 2022-05-01
             The *display_name* keyword argument.
         .. versionadded:: 2022-10-01-preview
-<<<<<<< HEAD
-            The *autodetect_default_language* keyword argument.
-=======
-            The *fhir_version* and *document_type* keyword arguments.
->>>>>>> f5b6e72e
+            The *fhir_version*, *document_type*, and *autodetect_default_language* keyword arguments.
 
         .. admonition:: Example:
 
@@ -945,12 +936,9 @@
         string_index_type = kwargs.pop("string_index_type", self._string_code_unit)
         disable_service_logs = kwargs.pop("disable_service_logs", None)
         display_name = kwargs.pop("display_name", None)
-<<<<<<< HEAD
-        autodetect_default_language = kwargs.pop("autodetect_default_language", None)
-=======
         fhir_version = kwargs.pop("fhir_version", None)
         document_type = kwargs.pop("document_type", None)
->>>>>>> f5b6e72e
+        autodetect_default_language = kwargs.pop("autodetect_default_language", None)
 
         if continuation_token:
             return cast(
@@ -1188,12 +1176,9 @@
             corresponding *RecognizeCustomEntitiesResult*, *ClassifyDocumentResult*,
             and *AnalyzeHealthcareEntitiesResult* result objects
         .. versionadded:: 2022-10-01-preview
-<<<<<<< HEAD
-            The *autodetect_default_language* keyword argument.
-=======
             The *ExtractSummaryAction* and *AbstractSummaryAction* input options and the corresponding
             *ExtractSummaryResult* and *AbstractSummaryResult* result objects.
->>>>>>> f5b6e72e
+            The *autodetect_default_language* keyword argument.
 
         .. admonition:: Example:
 
