# ------------------------------------
# Copyright (c) Microsoft Corporation.
# Licensed under the MIT License.
# ------------------------------------
# pylint: disable=too-many-lines

from typing import Union, Any, List, Dict, cast
from azure.core.async_paging import AsyncItemPaged
from azure.core.tracing.decorator_async import distributed_trace_async
from azure.core.exceptions import HttpResponseError
from azure.core.credentials import AzureKeyCredential
from azure.core.credentials_async import AsyncTokenCredential
from ._base_client_async import AsyncTextAnalyticsClientBase
from .._request_handlers import (
    _validate_input,
    _determine_action_type,
)
from .._validate import validate_multiapi_args, check_for_unsupported_actions_types
from .._version import DEFAULT_API_VERSION
from .._response_handlers import (
    process_http_response_error,
    entities_result,
    linked_entities_result,
    key_phrases_result,
    sentiment_result,
    language_result,
    pii_entities_result,
    _get_result_from_continuation_token
)
from ._response_handlers_async import healthcare_paged_result, analyze_paged_result
from .._models import (
    DetectLanguageInput,
    TextDocumentInput,
    DetectLanguageResult,
    RecognizeEntitiesResult,
    RecognizeLinkedEntitiesResult,
    ExtractKeyPhrasesResult,
    AnalyzeSentimentResult,
    DocumentError,
    RecognizePiiEntitiesResult,
    RecognizeEntitiesAction,
    RecognizePiiEntitiesAction,
    ExtractKeyPhrasesAction,
    _AnalyzeActionsType,
    RecognizeLinkedEntitiesAction,
    AnalyzeSentimentAction,
    AnalyzeHealthcareEntitiesResult,
    RecognizeCustomEntitiesAction,
    RecognizeCustomEntitiesResult,
    SingleLabelClassifyAction,
    MultiLabelClassifyAction,
    ClassifyDocumentResult,
    AnalyzeHealthcareEntitiesAction,
<<<<<<< HEAD
    AbstractSummaryAction,
    AbstractSummaryResult,
=======
    ExtractSummaryAction,
    ExtractSummaryResult,
>>>>>>> cd54d071
)
from .._check import is_language_api, string_index_type_compatibility
from .._lro import TextAnalyticsOperationResourcePolling
from ._lro_async import (
    AsyncAnalyzeHealthcareEntitiesLROPollingMethod,
    AsyncAnalyzeActionsLROPollingMethod,
    AsyncAnalyzeHealthcareEntitiesLROPoller,
    AsyncAnalyzeActionsLROPoller,
    AsyncTextAnalysisLROPoller,
)


AsyncAnalyzeActionsResponse = AsyncTextAnalysisLROPoller[
    AsyncItemPaged[
        List[
            Union[
                RecognizeEntitiesResult,
                RecognizeLinkedEntitiesResult,
                RecognizePiiEntitiesResult,
                ExtractKeyPhrasesResult,
                AnalyzeSentimentResult,
                RecognizeCustomEntitiesResult,
                ClassifyDocumentResult,
                AnalyzeHealthcareEntitiesResult,
<<<<<<< HEAD
                AbstractSummaryResult,
=======
                ExtractSummaryResult,
>>>>>>> cd54d071
                DocumentError,
            ]
        ]
    ]
]


class TextAnalyticsClient(AsyncTextAnalyticsClientBase):
    """The Language service API is a suite of natural language processing (NLP) skills built with the best-in-class
    Microsoft machine learning algorithms. The API can be used to analyze unstructured text for
    tasks such as sentiment analysis, key phrase extraction, entities recognition,
    and language detection, and more.

    Further documentation can be found in
    https://docs.microsoft.com/azure/cognitive-services/language-service/overview

    :param str endpoint: Supported Cognitive Services or Language resource
        endpoints (protocol and hostname, for example: 'https://<resource-name>.cognitiveservices.azure.com').
    :param credential: Credentials needed for the client to connect to Azure.
        This can be the an instance of AzureKeyCredential if using a Cognitive Services/Language API key
        or a token credential from :mod:`azure.identity`.
    :type credential: ~azure.core.credentials.AzureKeyCredential or ~azure.core.credentials_async.AsyncTokenCredential
    :keyword str default_country_hint: Sets the default country_hint to use for all operations.
        Defaults to "US". If you don't want to use a country hint, pass the string "none".
    :keyword str default_language: Sets the default language to use for all operations.
        Defaults to "en".
    :keyword api_version: The API version of the service to use for requests. It defaults to the
        latest service version. Setting to an older version may result in reduced feature compatibility.
    :paramtype api_version: str or ~azure.ai.textanalytics.TextAnalyticsApiVersion

    .. admonition:: Example:

        .. literalinclude:: ../samples/async_samples/sample_authentication_async.py
            :start-after: [START create_ta_client_with_key_async]
            :end-before: [END create_ta_client_with_key_async]
            :language: python
            :dedent: 4
            :caption: Creating the TextAnalyticsClient with endpoint and API key.

        .. literalinclude:: ../samples/async_samples/sample_authentication_async.py
            :start-after: [START create_ta_client_with_aad_async]
            :end-before: [END create_ta_client_with_aad_async]
            :language: python
            :dedent: 4
            :caption: Creating the TextAnalyticsClient with endpoint and token credential from Azure Active Directory.
    """

    def __init__(
        self,
        endpoint: str,
        credential: Union[AzureKeyCredential, AsyncTokenCredential],
        **kwargs: Any
    ) -> None:
        super().__init__(
            endpoint=endpoint, credential=credential, **kwargs
        )
        self._api_version = kwargs.get("api_version", DEFAULT_API_VERSION)
        self._default_language = kwargs.pop("default_language", "en")
        self._default_country_hint = kwargs.pop("default_country_hint", "US")
        self._string_code_unit = (
            None if kwargs.get("api_version") == "v3.0" else "UnicodeCodePoint"
        )

    @distributed_trace_async
    @validate_multiapi_args(
        version_method_added="v3.0",
        args_mapping={"v3.1": ["disable_service_logs"]}
    )
    async def detect_language(
        self,
        documents: Union[List[str], List[DetectLanguageInput], List[Dict[str, str]]],
        **kwargs: Any,
    ) -> List[Union[DetectLanguageResult, DocumentError]]:
        """Detect language for a batch of documents.

        Returns the detected language and a numeric score between zero and
        one. Scores close to one indicate 100% certainty that the identified
        language is true. See https://aka.ms/talangs for the list of enabled languages.

        See https://aka.ms/azsdk/textanalytics/data-limits for service data limits.

        :param documents: The set of documents to process as part of this batch.
            If you wish to specify the ID and country_hint on a per-item basis you must
            use as input a list[:class:`~azure.ai.textanalytics.DetectLanguageInput`] or a list of
            dict representations of :class:`~azure.ai.textanalytics.DetectLanguageInput`, like
            `{"id": "1", "country_hint": "us", "text": "hello world"}`.
        :type documents:
            list[str] or list[~azure.ai.textanalytics.DetectLanguageInput] or list[dict[str, str]]
        :keyword str country_hint: Country of origin hint for the entire batch. Accepts two
            letter country codes specified by ISO 3166-1 alpha-2. Per-document
            country hints will take precedence over whole batch hints. Defaults to
            "US". If you don't want to use a country hint, pass the string "none".
        :keyword str model_version: This value indicates which model will
            be used for scoring, e.g. "latest", "2019-10-01". If a model-version
            is not specified, the API will default to the latest, non-preview version.
            See here for more info: https://aka.ms/text-analytics-model-versioning
        :keyword bool show_stats: If set to true, response will contain document
            level statistics in the `statistics` field of the document-level response.
        :keyword bool disable_service_logs: If set to true, you opt-out of having your text input
            logged on the service side for troubleshooting. By default, the Language service logs your
            input text for 48 hours, solely to allow for troubleshooting issues in providing you with
            the service's natural language processing functions. Setting this parameter to true,
            disables input logging and may limit our ability to remediate issues that occur. Please see
            Cognitive Services Compliance and Privacy notes at https://aka.ms/cs-compliance for
            additional details, and Microsoft Responsible AI principles at
            https://www.microsoft.com/ai/responsible-ai.
        :return: The combined list of :class:`~azure.ai.textanalytics.DetectLanguageResult`
            and :class:`~azure.ai.textanalytics.DocumentError` in the order the original documents
            were passed in.
        :rtype: list[~azure.ai.textanalytics.DetectLanguageResult or ~azure.ai.textanalytics.DocumentError]
        :raises ~azure.core.exceptions.HttpResponseError or TypeError or ValueError:

        .. versionadded:: v3.1
            The *disable_service_logs* keyword argument.

        .. admonition:: Example:

            .. literalinclude:: ../samples/async_samples/sample_detect_language_async.py
                :start-after: [START detect_language_async]
                :end-before: [END detect_language_async]
                :language: python
                :dedent: 4
                :caption: Detecting language in a batch of documents.
        """
        country_hint_arg = kwargs.pop("country_hint", None)
        country_hint = (
            country_hint_arg
            if country_hint_arg is not None
            else self._default_country_hint
        )
        docs = _validate_input(documents, "country_hint", country_hint)
        model_version = kwargs.pop("model_version", None)
        show_stats = kwargs.pop("show_stats", None)
        disable_service_logs = kwargs.pop("disable_service_logs", None)

        try:
            if is_language_api(self._api_version):
                models = self._client.models(api_version=self._api_version)
                return cast(
                    List[Union[DetectLanguageResult, DocumentError]],
                    await self._client.analyze_text(
                        body=models.AnalyzeTextLanguageDetectionInput(
                            analysis_input={"documents": docs},
                            parameters=models.LanguageDetectionTaskParameters(
                                logging_opt_out=disable_service_logs,
                                model_version=model_version
                            )
                        ),
                        show_stats=show_stats,
                        cls=kwargs.pop("cls", language_result),
                        **kwargs
                    )
                )

            # api_versions 3.0, 3.1
            return cast(
                List[Union[DetectLanguageResult, DocumentError]],
                await self._client.languages(
                    documents=docs,
                    model_version=model_version,
                    show_stats=show_stats,
                    logging_opt_out=disable_service_logs,
                    cls=kwargs.pop("cls", language_result),
                    **kwargs
                )
            )
        except HttpResponseError as error:
            return process_http_response_error(error)

    @distributed_trace_async
    @validate_multiapi_args(
        version_method_added="v3.0",
        args_mapping={"v3.1": ["string_index_type", "disable_service_logs"]}
    )
    async def recognize_entities(
        self,
        documents: Union[List[str], List[TextDocumentInput], List[Dict[str, str]]],
        **kwargs: Any,
    ) -> List[Union[RecognizeEntitiesResult, DocumentError]]:
        """Recognize entities for a batch of documents.

        Identifies and categorizes entities in your text as people, places,
        organizations, date/time, quantities, percentages, currencies, and more.
        For the list of supported entity types, check: https://aka.ms/taner

        See https://aka.ms/azsdk/textanalytics/data-limits for service data limits.

        :param documents: The set of documents to process as part of this batch.
            If you wish to specify the ID and language on a per-item basis you must
            use as input a list[:class:`~azure.ai.textanalytics.TextDocumentInput`] or a list of
            dict representations of :class:`~azure.ai.textanalytics.TextDocumentInput`, like
            `{"id": "1", "language": "en", "text": "hello world"}`.
        :type documents:
            list[str] or list[~azure.ai.textanalytics.TextDocumentInput] or list[dict[str, str]]
        :keyword str language: The 2 letter ISO 639-1 representation of language for the
            entire batch. For example, use "en" for English; "es" for Spanish etc.
            If not set, uses "en" for English as default. Per-document language will
            take precedence over whole batch language. See https://aka.ms/talangs for
            supported languages in Language API.
        :keyword str model_version: This value indicates which model will
            be used for scoring, e.g. "latest", "2019-10-01". If a model-version
            is not specified, the API will default to the latest, non-preview version.
            See here for more info: https://aka.ms/text-analytics-model-versioning
        :keyword bool show_stats: If set to true, response will contain document
            level statistics in the `statistics` field of the document-level response.
        :keyword str string_index_type: Specifies the method used to interpret string offsets.
            `UnicodeCodePoint`, the Python encoding, is the default. To override the Python default,
            you can also pass in `Utf16CodeUnit` or `TextElement_v8`. For additional information
            see https://aka.ms/text-analytics-offsets
        :keyword bool disable_service_logs: If set to true, you opt-out of having your text input
            logged on the service side for troubleshooting. By default, the Language service logs your
            input text for 48 hours, solely to allow for troubleshooting issues in providing you with
            the service's natural language processing functions. Setting this parameter to true,
            disables input logging and may limit our ability to remediate issues that occur. Please see
            Cognitive Services Compliance and Privacy notes at https://aka.ms/cs-compliance for
            additional details, and Microsoft Responsible AI principles at
            https://www.microsoft.com/ai/responsible-ai.
        :return: The combined list of :class:`~azure.ai.textanalytics.RecognizeEntitiesResult` and
            :class:`~azure.ai.textanalytics.DocumentError` in the order the original documents were
            passed in.
        :rtype: list[~azure.ai.textanalytics.RecognizeEntitiesResult or ~azure.ai.textanalytics.DocumentError]
        :raises ~azure.core.exceptions.HttpResponseError or TypeError or ValueError:

        .. versionadded:: v3.1
            The *disable_service_logs* and *string_index_type* keyword arguments.

        .. admonition:: Example:

            .. literalinclude:: ../samples/async_samples/sample_recognize_entities_async.py
                :start-after: [START recognize_entities_async]
                :end-before: [END recognize_entities_async]
                :language: python
                :dedent: 4
                :caption: Recognize entities in a batch of documents.
        """
        language_arg = kwargs.pop("language", None)
        language = language_arg if language_arg is not None else self._default_language
        docs = _validate_input(documents, "language", language)
        model_version = kwargs.pop("model_version", None)
        show_stats = kwargs.pop("show_stats", None)
        disable_service_logs = kwargs.pop("disable_service_logs", None)
        string_index_type = kwargs.pop("string_index_type", self._string_code_unit)

        try:
            if is_language_api(self._api_version):
                models = self._client.models(api_version=self._api_version)
                return cast(
                    List[Union[RecognizeEntitiesResult, DocumentError]],
                    await self._client.analyze_text(
                        body=models.AnalyzeTextEntityRecognitionInput(
                            analysis_input={"documents": docs},
                            parameters=models.EntitiesTaskParameters(
                                logging_opt_out=disable_service_logs,
                                model_version=model_version,
                                string_index_type=string_index_type_compatibility(string_index_type)
                            )
                        ),
                        show_stats=show_stats,
                        cls=kwargs.pop("cls", entities_result),
                        **kwargs
                    )
                )

            # api_versions 3.0, 3.1
            return cast(
                List[Union[RecognizeEntitiesResult, DocumentError]],
                await self._client.entities_recognition_general(
                    documents=docs,
                    model_version=model_version,
                    show_stats=show_stats,
                    string_index_type=string_index_type,
                    logging_opt_out=disable_service_logs,
                    cls=kwargs.pop("cls", entities_result),
                    **kwargs,
                )
            )
        except HttpResponseError as error:
            return process_http_response_error(error)

    @distributed_trace_async
    @validate_multiapi_args(
        version_method_added="v3.1"
    )
    async def recognize_pii_entities(
        self,
        documents: Union[List[str], List[TextDocumentInput], List[Dict[str, str]]],
        **kwargs: Any,
    ) -> List[Union[RecognizePiiEntitiesResult, DocumentError]]:
        """Recognize entities containing personal information for a batch of documents.

        Returns a list of personal information entities ("SSN",
        "Bank Account", etc) in the document.  For the list of supported entity types,
        check https://aka.ms/tanerpii

        See https://aka.ms/azsdk/textanalytics/data-limits for service data limits.

        :param documents: The set of documents to process as part of this batch.
            If you wish to specify the ID and language on a per-item basis you must
            use as input a list[:class:`~azure.ai.textanalytics.TextDocumentInput`] or a list of
            dict representations of :class:`~azure.ai.textanalytics.TextDocumentInput`, like
            `{"id": "1", "language": "en", "text": "hello world"}`.
        :type documents:
            list[str] or list[~azure.ai.textanalytics.TextDocumentInput] or list[dict[str, str]]
        :keyword str language: The 2 letter ISO 639-1 representation of language for the
            entire batch. For example, use "en" for English; "es" for Spanish etc.
            If not set, uses "en" for English as default. Per-document language will
            take precedence over whole batch language. See https://aka.ms/talangs for
            supported languages in Language API.
        :keyword str model_version: This value indicates which model will
            be used for scoring, e.g. "latest", "2019-10-01". If a model-version
            is not specified, the API will default to the latest, non-preview version.
            See here for more info: https://aka.ms/text-analytics-model-versioning
        :keyword bool show_stats: If set to true, response will contain document
            level statistics in the `statistics` field of the document-level response.
        :keyword domain_filter: Filters the response entities to ones only included in the specified domain.
            I.e., if set to 'phi', will only return entities in the Protected Healthcare Information domain.
            See https://aka.ms/tanerpii for more information.
        :paramtype domain_filter: str or ~azure.ai.textanalytics.PiiEntityDomain
        :keyword categories_filter: Instead of filtering over all PII entity categories, you can pass in a list of
            the specific PII entity categories you want to filter out. For example, if you only want to filter out
            U.S. social security numbers in a document, you can pass in
            `[PiiEntityCategory.US_SOCIAL_SECURITY_NUMBER]` for this kwarg.
        :paramtype categories_filter: list[str or ~azure.ai.textanalytics.PiiEntityCategory]
        :keyword str string_index_type: Specifies the method used to interpret string offsets.
            `UnicodeCodePoint`, the Python encoding, is the default. To override the Python default,
            you can also pass in `Utf16CodeUnit` or `TextElement_v8`. For additional information
            see https://aka.ms/text-analytics-offsets
        :keyword bool disable_service_logs: Defaults to true, meaning that the Language service will not log your
            input text on the service side for troubleshooting. If set to False, the Language service logs your
            input text for 48 hours, solely to allow for troubleshooting issues in providing you with
            the service's natural language processing functions. Please see
            Cognitive Services Compliance and Privacy notes at https://aka.ms/cs-compliance for
            additional details, and Microsoft Responsible AI principles at
            https://www.microsoft.com/ai/responsible-ai.
        :return: The combined list of :class:`~azure.ai.textanalytics.RecognizePiiEntitiesResult`
            and :class:`~azure.ai.textanalytics.DocumentError` in the order the original documents
            were passed in.
        :rtype: list[~azure.ai.textanalytics.RecognizePiiEntitiesResult or ~azure.ai.textanalytics.DocumentError]
        :raises ~azure.core.exceptions.HttpResponseError or TypeError or ValueError:

        .. versionadded:: v3.1
            The *recognize_pii_entities* client method.

        .. admonition:: Example:

            .. literalinclude:: ../samples/sample_recognize_pii_entities.py
                :start-after: [START recognize_pii_entities]
                :end-before: [END recognize_pii_entities]
                :language: python
                :dedent: 4
                :caption: Recognize personally identifiable information entities in a batch of documents.
        """
        language_arg = kwargs.pop("language", None)
        language = language_arg if language_arg is not None else self._default_language
        docs = _validate_input(documents, "language", language)
        model_version = kwargs.pop("model_version", None)
        show_stats = kwargs.pop("show_stats", None)
        domain_filter = kwargs.pop("domain_filter", None)
        categories_filter = kwargs.pop("categories_filter", None)
        string_index_type = kwargs.pop("string_index_type", self._string_code_unit)
        disable_service_logs = kwargs.pop("disable_service_logs", None)

        try:
            if is_language_api(self._api_version):
                models = self._client.models(api_version=self._api_version)
                return cast(
                    List[Union[RecognizePiiEntitiesResult, DocumentError]],
                    await self._client.analyze_text(
                        body=models.AnalyzeTextPiiEntitiesRecognitionInput(
                            analysis_input={"documents": docs},
                            parameters=models.PiiTaskParameters(
                                logging_opt_out=disable_service_logs,
                                model_version=model_version,
                                domain=domain_filter,
                                pii_categories=categories_filter,
                                string_index_type=string_index_type_compatibility(string_index_type)
                            )
                        ),
                        show_stats=show_stats,
                        cls=kwargs.pop("cls", pii_entities_result),
                        **kwargs
                    )
                )

            # api_versions 3.0, 3.1
            return cast(
                List[Union[RecognizePiiEntitiesResult, DocumentError]],
                await self._client.entities_recognition_pii(
                    documents=docs,
                    model_version=model_version,
                    show_stats=show_stats,
                    domain=domain_filter,
                    pii_categories=categories_filter,
                    logging_opt_out=disable_service_logs,
                    string_index_type=string_index_type,
                    cls=kwargs.pop("cls", pii_entities_result),
                    **kwargs
                )
            )
        except HttpResponseError as error:
            return process_http_response_error(error)

    @distributed_trace_async
    @validate_multiapi_args(
        version_method_added="v3.0",
        args_mapping={"v3.1": ["string_index_type", "disable_service_logs"]}
    )
    async def recognize_linked_entities(
        self,
        documents: Union[List[str], List[TextDocumentInput], List[Dict[str, str]]],
        **kwargs: Any,
    ) -> List[Union[RecognizeLinkedEntitiesResult, DocumentError]]:
        """Recognize linked entities from a well-known knowledge base for a batch of documents.

        Identifies and disambiguates the identity of each entity found in text (for example,
        determining whether an occurrence of the word Mars refers to the planet, or to the
        Roman god of war). Recognized entities are associated with URLs to a well-known
        knowledge base, like Wikipedia.

        See https://aka.ms/azsdk/textanalytics/data-limits for service data limits.

        :param documents: The set of documents to process as part of this batch.
            If you wish to specify the ID and language on a per-item basis you must
            use as input a list[:class:`~azure.ai.textanalytics.TextDocumentInput`] or a list of
            dict representations of :class:`~azure.ai.textanalytics.TextDocumentInput`, like
            `{"id": "1", "language": "en", "text": "hello world"}`.
        :type documents:
            list[str] or list[~azure.ai.textanalytics.TextDocumentInput] or list[dict[str, str]]
        :keyword str language: The 2 letter ISO 639-1 representation of language for the
            entire batch. For example, use "en" for English; "es" for Spanish etc.
            If not set, uses "en" for English as default. Per-document language will
            take precedence over whole batch language. See https://aka.ms/talangs for
            supported languages in Language API.
        :keyword str model_version: This value indicates which model will
            be used for scoring, e.g. "latest", "2019-10-01". If a model-version
            is not specified, the API will default to the latest, non-preview version.
            See here for more info: https://aka.ms/text-analytics-model-versioning
        :keyword bool show_stats: If set to true, response will contain document
            level statistics in the `statistics` field of the document-level response.
        :keyword str string_index_type: Specifies the method used to interpret string offsets.
            `UnicodeCodePoint`, the Python encoding, is the default. To override the Python default,
            you can also pass in `Utf16CodeUnit` or `TextElement_v8`. For additional information
            see https://aka.ms/text-analytics-offsets
        :keyword bool disable_service_logs: If set to true, you opt-out of having your text input
            logged on the service side for troubleshooting. By default, the Language service logs your
            input text for 48 hours, solely to allow for troubleshooting issues in providing you with
            the service's natural language processing functions. Setting this parameter to true,
            disables input logging and may limit our ability to remediate issues that occur. Please see
            Cognitive Services Compliance and Privacy notes at https://aka.ms/cs-compliance for
            additional details, and Microsoft Responsible AI principles at
            https://www.microsoft.com/ai/responsible-ai.
        :return: The combined list of :class:`~azure.ai.textanalytics.RecognizeLinkedEntitiesResult`
            and :class:`~azure.ai.textanalytics.DocumentError` in the order the original documents
            were passed in.
        :rtype: list[~azure.ai.textanalytics.RecognizeLinkedEntitiesResult or ~azure.ai.textanalytics.DocumentError]
        :raises ~azure.core.exceptions.HttpResponseError or TypeError or ValueError:

        .. versionadded:: v3.1
            The *disable_service_logs* and *string_index_type* keyword arguments.

        .. admonition:: Example:

            .. literalinclude:: ../samples/async_samples/sample_recognize_linked_entities_async.py
                :start-after: [START recognize_linked_entities_async]
                :end-before: [END recognize_linked_entities_async]
                :language: python
                :dedent: 4
                :caption: Recognize linked entities in a batch of documents.
        """
        language_arg = kwargs.pop("language", None)
        language = language_arg if language_arg is not None else self._default_language
        docs = _validate_input(documents, "language", language)
        model_version = kwargs.pop("model_version", None)
        show_stats = kwargs.pop("show_stats", None)
        disable_service_logs = kwargs.pop("disable_service_logs", None)
        string_index_type = kwargs.pop("string_index_type", self._string_code_unit)

        try:
            if is_language_api(self._api_version):
                models = self._client.models(api_version=self._api_version)
                return cast(
                    List[Union[RecognizeLinkedEntitiesResult, DocumentError]],
                    await self._client.analyze_text(
                        body=models.AnalyzeTextEntityLinkingInput(
                            analysis_input={"documents": docs},
                            parameters=models.EntityLinkingTaskParameters(
                                logging_opt_out=disable_service_logs,
                                model_version=model_version,
                                string_index_type=string_index_type_compatibility(string_index_type)
                            )
                        ),
                        show_stats=show_stats,
                        cls=kwargs.pop("cls", linked_entities_result),
                        **kwargs
                    )
                )

            # api_versions 3.0, 3.1
            return cast(
                List[Union[RecognizeLinkedEntitiesResult, DocumentError]],
                await self._client.entities_linking(
                    documents=docs,
                    logging_opt_out=disable_service_logs,
                    model_version=model_version,
                    string_index_type=string_index_type,
                    show_stats=show_stats,
                    cls=kwargs.pop("cls", linked_entities_result),
                    **kwargs
                )
            )
        except HttpResponseError as error:
            return process_http_response_error(error)

    @distributed_trace_async
    @validate_multiapi_args(
        version_method_added="v3.0",
        args_mapping={"v3.1": ["disable_service_logs"]}
    )
    async def extract_key_phrases(
        self,
        documents: Union[List[str], List[TextDocumentInput], List[Dict[str, str]]],
        **kwargs: Any,
    ) -> List[Union[ExtractKeyPhrasesResult, DocumentError]]:
        """Extract key phrases from a batch of documents.

        Returns a list of strings denoting the key phrases in the input
        text. For example, for the input text "The food was delicious and there
        were wonderful staff", the API returns the main talking points: "food"
        and "wonderful staff"

        See https://aka.ms/azsdk/textanalytics/data-limits for service data limits.

        :param documents: The set of documents to process as part of this batch.
            If you wish to specify the ID and language on a per-item basis you must
            use as input a list[:class:`~azure.ai.textanalytics.TextDocumentInput`] or a list of
            dict representations of :class:`~azure.ai.textanalytics.TextDocumentInput`, like
            `{"id": "1", "language": "en", "text": "hello world"}`.
        :type documents:
            list[str] or list[~azure.ai.textanalytics.TextDocumentInput] or list[dict[str, str]]
        :keyword str language: The 2 letter ISO 639-1 representation of language for the
            entire batch. For example, use "en" for English; "es" for Spanish etc.
            If not set, uses "en" for English as default. Per-document language will
            take precedence over whole batch language. See https://aka.ms/talangs for
            supported languages in Language API.
        :keyword str model_version: This value indicates which model will
            be used for scoring, e.g. "latest", "2019-10-01". If a model-version
            is not specified, the API will default to the latest, non-preview version.
            See here for more info: https://aka.ms/text-analytics-model-versioning
        :keyword bool show_stats: If set to true, response will contain document
            level statistics in the `statistics` field of the document-level response.
        :keyword bool disable_service_logs: If set to true, you opt-out of having your text input
            logged on the service side for troubleshooting. By default, the Language service logs your
            input text for 48 hours, solely to allow for troubleshooting issues in providing you with
            the service's natural language processing functions. Setting this parameter to true,
            disables input logging and may limit our ability to remediate issues that occur. Please see
            Cognitive Services Compliance and Privacy notes at https://aka.ms/cs-compliance for
            additional details, and Microsoft Responsible AI principles at
            https://www.microsoft.com/ai/responsible-ai.
        :return: The combined list of :class:`~azure.ai.textanalytics.ExtractKeyPhrasesResult` and
            :class:`~azure.ai.textanalytics.DocumentError` in the order the original documents were
            passed in.
        :rtype: list[~azure.ai.textanalytics.ExtractKeyPhrasesResult or ~azure.ai.textanalytics.DocumentError]
        :raises ~azure.core.exceptions.HttpResponseError or TypeError or ValueError:

        .. versionadded:: v3.1
            The *disable_service_logs* keyword argument.

        .. admonition:: Example:

            .. literalinclude:: ../samples/async_samples/sample_extract_key_phrases_async.py
                :start-after: [START extract_key_phrases_async]
                :end-before: [END extract_key_phrases_async]
                :language: python
                :dedent: 4
                :caption: Extract the key phrases in a batch of documents.
        """
        language_arg = kwargs.pop("language", None)
        language = language_arg if language_arg is not None else self._default_language
        docs = _validate_input(documents, "language", language)
        model_version = kwargs.pop("model_version", None)
        show_stats = kwargs.pop("show_stats", None)
        disable_service_logs = kwargs.pop("disable_service_logs", None)

        try:
            if is_language_api(self._api_version):
                models = self._client.models(api_version=self._api_version)
                return cast(
                    List[Union[ExtractKeyPhrasesResult, DocumentError]],
                    await self._client.analyze_text(
                        body=models.AnalyzeTextKeyPhraseExtractionInput(
                            analysis_input={"documents": docs},
                            parameters=models.KeyPhraseTaskParameters(
                                logging_opt_out=disable_service_logs,
                                model_version=model_version,
                            )
                        ),
                        show_stats=show_stats,
                        cls=kwargs.pop("cls", key_phrases_result),
                        **kwargs
                    )
                )

            # api_versions 3.0, 3.1
            return cast(
                List[Union[ExtractKeyPhrasesResult, DocumentError]],
                await self._client.key_phrases(
                    documents=docs,
                    model_version=model_version,
                    show_stats=show_stats,
                    logging_opt_out=disable_service_logs,
                    cls=kwargs.pop("cls", key_phrases_result),
                    **kwargs
                )
            )
        except HttpResponseError as error:
            return process_http_response_error(error)

    @distributed_trace_async
    @validate_multiapi_args(
        version_method_added="v3.0",
        args_mapping={"v3.1": ["show_opinion_mining", "disable_service_logs", "string_index_type"]}
    )
    async def analyze_sentiment(
        self,
        documents: Union[List[str], List[TextDocumentInput], List[Dict[str, str]]],
        **kwargs: Any,
    ) -> List[Union[AnalyzeSentimentResult, DocumentError]]:
        """Analyze sentiment for a batch of documents. Turn on opinion mining with `show_opinion_mining`.

        Returns a sentiment prediction, as well as sentiment scores for
        each sentiment class (Positive, Negative, and Neutral) for the document
        and each sentence within it.

        See https://aka.ms/azsdk/textanalytics/data-limits for service data limits.

        :param documents: The set of documents to process as part of this batch.
            If you wish to specify the ID and language on a per-item basis you must
            use as input a list[:class:`~azure.ai.textanalytics.TextDocumentInput`] or a list of
            dict representations of :class:`~azure.ai.textanalytics.TextDocumentInput`, like
            `{"id": "1", "language": "en", "text": "hello world"}`.
        :type documents:
            list[str] or list[~azure.ai.textanalytics.TextDocumentInput] or list[dict[str, str]]
        :keyword bool show_opinion_mining: Whether to mine the opinions of a sentence and conduct more
            granular analysis around the aspects of a product or service (also known as
            aspect-based sentiment analysis). If set to true, the returned
            :class:`~azure.ai.textanalytics.SentenceSentiment` objects
            will have property `mined_opinions` containing the result of this analysis. Only available for
            API version v3.1 and up.
        :keyword str language: The 2 letter ISO 639-1 representation of language for the
            entire batch. For example, use "en" for English; "es" for Spanish etc.
            If not set, uses "en" for English as default. Per-document language will
            take precedence over whole batch language. See https://aka.ms/talangs for
            supported languages in Language API.
        :keyword str model_version: This value indicates which model will
            be used for scoring, e.g. "latest", "2019-10-01". If a model-version
            is not specified, the API will default to the latest, non-preview version.
            See here for more info: https://aka.ms/text-analytics-model-versioning
        :keyword bool show_stats: If set to true, response will contain document
            level statistics in the `statistics` field of the document-level response.
        :keyword str string_index_type: Specifies the method used to interpret string offsets.
            `UnicodeCodePoint`, the Python encoding, is the default. To override the Python default,
            you can also pass in `Utf16CodeUnit` or `TextElement_v8`. For additional information
            see https://aka.ms/text-analytics-offsets
        :keyword bool disable_service_logs: If set to true, you opt-out of having your text input
            logged on the service side for troubleshooting. By default, the Language service logs your
            input text for 48 hours, solely to allow for troubleshooting issues in providing you with
            the service's natural language processing functions. Setting this parameter to true,
            disables input logging and may limit our ability to remediate issues that occur. Please see
            Cognitive Services Compliance and Privacy notes at https://aka.ms/cs-compliance for
            additional details, and Microsoft Responsible AI principles at
            https://www.microsoft.com/ai/responsible-ai.
        :return: The combined list of :class:`~azure.ai.textanalytics.AnalyzeSentimentResult` and
            :class:`~azure.ai.textanalytics.DocumentError` in the order the original documents were
            passed in.
        :rtype: list[~azure.ai.textanalytics.AnalyzeSentimentResult or ~azure.ai.textanalytics.DocumentError]
        :raises ~azure.core.exceptions.HttpResponseError or TypeError or ValueError:

        .. versionadded:: v3.1
            The *show_opinion_mining*, *disable_service_logs*, and *string_index_type* keyword arguments.

        .. admonition:: Example:

            .. literalinclude:: ../samples/async_samples/sample_analyze_sentiment_async.py
                :start-after: [START analyze_sentiment_async]
                :end-before: [END analyze_sentiment_async]
                :language: python
                :dedent: 4
                :caption: Analyze sentiment in a batch of documents.
        """
        language_arg = kwargs.pop("language", None)
        language = language_arg if language_arg is not None else self._default_language
        docs = _validate_input(documents, "language", language)
        model_version = kwargs.pop("model_version", None)
        show_stats = kwargs.pop("show_stats", None)
        show_opinion_mining = kwargs.pop("show_opinion_mining", None)
        disable_service_logs = kwargs.pop("disable_service_logs", None)
        string_index_type = kwargs.pop("string_index_type", self._string_code_unit)

        try:
            if is_language_api(self._api_version):
                models = self._client.models(api_version=self._api_version)
                return cast(
                    List[Union[AnalyzeSentimentResult, DocumentError]],
                    await self._client.analyze_text(
                        body=models.AnalyzeTextSentimentAnalysisInput(
                            analysis_input={"documents": docs},
                            parameters=models.SentimentAnalysisTaskParameters(
                                logging_opt_out=disable_service_logs,
                                model_version=model_version,
                                string_index_type=string_index_type_compatibility(string_index_type),
                                opinion_mining=show_opinion_mining,
                            )
                        ),
                        show_stats=show_stats,
                        cls=kwargs.pop("cls", sentiment_result),
                        **kwargs
                    )
                )

            # api_versions 3.0, 3.1
            return cast(
                List[Union[AnalyzeSentimentResult, DocumentError]],
                await self._client.sentiment(
                    documents=docs,
                    logging_opt_out=disable_service_logs,
                    model_version=model_version,
                    string_index_type=string_index_type,
                    opinion_mining=show_opinion_mining,
                    show_stats=show_stats,
                    cls=kwargs.pop("cls", sentiment_result),
                    **kwargs
                )
            )
        except HttpResponseError as error:
            return process_http_response_error(error)

    # pylint: disable=unused-argument
    def _healthcare_result_callback(
        self, raw_response, deserialized, doc_id_order, task_id_order=None, show_stats=False, bespoke=False
    ):
        if deserialized is None:
            models = self._client.models(api_version=self._api_version)
            response_cls = \
                models.AnalyzeTextJobState if is_language_api(self._api_version) else models.HealthcareJobState
            deserialized = response_cls.deserialize(raw_response)
        return healthcare_paged_result(
            doc_id_order,
            self._client.analyze_text_job_status if is_language_api(self._api_version) else self._client.health_status,
            raw_response,
            deserialized,
            show_stats=show_stats,
        )

    @distributed_trace_async
    @validate_multiapi_args(
        version_method_added="v3.1",
        args_mapping={
            "2022-10-01-preview": ["fhir_version", "document_type"],
            "2022-05-01": ["display_name"]
        }
    )
    async def begin_analyze_healthcare_entities(
        self,
        documents: Union[List[str], List[TextDocumentInput], List[Dict[str, str]]],
        **kwargs: Any,
    ) -> AsyncAnalyzeHealthcareEntitiesLROPoller[
        AsyncItemPaged[Union[AnalyzeHealthcareEntitiesResult, DocumentError]]
    ]:
        """Analyze healthcare entities and identify relationships between these entities in a batch of documents.

        Entities are associated with references that can be found in existing knowledge bases,
        such as UMLS, CHV, MSH, etc.

        We also extract the relations found between entities, for example in "The subject took 100 mg of ibuprofen",
        we would extract the relationship between the "100 mg" dosage and the "ibuprofen" medication.

        :param documents: The set of documents to process as part of this batch.
            If you wish to specify the ID and language on a per-item basis you must
            use as input a list[:class:`~azure.ai.textanalytics.TextDocumentInput`] or a list of
            dict representations of :class:`~azure.ai.textanalytics.TextDocumentInput`, like
            `{"id": "1", "language": "en", "text": "hello world"}`.
        :type documents:
            list[str] or list[~azure.ai.textanalytics.TextDocumentInput] or list[dict[str, str]]
        :keyword str model_version: This value indicates which model will
            be used for scoring, e.g. "latest", "2019-10-01". If a model-version
            is not specified, the API will default to the latest, non-preview version.
            See here for more info: https://aka.ms/text-analytics-model-versioning
        :keyword bool show_stats: If set to true, response will contain document level statistics.
        :keyword str language: The 2 letter ISO 639-1 representation of language for the
            entire batch. For example, use "en" for English; "es" for Spanish etc.
            If not set, uses "en" for English as default. Per-document language will
            take precedence over whole batch language. See https://aka.ms/talangs for
            supported languages in Text Analytics API.
        :keyword str display_name: An optional display name to set for the requested analysis.
        :keyword str string_index_type: Specifies the method used to interpret string offsets.
            Can be one of 'UnicodeCodePoint' (default), 'Utf16CodeUnit', or 'TextElement_v8'.
            For additional information see https://aka.ms/text-analytics-offsets
        :keyword int polling_interval: Waiting time between two polls for LRO operations
            if no Retry-After header is present. Defaults to 5 seconds.
        :keyword str continuation_token:
            Call `continuation_token()` on the poller object to save the long-running operation (LRO)
            state into an opaque token. Pass the value as the `continuation_token` keyword argument
            to restart the LRO from a saved state.
        :keyword bool disable_service_logs: Defaults to true, meaning that the Language service will not log your
            input text on the service side for troubleshooting. If set to False, the Language service logs your
            input text for 48 hours, solely to allow for troubleshooting issues in providing you with
            the Text Analytics natural language processing functions. Please see
            Cognitive Services Compliance and Privacy notes at https://aka.ms/cs-compliance for
            additional details, and Microsoft Responsible AI principles at
            https://www.microsoft.com/ai/responsible-ai.
        :keyword str fhir_version: The FHIR Spec version that the result will use to format the fhir_bundle
            on the result object. For additional information see https://www.hl7.org/fhir/overview.html.
            The only acceptable values to pass in are None and "4.0.1". The default value is None.
        :keyword document_type: Document type that can be provided as input for Fhir Documents. Expect to
            have fhir_version provided when used. Behavior of using None enum is the same as not using the
            document_type parameter. Known values are: "None", "ClinicalTrial", "DischargeSummary",
            "ProgressNote", "HistoryAndPhysical", "Consult", "Imaging", "Pathology", and "ProcedureNote".
        :paramtype document_type: str or ~azure.ai.textanalytics.HealthcareDocumentType
        :return: An instance of an AsyncAnalyzeHealthcareEntitiesLROPoller. Call `result()` on the poller
            object to return a heterogeneous pageable of
            :class:`~azure.ai.textanalytics.AnalyzeHealthcareEntitiesResult` and
            :class:`~azure.ai.textanalytics.DocumentError`.
        :rtype:
            ~azure.ai.textanalytics.aio.AsyncAnalyzeHealthcareEntitiesLROPoller[~azure.core.async_paging.AsyncItemPaged[
            ~azure.ai.textanalytics.AnalyzeHealthcareEntitiesResult or ~azure.ai.textanalytics.DocumentError]]
        :raises ~azure.core.exceptions.HttpResponseError or TypeError or ValueError:

        .. versionadded:: v3.1
            The *begin_analyze_healthcare_entities* client method.
        .. versionadded:: 2022-05-01
            The *display_name* keyword argument.
        .. versionadded:: 2022-10-01-preview
            The *fhir_version* and *document_type* keyword arguments.

        .. admonition:: Example:

            .. literalinclude:: ../samples/async_samples/sample_analyze_healthcare_entities_async.py
                :start-after: [START analyze_healthcare_entities_async]
                :end-before: [END analyze_healthcare_entities_async]
                :language: python
                :dedent: 4
                :caption: Analyze healthcare entities in a batch of documents.
        """
        language_arg = kwargs.pop("language", None)
        language = language_arg if language_arg is not None else self._default_language
        model_version = kwargs.pop("model_version", None)
        show_stats = kwargs.pop("show_stats", None)
        polling_interval = kwargs.pop("polling_interval", 5)
        continuation_token = kwargs.pop("continuation_token", None)
        string_index_type = kwargs.pop("string_index_type", self._string_code_unit)
        disable_service_logs = kwargs.pop("disable_service_logs", None)
        display_name = kwargs.pop("display_name", None)
        fhir_version = kwargs.pop("fhir_version", None)
        document_type = kwargs.pop("document_type", None)

        if continuation_token:
            return cast(
                AsyncAnalyzeHealthcareEntitiesLROPoller[
                    AsyncItemPaged[Union[AnalyzeHealthcareEntitiesResult, DocumentError]]
                ],
                _get_result_from_continuation_token(
                    self._client._client,  # pylint: disable=protected-access
                    continuation_token,
                    AsyncAnalyzeHealthcareEntitiesLROPoller,
                    AsyncAnalyzeHealthcareEntitiesLROPollingMethod(
                        text_analytics_client=self._client,
                        timeout=polling_interval,
                        **kwargs
                    ),
                    self._healthcare_result_callback
                )
            )

        docs = _validate_input(documents, "language", language)
        doc_id_order = [doc.get("id") for doc in docs]
        my_cls = kwargs.pop(
            "cls",
            lambda pipeline_response, deserialized, _: self._healthcare_result_callback(
                pipeline_response, deserialized, doc_id_order, show_stats=show_stats
            ),
        )
        models = self._client.models(api_version=self._api_version)

        try:
            if is_language_api(self._api_version):
                docs = models.MultiLanguageAnalysisInput(
                    documents=_validate_input(documents, "language", language)
                )
                return cast(
                    AsyncAnalyzeHealthcareEntitiesLROPoller[
                        AsyncItemPaged[Union[AnalyzeHealthcareEntitiesResult, DocumentError]]
                    ],
                    await self._client.begin_analyze_text_submit_job(  # type: ignore
                        body=models.AnalyzeTextJobsInput(
                            analysis_input=docs,
                            display_name=display_name,
                            tasks=[
                                models.HealthcareLROTask(
                                    task_name="0",
                                    parameters=models.HealthcareTaskParameters(
                                        model_version=model_version,
                                        logging_opt_out=disable_service_logs,
                                        string_index_type=string_index_type_compatibility(string_index_type),
                                        fhir_version=fhir_version,
                                        document_type=document_type,
                                    )
                                )
                            ]
                        ),
                        cls=my_cls,
                        polling=AsyncAnalyzeHealthcareEntitiesLROPollingMethod(
                            text_analytics_client=self._client,
                            timeout=polling_interval,
                            show_stats=show_stats,
                            doc_id_order=doc_id_order,
                            lro_algorithms=[
                                TextAnalyticsOperationResourcePolling(
                                    show_stats=show_stats,
                                )
                            ],
                            **kwargs
                        ),
                        continuation_token=continuation_token,
                        poller_cls=AsyncAnalyzeHealthcareEntitiesLROPoller,
                        **kwargs
                    )
                )

            # v3.1
            return cast(
                AsyncAnalyzeHealthcareEntitiesLROPoller[
                    AsyncItemPaged[Union[AnalyzeHealthcareEntitiesResult, DocumentError]]
                ],
                await self._client.begin_health(
                    docs,
                    model_version=model_version,
                    string_index_type=string_index_type,
                    logging_opt_out=disable_service_logs,
                    cls=my_cls,
                    polling=AsyncAnalyzeHealthcareEntitiesLROPollingMethod(
                        text_analytics_client=self._client,
                        doc_id_order=doc_id_order,
                        show_stats=show_stats,
                        timeout=polling_interval,
                        lro_algorithms=[
                            TextAnalyticsOperationResourcePolling(
                                show_stats=show_stats,
                            )
                        ],
                        **kwargs,
                    ),
                    continuation_token=continuation_token,
                    **kwargs,
                )
            )
        except HttpResponseError as error:
            return process_http_response_error(error)

    def _analyze_result_callback(
        self, raw_response, deserialized, doc_id_order, task_id_order=None, show_stats=False, bespoke=False
    ):

        if deserialized is None:
            models = self._client.models(api_version=self._api_version)
            response_cls = models.AnalyzeTextJobState if is_language_api(self._api_version) else models.AnalyzeJobState
            deserialized = response_cls.deserialize(raw_response)
        return analyze_paged_result(
            doc_id_order,
            task_id_order,
            self._client.analyze_text_job_status if is_language_api(self._api_version) else self._client.analyze_status,
            raw_response,
            deserialized,
            show_stats=show_stats,
            bespoke=bespoke
        )

    @distributed_trace_async
    @validate_multiapi_args(
        version_method_added="v3.1",
        custom_wrapper=check_for_unsupported_actions_types
    )
    async def begin_analyze_actions(
        self,
        documents: Union[List[str], List[TextDocumentInput], List[Dict[str, str]]],
        actions: List[
            Union[
                RecognizeEntitiesAction,
                RecognizeLinkedEntitiesAction,
                RecognizePiiEntitiesAction,
                ExtractKeyPhrasesAction,
                AnalyzeSentimentAction,
                RecognizeCustomEntitiesAction,
                SingleLabelClassifyAction,
                MultiLabelClassifyAction,
                AnalyzeHealthcareEntitiesAction,
<<<<<<< HEAD
                AbstractSummaryAction,
=======
                ExtractSummaryAction,
>>>>>>> cd54d071
            ]
        ],
        **kwargs: Any,
    ) -> AsyncTextAnalysisLROPoller[
        AsyncItemPaged[
            List[
                Union[
                    RecognizeEntitiesResult,
                    RecognizeLinkedEntitiesResult,
                    RecognizePiiEntitiesResult,
                    ExtractKeyPhrasesResult,
                    AnalyzeSentimentResult,
                    RecognizeCustomEntitiesResult,
                    ClassifyDocumentResult,
                    AnalyzeHealthcareEntitiesResult,
<<<<<<< HEAD
                    AbstractSummaryResult,
=======
                    ExtractSummaryResult,
>>>>>>> cd54d071
                    DocumentError,
                ]
            ]
        ]
    ]:
        """Start a long-running operation to perform a variety of text analysis actions over a batch of documents.

        We recommend you use this function if you're looking to analyze larger documents, and / or
        combine multiple text analysis actions into one call. Otherwise, we recommend you use
        the action specific endpoints, for example :func:`analyze_sentiment`.

        .. note:: See the service documentation for regional support of custom action features:
            https://aka.ms/azsdk/textanalytics/customfunctionalities

        :param documents: The set of documents to process as part of this batch.
            If you wish to specify the ID and language on a per-item basis you must
            use as input a list[:class:`~azure.ai.textanalytics.TextDocumentInput`] or a list of
            dict representations of :class:`~azure.ai.textanalytics.TextDocumentInput`, like
            `{"id": "1", "language": "en", "text": "hello world"}`.
        :type documents:
            list[str] or list[~azure.ai.textanalytics.TextDocumentInput] or list[dict[str, str]]
        :param actions: A heterogeneous list of actions to perform on the input documents.
            Each action object encapsulates the parameters used for the particular action type.
            The action results will be in the same order of the input actions.
        :type actions:
            list[RecognizeEntitiesAction or RecognizePiiEntitiesAction or ExtractKeyPhrasesAction or
            RecognizeLinkedEntitiesAction or AnalyzeSentimentAction or
            RecognizeCustomEntitiesAction or SingleLabelClassifyAction or
<<<<<<< HEAD
            MultiLabelClassifyAction or AnalyzeHealthcareEntitiesAction or AbstractSummaryAction]
=======
            MultiLabelClassifyAction or AnalyzeHealthcareEntitiesAction or ExtractSummaryAction]
>>>>>>> cd54d071
        :keyword str display_name: An optional display name to set for the requested analysis.
        :keyword str language: The 2 letter ISO 639-1 representation of language for the
            entire batch. For example, use "en" for English; "es" for Spanish etc.
            If not set, uses "en" for English as default. Per-document language will
            take precedence over whole batch language. See https://aka.ms/talangs for
            supported languages in Language API.
        :keyword bool show_stats: If set to true, response will contain document level statistics.
        :keyword int polling_interval: Waiting time between two polls for LRO operations
            if no Retry-After header is present. Defaults to 5 seconds.
        :keyword str continuation_token:
            Call `continuation_token()` on the poller object to save the long-running operation (LRO)
            state into an opaque token. Pass the value as the `continuation_token` keyword argument
            to restart the LRO from a saved state.
        :return: An instance of an AsyncTextAnalysisLROPoller. Call `result()` on the poller
            object to return a pageable heterogeneous list of lists. This list of lists is first ordered
            by the documents you input, then ordered by the actions you input. For example,
            if you have documents input ["Hello", "world"], and actions
            :class:`~azure.ai.textanalytics.RecognizeEntitiesAction` and
            :class:`~azure.ai.textanalytics.AnalyzeSentimentAction`, when iterating over the list of lists,
            you will first iterate over the action results for the "Hello" document, getting the
            :class:`~azure.ai.textanalytics.RecognizeEntitiesResult` of "Hello",
            then the :class:`~azure.ai.textanalytics.AnalyzeSentimentResult` of "Hello".
            Then, you will get the :class:`~azure.ai.textanalytics.RecognizeEntitiesResult` and
            :class:`~azure.ai.textanalytics.AnalyzeSentimentResult` of "world".
        :rtype:
            ~azure.ai.textanalytics.aio.AsyncTextAnalysisLROPoller[~azure.core.async_paging.AsyncItemPaged[
            list[RecognizeEntitiesResult or RecognizeLinkedEntitiesResult or RecognizePiiEntitiesResult or
            ExtractKeyPhrasesResult or AnalyzeSentimentResult or RecognizeCustomEntitiesResult
<<<<<<< HEAD
            or ClassifyDocumentResult or AnalyzeHealthcareEntitiesResult or AbstractSummaryResult or DocumentError]]]
=======
            or ClassifyDocumentResult or AnalyzeHealthcareEntitiesResult or ExtractSummaryResult or DocumentError]]]
>>>>>>> cd54d071
        :raises ~azure.core.exceptions.HttpResponseError or TypeError or ValueError:

        .. versionadded:: v3.1
            The *begin_analyze_actions* client method.
        .. versionadded:: 2022-05-01
            The *RecognizeCustomEntitiesAction*, *SingleLabelClassifyAction*,
            *MultiLabelClassifyAction*, and *AnalyzeHealthcareEntitiesAction* input options and the
            corresponding *RecognizeCustomEntitiesResult*, *ClassifyDocumentResult*,
            and *AnalyzeHealthcareEntitiesResult* result objects
        .. versionadded:: 2022-10-01-preview
<<<<<<< HEAD
            The *AbstractSummaryAction* input option and the corresponding *AbstractSummaryResult*
=======
            The *ExtractSummaryAction* input option and the corresponding *ExtractSummaryResult*
>>>>>>> cd54d071
            result object.

        .. admonition:: Example:

            .. literalinclude:: ../samples/async_samples/sample_analyze_actions_async.py
                :start-after: [START analyze_async]
                :end-before: [END analyze_async]
                :language: python
                :dedent: 4
                :caption: Start a long-running operation to perform a variety of text analysis actions over
                    a batch of documents.
        """

        display_name = kwargs.pop("display_name", None)
        language_arg = kwargs.pop("language", None)
        language = language_arg if language_arg is not None else self._default_language

        show_stats = kwargs.pop("show_stats", None)
        polling_interval = kwargs.pop("polling_interval", 5)
        continuation_token = kwargs.pop("continuation_token", None)
        bespoke = kwargs.pop("bespoke", False)

        if continuation_token:
            return cast(
                AsyncAnalyzeActionsResponse,
                _get_result_from_continuation_token(
                    self._client._client,  # pylint: disable=protected-access
                    continuation_token,
                    AsyncAnalyzeActionsLROPoller,
                    AsyncAnalyzeActionsLROPollingMethod(
                        text_analytics_client=self._client,
                        timeout=polling_interval,
                        **kwargs
                    ),
                    self._analyze_result_callback,
                    bespoke
                )
            )

        models = self._client.models(api_version=self._api_version)

        input_model_cls = \
            models.MultiLanguageAnalysisInput if is_language_api(self._api_version) else models.MultiLanguageBatchInput
        docs = input_model_cls(
            documents=_validate_input(documents, "language", language)
        )
        doc_id_order = [doc.get("id") for doc in docs.documents]
        try:
            generated_tasks = [
                action._to_generated(self._api_version, str(idx))  # pylint: disable=protected-access
                for idx, action in enumerate(actions)
            ]
        except AttributeError as e:
            raise TypeError("Unsupported action type in list.") from e
        task_order = [(_determine_action_type(a), a.task_name) for a in generated_tasks]

        response_cls = kwargs.pop(
            "cls",
            lambda pipeline_response, deserialized, _:
                self._analyze_result_callback(
                    pipeline_response,
                    deserialized,
                    doc_id_order,
                    task_id_order=task_order,
                    show_stats=show_stats,
                    bespoke=bespoke
                ),
        )

        try:
            if is_language_api(self._api_version):
                return cast(
                    AsyncAnalyzeActionsResponse,
                    await self._client.begin_analyze_text_submit_job(
                        body=models.AnalyzeTextJobsInput(
                            analysis_input=docs,
                            display_name=display_name,
                            tasks=generated_tasks
                        ),
                        cls=response_cls,
                        polling=AsyncAnalyzeActionsLROPollingMethod(
                            text_analytics_client=self._client,
                            timeout=polling_interval,
                            show_stats=show_stats,
                            doc_id_order=doc_id_order,
                            task_id_order=task_order,
                            lro_algorithms=[
                                TextAnalyticsOperationResourcePolling(
                                    show_stats=show_stats,
                                )
                            ],
                            **kwargs
                        ),
                        continuation_token=continuation_token,
                        **kwargs
                    )
                )

            # v3.1
            analyze_tasks = models.JobManifestTasks(
                entity_recognition_tasks=[
                    a for a in generated_tasks
                    if _determine_action_type(a) == _AnalyzeActionsType.RECOGNIZE_ENTITIES
                ],
                entity_recognition_pii_tasks=[
                    a for a in generated_tasks
                    if _determine_action_type(a) == _AnalyzeActionsType.RECOGNIZE_PII_ENTITIES
                ],
                key_phrase_extraction_tasks=[
                    a for a in generated_tasks
                    if _determine_action_type(a) == _AnalyzeActionsType.EXTRACT_KEY_PHRASES
                ],
                entity_linking_tasks=[
                    a for a in generated_tasks
                    if _determine_action_type(a) == _AnalyzeActionsType.RECOGNIZE_LINKED_ENTITIES
                ],
                sentiment_analysis_tasks=[
                    a for a in generated_tasks
                    if _determine_action_type(a) == _AnalyzeActionsType.ANALYZE_SENTIMENT
                ],
            )
            analyze_body = models.AnalyzeBatchInput(
                display_name=display_name, tasks=analyze_tasks, analysis_input=docs
            )
            return cast(
                AsyncAnalyzeActionsResponse,
                await self._client.begin_analyze(
                    body=analyze_body,
                    cls=response_cls,
                    polling=AsyncAnalyzeActionsLROPollingMethod(
                        text_analytics_client=self._client,
                        timeout=polling_interval,
                        show_stats=show_stats,
                        doc_id_order=doc_id_order,
                        task_id_order=task_order,
                        lro_algorithms=[
                            TextAnalyticsOperationResourcePolling(
                                show_stats=show_stats,
                            )
                        ],
                        **kwargs,
                    ),
                    continuation_token=continuation_token,
                    **kwargs,
                )
            )
        except HttpResponseError as error:
            return process_http_response_error(error)

    @distributed_trace_async
    @validate_multiapi_args(
        version_method_added="2022-05-01"
    )
    async def begin_recognize_custom_entities(
        self,
        documents: Union[List[str], List[TextDocumentInput], List[Dict[str, str]]],
        project_name: str,
        deployment_name: str,
        **kwargs: Any,
    ) -> AsyncTextAnalysisLROPoller[AsyncItemPaged[Union[RecognizeCustomEntitiesResult, DocumentError]]]:
        """Start a long-running custom named entity recognition operation.

        For information on regional support of custom features and how to train a model to
        recognize custom entities, see https://aka.ms/azsdk/textanalytics/customentityrecognition

        :param documents: The set of documents to process as part of this batch.
            If you wish to specify the ID and language on a per-item basis you must
            use as input a list[:class:`~azure.ai.textanalytics.TextDocumentInput`] or a list of
            dict representations of :class:`~azure.ai.textanalytics.TextDocumentInput`, like
            `{"id": "1", "language": "en", "text": "hello world"}`.
        :type documents:
            list[str] or list[~azure.ai.textanalytics.TextDocumentInput] or list[dict[str, str]]
        :param str project_name: Required. This field indicates the project name for the model.
        :param str deployment_name: This field indicates the deployment name for the model.
        :keyword str language: The 2 letter ISO 639-1 representation of language for the
            entire batch. For example, use "en" for English; "es" for Spanish etc.
            If not set, uses "en" for English as default. Per-document language will
            take precedence over whole batch language. See https://aka.ms/talangs for
            supported languages in Language API.
        :keyword bool show_stats: If set to true, response will contain document level statistics.
        :keyword bool disable_service_logs: If set to true, you opt-out of having your text input
            logged on the service side for troubleshooting. By default, the Language service logs your
            input text for 48 hours, solely to allow for troubleshooting issues in providing you with
            the service's natural language processing functions. Setting this parameter to true,
            disables input logging and may limit our ability to remediate issues that occur. Please see
            Cognitive Services Compliance and Privacy notes at https://aka.ms/cs-compliance for
            additional details, and Microsoft Responsible AI principles at
            https://www.microsoft.com/ai/responsible-ai.
        :keyword str string_index_type: Specifies the method used to interpret string offsets.
            `UnicodeCodePoint`, the Python encoding, is the default. To override the Python default,
            you can also pass in `Utf16CodeUnit` or `TextElement_v8`. For additional information
            see https://aka.ms/text-analytics-offsets
        :keyword int polling_interval: Waiting time between two polls for LRO operations
            if no Retry-After header is present. Defaults to 5 seconds.
        :keyword str continuation_token:
            Call `continuation_token()` on the poller object to save the long-running operation (LRO)
            state into an opaque token. Pass the value as the `continuation_token` keyword argument
            to restart the LRO from a saved state.
        :keyword str display_name: An optional display name to set for the requested analysis.
        :return: An instance of an AsyncTextAnalysisLROPoller. Call `result()` on the this
            object to return a heterogeneous pageable of
            :class:`~azure.ai.textanalytics.RecognizeCustomEntitiesResult` and
            :class:`~azure.ai.textanalytics.DocumentError`.
        :rtype:
            ~azure.ai.textanalytics.aio.AsyncTextAnalysisLROPoller[~azure.core.async_paging.AsyncItemPaged[
            ~azure.ai.textanalytics.RecognizeCustomEntitiesResult or ~azure.ai.textanalytics.DocumentError]]
        :raises ~azure.core.exceptions.HttpResponseError:

        .. versionadded:: 2022-05-01
            The *begin_recognize_custom_entities* client method.

        .. admonition:: Example:

            .. literalinclude:: ../samples/async_samples/sample_recognize_custom_entities_async.py
                :start-after: [START recognize_custom_entities_async]
                :end-before: [END recognize_custom_entities_async]
                :language: python
                :dedent: 4
                :caption: Recognize custom entities in a batch of documents.
        """

        continuation_token = kwargs.pop("continuation_token", None)
        string_index_type = kwargs.pop("string_index_type", self._string_code_unit)
        disable_service_logs = kwargs.pop("disable_service_logs", None)
        polling_interval = kwargs.pop("polling_interval", 5)

        if continuation_token:
            return cast(
                AsyncTextAnalysisLROPoller[AsyncItemPaged[Union[RecognizeCustomEntitiesResult, DocumentError]]],
                _get_result_from_continuation_token(
                    self._client._client,  # pylint: disable=protected-access
                    continuation_token,
                    AsyncAnalyzeActionsLROPoller,
                    AsyncAnalyzeActionsLROPollingMethod(
                        text_analytics_client=self._client,
                        timeout=polling_interval,
                        **kwargs
                    ),
                    self._analyze_result_callback,
                    bespoke=True
                )
            )

        try:
            return cast(
                AsyncTextAnalysisLROPoller[
                    AsyncItemPaged[Union[RecognizeCustomEntitiesResult, DocumentError]]
                ],
                await self.begin_analyze_actions(
                    documents,
                    actions=[
                        RecognizeCustomEntitiesAction(
                            project_name=project_name,
                            deployment_name=deployment_name,
                            string_index_type=string_index_type,
                            disable_service_logs=disable_service_logs
                        )
                    ],
                    polling_interval=polling_interval,
                    bespoke=True,
                    **kwargs
                )
            )

        except HttpResponseError as error:
            return process_http_response_error(error)

    @distributed_trace_async
    @validate_multiapi_args(
        version_method_added="2022-05-01"
    )
    async def begin_single_label_classify(
        self,
        documents: Union[List[str], List[TextDocumentInput], List[Dict[str, str]]],
        project_name: str,
        deployment_name: str,
        **kwargs: Any,
    ) -> AsyncTextAnalysisLROPoller[AsyncItemPaged[Union[ClassifyDocumentResult, DocumentError]]]:
        """Start a long-running custom single label classification operation.

        For information on regional support of custom features and how to train a model to
        classify your documents, see https://aka.ms/azsdk/textanalytics/customfunctionalities

        :param documents: The set of documents to process as part of this batch.
            If you wish to specify the ID and language on a per-item basis you must
            use as input a list[:class:`~azure.ai.textanalytics.TextDocumentInput`] or a list of
            dict representations of :class:`~azure.ai.textanalytics.TextDocumentInput`, like
            `{"id": "1", "language": "en", "text": "hello world"}`.
        :type documents:
            list[str] or list[~azure.ai.textanalytics.TextDocumentInput] or list[dict[str, str]]
        :param str project_name: Required. This field indicates the project name for the model.
        :param str deployment_name: This field indicates the deployment name for the model.
        :keyword str language: The 2 letter ISO 639-1 representation of language for the
            entire batch. For example, use "en" for English; "es" for Spanish etc.
            If not set, uses "en" for English as default. Per-document language will
            take precedence over whole batch language. See https://aka.ms/talangs for
            supported languages in Language API.
        :keyword bool show_stats: If set to true, response will contain document level statistics.
        :keyword bool disable_service_logs: If set to true, you opt-out of having your text input
            logged on the service side for troubleshooting. By default, the Language service logs your
            input text for 48 hours, solely to allow for troubleshooting issues in providing you with
            the service's natural language processing functions. Setting this parameter to true,
            disables input logging and may limit our ability to remediate issues that occur. Please see
            Cognitive Services Compliance and Privacy notes at https://aka.ms/cs-compliance for
            additional details, and Microsoft Responsible AI principles at
            https://www.microsoft.com/ai/responsible-ai.
        :keyword int polling_interval: Waiting time between two polls for LRO operations
            if no Retry-After header is present. Defaults to 5 seconds.
        :keyword str continuation_token:
            Call `continuation_token()` on the poller object to save the long-running operation (LRO)
            state into an opaque token. Pass the value as the `continuation_token` keyword argument
            to restart the LRO from a saved state.
        :keyword str display_name: An optional display name to set for the requested analysis.
        :return: An instance of an AsyncTextAnalysisLROPoller. Call `result()` on the this
            object to return a heterogeneous pageable of
            :class:`~azure.ai.textanalytics.ClassifyDocumentResult` and
            :class:`~azure.ai.textanalytics.DocumentError`.
        :rtype:
            ~azure.ai.textanalytics.aio.AsyncTextAnalysisLROPoller[~azure.core.async_paging.AsyncItemPaged[
            ~azure.ai.textanalytics.ClassifyDocumentResult or ~azure.ai.textanalytics.DocumentError]]
        :raises ~azure.core.exceptions.HttpResponseError:

        .. versionadded:: 2022-05-01
            The *begin_single_label_classify* client method.

        .. admonition:: Example:

            .. literalinclude:: ../samples/async_samples/sample_single_label_classify_async.py
                :start-after: [START single_label_classify_async]
                :end-before: [END single_label_classify_async]
                :language: python
                :dedent: 4
                :caption: Perform single label classification on a batch of documents.
        """

        continuation_token = kwargs.pop("continuation_token", None)
        disable_service_logs = kwargs.pop("disable_service_logs", None)
        polling_interval = kwargs.pop("polling_interval", 5)

        if continuation_token:
            return cast(
                AsyncTextAnalysisLROPoller[AsyncItemPaged[Union[ClassifyDocumentResult, DocumentError]]],
                _get_result_from_continuation_token(
                    self._client._client,  # pylint: disable=protected-access
                    continuation_token,
                    AsyncAnalyzeActionsLROPoller,
                    AsyncAnalyzeActionsLROPollingMethod(
                        text_analytics_client=self._client,
                        timeout=polling_interval,
                        **kwargs
                    ),
                    self._analyze_result_callback,
                    bespoke=True
                )
            )

        try:
            return cast(
                AsyncTextAnalysisLROPoller[
                    AsyncItemPaged[Union[ClassifyDocumentResult, DocumentError]]
                ],
                await self.begin_analyze_actions(
                    documents,
                    actions=[
                        SingleLabelClassifyAction(
                            project_name=project_name,
                            deployment_name=deployment_name,
                            disable_service_logs=disable_service_logs
                        )
                    ],
                    polling_interval=polling_interval,
                    bespoke=True,
                    **kwargs
                )
            )

        except HttpResponseError as error:
            return process_http_response_error(error)

    @distributed_trace_async
    @validate_multiapi_args(
        version_method_added="2022-05-01"
    )
    async def begin_multi_label_classify(
        self,
        documents: Union[List[str], List[TextDocumentInput], List[Dict[str, str]]],
        project_name: str,
        deployment_name: str,
        **kwargs: Any,
    ) -> AsyncTextAnalysisLROPoller[AsyncItemPaged[Union[ClassifyDocumentResult, DocumentError]]]:
        """Start a long-running custom multi label classification operation.

        For information on regional support of custom features and how to train a model to
        classify your documents, see https://aka.ms/azsdk/textanalytics/customfunctionalities

        :param documents: The set of documents to process as part of this batch.
            If you wish to specify the ID and language on a per-item basis you must
            use as input a list[:class:`~azure.ai.textanalytics.TextDocumentInput`] or a list of
            dict representations of :class:`~azure.ai.textanalytics.TextDocumentInput`, like
            `{"id": "1", "language": "en", "text": "hello world"}`.
        :type documents:
            list[str] or list[~azure.ai.textanalytics.TextDocumentInput] or list[dict[str, str]]
        :param str project_name: Required. This field indicates the project name for the model.
        :param str deployment_name: This field indicates the deployment name for the model.
        :keyword str language: The 2 letter ISO 639-1 representation of language for the
            entire batch. For example, use "en" for English; "es" for Spanish etc.
            If not set, uses "en" for English as default. Per-document language will
            take precedence over whole batch language. See https://aka.ms/talangs for
            supported languages in Language API.
        :keyword bool show_stats: If set to true, response will contain document level statistics.
        :keyword bool disable_service_logs: If set to true, you opt-out of having your text input
            logged on the service side for troubleshooting. By default, the Language service logs your
            input text for 48 hours, solely to allow for troubleshooting issues in providing you with
            the service's natural language processing functions. Setting this parameter to true,
            disables input logging and may limit our ability to remediate issues that occur. Please see
            Cognitive Services Compliance and Privacy notes at https://aka.ms/cs-compliance for
            additional details, and Microsoft Responsible AI principles at
            https://www.microsoft.com/ai/responsible-ai.
        :keyword int polling_interval: Waiting time between two polls for LRO operations
            if no Retry-After header is present. Defaults to 5 seconds.
        :keyword str continuation_token:
            Call `continuation_token()` on the poller object to save the long-running operation (LRO)
            state into an opaque token. Pass the value as the `continuation_token` keyword argument
            to restart the LRO from a saved state.
        :keyword str display_name: An optional display name to set for the requested analysis.
        :return: An instance of an AsyncTextAnalysisLROPoller. Call `result()` on the this
            object to return a heterogeneous pageable of
            :class:`~azure.ai.textanalytics.ClassifyDocumentResult` and
            :class:`~azure.ai.textanalytics.DocumentError`.
        :rtype:
            ~azure.ai.textanalytics.aio.AsyncTextAnalysisLROPoller[~azure.core.async_paging.AsyncItemPaged[
            ~azure.ai.textanalytics.ClassifyDocumentResult or ~azure.ai.textanalytics.DocumentError]]
        :raises ~azure.core.exceptions.HttpResponseError:

        .. versionadded:: 2022-05-01
            The *begin_multi_label_classify* client method.

        .. admonition:: Example:

            .. literalinclude:: ../samples/async_samples/sample_multi_label_classify_async.py
                :start-after: [START multi_label_classify_async]
                :end-before: [END multi_label_classify_async]
                :language: python
                :dedent: 4
                :caption: Perform multi label classification on a batch of documents.
        """

        continuation_token = kwargs.pop("continuation_token", None)
        disable_service_logs = kwargs.pop("disable_service_logs", None)
        polling_interval = kwargs.pop("polling_interval", 5)

        if continuation_token:
            return cast(
                AsyncTextAnalysisLROPoller[AsyncItemPaged[Union[ClassifyDocumentResult, DocumentError]]],
                _get_result_from_continuation_token(
                    self._client._client,  # pylint: disable=protected-access
                    continuation_token,
                    AsyncAnalyzeActionsLROPoller,
                    AsyncAnalyzeActionsLROPollingMethod(
                        text_analytics_client=self._client,
                        timeout=polling_interval,
                        **kwargs
                    ),
                    self._analyze_result_callback,
                    bespoke=True
                )
            )

        try:
            return cast(
                AsyncTextAnalysisLROPoller[
                    AsyncItemPaged[Union[ClassifyDocumentResult, DocumentError]]
                ],
                await self.begin_analyze_actions(
                    documents,
                    actions=[
                        MultiLabelClassifyAction(
                            project_name=project_name,
                            deployment_name=deployment_name,
                            disable_service_logs=disable_service_logs
                        )
                    ],
                    polling_interval=polling_interval,
                    bespoke=True,
                    **kwargs
                )
            )

        except HttpResponseError as error:
            return process_http_response_error(error)<|MERGE_RESOLUTION|>--- conflicted
+++ resolved
@@ -51,13 +51,11 @@
     MultiLabelClassifyAction,
     ClassifyDocumentResult,
     AnalyzeHealthcareEntitiesAction,
-<<<<<<< HEAD
+    ExtractSummaryAction,
+    ExtractSummaryResult,
+    AnalyzeHealthcareEntitiesAction,
     AbstractSummaryAction,
     AbstractSummaryResult,
-=======
-    ExtractSummaryAction,
-    ExtractSummaryResult,
->>>>>>> cd54d071
 )
 from .._check import is_language_api, string_index_type_compatibility
 from .._lro import TextAnalyticsOperationResourcePolling
@@ -82,11 +80,8 @@
                 RecognizeCustomEntitiesResult,
                 ClassifyDocumentResult,
                 AnalyzeHealthcareEntitiesResult,
-<<<<<<< HEAD
+                ExtractSummaryResult,
                 AbstractSummaryResult,
-=======
-                ExtractSummaryResult,
->>>>>>> cd54d071
                 DocumentError,
             ]
         ]
@@ -1082,11 +1077,8 @@
                 SingleLabelClassifyAction,
                 MultiLabelClassifyAction,
                 AnalyzeHealthcareEntitiesAction,
-<<<<<<< HEAD
+                ExtractSummaryAction,
                 AbstractSummaryAction,
-=======
-                ExtractSummaryAction,
->>>>>>> cd54d071
             ]
         ],
         **kwargs: Any,
@@ -1102,11 +1094,8 @@
                     RecognizeCustomEntitiesResult,
                     ClassifyDocumentResult,
                     AnalyzeHealthcareEntitiesResult,
-<<<<<<< HEAD
+                    ExtractSummaryResult,
                     AbstractSummaryResult,
-=======
-                    ExtractSummaryResult,
->>>>>>> cd54d071
                     DocumentError,
                 ]
             ]
@@ -1135,11 +1124,8 @@
             list[RecognizeEntitiesAction or RecognizePiiEntitiesAction or ExtractKeyPhrasesAction or
             RecognizeLinkedEntitiesAction or AnalyzeSentimentAction or
             RecognizeCustomEntitiesAction or SingleLabelClassifyAction or
-<<<<<<< HEAD
-            MultiLabelClassifyAction or AnalyzeHealthcareEntitiesAction or AbstractSummaryAction]
-=======
-            MultiLabelClassifyAction or AnalyzeHealthcareEntitiesAction or ExtractSummaryAction]
->>>>>>> cd54d071
+            MultiLabelClassifyAction or AnalyzeHealthcareEntitiesAction or
+            or AbstractSummaryAction or ExtractSummaryAction]
         :keyword str display_name: An optional display name to set for the requested analysis.
         :keyword str language: The 2 letter ISO 639-1 representation of language for the
             entire batch. For example, use "en" for English; "es" for Spanish etc.
@@ -1168,11 +1154,8 @@
             ~azure.ai.textanalytics.aio.AsyncTextAnalysisLROPoller[~azure.core.async_paging.AsyncItemPaged[
             list[RecognizeEntitiesResult or RecognizeLinkedEntitiesResult or RecognizePiiEntitiesResult or
             ExtractKeyPhrasesResult or AnalyzeSentimentResult or RecognizeCustomEntitiesResult
-<<<<<<< HEAD
-            or ClassifyDocumentResult or AnalyzeHealthcareEntitiesResult or AbstractSummaryResult or DocumentError]]]
-=======
-            or ClassifyDocumentResult or AnalyzeHealthcareEntitiesResult or ExtractSummaryResult or DocumentError]]]
->>>>>>> cd54d071
+            or ClassifyDocumentResult or AnalyzeHealthcareEntitiesResult or ExtractSummaryResult
+            or AbstractSummaryResult or DocumentError]]]
         :raises ~azure.core.exceptions.HttpResponseError or TypeError or ValueError:
 
         .. versionadded:: v3.1
@@ -1183,12 +1166,8 @@
             corresponding *RecognizeCustomEntitiesResult*, *ClassifyDocumentResult*,
             and *AnalyzeHealthcareEntitiesResult* result objects
         .. versionadded:: 2022-10-01-preview
-<<<<<<< HEAD
-            The *AbstractSummaryAction* input option and the corresponding *AbstractSummaryResult*
-=======
-            The *ExtractSummaryAction* input option and the corresponding *ExtractSummaryResult*
->>>>>>> cd54d071
-            result object.
+            The *ExtractSummaryAction* and *AbstractSummaryAction* input options and the corresponding
+            *ExtractSummaryResult* and *AbstractSummaryResult* result objects.
 
         .. admonition:: Example:
 
