--- conflicted
+++ resolved
@@ -1340,11 +1340,7 @@
             :class:`~azure.ai.textanalytics.RecognizeCustomEntitiesResult` and
             :class:`~azure.ai.textanalytics.DocumentError`.
         :rtype:
-<<<<<<< HEAD
-            ~azure.ai.textanalytics.AsyncTextAnalyticsLROPoller[~azure.core.async_paging.AsyncItemPaged[
-=======
             ~azure.ai.textanalytics.aio.AsyncTextAnalyticsLROPoller[~azure.core.async_paging.AsyncItemPaged[
->>>>>>> 5b1ddd5f
             ~azure.ai.textanalytics.RecognizeCustomEntitiesResult or ~azure.ai.textanalytics.DocumentError]]
         :raises ~azure.core.exceptions.HttpResponseError:
 
@@ -1405,7 +1401,6 @@
             )
 
         except HttpResponseError as error:
-<<<<<<< HEAD
             return process_http_response_error(error)
 
     @distributed_trace_async
@@ -1518,6 +1513,4 @@
             )
 
         except HttpResponseError as error:
-=======
->>>>>>> 5b1ddd5f
             return process_http_response_error(error)