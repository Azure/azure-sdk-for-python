--- conflicted
+++ resolved
@@ -24,31 +24,8 @@
                 "description": "The principal to assign the role to. This is application object id."
             }
         },
-<<<<<<< HEAD
-        "tenantId": {
-            "type": "String",
-            "metadata": {
-                "description": "The tenant id to which the application and resources belong."
-            }
-        },
-        "testApplicationId": {
-            "type": "String",
-            "metadata": {
-                "description": "The application client id used to run tests."
-            }
-        },
-        "testApplicationSecret": {
-            "type": "String",
-            "metadata": {
-                "description": "The application client secret used to run tests."
-            }
-        },
-        "cognitiveServicesEndpointSuffix": {
-            "defaultValue": ".cognitiveservices.azure.com",
-=======
         "formRecognizerEndpointSuffix": {
             "defaultValue": ".cognitiveservices.azure.com/",
->>>>>>> f0c6e8b0
             "type": "String"
         },
         "blobStorageAccount": {
@@ -222,7 +199,7 @@
         "authorizationApiVersion": "2018-09-01-preview",
         "formRecognizerBaseName": "[concat('formrecognizer', parameters('baseName'))]",
         "formRecognizerApiVersion": "2017-04-18",
-        "azureFormRecognizerUrl": "[concat('https://', variables('formRecognizerBaseName'), parameters('cognitiveServicesEndpointSuffix'))]",
+        "azureFormRecognizerUrl": "[concat('https://', variables('formRecognizerBaseName'), parameters('formRecognizerEndpointSuffix'))]",
         "cognitiveServiceUserRoleId": "[concat('/subscriptions/', subscription().subscriptionId, '/providers/Microsoft.Authorization/roleDefinitions/a97b65f3-24c7-4388-baec-2e87135dc908')]"
     },
     "resources": [
@@ -423,7 +400,7 @@
         },
         "FORMRECOGNIZER_ENDPOINT_SUFFIX": {
             "type": "string",
-            "value": "[parameters('cognitiveServicesEndpointSuffix')]"
+            "value": "[parameters('formRecognizerEndpointSuffix')]"
         }
     }
 }