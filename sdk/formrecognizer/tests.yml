trigger: none

extends:
    template: /eng/pipelines/templates/stages/archetype-sdk-tests.yml
    parameters:
      BuildTargetingString: azure-ai-formrecognizer
      ServiceDirectory: formrecognizer
<<<<<<< HEAD
      TestTimeoutInMinutes: 480
      MatrixReplace:
        - TestSamples=.*/true
      SupportedClouds: 'Public,UsGov,China'
=======
      TestTimeoutInMinutes: 200
      UseFederatedAuth: true
      MatrixReplace:
        # Disable samples tests for now as some of them are haning.
        # - TestSamples=.*/true
>>>>>>> f0c6e8b0
      Clouds: 'Prod'
      # This is a specific request from the formrecognizer service team
      # their claim is that the full matrix ends up stress-testing their service.
      # As such, the canary test runs should run on a reduced matrix.
      CloudConfig:
        Prod:
          ServiceConnection: azure-sdk-tests
          SubscriptionConfigurationFilePaths:
            - eng/common/TestResources/sub-config/AzurePublicMsft.json
<<<<<<< HEAD
          Location: $(LOCATION)
        Public:
          SubscriptionConfiguration: $(sub-config-azure-cloud-test-resources)
          Location: 'westus2'
        UsGov:
          SubscriptionConfiguration: $(sub-config-gov-test-resources)
        China:
          SubscriptionConfiguration: $(sub-config-cn-test-resources)
=======
          Location: 'centraluseuap'
>>>>>>> f0c6e8b0
      EnvVars:
        AZURE_SUBSCRIPTION_ID: $(provisioner-subscription)
        TEST_MODE: 'RunLiveNoRecord'
        AZURE_SKIP_LIVE_RECORDING: 'True'
        AZURE_TEST_RUN_LIVE: 'true'<|MERGE_RESOLUTION|>--- conflicted
+++ resolved
@@ -5,18 +5,12 @@
     parameters:
       BuildTargetingString: azure-ai-formrecognizer
       ServiceDirectory: formrecognizer
-<<<<<<< HEAD
-      TestTimeoutInMinutes: 480
-      MatrixReplace:
-        - TestSamples=.*/true
-      SupportedClouds: 'Public,UsGov,China'
-=======
       TestTimeoutInMinutes: 200
       UseFederatedAuth: true
       MatrixReplace:
         # Disable samples tests for now as some of them are haning.
         # - TestSamples=.*/true
->>>>>>> f0c6e8b0
+      SupportedClouds: 'Public,UsGov,China'
       Clouds: 'Prod'
       # This is a specific request from the formrecognizer service team
       # their claim is that the full matrix ends up stress-testing their service.
@@ -26,8 +20,7 @@
           ServiceConnection: azure-sdk-tests
           SubscriptionConfigurationFilePaths:
             - eng/common/TestResources/sub-config/AzurePublicMsft.json
-<<<<<<< HEAD
-          Location: $(LOCATION)
+          Location: 'centraluseuap'
         Public:
           SubscriptionConfiguration: $(sub-config-azure-cloud-test-resources)
           Location: 'westus2'
@@ -35,9 +28,6 @@
           SubscriptionConfiguration: $(sub-config-gov-test-resources)
         China:
           SubscriptionConfiguration: $(sub-config-cn-test-resources)
-=======
-          Location: 'centraluseuap'
->>>>>>> f0c6e8b0
       EnvVars:
         AZURE_SUBSCRIPTION_ID: $(provisioner-subscription)
         TEST_MODE: 'RunLiveNoRecord'
