--- conflicted
+++ resolved
@@ -7,13 +7,8 @@
       ServiceDirectory: formrecognizer
       TestTimeoutInMinutes: 200
       MatrixReplace:
-<<<<<<< HEAD
-        # Disable samples tests for now as some of them are haning.
-        # - TestSamples=.*/true
+        - TestSamples=.*/true
       SupportedClouds: 'Public,UsGov,China'
-=======
-        - TestSamples=.*/true
->>>>>>> 4ebca9c9
       Clouds: 'Prod'
       # This is a specific request from the formrecognizer service team
       # their claim is that the full matrix ends up stress-testing their service.
