--- conflicted
+++ resolved
@@ -110,14 +110,10 @@
         continuation_token = kwargs.pop("continuation_token", None)
 
         if continuation_token is not None:
-<<<<<<< HEAD
-            return self._client.document_models.begin_analyze_document(  # type: ignore
-=======
             _client_op_path = self._client.document_models
             if self._api_version == DocumentAnalysisApiVersion.V2022_08_31:
                 _client_op_path = self._client
             return _client_op_path.begin_analyze_document(  # type: ignore
->>>>>>> 79578641
                 model_id=model_id,
                 analyze_request=document,  # type: ignore
                 content_type="application/octet-stream",
@@ -130,14 +126,10 @@
         if not model_id:
             raise ValueError("model_id cannot be None or empty.")
 
-<<<<<<< HEAD
-        return self._client.document_models.begin_analyze_document(  # type: ignore
-=======
         _client_op_path = self._client.document_models
         if self._api_version == DocumentAnalysisApiVersion.V2022_08_31:
             _client_op_path = self._client
         return _client_op_path.begin_analyze_document(  # type: ignore
->>>>>>> 79578641
             model_id=model_id,
             analyze_request=document,  # type: ignore
             content_type="application/octet-stream",
@@ -185,14 +177,10 @@
         # continuation token requests do not perform the same value checks as
         # regular analysis requests
         if continuation_token is not None:
-<<<<<<< HEAD
-            return self._client.document_models.begin_analyze_document(  # type: ignore
-=======
             _client_op_path = self._client.document_models
             if self._api_version == DocumentAnalysisApiVersion.V2022_08_31:
                 _client_op_path = self._client
             return _client_op_path.begin_analyze_document(  # type: ignore
->>>>>>> 79578641
                 model_id=model_id,
                 analyze_request={"urlSource": document_url},  # type: ignore
                 string_index_type="unicodeCodePoint",
@@ -210,14 +198,10 @@
                 "Please see `begin_analyze_document()` to pass a byte stream."
             )
 
-<<<<<<< HEAD
-        return self._client.document_models.begin_analyze_document(  # type: ignore
-=======
         _client_op_path = self._client.document_models
         if self._api_version == DocumentAnalysisApiVersion.V2022_08_31:
             _client_op_path = self._client
         return _client_op_path.begin_analyze_document(  # type: ignore
->>>>>>> 79578641
             model_id=model_id,
             analyze_request={"urlSource": document_url},  # type: ignore
             string_index_type="unicodeCodePoint",
