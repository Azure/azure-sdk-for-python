# ------------------------------------
# Copyright (c) Microsoft Corporation.
# Licensed under the MIT License.
# ------------------------------------

# pylint: disable=protected-access

import uuid
from typing import (
    Any,
    Union,
    List,
<<<<<<< HEAD
    overload,
    Optional,
    Mapping
=======
    Optional,
    Mapping,
>>>>>>> 4f495d90
)
from azure.core.credentials import AzureKeyCredential
from azure.core.credentials_async import AsyncTokenCredential
from azure.core.polling.async_base_polling import AsyncLROBasePolling
from azure.core.tracing.decorator_async import distributed_trace_async
from azure.core.tracing.decorator import distributed_trace
from azure.core.pipeline import AsyncPipeline
from azure.core.async_paging import AsyncItemPaged
from ._helpers_async import AsyncTransportWrapper
from ._document_analysis_client_async import DocumentAnalysisClient
from ._async_polling import AsyncDocumentModelAdministrationLROPoller
from ._form_base_client_async import FormRecognizerClientBaseAsync
from .._api_versions import DocumentAnalysisApiVersion
from .._polling import DocumentModelAdministrationPolling
from .._models import (
    ModelBuildMode,
    DocumentClassifierDetails,
    DocumentModelDetails,
    DocumentModelSummary,
    OperationDetails,
    OperationSummary,
    ResourceDetails,
    TargetAuthorization,
)
from .._generated.models import ClassifierDocumentTypeDetails


class DocumentModelAdministrationClient(FormRecognizerClientBaseAsync):
    """DocumentModelAdministrationClient is the Form Recognizer interface to use for building
    and managing models.

    It provides methods for building models, as well as methods for viewing and deleting models,
    viewing model operations, accessing account information, copying models to another
    Form Recognizer resource, and composing a new model from a collection of existing models.

    .. note:: DocumentModelAdministrationClient should be used with API versions
        2022-08-31 and up. To use API versions <=v2.1, instantiate a FormTrainingClient.

    :param str endpoint: Supported Cognitive Services endpoints (protocol and hostname,
        for example: https://westus2.api.cognitive.microsoft.com).
    :param credential: Credentials needed for the client to connect to Azure.
        This is an instance of AzureKeyCredential if using an API key or a token
        credential from :mod:`azure.identity`.
    :type credential: :class:`~azure.core.credentials.AzureKeyCredential` or
        :class:`~azure.core.credentials.TokenCredential`
    :keyword api_version:
        The API version of the service to use for requests. It defaults to the latest service version.
        Setting to an older version may result in reduced feature compatibility. To use API versions
        <=v2.1, instantiate a FormTrainingClient.
    :paramtype api_version: str or ~azure.ai.formrecognizer.DocumentAnalysisApiVersion

    .. versionadded:: 2022-08-31
        The *DocumentModelAdministrationClient* and its client methods.

    .. admonition:: Example:

        .. literalinclude:: ../samples/v3.2/async_samples/sample_authentication_async.py
            :start-after: [START create_dt_client_with_key_async]
            :end-before: [END create_dt_client_with_key_async]
            :language: python
            :dedent: 4
            :caption: Creating the DocumentModelAdministrationClient with an endpoint and API key.

        .. literalinclude:: ../samples/v3.2/async_samples/sample_authentication_async.py
            :start-after: [START create_dt_client_with_aad_async]
            :end-before: [END create_dt_client_with_aad_async]
            :language: python
            :dedent: 4
            :caption: Creating the DocumentModelAdministrationClient with a token credential.
    """

    def __init__(
        self, endpoint: str, credential: Union[AzureKeyCredential, AsyncTokenCredential], **kwargs: Any
    ) -> None:
        api_version = kwargs.pop("api_version", DocumentAnalysisApiVersion.V2023_02_28_PREVIEW)
        super().__init__(
            endpoint=endpoint, credential=credential, api_version=api_version, client_kind="document", **kwargs
        )

    @overload
    async def begin_build_document_model(
        self,
        build_mode: Union[str, ModelBuildMode],
        *,
        blob_container_url: str,
        prefix: Optional[str] = None,
        model_id: Optional[str] = None,
        description: Optional[str] = None,
        tags: Optional[Mapping[str, str]] = None,
        **kwargs: Any
    ) -> AsyncDocumentModelAdministrationLROPoller[DocumentModelDetails]:
        ...

    @overload
    async def begin_build_document_model(
        self,
        build_mode: Union[str, ModelBuildMode],
        *,
        blob_container_url: str,
        file_list: str,
        model_id: Optional[str] = None,
        description: Optional[str] = None,
        tags: Optional[Mapping[str, str]] = None,
        **kwargs: Any
    ) -> AsyncDocumentModelAdministrationLROPoller[DocumentModelDetails]:
        ...

    @distributed_trace_async
    async def begin_build_document_model(
        self, build_mode: Union[str, ModelBuildMode], *, blob_container_url: str, **kwargs: Any
    ) -> AsyncDocumentModelAdministrationLROPoller[DocumentModelDetails]:
        """Build a custom document model.

        The request must include a `blob_container_url` keyword parameter that is an
        externally accessible Azure storage blob container URI (preferably a Shared Access Signature URI). Note that
        a container URI (without SAS) is accepted only when the container is public or has a managed identity
        configured, see more about configuring managed identities to work with Form Recognizer here:
        https://docs.microsoft.com/azure/applied-ai-services/form-recognizer/managed-identities.
        Models are built using documents that are of the following content type - 'application/pdf',
        'image/jpeg', 'image/png', 'image/tiff', 'image/bmp', or 'image/heif'. Other types of content in the container
        is ignored.

        :param build_mode: The custom model build mode. Possible values include: "template", "neural".
            For more information about build modes, see: https://aka.ms/azsdk/formrecognizer/buildmode.
        :type build_mode: str or :class:`~azure.ai.formrecognizer.ModelBuildMode`
        :keyword str blob_container_url: An Azure Storage blob container's SAS URI. A container URI (without SAS)
            can be used if the container is public or has a managed identity configured. For more information on
            setting up a training data set, see: https://aka.ms/azsdk/formrecognizer/buildtrainingset.
        :keyword str model_id: A unique ID for your model. If not specified, a model ID will be created for you.
        :keyword str description: An optional description to add to the model.
        :keyword str prefix: A case-sensitive prefix string to filter documents in the blob container url path.
            For example, when using an Azure storage blob URI, use the prefix to restrict sub folders.
            `prefix` should end in '/' to avoid cases where filenames share the same prefix.
        :keyword str file_list: Path to a JSONL file within the container specifying a subset of
            documents for training.
        :keyword tags: List of user defined key-value tag attributes associated with the model.
        :paramtype tags: dict[str, str]
        :return: An instance of an AsyncDocumentModelAdministrationLROPoller. Call `result()` on the poller
            object to return a :class:`~azure.ai.formrecognizer.DocumentModelDetails`.
        :rtype: ~azure.ai.formrecognizer.aio.AsyncDocumentModelAdministrationLROPoller[DocumentModelDetails]
        :raises ~azure.core.exceptions.HttpResponseError:

        .. versionadded:: 2023-02-28-preview
            The *file_list* keyword argument.

        .. admonition:: Example:

            .. literalinclude:: ../samples/v3.2/async_samples/sample_build_model_async.py
                :start-after: [START build_model_async]
                :end-before: [END build_model_async]
                :language: python
                :dedent: 4
                :caption: Building a model from training files.
        """

        def callback(raw_response, _, headers):  # pylint: disable=unused-argument
            op_response = self._deserialize(self._generated_models.DocumentModelBuildOperationDetails, raw_response)
            model_info = self._deserialize(self._generated_models.DocumentModelDetails, op_response.result)
            return DocumentModelDetails._from_generated(model_info)

        description = kwargs.pop("description", None)
        model_id = kwargs.pop("model_id", None)
        tags = kwargs.pop("tags", None)
        cls = kwargs.pop("cls", callback)
        continuation_token = kwargs.pop("continuation_token", None)
        polling_interval = kwargs.pop("polling_interval", self._client._config.polling_interval)
        prefix = kwargs.pop("prefix", None)
        file_list = kwargs.pop("file_list", None)

        if model_id is None:
            model_id = str(uuid.uuid4())

        azure_blob_source = None
        azure_blob_file_list_source = None
        if prefix:
            azure_blob_source = self._generated_models.AzureBlobContentSource(
                container_url=blob_container_url,
                prefix=prefix
            )
        if file_list:
            azure_blob_file_list_source = self._generated_models.AzureBlobFileListSource(
                container_url=blob_container_url,
                file_list=file_list
            )
        if not azure_blob_source and not azure_blob_file_list_source:
            azure_blob_source = self._generated_models.AzureBlobContentSource(
                container_url=blob_container_url,
            )

        model_kwargs = {}
        if self._api_version == DocumentAnalysisApiVersion.V2022_08_31:
            _client_op_path = self._client.begin_build_document_model
            if file_list:
                raise ValueError(
                    "Keyword argument 'file_list' is only available for API version V2023_02_28_PREVIEW and later."
                )
        else:
            _client_op_path = self._client.document_models.begin_build_model
            model_kwargs.update({"azure_blob_file_list_source": azure_blob_file_list_source})
        return await _client_op_path(  # type: ignore
            build_request=self._generated_models.BuildDocumentModelRequest(
                model_id=model_id,
                build_mode=build_mode,
                description=description,
                tags=tags,
                azure_blob_source=azure_blob_source,
                **model_kwargs
            ),
            cls=cls,
            continuation_token=continuation_token,
            polling=AsyncLROBasePolling(
                timeout=polling_interval, lro_algorithms=[DocumentModelAdministrationPolling()], **kwargs
            ),
            **kwargs
        )

    @distributed_trace_async
    async def begin_compose_document_model(
        self, component_model_ids: List[str], **kwargs: Any
    ) -> AsyncDocumentModelAdministrationLROPoller[DocumentModelDetails]:
        """Creates a composed document model from a collection of existing models.

        A composed model allows multiple models to be called with a single model ID. When a document is
        submitted to be analyzed with a composed model ID, a classification step is first performed to
        route it to the correct custom model.

        :param list[str] component_model_ids: List of model IDs to use in the composed model.
        :keyword str model_id: A unique ID for your composed model.
            If not specified, a model ID will be created for you.
        :keyword str description: An optional description to add to the model.
        :keyword tags: List of user defined key-value tag attributes associated with the model.
        :paramtype tags: dict[str, str]
        :return: An instance of an AsyncDocumentModelAdministrationLROPoller. Call `result()` on the poller
            object to return a :class:`~azure.ai.formrecognizer.DocumentModelDetails`.
        :rtype: ~azure.ai.formrecognizer.aio.AsyncDocumentModelAdministrationLROPoller[DocumentModelDetails]
        :raises ~azure.core.exceptions.HttpResponseError:

        .. admonition:: Example:

            .. literalinclude:: ../samples/v3.2/async_samples/sample_compose_model_async.py
                :start-after: [START composed_model_async]
                :end-before: [END composed_model_async]
                :language: python
                :dedent: 4
                :caption: Creating a composed model with existing models.
        """

        def _compose_callback(raw_response, _, headers):  # pylint: disable=unused-argument
            op_response = self._deserialize(self._generated_models.DocumentModelComposeOperationDetails, raw_response)
            model_info = self._deserialize(self._generated_models.DocumentModelDetails, op_response.result)
            return DocumentModelDetails._from_generated(model_info)

        model_id = kwargs.pop("model_id", None)
        description = kwargs.pop("description", None)
        tags = kwargs.pop("tags", None)
        continuation_token = kwargs.pop("continuation_token", None)
        polling_interval = kwargs.pop("polling_interval", self._client._config.polling_interval)

        if model_id is None:
            model_id = str(uuid.uuid4())

        if self._api_version == DocumentAnalysisApiVersion.V2022_08_31:
            _client_op_path = self._client.begin_compose_document_model
        else:
            _client_op_path = self._client.document_models.begin_compose_model
        return await _client_op_path(  # type: ignore
            compose_request=self._generated_models.ComposeDocumentModelRequest(
                model_id=model_id,
                description=description,
                tags=tags,
                component_models=[
                    self._generated_models.ComponentDocumentModelDetails(model_id=model_id)
                    for model_id in component_model_ids
                ]
                if component_model_ids
                else [],
            ),
            cls=kwargs.pop("cls", _compose_callback),
            polling=AsyncLROBasePolling(
                timeout=polling_interval, lro_algorithms=[DocumentModelAdministrationPolling()], **kwargs
            ),
            continuation_token=continuation_token,
            **kwargs
        )

    @distributed_trace_async
    async def get_copy_authorization(self, **kwargs: Any) -> TargetAuthorization:
        """Generate authorization for copying a custom model into the target Form Recognizer resource.

        This should be called by the target resource (where the model will be copied to)
        and the output can be passed as the `target` parameter into :func:`~begin_copy_document_model_to()`.

        :keyword str model_id: A unique ID for your copied model.
            If not specified, a model ID will be created for you.
        :keyword str description: An optional description to add to the model.
        :keyword tags: List of user defined key-value tag attributes associated with the model.
        :paramtype tags: dict[str, str]
        :return: A dictionary with values necessary for the copy authorization.
        :rtype: ~azure.ai.formrecognizer.TargetAuthorization
        :raises ~azure.core.exceptions.HttpResponseError:
        """

        model_id = kwargs.pop("model_id", None)
        description = kwargs.pop("description", None)
        tags = kwargs.pop("tags", None)

        if model_id is None:
            model_id = str(uuid.uuid4())

        if self._api_version == DocumentAnalysisApiVersion.V2022_08_31:
            _client_op_path = self._client.authorize_copy_document_model
        else:
            _client_op_path = self._client.document_models.authorize_model_copy
        response = await _client_op_path(
            authorize_copy_request=self._generated_models.AuthorizeCopyRequest(
                model_id=model_id, description=description, tags=tags
            ),
            **kwargs
        )
        target = response.serialize()  # type: ignore
        return target

    @distributed_trace_async
    async def begin_copy_document_model_to(
        self, model_id: str, target: TargetAuthorization, **kwargs: Any
    ) -> AsyncDocumentModelAdministrationLROPoller[DocumentModelDetails]:
        """Copy a document model stored in this resource (the source) to the user specified
        target Form Recognizer resource.

        This should be called with the source Form Recognizer resource
        (with the model that is intended to be copied). The `target` parameter should be supplied from the
        target resource's output from calling the :func:`~get_copy_authorization()` method.

        :param str model_id: Model identifier of the model to copy to target resource.
        :param ~azure.ai.formrecognizer.TargetAuthorization target:
            The copy authorization generated from the target resource's call to
            :func:`~get_copy_authorization()`.
        :return: An instance of a AsyncDocumentModelAdministrationLROPoller. Call `result()` on the poller
            object to return a :class:`~azure.ai.formrecognizer.DocumentModelDetails`.
        :rtype: ~azure.ai.formrecognizer.aio.AsyncDocumentModelAdministrationLROPoller[DocumentModelDetails]
        :raises ~azure.core.exceptions.HttpResponseError:

        .. admonition:: Example:

            .. literalinclude:: ../samples/v3.2/async_samples/sample_copy_model_to_async.py
                :start-after: [START begin_copy_document_model_to_async]
                :end-before: [END begin_copy_document_model_to_async]
                :language: python
                :dedent: 4
                :caption: Copy a model from the source resource to the target resource
        """

        def _copy_callback(raw_response, _, headers):  # pylint: disable=unused-argument
            op_response = self._deserialize(self._generated_models.DocumentModelCopyToOperationDetails, raw_response)
            model_info = self._deserialize(self._generated_models.DocumentModelDetails, op_response.result)
            return DocumentModelDetails._from_generated(model_info)

        if not model_id:
            raise ValueError("model_id cannot be None or empty.")

        polling_interval = kwargs.pop("polling_interval", self._client._config.polling_interval)
        continuation_token = kwargs.pop("continuation_token", None)

        if self._api_version == DocumentAnalysisApiVersion.V2022_08_31:
            _client_op_path = self._client.begin_copy_document_model_to
        else:
            _client_op_path = self._client.document_models.begin_copy_model_to
        return await _client_op_path(  # type: ignore
            model_id=model_id,
            copy_to_request=self._generated_models.CopyAuthorization(
                target_resource_id=target["targetResourceId"],
                target_resource_region=target["targetResourceRegion"],
                target_model_id=target["targetModelId"],
                access_token=target["accessToken"],
                expiration_date_time=target["expirationDateTime"],
                target_model_location=target["targetModelLocation"],
            )
            if target
            else None,
            cls=kwargs.pop("cls", _copy_callback),
            polling=AsyncLROBasePolling(
                timeout=polling_interval, lro_algorithms=[DocumentModelAdministrationPolling()], **kwargs
            ),
            continuation_token=continuation_token,
            **kwargs
        )

    @distributed_trace_async
    async def delete_document_model(self, model_id: str, **kwargs: Any) -> None:
        """Delete a custom document model.

        :param model_id: Model identifier.
        :type model_id: str
        :rtype: None
        :raises ~azure.core.exceptions.HttpResponseError or ~azure.core.exceptions.ResourceNotFoundError:

        .. admonition:: Example:

            .. literalinclude:: ../samples/v3.2/async_samples/sample_manage_models_async.py
                :start-after: [START delete_document_model_async]
                :end-before: [END delete_document_model_async]
                :language: python
                :dedent: 8
                :caption: Delete a model.
        """

        if not model_id:
            raise ValueError("model_id cannot be None or empty.")

        if self._api_version == DocumentAnalysisApiVersion.V2022_08_31:
            _client_op_path = self._client.delete_document_model
        else:
            _client_op_path = self._client.document_models.delete_model
        return await _client_op_path(model_id=model_id, **kwargs)

    @distributed_trace
    def list_document_models(self, **kwargs: Any) -> AsyncItemPaged[DocumentModelSummary]:
        """List information for each model, including its model ID,
        description, and when it was created.

        :return: Pageable of DocumentModelSummary.
        :rtype: ~azure.core.async_paging.AsyncItemPaged[DocumentModelSummary]
        :raises ~azure.core.exceptions.HttpResponseError:

        .. admonition:: Example:

            .. literalinclude:: ../samples/v3.2/async_samples/sample_manage_models_async.py
                :start-after: [START list_document_models_async]
                :end-before: [END list_document_models_async]
                :language: python
                :dedent: 8
                :caption: List all models that were built successfully under the Form Recognizer resource.
        """

        if self._api_version == DocumentAnalysisApiVersion.V2022_08_31:
            _client_op_path = self._client.get_document_models
        else:
            _client_op_path = self._client.document_models.list_models
        return _client_op_path(  # type: ignore
            cls=kwargs.pop(
                "cls",
                lambda objs: [DocumentModelSummary._from_generated(x) for x in objs],
            ),
            **kwargs
        )

    @distributed_trace_async
    async def get_resource_details(self, **kwargs: Any) -> ResourceDetails:
        """Get information about the models under the Form Recognizer resource.

        :return: Summary of custom models under the resource - model count and limit.
        :rtype: ~azure.ai.formrecognizer.ResourceDetails
        :raises ~azure.core.exceptions.HttpResponseError:

        .. admonition:: Example:

            .. literalinclude:: ../samples/v3.2/async_samples/sample_manage_models_async.py
                :start-after: [START get_resource_details_async]
                :end-before: [END get_resource_details_async]
                :language: python
                :dedent: 4
                :caption: Get model counts and limits under the Form Recognizer resource.
        """

        if self._api_version == DocumentAnalysisApiVersion.V2022_08_31:
            _client_op_path = self._client.get_resource_details
        else:
            _client_op_path = self._client.miscellaneous.get_resource_info
        response = await _client_op_path(**kwargs)
        return ResourceDetails._from_generated(response.custom_document_models)

    @distributed_trace_async
    async def get_document_model(self, model_id: str, **kwargs: Any) -> DocumentModelDetails:
        """Get a document model by its ID.

        :param str model_id: Model identifier.
        :return: DocumentModelDetails
        :rtype: ~azure.ai.formrecognizer.DocumentModelDetails
        :raises ~azure.core.exceptions.HttpResponseError or ~azure.core.exceptions.ResourceNotFoundError:

        .. admonition:: Example:

            .. literalinclude:: ../samples/v3.2/async_samples/sample_manage_models_async.py
                :start-after: [START get_document_model_async]
                :end-before: [END get_document_model_async]
                :language: python
                :dedent: 8
                :caption: Get a model by its ID.
        """

        if not model_id:
            raise ValueError("model_id cannot be None or empty.")

        if self._api_version == DocumentAnalysisApiVersion.V2022_08_31:
            _client_op_path = self._client.get_document_model
        else:
            _client_op_path = self._client.document_models.get_model
        response = await _client_op_path(model_id=model_id, **kwargs)
        return DocumentModelDetails._from_generated(response)

    @distributed_trace
    def list_operations(self, **kwargs: Any) -> AsyncItemPaged[OperationSummary]:
        """List information for each operation.

        Lists all operations associated with the Form Recognizer resource.
        Note that operation information only persists for 24 hours. If the document model operation was successful,
        the document model can be accessed using the :func:`~get_document_model` or :func:`~list_document_models` APIs.

        :return: A pageable of OperationSummary.
        :rtype: ~azure.core.async_paging.AsyncItemPaged[OperationSummary]
        :raises ~azure.core.exceptions.HttpResponseError:

        .. admonition:: Example:

            .. literalinclude:: ../samples/v3.2/async_samples/sample_get_operations_async.py
                :start-after: [START list_operations_async]
                :end-before: [END list_operations_async]
                :language: python
                :dedent: 4
                :caption: List all document model operations in the past 24 hours.
        """

        if self._api_version == DocumentAnalysisApiVersion.V2022_08_31:
            _client_op_path = self._client.get_operations
        else:
            _client_op_path = self._client.miscellaneous.list_operations
        return _client_op_path(  # type: ignore
            cls=kwargs.pop(
                "cls",
                lambda objs: [OperationSummary._from_generated(x) for x in objs],
            ),
            **kwargs
        )

    @distributed_trace_async
    async def get_operation(self, operation_id: str, **kwargs: Any) -> OperationDetails:
        """Get an operation by its ID.

        Get an operation associated with the Form Recognizer resource.
        Note that operation information only persists for 24 hours. If the document model operation was successful,
        the model can be accessed using the :func:`~get_document_model` or :func:`~list_document_models` APIs.

        :param str operation_id: The operation ID.
        :return: OperationDetails
        :rtype: ~azure.ai.formrecognizer.OperationDetails
        :raises ~azure.core.exceptions.HttpResponseError:

        .. admonition:: Example:

            .. literalinclude:: ../samples/v3.2/async_samples/sample_get_operations_async.py
                :start-after: [START get_operation_async]
                :end-before: [END get_operation_async]
                :language: python
                :dedent: 8
                :caption: Get a document model operation by its ID.
        """

        if not operation_id:
            raise ValueError("'operation_id' cannot be None or empty.")

        if self._api_version == DocumentAnalysisApiVersion.V2022_08_31:
            _client_op_path = self._client.get_operation
        else:
            _client_op_path = self._client.miscellaneous.get_operation
        return OperationDetails._from_generated(
            await _client_op_path(operation_id, **kwargs),
            api_version=self._api_version,
        )

    @distributed_trace_async
    async def begin_build_document_classifier(
        self,
        doc_types: Mapping[str, ClassifierDocumentTypeDetails],
        *,
        classifier_id: Optional[str] = None,
        description: Optional[str] = None,
        **kwargs: Any
    ) -> AsyncDocumentModelAdministrationLROPoller[DocumentClassifierDetails]:
        """Build a document classifier. For more information on how to build and train
        a custom classifier model, see https://aka.ms/azsdk/formrecognizer/buildclassifiermodel.

        :param doc_types: Required. Mapping of document types to classify against.
        :keyword str classifier_id: Unique document classifier name.
            If not specified, a classifier ID will be created for you.
        :keyword str description: Document classifier description.
        :return: An instance of an AsyncDocumentModelAdministrationLROPoller. Call `result()` on the poller
            object to return a :class:`~azure.ai.formrecognizer.DocumentClassifierDetails`.
        :rtype: ~azure.ai.formrecognizer.aio.AsyncDocumentModelAdministrationLROPoller[DocumentClassifierDetails]
        :raises ~azure.core.exceptions.HttpResponseError:

        .. versionadded:: 2023-02-28-preview
            The *begin_build_document_classifier* client method.

        .. admonition:: Example:

            .. literalinclude:: ../samples/v3.2/async_samples/sample_build_classifier_async.py
                :start-after: [START build_classifier_async]
                :end-before: [END build_classifier_async]
                :language: python
                :dedent: 4
                :caption: Build a document classifier.
        """
        def callback(raw_response, _, headers):  # pylint: disable=unused-argument
            op_response = \
                self._deserialize(self._generated_models.DocumentClassifierBuildOperationDetails, raw_response)
            model_info = self._deserialize(self._generated_models.DocumentClassifierDetails, op_response.result)
            return DocumentClassifierDetails._from_generated(model_info)

        if self._api_version == DocumentAnalysisApiVersion.V2022_08_31:
            raise ValueError("Method 'begin_build_document_classifier()' is only available for API version "
                             "V2023_02_28_PREVIEW and later")
        cls = kwargs.pop("cls", callback)
        continuation_token = kwargs.pop("continuation_token", None)
        polling_interval = kwargs.pop("polling_interval", self._client._config.polling_interval)
        if classifier_id is None:
            classifier_id = str(uuid.uuid4())

        return await self._client.document_classifiers.begin_build_classifier(
            build_request=self._generated_models.BuildDocumentClassifierRequest(
                classifier_id=classifier_id,
                description=description,
                doc_types=doc_types,
            ),
            cls=cls,
            continuation_token=continuation_token,
            polling=AsyncLROBasePolling(
                timeout=polling_interval, lro_algorithms=[DocumentModelAdministrationPolling()], **kwargs
            ),
            **kwargs
        )

    @distributed_trace_async
    async def get_document_classifier(self, classifier_id: str, **kwargs: Any) -> DocumentClassifierDetails:
        """Get a document classifier by its ID.

        :param str classifier_id: Classifier identifier.
        :return: DocumentClassifierDetails
        :rtype: ~azure.ai.formrecognizer.DocumentClassifierDetails
        :raises ~azure.core.exceptions.HttpResponseError or ~azure.core.exceptions.ResourceNotFoundError:

        .. versionadded:: 2023-02-28-preview
            The *get_document_classifier* client method.

        .. admonition:: Example:

            .. literalinclude:: ../samples/v3.2/async_samples/sample_manage_classifiers_async.py
                :start-after: [START get_document_classifier_async]
                :end-before: [END get_document_classifier_async]
                :language: python
                :dedent: 8
                :caption: Get a classifier by its ID.
        """

        if not classifier_id:
            raise ValueError("classifier_id cannot be None or empty.")

        if self._api_version == DocumentAnalysisApiVersion.V2022_08_31:
            raise ValueError("Method 'get_document_classifier()' is only available for API version "
                             "V2023_02_28_PREVIEW and later")
        response = await self._client.document_classifiers.get_classifier(classifier_id=classifier_id, **kwargs)
        return DocumentClassifierDetails._from_generated(response)

    @distributed_trace
    def list_document_classifiers(self, **kwargs: Any) -> AsyncItemPaged[DocumentClassifierDetails]:
        """List information for each document classifier, including its classifier ID,
        description, and when it was created.

        :return: Pageable of DocumentClassifierDetails.
        :rtype: ~azure.core.async_paging.AsyncItemPaged[DocumentClassifierDetails]
        :raises ~azure.core.exceptions.HttpResponseError:

        .. versionadded:: 2023-02-28-preview
            The *list_document_classifiers* client method.

        .. admonition:: Example:

            .. literalinclude:: ../samples/v3.2/async_samples/sample_manage_classifiers_async.py
                :start-after: [START list_document_classifiers_async]
                :end-before: [END list_document_classifiers_async]
                :language: python
                :dedent: 8
                :caption: List all classifiers that were built successfully under the Form Recognizer resource.
        """

        if self._api_version == DocumentAnalysisApiVersion.V2022_08_31:
            raise ValueError("Method 'list_document_classifiers()' is only available for API version "
                             "V2023_02_28_PREVIEW and later")
        return self._client.document_classifiers.list_classifiers(  # type: ignore
            cls=kwargs.pop(
                "cls",
                lambda objs: [DocumentClassifierDetails._from_generated(x) for x in objs],
            ),
            **kwargs
        )

    @distributed_trace_async
    async def delete_document_classifier(self, classifier_id: str, **kwargs: Any) -> None:
        """Delete a document classifier.

        :param str classifier_id: Classifier identifier.
        :rtype: None
        :raises ~azure.core.exceptions.HttpResponseError or ~azure.core.exceptions.ResourceNotFoundError:

        .. versionadded:: 2023-02-28-preview
            The *delete_document_classifier* client method.

        .. admonition:: Example:

            .. literalinclude:: ../samples/v3.2/async_samples/sample_manage_classifiers_async.py
                :start-after: [START delete_document_classifier_async]
                :end-before: [END delete_document_classifier_async]
                :language: python
                :dedent: 8
                :caption: Delete a classifier.
        """

        if not classifier_id:
            raise ValueError("classifier_id cannot be None or empty.")

        if self._api_version == DocumentAnalysisApiVersion.V2022_08_31:
            raise ValueError("Method 'delete_document_classifier()' is only available for API version "
                             "V2023_02_28_PREVIEW and later")
        return await self._client.document_classifiers.delete_classifier(classifier_id=classifier_id, **kwargs)

    def get_document_analysis_client(self, **kwargs: Any) -> DocumentAnalysisClient:
        """Get an instance of a DocumentAnalysisClient from DocumentModelAdministrationClient.

        :rtype: ~azure.ai.formrecognizer.aio.DocumentAnalysisClient
        :return: A DocumentAnalysisClient
        """

        _pipeline = AsyncPipeline(
            transport=AsyncTransportWrapper(self._client._client._pipeline._transport),
            policies=self._client._client._pipeline._impl_policies,  # type: ignore
        )
        client = DocumentAnalysisClient(
            endpoint=self._endpoint,
            credential=self._credential,
            pipeline=_pipeline,
            api_version=self._api_version,
            **kwargs
        )
        # need to share config, but can't pass as a keyword into client
        client._client._config = self._client._config
        return client

    async def __aenter__(self) -> "DocumentModelAdministrationClient":
        await self._client.__aenter__()
        return self

    async def __aexit__(self, *args: "Any") -> None:
        await self._client.__aexit__(*args)

    async def close(self) -> None:
        """Close the :class:`~azure.ai.formrecognizer.aio.DocumentModelAdministrationClient` session."""
        await self._client.__aexit__()<|MERGE_RESOLUTION|>--- conflicted
+++ resolved
@@ -10,14 +10,9 @@
     Any,
     Union,
     List,
-<<<<<<< HEAD
     overload,
     Optional,
     Mapping
-=======
-    Optional,
-    Mapping,
->>>>>>> 4f495d90
 )
 from azure.core.credentials import AzureKeyCredential
 from azure.core.credentials_async import AsyncTokenCredential
