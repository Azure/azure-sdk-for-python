--- conflicted
+++ resolved
@@ -88,13 +88,9 @@
             when `include_sub_folders` is set to True. Not supported if training with labels.
         :keyword bool include_sub_folders: A flag to indicate if sub folders
             will also need to be included when searching for content to be preprocessed.
-<<<<<<< HEAD
             Use with `prefix` to filter for only certain sub folders. Not supported if training with labels.
-=======
-            Use with prefix to filter for only certain sub folders. Not supported if training with labels.
         :keyword int polling_interval: Waiting time between two polls for LRO operations
             if no Retry-After header is present. Defaults to 5 seconds.
->>>>>>> 867da7bd
         :return: CustomFormModel
         :rtype: ~azure.ai.formrecognizer.CustomFormModel
         :raises ~azure.core.exceptions.HttpResponseError:
