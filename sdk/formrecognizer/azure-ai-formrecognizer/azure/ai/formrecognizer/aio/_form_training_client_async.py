# coding=utf-8
# ------------------------------------
# Copyright (c) Microsoft Corporation.
# Licensed under the MIT License.
# ------------------------------------

# pylint: disable=protected-access

from typing import (
    Optional,
    Any,
    Union,
    AsyncIterable,
    TYPE_CHECKING,
)
from azure.core.polling import async_poller
from azure.core.polling.async_base_polling import AsyncLROBasePolling
from azure.core.tracing.decorator import distributed_trace
from azure.core.tracing.decorator_async import distributed_trace_async
<<<<<<< HEAD
from azure.core.pipeline.policies import AzureKeyCredentialPolicy
from ._form_recognizer_client_async import FormRecognizerClient
=======
>>>>>>> e2e52950
from .._generated.aio._form_recognizer_client_async import FormRecognizerClient as FormRecognizer
from .._generated.models import TrainRequest, TrainSourceFilter
from .._generated.models import Model
from .._helpers import error_map, get_authentication_policy, POLLING_INTERVAL
from .._models import (
    CustomFormModelInfo,
    AccountProperties,
    CustomFormModel
)
from .._user_agent import USER_AGENT
from .._polling import TrainingPolling
if TYPE_CHECKING:
    from azure.core.credentials import AzureKeyCredential
    from azure.core.credentials_async import AsyncTokenCredential


class FormTrainingClient(object):
    """FormTrainingClient is the Form Recognizer interface to use for creating,
    and managing custom models. It provides methods for training models on forms
    you provide and methods for viewing and deleting models, as well as
    accessing account properties.

    :param str endpoint: Supported Cognitive Services endpoints (protocol and hostname,
        for example: https://westus2.api.cognitive.microsoft.com).
    :param credential: Credentials needed for the client to connect to Azure.
        This is an instance of AzureKeyCredential if using an API key or a token
        credential from :mod:`azure.identity`.
    :type credential: :class:`~azure.core.credentials.AzureKeyCredential`
        or :class:`~azure.core.credentials_async.AsyncTokenCredential`

    .. admonition:: Example:

        .. literalinclude:: ../samples/async_samples/sample_authentication_async.py
            :start-after: [START create_ft_client_with_key_async]
            :end-before: [END create_ft_client_with_key_async]
            :language: python
            :dedent: 8
            :caption: Creating the FormTrainingClient with an endpoint and API key.

        .. literalinclude:: ../samples/async_samples/sample_authentication_async.py
            :start-after: [START create_ft_client_with_aad_async]
            :end-before: [END create_ft_client_with_aad_async]
            :language: python
            :dedent: 8
            :caption: Creating the FormTrainingClient with a token credential.
    """

    def __init__(
            self,
            endpoint: str,
            credential: Union["AzureKeyCredential", "AsyncTokenCredential"],
            **kwargs: Any
    ) -> None:
<<<<<<< HEAD
        self._endpoint = endpoint
        self._credential = credential
=======

        authentication_policy = get_authentication_policy(credential)
>>>>>>> e2e52950
        self._client = FormRecognizer(
            endpoint=self._endpoint,
            credential=self._credential,
            sdk_moniker=USER_AGENT,
            authentication_policy=authentication_policy,
            **kwargs
        )

    @distributed_trace_async
    async def train_model(
            self,
            training_files_url: str,
            use_training_labels: Optional[bool] = False,
            **kwargs: Any
    ) -> CustomFormModel:
        """Create and train a custom model. The request must include a `training_files_url` parameter that is an
        externally accessible Azure storage blob container Uri (preferably a Shared Access Signature Uri).
        Models are trained using documents that are of the following content type - 'application/pdf',
        'image/jpeg', 'image/png', 'image/tiff'. Other type of content in the container is ignored.

        :param str training_files_url: An Azure Storage blob container's SAS URI.
        :param bool use_training_labels: Whether to train with labels or not. Corresponding labeled files must
            exist in the blob container.
        :keyword str prefix: A case-sensitive prefix string to filter documents for training.
            Use `prefix` to filter documents themselves, or to restrict sub folders for training
            when `include_sub_folders` is set to True. Not supported if training with labels.
        :keyword bool include_sub_folders: A flag to indicate if sub folders
            will also need to be included when searching for content to be preprocessed.
            Use with `prefix` to filter for only certain sub folders. Not supported if training with labels.
        :keyword int polling_interval: Waiting time between two polls for LRO operations
            if no Retry-After header is present. Defaults to 5 seconds.
        :return: CustomFormModel
        :rtype: ~azure.ai.formrecognizer.CustomFormModel
        :raises ~azure.core.exceptions.HttpResponseError:

        .. admonition:: Example:

            .. literalinclude:: ../samples/async_samples/sample_train_model_without_labels_async.py
                :start-after: [START training_async]
                :end-before: [END training_async]
                :language: python
                :dedent: 8
                :caption: Training a model with your custom forms.
        """

        cls = kwargs.pop("cls", None)
        polling_interval = kwargs.pop("polling_interval", POLLING_INTERVAL)
        response = await self._client.train_custom_model_async(
            train_request=TrainRequest(
                source=training_files_url,
                use_label_file=use_training_labels,
                source_filter=TrainSourceFilter(
                    prefix=kwargs.pop("prefix", ""),
                    include_sub_folders=kwargs.pop("include_sub_folders", False)
                )
            ),
            cls=lambda pipeline_response, _, response_headers: pipeline_response,
            error_map=error_map,
            **kwargs
        )

        def callback(raw_response):
            model = self._client._deserialize(Model, raw_response)
            return CustomFormModel._from_generated(model)

        deserialization_callback = cls if cls else callback
        return await async_poller(
            self._client._client,
            response,
            deserialization_callback,
            AsyncLROBasePolling(timeout=polling_interval, lro_algorithms=[TrainingPolling()], **kwargs)
        )

    @distributed_trace_async
    async def delete_model(self, model_id: str, **kwargs: Any) -> None:
        """Mark model for deletion. Model artifacts will be permanently
        removed within a predetermined period.

        :param model_id: Model identifier.
        :type model_id: str
        :rtype: None
        :raises ~azure.core.exceptions.HttpResponseError or ~azure.core.exceptions.ResourceNotFoundError:

        .. admonition:: Example:

            .. literalinclude:: ../samples/async_samples/sample_manage_custom_models_async.py
                :start-after: [START delete_model_async]
                :end-before: [END delete_model_async]
                :language: python
                :dedent: 12
                :caption: Delete a custom model.
        """
        return await self._client.delete_custom_model(
            model_id=model_id,
            error_map=error_map,
            **kwargs
        )

    @distributed_trace
    def list_custom_models(self, **kwargs: Any) -> AsyncIterable[CustomFormModelInfo]:
        """List information for each model, including model id,
        model status, and when it was created and last modified.

        :return: AsyncItemPaged[:class:`~azure.ai.formrecognizer.CustomFormModelInfo`]
        :rtype: ~azure.core.async_paging.AsyncItemPaged
        :raises ~azure.core.exceptions.HttpResponseError:

        .. admonition:: Example:

            .. literalinclude:: ../samples/async_samples/sample_manage_custom_models_async.py
                :start-after: [START list_custom_models_async]
                :end-before: [END list_custom_models_async]
                :language: python
                :dedent: 12
                :caption: List model information for each model on the account.
        """
        return self._client.list_custom_models(
            cls=kwargs.pop("cls", lambda objs: [CustomFormModelInfo._from_generated(x) for x in objs]),
            error_map=error_map,
            **kwargs
        )

    @distributed_trace_async
    async def get_account_properties(self, **kwargs: Any) -> AccountProperties:
        """Get information about the models on the form recognizer account.

        :return: Summary of models on account - custom model count,
            custom model limit.
        :rtype: ~azure.ai.formrecognizer.AccountProperties
        :raises ~azure.core.exceptions.HttpResponseError:

        .. admonition:: Example:

            .. literalinclude:: ../samples/async_samples/sample_manage_custom_models_async.py
                :start-after: [START get_account_properties_async]
                :end-before: [END get_account_properties_async]
                :language: python
                :dedent: 8
                :caption: Get properties for the form recognizer account.
        """
        response = await self._client.get_custom_models(error_map=error_map, **kwargs)
        return AccountProperties._from_generated(response.summary)

    @distributed_trace_async
    async def get_custom_model(self, model_id: str, **kwargs: Any) -> CustomFormModel:
        """Get a description of a custom model, including the types of forms
        it can recognize, and the fields it will extract for each form type.

        :param str model_id: Model identifier.
        :return: CustomFormModel
        :rtype: ~azure.ai.formrecognizer.CustomFormModel
        :raises ~azure.core.exceptions.HttpResponseError or ~azure.core.exceptions.ResourceNotFoundError:

        .. admonition:: Example:

            .. literalinclude:: ../samples/async_samples/sample_manage_custom_models_async.py
                :start-after: [START get_custom_model_async]
                :end-before: [END get_custom_model_async]
                :language: python
                :dedent: 12
                :caption: Get a custom model with a model ID.
        """
        response = await self._client.get_custom_model(
            model_id=model_id,
            include_keys=True,
            error_map=error_map,
            **kwargs
        )
        return CustomFormModel._from_generated(response)

    def get_form_recognizer_client(self, **kwargs: Any) -> FormRecognizerClient:
        """Get an instance of a FormRecognizerClient from FormTrainingClient.

        :rtype: ~azure.ai.formrecognizer.aio.FormRecognizerClient
        :return: A FormRecognizerClient
        """
        return FormRecognizerClient(
            endpoint=self._endpoint,
            credential=self._credential,
            **kwargs
        )

    async def __aenter__(self) -> "FormTrainingClient":
        await self._client.__aenter__()
        return self

    async def __aexit__(self, *args: "Any") -> None:
        await self._client.__aexit__(*args)

    async def close(self) -> None:
        """Close the :class:`~azure.ai.formrecognizer.aio.FormTrainingClient` session.
        """
        await self._client.__aexit__()<|MERGE_RESOLUTION|>--- conflicted
+++ resolved
@@ -17,11 +17,7 @@
 from azure.core.polling.async_base_polling import AsyncLROBasePolling
 from azure.core.tracing.decorator import distributed_trace
 from azure.core.tracing.decorator_async import distributed_trace_async
-<<<<<<< HEAD
-from azure.core.pipeline.policies import AzureKeyCredentialPolicy
 from ._form_recognizer_client_async import FormRecognizerClient
-=======
->>>>>>> e2e52950
 from .._generated.aio._form_recognizer_client_async import FormRecognizerClient as FormRecognizer
 from .._generated.models import TrainRequest, TrainSourceFilter
 from .._generated.models import Model
@@ -75,13 +71,10 @@
             credential: Union["AzureKeyCredential", "AsyncTokenCredential"],
             **kwargs: Any
     ) -> None:
-<<<<<<< HEAD
         self._endpoint = endpoint
         self._credential = credential
-=======
 
         authentication_policy = get_authentication_policy(credential)
->>>>>>> e2e52950
         self._client = FormRecognizer(
             endpoint=self._endpoint,
             credential=self._credential,
