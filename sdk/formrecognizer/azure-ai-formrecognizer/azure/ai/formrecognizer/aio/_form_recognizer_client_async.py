# coding=utf-8
# ------------------------------------
# Copyright (c) Microsoft Corporation.
# Licensed under the MIT License.
# ------------------------------------

# pylint: disable=protected-access

from typing import (
    Any,
    List,
    IO,
    Union,
    TYPE_CHECKING,
)
from azure.core.tracing.decorator_async import distributed_trace_async
from azure.core.polling.async_base_polling import AsyncLROBasePolling
<<<<<<< HEAD
from azure.core.pipeline.policies import AzureKeyCredentialPolicy
=======
from ._form_training_client_async import FormTrainingClient
>>>>>>> e2e52950
from .._generated.aio._form_recognizer_client_async import FormRecognizerClient as FormRecognizer
from .._response_handlers import (
    prepare_us_receipt,
    prepare_content_result,
    prepare_form_result
)
from .._generated.models import AnalyzeOperationResult
from .._helpers import get_content_type, get_authentication_policy, error_map, POLLING_INTERVAL
from .._user_agent import USER_AGENT
from .._polling import AnalyzePolling
if TYPE_CHECKING:
    from azure.core.credentials import AzureKeyCredential
    from azure.core.credentials_async import AsyncTokenCredential
    from .._models import (
        USReceipt,
        FormPage,
        RecognizedForm
    )


class FormRecognizerClient(object):
    """FormRecognizerClient extracts information from forms and images into structured data.
    It is the interface to use for analyzing receipts, recognizing content/layout from
    forms, and analyzing custom forms from trained models. It provides different methods
    based on inputs from a URL and inputs from a stream.

    :param str endpoint: Supported Cognitive Services endpoints (protocol and hostname,
        for example: https://westus2.api.cognitive.microsoft.com).
    :param credential: Credentials needed for the client to connect to Azure.
        This is an instance of AzureKeyCredential if using an API key or a token
        credential from :mod:`azure.identity`.
    :type credential: :class:`~azure.core.credentials.AzureKeyCredential`
        or :class:`~azure.core.credentials_async.AsyncTokenCredential`

    .. admonition:: Example:

        .. literalinclude:: ../samples/async_samples/sample_authentication_async.py
            :start-after: [START create_fr_client_with_key_async]
            :end-before: [END create_fr_client_with_key_async]
            :language: python
            :dedent: 8
            :caption: Creating the FormRecognizerClient with an endpoint and API key.

        .. literalinclude:: ../samples/async_samples/sample_authentication_async.py
            :start-after: [START create_fr_client_with_aad_async]
            :end-before: [END create_fr_client_with_aad_async]
            :language: python
            :dedent: 8
            :caption: Creating the FormRecognizerClient with a token credential.
    """

    def __init__(
            self,
            endpoint: str,
            credential: Union["AzureKeyCredential", "AsyncTokenCredential"],
            **kwargs: Any
    ) -> None:
<<<<<<< HEAD
=======

        authentication_policy = get_authentication_policy(credential)
        self._endpoint = endpoint
        self._credential = credential
>>>>>>> e2e52950
        self._client = FormRecognizer(
            endpoint=endpoint,
            credential=credential,
            sdk_moniker=USER_AGENT,
            authentication_policy=authentication_policy,
            **kwargs
        )

    def _receipt_callback(self, raw_response, _, headers):  # pylint: disable=unused-argument
        analyze_result = self._client._deserialize(AnalyzeOperationResult, raw_response)
        return prepare_us_receipt(analyze_result)

    @distributed_trace_async
    async def recognize_receipts(
            self,
            stream: Union[bytes, IO[bytes]],
            **kwargs: Any
    ) -> List["USReceipt"]:
        """Extract field text and semantic values from a given US sales receipt.
        The input document must be of one of the supported content types - 'application/pdf',
        'image/jpeg', 'image/png' or 'image/tiff'.

        :param stream: .pdf, .jpg, .png or .tiff type file stream.
            Currently only supports US sales receipts.
        :type stream: bytes or IO[bytes]
        :keyword bool include_text_content:
            Whether or not to include text elements such as lines and words in addition to form fields.
        :keyword str content_type: Media type of the body sent to the API. Content-type is
            auto-detected, but can be overridden by passing this keyword argument. For options,
            see :class:`~azure.ai.formrecognizer.FormContentType`.
        :keyword int polling_interval: Waiting time between two polls for LRO operations
            if no Retry-After header is present. Defaults to 5 seconds.
        :return: A list of USReceipt.
        :rtype: list[~azure.ai.formrecognizer.USReceipt]
        :raises ~azure.core.exceptions.HttpResponseError:

        .. admonition:: Example:

            .. literalinclude:: ../samples/async_samples/sample_recognize_receipts_async.py
                :start-after: [START recognize_receipts_async]
                :end-before: [END recognize_receipts_async]
                :language: python
                :dedent: 8
                :caption: Recognize US sales receipt fields.
        """

        polling_interval = kwargs.pop("polling_interval", POLLING_INTERVAL)
        content_type = kwargs.pop("content_type", None)
        if content_type == "application/json":
            raise TypeError("Call begin_recognize_receipts_from_url() to analyze a receipt from a url.")

        include_text_content = kwargs.pop("include_text_content", False)

        if content_type is None:
            content_type = get_content_type(stream)

        return await self._client.analyze_receipt_async(  # type: ignore
            file_stream=stream,
            content_type=content_type,
            include_text_details=include_text_content,
            cls=kwargs.pop("cls", self._receipt_callback),
            polling=AsyncLROBasePolling(timeout=polling_interval, **kwargs),
            error_map=error_map,
            **kwargs
        )

    @distributed_trace_async
    async def recognize_receipts_from_url(
            self,
            url: str,
            **kwargs: Any
    ) -> List["USReceipt"]:
        """Extract field text and semantic values from a given US sales receipt.
        The input document must be the location (Url) of the receipt to be analyzed.

        :param url: The url of the receipt. Currently only supports US sales receipts.
        :type url: str
        :keyword bool include_text_content:
            Whether or not to include text elements such as lines and words in addition to form fields.
        :keyword int polling_interval: Waiting time between two polls for LRO operations
            if no Retry-After header is present. Defaults to 5 seconds.
        :return: A list of USReceipt.
        :rtype: list[~azure.ai.formrecognizer.USReceipt]
        :raises ~azure.core.exceptions.HttpResponseError:

        .. admonition:: Example:

            .. literalinclude:: ../samples/async_samples/sample_recognize_receipts_from_url_async.py
                :start-after: [START recognize_receipts_from_url_async]
                :end-before: [END recognize_receipts_from_url_async]
                :language: python
                :dedent: 8
                :caption: Recognize US sales receipt fields from a URL.
        """

        polling_interval = kwargs.pop("polling_interval", POLLING_INTERVAL)
        include_text_content = kwargs.pop("include_text_content", False)

        return await self._client.analyze_receipt_async(  # type: ignore
            file_stream={"source": url},
            include_text_details=include_text_content,
            cls=kwargs.pop("cls", self._receipt_callback),
            polling=AsyncLROBasePolling(timeout=polling_interval, **kwargs),
            error_map=error_map,
            **kwargs
        )

    def _content_callback(self, raw_response, _, headers):  # pylint: disable=unused-argument
        analyze_result = self._client._deserialize(AnalyzeOperationResult, raw_response)
        return prepare_content_result(analyze_result)

    @distributed_trace_async
    async def recognize_content(self, stream: Union[bytes, IO[bytes]], **kwargs: Any) -> List["FormPage"]:
        """Extract text and content/layout information from a given document.
        The input document must be of one of the supported content types - 'application/pdf',
        'image/jpeg', 'image/png' or 'image/tiff'.

        :param stream: .pdf, .jpg, .png or .tiff type file stream.
        :type stream: bytes or IO[bytes]
        :keyword str content_type: Media type of the body sent to the API. Content-type is
            auto-detected, but can be overridden by passing this keyword argument. For options,
            see :class:`~azure.ai.formrecognizer.FormContentType`.
        :keyword int polling_interval: Waiting time between two polls for LRO operations
            if no Retry-After header is present. Defaults to 5 seconds.
        :return: A list of FormPage.
        :rtype: list[~azure.ai.formrecognizer.FormPage]
        :raises ~azure.core.exceptions.HttpResponseError:

        .. admonition:: Example:

            .. literalinclude:: ../samples/async_samples/sample_recognize_content_async.py
                :start-after: [START recognize_content_async]
                :end-before: [END recognize_content_async]
                :language: python
                :dedent: 8
                :caption: Recognize text and content/layout information from a form.
        """

        polling_interval = kwargs.pop("polling_interval", POLLING_INTERVAL)
        content_type = kwargs.pop("content_type", None)
        if content_type == "application/json":
            raise TypeError("Call begin_recognize_content_from_url() to analyze a document from a url.")

        if content_type is None:
            content_type = get_content_type(stream)

        return await self._client.analyze_layout_async(  # type: ignore
            file_stream=stream,
            content_type=content_type,
            cls=kwargs.pop("cls", self._content_callback),
            polling=AsyncLROBasePolling(timeout=polling_interval, **kwargs),
            error_map=error_map,
            **kwargs
        )

    @distributed_trace_async
    async def recognize_content_from_url(self, url: str, **kwargs: Any) -> List["FormPage"]:
        """Extract text and layout information from a given document.
        The input document must be the location (Url) of the document to be analyzed.

        :param url: The url of the document.
        :type url: str
        :keyword int polling_interval: Waiting time between two polls for LRO operations
            if no Retry-After header is present. Defaults to 5 seconds.
        :return: A list of FormPage.
        :rtype: list[~azure.ai.formrecognizer.FormPage]
        :raises ~azure.core.exceptions.HttpResponseError:
        """

        polling_interval = kwargs.pop("polling_interval", POLLING_INTERVAL)
        return await self._client.analyze_layout_async(  # type: ignore
            file_stream={"source": url},
            cls=kwargs.pop("cls", self._content_callback),
            polling=AsyncLROBasePolling(timeout=polling_interval, **kwargs),
            error_map=error_map,
            **kwargs
        )

    @distributed_trace_async
    async def recognize_custom_forms(
            self,
            model_id: str,
            stream: Union[bytes, IO[bytes]],
            **kwargs: Any
    ) -> List["RecognizedForm"]:
        """Analyze a custom form with a model trained with or without labels. The form
        to analyze should be of the same type as the forms that were used to train the model.
        The input document must be of one of the supported content types - 'application/pdf',
        'image/jpeg', 'image/png' or 'image/tiff'.

        :param str model_id: Custom model identifier.
        :param stream: .pdf, .jpg, .png or .tiff type file stream.
        :type stream: bytes or IO[bytes]
        :keyword bool include_text_content:
            Whether or not to include text elements such as lines and words in addition to form fields.
        :keyword str content_type: Media type of the body sent to the API. Content-type is
            auto-detected, but can be overridden by passing this keyword argument. For options,
            see :class:`~azure.ai.formrecognizer.FormContentType`.
        :keyword int polling_interval: Waiting time between two polls for LRO operations
            if no Retry-After header is present. Defaults to 5 seconds.
        :return: A list of RecognizedForm.
        :rtype: list[~azure.ai.formrecognizer.RecognizedForm]
        :raises ~azure.core.exceptions.HttpResponseError:

        .. admonition:: Example:

            .. literalinclude:: ../samples/async_samples/sample_recognize_custom_forms_async.py
                :start-after: [START recognize_custom_forms_async]
                :end-before: [END recognize_custom_forms_async]
                :language: python
                :dedent: 8
                :caption: Recognize fields and values from a custom form.
        """

        cls = kwargs.pop("cls", None)
        polling_interval = kwargs.pop("polling_interval", POLLING_INTERVAL)
        content_type = kwargs.pop("content_type", None)
        if content_type == "application/json":
            raise TypeError("Call begin_recognize_custom_forms_from_url() to analyze a document from a url.")

        include_text_content = kwargs.pop("include_text_content", False)

        if content_type is None:
            content_type = get_content_type(stream)

        def analyze_callback(raw_response, _, headers):  # pylint: disable=unused-argument
            analyze_result = self._client._deserialize(AnalyzeOperationResult, raw_response)
            return prepare_form_result(analyze_result, model_id)

        deserialization_callback = cls if cls else analyze_callback
        return await self._client.analyze_with_custom_model(  # type: ignore
            file_stream=stream,
            model_id=model_id,
            include_text_details=include_text_content,
            content_type=content_type,
            cls=deserialization_callback,
            polling=AsyncLROBasePolling(timeout=polling_interval, lro_algorithms=[AnalyzePolling()], **kwargs),
            error_map=error_map,
            **kwargs
        )

    @distributed_trace_async
    async def recognize_custom_forms_from_url(
            self,
            model_id: str,
            url: str,
            **kwargs: Any
    ) -> List["RecognizedForm"]:
        """Analyze a custom form with a model trained with or without labels. The form
        to analyze should be of the same type as the forms that were used to train the model.
        The input document must be the location (Url) of the document to be analyzed.

        :param str model_id: Custom model identifier.
        :param url: The url of the document.
        :type url: str
        :keyword bool include_text_content:
            Whether or not to include text elements such as lines and words in addition to form fields.
        :keyword int polling_interval: Waiting time between two polls for LRO operations
            if no Retry-After header is present. Defaults to 5 seconds.
        :return: A list of RecognizedForm.
        :rtype: list[~azure.ai.formrecognizer.RecognizedForm]
        :raises ~azure.core.exceptions.HttpResponseError:
        """

        cls = kwargs.pop("cls", None)
        polling_interval = kwargs.pop("polling_interval", POLLING_INTERVAL)
        include_text_content = kwargs.pop("include_text_content", False)

        def analyze_callback(raw_response, _, headers):  # pylint: disable=unused-argument
            analyze_result = self._client._deserialize(AnalyzeOperationResult, raw_response)
            return prepare_form_result(analyze_result, model_id)

        deserialization_callback = cls if cls else analyze_callback
        return await self._client.analyze_with_custom_model(  # type: ignore
            file_stream={"source": url},
            model_id=model_id,
            include_text_details=include_text_content,
            cls=deserialization_callback,
            polling=AsyncLROBasePolling(timeout=polling_interval, lro_algorithms=[AnalyzePolling()], **kwargs),
            error_map=error_map,
            **kwargs
        )

    async def __aenter__(self) -> "FormRecognizerClient":
        await self._client.__aenter__()
        return self

    async def __aexit__(self, *args: "Any") -> None:
        await self._client.__aexit__(*args)

    async def close(self) -> None:
        """Close the :class:`~azure.ai.formrecognizer.aio.FormRecognizerClient` session.
        """
        await self._client.__aexit__()<|MERGE_RESOLUTION|>--- conflicted
+++ resolved
@@ -15,11 +15,6 @@
 )
 from azure.core.tracing.decorator_async import distributed_trace_async
 from azure.core.polling.async_base_polling import AsyncLROBasePolling
-<<<<<<< HEAD
-from azure.core.pipeline.policies import AzureKeyCredentialPolicy
-=======
-from ._form_training_client_async import FormTrainingClient
->>>>>>> e2e52950
 from .._generated.aio._form_recognizer_client_async import FormRecognizerClient as FormRecognizer
 from .._response_handlers import (
     prepare_us_receipt,
@@ -77,13 +72,8 @@
             credential: Union["AzureKeyCredential", "AsyncTokenCredential"],
             **kwargs: Any
     ) -> None:
-<<<<<<< HEAD
-=======
 
         authentication_policy = get_authentication_policy(credential)
-        self._endpoint = endpoint
-        self._credential = credential
->>>>>>> e2e52950
         self._client = FormRecognizer(
             endpoint=endpoint,
             credential=credential,
