# ------------------------------------
# Copyright (c) Microsoft Corporation.
# Licensed under the MIT License.
# ------------------------------------

from enum import Enum
from azure.core import CaseInsensitiveEnumMeta


class DocumentAnalysisApiVersion(str, Enum, metaclass=CaseInsensitiveEnumMeta):
    """Form Recognizer API versions supported by DocumentAnalysisClient and DocumentModelAdministrationClient."""

    #: This is the default version
    V2023_02_28_PREVIEW = "2023-02-28-preview"
<<<<<<< HEAD
=======
    V2022_08_31 = "2022-08-31"
>>>>>>> 79578641


class FormRecognizerApiVersion(str, Enum, metaclass=CaseInsensitiveEnumMeta):
    """Form Recognizer API versions supported by FormRecognizerClient and FormTrainingClient."""

    #: This is the default version
    V2_1 = "2.1"
    V2_0 = "2.0"


def validate_api_version(api_version: str, client_kind: str) -> None:
    """Raise ValueError if api_version is invalid"""

    if client_kind == "form":
        try:
            FormRecognizerApiVersion(api_version)
        except ValueError:
            err_message = "Unsupported API version '{}'. Please select from: {}".format(
                api_version, ", ".join(v.value for v in FormRecognizerApiVersion)
            )
            try:
                DocumentAnalysisApiVersion(api_version)
                err_message += (
                    "\nAPI version '{}' is only available for "
                    "DocumentAnalysisClient and DocumentModelAdministrationClient.".format(api_version)
                )
            except ValueError:
                pass
            raise ValueError(err_message)
    else:
        try:
            DocumentAnalysisApiVersion(api_version)
        except ValueError:
            err_message = "Unsupported API version '{}'. Please select from: {}".format(
                api_version, ", ".join(v.value for v in DocumentAnalysisApiVersion)
            )
            try:
                FormRecognizerApiVersion(api_version)
                err_message += (
                    "\nAPI version '{}' is only available for "
                    "FormRecognizerClient and FormTrainingClient.".format(api_version)
                )
            except ValueError:
                pass
            raise ValueError(err_message)<|MERGE_RESOLUTION|>--- conflicted
+++ resolved
@@ -12,10 +12,7 @@
 
     #: This is the default version
     V2023_02_28_PREVIEW = "2023-02-28-preview"
-<<<<<<< HEAD
-=======
     V2022_08_31 = "2022-08-31"
->>>>>>> 79578641
 
 
 class FormRecognizerApiVersion(str, Enum, metaclass=CaseInsensitiveEnumMeta):
