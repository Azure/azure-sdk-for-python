--- conflicted
+++ resolved
@@ -3706,13 +3706,8 @@
         )
 
 
-<<<<<<< HEAD
-class DocumentModelInfo:
-    """Document model information including the model ID,
-=======
-class DocumentModelSummary(object):
+class DocumentModelSummary:
     """A summary of document model information including the model ID,
->>>>>>> 4085f665
     its description, and when the model was created.
 
     :ivar str model_id: Unique model id.
@@ -3740,18 +3735,8 @@
 
     def __repr__(self):
         return (
-<<<<<<< HEAD
-            f"DocumentModelInfo(model_id={self.model_id}, description={self.description}, "
+            f"DocumentModelSummary(model_id={self.model_id}, description={self.description}, "
             f"created_on={self.created_on}, api_version={self.api_version}, tags={self.tags})"
-=======
-            "DocumentModelSummary(model_id={}, description={}, created_on={}, api_version={}, tags={})".format(
-                self.model_id,
-                self.description,
-                self.created_on,
-                self.api_version,
-                self.tags,
-            )
->>>>>>> 4085f665
         )
 
     @classmethod
@@ -3764,14 +3749,8 @@
             tags=model.tags,
         )
 
-<<<<<<< HEAD
-    def to_dict(self) -> dict:
-        """Returns a dict representation of DocumentModelInfo.
-=======
-    def to_dict(self):
-        # type: () -> dict
+    def to_dict(self) -> dict:
         """Returns a dict representation of DocumentModelSummary.
->>>>>>> 4085f665
 
         :return: dict
         :rtype: dict
@@ -3785,14 +3764,8 @@
         }
 
     @classmethod
-<<<<<<< HEAD
-    def from_dict(cls, data: dict) -> "DocumentModelInfo":
-        """Converts a dict in the shape of a DocumentModelInfo to the model itself.
-=======
-    def from_dict(cls, data):
-        # type: (dict) -> DocumentModelSummary
+    def from_dict(cls, data: dict) -> "DocumentModelSummary":
         """Converts a dict in the shape of a DocumentModelSummary to the model itself.
->>>>>>> 4085f665
 
         :param dict data: A dictionary in the shape of DocumentModelSummary.
         :return: DocumentModelSummary
@@ -3829,30 +3802,14 @@
         self,
         **kwargs
     ):
-<<<<<<< HEAD
         super().__init__(**kwargs)
-=======
-        super(DocumentModelInfo, self).__init__(**kwargs)
->>>>>>> 4085f665
         self.doc_types = kwargs.get("doc_types", None)
 
     def __repr__(self):
         return (
-<<<<<<< HEAD
-            f"DocumentModel(model_id={self.model_id}, description={self.description}, "
+            f"DocumentModelInfo(model_id={self.model_id}, description={self.description}, "
             f"created_on={self.created_on}, api_version={self.api_version}, tags={self.tags}, "
             f"doc_types={repr(self.doc_types)})"
-=======
-            "DocumentModelInfo(model_id={}, description={}, created_on={}, api_version={}, tags={}, "
-            "doc_types={})".format(
-                self.model_id,
-                self.description,
-                self.created_on,
-                self.api_version,
-                self.tags,
-                repr(self.doc_types),
-            )
->>>>>>> 4085f665
         )
 
     @classmethod
@@ -3867,14 +3824,8 @@
             if model.doc_types else {}
         )
 
-<<<<<<< HEAD
-    def to_dict(self) -> dict:
-        """Returns a dict representation of DocumentModel.
-=======
-    def to_dict(self):
-        # type: () -> dict
+    def to_dict(self) -> dict:
         """Returns a dict representation of DocumentModelInfo.
->>>>>>> 4085f665
 
         :return: dict
         :rtype: dict
@@ -3889,14 +3840,8 @@
         }
 
     @classmethod
-<<<<<<< HEAD
-    def from_dict(cls, data: dict) -> "DocumentModel":
-        """Converts a dict in the shape of a DocumentModel to the model itself.
-=======
-    def from_dict(cls, data):
-        # type: (dict) -> DocumentModelInfo
+    def from_dict(cls, data: dict) -> "DocumentModelInfo":
         """Converts a dict in the shape of a DocumentModelInfo to the model itself.
->>>>>>> 4085f665
 
         :param dict data: A dictionary in the shape of DocumentModelInfo.
         :return: DocumentModelInfo
@@ -3985,11 +3930,7 @@
         )
 
 
-<<<<<<< HEAD
-class AccountInfo:
-=======
-class ResourceInfo(object):
->>>>>>> 4085f665
+class ResourceInfo:
     """Info regarding models under the Form Recognizer resource.
 
     :ivar int document_model_count: Number of custom models in the current resource.
@@ -4005,15 +3946,8 @@
 
     def __repr__(self):
         return (
-<<<<<<< HEAD
-            f"AccountInfo(document_model_count={self.document_model_count}, "
+            f"ResourceInfo(document_model_count={self.document_model_count}, "
             f"document_model_limit={self.document_model_limit})"
-=======
-            "ResourceInfo(document_model_count={}, document_model_limit={})".format(
-                self.document_model_count,
-                self.document_model_limit,
-            )
->>>>>>> 4085f665
         )
 
     @classmethod
@@ -4024,14 +3958,8 @@
         )
 
 
-<<<<<<< HEAD
-    def to_dict(self) -> dict:
-        """Returns a dict representation of AccountInfo.
-=======
-    def to_dict(self):
-        # type: () -> dict
+    def to_dict(self) -> dict:
         """Returns a dict representation of ResourceInfo.
->>>>>>> 4085f665
 
         :return: dict
         :rtype: dict
@@ -4042,14 +3970,8 @@
         }
 
     @classmethod
-<<<<<<< HEAD
-    def from_dict(cls, data: dict) -> "AccountInfo":
-        """Converts a dict in the shape of a AccountInfo to the model itself.
-=======
-    def from_dict(cls, data):
-        # type: (dict) -> ResourceInfo
+    def from_dict(cls, data: dict) -> "ResourceInfo":
         """Converts a dict in the shape of a ResourceInfo to the model itself.
->>>>>>> 4085f665
 
         :param dict data: A dictionary in the shape of ResourceInfo.
         :return: ResourceInfo
