--- conflicted
+++ resolved
@@ -5,11 +5,7 @@
 
 # pylint: disable=protected-access, too-many-lines
 
-<<<<<<< HEAD
-from typing import Iterable, List
-=======
-from typing import Any, Dict, Iterable, List, NewType
->>>>>>> a5257141
+from typing import Dict, Iterable, List, NewType
 from enum import Enum
 from collections import namedtuple
 from azure.core import CaseInsensitiveEnumMeta
