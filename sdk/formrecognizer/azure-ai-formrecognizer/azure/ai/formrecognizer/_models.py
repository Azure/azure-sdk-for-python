# coding=utf-8
# ------------------------------------
# Copyright (c) Microsoft Corporation.
# Licensed under the MIT License.
# ------------------------------------

# pylint: disable=protected-access

from enum import Enum
from collections import namedtuple
<<<<<<< HEAD
import six
from ._helpers import (
    get_field_value,
    get_bounding_box,
    get_elements,
    adjust_value_type,
    adjust_text_angle,
    adjust_confidence
)
=======
import re


def adjust_value_type(value_type):
    if value_type == "array":
        value_type = "list"
    if value_type == "number":
        value_type = "float"
    if value_type == "object":
        value_type = "dictionary"
    return value_type


def adjust_confidence(score):
    """Adjust confidence when not returned.
    """
    if score is None:
        return 1.0
    return score


def adjust_text_angle(text_angle):
    """Adjust to (-180, 180]
    """
    if text_angle > 180:
        text_angle -= 360
    return text_angle


def get_elements(field, read_result):
    text_elements = []

    for item in field.elements:
        nums = [int(s) for s in re.findall(r"\d+", item)]
        read = nums[0]
        line = nums[1]
        if len(nums) == 3:
            word = nums[2]
            ocr_word = read_result[read].lines[line].words[word]
            extracted_word = FormWord._from_generated(ocr_word, page=read + 1)
            text_elements.append(extracted_word)
            continue
        ocr_line = read_result[read].lines[line]
        extracted_line = FormLine._from_generated(ocr_line, page=read + 1)
        text_elements.append(extracted_line)
    return text_elements


def get_field_value(field, value, read_result):  # pylint: disable=too-many-return-statements
    if value is None:
        return value
    if value.type == "string":
        return value.value_string
    if value.type == "number":
        return value.value_number
    if value.type == "integer":
        return value.value_integer
    if value.type == "date":
        return value.value_date
    if value.type == "phoneNumber":
        return value.value_phone_number
    if value.type == "time":
        return value.value_time
    if value.type == "array":
        return [
            FormField._from_generated(field, value, read_result)
            for value in value.value_array
        ]
    if value.type == "object":
        return {
            key: FormField._from_generated(key, value, read_result)
            for key, value in value.value_object.items()
        }
    return None
>>>>>>> c5a71575


class FieldValueType(str, Enum):
    """Semantic data type of the field value.
    """

    STRING = "string"
    DATE = "date"
    TIME = "time"
    PHONE_NUMBER = "phoneNumber"
    FLOAT = "float"
    INTEGER = "integer"
    LIST = "list"
    DICTIONARY = "dictionary"


class LengthUnit(str, Enum):
    """The unit used by the width, height and bounding box properties.
    For images, the unit is "pixel". For PDF, the unit is "inch".
    """

    PIXEL = "pixel"
    INCH = "inch"


class TrainingStatus(str, Enum):
    """Status of the training operation.
    """

    SUCCEEDED = "succeeded"
    PARTIALLY_SUCCEEDED = "partiallySucceeded"
    FAILED = "failed"


class CustomFormModelStatus(str, Enum):
    """Status indicating the model's readiness for use.
    """

    CREATING = "creating"
    READY = "ready"
    INVALID = "invalid"


class FormContentType(str, Enum):
    """Content type for upload.
    """

    APPLICATION_PDF = "application/pdf"
    IMAGE_JPEG = "image/jpeg"
    IMAGE_PNG = "image/png"
    IMAGE_TIFF = "image/tiff"


class Point(namedtuple("Point", "x y")):
    """The x, y coordinate of a point on a bounding box.

    :ivar float x: x-coordinate
    :ivar float y: y-coordinate
    """

    __slots__ = ()

    def __new__(cls, x, y):
        return super(Point, cls).__new__(cls, x, y)


class FormPageRange(namedtuple("FormPageRange", "first_page_number last_page_number")):
    """The 1-based page range of the form.

    :ivar int first_page_number: The first page number of the form.
    :ivar int last_page_number: The last page number of the form.
    """

    __slots__ = ()

    def __new__(cls, first_page_number, last_page_number):
        return super(FormPageRange, cls).__new__(cls, first_page_number, last_page_number)


class FormElement(object):
    """Base type which includes properties for a form element.

    :ivar str text: The text content of the line.
    :ivar list[~azure.ai.formrecognizer.Point] bounding_box:
        A list of 4 points representing the quadrilateral bounding box
        that outlines the text. The points are listed in clockwise
        order: top-left, top-right, bottom-right, bottom-left.
        Units are in pixels for images and inches for PDF.
    :ivar int page_number:
        The 1-based number of the page in which this content is present.
    """
    def __init__(self, **kwargs):
        self.bounding_box = kwargs.get("bounding_box", None)
        self.page_number = kwargs.get("page_number", None)
        self.text = kwargs.get("text", None)


class RecognizedForm(object):
    """Represents a form that has been recognized by a trained or prebuilt model.

    :ivar str form_type:
        The type of form the model identified the submitted form to be.
    :ivar fields:
        A dictionary of the fields found on the form. The fields dictionary
        keys are the `name` of the field. For models trained with labels,
        this is the training-time label of the field. For models trained
        without labels, a unique name is generated for each field.
    :vartype fields: dict[str, ~azure.ai.formrecognizer.FormField]
    :ivar ~azure.ai.formrecognizer.FormPageRange page_range:
        The first and last page number of the input form.
    :ivar list[~azure.ai.formrecognizer.FormPage] pages:
        A list of pages recognized from the input document. Contains lines,
        words, tables and page metadata.
    """
    def __init__(self, **kwargs):
        self.fields = kwargs.get("fields", None)
        self.form_type = kwargs.get("form_type", None)
        self.page_range = kwargs.get("page_range", None)
        self.pages = kwargs.get("pages", None)

    def __repr__(self):
        return "RecognizedForm(form_type={}, fields={}, page_range={}, pages={})" \
            .format(
                self.form_type,
                repr(self.fields),
                repr(self.page_range),
                repr(self.pages)
            )[:1024]


class FormField(object):
    """Represents a field recognized in an input form.

    :ivar str value_type: The type of `value` found on FormField. Described in
        :class:`~azure.ai.formrecognizer.FieldValueType`, possible types include: 'string',
        'date', 'time', 'phoneNumber', 'float', 'integer', 'dictionary', or 'list'.
    :ivar ~azure.ai.formrecognizer.FieldData label_data:
        Contains the text, bounding box, and field elements for the field label.
        Note that this is not returned for forms analyzed by models trained with labels.
    :ivar ~azure.ai.formrecognizer.FieldData value_data:
        Contains the text, bounding box, and field elements for the field value.
    :ivar str name: The unique name of the field or the training-time label if
        analyzed from a custom model that was trained with labels.
    :ivar value:
        The value for the recognized field. Its semantic data type is described by `value_type`.
    :vartype value: str, int, float, :class:`~datetime.date`, :class:`~datetime.time`,
        dict[str, :class:`~azure.ai.formrecognizer.FormField`], or list[:class:`~azure.ai.formrecognizer.FormField`]
    :ivar float confidence:
        Measures the degree of certainty of the recognition result. Value is between [0.0, 1.0].
    """

    def __init__(self, **kwargs):
        self.value_type = kwargs.get("value_type", None)
        self.label_data = kwargs.get("label_data", None)
        self.value_data = kwargs.get("value_data", None)
        self.name = kwargs.get("name", None)
        self.value = kwargs.get("value", None)
        self.confidence = kwargs.get("confidence", None)

    @classmethod
    def _from_generated(cls, field, value, read_result):
        return cls(
            value_type=adjust_value_type(value.type) if value else None,
            label_data=None,  # not returned with receipt/supervised
            value_data=FieldData._from_generated(value, read_result),
            value=get_field_value(field, value, read_result),
            name=field,
            confidence=adjust_confidence(value.confidence) if value else None,
        )

    @classmethod
    def _from_generated_unlabeled(cls, field, idx, page, read_result):
        return cls(
            value_type="string",  # unlabeled only returns string
            label_data=FieldData._from_generated_unlabeled(field.key, page, read_result),
            value_data=FieldData._from_generated_unlabeled(field.value, page, read_result),
            value=field.value.text,
            name="field-" + str(idx),
            confidence=adjust_confidence(field.confidence),
        )

    def __repr__(self):
        return "FormField(value_type={}, label_data={}, value_data={}, name={}, value={}, confidence={})" \
            .format(
                self.value_type,
                repr(self.label_data),
                repr(self.value_data),
                self.name,
                repr(self.value),
                self.confidence
            )[:1024]


class FieldData(FormElement):
    """Contains the data for the form field. This includes the text,
    location of the text on the form, and a collection of the
    elements that make up the text.

    :ivar int page_number:
        The 1-based number of the page in which this content is present.
    :ivar str text: The string representation of the field or value.
    :ivar list[~azure.ai.formrecognizer.Point] bounding_box:
        A list of 4 points representing the quadrilateral bounding box
        that outlines the text. The points are listed in clockwise
        order: top-left, top-right, bottom-right, bottom-left.
        Units are in pixels for images and inches for PDF.
    :ivar field_elements:
        When `include_field_elements` is set to true, a list of
        elements constituting this field or value is returned. The list
        constitutes of elements such as lines and words.
    :vartype field_elements: list[~azure.ai.formrecognizer.FormWord, ~azure.ai.formrecognizer.FormLine]
    """

    def __init__(self, **kwargs):
        super(FieldData, self).__init__(**kwargs)
        self.field_elements = kwargs.get("field_elements", None)

    @classmethod
    def _from_generated(cls, field, read_result):
        if field is None or all(field_data is None for field_data in [field.page, field.text, field.bounding_box]):
            return None
        return cls(
            page_number=field.page,
            text=field.text,
            bounding_box=get_bounding_box(field),
            field_elements=get_elements(field, read_result) if field.elements else None
        )

    @classmethod
    def _from_generated_unlabeled(cls, field, page, read_result):
        return cls(
            page_number=page,
            text=field.text,
            bounding_box=get_bounding_box(field),
            field_elements=get_elements(field, read_result) if field.elements else None
        )

    def __repr__(self):
        return "FieldData(page_number={}, text={}, bounding_box={}, field_elements={})" \
            .format(
                self.page_number,
                self.text,
                self.bounding_box,
                repr(self.field_elements)
            )[:1024]


class FormPage(object):
    """Represents a page recognized from the input document. Contains lines,
    words, tables and page metadata.

    :ivar int page_number:
        The 1-based number of the page in which this content is present.
    :ivar float text_angle:
        The general orientation of the text in clockwise direction, measured in
        degrees between (-180, 180].
    :ivar float width:
        The width of the image/PDF in pixels/inches, respectively.
    :ivar float height:
        The height of the image/PDF in pixels/inches, respectively.
    :ivar str unit:
        The :class:`~azure.ai.formrecognizer.LengthUnit` used by the width,
        height, and bounding box properties. For images, the unit is "pixel".
        For PDF, the unit is "inch".
    :ivar list[~azure.ai.formrecognizer.FormTable] tables:
        A list of extracted tables contained in a page.
    :ivar list[~azure.ai.formrecognizer.FormLine] lines:
        When `include_field_elements` is set to true, a list of recognized text lines is returned.
        For calls to recognize content, this list is always populated. The maximum number of lines
        returned is 300 per page. The lines are sorted top to bottom, left to right, although in
        certain cases proximity is treated with higher priority. As the sorting order depends on
        the detected text, it may change across images and OCR version updates. Thus, business
        logic should be built upon the actual line location instead of order.
    """

    def __init__(self, **kwargs):
        self.page_number = kwargs.get("page_number", None)
        self.text_angle = kwargs.get("text_angle", None)
        self.width = kwargs.get("width", None)
        self.height = kwargs.get("height", None)
        self.unit = kwargs.get("unit", None)
        self.tables = kwargs.get("tables", None)
        self.lines = kwargs.get("lines", None)

    @classmethod
    def _from_generated_receipt(cls, read_result):
        return [cls(
            page_number=page.page,
            text_angle=adjust_text_angle(page.angle),
            width=page.width,
            height=page.height,
            unit=page.unit,
            tables=None,  # receipt model does not return tables
            lines=[FormLine._from_generated(line, page=page.page) for line in page.lines]
            if page.lines else None
        ) for page in read_result]

    def __repr__(self):
        return "FormPage(page_number={}, text_angle={}, width={}, height={}, unit={}, tables={}, lines={})" \
            .format(
                self.page_number,
                self.text_angle,
                self.width,
                self.height,
                self.unit,
                repr(self.tables),
                repr(self.lines)
            )[:1024]


class FormLine(FormElement):
    """An object representing an extracted line of text.

    :ivar str text: The text content of the line.
    :ivar list[~azure.ai.formrecognizer.Point] bounding_box:
        A list of 4 points representing the quadrilateral bounding box
        that outlines the text. The points are listed in clockwise
        order: top-left, top-right, bottom-right, bottom-left.
        Units are in pixels for images and inches for PDF.
    :ivar list[~azure.ai.formrecognizer.FormWord] words:
        A list of the words that make up the line.
    :ivar int page_number:
        The 1-based number of the page in which this content is present.
    """

    def __init__(self, **kwargs):
        super(FormLine, self).__init__(**kwargs)
        self.words = kwargs.get("words", None)

    @classmethod
    def _from_generated(cls, line, page):
        return cls(
            text=line.text,
            bounding_box=get_bounding_box(line),
            page_number=page,
            words=[FormWord._from_generated(word, page) for word in line.words]
            if line.words else None
        )

    def __repr__(self):
        return "FormLine(text={}, bounding_box={}, words={}, page_number={})" \
            .format(
                self.text,
                self.bounding_box,
                repr(self.words),
                self.page_number
            )[:1024]


class FormWord(FormElement):
    """Represents a word recognized from the input document.

    :ivar str text: The text content of the word.
    :ivar list[~azure.ai.formrecognizer.Point] bounding_box:
        A list of 4 points representing the quadrilateral bounding box
        that outlines the text. The points are listed in clockwise
        order: top-left, top-right, bottom-right, bottom-left.
        Units are in pixels for images and inches for PDF.
    :ivar float confidence:
        Measures the degree of certainty of the recognition result. Value is between [0.0, 1.0].
    :ivar int page_number:
        The 1-based number of the page in which this content is present.
    """

    def __init__(self, **kwargs):
        super(FormWord, self).__init__(**kwargs)
        self.confidence = kwargs.get("confidence", None)

    @classmethod
    def _from_generated(cls, word, page):
        return cls(
            text=word.text,
            bounding_box=get_bounding_box(word),
            confidence=adjust_confidence(word.confidence),
            page_number=page
        )

    def __repr__(self):
        return "FormWord(text={}, bounding_box={}, confidence={}, page_number={})" \
            .format(
                self.text,
                self.bounding_box,
                self.confidence,
                self.page_number
            )[:1024]


class FormTable(object):
    """Information about the extracted table contained on a page.

    :ivar int page_number:
        The 1-based number of the page in which this table is present.
    :ivar list[~azure.ai.formrecognizer.FormTableCell] cells:
        List of cells contained in the table.
    :ivar int row_count:
        Number of rows in table.
    :ivar int column_count:
        Number of columns in table.
    """

    def __init__(self, **kwargs):
        self.page_number = kwargs.get("page_number", None)
        self.cells = kwargs.get("cells", None)
        self.row_count = kwargs.get("row_count", None)
        self.column_count = kwargs.get("column_count", None)

    def __repr__(self):
        return "FormTable(page_number={}, cells={}, row_count={}, column_count={})" \
            .format(
                self.page_number,
                repr(self.cells),
                self.row_count,
                self.column_count
            )[:1024]


class FormTableCell(FormElement):
    """Represents a cell contained in a table recognized from the input document.

    :ivar str text: Text content of the cell.
    :ivar int row_index: Row index of the cell.
    :ivar int column_index: Column index of the cell.
    :ivar int row_span: Number of rows spanned by this cell.
    :ivar int column_span: Number of columns spanned by this cell.
    :ivar list[~azure.ai.formrecognizer.Point] bounding_box:
        A list of 4 points representing the quadrilateral bounding box
        that outlines the text. The points are listed in clockwise
        order: top-left, top-right, bottom-right, bottom-left.
        Units are in pixels for images and inches for PDF.
    :ivar float confidence:
        Measures the degree of certainty of the recognition result. Value is between [0.0, 1.0].
    :ivar bool is_header: Whether the current cell is a header cell.
    :ivar bool is_footer: Whether the current cell is a footer cell.
    :ivar int page_number:
        The 1-based number of the page in which this content is present.
    :ivar field_elements:
        When `include_field_elements` is set to true, a list of
        elements constituting this cell is returned. The list
        constitutes of elements such as lines and words.
        For calls to begin_recognize_content(), this list is always populated.
    :vartype field_elements: list[~azure.ai.formrecognizer.FormWord, ~azure.ai.formrecognizer.FormLine]
    """

    def __init__(self, **kwargs):
        super(FormTableCell, self).__init__(**kwargs)
        self.row_index = kwargs.get("row_index", None)
        self.column_index = kwargs.get("column_index", None)
        self.row_span = kwargs.get("row_span", 1)
        self.column_span = kwargs.get("column_span", 1)
        self.confidence = kwargs.get("confidence", None)
        self.is_header = kwargs.get("is_header", False)
        self.is_footer = kwargs.get("is_footer", False)
        self.field_elements = kwargs.get("field_elements", None)

    @classmethod
    def _from_generated(cls, cell, page, read_result):
        return cls(
            text=cell.text,
            row_index=cell.row_index,
            column_index=cell.column_index,
            row_span=cell.row_span or 1,
            column_span=cell.column_span or 1,
            bounding_box=get_bounding_box(cell),
            confidence=adjust_confidence(cell.confidence),
            is_header=cell.is_header or False,
            is_footer=cell.is_footer or False,
            page_number=page,
            field_elements=get_elements(cell, read_result)
            if cell.elements else None
        )

    def __repr__(self):
        return "FormTableCell(text={}, row_index={}, column_index={}, row_span={}, column_span={}, " \
            "bounding_box={}, confidence={}, is_header={}, is_footer={}, page_number={}, field_elements={})" \
            .format(
                self.text,
                self.row_index,
                self.column_index,
                self.row_span,
                self.column_span,
                self.bounding_box,
                self.confidence,
                self.is_header,
                self.is_footer,
                self.page_number,
                repr(self.field_elements)
            )[:1024]


class CustomFormModel(object):
    """Represents a model trained from custom forms.

    :ivar str model_id: The unique identifier of this model.
    :ivar str status:
        Status indicating the model's readiness for use,
        :class:`~azure.ai.formrecognizer.CustomFormModelStatus`.
        Possible values include: 'creating', 'ready', 'invalid'.
    :ivar ~datetime.datetime training_started_on:
        The date and time (UTC) when model training was started.
    :ivar ~datetime.datetime training_completed_on:
        Date and time (UTC) when model training completed.
    :ivar list[~azure.ai.formrecognizer.CustomFormSubmodel] submodels:
        A list of submodels that are part of this model, each of
        which can recognize and extract fields from a different type of form.
    :ivar list[~azure.ai.formrecognizer.FormRecognizerError] errors:
        List of any training errors.
    :ivar list[~azure.ai.formrecognizer.TrainingDocumentInfo] training_documents:
         Metadata about each of the documents used to train the model.
    """

    def __init__(self, **kwargs):
        self.model_id = kwargs.get("model_id", None)
        self.status = kwargs.get("status", None)
        self.training_started_on = kwargs.get("training_started_on", None)
        self.training_completed_on = kwargs.get("training_completed_on", None)
        self.submodels = kwargs.get("submodels", None)
        self.errors = kwargs.get("errors", None)
        self.training_documents = kwargs.get("training_documents", None)

    @classmethod
    def _from_generated(cls, model):
        return cls(
            model_id=model.model_info.model_id,
            status=model.model_info.status,
            training_started_on=model.model_info.created_date_time,
            training_completed_on=model.model_info.last_updated_date_time,
            submodels=CustomFormSubmodel._from_generated_unlabeled(model)
            if model.keys else CustomFormSubmodel._from_generated_labeled(model),
            errors=FormRecognizerError._from_generated(model.train_result.errors)
            if model.train_result else None,
            training_documents=TrainingDocumentInfo._from_generated(model.train_result)
            if model.train_result else None
        )

    def __repr__(self):
        return "CustomFormModel(model_id={}, status={}, training_started_on={}, training_completed_on={}, " \
               "submodels={}, errors={}, training_documents={})" \
                .format(
                    self.model_id,
                    self.status,
                    self.training_started_on,
                    self.training_completed_on,
                    repr(self.submodels),
                    repr(self.errors),
                    repr(self.training_documents)
                )[:1024]


class CustomFormSubmodel(object):
    """Represents a submodel that extracts fields from a specific type of form.

    :ivar float accuracy: The mean of the model's field accuracies.
    :ivar fields: A dictionary of the fields that this submodel will recognize
        from the input document. The fields dictionary keys are the `name` of
        the field. For models trained with labels, this is the training-time
        label of the field. For models trained without labels, a unique name
        is generated for each field.
    :vartype fields: dict[str, ~azure.ai.formrecognizer.CustomFormModelField]
    :ivar str form_type: Type of form this submodel recognizes.
    """
    def __init__(self, **kwargs):
        self.accuracy = kwargs.get("accuracy", None)
        self.fields = kwargs.get("fields", None)
        self.form_type = kwargs.get("form_type", None)

    @classmethod
    def _from_generated_unlabeled(cls, model):
        return [
            cls(
                accuracy=None,
                fields=CustomFormModelField._from_generated_unlabeled(fields),
                form_type="form-" + cluster_id
            ) for cluster_id, fields in model.keys.clusters.items()
        ]

    @classmethod
    def _from_generated_labeled(cls, model):
        return [
            cls(
                accuracy=model.train_result.average_model_accuracy,
                fields={field.field_name: CustomFormModelField._from_generated_labeled(field)
                        for field in model.train_result.fields} if model.train_result.fields else None,
                form_type="form-" + model.model_info.model_id
            )
        ] if model.train_result else None

    def __repr__(self):
        return "CustomFormSubmodel(accuracy={}, fields={}, form_type={})" \
            .format(
                self.accuracy,
                repr(self.fields),
                self.form_type
            )[:1024]


class CustomFormModelField(object):
    """A field that the model will extract from forms it analyzes.

    :ivar str label: The form fields label on the form.
    :ivar str name: Canonical name; uniquely identifies a field within the form.
    :ivar float accuracy: The estimated recognition accuracy for this field.
    """
    def __init__(self, **kwargs):
        self.label = kwargs.get("label", None)
        self.name = kwargs.get("name", None)
        self.accuracy = kwargs.get("accuracy", None)

    @classmethod
    def _from_generated_labeled(cls, field):
        return cls(
            name=field.field_name,
            accuracy=field.accuracy
        )

    @classmethod
    def _from_generated_unlabeled(cls, fields):
        return {
            "field-{}".format(idx): cls(
                name="field-{}".format(idx),
                label=field_name,
            ) for idx, field_name in enumerate(fields)
        }

    def __repr__(self):
        return "CustomFormModelField(label={}, name={}, accuracy={})" \
            .format(
                self.label,
                self.name,
                self.accuracy
            )[:1024]


class TrainingDocumentInfo(object):
    """Report for an individual document used for training
    a custom model.

    :ivar str name:
        The name of the document.
    :ivar str status:
        The :class:`~azure.ai.formrecognizer.TrainingStatus`
        of the training operation. Possible values include:
        'succeeded', 'partiallySucceeded', 'failed'.
    :ivar int page_count:
        Total number of pages trained.
    :ivar list[~azure.ai.formrecognizer.FormRecognizerError] errors:
        List of any errors for document.
    """

    def __init__(self, **kwargs):
        self.name = kwargs.get("name", None)
        self.status = kwargs.get("status", None)
        self.page_count = kwargs.get("page_count", None)
        self.errors = kwargs.get("errors", None)

    @classmethod
    def _from_generated(cls, train_result):
        return [
            cls(
                name=doc.document_name,
                status=doc.status,
                page_count=doc.pages,
                errors=FormRecognizerError._from_generated(doc.errors)
            ) for doc in train_result.training_documents
        ] if train_result.training_documents else None

    def __repr__(self):
        return "TrainingDocumentInfo(name={}, status={}, page_count={}, errors={})" \
            .format(
                self.name,
                self.status,
                self.page_count,
                repr(self.errors)
            )[:1024]


class FormRecognizerError(object):
    """Represents an error that occurred while training.

    :ivar str code: Error code.
    :ivar str message: Error message.
    """

    def __init__(self, **kwargs):
        self.code = kwargs.get("code", None)
        self.message = kwargs.get("message", None)

    @classmethod
    def _from_generated(cls, err):
        return [
            cls(code=error.code, message=error.message) for error in err
        ] if err else []

    def __repr__(self):
        return "FormRecognizerError(code={}, message={})".format(self.code, self.message)[:1024]


class CustomFormModelInfo(object):
    """Custom model information.

    :ivar str model_id: The unique identifier of the model.
    :ivar str status:
        The status of the model, :class:`~azure.ai.formrecognizer.CustomFormModelStatus`.
        Possible values include: 'creating', 'ready', 'invalid'.
    :ivar ~datetime.datetime training_started_on:
        Date and time (UTC) when model training was started.
    :ivar ~datetime.datetime training_completed_on:
        Date and time (UTC) when model training completed.
    """

    def __init__(self, **kwargs):
        self.model_id = kwargs.get("model_id", None)
        self.status = kwargs.get("status", None)
        self.training_started_on = kwargs.get("training_started_on", None)
        self.training_completed_on = kwargs.get("training_completed_on", None)

    @classmethod
    def _from_generated(cls, model, model_id=None):
        if model.status == "succeeded":  # map copy status to model status
            model.status = "ready"
        return cls(
            model_id=model_id if model_id else model.model_id,
            status=model.status,
            training_started_on=model.created_date_time,
            training_completed_on=model.last_updated_date_time
        )

    def __repr__(self):
        return "CustomFormModelInfo(model_id={}, status={}, training_started_on={}, training_completed_on={})" \
            .format(
                self.model_id,
                self.status,
                self.training_started_on,
                self.training_completed_on
            )[:1024]


class AccountProperties(object):
    """Summary of all the custom models on the account.

    :ivar int custom_model_count: Current count of trained custom models.
    :ivar int custom_model_limit: Max number of models that can be trained for this account.
    """

    def __init__(self, **kwargs):
        self.custom_model_count = kwargs.get("custom_model_count", None)
        self.custom_model_limit = kwargs.get("custom_model_limit", None)

    @classmethod
    def _from_generated(cls, model):
        return cls(
            custom_model_count=model.count,
            custom_model_limit=model.limit,
        )

    def __repr__(self):
        return "AccountProperties(custom_model_count={}, custom_model_limit={})" \
            .format(
                self.custom_model_count,
                self.custom_model_limit
            )[:1024]<|MERGE_RESOLUTION|>--- conflicted
+++ resolved
@@ -8,8 +8,6 @@
 
 from enum import Enum
 from collections import namedtuple
-<<<<<<< HEAD
-import six
 from ._helpers import (
     get_field_value,
     get_bounding_box,
@@ -18,82 +16,6 @@
     adjust_text_angle,
     adjust_confidence
 )
-=======
-import re
-
-
-def adjust_value_type(value_type):
-    if value_type == "array":
-        value_type = "list"
-    if value_type == "number":
-        value_type = "float"
-    if value_type == "object":
-        value_type = "dictionary"
-    return value_type
-
-
-def adjust_confidence(score):
-    """Adjust confidence when not returned.
-    """
-    if score is None:
-        return 1.0
-    return score
-
-
-def adjust_text_angle(text_angle):
-    """Adjust to (-180, 180]
-    """
-    if text_angle > 180:
-        text_angle -= 360
-    return text_angle
-
-
-def get_elements(field, read_result):
-    text_elements = []
-
-    for item in field.elements:
-        nums = [int(s) for s in re.findall(r"\d+", item)]
-        read = nums[0]
-        line = nums[1]
-        if len(nums) == 3:
-            word = nums[2]
-            ocr_word = read_result[read].lines[line].words[word]
-            extracted_word = FormWord._from_generated(ocr_word, page=read + 1)
-            text_elements.append(extracted_word)
-            continue
-        ocr_line = read_result[read].lines[line]
-        extracted_line = FormLine._from_generated(ocr_line, page=read + 1)
-        text_elements.append(extracted_line)
-    return text_elements
-
-
-def get_field_value(field, value, read_result):  # pylint: disable=too-many-return-statements
-    if value is None:
-        return value
-    if value.type == "string":
-        return value.value_string
-    if value.type == "number":
-        return value.value_number
-    if value.type == "integer":
-        return value.value_integer
-    if value.type == "date":
-        return value.value_date
-    if value.type == "phoneNumber":
-        return value.value_phone_number
-    if value.type == "time":
-        return value.value_time
-    if value.type == "array":
-        return [
-            FormField._from_generated(field, value, read_result)
-            for value in value.value_array
-        ]
-    if value.type == "object":
-        return {
-            key: FormField._from_generated(key, value, read_result)
-            for key, value in value.value_object.items()
-        }
-    return None
->>>>>>> c5a71575
 
 
 class FieldValueType(str, Enum):
