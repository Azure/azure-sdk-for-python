--- conflicted
+++ resolved
@@ -298,12 +298,8 @@
         When `include_field_elements` is set to true, a list of
         elements constituting this field or value is returned. The list
         constitutes of elements such as lines and words.
-<<<<<<< HEAD
-    :vartype field_elements: list[~azure.ai.formrecognizer.FormWord, ~azure.ai.formrecognizer.FormLine, ~azure.ai.formrecognizer.SelectionMark]
-=======
     :vartype field_elements: list[Union[~azure.ai.formrecognizer.FormElement, ~azure.ai.formrecognizer.FormWord,
-        ~azure.ai.formrecognizer.FormLine]]
->>>>>>> a5467b35
+        ~azure.ai.formrecognizer.FormLine,  ~azure.ai.formrecognizer.SelectionMark]]
     """
 
     def __init__(self, **kwargs):
@@ -592,12 +588,8 @@
         elements constituting this cell is returned. The list
         constitutes of elements such as lines and words.
         For calls to begin_recognize_content(), this list is always populated.
-<<<<<<< HEAD
-    :vartype field_elements: list[~azure.ai.formrecognizer.FormWord, ~azure.ai.formrecognizer.FormLine, ~azure.ai.formrecognizer.SelectionMark]
-=======
     :vartype field_elements: list[Union[~azure.ai.formrecognizer.FormElement, ~azure.ai.formrecognizer.FormWord,
-        ~azure.ai.formrecognizer.FormLine]]
->>>>>>> a5467b35
+        ~azure.ai.formrecognizer.FormLine, ~azure.ai.formrecognizer.SelectionMark]]
     """
 
     def __init__(self, **kwargs):
