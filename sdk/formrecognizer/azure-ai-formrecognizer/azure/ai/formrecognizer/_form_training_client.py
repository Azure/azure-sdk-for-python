--- conflicted
+++ resolved
@@ -66,15 +66,10 @@
     """
 
     def __init__(self, endpoint, credential, **kwargs):
-<<<<<<< HEAD
-        # type: (str, AzureKeyCredential, Any) -> None
+        # type: (str, Union[AzureKeyCredential, TokenCredential], Any) -> None
         self._endpoint = endpoint
         self._credential = credential
-=======
-        # type: (str, Union[AzureKeyCredential, TokenCredential], Any) -> None
-
         authentication_policy = get_authentication_policy(credential)
->>>>>>> e2e52950
         self._client = FormRecognizer(
             endpoint=self._endpoint,
             credential=self._credential,
