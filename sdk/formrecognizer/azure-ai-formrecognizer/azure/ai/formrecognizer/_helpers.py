--- conflicted
+++ resolved
@@ -20,13 +20,9 @@
     elif api_version == "2.1":
         from ._generated.v2_1 import FormRecognizerClient
     elif api_version == "2023-02-28-preview":
-<<<<<<< HEAD
-        from ._generated.v2023_02_28 import FormRecognizerClient
-=======
         from ._generated.v2023_02_28_preview import FormRecognizerClient
     elif api_version == "2022-08-31":
         from ._generated.v2022_08_31 import FormRecognizerClient
->>>>>>> 79578641
     return FormRecognizerClient("dummy", "dummy")._deserialize  # pylint: disable=protected-access
 
 
