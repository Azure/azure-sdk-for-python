--- conflicted
+++ resolved
@@ -2,11 +2,6 @@
 
 ## 1.0.0b3 (Unreleased)
 
-<<<<<<< HEAD
-**New features**
-
-- Copy API is now supported to copy a model from one Form Recognizer resource to another
-=======
 **Breaking Changes**
 
 - `training_files` parameter of `begin_train_model` is renamed to `training_files_url`
@@ -15,10 +10,10 @@
 
 **New features**
 
+- Copy API is now supported to copy a model from one Form Recognizer resource to another
 - Authentication using `azure-identity` credentials now supported
   - see the [Azure Identity documentation](https://github.com/Azure/azure-sdk-for-python/blob/master/sdk/identity/azure-identity/README.md) for more information
 
->>>>>>> 2d085f5a
 
 ## 1.0.0b2 (2020-05-06)
 
