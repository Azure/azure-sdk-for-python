--- conflicted
+++ resolved
@@ -1,14 +1,6 @@
 # Release History
 
-<<<<<<< HEAD
-## 3.2.0b2 (Unreleased)
-
-This version of the SDK defaults to the latest supported API version, which currently is v2021-09-30-preview.
-
-> Note: Starting with version 2021-09-30-preview, a new set of clients were introduced to leverage the newest features of the Form Recognizer service. Please see the [Migration Guide](https://github.com/Azure/azure-sdk-for-python/tree/main/sdk/formrecognizer/azure-ai-formrecognizer/MIGRATION_GUIDE.md) for detailed instructions on how to update application code from client library version 3.1.X or lower to the latest version. Also, please refer to the [README](https://github.com/Azure/azure-sdk-for-python/tree/main/sdk/formrecognizer/azure-ai-formrecognizer/README.md) for more information about the library. 
-=======
 ## 3.2.0b3 (Unreleased)
->>>>>>> 62df3543
 
 ### Features Added
 - Added new `DocumentAnalysisClient` with  `begin_analyze_document` and `begin_analyze_document_from_url` methods. Use these methods with the latest Form Recognizer 
