--- conflicted
+++ resolved
@@ -2,17 +2,10 @@
 
 Azure Cognitive Services Form Recognizer is a cloud service that uses machine learning to analyze text and structured data from your documents. It includes the following main features:
 
-<<<<<<< HEAD
 - Layout - Extract content and structure (ex. words, selection marks, tables) from documents.
 - Document - Analyze key-value pairs and entities in addition to general layout from documents.
 - Prebuilt - Extract common field values from select document types (ex. receipts, invoices, business cards, ID documents) using prebuilt models.
 - Custom - Build custom models from your own data to extract tailored field values in addition to general layout from documents.
-=======
-* Layout - Extract text, table structures, and selection marks, along with their bounding region coordinates, from documents.
-* Document - Analyze entities, key-value pairs, tables, and selection marks from documents using the general document model. 
-* Prebuilt - Analyze data from certain types of common documents (such as receipts, invoices, business cards, or identity documents) using prebuilt models.
-* Custom - Build custom models to extract text, field values, selection marks, and table data from documents. Custom models are built with your own data, so they're tailored to your documents.
->>>>>>> 5f9cad67
 
 [Source code][python-fr-src] | [Package (PyPI)][python-fr-pypi] | [API reference documentation][python-fr-ref-docs] | [Product documentation][python-fr-product-docs] | [Samples][python-fr-samples]
 
@@ -208,15 +201,9 @@
 The following section provides several code snippets covering some of the most common Form Recognizer tasks, including:
 
 * [Extract Layout](#extract-layout "Extract Layout")
-<<<<<<< HEAD
-* [Using the General Prebuilt Document Model](#using-the-general-prebuilt-document-model "Using the General Prebuilt Document Model")
+* [Using the General Document Model](#using-the-general-document-model "Using the General Document Model")
 * [Using Prebuilt Models](#using-prebuilt-models "Using Prebuilt Models")
 * [Build a Custom Model](#build-a-custom-model "Build a custom model")
-=======
-* [Using Prebuilt Models](#using-prebuilt-models "Using Prebuilt Models")
-* [Using the General Document Model](#using-the-general-document-model "Using the General Document Model")
-* [Build a Model](#build-a-model "Build a model")
->>>>>>> 5f9cad67
 * [Analyze Documents Using a Custom Model](#analyze-documents-using-a-custom-model "Analyze Documents Using a Custom Model")
 * [Manage Your Models](#manage-your-models "Manage Your Models")
 
@@ -296,54 +283,9 @@
         )
 ```
 
-<<<<<<< HEAD
-### Using the General Prebuilt Document Model
+### Using the General Document Model
 Analyze entities, key-value pairs, tables, styles, and selection marks from documents using the general prebuilt document model provided by the Form Recognizer service.
 Select the Prebuilt Document model by passing `model="prebuilt-document"` into the `begin_analyze_document` method:
-=======
-### Using Prebuilt Models
-Extract fields from select document types such as receipts, invoices, business cards, and identity documents using prebuilt models provided by the Form Recognizer service.
-
-For example, to analyze fields from a sales receipt, use the prebuilt receipt model provided by passing `model="prebuilt-receipt"` into the `begin_analyze_document` method:
-
-```python
-from azure.ai.formrecognizer import DocumentAnalysisClient
-from azure.core.credentials import AzureKeyCredential
-
-endpoint = "https://<my-custom-subdomain>.cognitiveservices.azure.com/"
-credential = AzureKeyCredential("<api_key>")
-
-document_analysis_client = DocumentAnalysisClient(endpoint, credential)
-
-with open("<path to your receipt>", "rb") as fd:
-    receipt = fd.read()
-
-poller = document_analysis_client.begin_analyze_document("prebuilt-receipt", receipt)
-result = poller.result()
-
-for receipt in result.documents:
-    for name, field in receipt.fields.items():
-        if name == "Items":
-            print("Receipt Items:")
-            for idx, item in enumerate(field.value):
-                print("...Item #{}".format(idx+1))
-                for item_field_name, item_field in item.value.items():
-                    print("......{}: {} has confidence {}".format(
-                        item_field_name, item_field.value, item_field.confidence))
-        else:
-            print("{}: {} has confidence {}".format(name, field.value, field.confidence))
-```
-
-You are not limited to receipts! There are a few prebuilt models to choose from, each of which has its own set of supported fields:
-- Analyze receipts using the `prebuilt-receipt` model (fields recognized by the service can be found [here][service_recognize_receipt])
-- Analyze business cards using the `prebuilt-businessCard` model (fields recognized by the service can be found [here][service_recognize_business_cards]).
-- Analyze invoices using the `prebuilt-invoice` model (fields recognized by the service can be found [here][service_recognize_invoice]).
-- Analyze identity documents using the `prebuilt-idDocuments` model (fields recognized by the service can be found [here][service_recognize_identity_documents]).
-
-### Using the General Document Model
-Analyze entities, key-value pairs, tables, styles, and selection marks from documents using the general document model provided by the Form Recognizer service.
-Select the General Document Model by passing `model="prebuilt-document"` into the `begin_analyze_document` method:
->>>>>>> 5f9cad67
 
 ```python
 from azure.ai.formrecognizer import DocumentAnalysisClient
