# coding=utf-8
# ------------------------------------
# Copyright (c) Microsoft Corporation.
# Licensed under the MIT License.
# ------------------------------------

import pytest
import functools
import uuid
from devtools_testutils.aio import recorded_by_proxy_async
from azure.core.exceptions import HttpResponseError
from azure.ai.formrecognizer.aio import FormTrainingClient
<<<<<<< HEAD
from preparers import FormRecognizerPreparer, is_public_cloud
=======
from preparers import FormRecognizerPreparer, get_async_client
>>>>>>> f0c6e8b0
from asynctestcase import AsyncFormRecognizerTest
from conftest import skip_flaky_test


get_ft_client = functools.partial(get_async_client, FormTrainingClient)


class TestCopyModelAsync(AsyncFormRecognizerTest):

    @pytest.mark.skip("Test is flaky and hangs")
    @FormRecognizerPreparer()
    @recorded_by_proxy_async
    async def test_copy_model_successful_v2(self, formrecognizer_storage_container_sas_url_v2, formrecognizer_region, formrecognizer_resource_id, **kwargs):
        client = get_ft_client(api_version="2.0")
        async with client:
            poller = await client.begin_training(formrecognizer_storage_container_sas_url_v2, use_training_labels=False)
            model = await poller.result()

            target = await client.get_copy_authorization(resource_region=formrecognizer_region, resource_id=formrecognizer_resource_id)

            poller = await client.begin_copy_model(model.model_id, target=target)
            copy = await poller.result()

            copied_model = await client.get_custom_model(copy.model_id)

            assert copy.status == "ready"
            assert copy.training_started_on
            assert copy.training_completed_on
            assert target["modelId"] == copy.model_id
            assert target["modelId"] != model.model_id
            assert copied_model

    @pytest.mark.skip("Test is flaky and hangs")
    @FormRecognizerPreparer()
    @recorded_by_proxy_async
    async def test_copy_model_with_labeled_model_name_v21(self, formrecognizer_storage_container_sas_url_v2, formrecognizer_region, formrecognizer_resource_id, **kwargs):
        client = get_ft_client(api_version="2.1")
        async with client:
            poller = await client.begin_training(formrecognizer_storage_container_sas_url_v2, use_training_labels=True, model_name="mymodel")
            model = await poller.result()

            target = await client.get_copy_authorization(resource_region=formrecognizer_region, resource_id=formrecognizer_resource_id)

            poller = await client.begin_copy_model(model.model_id, target=target)
            copy = await poller.result()

            copied_model = await client.get_custom_model(copy.model_id)

            assert copy.status =="ready"
            assert copy.training_started_on
            assert copy.training_completed_on
            assert target["modelId"] == copy.model_id
            assert target["modelId"] != model.model_id
            assert copied_model
            assert copied_model.model_name == "mymodel"

    @pytest.mark.skip("Test is flaky and hangs")
    @FormRecognizerPreparer()
    @recorded_by_proxy_async
    async def test_copy_model_with_unlabeled_model_name_v21(self, formrecognizer_storage_container_sas_url_v2, formrecognizer_region, formrecognizer_resource_id, **kwargs):
        client = get_ft_client(api_version="2.1")
        async with client:
            poller = await client.begin_training(formrecognizer_storage_container_sas_url_v2, use_training_labels=False, model_name="mymodel")
            model = await poller.result()

            target = await client.get_copy_authorization(resource_region=formrecognizer_region, resource_id=formrecognizer_resource_id)

            poller = await client.begin_copy_model(model.model_id, target=target)
            copy = await poller.result()

            copied_model = await client.get_custom_model(copy.model_id)

            assert copy.status == "ready"
            assert copy.training_started_on
            assert copy.training_completed_on
            assert target["modelId"] == copy.model_id
            assert target["modelId"] != model.model_id
            assert copied_model
            assert copied_model.model_name == "mymodel"

    @pytest.mark.skip("Test is flaky and hangs")
    @FormRecognizerPreparer()
    @recorded_by_proxy_async
<<<<<<< HEAD
    async def test_copy_model_fail_v21(self, client, formrecognizer_storage_container_sas_url_v2, formrecognizer_region, formrecognizer_resource_id, **kwargs):

        if (not is_public_cloud() and self.is_live):
            pytest.skip("This test is skipped in usgov/china region. Follow up with service team.")
            
=======
    async def test_copy_model_fail_v21(self, formrecognizer_storage_container_sas_url_v2, formrecognizer_region, formrecognizer_resource_id, **kwargs):
        client = get_ft_client(api_version="2.1")
>>>>>>> f0c6e8b0
        async with client:
            poller = await client.begin_training(formrecognizer_storage_container_sas_url_v2, use_training_labels=False)
            model = await poller.result()

            # give an incorrect region
            target = await client.get_copy_authorization(resource_region="eastus2", resource_id=formrecognizer_resource_id)

            with pytest.raises(HttpResponseError) as e:
                poller = await client.begin_copy_model(model.model_id, target=target)
                copy = await poller.result()
            assert e.value.error.code == "2024"
            assert e.value.error.message

    @pytest.mark.skip("Test is flaky and hangs")
    @FormRecognizerPreparer()
    @recorded_by_proxy_async
    async def test_copy_model_case_insensitive_region_v21(self, formrecognizer_storage_container_sas_url_v2, formrecognizer_region, formrecognizer_resource_id, **kwargs):
        client = get_ft_client(api_version="2.1")
        async with client:
            poller = await client.begin_training(formrecognizer_storage_container_sas_url_v2, use_training_labels=False)
            model = await poller.result()

            # give region all uppercase
            target = await client.get_copy_authorization(resource_region=formrecognizer_region.upper(), resource_id=formrecognizer_resource_id)

            poller = await client.begin_copy_model(model.model_id, target=target)
            copy = await poller.result()

            assert copy.status == "ready"
            assert copy.training_started_on
            assert copy.training_completed_on
            assert target["modelId"] == copy.model_id
            assert target["modelId"] != model.model_id

    @skip_flaky_test
    @FormRecognizerPreparer()
    @recorded_by_proxy_async
    async def test_copy_authorization_v2(self, formrecognizer_region, formrecognizer_resource_id, **kwargs):
        client = get_ft_client(api_version="2.0")
        async with client:
            target = await client.get_copy_authorization(resource_region="eastus", resource_id=formrecognizer_resource_id)

            assert target["modelId"]
            assert target["accessToken"]
            assert target["expirationDateTimeTicks"]
            assert target["resourceRegion"] == "eastus"
            assert target["resourceId"] == formrecognizer_resource_id

    @skip_flaky_test
    @FormRecognizerPreparer()
    @recorded_by_proxy_async
    async def test_copy_authorization_v21(self, formrecognizer_region, formrecognizer_resource_id, **kwargs):
        client = get_ft_client(api_version="2.1")
        async with client:
            target = await client.get_copy_authorization(resource_region="eastus", resource_id=formrecognizer_resource_id)

            assert target["modelId"]
            assert target["accessToken"]
            assert target["expirationDateTimeTicks"]
            assert target["resourceRegion"] == "eastus"
            assert target["resourceId"] == formrecognizer_resource_id

    @pytest.mark.skip("Test is flaky and hangs")
    @FormRecognizerPreparer()
    @recorded_by_proxy_async
    async def test_copy_model_with_composed_model_v21(self, formrecognizer_storage_container_sas_url_v2, formrecognizer_region, formrecognizer_resource_id, **kwargs):
        client = get_ft_client(api_version="2.1")
        async with client:
            poller_1 = await client.begin_training(formrecognizer_storage_container_sas_url_v2, use_training_labels=True, model_name="model1")
            model_1 = await poller_1.result()

            poller_2 = await client.begin_training(formrecognizer_storage_container_sas_url_v2, use_training_labels=True, model_name="model2")
            model_2 = await poller_2.result()

            composed_poller = await client.begin_create_composed_model([model_1.model_id, model_2.model_id], model_name="composedmodel")
            composed_model = await composed_poller.result()

            target = await client.get_copy_authorization(resource_region=formrecognizer_region, resource_id=formrecognizer_resource_id)

            poller = await client.begin_copy_model(composed_model.model_id, target=target)
            copy = await poller.result()

            copied_model = await client.get_custom_model(copy.model_id)

            assert copy.status == "ready"
            assert copy.training_started_on
            assert copy.training_completed_on
            assert target["modelId"] == copy.model_id
            assert target["modelId"] != composed_model.model_id
            assert copied_model
            assert copied_model.model_name == "composedmodel"
            for submodel in copied_model.submodels:
                assert submodel.model_id in [model_1.model_id, model_2.model_id]<|MERGE_RESOLUTION|>--- conflicted
+++ resolved
@@ -10,11 +10,7 @@
 from devtools_testutils.aio import recorded_by_proxy_async
 from azure.core.exceptions import HttpResponseError
 from azure.ai.formrecognizer.aio import FormTrainingClient
-<<<<<<< HEAD
-from preparers import FormRecognizerPreparer, is_public_cloud
-=======
 from preparers import FormRecognizerPreparer, get_async_client
->>>>>>> f0c6e8b0
 from asynctestcase import AsyncFormRecognizerTest
 from conftest import skip_flaky_test
 
@@ -98,16 +94,8 @@
     @pytest.mark.skip("Test is flaky and hangs")
     @FormRecognizerPreparer()
     @recorded_by_proxy_async
-<<<<<<< HEAD
-    async def test_copy_model_fail_v21(self, client, formrecognizer_storage_container_sas_url_v2, formrecognizer_region, formrecognizer_resource_id, **kwargs):
-
-        if (not is_public_cloud() and self.is_live):
-            pytest.skip("This test is skipped in usgov/china region. Follow up with service team.")
-            
-=======
     async def test_copy_model_fail_v21(self, formrecognizer_storage_container_sas_url_v2, formrecognizer_region, formrecognizer_resource_id, **kwargs):
         client = get_ft_client(api_version="2.1")
->>>>>>> f0c6e8b0
         async with client:
             poller = await client.begin_training(formrecognizer_storage_container_sas_url_v2, use_training_labels=False)
             model = await poller.result()
