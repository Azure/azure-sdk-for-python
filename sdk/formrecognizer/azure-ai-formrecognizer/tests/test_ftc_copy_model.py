--- conflicted
+++ resolved
@@ -11,12 +11,7 @@
 from azure.core.exceptions import HttpResponseError
 from azure.ai.formrecognizer import FormTrainingClient
 from testcase import FormRecognizerTest
-<<<<<<< HEAD
-from preparers import GlobalClientPreparer as _GlobalClientPreparer
-from preparers import FormRecognizerPreparer, is_public_cloud
-=======
 from preparers import FormRecognizerPreparer, get_sync_client
->>>>>>> f0c6e8b0
 from conftest import skip_flaky_test
 
 get_ft_client = functools.partial(get_sync_client, FormTrainingClient)
@@ -95,16 +90,8 @@
     @pytest.mark.skip("Test is flaky and hangs")
     @FormRecognizerPreparer()
     @recorded_by_proxy
-<<<<<<< HEAD
-    def test_copy_model_fail_v21(self, client, formrecognizer_storage_container_sas_url_v2, formrecognizer_region, formrecognizer_resource_id, **kwargs):
-
-        if (not is_public_cloud() and self.is_live):
-            pytest.skip("This test is skipped in usgov/china region. Follow up with service team.")
-
-=======
     def test_copy_model_fail_v21(self, formrecognizer_storage_container_sas_url_v2, formrecognizer_region, formrecognizer_resource_id, **kwargs):
         client = get_ft_client(api_version="2.1")
->>>>>>> f0c6e8b0
         poller = client.begin_training(formrecognizer_storage_container_sas_url_v2, use_training_labels=False)
         model = poller.result()
 
