# coding=utf-8
# ------------------------------------
# Copyright (c) Microsoft Corporation.
# Licensed under the MIT License.
# ------------------------------------

import pytest
import uuid
import functools
from devtools_testutils import recorded_by_proxy, set_custom_default_matcher
from azure.core.exceptions import HttpResponseError
from azure.ai.formrecognizer import FormTrainingClient
from testcase import FormRecognizerTest
from preparers import GlobalClientPreparer as _GlobalClientPreparer
from preparers import FormRecognizerPreparer, is_public_cloud

FormTrainingClientPreparer = functools.partial(_GlobalClientPreparer, FormTrainingClient)


class TestCopyModel(FormRecognizerTest):

    def teardown(self):
        self.sleep(4)

    @FormRecognizerPreparer()
    @FormTrainingClientPreparer(client_kwargs={"api_version": "2.0"})
    @recorded_by_proxy
    def test_copy_model_successful_v2(self, client, formrecognizer_storage_container_sas_url_v2, formrecognizer_region, formrecognizer_resource_id, **kwargs):
        # this can be reverted to set_bodiless_matcher() after tests are re-recorded and don't contain these headers
        set_custom_default_matcher(
            compare_bodies=False, excluded_headers="Authorization,Content-Length,x-ms-client-request-id,x-ms-request-id"
        )
        
        poller = client.begin_training(formrecognizer_storage_container_sas_url_v2, use_training_labels=False)
        model = poller.result()

        target = client.get_copy_authorization(resource_region=formrecognizer_region, resource_id=formrecognizer_resource_id)

        poller = client.begin_copy_model(model.model_id, target=target)
        copy = poller.result()

        copied_model = client.get_custom_model(copy.model_id)

        assert copy.status == "ready"
        assert copy.training_started_on
        assert copy.training_completed_on
        assert target["modelId"] == copy.model_id
        assert target["modelId"] != model.model_id
        assert copied_model

    @FormRecognizerPreparer()
    @FormTrainingClientPreparer(client_kwargs={"api_version": "2.1"})
    @recorded_by_proxy
    def test_copy_model_with_labeled_model_name_v21(self, client, formrecognizer_storage_container_sas_url_v2, formrecognizer_region, formrecognizer_resource_id, **kwargs):
        # this can be reverted to set_bodiless_matcher() after tests are re-recorded and don't contain these headers
        set_custom_default_matcher(
            compare_bodies=False, excluded_headers="Authorization,Content-Length,x-ms-client-request-id,x-ms-request-id"
        )
        
        poller = client.begin_training(formrecognizer_storage_container_sas_url_v2, use_training_labels=True, model_name="mymodel")
        model = poller.result()

        target = client.get_copy_authorization(resource_region=formrecognizer_region, resource_id=formrecognizer_resource_id)

        poller = client.begin_copy_model(model.model_id, target=target)
        copy = poller.result()

        copied_model = client.get_custom_model(copy.model_id)

        assert copy.status =="ready"
        assert copy.training_started_on
        assert copy.training_completed_on
        assert target["modelId"] == copy.model_id
        assert target["modelId"] != model.model_id
        assert copied_model
        assert copied_model.model_name == "mymodel"

    @FormRecognizerPreparer()
    @FormTrainingClientPreparer(client_kwargs={"api_version": "2.1"})
    @recorded_by_proxy
    def test_copy_model_with_unlabeled_model_name_v21(self, client, formrecognizer_storage_container_sas_url_v2, formrecognizer_region, formrecognizer_resource_id, **kwargs):
        # this can be reverted to set_bodiless_matcher() after tests are re-recorded and don't contain these headers
        set_custom_default_matcher(
            compare_bodies=False, excluded_headers="Authorization,Content-Length,x-ms-client-request-id,x-ms-request-id"
        )
        
        poller = client.begin_training(formrecognizer_storage_container_sas_url_v2, use_training_labels=False, model_name="mymodel")
        model = poller.result()

        target = client.get_copy_authorization(resource_region=formrecognizer_region, resource_id=formrecognizer_resource_id)

        poller = client.begin_copy_model(model.model_id, target=target)
        copy = poller.result()

        copied_model = client.get_custom_model(copy.model_id)

        assert copy.status == "ready"
        assert copy.training_started_on
        assert copy.training_completed_on
        assert target["modelId"] == copy.model_id
        assert target["modelId"] != model.model_id
        assert copied_model
        assert copied_model.model_name == "mymodel"

    @FormRecognizerPreparer()
    @FormTrainingClientPreparer(client_kwargs={"api_version": "2.1"})
    @recorded_by_proxy
    def test_copy_model_fail_v21(self, client, formrecognizer_storage_container_sas_url_v2, formrecognizer_region, formrecognizer_resource_id, **kwargs):
<<<<<<< HEAD
        set_bodiless_matcher()

        if (not is_public_cloud() and self.is_live):
            pytest.skip("This test is skipped in usgov/china region. Follow up with service team.")

=======
        # this can be reverted to set_bodiless_matcher() after tests are re-recorded and don't contain these headers
        set_custom_default_matcher(
            compare_bodies=False, excluded_headers="Authorization,Content-Length,x-ms-client-request-id,x-ms-request-id"
        )
        
>>>>>>> 6a851137
        poller = client.begin_training(formrecognizer_storage_container_sas_url_v2, use_training_labels=False)
        model = poller.result()

        # give an incorrect region
        target = client.get_copy_authorization(resource_region="eastus", resource_id=formrecognizer_resource_id)

        with pytest.raises(HttpResponseError) as e:
            poller = client.begin_copy_model(model.model_id, target=target)
            copy = poller.result()
        assert e.value.error.code == "2024"
        assert e.value.error.message

    @FormRecognizerPreparer()
    @FormTrainingClientPreparer(client_kwargs={"api_version": "2.1"})
    @recorded_by_proxy
    def test_copy_model_case_insensitive_region_v21(self, client, formrecognizer_storage_container_sas_url_v2, formrecognizer_region, formrecognizer_resource_id, **kwargs):
        # this can be reverted to set_bodiless_matcher() after tests are re-recorded and don't contain these headers
        set_custom_default_matcher(
            compare_bodies=False, excluded_headers="Authorization,Content-Length,x-ms-client-request-id,x-ms-request-id"
        )
        
        poller = client.begin_training(formrecognizer_storage_container_sas_url_v2, use_training_labels=False)
        model = poller.result()

        # give region all uppercase
        target = client.get_copy_authorization(resource_region=formrecognizer_region.upper(), resource_id=formrecognizer_resource_id)

        poller = client.begin_copy_model(model.model_id, target=target)
        copy = poller.result()

        assert copy.status == "ready"
        assert copy.training_started_on
        assert copy.training_completed_on
        assert target["modelId"] == copy.model_id
        assert target["modelId"] != model.model_id

    @FormRecognizerPreparer()
    @FormTrainingClientPreparer(client_kwargs={"api_version": "2.0"})
    @recorded_by_proxy
    def test_copy_authorization_v2(self, client, formrecognizer_region, formrecognizer_resource_id, **kwargs):
        # this can be reverted to set_bodiless_matcher() after tests are re-recorded and don't contain these headers
        set_custom_default_matcher(
            compare_bodies=False, excluded_headers="Authorization,Content-Length,x-ms-client-request-id,x-ms-request-id"
        )
        
        target = client.get_copy_authorization(resource_region="eastus", resource_id=formrecognizer_resource_id)

        assert target["modelId"]
        assert target["accessToken"]
        assert target["expirationDateTimeTicks"]
        assert target["resourceRegion"] == "eastus"
        assert target["resourceId"] == formrecognizer_resource_id

    @FormRecognizerPreparer()
    @FormTrainingClientPreparer(client_kwargs={"api_version": "2.1"})
    @recorded_by_proxy
    def test_copy_authorization_v21(self, client, formrecognizer_region, formrecognizer_resource_id, **kwargs):
        # this can be reverted to set_bodiless_matcher() after tests are re-recorded and don't contain these headers
        set_custom_default_matcher(
            compare_bodies=False, excluded_headers="Authorization,Content-Length,x-ms-client-request-id,x-ms-request-id"
        )
        
        target = client.get_copy_authorization(resource_region="eastus", resource_id=formrecognizer_resource_id)

        assert target["modelId"]
        assert target["accessToken"]
        assert target["expirationDateTimeTicks"]
        assert target["resourceRegion"] == "eastus"
        assert target["resourceId"] == formrecognizer_resource_id

    @FormRecognizerPreparer()
    @FormTrainingClientPreparer(client_kwargs={"api_version": "2.1"})
    @recorded_by_proxy
    def test_copy_model_with_composed_model_v21(self, client, formrecognizer_storage_container_sas_url_v2, formrecognizer_region, formrecognizer_resource_id, **kwargs):
        # this can be reverted to set_bodiless_matcher() after tests are re-recorded and don't contain these headers
        set_custom_default_matcher(
            compare_bodies=False, excluded_headers="Authorization,Content-Length,x-ms-client-request-id,x-ms-request-id"
        )
        
        poller_1 = client.begin_training(formrecognizer_storage_container_sas_url_v2, use_training_labels=True, model_name="model1")
        model_1 = poller_1.result()

        poller_2 = client.begin_training(formrecognizer_storage_container_sas_url_v2, use_training_labels=True, model_name="model2")
        model_2 = poller_2.result()

        composed_poller = client.begin_create_composed_model([model_1.model_id, model_2.model_id], model_name="composedmodel")
        composed_model = composed_poller.result()

        target = client.get_copy_authorization(resource_region=formrecognizer_region, resource_id=formrecognizer_resource_id)

        poller = client.begin_copy_model(composed_model.model_id, target=target)
        copy = poller.result()

        copied_model = client.get_custom_model(copy.model_id)

        assert copy.status == "ready"
        assert copy.training_started_on
        assert copy.training_completed_on
        assert target["modelId"] == copy.model_id
        assert target["modelId"] != composed_model.model_id
        assert copied_model
        assert copied_model.model_name == "composedmodel"
        for submodel in copied_model.submodels:
            assert submodel.model_id in [model_1.model_id, model_2.model_id]<|MERGE_RESOLUTION|>--- conflicted
+++ resolved
@@ -106,19 +106,14 @@
     @FormTrainingClientPreparer(client_kwargs={"api_version": "2.1"})
     @recorded_by_proxy
     def test_copy_model_fail_v21(self, client, formrecognizer_storage_container_sas_url_v2, formrecognizer_region, formrecognizer_resource_id, **kwargs):
-<<<<<<< HEAD
-        set_bodiless_matcher()
+        # this can be reverted to set_bodiless_matcher() after tests are re-recorded and don't contain these headers
+        set_custom_default_matcher(
+            compare_bodies=False, excluded_headers="Authorization,Content-Length,x-ms-client-request-id,x-ms-request-id"
+        )
 
         if (not is_public_cloud() and self.is_live):
             pytest.skip("This test is skipped in usgov/china region. Follow up with service team.")
 
-=======
-        # this can be reverted to set_bodiless_matcher() after tests are re-recorded and don't contain these headers
-        set_custom_default_matcher(
-            compare_bodies=False, excluded_headers="Authorization,Content-Length,x-ms-client-request-id,x-ms-request-id"
-        )
-        
->>>>>>> 6a851137
         poller = client.begin_training(formrecognizer_storage_container_sas_url_v2, use_training_labels=False)
         model = poller.result()
 
