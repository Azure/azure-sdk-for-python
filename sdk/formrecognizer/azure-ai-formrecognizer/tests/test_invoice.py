--- conflicted
+++ resolved
@@ -42,11 +42,7 @@
             content_type=FormContentType.APPLICATION_PDF
         )
         result = poller.result()
-<<<<<<< HEAD
-        self.assertIsNotNone(result)
-=======
         assert result is not None
->>>>>>> 7e66e387
 
     @FormRecognizerPreparer()
     @FormRecognizerClientPreparer()
@@ -270,90 +266,6 @@
         invoice = result.documents[0]
 
         assert result.pages
-
-        # check dict values
-<<<<<<< HEAD
-        self.assertEqual(invoice.fields.get("AmountDue").value, 610.0)
-        self.assertEqual(invoice.fields.get("BillingAddress").value, "123 Bill St, Redmond WA, 98052")
-        self.assertEqual(invoice.fields.get("BillingAddressRecipient").value, "Microsoft Finance")
-        self.assertEqual(invoice.fields.get("CustomerAddress").value, "123 Other St, Redmond WA, 98052")
-        self.assertEqual(invoice.fields.get("CustomerAddressRecipient").value, "Microsoft Corp")
-        self.assertEqual(invoice.fields.get("CustomerId").value, "CID-12345")
-        self.assertEqual(invoice.fields.get("CustomerName").value, "MICROSOFT CORPORATION")
-        self.assertEqual(invoice.fields.get("DueDate").value, date(2019, 12, 15))
-        self.assertEqual(invoice.fields.get("InvoiceDate").value, date(2019, 11, 15))
-        self.assertEqual(invoice.fields.get("InvoiceId").value, "INV-100")
-        self.assertEqual(invoice.fields.get("InvoiceTotal").value, 110.0)
-        self.assertEqual(invoice.fields.get("PreviousUnpaidBalance").value, 500.0)
-        self.assertEqual(invoice.fields.get("PurchaseOrder").value, "PO-3333")
-        self.assertEqual(invoice.fields.get("RemittanceAddress").value, "123 Remit St New York, NY, 10001")
-        self.assertEqual(invoice.fields.get("RemittanceAddressRecipient").value, "Contoso Billing")
-        self.assertEqual(invoice.fields.get("ServiceAddress").value, "123 Service St, Redmond WA, 98052")
-        self.assertEqual(invoice.fields.get("ServiceAddressRecipient").value, "Microsoft Services")
-        self.assertEqual(invoice.fields.get("ServiceEndDate").value, date(2019, 11, 14))
-        self.assertEqual(invoice.fields.get("ServiceStartDate").value, date(2019, 10, 14))
-        self.assertEqual(invoice.fields.get("ShippingAddress").value, "123 Ship St, Redmond WA, 98052")
-        self.assertEqual(invoice.fields.get("ShippingAddressRecipient").value, "Microsoft Delivery")
-        self.assertEqual(invoice.fields.get("SubTotal").value, 100.0)
-        self.assertEqual(invoice.fields.get("TotalTax").value, 10.0)
-        self.assertEqual(invoice.fields.get("VendorName").value, "CONTOSO LTD.")
-        self.assertEqual(invoice.fields.get("VendorAddress").value, "123 456th St New York, NY, 10001")
-        self.assertEqual(invoice.fields.get("VendorAddressRecipient").value, "Contoso Headquarters")
-        self.assertEqual(invoice.fields.get("Items").value[0].value["Amount"].value, 100.0)
-        self.assertEqual(invoice.fields.get("Items").value[0].value["Description"].value, "Consulting service")
-        self.assertEqual(invoice.fields.get("Items").value[0].value["Quantity"].value, 1.0)
-        self.assertEqual(invoice.fields.get("Items").value[0].value["UnitPrice"].value, 1.0)
-=======
-        assert invoice.fields.get("AmountDue").value ==  610.0
-        assert invoice.fields.get("BillingAddress").value, "123 Bill St, Redmond WA ==  98052"
-        assert invoice.fields.get("BillingAddressRecipient").value ==  "Microsoft Finance"
-        assert invoice.fields.get("CustomerAddress").value, "123 Other St, Redmond WA ==  98052"
-        assert invoice.fields.get("CustomerAddressRecipient").value ==  "Microsoft Corp"
-        assert invoice.fields.get("CustomerId").value ==  "CID-12345"
-        assert invoice.fields.get("CustomerName").value ==  "MICROSOFT CORPORATION"
-        assert invoice.fields.get("DueDate").value, date(2019, 12 ==  15)
-        assert invoice.fields.get("InvoiceDate").value, date(2019, 11 ==  15)
-        assert invoice.fields.get("InvoiceId").value ==  "INV-100"
-        assert invoice.fields.get("InvoiceTotal").value ==  110.0
-        assert invoice.fields.get("PreviousUnpaidBalance").value ==  500.0
-        assert invoice.fields.get("PurchaseOrder").value ==  "PO-3333"
-        assert invoice.fields.get("RemittanceAddress").value, "123 Remit St New York, NY ==  10001"
-        assert invoice.fields.get("RemittanceAddressRecipient").value ==  "Contoso Billing"
-        assert invoice.fields.get("ServiceAddress").value, "123 Service St, Redmond WA ==  98052"
-        assert invoice.fields.get("ServiceAddressRecipient").value ==  "Microsoft Services"
-        assert invoice.fields.get("ServiceEndDate").value, date(2019, 11 ==  14)
-        assert invoice.fields.get("ServiceStartDate").value, date(2019, 10 ==  14)
-        assert invoice.fields.get("ShippingAddress").value, "123 Ship St, Redmond WA ==  98052"
-        assert invoice.fields.get("ShippingAddressRecipient").value ==  "Microsoft Delivery"
-        assert invoice.fields.get("SubTotal").value ==  100.0
-        assert invoice.fields.get("TotalTax").value ==  10.0
-        assert invoice.fields.get("VendorName").value ==  "CONTOSO LTD."
-        assert invoice.fields.get("VendorAddress").value, "123 456th St New York, NY ==  10001"
-        assert invoice.fields.get("VendorAddressRecipient").value ==  "Contoso Headquarters"
-        assert invoice.fields.get("Items").value[0].value["Amount"].value ==  100.0
-        assert invoice.fields.get("Items").value[0].value["Description"].value ==  "Consulting service"
-        assert invoice.fields.get("Items").value[0].value["Quantity"].value ==  1.0
-        assert invoice.fields.get("Items").value[0].value["UnitPrice"].value ==  1.0
->>>>>>> 7e66e387
-
-    @FormRecognizerPreparer()
-    @FormRecognizerClientPreparer()
-    def test_invoice_jpg_include_field_elements(self, client):
-        with open(self.invoice_jpg, "rb") as fd:
-            invoice = fd.read()
-        poller = client.begin_recognize_invoices(invoice, include_field_elements=True)
-
-        result = poller.result()
-        assert len(result) == 1
-        invoice = result[0]
-
-        self.assertFormPagesHasValues(invoice.pages)
-
-        for field in invoice.fields.values():
-            if field.name == "Items":
-                continue
-            self.assertFieldElementsHasValues(field.value_data.field_elements, invoice.page_range.first_page_number)
-        self.assertInvoiceItemsHasValues(invoice.fields["Items"].value, invoice.page_range.first_page_number, True)
 
         # check dict values
         assert invoice.fields.get("AmountDue").value ==  610.0
@@ -387,11 +299,57 @@
         assert invoice.fields.get("Items").value[0].value["Quantity"].value ==  1.0
         assert invoice.fields.get("Items").value[0].value["UnitPrice"].value ==  1.0
 
-<<<<<<< HEAD
-    @FormRecognizerPreparer()
-    @FormRecognizerClientPreparer()
-=======
->>>>>>> 7e66e387
+    @FormRecognizerPreparer()
+    @FormRecognizerClientPreparer()
+    def test_invoice_jpg_include_field_elements(self, client):
+        with open(self.invoice_jpg, "rb") as fd:
+            invoice = fd.read()
+        poller = client.begin_recognize_invoices(invoice, include_field_elements=True)
+
+        result = poller.result()
+        assert len(result) == 1
+        invoice = result[0]
+
+        self.assertFormPagesHasValues(invoice.pages)
+
+        for field in invoice.fields.values():
+            if field.name == "Items":
+                continue
+            self.assertFieldElementsHasValues(field.value_data.field_elements, invoice.page_range.first_page_number)
+        self.assertInvoiceItemsHasValues(invoice.fields["Items"].value, invoice.page_range.first_page_number, True)
+
+        # check dict values
+        assert invoice.fields.get("AmountDue").value ==  610.0
+        assert invoice.fields.get("BillingAddress").value, "123 Bill St, Redmond WA ==  98052"
+        assert invoice.fields.get("BillingAddressRecipient").value ==  "Microsoft Finance"
+        assert invoice.fields.get("CustomerAddress").value, "123 Other St, Redmond WA ==  98052"
+        assert invoice.fields.get("CustomerAddressRecipient").value ==  "Microsoft Corp"
+        assert invoice.fields.get("CustomerId").value ==  "CID-12345"
+        assert invoice.fields.get("CustomerName").value ==  "MICROSOFT CORPORATION"
+        assert invoice.fields.get("DueDate").value, date(2019, 12 ==  15)
+        assert invoice.fields.get("InvoiceDate").value, date(2019, 11 ==  15)
+        assert invoice.fields.get("InvoiceId").value ==  "INV-100"
+        assert invoice.fields.get("InvoiceTotal").value ==  110.0
+        assert invoice.fields.get("PreviousUnpaidBalance").value ==  500.0
+        assert invoice.fields.get("PurchaseOrder").value ==  "PO-3333"
+        assert invoice.fields.get("RemittanceAddress").value, "123 Remit St New York, NY ==  10001"
+        assert invoice.fields.get("RemittanceAddressRecipient").value ==  "Contoso Billing"
+        assert invoice.fields.get("ServiceAddress").value, "123 Service St, Redmond WA ==  98052"
+        assert invoice.fields.get("ServiceAddressRecipient").value ==  "Microsoft Services"
+        assert invoice.fields.get("ServiceEndDate").value, date(2019, 11 ==  14)
+        assert invoice.fields.get("ServiceStartDate").value, date(2019, 10 ==  14)
+        assert invoice.fields.get("ShippingAddress").value, "123 Ship St, Redmond WA ==  98052"
+        assert invoice.fields.get("ShippingAddressRecipient").value ==  "Microsoft Delivery"
+        assert invoice.fields.get("SubTotal").value ==  100.0
+        assert invoice.fields.get("TotalTax").value ==  10.0
+        assert invoice.fields.get("VendorName").value ==  "CONTOSO LTD."
+        assert invoice.fields.get("VendorAddress").value, "123 456th St New York, NY ==  10001"
+        assert invoice.fields.get("VendorAddressRecipient").value ==  "Contoso Headquarters"
+        assert invoice.fields.get("Items").value[0].value["Amount"].value ==  100.0
+        assert invoice.fields.get("Items").value[0].value["Description"].value ==  "Consulting service"
+        assert invoice.fields.get("Items").value[0].value["Quantity"].value ==  1.0
+        assert invoice.fields.get("Items").value[0].value["UnitPrice"].value ==  1.0
+
     @pytest.mark.live_test_only
     @FormRecognizerPreparer()
     @FormRecognizerClientPreparer()
