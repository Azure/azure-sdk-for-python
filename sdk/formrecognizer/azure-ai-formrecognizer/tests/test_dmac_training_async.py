# coding=utf-8
# ------------------------------------
# Copyright (c) Microsoft Corporation.
# Licensed under the MIT License.
# ------------------------------------

import uuid
import pytest
import functools
from devtools_testutils.aio import recorded_by_proxy_async
from devtools_testutils import set_bodiless_matcher
from azure.core.credentials import AzureKeyCredential
from azure.core.exceptions import ClientAuthenticationError, HttpResponseError
from azure.ai.formrecognizer._generated.v2022_06_30_preview.models import GetOperationResponse, ModelInfo
<<<<<<< HEAD
from azure.ai.formrecognizer._models import DocumentModelDetails
from azure.ai.formrecognizer.aio import DocumentModelAdministrationClient
from azure.ai.formrecognizer import _models
=======
from azure.ai.formrecognizer.aio import DocumentModelAdministrationClient, AsyncDocumentModelAdministrationLROPoller
from azure.ai.formrecognizer import DocumentModelInfo
>>>>>>> 61682a8f
from preparers import FormRecognizerPreparer
from asynctestcase import AsyncFormRecognizerTest
from preparers import GlobalClientPreparer as _GlobalClientPreparer

DocumentModelAdministrationClientPreparer = functools.partial(_GlobalClientPreparer, DocumentModelAdministrationClient)


class TestDMACTrainingAsync(AsyncFormRecognizerTest):

    @FormRecognizerPreparer()
    @DocumentModelAdministrationClientPreparer()
    @recorded_by_proxy_async
    async def test_build_model_polling_interval(self, client, formrecognizer_storage_container_sas_url, **kwargs):
        set_bodiless_matcher()
        def check_poll_value(poll):
            if self.is_live:
                assert poll == 5
            else:
                assert poll == 0
        check_poll_value(client._client._config.polling_interval)
        poller = await client.begin_build_model(source=formrecognizer_storage_container_sas_url, build_mode="template", polling_interval=6)
        await poller.wait()
        assert poller._polling_method._timeout == 6
        poller2 = await client.begin_build_model(source=formrecognizer_storage_container_sas_url, build_mode="template")
        await poller2.wait()
        check_poll_value(poller2._polling_method._timeout)  # goes back to client default
        await client.close()

    @FormRecognizerPreparer()
    @DocumentModelAdministrationClientPreparer()
    @recorded_by_proxy_async
    async def test_build_model_encoded_url(self, client):
        with pytest.raises(HttpResponseError):
            async with client:
                poller = await client.begin_build_model(
                source="https://fakeuri.com/blank%20space",
                build_mode="template",
            )
                assert "https://fakeuri.com/blank%20space" in poller._polling_method._initial_response.http_request.body
                await poller.wait()

    @FormRecognizerPreparer()
    @recorded_by_proxy_async
    async def test_build_model_auth_bad_key(self, formrecognizer_test_endpoint, formrecognizer_test_api_key, **kwargs):
        set_bodiless_matcher()
        client = DocumentModelAdministrationClient(formrecognizer_test_endpoint, AzureKeyCredential("xxxx"))
        with pytest.raises(ClientAuthenticationError):
            async with client:
                poller = await client.begin_build_model("xx", "template")
                result = await poller.result()

    @FormRecognizerPreparer()
    @DocumentModelAdministrationClientPreparer()
    @recorded_by_proxy_async
    async def test_build_model(self, client, formrecognizer_storage_container_sas_url, **kwargs):
        set_bodiless_matcher()
        model_id = str(uuid.uuid4())
        async with client:
            poller = await client.begin_build_model(
                formrecognizer_storage_container_sas_url,
                "template",
                model_id=model_id,
                description="a v3 model",
                tags={"testkey": "testvalue"}
            )
            model = await poller.result()

        if self.is_live:
            assert model.model_id == model_id

        assert model.model_id
        assert model.description == "a v3 model"
        assert model.created_on
        assert model.tags == {"testkey": "testvalue"}
        for name, doc_type in model.doc_types.items():
            assert name
            for key, field in doc_type.field_schema.items():
                assert key
                assert field["type"]
                assert doc_type.field_confidence[key] is not None

    @FormRecognizerPreparer()
    @DocumentModelAdministrationClientPreparer()
    @recorded_by_proxy_async
    async def test_build_model_multipage(self, client, formrecognizer_multipage_storage_container_sas_url, **kwargs):
        set_bodiless_matcher()
        async with client:
            poller = await client.begin_build_model(formrecognizer_multipage_storage_container_sas_url, "template")
            model = await poller.result()

        assert model.model_id
        assert model.api_version
        assert model.tags is None
        assert model.description is None
        assert model.created_on
        for name, doc_type in model.doc_types.items():
            assert name
            for key, field in doc_type.field_schema.items():
                assert key
                assert field["type"]
                assert doc_type.field_confidence[key] is not None
                assert doc_type.build_mode == "template"

    @FormRecognizerPreparer()
    @DocumentModelAdministrationClientPreparer()
    @recorded_by_proxy_async
    async def test_build_model_nested_schema(self, client, formrecognizer_table_variable_rows_container_sas_url, **kwargs):
        set_bodiless_matcher()
        async with client:
            poller = await client.begin_build_model(formrecognizer_table_variable_rows_container_sas_url, "template")
            model = await poller.result()

        assert model.model_id
        assert model.description is None
        assert model.created_on
        for name, doc_type in model.doc_types.items():
            assert name
            for key, field in doc_type.field_schema.items():
                assert key
                assert field["type"]
                assert doc_type.field_confidence[key] is not None

    @FormRecognizerPreparer()
    @DocumentModelAdministrationClientPreparer()
    @recorded_by_proxy_async
    async def test_build_model_transform(self, client, formrecognizer_storage_container_sas_url, **kwargs):
        set_bodiless_matcher()

        raw_response = []

        def callback(response, _, headers):
            op_response = client._deserialize(GetOperationResponse, response)
            model_info = client._deserialize(ModelInfo, op_response.result)
            document_model = DocumentModelDetails._from_generated(model_info)
            raw_response.append(model_info)
            raw_response.append(document_model)

        async with client:
            poller = await client.begin_build_model(formrecognizer_storage_container_sas_url, "template", cls=callback)
            model = await poller.result()

        raw_model = raw_response[0]
        document_model = raw_response[1]
        self.assertModelTransformCorrect(document_model, raw_model)

        document_model_dict = document_model.to_dict()
<<<<<<< HEAD
        document_model_from_dict = _models.DocumentModelDetails.from_dict(document_model_dict)
=======
        document_model_from_dict = DocumentModelInfo.from_dict(document_model_dict)
>>>>>>> 61682a8f
        assert document_model_from_dict.model_id == document_model.model_id
        self.assertModelTransformCorrect(document_model_from_dict, raw_model)

    @FormRecognizerPreparer()
    @DocumentModelAdministrationClientPreparer()
    @recorded_by_proxy_async
    async def test_build_model_multipage_transform(self, client, formrecognizer_multipage_storage_container_sas_url, **kwargs):
        set_bodiless_matcher()

        raw_response = []

        def callback(response, _, headers):
            op_response = client._deserialize(GetOperationResponse, response)
            model_info = client._deserialize(ModelInfo, op_response.result)
            document_model = DocumentModelDetails._from_generated(model_info)
            raw_response.append(model_info)
            raw_response.append(document_model)

        async with client:
            poller = await client.begin_build_model(formrecognizer_multipage_storage_container_sas_url, "template", cls=callback)
            model = await poller.result()

        raw_model = raw_response[0]
        document_model = raw_response[1]
        self.assertModelTransformCorrect(document_model, raw_model)

    @FormRecognizerPreparer()
    @DocumentModelAdministrationClientPreparer()
    @recorded_by_proxy_async
    async def test_build_model_nested_schema_transform(self, client, formrecognizer_table_variable_rows_container_sas_url, **kwargs):

        set_bodiless_matcher()
        raw_response = []

        def callback(response, _, headers):
            op_response = client._deserialize(GetOperationResponse, response)
            model_info = client._deserialize(ModelInfo, op_response.result)
            document_model = DocumentModelDetails._from_generated(model_info)
            raw_response.append(model_info)
            raw_response.append(document_model)

        async with client:
            poller = await client.begin_build_model(formrecognizer_table_variable_rows_container_sas_url, "template", cls=callback)
            model = await poller.result()

        raw_model = raw_response[0]
        document_model = raw_response[1]
        self.assertModelTransformCorrect(document_model, raw_model)

        document_model_dict = document_model.to_dict()

<<<<<<< HEAD
        document_model_from_dict = _models.DocumentModelDetails.from_dict(document_model_dict)
=======
        document_model_from_dict = DocumentModelInfo.from_dict(document_model_dict)
>>>>>>> 61682a8f
        assert document_model_from_dict.model_id == document_model.model_id
        self.assertModelTransformCorrect(document_model_from_dict, raw_model)

    @FormRecognizerPreparer()
    @DocumentModelAdministrationClientPreparer()
    @recorded_by_proxy_async
    async def test_build_model_azure_blob_path_filter(self, client, formrecognizer_storage_container_sas_url, **kwargs):
        set_bodiless_matcher()
        with pytest.raises(HttpResponseError) as e:
            async with client:
                poller = await client.begin_build_model(formrecognizer_storage_container_sas_url, "template", prefix="testfolder")
                model = await poller.result()

    @pytest.mark.live_test_only
    @FormRecognizerPreparer()
    @DocumentModelAdministrationClientPreparer()
    async def test_build_model_continuation_token(self, **kwargs):
        client = kwargs.pop("client")
        formrecognizer_storage_container_sas_url = kwargs.pop("formrecognizer_storage_container_sas_url")
        async with client:
            initial_poller = await client.begin_build_model(formrecognizer_storage_container_sas_url, "template")
            cont_token = initial_poller.continuation_token()
            poller = await client.begin_build_model(None, "template", continuation_token=cont_token)
            result = await poller.result()
            assert result
            await initial_poller.wait()  # necessary so azure-devtools doesn't throw assertion error

    @FormRecognizerPreparer()
    @DocumentModelAdministrationClientPreparer()
    @recorded_by_proxy_async
    async def test_build_model_poller_metadata(self, client, formrecognizer_storage_container_sas_url, **kwargs):
        set_bodiless_matcher()
        async with client:
            poller = await client.begin_build_model(formrecognizer_storage_container_sas_url, "template")
            await poller.result()
            assert isinstance(poller, AsyncDocumentModelAdministrationLROPoller)
            details = poller.details
            assert details["operation_id"]
            assert details["percent_completed"] is not None
            assert details["operation_kind"] == "documentModelBuild"
            assert details["percent_completed"] == 100
            assert details["resource_location_url"]
            assert details["created_on"]
            assert details["last_updated_on"]<|MERGE_RESOLUTION|>--- conflicted
+++ resolved
@@ -12,14 +12,8 @@
 from azure.core.credentials import AzureKeyCredential
 from azure.core.exceptions import ClientAuthenticationError, HttpResponseError
 from azure.ai.formrecognizer._generated.v2022_06_30_preview.models import GetOperationResponse, ModelInfo
-<<<<<<< HEAD
-from azure.ai.formrecognizer._models import DocumentModelDetails
-from azure.ai.formrecognizer.aio import DocumentModelAdministrationClient
-from azure.ai.formrecognizer import _models
-=======
 from azure.ai.formrecognizer.aio import DocumentModelAdministrationClient, AsyncDocumentModelAdministrationLROPoller
-from azure.ai.formrecognizer import DocumentModelInfo
->>>>>>> 61682a8f
+from azure.ai.formrecognizer import DocumentModelDetails
 from preparers import FormRecognizerPreparer
 from asynctestcase import AsyncFormRecognizerTest
 from preparers import GlobalClientPreparer as _GlobalClientPreparer
@@ -166,11 +160,7 @@
         self.assertModelTransformCorrect(document_model, raw_model)
 
         document_model_dict = document_model.to_dict()
-<<<<<<< HEAD
-        document_model_from_dict = _models.DocumentModelDetails.from_dict(document_model_dict)
-=======
-        document_model_from_dict = DocumentModelInfo.from_dict(document_model_dict)
->>>>>>> 61682a8f
+        document_model_from_dict = DocumentModelDetails.from_dict(document_model_dict)
         assert document_model_from_dict.model_id == document_model.model_id
         self.assertModelTransformCorrect(document_model_from_dict, raw_model)
 
@@ -222,11 +212,7 @@
 
         document_model_dict = document_model.to_dict()
 
-<<<<<<< HEAD
-        document_model_from_dict = _models.DocumentModelDetails.from_dict(document_model_dict)
-=======
-        document_model_from_dict = DocumentModelInfo.from_dict(document_model_dict)
->>>>>>> 61682a8f
+        document_model_from_dict = DocumentModelDetails.from_dict(document_model_dict)
         assert document_model_from_dict.model_id == document_model.model_id
         self.assertModelTransformCorrect(document_model_from_dict, raw_model)
 
