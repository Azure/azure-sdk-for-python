# coding=utf-8
# ------------------------------------
# Copyright (c) Microsoft Corporation.
# Licensed under the MIT License.
# ------------------------------------

import pytest
import functools
from io import BytesIO
from datetime import date, time
from azure.core.exceptions import ServiceRequestError
from azure.core.credentials import AzureKeyCredential
from azure.ai.formrecognizer._generated.v2_1.models import AnalyzeOperationResult
from azure.ai.formrecognizer._response_handlers import prepare_prebuilt_models
from azure.ai.formrecognizer import FormRecognizerClient, FormRecognizerApiVersion, DocumentAnalysisClient
from testcase import FormRecognizerTest
from preparers import GlobalClientPreparer as _GlobalClientPreparer
from preparers import FormRecognizerPreparer

DocumentAnalysisClientPreparer = functools.partial(_GlobalClientPreparer, DocumentAnalysisClient)
FormRecognizerClientPreparer = functools.partial(_GlobalClientPreparer, FormRecognizerClient)


class TestIdDocument(FormRecognizerTest):

    @FormRecognizerPreparer()
    def test_identity_document_bad_endpoint(self, formrecognizer_test_api_key):
        with open(self.identity_document_license_jpg, "rb") as fd:
            myfile = fd.read()
        with self.assertRaises(ServiceRequestError):
            client = FormRecognizerClient("http://notreal.azure.com", AzureKeyCredential(formrecognizer_test_api_key))
            poller = client.begin_recognize_identity_documents(myfile)

    @FormRecognizerPreparer()
    @FormRecognizerClientPreparer()
    def test_damaged_file_bytes_fails_autodetect_content_type(self, client):
        damaged_pdf = b"\x50\x44\x46\x55\x55\x55"  # doesn't match any magic file numbers
        with self.assertRaises(ValueError):
            poller = client.begin_recognize_identity_documents(
                damaged_pdf
            )

    @FormRecognizerPreparer()
    @FormRecognizerClientPreparer()
    def test_damaged_file_bytes_io_fails_autodetect(self, client):
        damaged_pdf = BytesIO(b"\x50\x44\x46\x55\x55\x55")  # doesn't match any magic file numbers
        with self.assertRaises(ValueError):
            poller = client.begin_recognize_identity_documents(
                damaged_pdf
            )

    @FormRecognizerPreparer()
    @FormRecognizerClientPreparer()
    def test_passing_bad_content_type_param_passed(self, client):
        with open(self.identity_document_license_jpg, "rb") as fd:
            myfile = fd.read()
        with self.assertRaises(ValueError):
            poller = client.begin_recognize_identity_documents(
                myfile,
                content_type="application/jpeg"
            )

    @FormRecognizerPreparer()
    @FormRecognizerClientPreparer()
    def test_auto_detect_unsupported_stream_content(self, client):
        with open(self.unsupported_content_py, "rb") as fd:
            myfile = fd.read()

        with self.assertRaises(ValueError):
            poller = client.begin_recognize_identity_documents(
                myfile
            )

    @FormRecognizerPreparer()
    @FormRecognizerClientPreparer()
    def test_identity_document_stream_transform_jpg(self, client):
        responses = []

        def callback(raw_response, _, headers):
            analyze_result = client._deserialize(AnalyzeOperationResult, raw_response)
            extracted_id_document = prepare_prebuilt_models(analyze_result)
            responses.append(analyze_result)
            responses.append(extracted_id_document)

        with open(self.identity_document_license_jpg, "rb") as fd:
            myfile = fd.read()

        poller = client.begin_recognize_identity_documents(
            identity_document=myfile,
            include_field_elements=True,
            cls=callback
        )

        result = poller.result()
        raw_response = responses[0]
        returned_model = responses[1]
        id_document = returned_model[0]
        actual = raw_response.analyze_result.document_results[0].fields
        read_results = raw_response.analyze_result.read_results
        document_results = raw_response.analyze_result.document_results
        page_results = raw_response.analyze_result.page_results

        self.assertFormFieldsTransformCorrect(id_document.fields, actual, read_results)

        # check page range
        assert id_document.page_range.first_page_number ==  document_results[0].page_range[0]
        assert id_document.page_range.last_page_number ==  document_results[0].page_range[1]

        # Check page metadata
        self.assertFormPagesTransformCorrect(id_document.pages, read_results, page_results)

    @FormRecognizerPreparer()
    @DocumentAnalysisClientPreparer()
    def test_identity_document_jpg_passport(self, client):
        with open(self.identity_document_passport_jpg, "rb") as fd:
            id_document = fd.read()

        poller = client.begin_analyze_document("prebuilt-idDocument", id_document)

        result = poller.result()
        assert len(result.documents) == 1

        id_document = result.documents[0]

        passport = id_document.fields.get("MachineReadableZone").value
        assert passport["LastName"].value == "MARTIN"
        assert passport["FirstName"].value == "SARAH"
        assert passport["DocumentNumber"].value == "ZE000509"
        assert passport["DateOfBirth"].value == date(1985,1,1)
        assert passport["DateOfExpiration"].value == date(2023,1,14)
        assert passport["Sex"].value == "F"
        assert passport["CountryRegion"].value == "CAN"

    @FormRecognizerPreparer()
    @DocumentAnalysisClientPreparer()
    def test_identity_document_jpg(self, client):
        with open(self.identity_document_license_jpg, "rb") as fd:
            id_document = fd.read()

        poller = client.begin_analyze_document("prebuilt-idDocument", id_document)

        result = poller.result()
        assert len(result.documents) == 1
        id_document = result.documents[0]
        # check dict values
        assert id_document.fields.get("LastName").value == "TALBOT"
        assert id_document.fields.get("FirstName").value == "LIAM R."
        assert id_document.fields.get("DocumentNumber").value == "WDLABCD456DG"
        assert id_document.fields.get("DateOfBirth").value == date(1958,1,6)
        assert id_document.fields.get("DateOfExpiration").value == date(2020,8,12)
        assert id_document.fields.get("Sex").value == "M"
        assert id_document.fields.get("Address").value == "123 STREET ADDRESS YOUR CITY WA 99999-1234"
        assert id_document.fields.get("CountryRegion").value == "USA"
        assert id_document.fields.get("Region").value == "Washington"

    @FormRecognizerPreparer()
    @FormRecognizerClientPreparer()
    def test_identity_document_jpg_include_field_elements(self, client):
        with open(self.identity_document_license_jpg, "rb") as fd:
            id_document = fd.read()
        poller = client.begin_recognize_identity_documents(id_document, include_field_elements=True)

        result = poller.result()
        assert len(result) == 1
        id_document = result[0]

        self.assertFormPagesHasValues(id_document.pages)

        for field in id_document.fields.values():
            if field.name == "CountryRegion":
                assert field.value ==  "USA"
                continue
            elif field.name == "Region":
                assert field.value ==  "Washington"
            else:
                self.assertFieldElementsHasValues(field.value_data.field_elements, id_document.page_range.first_page_number)

<<<<<<< HEAD
    @FormRecognizerPreparer()
    @FormRecognizerClientPreparer()
=======
>>>>>>> 7e66e387
    @pytest.mark.live_test_only
    @FormRecognizerPreparer()
    @FormRecognizerClientPreparer()
    def test_identity_document_continuation_token(self, client):
        with open(self.identity_document_license_jpg, "rb") as fd:
            id_document = fd.read()

        initial_poller = client.begin_recognize_identity_documents(id_document)
        cont_token = initial_poller.continuation_token()
        poller = client.begin_recognize_identity_documents(None, continuation_token=cont_token)
        result = poller.result()
        assert result is not None
        initial_poller.wait()  # necessary so azure-devtools doesn't throw assertion error

    @FormRecognizerPreparer()
    @FormRecognizerClientPreparer(client_kwargs={"api_version": FormRecognizerApiVersion.V2_0})
    def test_identity_document_v2(self, client):
        with open(self.identity_document_license_jpg, "rb") as fd:
            id_document = fd.read()
        with pytest.raises(ValueError) as e:
            client.begin_recognize_identity_documents(id_document)
        assert "Method 'begin_recognize_identity_documents' is only available for API version V2_1 and up" in str(e.value)

    @FormRecognizerPreparer()
    @FormRecognizerClientPreparer()
    def test_pages_kwarg_specified(self, client):
        with open(self.identity_document_license_jpg, "rb") as fd:
            id_document = fd.read()
        poller = client.begin_recognize_identity_documents(id_document, pages=["1"])
        assert '1' == poller._polling_method._initial_response.http_response.request.query['pages']
        result = poller.result()
        assert result<|MERGE_RESOLUTION|>--- conflicted
+++ resolved
@@ -175,11 +175,6 @@
             else:
                 self.assertFieldElementsHasValues(field.value_data.field_elements, id_document.page_range.first_page_number)
 
-<<<<<<< HEAD
-    @FormRecognizerPreparer()
-    @FormRecognizerClientPreparer()
-=======
->>>>>>> 7e66e387
     @pytest.mark.live_test_only
     @FormRecognizerPreparer()
     @FormRecognizerClientPreparer()
