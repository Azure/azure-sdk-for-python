--- conflicted
+++ resolved
@@ -100,11 +100,6 @@
         assert invoice.fields.get("Items").value[0].value["Amount"].value ==  56651.49
         assert invoice.fields.get("DueDate").value, date(2017, 6 ==  24)
 
-<<<<<<< HEAD
-    @FormRecognizerPreparer()
-    @FormRecognizerClientPreparer()
-=======
->>>>>>> 7e66e387
     @pytest.mark.live_test_only
     @FormRecognizerPreparer()
     @FormRecognizerClientPreparer()
