# coding=utf-8
# ------------------------------------
# Copyright (c) Microsoft Corporation.
# Licensed under the MIT License.
# ------------------------------------

import pytest
import functools
from azure.ai.formrecognizer import FormContentType, FormTrainingClient, _models
from azure.ai.formrecognizer._generated.v2_1.models import AnalyzeOperationResult
from azure.ai.formrecognizer._response_handlers import prepare_form_result
from testcase import FormRecognizerTest
from preparers import GlobalClientPreparer as _GlobalClientPreparer
from preparers import FormRecognizerPreparer

FormTrainingClientPreparer = functools.partial(_GlobalClientPreparer, FormTrainingClient)


class TestCustomForms(FormRecognizerTest):

    @FormRecognizerPreparer()
<<<<<<< HEAD
    def test_analyze_document_none_model_id(self, formrecognizer_test_endpoint, formrecognizer_test_api_key):
        client = DocumentAnalysisClient(formrecognizer_test_endpoint, AzureKeyCredential(formrecognizer_test_api_key))
        with pytest.raises(ValueError):
            client.begin_analyze_document(model=None, document=b"xx")

    @FormRecognizerPreparer()
    def test_analyze_document_empty_model_id(self, formrecognizer_test_endpoint, formrecognizer_test_api_key):
        client = DocumentAnalysisClient(formrecognizer_test_endpoint, AzureKeyCredential(formrecognizer_test_api_key))
        with pytest.raises(ValueError):
            client.begin_analyze_document(model="", document=b"xx")

    @FormRecognizerPreparer()
=======
>>>>>>> bcd80159
    @FormTrainingClientPreparer()
    def test_custom_form_unlabeled(self, client, formrecognizer_storage_container_sas_url_v2):
        fr_client = client.get_form_recognizer_client()

        poller = client.begin_training(formrecognizer_storage_container_sas_url_v2, use_training_labels=False)
        model = poller.result()

        with open(self.form_jpg, "rb") as stream:
            poller = fr_client.begin_recognize_custom_forms(
                model.model_id,
                stream,
                content_type=FormContentType.IMAGE_JPEG
            )
        form = poller.result()

        assert form[0].form_type ==  "form-0"
        self.assertUnlabeledRecognizedFormHasValues(form[0], model)

    @FormRecognizerPreparer()
    @FormTrainingClientPreparer()
    def test_custom_form_multipage_unlabeled(self, client, formrecognizer_multipage_storage_container_sas_url_v2):
        fr_client = client.get_form_recognizer_client()

        poller = client.begin_training(formrecognizer_multipage_storage_container_sas_url_v2, use_training_labels=False)
        model = poller.result()

        with open(self.multipage_invoice_pdf, "rb") as stream:
            poller = fr_client.begin_recognize_custom_forms(
                model.model_id,
                stream,
                content_type=FormContentType.APPLICATION_PDF
            )
        forms = poller.result()

        for form in forms:
            if form.form_type is None:
                continue  # blank page
            assert form.form_type == "form-0"
            self.assertUnlabeledRecognizedFormHasValues(form, model)

    @FormRecognizerPreparer()
    @FormTrainingClientPreparer()
    def test_custom_form_labeled(self, client, formrecognizer_storage_container_sas_url_v2):
        fr_client = client.get_form_recognizer_client()

        poller = client.begin_training(
            formrecognizer_storage_container_sas_url_v2,
            use_training_labels=True,
            model_name="labeled"
        )
        model = poller.result()

        with open(self.form_jpg, "rb") as fd:
            myfile = fd.read()

        poller = fr_client.begin_recognize_custom_forms(model.model_id, myfile, content_type=FormContentType.IMAGE_JPEG)
        form = poller.result()

        assert form[0].form_type ==  "custom:labeled"
        self.assertLabeledRecognizedFormHasValues(form[0], model)

    @FormRecognizerPreparer()
    @FormTrainingClientPreparer()
    def test_custom_form_multipage_labeled(self, client, formrecognizer_multipage_storage_container_sas_url_v2):
        fr_client = client.get_form_recognizer_client()

        poller = client.begin_training(
            formrecognizer_multipage_storage_container_sas_url_v2,
            use_training_labels=True
        )
        model = poller.result()

        with open(self.multipage_invoice_pdf, "rb") as fd:
            myfile = fd.read()

        poller = fr_client.begin_recognize_custom_forms(
            model.model_id,
            myfile,
            content_type=FormContentType.APPLICATION_PDF
        )
        forms = poller.result()

        for form in forms:
            assert form.form_type ==  "custom:"+model.model_id
            self.assertLabeledRecognizedFormHasValues(form, model)

    @FormRecognizerPreparer()
    @FormTrainingClientPreparer()
    def test_custom_form_unlabeled_transform(self, client, formrecognizer_storage_container_sas_url_v2):
        fr_client = client.get_form_recognizer_client()

        poller = client.begin_training(formrecognizer_storage_container_sas_url_v2, use_training_labels=False)
        model = poller.result()

        responses = []

        def callback(raw_response, _, headers):
            analyze_result = fr_client._deserialize(AnalyzeOperationResult, raw_response)
            form = prepare_form_result(analyze_result, model.model_id)
            responses.append(analyze_result)
            responses.append(form)

        with open(self.form_jpg, "rb") as fd:
            myfile = fd.read()

        poller = fr_client.begin_recognize_custom_forms(
            model.model_id,
            myfile,
            include_field_elements=True,
            cls=callback
        )
        form = poller.result()
        actual = responses[0]
        recognized_form = responses[1]
        read_results = actual.analyze_result.read_results
        page_results = actual.analyze_result.page_results
        actual_fields = actual.analyze_result.page_results[0].key_value_pairs

        self.assertFormPagesTransformCorrect(recognized_form[0].pages, read_results, page_results)
        assert recognized_form[0].page_range.first_page_number ==  page_results[0].page
        assert recognized_form[0].page_range.last_page_number ==  page_results[0].page
        assert recognized_form[0].form_type_confidence is None
        assert recognized_form[0].model_id is not None
        self.assertUnlabeledFormFieldDictTransformCorrect(recognized_form[0].fields, actual_fields, read_results)

        recognized_form_dict = [v.to_dict() for v in recognized_form]
        assert recognized_form_dict[0].get("form_type_confidence") is None
        assert recognized_form_dict[0].get("model_id") is not None
        assert recognized_form_dict[0].get("form_type") ==  "form-0"

        recognized_form = _models.RecognizedForm.from_dict(recognized_form_dict[0])

        self.assertFormPagesTransformCorrect(recognized_form.pages, read_results, page_results)
        assert recognized_form.page_range.first_page_number ==  page_results[0].page
        assert recognized_form.page_range.last_page_number ==  page_results[0].page
        assert recognized_form.form_type_confidence is None
        assert recognized_form.model_id is not None
        self.assertUnlabeledFormFieldDictTransformCorrect(recognized_form.fields, actual_fields, read_results)

    @FormRecognizerPreparer()
    @FormTrainingClientPreparer()
    def test_custom_form_multipage_unlabeled_transform(self, client, formrecognizer_multipage_storage_container_sas_url_v2):
        fr_client = client.get_form_recognizer_client()

        poller = client.begin_training(formrecognizer_multipage_storage_container_sas_url_v2, use_training_labels=False)
        model = poller.result()

        responses = []

        def callback(raw_response, _, headers):
            analyze_result = fr_client._deserialize(AnalyzeOperationResult, raw_response)
            form = prepare_form_result(analyze_result, model.model_id)
            responses.append(analyze_result)
            responses.append(form)

        with open(self.multipage_invoice_pdf, "rb") as fd:
            myfile = fd.read()

        poller = fr_client.begin_recognize_custom_forms(
            model.model_id,
            myfile,
            include_field_elements=True,
            cls=callback
        )
        form = poller.result()
        actual = responses[0]
        recognized_form = responses[1]
        read_results = actual.analyze_result.read_results
        page_results = actual.analyze_result.page_results

        self.assertFormPagesTransformCorrect(recognized_form, read_results, page_results)

        for form, actual in zip(recognized_form, page_results):
            assert form.page_range.first_page_number ==  actual.page
            assert form.page_range.last_page_number ==  actual.page
            assert form.form_type_confidence is None
            assert form.model_id ==  model.model_id
            self.assertUnlabeledFormFieldDictTransformCorrect(form.fields, actual.key_value_pairs, read_results)

    @pytest.mark.live_test_only
    @FormRecognizerPreparer()
    @FormTrainingClientPreparer()
    def test_custom_form_continuation_token(self, client, formrecognizer_storage_container_sas_url_v2):
        fr_client = client.get_form_recognizer_client()

        poller = client.begin_training(formrecognizer_storage_container_sas_url_v2, use_training_labels=False)
        model = poller.result()

        with open(self.form_jpg, "rb") as fd:
            myfile = fd.read()
        initial_poller = fr_client.begin_recognize_custom_forms(
            model.model_id,
            myfile
        )
        cont_token = initial_poller.continuation_token()
        poller = fr_client.begin_recognize_custom_forms(
            model.model_id,
            None,
            continuation_token=cont_token
        )
        result = poller.result()
        assert result is not None
        initial_poller.wait()  # necessary so azure-devtools doesn't throw assertion error

    @FormRecognizerPreparer()
    @FormTrainingClientPreparer()
    def test_custom_form_multipage_vendor_set_unlabeled_transform(self, client, formrecognizer_multipage_storage_container_sas_url_2_v2):
        fr_client = client.get_form_recognizer_client()

        poller = client.begin_training(formrecognizer_multipage_storage_container_sas_url_2_v2, use_training_labels=False)
        model = poller.result()

        responses = []

        def callback(raw_response, _, headers):
            analyze_result = fr_client._deserialize(AnalyzeOperationResult, raw_response)
            form = prepare_form_result(analyze_result, model.model_id)
            responses.append(analyze_result)
            responses.append(form)

        with open(self.multipage_vendor_pdf, "rb") as fd:
            myfile = fd.read()

        poller = fr_client.begin_recognize_custom_forms(
            model.model_id,
            myfile,
            include_field_elements=True,
            cls=callback
        )
        form = poller.result()
        actual = responses[0]
        recognized_form = responses[1]
        read_results = actual.analyze_result.read_results
        page_results = actual.analyze_result.page_results

        self.assertFormPagesTransformCorrect(recognized_form, read_results, page_results)
        for form, actual in zip(recognized_form, page_results):
            assert form.page_range.first_page_number ==  actual.page
            assert form.page_range.last_page_number ==  actual.page
            assert form.form_type_confidence is None
            assert form.model_id ==  model.model_id
            self.assertUnlabeledFormFieldDictTransformCorrect(form.fields, actual.key_value_pairs, read_results)

    @FormRecognizerPreparer()
    @FormTrainingClientPreparer()
    def test_custom_form_multipage_vendor_set_labeled_transform(self, client, formrecognizer_multipage_storage_container_sas_url_2_v2):
        fr_client = client.get_form_recognizer_client()

        poller = client.begin_training(formrecognizer_multipage_storage_container_sas_url_2_v2, use_training_labels=True)
        model = poller.result()

        responses = []

        def callback(raw_response, _, headers):
            analyze_result = fr_client._deserialize(AnalyzeOperationResult, raw_response)
            form = prepare_form_result(analyze_result, model.model_id)
            responses.append(analyze_result)
            responses.append(form)

        with open(self.multipage_vendor_pdf, "rb") as fd:
            myfile = fd.read()

        poller = fr_client.begin_recognize_custom_forms(
            model.model_id,
            myfile,
            include_field_elements=True,
            cls=callback
        )
        form = poller.result()
        actual = responses[0]
        recognized_form = responses[1]
        read_results = actual.analyze_result.read_results
        page_results = actual.analyze_result.page_results
        document_results = actual.analyze_result.document_results

        self.assertFormPagesTransformCorrect(recognized_form, read_results, page_results)
        for form, actual in zip(recognized_form, document_results):
            assert form.page_range.first_page_number ==  actual.page_range[0]
            assert form.page_range.last_page_number ==  actual.page_range[1]
            assert form.form_type ==  "custom:"+model.model_id
            assert form.form_type_confidence is not None
            assert form.model_id ==  model.model_id
            self.assertFormFieldsTransformCorrect(form.fields, actual.fields, read_results)<|MERGE_RESOLUTION|>--- conflicted
+++ resolved
@@ -19,21 +19,6 @@
 class TestCustomForms(FormRecognizerTest):
 
     @FormRecognizerPreparer()
-<<<<<<< HEAD
-    def test_analyze_document_none_model_id(self, formrecognizer_test_endpoint, formrecognizer_test_api_key):
-        client = DocumentAnalysisClient(formrecognizer_test_endpoint, AzureKeyCredential(formrecognizer_test_api_key))
-        with pytest.raises(ValueError):
-            client.begin_analyze_document(model=None, document=b"xx")
-
-    @FormRecognizerPreparer()
-    def test_analyze_document_empty_model_id(self, formrecognizer_test_endpoint, formrecognizer_test_api_key):
-        client = DocumentAnalysisClient(formrecognizer_test_endpoint, AzureKeyCredential(formrecognizer_test_api_key))
-        with pytest.raises(ValueError):
-            client.begin_analyze_document(model="", document=b"xx")
-
-    @FormRecognizerPreparer()
-=======
->>>>>>> bcd80159
     @FormTrainingClientPreparer()
     def test_custom_form_unlabeled(self, client, formrecognizer_storage_container_sas_url_v2):
         fr_client = client.get_form_recognizer_client()
