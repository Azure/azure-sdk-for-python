--- conflicted
+++ resolved
@@ -7,12 +7,8 @@
 import pytest
 import functools
 from io import BytesIO
-<<<<<<< HEAD
 from devtools_testutils import recorded_by_proxy
-from azure.ai.formrecognizer import FormRecognizerClient, FormContentType, FormRecognizerApiVersion, DocumentAnalysisClient
-=======
 from azure.ai.formrecognizer import FormRecognizerClient, FormContentType, FormRecognizerApiVersion
->>>>>>> bcd80159
 from testcase import FormRecognizerTest
 from preparers import GlobalClientPreparer as _GlobalClientPreparer
 from preparers import FormRecognizerPreparer
@@ -71,70 +67,6 @@
             )
 
     @FormRecognizerPreparer()
-<<<<<<< HEAD
-    @DocumentAnalysisClientPreparer()
-    @recorded_by_proxy
-    def test_business_card_multipage_pdf(self, client, variables):
-        self.some_func()
-        with open(self.business_card_multipage_pdf, "rb") as fd:
-            business_card = fd.read()
-
-        poller = client.begin_analyze_document("prebuilt-businessCard", business_card)
-        result = poller.result()
-        assert len(result.documents) == 2
-        business_card = result.documents[0]
-        assert len(business_card.fields.get("ContactNames").value) == 1
-        assert business_card.fields.get("ContactNames").value[0].value['FirstName'].value == 'JOHN'
-        assert business_card.fields.get("ContactNames").value[0].value['LastName'].value == 'SINGER'
-
-        assert len(business_card.fields.get("JobTitles").value) == 1
-        assert business_card.fields.get("JobTitles").value[0].value == "Software Engineer"
-
-        assert len(business_card.fields.get("Emails").value) == 1
-        assert business_card.fields.get("Emails").value[0].value == "johnsinger@contoso.com"
-
-        assert len(business_card.fields.get("Websites").value) == 1
-        assert business_card.fields.get("Websites").value[0].value == "https://www.contoso.com"
-
-        assert len(business_card.fields.get("OtherPhones").value) == 1
-        assert business_card.fields.get("OtherPhones").value[0].value == "+14257793479"
-
-        business_card = result.documents[1]
-        assert len(business_card.fields.get("ContactNames").value) == 1
-        assert business_card.fields.get("ContactNames").value[0].value['FirstName'].value == 'Avery'
-        assert business_card.fields.get("ContactNames").value[0].value['LastName'].value == 'Smith'
-
-        assert len(business_card.fields.get("JobTitles").value) == 1
-        assert business_card.fields.get("JobTitles").value[0].value == "Senior Researcher"
-
-        assert len(business_card.fields.get("Departments").value) == 1
-        assert business_card.fields.get("Departments").value[0].value == "Cloud & Al Department"
-
-        assert len(business_card.fields.get("Emails").value) == 1
-        assert business_card.fields.get("Emails").value[0].value == "avery.smith@contoso.com"
-
-        assert len(business_card.fields.get("Websites").value) == 1
-        assert business_card.fields.get("Websites").value[0].value == "https://www.contoso.com/"
-
-        # The phone number values are not getting normalized to a phone number type. Just assert on text.
-        assert len(business_card.fields.get("MobilePhones").value) == 1
-        assert business_card.fields.get("MobilePhones").value[0].content == "+44 (0) 7911 123456"
-
-        assert len(business_card.fields.get("WorkPhones").value) == 1
-        assert business_card.fields.get("WorkPhones").value[0].content == "+44 (0) 20 9876 5432"
-
-        assert len(business_card.fields.get("Faxes").value) == 1
-        assert business_card.fields.get("Faxes").value[0].content == "+44 (0) 20 6789 2345"
-
-        assert len(business_card.fields.get("Addresses").value) == 1
-        assert business_card.fields.get("Addresses").value[0].value == "2 Kingdom Street Paddington, London, W2 6BD"
-
-        assert len(business_card.fields.get("CompanyNames").value) == 1
-        assert business_card.fields.get("CompanyNames").value[0].value == "Contoso"
-
-    @FormRecognizerPreparer()
-=======
->>>>>>> bcd80159
     @FormRecognizerClientPreparer()
     @recorded_by_proxy
     def test_business_card_multipage_pdf(self, client, variables):
