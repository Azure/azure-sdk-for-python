--- conflicted
+++ resolved
@@ -11,12 +11,7 @@
 from azure.core.credentials import AzureKeyCredential
 from azure.core.exceptions import ClientAuthenticationError, HttpResponseError
 from azure.ai.formrecognizer._generated.v2022_06_30_preview.models import GetOperationResponse, ModelInfo
-<<<<<<< HEAD
-from azure.ai.formrecognizer._models import CustomFormModel, DocumentModelDetails
-from azure.ai.formrecognizer import DocumentModelAdministrationClient, _models
-=======
-from azure.ai.formrecognizer import DocumentModelAdministrationClient, DocumentModelInfo, DocumentModelAdministrationLROPoller
->>>>>>> 61682a8f
+from azure.ai.formrecognizer import DocumentModelAdministrationClient, DocumentModelDetails, DocumentModelAdministrationLROPoller
 from testcase import FormRecognizerTest
 from preparers import GlobalClientPreparer as _GlobalClientPreparer
 from preparers import FormRecognizerPreparer
@@ -156,11 +151,7 @@
         self.assertModelTransformCorrect(document_model, raw_model)
 
         document_model_dict = document_model.to_dict()
-<<<<<<< HEAD
-        document_model_from_dict = _models.DocumentModelDetails.from_dict(document_model_dict)
-=======
-        document_model_from_dict = DocumentModelInfo.from_dict(document_model_dict)
->>>>>>> 61682a8f
+        document_model_from_dict = DocumentModelDetails.from_dict(document_model_dict)
         assert document_model_from_dict.model_id == document_model.model_id
         self.assertModelTransformCorrect(document_model_from_dict, raw_model)
 
@@ -210,11 +201,7 @@
 
         document_model_dict = document_model.to_dict()
 
-<<<<<<< HEAD
-        document_model_from_dict = _models.DocumentModelDetails.from_dict(document_model_dict)
-=======
-        document_model_from_dict = DocumentModelInfo.from_dict(document_model_dict)
->>>>>>> 61682a8f
+        document_model_from_dict = DocumentModelDetails.from_dict(document_model_dict)
         assert document_model_from_dict.model_id == document_model.model_id
         self.assertModelTransformCorrect(document_model_from_dict, raw_model)
 
