# coding=utf-8
# ------------------------------------
# Copyright (c) Microsoft Corporation.
# Licensed under the MIT License.
# ------------------------------------

import pytest
import functools
from datetime import date, time
from azure.core.exceptions import HttpResponseError, ServiceRequestError, ClientAuthenticationError
from azure.core.credentials import AzureKeyCredential
from azure.ai.formrecognizer._generated.v2_1.models import AnalyzeOperationResult
from azure.ai.formrecognizer._generated.v2021_09_30_preview.models import AnalyzeResultOperation
from azure.ai.formrecognizer._response_handlers import prepare_prebuilt_models
from azure.ai.formrecognizer import FormRecognizerClient, FormRecognizerApiVersion, DocumentAnalysisClient, AnalyzeResult
from testcase import FormRecognizerTest
from preparers import GlobalClientPreparer as _GlobalClientPreparer
from preparers import FormRecognizerPreparer

GlobalClientPreparer = functools.partial(_GlobalClientPreparer, DocumentAnalysisClient)
GlobalClientPreparerV2 = functools.partial(_GlobalClientPreparer, FormRecognizerClient)

class TestReceiptFromUrl(FormRecognizerTest):

    @FormRecognizerPreparer()
    def test_polling_interval(self, formrecognizer_test_endpoint, formrecognizer_test_api_key):
        client = DocumentAnalysisClient(formrecognizer_test_endpoint, AzureKeyCredential(formrecognizer_test_api_key), polling_interval=7)
<<<<<<< HEAD
        self.assertEqual(client._client._config.polling_interval, 7)

        poller = client.begin_analyze_document_from_url("prebuilt-receipt", self.receipt_url_jpg, polling_interval=6)
        poller.wait()
        self.assertEqual(poller._polling_method._timeout, 6)
=======
        assert client._client._config.polling_interval ==  7

        poller = client.begin_analyze_document_from_url("prebuilt-receipt", self.receipt_url_jpg, polling_interval=6)
        poller.wait()
        assert poller._polling_method._timeout ==  6
>>>>>>> 7e66e387
        poller2 = client.begin_analyze_document_from_url("prebuilt-receipt", self.receipt_url_jpg)
        poller2.wait()
        assert poller2._polling_method._timeout ==  7  # goes back to client default

    @pytest.mark.live_test_only
    @pytest.mark.skip("aad not enabled yet in v2021-07-30")
    def test_active_directory_auth(self):
        token = self.generate_oauth_token()
        endpoint = self.get_oauth_endpoint()
        client = DocumentAnalysisClient(endpoint, token)
        poller = client.begin_analyze_document_from_url("prebuilt-receipt", self.receipt_url_jpg)
        result = poller.result()
        assert result is not None

    @FormRecognizerPreparer()
    @GlobalClientPreparer()
    def test_receipts_encoded_url(self, client):
        try:
            poller = client.begin_analyze_document_from_url("prebuilt-receipt", "https://fakeuri.com/blank%20space")
        except HttpResponseError as e:
            assert "https://fakeuri.com/blank%20space" in  e.response.request.body

    @FormRecognizerPreparer()
    def test_receipt_url_bad_endpoint(self, formrecognizer_test_endpoint, formrecognizer_test_api_key):
        with self.assertRaises(ServiceRequestError):
            client = DocumentAnalysisClient("http://notreal.azure.com", AzureKeyCredential(formrecognizer_test_api_key))
            poller = client.begin_analyze_document_from_url("prebuilt-receipt", self.receipt_url_jpg)

    @FormRecognizerPreparer()
    def test_receipt_url_auth_bad_key(self, formrecognizer_test_endpoint, formrecognizer_test_api_key):
        client = DocumentAnalysisClient(formrecognizer_test_endpoint, AzureKeyCredential("xxxx"))
        with self.assertRaises(ClientAuthenticationError):
            poller = client.begin_analyze_document_from_url("prebuilt-receipt", self.receipt_url_jpg)

    @FormRecognizerPreparer()
    @GlobalClientPreparer()
    def test_receipt_bad_url(self, client):
        with self.assertRaises(HttpResponseError):
            poller = client.begin_analyze_document_from_url("prebuilt-receipt", "https://badurl.jpg")

    @FormRecognizerPreparer()
    @GlobalClientPreparer()
    def test_receipt_url_pass_stream(self, client):
        with open(self.receipt_png, "rb") as receipt:
            with self.assertRaises(HttpResponseError):
                poller = client.begin_analyze_document_from_url("prebuilt-receipt", receipt)

    @FormRecognizerPreparer()
    @GlobalClientPreparer()
    def test_receipt_url_transform_jpg(self, client):
        responses = []

        def callback(raw_response, _, headers):
            analyze_result = client._deserialize(AnalyzeResultOperation, raw_response)
            extracted_receipt = AnalyzeResult._from_generated(analyze_result.analyze_result)
            responses.append(analyze_result)
            responses.append(extracted_receipt)

        poller = client.begin_analyze_document_from_url(
            "prebuilt-receipt",
            document_url=self.receipt_url_jpg,
            cls=callback
        )

        result = poller.result()
        raw_analyze_result = responses[0].analyze_result
        returned_model = responses[1]

        # Check AnalyzeResult
        assert returned_model.model_id == raw_analyze_result.model_id
        assert returned_model.api_version == raw_analyze_result.api_version
        assert returned_model.content == raw_analyze_result.content

        self.assertDocumentPagesTransformCorrect(returned_model.pages, raw_analyze_result.pages)
        self.assertDocumentTransformCorrect(returned_model.documents, raw_analyze_result.documents)
        self.assertDocumentTablesTransformCorrect(returned_model.tables, raw_analyze_result.tables)
        self.assertDocumentKeyValuePairsTransformCorrect(returned_model.key_value_pairs, raw_analyze_result.key_value_pairs)
        self.assertDocumentEntitiesTransformCorrect(returned_model.entities, raw_analyze_result.entities)
        self.assertDocumentStylesTransformCorrect(returned_model.styles, raw_analyze_result.styles)

        # check page range
        assert len(raw_analyze_result.pages) == len(returned_model.pages)

    @FormRecognizerPreparer()
    @GlobalClientPreparerV2()
    def test_receipt_url_transform_png(self, client):

        responses = []

        def callback(raw_response, _, headers):
            analyze_result = client._deserialize(AnalyzeOperationResult, raw_response)
            extracted_receipt = prepare_prebuilt_models(analyze_result)
            responses.append(analyze_result)
            responses.append(extracted_receipt)

        poller = client.begin_recognize_receipts_from_url(
            receipt_url=self.receipt_url_png,
            include_field_elements=True,
            cls=callback
        )

        result = poller.result()
        raw_response = responses[0]
        returned_model = responses[1]
        receipt = returned_model[0]
        actual = raw_response.analyze_result.document_results[0].fields
        read_results = raw_response.analyze_result.read_results
        document_results = raw_response.analyze_result.document_results

        # check dict values
        self.assertFormFieldsTransformCorrect(receipt.fields, actual, read_results)

        # check page range
        assert receipt.page_range.first_page_number ==  document_results[0].page_range[0]
        assert receipt.page_range.last_page_number ==  document_results[0].page_range[1]

        # Check page metadata
        self.assertFormPagesTransformCorrect(receipt.pages, read_results)

    @FormRecognizerPreparer()
    @GlobalClientPreparerV2()
    def test_receipt_url_include_field_elements(self, client):

        poller = client.begin_recognize_receipts_from_url(
            self.receipt_url_jpg,
            include_field_elements=True
        )

        result = poller.result()
        assert len(result) == 1
        receipt = result[0]

        self.assertFormPagesHasValues(receipt.pages)

        for name, field in receipt.fields.items():
            if field.value_type not in ["list", "dictionary"] and name != "ReceiptType":  # receipt cases where value_data is None
                self.assertFieldElementsHasValues(field.value_data.field_elements, receipt.page_range.first_page_number)

        assert receipt.fields.get("MerchantAddress").value, '123 Main Street Redmond ==  WA 98052'
        assert receipt.fields.get("MerchantName").value ==  'Contoso'
        assert receipt.fields.get("MerchantPhoneNumber").value ==  '+19876543210'
        assert receipt.fields.get("Subtotal").value ==  11.7
        assert receipt.fields.get("Tax").value ==  1.17
        assert receipt.fields.get("Tip").value ==  1.63
        assert receipt.fields.get("Total").value ==  14.5
        assert receipt.fields.get("TransactionDate").value == date(year=2019, month=6, day=10)
        assert receipt.fields.get("TransactionTime").value == time(hour=13, minute=59, second=0)
        assert receipt.page_range.first_page_number ==  1
        assert receipt.page_range.last_page_number ==  1
        receipt_type = receipt.fields.get("ReceiptType")
        assert receipt_type.confidence is not None
        assert receipt_type.value ==  'Itemized'
        self.assertReceiptItemsHasValues(receipt.fields["Items"].value, receipt.page_range.first_page_number, True)

    @FormRecognizerPreparer()
    @GlobalClientPreparer()
    def test_receipt_url_png(self, client):

        poller = client.begin_analyze_document_from_url("prebuilt-receipt", self.receipt_url_png)

        result = poller.result()
<<<<<<< HEAD
        self.assertEqual(len(result.documents), 1)
        receipt = result.documents[0]
        self.assertEqual(receipt.fields.get("MerchantAddress").value, '123 Main Street Redmond, WA 98052')
        self.assertEqual(receipt.fields.get("MerchantName").value, 'Contoso')
        self.assertEqual(receipt.fields.get("Subtotal").value, 1098.99)
        self.assertEqual(receipt.fields.get("Tax").value, 104.4)
        self.assertEqual(receipt.fields.get("Total").value, 1203.39)
        self.assertEqual(receipt.fields.get("TransactionDate").value, date(year=2019, month=6, day=10))
        self.assertEqual(receipt.fields.get("TransactionTime").value, time(hour=13, minute=59, second=0))
=======
        assert len(result.documents) == 1
        receipt = result.documents[0]
        assert receipt.fields.get("MerchantAddress").value, '123 Main Street Redmond ==  WA 98052'
        assert receipt.fields.get("MerchantName").value ==  'Contoso'
        assert receipt.fields.get("Subtotal").value ==  1098.99
        assert receipt.fields.get("Tax").value ==  104.4
        assert receipt.fields.get("Total").value ==  1203.39
        assert receipt.fields.get("TransactionDate").value == date(year=2019, month=6, day=10)
        assert receipt.fields.get("TransactionTime").value == time(hour=13, minute=59, second=0)
>>>>>>> 7e66e387
        receipt_type = receipt.fields.get("ReceiptType")
        assert receipt_type.confidence is not None
        assert receipt_type.value ==  'Itemized'

        assert len(result.pages) == 1

        self.assertEqual(len(result.pages), 1)

    @FormRecognizerPreparer()
    @GlobalClientPreparer()
    def test_receipt_multipage_url(self, client):

        poller = client.begin_analyze_document_from_url("prebuilt-receipt", self.multipage_receipt_url_pdf)
        result = poller.result()

<<<<<<< HEAD
        self.assertEqual(len(result.documents), 2)
        receipt = result.documents[0]
        self.assertEqual(receipt.fields.get("MerchantAddress").value, '123 Main Street Redmond, WA 98052')
        self.assertEqual(receipt.fields.get("MerchantName").value, 'Contoso')
        self.assertEqual(receipt.fields.get("MerchantPhoneNumber").value, '+19876543210')
        self.assertEqual(receipt.fields.get("Subtotal").value, 11.7)
        self.assertEqual(receipt.fields.get("Tax").value, 1.17)
        self.assertEqual(receipt.fields.get("Tip").value, 1.63)
        self.assertEqual(receipt.fields.get("Total").value, 14.5)
        self.assertEqual(receipt.fields.get("TransactionDate").value, date(year=2019, month=6, day=10))
        self.assertEqual(receipt.fields.get("TransactionTime").value, time(hour=13, minute=59, second=0))
        receipt_type = receipt.fields.get("ReceiptType")
        self.assertIsNotNone(receipt_type.confidence)
        self.assertEqual(receipt_type.value, 'Itemized')
        receipt = result.documents[1]
        self.assertEqual(receipt.fields.get("MerchantAddress").value, '123 Main Street Redmond, WA 98052')
        self.assertEqual(receipt.fields.get("MerchantName").value, 'Contoso')
        self.assertEqual(receipt.fields.get("Subtotal").value, 1098.99)
        self.assertEqual(receipt.fields.get("Tax").value, 104.4)
        self.assertEqual(receipt.fields.get("Total").value, 1203.39)
        self.assertEqual(receipt.fields.get("TransactionDate").value, date(year=2019, month=6, day=10))
        self.assertEqual(receipt.fields.get("TransactionTime").value, time(hour=13, minute=59, second=0))
=======
        assert len(result.documents) == 2
        receipt = result.documents[0]
        assert receipt.fields.get("MerchantAddress").value, '123 Main Street Redmond ==  WA 98052'
        assert receipt.fields.get("MerchantName").value ==  'Contoso'
        assert receipt.fields.get("MerchantPhoneNumber").value ==  '+19876543210'
        assert receipt.fields.get("Subtotal").value ==  11.7
        assert receipt.fields.get("Tax").value ==  1.17
        assert receipt.fields.get("Tip").value ==  1.63
        assert receipt.fields.get("Total").value ==  14.5
        assert receipt.fields.get("TransactionDate").value == date(year=2019, month=6, day=10)
        assert receipt.fields.get("TransactionTime").value == time(hour=13, minute=59, second=0)
        receipt_type = receipt.fields.get("ReceiptType")
        assert receipt_type.confidence is not None
        assert receipt_type.value ==  'Itemized'
        receipt = result.documents[1]
        assert receipt.fields.get("MerchantAddress").value, '123 Main Street Redmond ==  WA 98052'
        assert receipt.fields.get("MerchantName").value ==  'Contoso'
        assert receipt.fields.get("Subtotal").value ==  1098.99
        assert receipt.fields.get("Tax").value ==  104.4
        assert receipt.fields.get("Total").value ==  1203.39
        assert receipt.fields.get("TransactionDate").value == date(year=2019, month=6, day=10)
        assert receipt.fields.get("TransactionTime").value == time(hour=13, minute=59, second=0)
>>>>>>> 7e66e387
        receipt_type = receipt.fields.get("ReceiptType")
        assert receipt_type.confidence is not None
        assert receipt_type.value ==  'Itemized'

        assert len(result.pages) == 2

        self.assertEqual(len(result.pages), 2)

    @FormRecognizerPreparer()
    @GlobalClientPreparer()
    def test_receipt_multipage_transform_url(self, client):

        responses = []

        def callback(raw_response, _, headers):
            analyze_result = client._deserialize(AnalyzeResultOperation, raw_response)
            extracted_receipt = AnalyzeResult._from_generated(analyze_result.analyze_result)
            responses.append(analyze_result)
            responses.append(extracted_receipt)

        poller = client.begin_analyze_document_from_url(
            "prebuilt-receipt",
            self.multipage_receipt_url_pdf,
            cls=callback
        )

        result = poller.result()
        raw_analyze_result = responses[0].analyze_result
        returned_model = responses[1]

        # Check AnalyzeResult
        assert returned_model.model_id == raw_analyze_result.model_id
        assert returned_model.api_version == raw_analyze_result.api_version
        assert returned_model.content == raw_analyze_result.content
        
        self.assertDocumentPagesTransformCorrect(returned_model.pages, raw_analyze_result.pages)
        self.assertDocumentTransformCorrect(returned_model.documents, raw_analyze_result.documents)
        self.assertDocumentTablesTransformCorrect(returned_model.tables, raw_analyze_result.tables)
        self.assertDocumentKeyValuePairsTransformCorrect(returned_model.key_value_pairs, raw_analyze_result.key_value_pairs)
        self.assertDocumentEntitiesTransformCorrect(returned_model.entities, raw_analyze_result.entities)
        self.assertDocumentStylesTransformCorrect(returned_model.styles, raw_analyze_result.styles)

        # check page range
        assert len(raw_analyze_result.pages) == len(returned_model.pages)

    @pytest.mark.live_test_only
    @FormRecognizerPreparer()
    @GlobalClientPreparer()
    def test_receipt_continuation_token(self, client):

        initial_poller = client.begin_analyze_document_from_url("prebuilt-receipt", self.receipt_url_jpg)
        cont_token = initial_poller.continuation_token()
        poller = client.begin_analyze_document_from_url("prebuilt-receipt", None, continuation_token=cont_token)
        result = poller.result()
        assert result is not None
        initial_poller.wait()  # necessary so azure-devtools doesn't throw assertion error

    @FormRecognizerPreparer()
    @GlobalClientPreparer()
    def test_receipt_locale_specified(self, client):
        poller = client.begin_analyze_document_from_url("prebuilt-receipt", self.receipt_url_jpg, locale="en-IN")
        assert 'en-IN' == poller._polling_method._initial_response.http_response.request.query['locale']
        result = poller.result()
        assert result

    @FormRecognizerPreparer()
    @GlobalClientPreparer()
    @pytest.mark.skip("different error code being returned")
    def test_receipt_locale_error(self, client):
        with pytest.raises(HttpResponseError) as e:
            client.begin_analyze_document_from_url("prebuilt-receipt", self.receipt_url_jpg, locale="not a locale")
        assert "InvalidArgument" == e.value.error.code

    @FormRecognizerPreparer()
    @GlobalClientPreparerV2(client_kwargs={"api_version": FormRecognizerApiVersion.V2_0})
    def test_receipt_locale_v2(self, client):
        with pytest.raises(ValueError) as e:
            client.begin_recognize_receipts_from_url(self.receipt_url_jpg, locale="en-US")
        assert "'locale' is only available for API version V2_1 and up" in str(e.value)

    @FormRecognizerPreparer()
    @GlobalClientPreparer()
    def test_pages_kwarg_specified(self, client):
        poller = client.begin_analyze_document_from_url("prebuilt-receipt", self.receipt_url_jpg, pages="1")
        assert '1' == poller._polling_method._initial_response.http_response.request.query['pages']
        result = poller.result()
        assert result<|MERGE_RESOLUTION|>--- conflicted
+++ resolved
@@ -25,19 +25,11 @@
     @FormRecognizerPreparer()
     def test_polling_interval(self, formrecognizer_test_endpoint, formrecognizer_test_api_key):
         client = DocumentAnalysisClient(formrecognizer_test_endpoint, AzureKeyCredential(formrecognizer_test_api_key), polling_interval=7)
-<<<<<<< HEAD
-        self.assertEqual(client._client._config.polling_interval, 7)
-
-        poller = client.begin_analyze_document_from_url("prebuilt-receipt", self.receipt_url_jpg, polling_interval=6)
-        poller.wait()
-        self.assertEqual(poller._polling_method._timeout, 6)
-=======
         assert client._client._config.polling_interval ==  7
 
         poller = client.begin_analyze_document_from_url("prebuilt-receipt", self.receipt_url_jpg, polling_interval=6)
         poller.wait()
         assert poller._polling_method._timeout ==  6
->>>>>>> 7e66e387
         poller2 = client.begin_analyze_document_from_url("prebuilt-receipt", self.receipt_url_jpg)
         poller2.wait()
         assert poller2._polling_method._timeout ==  7  # goes back to client default
@@ -199,17 +191,6 @@
         poller = client.begin_analyze_document_from_url("prebuilt-receipt", self.receipt_url_png)
 
         result = poller.result()
-<<<<<<< HEAD
-        self.assertEqual(len(result.documents), 1)
-        receipt = result.documents[0]
-        self.assertEqual(receipt.fields.get("MerchantAddress").value, '123 Main Street Redmond, WA 98052')
-        self.assertEqual(receipt.fields.get("MerchantName").value, 'Contoso')
-        self.assertEqual(receipt.fields.get("Subtotal").value, 1098.99)
-        self.assertEqual(receipt.fields.get("Tax").value, 104.4)
-        self.assertEqual(receipt.fields.get("Total").value, 1203.39)
-        self.assertEqual(receipt.fields.get("TransactionDate").value, date(year=2019, month=6, day=10))
-        self.assertEqual(receipt.fields.get("TransactionTime").value, time(hour=13, minute=59, second=0))
-=======
         assert len(result.documents) == 1
         receipt = result.documents[0]
         assert receipt.fields.get("MerchantAddress").value, '123 Main Street Redmond ==  WA 98052'
@@ -219,7 +200,6 @@
         assert receipt.fields.get("Total").value ==  1203.39
         assert receipt.fields.get("TransactionDate").value == date(year=2019, month=6, day=10)
         assert receipt.fields.get("TransactionTime").value == time(hour=13, minute=59, second=0)
->>>>>>> 7e66e387
         receipt_type = receipt.fields.get("ReceiptType")
         assert receipt_type.confidence is not None
         assert receipt_type.value ==  'Itemized'
@@ -235,30 +215,6 @@
         poller = client.begin_analyze_document_from_url("prebuilt-receipt", self.multipage_receipt_url_pdf)
         result = poller.result()
 
-<<<<<<< HEAD
-        self.assertEqual(len(result.documents), 2)
-        receipt = result.documents[0]
-        self.assertEqual(receipt.fields.get("MerchantAddress").value, '123 Main Street Redmond, WA 98052')
-        self.assertEqual(receipt.fields.get("MerchantName").value, 'Contoso')
-        self.assertEqual(receipt.fields.get("MerchantPhoneNumber").value, '+19876543210')
-        self.assertEqual(receipt.fields.get("Subtotal").value, 11.7)
-        self.assertEqual(receipt.fields.get("Tax").value, 1.17)
-        self.assertEqual(receipt.fields.get("Tip").value, 1.63)
-        self.assertEqual(receipt.fields.get("Total").value, 14.5)
-        self.assertEqual(receipt.fields.get("TransactionDate").value, date(year=2019, month=6, day=10))
-        self.assertEqual(receipt.fields.get("TransactionTime").value, time(hour=13, minute=59, second=0))
-        receipt_type = receipt.fields.get("ReceiptType")
-        self.assertIsNotNone(receipt_type.confidence)
-        self.assertEqual(receipt_type.value, 'Itemized')
-        receipt = result.documents[1]
-        self.assertEqual(receipt.fields.get("MerchantAddress").value, '123 Main Street Redmond, WA 98052')
-        self.assertEqual(receipt.fields.get("MerchantName").value, 'Contoso')
-        self.assertEqual(receipt.fields.get("Subtotal").value, 1098.99)
-        self.assertEqual(receipt.fields.get("Tax").value, 104.4)
-        self.assertEqual(receipt.fields.get("Total").value, 1203.39)
-        self.assertEqual(receipt.fields.get("TransactionDate").value, date(year=2019, month=6, day=10))
-        self.assertEqual(receipt.fields.get("TransactionTime").value, time(hour=13, minute=59, second=0))
-=======
         assert len(result.documents) == 2
         receipt = result.documents[0]
         assert receipt.fields.get("MerchantAddress").value, '123 Main Street Redmond ==  WA 98052'
@@ -281,7 +237,6 @@
         assert receipt.fields.get("Total").value ==  1203.39
         assert receipt.fields.get("TransactionDate").value == date(year=2019, month=6, day=10)
         assert receipt.fields.get("TransactionTime").value == time(hour=13, minute=59, second=0)
->>>>>>> 7e66e387
         receipt_type = receipt.fields.get("ReceiptType")
         assert receipt_type.confidence is not None
         assert receipt_type.value ==  'Itemized'
