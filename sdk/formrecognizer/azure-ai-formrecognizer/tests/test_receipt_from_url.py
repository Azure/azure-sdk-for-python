# coding=utf-8
# ------------------------------------
# Copyright (c) Microsoft Corporation.
# Licensed under the MIT License.
# ------------------------------------

import pytest
import functools
from datetime import date, time
from azure.ai.formrecognizer._generated.v2_1.models import AnalyzeOperationResult
from azure.ai.formrecognizer._response_handlers import prepare_prebuilt_models
from azure.ai.formrecognizer import FormRecognizerClient, FormRecognizerApiVersion
from testcase import FormRecognizerTest
from preparers import GlobalClientPreparer as _GlobalClientPreparer
from preparers import FormRecognizerPreparer

GlobalClientPreparerV2 = functools.partial(_GlobalClientPreparer, FormRecognizerClient)

class TestReceiptFromUrl(FormRecognizerTest):

    @FormRecognizerPreparer()
<<<<<<< HEAD
    def test_polling_interval(self, formrecognizer_test_endpoint, formrecognizer_test_api_key):
        client = DocumentAnalysisClient(formrecognizer_test_endpoint, AzureKeyCredential(formrecognizer_test_api_key), polling_interval=7)
        assert client._client._config.polling_interval ==  7

        poller = client.begin_analyze_document_from_url("prebuilt-receipt", self.receipt_url_jpg, polling_interval=6)
        poller.wait()
        assert poller._polling_method._timeout ==  6
        poller2 = client.begin_analyze_document_from_url("prebuilt-receipt", self.receipt_url_jpg)
        poller2.wait()
        assert poller2._polling_method._timeout ==  7  # goes back to client default

    @pytest.mark.live_test_only
    def test_active_directory_auth(self):
        token = self.generate_oauth_token()
        endpoint = self.get_oauth_endpoint()
        client = DocumentAnalysisClient(endpoint, token)
        poller = client.begin_analyze_document_from_url("prebuilt-receipt", self.receipt_url_jpg)
        result = poller.result()
        assert result is not None

    @FormRecognizerPreparer()
    @GlobalClientPreparer()
    def test_receipts_encoded_url(self, client):
        try:
            poller = client.begin_analyze_document_from_url("prebuilt-receipt", "https://fakeuri.com/blank%20space")
        except HttpResponseError as e:
            assert "https://fakeuri.com/blank%20space" in  e.response.request.body

    @FormRecognizerPreparer()
    def test_receipt_url_bad_endpoint(self, formrecognizer_test_endpoint, formrecognizer_test_api_key):
        with pytest.raises(ServiceRequestError):
            client = DocumentAnalysisClient("http://notreal.azure.com", AzureKeyCredential(formrecognizer_test_api_key))
            poller = client.begin_analyze_document_from_url("prebuilt-receipt", self.receipt_url_jpg)

    @FormRecognizerPreparer()
    def test_receipt_url_auth_bad_key(self, formrecognizer_test_endpoint, formrecognizer_test_api_key):
        client = DocumentAnalysisClient(formrecognizer_test_endpoint, AzureKeyCredential("xxxx"))
        with pytest.raises(ClientAuthenticationError):
            poller = client.begin_analyze_document_from_url("prebuilt-receipt", self.receipt_url_jpg)

    @FormRecognizerPreparer()
    @GlobalClientPreparer()
    def test_receipt_bad_url(self, client):
        with pytest.raises(HttpResponseError):
            poller = client.begin_analyze_document_from_url("prebuilt-receipt", "https://badurl.jpg")

    @FormRecognizerPreparer()
    @GlobalClientPreparer()
    def test_receipt_url_pass_stream(self, client):
        with open(self.receipt_png, "rb") as receipt:
            with pytest.raises(HttpResponseError):
                poller = client.begin_analyze_document_from_url("prebuilt-receipt", receipt)

    @FormRecognizerPreparer()
    @GlobalClientPreparer()
    def test_receipt_url_transform_jpg(self, client):
        responses = []

        def callback(raw_response, _, headers):
            analyze_result = client._deserialize(AnalyzeResultOperation, raw_response)
            extracted_receipt = AnalyzeResult._from_generated(analyze_result.analyze_result)
            responses.append(analyze_result)
            responses.append(extracted_receipt)

        poller = client.begin_analyze_document_from_url(
            "prebuilt-receipt",
            document_url=self.receipt_url_jpg,
            cls=callback
        )

        result = poller.result()
        raw_analyze_result = responses[0].analyze_result
        returned_model = responses[1]

        # Check AnalyzeResult
        assert returned_model.model_id == raw_analyze_result.model_id
        assert returned_model.api_version == raw_analyze_result.api_version
        assert returned_model.content == raw_analyze_result.content

        self.assertDocumentPagesTransformCorrect(returned_model.pages, raw_analyze_result.pages)
        self.assertDocumentTransformCorrect(returned_model.documents, raw_analyze_result.documents)
        self.assertDocumentTablesTransformCorrect(returned_model.tables, raw_analyze_result.tables)
        self.assertDocumentKeyValuePairsTransformCorrect(returned_model.key_value_pairs, raw_analyze_result.key_value_pairs)
        self.assertDocumentEntitiesTransformCorrect(returned_model.entities, raw_analyze_result.entities)
        self.assertDocumentStylesTransformCorrect(returned_model.styles, raw_analyze_result.styles)

        # check page range
        assert len(raw_analyze_result.pages) == len(returned_model.pages)

    @FormRecognizerPreparer()
=======
>>>>>>> bcd80159
    @GlobalClientPreparerV2()
    def test_receipt_url_transform_png(self, client):

        responses = []

        def callback(raw_response, _, headers):
            analyze_result = client._deserialize(AnalyzeOperationResult, raw_response)
            extracted_receipt = prepare_prebuilt_models(analyze_result)
            responses.append(analyze_result)
            responses.append(extracted_receipt)

        poller = client.begin_recognize_receipts_from_url(
            receipt_url=self.receipt_url_png,
            include_field_elements=True,
            cls=callback
        )

        result = poller.result()
        raw_response = responses[0]
        returned_model = responses[1]
        receipt = returned_model[0]
        actual = raw_response.analyze_result.document_results[0].fields
        read_results = raw_response.analyze_result.read_results
        document_results = raw_response.analyze_result.document_results

        # check dict values
        self.assertFormFieldsTransformCorrect(receipt.fields, actual, read_results)

        # check page range
        assert receipt.page_range.first_page_number ==  document_results[0].page_range[0]
        assert receipt.page_range.last_page_number ==  document_results[0].page_range[1]

        # Check page metadata
        self.assertFormPagesTransformCorrect(receipt.pages, read_results)

    @FormRecognizerPreparer()
    @GlobalClientPreparerV2()
    def test_receipt_url_include_field_elements(self, client):

        poller = client.begin_recognize_receipts_from_url(
            self.receipt_url_jpg,
            include_field_elements=True
        )

        result = poller.result()
        assert len(result) == 1
        receipt = result[0]

        self.assertFormPagesHasValues(receipt.pages)

        for name, field in receipt.fields.items():
            if field.value_type not in ["list", "dictionary"] and name != "ReceiptType":  # receipt cases where value_data is None
                self.assertFieldElementsHasValues(field.value_data.field_elements, receipt.page_range.first_page_number)

        assert receipt.fields.get("MerchantAddress").value, '123 Main Street Redmond ==  WA 98052'
        assert receipt.fields.get("MerchantName").value ==  'Contoso'
        assert receipt.fields.get("MerchantPhoneNumber").value ==  '+19876543210'
        assert receipt.fields.get("Subtotal").value ==  11.7
        assert receipt.fields.get("Tax").value ==  1.17
        assert receipt.fields.get("Tip").value ==  1.63
        assert receipt.fields.get("Total").value ==  14.5
        assert receipt.fields.get("TransactionDate").value == date(year=2019, month=6, day=10)
        assert receipt.fields.get("TransactionTime").value == time(hour=13, minute=59, second=0)
        assert receipt.page_range.first_page_number ==  1
        assert receipt.page_range.last_page_number ==  1
        receipt_type = receipt.fields.get("ReceiptType")
        assert receipt_type.confidence is not None
        assert receipt_type.value ==  'Itemized'
        self.assertReceiptItemsHasValues(receipt.fields["Items"].value, receipt.page_range.first_page_number, True)

    @FormRecognizerPreparer()
    @GlobalClientPreparerV2(client_kwargs={"api_version": FormRecognizerApiVersion.V2_0})
    def test_receipt_locale_v2(self, client):
        with pytest.raises(ValueError) as e:
            client.begin_recognize_receipts_from_url(self.receipt_url_jpg, locale="en-US")
        assert "'locale' is only available for API version V2_1 and up" in str(e.value)<|MERGE_RESOLUTION|>--- conflicted
+++ resolved
@@ -19,99 +19,6 @@
 class TestReceiptFromUrl(FormRecognizerTest):
 
     @FormRecognizerPreparer()
-<<<<<<< HEAD
-    def test_polling_interval(self, formrecognizer_test_endpoint, formrecognizer_test_api_key):
-        client = DocumentAnalysisClient(formrecognizer_test_endpoint, AzureKeyCredential(formrecognizer_test_api_key), polling_interval=7)
-        assert client._client._config.polling_interval ==  7
-
-        poller = client.begin_analyze_document_from_url("prebuilt-receipt", self.receipt_url_jpg, polling_interval=6)
-        poller.wait()
-        assert poller._polling_method._timeout ==  6
-        poller2 = client.begin_analyze_document_from_url("prebuilt-receipt", self.receipt_url_jpg)
-        poller2.wait()
-        assert poller2._polling_method._timeout ==  7  # goes back to client default
-
-    @pytest.mark.live_test_only
-    def test_active_directory_auth(self):
-        token = self.generate_oauth_token()
-        endpoint = self.get_oauth_endpoint()
-        client = DocumentAnalysisClient(endpoint, token)
-        poller = client.begin_analyze_document_from_url("prebuilt-receipt", self.receipt_url_jpg)
-        result = poller.result()
-        assert result is not None
-
-    @FormRecognizerPreparer()
-    @GlobalClientPreparer()
-    def test_receipts_encoded_url(self, client):
-        try:
-            poller = client.begin_analyze_document_from_url("prebuilt-receipt", "https://fakeuri.com/blank%20space")
-        except HttpResponseError as e:
-            assert "https://fakeuri.com/blank%20space" in  e.response.request.body
-
-    @FormRecognizerPreparer()
-    def test_receipt_url_bad_endpoint(self, formrecognizer_test_endpoint, formrecognizer_test_api_key):
-        with pytest.raises(ServiceRequestError):
-            client = DocumentAnalysisClient("http://notreal.azure.com", AzureKeyCredential(formrecognizer_test_api_key))
-            poller = client.begin_analyze_document_from_url("prebuilt-receipt", self.receipt_url_jpg)
-
-    @FormRecognizerPreparer()
-    def test_receipt_url_auth_bad_key(self, formrecognizer_test_endpoint, formrecognizer_test_api_key):
-        client = DocumentAnalysisClient(formrecognizer_test_endpoint, AzureKeyCredential("xxxx"))
-        with pytest.raises(ClientAuthenticationError):
-            poller = client.begin_analyze_document_from_url("prebuilt-receipt", self.receipt_url_jpg)
-
-    @FormRecognizerPreparer()
-    @GlobalClientPreparer()
-    def test_receipt_bad_url(self, client):
-        with pytest.raises(HttpResponseError):
-            poller = client.begin_analyze_document_from_url("prebuilt-receipt", "https://badurl.jpg")
-
-    @FormRecognizerPreparer()
-    @GlobalClientPreparer()
-    def test_receipt_url_pass_stream(self, client):
-        with open(self.receipt_png, "rb") as receipt:
-            with pytest.raises(HttpResponseError):
-                poller = client.begin_analyze_document_from_url("prebuilt-receipt", receipt)
-
-    @FormRecognizerPreparer()
-    @GlobalClientPreparer()
-    def test_receipt_url_transform_jpg(self, client):
-        responses = []
-
-        def callback(raw_response, _, headers):
-            analyze_result = client._deserialize(AnalyzeResultOperation, raw_response)
-            extracted_receipt = AnalyzeResult._from_generated(analyze_result.analyze_result)
-            responses.append(analyze_result)
-            responses.append(extracted_receipt)
-
-        poller = client.begin_analyze_document_from_url(
-            "prebuilt-receipt",
-            document_url=self.receipt_url_jpg,
-            cls=callback
-        )
-
-        result = poller.result()
-        raw_analyze_result = responses[0].analyze_result
-        returned_model = responses[1]
-
-        # Check AnalyzeResult
-        assert returned_model.model_id == raw_analyze_result.model_id
-        assert returned_model.api_version == raw_analyze_result.api_version
-        assert returned_model.content == raw_analyze_result.content
-
-        self.assertDocumentPagesTransformCorrect(returned_model.pages, raw_analyze_result.pages)
-        self.assertDocumentTransformCorrect(returned_model.documents, raw_analyze_result.documents)
-        self.assertDocumentTablesTransformCorrect(returned_model.tables, raw_analyze_result.tables)
-        self.assertDocumentKeyValuePairsTransformCorrect(returned_model.key_value_pairs, raw_analyze_result.key_value_pairs)
-        self.assertDocumentEntitiesTransformCorrect(returned_model.entities, raw_analyze_result.entities)
-        self.assertDocumentStylesTransformCorrect(returned_model.styles, raw_analyze_result.styles)
-
-        # check page range
-        assert len(raw_analyze_result.pages) == len(returned_model.pages)
-
-    @FormRecognizerPreparer()
-=======
->>>>>>> bcd80159
     @GlobalClientPreparerV2()
     def test_receipt_url_transform_png(self, client):
 
