# coding=utf-8
# ------------------------------------
# Copyright (c) Microsoft Corporation.
# Licensed under the MIT License.
# ------------------------------------

import pytest
import functools
from azure.ai.formrecognizer import FormRecognizerApiVersion
from azure.ai.formrecognizer.aio import FormRecognizerClient, DocumentAnalysisClient
from preparers import FormRecognizerPreparer
from asynctestcase import AsyncFormRecognizerTest
from preparers import GlobalClientPreparer as _GlobalClientPreparer


DocumentAnalysisClientPreparer = functools.partial(_GlobalClientPreparer, DocumentAnalysisClient)
FormRecognizerClientPreparer = functools.partial(_GlobalClientPreparer, FormRecognizerClient)


class TestBusinessCardFromUrlAsync(AsyncFormRecognizerTest):

    @FormRecognizerPreparer()
    @DocumentAnalysisClientPreparer()
    async def test_business_card_multipage_pdf(self, client):

        async with client:
            poller = await client.begin_analyze_document_from_url("prebuilt-businessCard", self.business_card_multipage_url_pdf)
            result = await poller.result()

<<<<<<< HEAD
        self.assertEqual(len(result.documents), 2)
        business_card = result.documents[0]
        self.assertEqual(len(business_card.fields.get("ContactNames").value), 1)
        self.assertEqual(business_card.fields.get("ContactNames").value[0].value['FirstName'].value, 'JOHN')
        self.assertEqual(business_card.fields.get("ContactNames").value[0].value['LastName'].value, 'SINGER')
=======
        assert len(result.documents) == 2
        business_card = result.documents[0]
        assert len(business_card.fields.get("ContactNames").value) == 1
        assert business_card.fields.get("ContactNames").value[0].value['FirstName'].value == 'JOHN'
        assert business_card.fields.get("ContactNames").value[0].value['LastName'].value == 'SINGER'
>>>>>>> 7e66e387

        assert len(business_card.fields.get("JobTitles").value) == 1
        assert business_card.fields.get("JobTitles").value[0].value == "Software Engineer"

        assert len(business_card.fields.get("Emails").value) == 1
        assert business_card.fields.get("Emails").value[0].value == "johnsinger@contoso.com"

        assert len(business_card.fields.get("Websites").value) == 1
        assert business_card.fields.get("Websites").value[0].value == "https://www.contoso.com"

        assert len(business_card.fields.get("OtherPhones").value) == 1
        assert business_card.fields.get("OtherPhones").value[0].value == "+14257793479"

        business_card = result.documents[1]
<<<<<<< HEAD
        self.assertEqual(len(business_card.fields.get("ContactNames").value), 1)
        self.assertEqual(business_card.fields.get("ContactNames").value[0].value['FirstName'].value, 'Avery')
        self.assertEqual(business_card.fields.get("ContactNames").value[0].value['LastName'].value, 'Smith')
=======
        assert len(business_card.fields.get("ContactNames").value) == 1
        assert business_card.fields.get("ContactNames").value[0].value['FirstName'].value == 'Avery'
        assert business_card.fields.get("ContactNames").value[0].value['LastName'].value == 'Smith'
>>>>>>> 7e66e387

        assert len(business_card.fields.get("JobTitles").value) == 1
        assert business_card.fields.get("JobTitles").value[0].value == "Senior Researcher"

        assert len(business_card.fields.get("Departments").value) == 1
        assert business_card.fields.get("Departments").value[0].value == "Cloud & Al Department"

        assert len(business_card.fields.get("Emails").value) == 1
        assert business_card.fields.get("Emails").value[0].value == "avery.smith@contoso.com"

        assert len(business_card.fields.get("Websites").value) == 1
        assert business_card.fields.get("Websites").value[0].value == "https://www.contoso.com/"

        # The phone number values are not getting normalized to a phone number type. Just assert on text.
<<<<<<< HEAD
        self.assertEqual(len(business_card.fields.get("MobilePhones").value), 1)
        self.assertEqual(business_card.fields.get("MobilePhones").value[0].content, "+44 (0) 7911 123456")

        self.assertEqual(len(business_card.fields.get("WorkPhones").value), 1)
        self.assertEqual(business_card.fields.get("WorkPhones").value[0].content, "+44 (0) 20 9876 5432")

        self.assertEqual(len(business_card.fields.get("Faxes").value), 1)
        self.assertEqual(business_card.fields.get("Faxes").value[0].content, "+44 (0) 20 6789 2345")
=======
        assert len(business_card.fields.get("MobilePhones").value) == 1
        assert business_card.fields.get("MobilePhones").value[0].content == "+44 (0) 7911 123456"

        assert len(business_card.fields.get("WorkPhones").value) == 1
        assert business_card.fields.get("WorkPhones").value[0].content == "+44 (0) 20 9876 5432"

        assert len(business_card.fields.get("Faxes").value) == 1
        assert business_card.fields.get("Faxes").value[0].content == "+44 (0) 20 6789 2345"
>>>>>>> 7e66e387

        assert len(business_card.fields.get("Addresses").value) == 1
        assert business_card.fields.get("Addresses").value[0].value == "2 Kingdom Street Paddington, London, W2 6BD"

        assert len(business_card.fields.get("CompanyNames").value) == 1
        assert business_card.fields.get("CompanyNames").value[0].value == "Contoso"

    @FormRecognizerPreparer()
    @FormRecognizerClientPreparer()
    async def test_business_card_jpg_include_field_elements(self, client):
        async with client:
            poller = await client.begin_recognize_business_cards_from_url(self.business_card_url_jpg, include_field_elements=True)

            result = await poller.result()
        assert len(result) == 1
        business_card = result[0]

        self.assertFormPagesHasValues(business_card.pages)

        for name, field in business_card.fields.items():
            for f in field.value:
                self.assertFieldElementsHasValues(f.value_data.field_elements, business_card.page_range.first_page_number)

        # check dict values
        assert len(business_card.fields.get("ContactNames").value) == 1
        assert business_card.fields.get("ContactNames").value[0].value_data.page_number == 1
        assert business_card.fields.get("ContactNames").value[0].value['FirstName'].value == 'Avery'
        assert business_card.fields.get("ContactNames").value[0].value['LastName'].value == 'Smith'

        assert len(business_card.fields.get("JobTitles").value) == 1
        assert business_card.fields.get("JobTitles").value[0].value == "Senior Researcher"

        assert len(business_card.fields.get("Departments").value) == 1
        assert business_card.fields.get("Departments").value[0].value == "Cloud & Al Department"

        assert len(business_card.fields.get("Emails").value) == 1
        assert business_card.fields.get("Emails").value[0].value == "avery.smith@contoso.com"

        assert len(business_card.fields.get("Websites").value) == 1
        assert business_card.fields.get("Websites").value[0].value == "https://www.contoso.com/"

        # The phone number values are not getting normalized to a phone number type. Just assert on text.
        assert len(business_card.fields.get("MobilePhones").value) == 1
        assert business_card.fields.get("MobilePhones").value[0].value_data.text == "+44 (0) 7911 123456"

        assert len(business_card.fields.get("WorkPhones").value) == 1
        assert business_card.fields.get("WorkPhones").value[0].value_data.text == "+44 (0) 20 9876 5432"

        assert len(business_card.fields.get("Faxes").value) == 1
        assert business_card.fields.get("Faxes").value[0].value_data.text == "+44 (0) 20 6789 2345"

        assert len(business_card.fields.get("Addresses").value) == 1
        assert business_card.fields.get("Addresses").value[0].value == "2 Kingdom Street Paddington, London, W2 6BD"

        assert len(business_card.fields.get("CompanyNames").value) == 1
        assert business_card.fields.get("CompanyNames").value[0].value == "Contoso"

    @FormRecognizerPreparer()
    @FormRecognizerClientPreparer(client_kwargs={"api_version": FormRecognizerApiVersion.V2_0})
    async def test_business_card_v2(self, client):
        with pytest.raises(ValueError) as e:
            async with client:
                await client.begin_recognize_business_cards_from_url(self.business_card_url_jpg)
        assert "Method 'begin_recognize_business_cards_from_url' is only available for API version V2_1 and up" in str(e.value)<|MERGE_RESOLUTION|>--- conflicted
+++ resolved
@@ -27,19 +27,11 @@
             poller = await client.begin_analyze_document_from_url("prebuilt-businessCard", self.business_card_multipage_url_pdf)
             result = await poller.result()
 
-<<<<<<< HEAD
-        self.assertEqual(len(result.documents), 2)
-        business_card = result.documents[0]
-        self.assertEqual(len(business_card.fields.get("ContactNames").value), 1)
-        self.assertEqual(business_card.fields.get("ContactNames").value[0].value['FirstName'].value, 'JOHN')
-        self.assertEqual(business_card.fields.get("ContactNames").value[0].value['LastName'].value, 'SINGER')
-=======
         assert len(result.documents) == 2
         business_card = result.documents[0]
         assert len(business_card.fields.get("ContactNames").value) == 1
         assert business_card.fields.get("ContactNames").value[0].value['FirstName'].value == 'JOHN'
         assert business_card.fields.get("ContactNames").value[0].value['LastName'].value == 'SINGER'
->>>>>>> 7e66e387
 
         assert len(business_card.fields.get("JobTitles").value) == 1
         assert business_card.fields.get("JobTitles").value[0].value == "Software Engineer"
@@ -54,15 +46,9 @@
         assert business_card.fields.get("OtherPhones").value[0].value == "+14257793479"
 
         business_card = result.documents[1]
-<<<<<<< HEAD
-        self.assertEqual(len(business_card.fields.get("ContactNames").value), 1)
-        self.assertEqual(business_card.fields.get("ContactNames").value[0].value['FirstName'].value, 'Avery')
-        self.assertEqual(business_card.fields.get("ContactNames").value[0].value['LastName'].value, 'Smith')
-=======
         assert len(business_card.fields.get("ContactNames").value) == 1
         assert business_card.fields.get("ContactNames").value[0].value['FirstName'].value == 'Avery'
         assert business_card.fields.get("ContactNames").value[0].value['LastName'].value == 'Smith'
->>>>>>> 7e66e387
 
         assert len(business_card.fields.get("JobTitles").value) == 1
         assert business_card.fields.get("JobTitles").value[0].value == "Senior Researcher"
@@ -77,16 +63,6 @@
         assert business_card.fields.get("Websites").value[0].value == "https://www.contoso.com/"
 
         # The phone number values are not getting normalized to a phone number type. Just assert on text.
-<<<<<<< HEAD
-        self.assertEqual(len(business_card.fields.get("MobilePhones").value), 1)
-        self.assertEqual(business_card.fields.get("MobilePhones").value[0].content, "+44 (0) 7911 123456")
-
-        self.assertEqual(len(business_card.fields.get("WorkPhones").value), 1)
-        self.assertEqual(business_card.fields.get("WorkPhones").value[0].content, "+44 (0) 20 9876 5432")
-
-        self.assertEqual(len(business_card.fields.get("Faxes").value), 1)
-        self.assertEqual(business_card.fields.get("Faxes").value[0].content, "+44 (0) 20 6789 2345")
-=======
         assert len(business_card.fields.get("MobilePhones").value) == 1
         assert business_card.fields.get("MobilePhones").value[0].content == "+44 (0) 7911 123456"
 
@@ -95,7 +71,6 @@
 
         assert len(business_card.fields.get("Faxes").value) == 1
         assert business_card.fields.get("Faxes").value[0].content == "+44 (0) 20 6789 2345"
->>>>>>> 7e66e387
 
         assert len(business_card.fields.get("Addresses").value) == 1
         assert business_card.fields.get("Addresses").value[0].value == "2 Kingdom Street Paddington, London, W2 6BD"
