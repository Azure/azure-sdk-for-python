--- conflicted
+++ resolved
@@ -27,14 +27,8 @@
 
 class TestManagement(FormRecognizerTest):
 
-<<<<<<< HEAD
-    @pytest.mark.skip("aad not working in canary")
-    @FormRecognizerPreparer()
     @pytest.mark.live_test_only
-=======
-    @pytest.mark.live_test_only
-    @FormRecognizerPreparer()
->>>>>>> 7e66e387
+    @FormRecognizerPreparer()
     def test_active_directory_auth(self):
         token = self.generate_oauth_token()
         endpoint = self.get_oauth_endpoint()
