# coding=utf-8
# ------------------------------------
# Copyright (c) Microsoft Corporation.
# Licensed under the MIT License.
# ------------------------------------

import pytest
import functools
from azure.core.credentials import AzureKeyCredential
from azure.ai.formrecognizer.aio import FormRecognizerClient, FormTrainingClient, DocumentAnalysisClient, DocumentModelAdministrationClient
from azure.ai.formrecognizer._generated.v2_1.models import AnalyzeOperationResult
from azure.ai.formrecognizer._generated.v2021_09_30_preview.models import AnalyzeResultOperation
from azure.ai.formrecognizer._response_handlers import prepare_form_result
from azure.ai.formrecognizer import AnalyzeResult
from preparers import FormRecognizerPreparer
from asynctestcase import AsyncFormRecognizerTest
from preparers import GlobalClientPreparer as _GlobalClientPreparer

DocumentModelAdministrationClientPreparer = functools.partial(_GlobalClientPreparer, DocumentModelAdministrationClient)
FormTrainingClientPreparer = functools.partial(_GlobalClientPreparer, FormTrainingClient)


class TestCustomFormsFromUrlAsync(AsyncFormRecognizerTest):

    @FormRecognizerPreparer()
    async def test_document_analysis_none_model(self, formrecognizer_test_endpoint, formrecognizer_test_api_key):
        client = DocumentAnalysisClient(formrecognizer_test_endpoint, AzureKeyCredential(formrecognizer_test_api_key))
        with self.assertRaises(ValueError):
            async with client:
                await client.begin_analyze_document_from_url(model=None, document_url="https://badurl.jpg")

    @FormRecognizerPreparer()
    async def test_document_analysis_empty_model_id(self, formrecognizer_test_endpoint, formrecognizer_test_api_key):
        client = DocumentAnalysisClient(formrecognizer_test_endpoint, AzureKeyCredential(formrecognizer_test_api_key))
        with self.assertRaises(ValueError):
            async with client:
                await client.begin_analyze_document_from_url(model="", document_url="https://badurl.jpg")

    @FormRecognizerPreparer()
    @FormTrainingClientPreparer()
    async def test_custom_form_multipage_unlabeled(self, client, formrecognizer_multipage_storage_container_sas_url_v2):
        fr_client = client.get_form_recognizer_client()
        blob_sas_url = self.get_blob_url(formrecognizer_multipage_storage_container_sas_url_v2, "multipage-training-data", "multipage_invoice1.pdf")
        async with client:
            training_poller = await client.begin_training(formrecognizer_multipage_storage_container_sas_url_v2, use_training_labels=False)
            model = await training_poller.result()

            async with fr_client:
                poller = await fr_client.begin_recognize_custom_forms_from_url(
                    model.model_id,
                    blob_sas_url,
                )
                forms = await poller.result()

        for form in forms:
            if form.form_type is None:
                continue  # blank page
            assert form.form_type == "form-0"
            self.assertUnlabeledRecognizedFormHasValues(form, model)

    @FormRecognizerPreparer()
    @FormTrainingClientPreparer()
    async def test_form_multipage_labeled(self, client, formrecognizer_multipage_storage_container_sas_url_v2):
        fr_client = client.get_form_recognizer_client()
        blob_sas_url = self.get_blob_url(formrecognizer_multipage_storage_container_sas_url_v2, "multipage-training-data", "multipage_invoice1.pdf")
        async with client:
            training_poller = await client.begin_training(
                formrecognizer_multipage_storage_container_sas_url_v2,
                use_training_labels=True
            )
            model = await training_poller.result()

            async with fr_client:
                poller = await fr_client.begin_recognize_custom_forms_from_url(
                    model.model_id,
                    blob_sas_url
                )
                forms = await poller.result()

        for form in forms:
            assert form.form_type ==  "custom:"+model.model_id
            self.assertLabeledRecognizedFormHasValues(form, model)

    @FormRecognizerPreparer()
    @FormTrainingClientPreparer()
    async def test_multipage_unlabeled_transform(self, client, formrecognizer_multipage_storage_container_sas_url_v2):
        fr_client = client.get_form_recognizer_client()
        blob_sas_url = self.get_blob_url(formrecognizer_multipage_storage_container_sas_url_v2, "multipage-training-data", "multipage_invoice1.pdf")
        responses = []

        def callback(raw_response, _, headers):
            analyze_result = fr_client._deserialize(AnalyzeOperationResult, raw_response)
            form = prepare_form_result(analyze_result, model.model_id)
            responses.append(analyze_result)
            responses.append(form)

        async with client:
            training_poller = await client.begin_training(formrecognizer_multipage_storage_container_sas_url_v2, use_training_labels=False)
            model = await training_poller.result()

            async with fr_client:
                poller = await fr_client.begin_recognize_custom_forms_from_url(
                    model.model_id,
                    blob_sas_url,
                    include_field_elements=True,
                    cls=callback
                )

                form = await poller.result()
        actual = responses[0]
        recognized_form = responses[1]
        read_results = actual.analyze_result.read_results
        page_results = actual.analyze_result.page_results

        self.assertFormPagesTransformCorrect(recognized_form, read_results, page_results)

        for form, actual in zip(recognized_form, page_results):
            assert form.page_range.first_page_number ==  actual.page
            assert form.page_range.last_page_number ==  actual.page
            assert form.form_type_confidence is None
            assert form.model_id ==  model.model_id
            self.assertUnlabeledFormFieldDictTransformCorrect(form.fields, actual.key_value_pairs, read_results)

    @FormRecognizerPreparer()
    @FormTrainingClientPreparer()
    async def test_multipage_labeled_transform(self, client, formrecognizer_multipage_storage_container_sas_url_v2):
        fr_client = client.get_form_recognizer_client()
        blob_sas_url = self.get_blob_url(formrecognizer_multipage_storage_container_sas_url_v2, "multipage-training-data", "multipage_invoice1.pdf")
        responses = []

        def callback(raw_response, _, headers):
            analyze_result = fr_client._deserialize(AnalyzeOperationResult, raw_response)
            form = prepare_form_result(analyze_result, model.model_id)
            responses.append(analyze_result)
            responses.append(form)

        async with client:
            training_poller = await client.begin_training(formrecognizer_multipage_storage_container_sas_url_v2, use_training_labels=True)
            model = await training_poller.result()

            async with fr_client:
                poller = await fr_client.begin_recognize_custom_forms_from_url(
                    model.model_id,
                    blob_sas_url,
                    include_field_elements=True,
                    cls=callback
                )
                form = await poller.result()

        actual = responses[0]
        recognized_form = responses[1]
        read_results = actual.analyze_result.read_results
        page_results = actual.analyze_result.page_results
        document_results = actual.analyze_result.document_results

        self.assertFormPagesTransformCorrect(recognized_form, read_results, page_results)
        for form, actual in zip(recognized_form, document_results):
            assert form.page_range.first_page_number ==  actual.page_range[0]
            assert form.page_range.last_page_number ==  actual.page_range[1]
            assert form.form_type ==  "custom:"+model.model_id
            assert form.form_type_confidence is not None
            assert form.model_id ==  model.model_id
            self.assertFormFieldsTransformCorrect(form.fields, actual.fields, read_results)

<<<<<<< HEAD
    @FormRecognizerPreparer()
    @FormTrainingClientPreparer()
=======
>>>>>>> 7e66e387
    @pytest.mark.live_test_only
    @FormRecognizerPreparer()
    @FormTrainingClientPreparer()
    async def test_custom_form_continuation_token(self, client, formrecognizer_storage_container_sas_url):
        fr_client = client.get_form_recognizer_client()

        async with client:
            poller = await client.begin_training(formrecognizer_storage_container_sas_url, use_training_labels=False)
            model = await poller.result()

            async with fr_client:
                initial_poller = await fr_client.begin_recognize_custom_forms_from_url(
                    model.model_id,
                    self.form_url_jpg
                )
                cont_token = initial_poller.continuation_token()
                poller = await fr_client.begin_recognize_custom_forms_from_url(
                    model.model_id,
                    None,
                    continuation_token=cont_token
                )
                result = await poller.result()
                assert result is not None
                await initial_poller.wait()  # necessary so azure-devtools doesn't throw assertion error

    @FormRecognizerPreparer()
    @FormTrainingClientPreparer()
    async def test_custom_form_multipage_vendor_set_unlabeled_transform(self, client, formrecognizer_multipage_storage_container_sas_url_2_v2):
        fr_client = client.get_form_recognizer_client()
        blob_sas_url = self.get_blob_url(formrecognizer_multipage_storage_container_sas_url_2_v2, "multipage-vendor-forms", "multi1.pdf")
        responses = []

        def callback(raw_response, _, headers):
            analyze_result = fr_client._deserialize(AnalyzeOperationResult, raw_response)
            form = prepare_form_result(analyze_result, model.model_id)
            responses.append(analyze_result)
            responses.append(form)

        async with client:
            poller = await client.begin_training(formrecognizer_multipage_storage_container_sas_url_2_v2, use_training_labels=False)
            model = await poller.result()

            async with fr_client:
                poller = await fr_client.begin_recognize_custom_forms_from_url(
                    model.model_id,
                    blob_sas_url,
                    include_field_elements=True,
                    cls=callback
                )
                form = await poller.result()
        actual = responses[0]
        recognized_form = responses[1]
        read_results = actual.analyze_result.read_results
        page_results = actual.analyze_result.page_results

        self.assertFormPagesTransformCorrect(recognized_form, read_results, page_results)
        for form, actual in zip(recognized_form, page_results):
            assert form.page_range.first_page_number ==  actual.page
            assert form.page_range.last_page_number ==  actual.page
            assert form.form_type_confidence is None
            assert form.model_id ==  model.model_id
            self.assertUnlabeledFormFieldDictTransformCorrect(form.fields, actual.key_value_pairs, read_results)

    @FormRecognizerPreparer()
    @FormTrainingClientPreparer()
    async def test_custom_form_multipage_vendor_set_labeled_transform(self, client, formrecognizer_multipage_storage_container_sas_url_2_v2):
        fr_client = client.get_form_recognizer_client()
        blob_sas_url = self.get_blob_url(formrecognizer_multipage_storage_container_sas_url_2_v2, "multipage-vendor-forms", "multi1.pdf")
        responses = []

        def callback(raw_response, _, headers):
            analyze_result = fr_client._deserialize(AnalyzeOperationResult, raw_response)
            form = prepare_form_result(analyze_result, model.model_id)
            responses.append(analyze_result)
            responses.append(form)

        async with client:
            poller = await client.begin_training(formrecognizer_multipage_storage_container_sas_url_2_v2, use_training_labels=True)
            model = await poller.result()

            async with fr_client:
                poller = await fr_client.begin_recognize_custom_forms_from_url(
                    model.model_id,
                    blob_sas_url,
                    include_field_elements=True,
                    cls=callback
                )
                form = await poller.result()
        actual = responses[0]
        recognized_form = responses[1]
        read_results = actual.analyze_result.read_results
        page_results = actual.analyze_result.page_results
        document_results = actual.analyze_result.document_results

        self.assertFormPagesTransformCorrect(recognized_form, read_results, page_results)
        for form, actual in zip(recognized_form, document_results):
            assert form.page_range.first_page_number ==  actual.page_range[0]
            assert form.page_range.last_page_number ==  actual.page_range[1]
            assert form.form_type ==  "custom:"+model.model_id
            assert form.form_type_confidence is not None
            assert form.model_id ==  model.model_id
            self.assertFormFieldsTransformCorrect(form.fields, actual.fields, read_results)

    @FormRecognizerPreparer()
    @DocumentModelAdministrationClientPreparer()
    async def test_custom_document_selection_mark(self, client, formrecognizer_selection_mark_storage_container_sas_url):
        fr_client = client.get_document_analysis_client()

        responses = []

        def callback(raw_response, _, headers):
            analyze_result = fr_client._deserialize(AnalyzeResultOperation, raw_response)
            document = AnalyzeResult._from_generated(analyze_result.analyze_result)
            responses.append(analyze_result)
            responses.append(document)

        async with client:
            poller = await client.begin_build_model(formrecognizer_selection_mark_storage_container_sas_url)
            model = await poller.result()



            poller = await fr_client.begin_analyze_document_from_url(
                model=model.model_id,
                document_url=self.selection_mark_url_pdf,
                cls=callback
            )
            document = await poller.result()
        raw_analyze_result = responses[0].analyze_result
        returned_model = responses[1]

        # Check AnalyzeResult
        assert returned_model.model_id == raw_analyze_result.model_id
        assert returned_model.api_version == raw_analyze_result.api_version
        assert returned_model.content == raw_analyze_result.content
<<<<<<< HEAD

        self.assertDocumentPagesTransformCorrect(returned_model.pages, raw_analyze_result.pages)
        self.assertDocumentTransformCorrect(returned_model.documents, raw_analyze_result.documents)
        self.assertDocumentTablesTransformCorrect(returned_model.tables, raw_analyze_result.tables)
        self.assertDocumentKeyValuePairsTransformCorrect(returned_model.key_value_pairs, raw_analyze_result.key_value_pairs)
        self.assertDocumentEntitiesTransformCorrect(returned_model.entities, raw_analyze_result.entities)
        self.assertDocumentStylesTransformCorrect(returned_model.styles, raw_analyze_result.styles)

=======

        self.assertDocumentPagesTransformCorrect(returned_model.pages, raw_analyze_result.pages)
        self.assertDocumentTransformCorrect(returned_model.documents, raw_analyze_result.documents)
        self.assertDocumentTablesTransformCorrect(returned_model.tables, raw_analyze_result.tables)
        self.assertDocumentKeyValuePairsTransformCorrect(returned_model.key_value_pairs, raw_analyze_result.key_value_pairs)
        self.assertDocumentEntitiesTransformCorrect(returned_model.entities, raw_analyze_result.entities)
        self.assertDocumentStylesTransformCorrect(returned_model.styles, raw_analyze_result.styles)

>>>>>>> 7e66e387
        # check page range
        assert len(raw_analyze_result.pages) == len(returned_model.pages)

    @FormRecognizerPreparer()
    @FormTrainingClientPreparer()
    async def test_pages_kwarg_specified(self, client, formrecognizer_testing_data_container_sas_url):
        fr_client = client.get_form_recognizer_client()
        blob_sas_url = self.get_blob_url(formrecognizer_testing_data_container_sas_url, "testingdata", "multi1.pdf")

        async with fr_client:
            training_poller = await client.begin_training(formrecognizer_testing_data_container_sas_url, use_training_labels=False)
            model = await training_poller.result()

            poller = await fr_client.begin_recognize_custom_forms_from_url(
                model.model_id, 
                blob_sas_url, 
                pages=["1"])
            
            assert '1' == poller._polling_method._initial_response.http_response.request.query['pages']
            result = await poller.result()
            assert result

    @FormRecognizerPreparer()
    @DocumentModelAdministrationClientPreparer()
    async def test_label_tables_variable_rows(self, client, formrecognizer_table_variable_rows_container_sas_url):
        fr_client = client.get_document_analysis_client()

        responses = []

        def callback(raw_response, _, headers):
            analyze_result = fr_client._deserialize(AnalyzeResultOperation, raw_response)
            document = AnalyzeResult._from_generated(analyze_result.analyze_result)
            responses.append(analyze_result)
            responses.append(document)

        async with client:
            build_poller = await client.begin_build_model(
                formrecognizer_table_variable_rows_container_sas_url)
            model = await build_poller.result()

            poller = await fr_client.begin_analyze_document_from_url(
                model.model_id,
                self.label_table_variable_row_url_pdf,
                cls=callback
            )
            document = await poller.result()

        raw_analyze_result = responses[0].analyze_result
        returned_model = responses[1]

        # Check AnalyzeResult
        assert returned_model.model_id == raw_analyze_result.model_id
        assert returned_model.api_version == raw_analyze_result.api_version
        assert returned_model.content == raw_analyze_result.content

        self.assertDocumentPagesTransformCorrect(returned_model.pages, raw_analyze_result.pages)
        self.assertDocumentTransformCorrect(returned_model.documents, raw_analyze_result.documents)
        self.assertDocumentTablesTransformCorrect(returned_model.tables, raw_analyze_result.tables)
        self.assertDocumentKeyValuePairsTransformCorrect(returned_model.key_value_pairs, raw_analyze_result.key_value_pairs)
        self.assertDocumentEntitiesTransformCorrect(returned_model.entities, raw_analyze_result.entities)
        self.assertDocumentStylesTransformCorrect(returned_model.styles, raw_analyze_result.styles)

        # check page range
        assert len(raw_analyze_result.pages) == len(returned_model.pages)

    @FormRecognizerPreparer()
    @DocumentModelAdministrationClientPreparer()
    async def test_label_tables_fixed_rows(self, client, formrecognizer_table_fixed_rows_container_sas_url):
        fr_client = client.get_document_analysis_client()

        responses = []

        def callback(raw_response, _, headers):
            analyze_result = fr_client._deserialize(AnalyzeResultOperation, raw_response)
            document = AnalyzeResult._from_generated(analyze_result.analyze_result)
            responses.append(analyze_result)
            responses.append(document)

        async with client:
            build_poller = await client.begin_build_model(formrecognizer_table_fixed_rows_container_sas_url)
            model = await build_poller.result()

            poller = await fr_client.begin_analyze_document_from_url(
                model.model_id,
                self.label_table_fixed_row_url_pdf,
                cls=callback
            )
            form = await poller.result()

        raw_analyze_result = responses[0].analyze_result
        returned_model = responses[1]

        # Check AnalyzeResult
        assert returned_model.model_id == raw_analyze_result.model_id
        assert returned_model.api_version == raw_analyze_result.api_version
        assert returned_model.content == raw_analyze_result.content

        self.assertDocumentPagesTransformCorrect(returned_model.pages, raw_analyze_result.pages)
        self.assertDocumentTransformCorrect(returned_model.documents, raw_analyze_result.documents)
        self.assertDocumentTablesTransformCorrect(returned_model.tables, raw_analyze_result.tables)
        self.assertDocumentKeyValuePairsTransformCorrect(returned_model.key_value_pairs, raw_analyze_result.key_value_pairs)
        self.assertDocumentEntitiesTransformCorrect(returned_model.entities, raw_analyze_result.entities)
        self.assertDocumentStylesTransformCorrect(returned_model.styles, raw_analyze_result.styles)

        # check page range
        assert len(raw_analyze_result.pages) == len(returned_model.pages)<|MERGE_RESOLUTION|>--- conflicted
+++ resolved
@@ -162,11 +162,6 @@
             assert form.model_id ==  model.model_id
             self.assertFormFieldsTransformCorrect(form.fields, actual.fields, read_results)
 
-<<<<<<< HEAD
-    @FormRecognizerPreparer()
-    @FormTrainingClientPreparer()
-=======
->>>>>>> 7e66e387
     @pytest.mark.live_test_only
     @FormRecognizerPreparer()
     @FormTrainingClientPreparer()
@@ -302,7 +297,6 @@
         assert returned_model.model_id == raw_analyze_result.model_id
         assert returned_model.api_version == raw_analyze_result.api_version
         assert returned_model.content == raw_analyze_result.content
-<<<<<<< HEAD
 
         self.assertDocumentPagesTransformCorrect(returned_model.pages, raw_analyze_result.pages)
         self.assertDocumentTransformCorrect(returned_model.documents, raw_analyze_result.documents)
@@ -311,16 +305,6 @@
         self.assertDocumentEntitiesTransformCorrect(returned_model.entities, raw_analyze_result.entities)
         self.assertDocumentStylesTransformCorrect(returned_model.styles, raw_analyze_result.styles)
 
-=======
-
-        self.assertDocumentPagesTransformCorrect(returned_model.pages, raw_analyze_result.pages)
-        self.assertDocumentTransformCorrect(returned_model.documents, raw_analyze_result.documents)
-        self.assertDocumentTablesTransformCorrect(returned_model.tables, raw_analyze_result.tables)
-        self.assertDocumentKeyValuePairsTransformCorrect(returned_model.key_value_pairs, raw_analyze_result.key_value_pairs)
-        self.assertDocumentEntitiesTransformCorrect(returned_model.entities, raw_analyze_result.entities)
-        self.assertDocumentStylesTransformCorrect(returned_model.styles, raw_analyze_result.styles)
-
->>>>>>> 7e66e387
         # check page range
         assert len(raw_analyze_result.pages) == len(returned_model.pages)
 
