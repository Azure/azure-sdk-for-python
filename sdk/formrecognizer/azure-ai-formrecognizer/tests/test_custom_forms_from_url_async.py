# coding=utf-8
# ------------------------------------
# Copyright (c) Microsoft Corporation.
# Licensed under the MIT License.
# ------------------------------------

import pytest
import functools
from azure.core.credentials import AzureKeyCredential
from azure.core.exceptions import HttpResponseError, ServiceRequestError, ClientAuthenticationError
from azure.ai.formrecognizer.aio import FormRecognizerClient, FormTrainingClient
from azure.ai.formrecognizer._generated.models import AnalyzeOperationResult
from azure.ai.formrecognizer._response_handlers import prepare_form_result
from testcase import GlobalFormRecognizerAccountPreparer
from asynctestcase import AsyncFormRecognizerTest
from testcase import GlobalClientPreparer as _GlobalClientPreparer


GlobalClientPreparer = functools.partial(_GlobalClientPreparer, FormTrainingClient)


class TestCustomFormsFromUrlAsync(AsyncFormRecognizerTest):

    @GlobalFormRecognizerAccountPreparer()
    async def test_custom_forms_encoded_url(self, resource_group, location, form_recognizer_account, form_recognizer_account_key):
        client = FormRecognizerClient(form_recognizer_account, AzureKeyCredential(form_recognizer_account_key))
        with pytest.raises(HttpResponseError) as e:
            async with client:
                poller = await client.begin_recognize_custom_forms_from_url(
                    model_id="00000000-0000-0000-0000-000000000000",
                    form_url="https://fakeuri.com/blank%20space"
                )
        self.assertIn("https://fakeuri.com/blank%20space", e.value.response.request.body)

    @GlobalFormRecognizerAccountPreparer()
    async def test_custom_form_none_model_id(self, resource_group, location, form_recognizer_account, form_recognizer_account_key):
        client = FormRecognizerClient(form_recognizer_account, AzureKeyCredential(form_recognizer_account_key))
        with self.assertRaises(ValueError):
            async with client:
                await client.begin_recognize_custom_forms_from_url(model_id=None, form_url="https://badurl.jpg")

    @GlobalFormRecognizerAccountPreparer()
    async def test_custom_form_empty_model_id(self, resource_group, location, form_recognizer_account, form_recognizer_account_key):
        client = FormRecognizerClient(form_recognizer_account, AzureKeyCredential(form_recognizer_account_key))
        with self.assertRaises(ValueError):
            async with client:
                await client.begin_recognize_custom_forms_from_url(model_id="", form_url="https://badurl.jpg")

    @GlobalFormRecognizerAccountPreparer()
    async def test_custom_form_url_bad_endpoint(self, resource_group, location, form_recognizer_account, form_recognizer_account_key):
        with self.assertRaises(ServiceRequestError):
            client = FormRecognizerClient("http://notreal.azure.com", AzureKeyCredential(form_recognizer_account_key))
            async with client:
                poller = await client.begin_recognize_custom_forms_from_url(model_id="xx", form_url=self.form_url_jpg)
                result = await poller.result()

    @GlobalFormRecognizerAccountPreparer()
    async def test_url_authentication_bad_key(self, resource_group, location, form_recognizer_account, form_recognizer_account_key):
        client = FormRecognizerClient(form_recognizer_account, AzureKeyCredential("xxxx"))
        with self.assertRaises(ClientAuthenticationError):
            async with client:
                poller = await client.begin_recognize_custom_forms_from_url(model_id="xx", form_url=self.form_url_jpg)
                result = await poller.result()

    @GlobalFormRecognizerAccountPreparer()
    async def test_passing_bad_url(self, resource_group, location, form_recognizer_account, form_recognizer_account_key):
        client = FormRecognizerClient(form_recognizer_account, AzureKeyCredential(form_recognizer_account_key))

<<<<<<< HEAD
        with self.assertRaises(HttpResponseError):
            async with client:
                poller = await client.begin_recognize_custom_forms_from_url(model_id="xx", form_url="https://badurl.jpg")
                result = await poller.result()
=======
        with pytest.raises(HttpResponseError) as e:
            poller = await client.begin_recognize_custom_forms_from_url(model_id="xx", form_url="https://badurl.jpg")
            result = await poller.result()
        self.assertIsNotNone(e.value.error.code)
        self.assertIsNotNone(e.value.error.message)
>>>>>>> 55985c49

    @GlobalFormRecognizerAccountPreparer()
    async def test_pass_stream_into_url(self, resource_group, location, form_recognizer_account, form_recognizer_account_key):
        client = FormRecognizerClient(form_recognizer_account, AzureKeyCredential(form_recognizer_account_key))

        with open(self.unsupported_content_py, "rb") as fd:
            with self.assertRaises(HttpResponseError):
                async with client:
                    poller = await client.begin_recognize_custom_forms_from_url(
                        model_id="xxx",
                        form_url=fd,
                    )
                    result = await poller.result()

    @GlobalFormRecognizerAccountPreparer()
    @GlobalClientPreparer(training=True)
    async def test_form_bad_url(self, client, container_sas_url):
        fr_client = client.get_form_recognizer_client()

        async with client:
            training_poller = await client.begin_training(container_sas_url, use_training_labels=True)
            model = await training_poller.result()

            with self.assertRaises(HttpResponseError):
                async with fr_client:
                    poller = await fr_client.begin_recognize_custom_forms_from_url(
                        model.model_id,
                        form_url="https://badurl.jpg"
                    )
                    result = await poller.result()

    @GlobalFormRecognizerAccountPreparer()
    @GlobalClientPreparer(training=True)
    async def test_form_unlabeled(self, client, container_sas_url):
        fr_client = client.get_form_recognizer_client()

        async with client:
            training_poller = await client.begin_training(container_sas_url, use_training_labels=False)
            model = await training_poller.result()

            async with fr_client:
                poller = await fr_client.begin_recognize_custom_forms_from_url(model.model_id, self.form_url_jpg)
                form = await poller.result()

        self.assertEqual(form[0].form_type, "form-0")
        self.assertFormPagesHasValues(form[0].pages)
        for label, field in form[0].fields.items():
            self.assertIsNotNone(field.confidence)
            self.assertIsNotNone(field.name)
            self.assertIsNotNone(field.value)
            self.assertIsNotNone(field.value_data.text)
            self.assertIsNotNone(field.label_data.text)

    @GlobalFormRecognizerAccountPreparer()
    @GlobalClientPreparer(training=True, multipage=True, blob_sas_url=True)
    async def test_custom_form_multipage_unlabeled(self, client, container_sas_url, blob_sas_url):
        fr_client = client.get_form_recognizer_client()

        async with client:
            training_poller = await client.begin_training(container_sas_url, use_training_labels=False)
            model = await training_poller.result()

            async with fr_client:
                poller = await fr_client.begin_recognize_custom_forms_from_url(
                    model.model_id,
                    blob_sas_url,
                )
                forms = await poller.result()

        for form in forms:
            if form.form_type is None:
                continue  # blank page
            self.assertEqual(form.form_type, "form-0")
            self.assertFormPagesHasValues(form.pages)
            for label, field in form.fields.items():
                self.assertIsNotNone(field.confidence)
                self.assertIsNotNone(field.name)
                self.assertIsNotNone(field.value)
                self.assertIsNotNone(field.value_data.text)
                self.assertIsNotNone(field.label_data.text)

    @GlobalFormRecognizerAccountPreparer()
    @GlobalClientPreparer(training=True)
    async def test_form_labeled(self, client, container_sas_url):
        fr_client = client.get_form_recognizer_client()

        async with client:
            training_poller = await client.begin_training(container_sas_url, use_training_labels=True)
            model = await training_poller.result()

            async with fr_client:
                poller = await fr_client.begin_recognize_custom_forms_from_url(model.model_id, self.form_url_jpg)
                form = await poller.result()

        self.assertEqual(form[0].form_type, "form-"+model.model_id)
        self.assertFormPagesHasValues(form[0].pages)
        for label, field in form[0].fields.items():
            self.assertIsNotNone(field.confidence)
            self.assertIsNotNone(field.name)
            self.assertIsNotNone(field.value_data.text)
            self.assertIsNotNone(field.value_data.bounding_box)

    @GlobalFormRecognizerAccountPreparer()
    @GlobalClientPreparer(training=True, multipage=True, blob_sas_url=True)
    async def test_form_multipage_labeled(self, client, container_sas_url, blob_sas_url):
        fr_client = client.get_form_recognizer_client()

        async with client:
            training_poller = await client.begin_training(
                container_sas_url,
                use_training_labels=True
            )
            model = await training_poller.result()

            async with fr_client:
                poller = await fr_client.begin_recognize_custom_forms_from_url(
                    model.model_id,
                    blob_sas_url
                )
                forms = await poller.result()

        for form in forms:
            self.assertEqual(form.form_type, "form-"+model.model_id)
            self.assertFormPagesHasValues(form.pages)
            for label, field in form.fields.items():
                self.assertIsNotNone(field.confidence)
                self.assertIsNotNone(field.name)
                self.assertIsNotNone(field.value_data.text)
                self.assertIsNotNone(field.value_data.bounding_box)

    @GlobalFormRecognizerAccountPreparer()
    @GlobalClientPreparer(training=True)
    async def test_form_unlabeled_transform(self, client, container_sas_url):
        fr_client = client.get_form_recognizer_client()
        responses = []

        def callback(raw_response, _, headers):
            analyze_result = fr_client._client._deserialize(AnalyzeOperationResult, raw_response)
            form = prepare_form_result(analyze_result, model.model_id)
            responses.append(analyze_result)
            responses.append(form)

        async with client:
            training_poller = await client.begin_training(container_sas_url, use_training_labels=False)
            model = await training_poller.result()

            async with fr_client:
                poller = await fr_client.begin_recognize_custom_forms_from_url(
                    model.model_id,
                    self.form_url_jpg,
                    include_field_elements=True,
                    cls=callback
                )
                form = await poller.result()

        actual = responses[0]
        recognized_form = responses[1]
        read_results = actual.analyze_result.read_results
        page_results = actual.analyze_result.page_results
        actual_fields = actual.analyze_result.page_results[0].key_value_pairs

        self.assertFormPagesTransformCorrect(recognized_form[0].pages, read_results, page_results)
        self.assertEqual(recognized_form[0].page_range.first_page_number, page_results[0].page)
        self.assertEqual(recognized_form[0].page_range.last_page_number, page_results[0].page)
        self.assertUnlabeledFormFieldDictTransformCorrect(recognized_form[0].fields, actual_fields, read_results)

    @GlobalFormRecognizerAccountPreparer()
    @GlobalClientPreparer(training=True, multipage=True, blob_sas_url=True)
    async def test_multipage_unlabeled_transform(self, client, container_sas_url, blob_sas_url):
        fr_client = client.get_form_recognizer_client()

        responses = []

        def callback(raw_response, _, headers):
            analyze_result = fr_client._client._deserialize(AnalyzeOperationResult, raw_response)
            form = prepare_form_result(analyze_result, model.model_id)
            responses.append(analyze_result)
            responses.append(form)

        async with client:
            training_poller = await client.begin_training(container_sas_url, use_training_labels=False)
            model = await training_poller.result()

            async with fr_client:
                poller = await fr_client.begin_recognize_custom_forms_from_url(
                    model.model_id,
                    blob_sas_url,
                    include_field_elements=True,
                    cls=callback
                )

                form = await poller.result()
        actual = responses[0]
        recognized_form = responses[1]
        read_results = actual.analyze_result.read_results
        page_results = actual.analyze_result.page_results

        self.assertFormPagesTransformCorrect(recognized_form, read_results, page_results)

        for form, actual in zip(recognized_form, page_results):
            self.assertEqual(form.page_range.first_page_number, actual.page)
            self.assertEqual(form.page_range.last_page_number, actual.page)
            self.assertUnlabeledFormFieldDictTransformCorrect(form.fields, actual.key_value_pairs, read_results)

    @GlobalFormRecognizerAccountPreparer()
    @GlobalClientPreparer(training=True)
    async def test_form_labeled_transform(self, client, container_sas_url):
        fr_client = client.get_form_recognizer_client()

        responses = []

        def callback(raw_response, _, headers):
            analyze_result = fr_client._client._deserialize(AnalyzeOperationResult, raw_response)
            form = prepare_form_result(analyze_result, model.model_id)
            responses.append(analyze_result)
            responses.append(form)

        async with client:
            training_poller = await client.begin_training(container_sas_url, use_training_labels=True)
            model = await training_poller.result()

            async with fr_client:
                poller = await fr_client.begin_recognize_custom_forms_from_url(
                    model.model_id,
                    self.form_url_jpg,
                    include_field_elements=True,
                    cls=callback
                )
                form = await poller.result()

        actual = responses[0]
        recognized_form = responses[1]
        read_results = actual.analyze_result.read_results
        page_results = actual.analyze_result.page_results
        actual_fields = actual.analyze_result.document_results[0].fields

        self.assertFormPagesTransformCorrect(recognized_form[0].pages, read_results, page_results)
        self.assertEqual(recognized_form[0].page_range.first_page_number, page_results[0].page)
        self.assertEqual(recognized_form[0].page_range.last_page_number, page_results[0].page)
        self.assertLabeledFormFieldDictTransformCorrect(recognized_form[0].fields, actual_fields, read_results)

    @GlobalFormRecognizerAccountPreparer()
    @GlobalClientPreparer(training=True, multipage=True, blob_sas_url=True)
    async def test_multipage_labeled_transform(self, client, container_sas_url, blob_sas_url):
        fr_client = client.get_form_recognizer_client()

        responses = []

        def callback(raw_response, _, headers):
            analyze_result = fr_client._client._deserialize(AnalyzeOperationResult, raw_response)
            form = prepare_form_result(analyze_result, model.model_id)
            responses.append(analyze_result)
            responses.append(form)

        async with client:
            training_poller = await client.begin_training(container_sas_url, use_training_labels=True)
            model = await training_poller.result()

            async with fr_client:
                poller = await fr_client.begin_recognize_custom_forms_from_url(
                    model.model_id,
                    blob_sas_url,
                    include_field_elements=True,
                    cls=callback
                )
                form = await poller.result()

        actual = responses[0]
        recognized_form = responses[1]
        read_results = actual.analyze_result.read_results
        page_results = actual.analyze_result.page_results
        document_results = actual.analyze_result.document_results

        self.assertFormPagesTransformCorrect(recognized_form, read_results, page_results)
        for form, actual in zip(recognized_form, document_results):
            self.assertEqual(form.page_range.first_page_number, actual.page_range[0])
            self.assertEqual(form.page_range.last_page_number, actual.page_range[1])
            self.assertEqual(form.form_type, "form-"+model.model_id)
            self.assertLabeledFormFieldDictTransformCorrect(form.fields, actual.fields, read_results)

    @GlobalFormRecognizerAccountPreparer()
    @GlobalClientPreparer(training=True)
    @pytest.mark.live_test_only
    async def test_custom_form_continuation_token(self, client, container_sas_url):
        fr_client = client.get_form_recognizer_client()

        async with client:
            poller = await client.begin_training(container_sas_url, use_training_labels=False)
            model = await poller.result()

            async with fr_client:
                initial_poller = await fr_client.begin_recognize_custom_forms_from_url(
                    model.model_id,
                    self.form_url_jpg
                )
                cont_token = initial_poller.continuation_token()
                poller = await fr_client.begin_recognize_custom_forms_from_url(
                    model.model_id,
                    self.form_url_jpg,
                    continuation_token=cont_token
                )
                result = await poller.result()
                self.assertIsNotNone(result)
                await initial_poller.wait()  # necessary so azure-devtools doesn't throw assertion error

    @GlobalFormRecognizerAccountPreparer()
    @GlobalClientPreparer(training=True, multipage2=True, blob_sas_url=True)
    async def test_custom_form_multipage_vendor_set_unlabeled_transform(self, client, container_sas_url, blob_sas_url):
        fr_client = client.get_form_recognizer_client()

        responses = []

        def callback(raw_response, _, headers):
            analyze_result = fr_client._client._deserialize(AnalyzeOperationResult, raw_response)
            form = prepare_form_result(analyze_result, model.model_id)
            responses.append(analyze_result)
            responses.append(form)

        async with client:
            poller = await client.begin_training(container_sas_url, use_training_labels=False)
            model = await poller.result()

            async with fr_client:
                poller = await fr_client.begin_recognize_custom_forms_from_url(
                    model.model_id,
                    blob_sas_url,
                    include_field_elements=True,
                    cls=callback
                )
                form = await poller.result()
        actual = responses[0]
        recognized_form = responses[1]
        read_results = actual.analyze_result.read_results
        page_results = actual.analyze_result.page_results
        document_results = actual.analyze_result.document_results

        self.assertFormPagesTransformCorrect(recognized_form, read_results, page_results)
        for form, actual in zip(recognized_form, document_results):
            self.assertEqual(form.page_range.first_page_number, actual.page_range[0])
            self.assertEqual(form.page_range.last_page_number, actual.page_range[1])
            self.assertEqual(form.form_type, "form-"+model.model_id)
            self.assertLabeledFormFieldDictTransformCorrect(form.fields, actual.fields, read_results)

    @GlobalFormRecognizerAccountPreparer()
    @GlobalClientPreparer(training=True, multipage2=True, blob_sas_url=True)
    async def test_custom_form_multipage_vendor_set_labeled_transform(self, client, container_sas_url, blob_sas_url):
        fr_client = client.get_form_recognizer_client()

        responses = []

        def callback(raw_response, _, headers):
            analyze_result = fr_client._client._deserialize(AnalyzeOperationResult, raw_response)
            form = prepare_form_result(analyze_result, model.model_id)
            responses.append(analyze_result)
            responses.append(form)

        async with client:
            poller = await client.begin_training(container_sas_url, use_training_labels=True)
            model = await poller.result()

            async with fr_client:
                poller = await fr_client.begin_recognize_custom_forms_from_url(
                    model.model_id,
                    blob_sas_url,
                    include_field_elements=True,
                    cls=callback
                )
                form = await poller.result()
        actual = responses[0]
        recognized_form = responses[1]
        read_results = actual.analyze_result.read_results
        page_results = actual.analyze_result.page_results
        document_results = actual.analyze_result.document_results

        self.assertFormPagesTransformCorrect(recognized_form, read_results, page_results)
        for form, actual in zip(recognized_form, document_results):
            self.assertEqual(form.page_range.first_page_number, actual.page_range[0])
            self.assertEqual(form.page_range.last_page_number, actual.page_range[1])
            self.assertEqual(form.form_type, "form-"+model.model_id)
            self.assertLabeledFormFieldDictTransformCorrect(form.fields, actual.fields, read_results)<|MERGE_RESOLUTION|>--- conflicted
+++ resolved
@@ -66,18 +66,12 @@
     async def test_passing_bad_url(self, resource_group, location, form_recognizer_account, form_recognizer_account_key):
         client = FormRecognizerClient(form_recognizer_account, AzureKeyCredential(form_recognizer_account_key))
 
-<<<<<<< HEAD
-        with self.assertRaises(HttpResponseError):
+        with pytest.raises(HttpResponseError) as e:
             async with client:
                 poller = await client.begin_recognize_custom_forms_from_url(model_id="xx", form_url="https://badurl.jpg")
                 result = await poller.result()
-=======
-        with pytest.raises(HttpResponseError) as e:
-            poller = await client.begin_recognize_custom_forms_from_url(model_id="xx", form_url="https://badurl.jpg")
-            result = await poller.result()
         self.assertIsNotNone(e.value.error.code)
         self.assertIsNotNone(e.value.error.message)
->>>>>>> 55985c49
 
     @GlobalFormRecognizerAccountPreparer()
     async def test_pass_stream_into_url(self, resource_group, location, form_recognizer_account, form_recognizer_account_key):
