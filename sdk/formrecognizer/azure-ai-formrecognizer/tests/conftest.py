
# coding: utf-8
# -------------------------------------------------------------------------
# Copyright (c) Microsoft Corporation. All rights reserved.
# Licensed under the MIT License. See License.txt in the project root for
# license information.
# --------------------------------------------------------------------------

import logging
import pytest
from functools import wraps
from azure.core.exceptions import HttpResponseError
import sys
from devtools_testutils import (
    add_remove_header_sanitizer,
    add_general_regex_sanitizer,
    add_oauth_response_sanitizer,
    add_body_key_sanitizer,
    test_proxy,
)

@pytest.fixture(scope="session", autouse=True)
def add_sanitizers(test_proxy):
    add_remove_header_sanitizer(headers="Ocp-Apim-Subscription-Key")
    add_general_regex_sanitizer(
        value="fakeendpoint",
        regex="(?<=\\/\\/)[a-z-]+(?=\\.cognitiveservices\\.azure\\.com)"
    )
    add_oauth_response_sanitizer()
    add_body_key_sanitizer(
        json_path="urlSource",
        value="blob_sas_url",
        regex="(?<=\\/\\/)[a-z-]+(?=\\.blob\\.core\\.windows\\.net)(.*)$",
    )
    add_body_key_sanitizer(
        json_path="azureBlobSource.containerUrl",
        value="blob_sas_url",
        regex="(?<=\\/\\/)[a-z-]+(?=\\.blob\\.core\\.windows\\.net)(.*)$",
    )
    add_body_key_sanitizer(
        json_path="source",
        value="blob_sas_url",
        regex="(?<=\\/\\/)[a-z-]+(?=\\.blob\\.core\\.windows\\.net)(.*)$",
    )
    add_body_key_sanitizer(
        json_path="accessToken",
        value="redacted",
        regex="([0-9a-f-]{36})",
    )
    add_body_key_sanitizer(
        json_path="targetResourceId",
        value="/path/to/resource/id",
        regex="^.*",
    )
    add_body_key_sanitizer(
        json_path="targetResourceRegion",
        value="region",
        regex="^.*",
    )
    add_body_key_sanitizer(
        json_path="copyAuthorization.accessToken",
        value="redacted",
        regex="([0-9a-f-]{36})",
    )

def skip_flaky_test(f):
    @wraps(f)
    def wrapper(*args, **kwargs):
        try:
            return f(*args, **kwargs)
        except HttpResponseError as error:
<<<<<<< HEAD
            if "Invalid request".casefold() in error.message.casefold():
                pytest.mark.skip("flaky service response")
=======
            logger = logging.getLogger("azure")
            if "Invalid request".casefold() in error.message.casefold():
                pytest.mark.skip("flaky service response: {}".format(error))
                logger.debug("flaky service response: {}".format(error))
            elif "Generic error".casefold() in error.message.casefold():
                pytest.mark.skip("flaky service response: {}".format(error))
                logger.debug("flaky service response: {}".format(error))
            elif "Timeout" in error.message.casefold():
                pytest.mark.skip("flaky service response: {}".format(error))
                logger.debug("flaky service response: {}".format(error))
            elif "InvalidImage" in error.message.casefold():
                pytest.mark.skip("flaky service response: {}".format(error))
                logger.debug("flaky service response: {}".format(error))

>>>>>>> dce54150
    return wrapper<|MERGE_RESOLUTION|>--- conflicted
+++ resolved
@@ -69,10 +69,6 @@
         try:
             return f(*args, **kwargs)
         except HttpResponseError as error:
-<<<<<<< HEAD
-            if "Invalid request".casefold() in error.message.casefold():
-                pytest.mark.skip("flaky service response")
-=======
             logger = logging.getLogger("azure")
             if "Invalid request".casefold() in error.message.casefold():
                 pytest.mark.skip("flaky service response: {}".format(error))
@@ -87,5 +83,4 @@
                 pytest.mark.skip("flaky service response: {}".format(error))
                 logger.debug("flaky service response: {}".format(error))
 
->>>>>>> dce54150
     return wrapper