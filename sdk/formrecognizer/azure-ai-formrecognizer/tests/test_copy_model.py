# coding=utf-8
# ------------------------------------
# Copyright (c) Microsoft Corporation.
# Licensed under the MIT License.
# ------------------------------------

import pytest
import uuid
import functools
from azure.core.exceptions import HttpResponseError
from azure.ai.formrecognizer._generated.v2021_09_30_preview.models import GetOperationResponse, ModelInfo
from azure.ai.formrecognizer import CustomFormModel, DocumentModel
from azure.ai.formrecognizer import FormTrainingClient, DocumentModelAdministrationClient
from testcase import FormRecognizerTest
from preparers import GlobalClientPreparer as _GlobalClientPreparer
from preparers import FormRecognizerPreparer

FormTrainingClientPreparer = functools.partial(_GlobalClientPreparer, FormTrainingClient)
DocumentModelAdministrationClientPreparer = functools.partial(_GlobalClientPreparer, DocumentModelAdministrationClient)


class TestCopyModel(FormRecognizerTest):

    @FormRecognizerPreparer()
    @DocumentModelAdministrationClientPreparer()
    def test_copy_model_none_model_id(self, client):
        with pytest.raises(ValueError):
            client.begin_copy_model(model_id=None, target={})

    @FormRecognizerPreparer()
    @DocumentModelAdministrationClientPreparer()
    def test_copy_model_empty_model_id(self, client):
        with pytest.raises(ValueError):
            client.begin_copy_model(model_id="", target={})

    @FormRecognizerPreparer()
    @DocumentModelAdministrationClientPreparer()
    def test_copy_model_successful(self, client, formrecognizer_storage_container_sas_url):

        poller = client.begin_build_model(formrecognizer_storage_container_sas_url)
        model = poller.result()

        target = client.get_copy_authorization()

        poller = client.begin_copy_model(model.model_id, target=target)
        copy = poller.result()

        assert copy.model_id == target["targetModelId"]
        assert copy.description is None
        assert copy.created_on
        for name, doc_type in copy.doc_types.items():
            assert name == target["targetModelId"]
            for key, field in doc_type.field_schema.items():
                assert key
                assert field["type"]
                assert doc_type.field_confidence[key] is not None

    @FormRecognizerPreparer()
    @DocumentModelAdministrationClientPreparer()
    def test_copy_model_with_model_id_and_desc(self, client, formrecognizer_storage_container_sas_url):

        poller = client.begin_build_model(formrecognizer_storage_container_sas_url)
        model = poller.result()

        model_id = str(uuid.uuid4())
        description = "this is my copied model"
        target = client.get_copy_authorization(model_id=model_id, description=description)

        poller = client.begin_copy_model(model.model_id, target=target)
        copy = poller.result()
        if self.is_live:
            assert copy.model_id == model_id
        assert copy.model_id
        # assert copy.description == "this is my copied model" TODO not showing up?
        assert copy.created_on
        for name, doc_type in copy.doc_types.items():
            if self.is_live:
                assert name == target["targetModelId"]
            for key, field in doc_type.field_schema.items():
                assert key
                assert field["type"]
                assert doc_type.field_confidence[key] is not None

    @FormRecognizerPreparer()
    @DocumentModelAdministrationClientPreparer()
    def test_copy_model_fail_bad_model_id(self, client, formrecognizer_storage_container_sas_url):

        poller = client.begin_build_model(formrecognizer_storage_container_sas_url)
        model = poller.result()

        target = client.get_copy_authorization()

        with pytest.raises(HttpResponseError):
            # give bad model_id
            poller = client.begin_copy_model("00000000-0000-0000-0000-000000000000", target=target)
            copy = poller.result()

    @FormRecognizerPreparer()
    @DocumentModelAdministrationClientPreparer()
    def test_copy_model_transform(self, client, formrecognizer_storage_container_sas_url):

        poller = client.begin_build_model(formrecognizer_storage_container_sas_url)
        model = poller.result()

        target = client.get_copy_authorization()

        raw_response = []

        def callback(response, _, headers):
            op_response = client._deserialize(GetOperationResponse, response)
            model_info = client._deserialize(ModelInfo, op_response.result)
            document_model = DocumentModel._from_generated(model_info)
            raw_response.append(model_info)
            raw_response.append(document_model)

        poller = client.begin_copy_model(model.model_id, target=target, cls=callback)
        copy = poller.result()

        generated = raw_response[0]
        copy = raw_response[1]
        self.assertModelTransformCorrect(copy, generated)

    @FormRecognizerPreparer()
    @DocumentModelAdministrationClientPreparer()
    def test_copy_authorization(self, client, formrecognizer_region, formrecognizer_resource_id):

        target = client.get_copy_authorization()

        assert target["targetResourceId"] == formrecognizer_resource_id
        assert target["targetResourceRegion"] == formrecognizer_region
        assert target["targetModelId"]
        assert target["accessToken"]
        assert target["expirationDateTime"]
        assert target["targetModelLocation"]

    @FormRecognizerPreparer()
    @DocumentModelAdministrationClientPreparer()
    def test_copy_model_with_composed_model(self, client, formrecognizer_storage_container_sas_url):

        poller_1 = client.begin_build_model(formrecognizer_storage_container_sas_url)
        model_1 = poller_1.result()

        poller_2 = client.begin_build_model(formrecognizer_storage_container_sas_url)
        model_2 = poller_2.result()

        composed_poller = client.begin_create_composed_model([model_1.model_id, model_2.model_id])
        composed_model = composed_poller.result()

        target = client.get_copy_authorization()

        poller = client.begin_copy_model(composed_model.model_id, target=target)
        copy = poller.result()

        assert target["targetModelId"] == copy.model_id
        assert target["targetModelId"] != composed_model.model_id
        assert copy.model_id
        assert copy.description is None
        assert copy.created_on
        for name, doc_type in copy.doc_types.items():
            assert name in [model_1.model_id, model_2.model_id]
            for key, field in doc_type.field_schema.items():
                assert key
                assert field["type"]
                assert doc_type.field_confidence[key] is not None

<<<<<<< HEAD
    @FormRecognizerPreparer()
    @DocumentModelAdministrationClientPreparer()
    @pytest.mark.live_test_only
=======
    @pytest.mark.live_test_only
    @FormRecognizerPreparer()
    @DocumentModelAdministrationClientPreparer()
>>>>>>> 7e66e387
    def test_copy_continuation_token(self, client, formrecognizer_storage_container_sas_url):

        poller = client.begin_build_model(formrecognizer_storage_container_sas_url)
        model = poller.result()

        target = client.get_copy_authorization()
        initial_poller = client.begin_copy_model(model.model_id, target=target)
        cont_token = initial_poller.continuation_token()

        poller = client.begin_copy_model(model.model_id, None, continuation_token=cont_token)
        result = poller.result()
        assert result

        initial_poller.wait()  # necessary so azure-devtools doesn't throw assertion error

    @FormRecognizerPreparer()
    @DocumentModelAdministrationClientPreparer()
    def test_poller_metadata(self, client, formrecognizer_storage_container_sas_url):
        poller = client.begin_build_model(formrecognizer_storage_container_sas_url)
        model = poller.result()

        target = client.get_copy_authorization()

        poller = client.begin_copy_model(model.model_id, target=target)
        assert poller.operation_id
        assert poller.percent_completed is not None
        poller.result()
        assert poller.operation_kind == "documentModelCopyTo"
        assert poller.percent_completed == 100
        assert poller.resource_location_url
        assert poller.created_on
        assert poller.last_updated_on

    # --------------------------------------- BACK COMPATABILITY TESTS ---------------------------------------

    @FormRecognizerPreparer()
    @FormTrainingClientPreparer(client_kwargs={"api_version": "2.0"})
    def test_copy_model_successful_v2(self, client, formrecognizer_storage_container_sas_url_v2, formrecognizer_region, formrecognizer_resource_id):

        poller = client.begin_training(formrecognizer_storage_container_sas_url_v2, use_training_labels=False)
        model = poller.result()

        target = client.get_copy_authorization(resource_region=formrecognizer_region, resource_id=formrecognizer_resource_id)

        poller = client.begin_copy_model(model.model_id, target=target)
        copy = poller.result()

        copied_model = client.get_custom_model(copy.model_id)

        assert copy.status == "ready"
        assert copy.training_started_on
        assert copy.training_completed_on
        assert target["modelId"] == copy.model_id
        assert target["modelId"] != model.model_id
        assert copied_model

    @FormRecognizerPreparer()
    @FormTrainingClientPreparer(client_kwargs={"api_version": "2.1"})
    def test_copy_model_with_labeled_model_name_v21(self, client, formrecognizer_storage_container_sas_url_v2, formrecognizer_region, formrecognizer_resource_id):

        poller = client.begin_training(formrecognizer_storage_container_sas_url_v2, use_training_labels=True, model_name="mymodel")
        model = poller.result()

        target = client.get_copy_authorization(resource_region=formrecognizer_region, resource_id=formrecognizer_resource_id)

        poller = client.begin_copy_model(model.model_id, target=target)
        copy = poller.result()

        copied_model = client.get_custom_model(copy.model_id)

        assert copy.status =="ready"
        assert copy.training_started_on
        assert copy.training_completed_on
        assert target["modelId"] == copy.model_id
        assert target["modelId"] != model.model_id
        assert copied_model
        assert copied_model.model_name == "mymodel"

    @FormRecognizerPreparer()
    @FormTrainingClientPreparer(client_kwargs={"api_version": "2.1"})
    def test_copy_model_with_unlabeled_model_name_v21(self, client, formrecognizer_storage_container_sas_url_v2, formrecognizer_region, formrecognizer_resource_id):

        poller = client.begin_training(formrecognizer_storage_container_sas_url_v2, use_training_labels=False, model_name="mymodel")
        model = poller.result()

        target = client.get_copy_authorization(resource_region=formrecognizer_region, resource_id=formrecognizer_resource_id)

        poller = client.begin_copy_model(model.model_id, target=target)
        copy = poller.result()

        copied_model = client.get_custom_model(copy.model_id)

        assert copy.status == "ready"
        assert copy.training_started_on
        assert copy.training_completed_on
        assert target["modelId"] == copy.model_id
        assert target["modelId"] != model.model_id
        assert copied_model
        assert copied_model.model_name == "mymodel"

    @FormRecognizerPreparer()
    @FormTrainingClientPreparer(client_kwargs={"api_version": "2.1"})
    def test_copy_model_fail_v21(self, client, formrecognizer_storage_container_sas_url_v2, formrecognizer_region, formrecognizer_resource_id):

        poller = client.begin_training(formrecognizer_storage_container_sas_url_v2, use_training_labels=False)
        model = poller.result()

        # give an incorrect region
        target = client.get_copy_authorization(resource_region="eastus", resource_id=formrecognizer_resource_id)

        with pytest.raises(HttpResponseError) as e:
            poller = client.begin_copy_model(model.model_id, target=target)
            copy = poller.result()
        assert e.value.error.code == "2024"
        assert e.value.error.message

    @FormRecognizerPreparer()
    @FormTrainingClientPreparer(client_kwargs={"api_version": "2.1"})
    def test_copy_model_case_insensitive_region_v21(self, client, formrecognizer_storage_container_sas_url_v2, formrecognizer_region, formrecognizer_resource_id):

        poller = client.begin_training(formrecognizer_storage_container_sas_url_v2, use_training_labels=False)
        model = poller.result()

        # give region all uppercase
        target = client.get_copy_authorization(resource_region=formrecognizer_region.upper(), resource_id=formrecognizer_resource_id)

        poller = client.begin_copy_model(model.model_id, target=target)
        copy = poller.result()

        assert copy.status == "ready"
        assert copy.training_started_on
        assert copy.training_completed_on
        assert target["modelId"] == copy.model_id
        assert target["modelId"] != model.model_id

    @FormRecognizerPreparer()
    @FormTrainingClientPreparer(client_kwargs={"api_version": "2.0"})
    def test_copy_authorization_v2(self, client, formrecognizer_region, formrecognizer_resource_id):

        target = client.get_copy_authorization(resource_region="eastus", resource_id=formrecognizer_resource_id)

        assert target["modelId"]
        assert target["accessToken"]
        assert target["expirationDateTimeTicks"]
        assert target["resourceRegion"] == "eastus"
        assert target["resourceId"] == formrecognizer_resource_id

    @FormRecognizerPreparer()
    @FormTrainingClientPreparer(client_kwargs={"api_version": "2.1"})
    def test_copy_authorization_v21(self, client, formrecognizer_region, formrecognizer_resource_id):

        target = client.get_copy_authorization(resource_region="eastus", resource_id=formrecognizer_resource_id)

        assert target["modelId"]
        assert target["accessToken"]
        assert target["expirationDateTimeTicks"]
        assert target["resourceRegion"] == "eastus"
        assert target["resourceId"] == formrecognizer_resource_id

    @FormRecognizerPreparer()
    @FormTrainingClientPreparer(client_kwargs={"api_version": "2.1"})
    def test_copy_model_with_composed_model_v21(self, client, formrecognizer_storage_container_sas_url_v2, formrecognizer_region, formrecognizer_resource_id):

        poller_1 = client.begin_training(formrecognizer_storage_container_sas_url_v2, use_training_labels=True, model_name="model1")
        model_1 = poller_1.result()

        poller_2 = client.begin_training(formrecognizer_storage_container_sas_url_v2, use_training_labels=True, model_name="model2")
        model_2 = poller_2.result()

        composed_poller = client.begin_create_composed_model([model_1.model_id, model_2.model_id], model_name="composedmodel")
        composed_model = composed_poller.result()

        target = client.get_copy_authorization(resource_region=formrecognizer_region, resource_id=formrecognizer_resource_id)

        poller = client.begin_copy_model(composed_model.model_id, target=target)
        copy = poller.result()

        copied_model = client.get_custom_model(copy.model_id)

        assert copy.status == "ready"
        assert copy.training_started_on
        assert copy.training_completed_on
        assert target["modelId"] == copy.model_id
        assert target["modelId"] != composed_model.model_id
        assert copied_model
        assert copied_model.model_name == "composedmodel"
        for submodel in copied_model.submodels:
            assert submodel.model_id in [model_1.model_id, model_2.model_id]<|MERGE_RESOLUTION|>--- conflicted
+++ resolved
@@ -163,15 +163,9 @@
                 assert field["type"]
                 assert doc_type.field_confidence[key] is not None
 
-<<<<<<< HEAD
-    @FormRecognizerPreparer()
-    @DocumentModelAdministrationClientPreparer()
     @pytest.mark.live_test_only
-=======
-    @pytest.mark.live_test_only
-    @FormRecognizerPreparer()
-    @DocumentModelAdministrationClientPreparer()
->>>>>>> 7e66e387
+    @FormRecognizerPreparer()
+    @DocumentModelAdministrationClientPreparer()
     def test_copy_continuation_token(self, client, formrecognizer_storage_container_sas_url):
 
         poller = client.begin_build_model(formrecognizer_storage_container_sas_url)
