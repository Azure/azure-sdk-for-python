# coding=utf-8
# ------------------------------------
# Copyright (c) Microsoft Corporation.
# Licensed under the MIT License.
# ------------------------------------

import functools
import pytest
from devtools_testutils import recorded_by_proxy, set_bodiless_matcher
from azure.core.credentials import AzureKeyCredential
from azure.core.exceptions import ResourceNotFoundError, ClientAuthenticationError
from azure.core.pipeline.transport import RequestsTransport
from azure.ai.formrecognizer import (
    DocumentModelAdministrationClient,
    DocumentAnalysisApiVersion,
    OperationDetails
)
from testcase import FormRecognizerTest
<<<<<<< HEAD
from preparers import GlobalClientPreparer as _GlobalClientPreparer
from preparers import FormRecognizerPreparer
import os
=======
from preparers import FormRecognizerPreparer, get_sync_client
>>>>>>> f0c6e8b0
from conftest import skip_flaky_test


get_dma_client = functools.partial(get_sync_client, DocumentModelAdministrationClient)


class TestManagement(FormRecognizerTest):

    @pytest.mark.live_test_only
    @skip_flaky_test
    @FormRecognizerPreparer()
    def test_active_directory_auth(self):
<<<<<<< HEAD
        token = self.generate_oauth_token()
        endpoint = self.get_oauth_endpoint()
        form_recognizer_endpoint_suffix = os.environ.get("FORMRECOGNIZER_ENDPOINT_SUFFIX",".cognitiveservices.azure.com")
        credential_scopes = ["https://{}/.default".format(form_recognizer_endpoint_suffix[1:])]
        client = DocumentModelAdministrationClient(endpoint, token, credential_scopes=credential_scopes)
=======
        client = get_dma_client()
>>>>>>> f0c6e8b0
        info = client.get_resource_details()
        assert info

    @skip_flaky_test
    @FormRecognizerPreparer()
    @recorded_by_proxy
    def test_dmac_auth_bad_key(self, **kwargs):
        client = get_dma_client(api_key="xxxx")
        with pytest.raises(ClientAuthenticationError):
            result = client.get_resource_details()

    @FormRecognizerPreparer()
    def test_get_model_empty_model_id(self, **kwargs):
        client = get_dma_client()
        with pytest.raises(ValueError) as e:
            result = client.get_document_model("")
        assert "model_id cannot be None or empty." in str(e.value)

    @FormRecognizerPreparer()
    def test_get_model_none_model_id(self, **kwargs):
        client = get_dma_client()
        with pytest.raises(ValueError) as e:
            result = client.get_document_model(None)
        assert "model_id cannot be None or empty." in str(e.value)

    @FormRecognizerPreparer()
    def test_delete_model_none_model_id(self, **kwargs):
        client = get_dma_client()
        with pytest.raises(ValueError) as e:
            result = client.delete_document_model(None)
        assert "model_id cannot be None or empty." in str(e.value)

    @FormRecognizerPreparer()
    def test_delete_model_empty_model_id(self, **kwargs):
        client = get_dma_client()
        with pytest.raises(ValueError) as e:
            result = client.delete_document_model("")
        assert "model_id cannot be None or empty." in str(e.value)

    @skip_flaky_test
    @FormRecognizerPreparer()
    @recorded_by_proxy
    def test_account_info(self):
        client = get_dma_client()
        info = client.get_resource_details()

        assert info.custom_document_models.limit
        assert info.custom_document_models.count
        assert info.neural_document_model_quota.quota
        assert info.neural_document_model_quota.quota_resets_on
        assert info.neural_document_model_quota.used is not None

    @skip_flaky_test
    @FormRecognizerPreparer()
    @recorded_by_proxy
    def test_get_model_prebuilt(self, **kwargs):
        client = get_dma_client()
        model = client.get_document_model("prebuilt-invoice")
        assert model.model_id == "prebuilt-invoice"
        assert model.description is not None
        assert model.created_on
        assert model.api_version
        assert model.tags == {}
        for name, doc_type in model.doc_types.items():
            assert name
            for key, field in doc_type.field_schema.items():
                assert key
                assert field["type"]
            assert doc_type.field_confidence == {}

    @skip_flaky_test
    @FormRecognizerPreparer()
    @recorded_by_proxy
    def test_mgmt_model(self, formrecognizer_storage_container_sas_url, **kwargs):
        client = get_dma_client()
        set_bodiless_matcher()
        poller = client.begin_build_document_model("template", blob_container_url=formrecognizer_storage_container_sas_url, description="mgmt model")
        model = poller.result()

        model_from_get = client.get_document_model(model.model_id)

        assert model.model_id == model_from_get.model_id
        assert model.description == model_from_get.description
        assert model.created_on == model_from_get.created_on
        assert model.expires_on == model_from_get.expires_on
        for name, doc_type in model.doc_types.items():
            assert name in model_from_get.doc_types
            for key, field in doc_type.field_schema.items():
                assert key in model_from_get.doc_types[name].field_schema
                assert field["type"] == model_from_get.doc_types[name].field_schema[key]["type"]
                assert doc_type.field_confidence[key] == model_from_get.doc_types[name].field_confidence[key]

        models_list = client.list_document_models()
        for model in models_list:
            assert model.model_id
            assert model.created_on

        client.delete_document_model(model.model_id)

        with pytest.raises(ResourceNotFoundError):
            client.get_document_model(model.model_id)

    @skip_flaky_test
    @FormRecognizerPreparer()
    @recorded_by_proxy
    def test_get_list_operations(self, **kwargs):
        client = get_dma_client()
        operations = client.list_operations()
        successful_op = None
        failed_op = None
        for op in operations:
            assert op.operation_id
            assert op.status
            # FIXME check why some operations aren't returned with a percent_completed field
            # assert op.percent_completed is not None
            assert op.created_on
            assert op.last_updated_on
            assert op.kind
            assert op.resource_location
            if op.status == "succeeded":
                if op.kind != "documentClassifierBuild":
                    successful_op = op
                else:
                    successful_classifier_op = op
            if op.status == "failed":
                failed_op = op

        # check successful document model op
        if successful_op:
            op = client.get_operation(successful_op.operation_id)
            # TODO not seeing this returned at the operation level
            # assert op.api_version
            # assert op.tags is None
            # test to/from dict
            op_dict = op.to_dict()
            op = OperationDetails.from_dict(op_dict)
            assert op.error is None
            model = op.result
            assert model.model_id
            # operations may or may not have descriptions
            if model.description:
                assert model.description
            assert model.created_on
            for name, doc_type in model.doc_types.items():
                assert name
                for key, field in doc_type.field_schema.items():
                    assert key
                    assert field["type"]
                    if doc_type.build_mode == "neural":
                        continue  # neural models don't have field confidence
                    assert doc_type.field_confidence[key] is not None

        # check successful classifier model op
        if successful_classifier_op:
            op = client.get_operation(successful_classifier_op.operation_id)
            # test to/from dict
            op_dict = op.to_dict()
            op = OperationDetails.from_dict(op_dict)
            classifier = op.result
            assert classifier.api_version
            assert classifier.classifier_id
            assert classifier.created_on
            assert classifier.expires_on
            for doc_type, source in classifier.doc_types.items():
                assert doc_type
                assert source.source

        # check failed op
        if failed_op:
            op = client.get_operation(failed_op.operation_id)
            # test to/from dict
            op_dict = op.to_dict()
            op = OperationDetails.from_dict(op_dict)

            assert op.result is None
            error = op.error
            assert error.code
            assert error.message
            assert error.details

    @FormRecognizerPreparer()
    def test_get_operation_bad_model_id(self, **kwargs):
        client = get_dma_client()
        with pytest.raises(ValueError) as e:
            client.get_operation("")
        assert "'operation_id' cannot be None or empty." in str(e.value)
        with pytest.raises(ValueError) as e:
            client.get_operation(None)
        assert "'operation_id' cannot be None or empty." in str(e.value)

    @skip_flaky_test
    @FormRecognizerPreparer()
    @recorded_by_proxy
    def test_get_document_analysis_client(self, **kwargs):
        transport = RequestsTransport()
        dtc = get_dma_client(transport=transport)

        with dtc:
            dtc.get_resource_details()
            assert transport.session is not None
            with dtc.get_document_analysis_client() as dac:
                assert transport.session is not None
                dac.begin_analyze_document_from_url("prebuilt-receipt", self.receipt_url_jpg).wait()
                assert dac._api_version == DocumentAnalysisApiVersion.V2023_07_31
            dtc.get_resource_details()
            assert transport.session is not None<|MERGE_RESOLUTION|>--- conflicted
+++ resolved
@@ -16,13 +16,7 @@
     OperationDetails
 )
 from testcase import FormRecognizerTest
-<<<<<<< HEAD
-from preparers import GlobalClientPreparer as _GlobalClientPreparer
-from preparers import FormRecognizerPreparer
-import os
-=======
 from preparers import FormRecognizerPreparer, get_sync_client
->>>>>>> f0c6e8b0
 from conftest import skip_flaky_test
 
 
@@ -35,15 +29,7 @@
     @skip_flaky_test
     @FormRecognizerPreparer()
     def test_active_directory_auth(self):
-<<<<<<< HEAD
-        token = self.generate_oauth_token()
-        endpoint = self.get_oauth_endpoint()
-        form_recognizer_endpoint_suffix = os.environ.get("FORMRECOGNIZER_ENDPOINT_SUFFIX",".cognitiveservices.azure.com")
-        credential_scopes = ["https://{}/.default".format(form_recognizer_endpoint_suffix[1:])]
-        client = DocumentModelAdministrationClient(endpoint, token, credential_scopes=credential_scopes)
-=======
-        client = get_dma_client()
->>>>>>> f0c6e8b0
+        client = get_dma_client()
         info = client.get_resource_details()
         assert info
 
