# coding=utf-8
# ------------------------------------
# Copyright (c) Microsoft Corporation.
# Licensed under the MIT License.
# ------------------------------------

import functools
import pytest
from devtools_testutils import recorded_by_proxy, set_bodiless_matcher
from azure.core.credentials import AzureKeyCredential
from azure.core.exceptions import ResourceNotFoundError, ClientAuthenticationError
from azure.core.pipeline.transport import RequestsTransport
from azure.ai.formrecognizer import (
    DocumentModelAdministrationClient,
    DocumentAnalysisApiVersion,
    DocumentModelOperationDetails
)
from testcase import FormRecognizerTest
from preparers import GlobalClientPreparer as _GlobalClientPreparer
from preparers import FormRecognizerPreparer
import os


DocumentModelAdministrationClientPreparer = functools.partial(_GlobalClientPreparer, DocumentModelAdministrationClient)


class TestManagement(FormRecognizerTest):

    @pytest.mark.live_test_only
    @FormRecognizerPreparer()
    def test_active_directory_auth(self):
        token = self.generate_oauth_token()
        endpoint = self.get_oauth_endpoint()
<<<<<<< HEAD
        form_recognizer_endpoint_suffix = os.environ.get("FORMRECOGNIZER_ENDPOINT_SUFFIX",".cognitiveservices.azure.com")
        credential_scopes = ["https://{}/.default".format(form_recognizer_endpoint_suffix[1:])]
        client = DocumentModelAdministrationClient(endpoint, token, credential_scopes=credential_scopes)
        info = client.get_account_info()
=======
        client = DocumentModelAdministrationClient(endpoint, token)
        info = client.get_resource_details()
>>>>>>> 9c2ee0a3
        assert info

    @FormRecognizerPreparer()
    @recorded_by_proxy
    def test_dmac_auth_bad_key(self, formrecognizer_test_endpoint, formrecognizer_test_api_key, **kwargs):
        client = DocumentModelAdministrationClient(formrecognizer_test_endpoint, AzureKeyCredential("xxxx"))
        with pytest.raises(ClientAuthenticationError):
            result = client.get_resource_details()

    @FormRecognizerPreparer()
    @DocumentModelAdministrationClientPreparer()
    def test_get_model_empty_model_id(self, **kwargs):
        client = kwargs.pop("client")
        with pytest.raises(ValueError):
            result = client.get_model("")

    @FormRecognizerPreparer()
    @DocumentModelAdministrationClientPreparer()
    def test_get_model_none_model_id(self, **kwargs):
        client = kwargs.pop("client")
        with pytest.raises(ValueError):
            result = client.get_model(None)

    @FormRecognizerPreparer()
    @DocumentModelAdministrationClientPreparer()
    def test_delete_model_none_model_id(self, **kwargs):
        client = kwargs.pop("client")
        with pytest.raises(ValueError):
            result = client.delete_model(None)

    @FormRecognizerPreparer()
    @DocumentModelAdministrationClientPreparer()
    def test_delete_model_empty_model_id(self, **kwargs):
        client = kwargs.pop("client")
        with pytest.raises(ValueError):
            result = client.delete_model("")

    @FormRecognizerPreparer()
    @DocumentModelAdministrationClientPreparer()
    @recorded_by_proxy
    def test_account_info(self, client):
        info = client.get_resource_details()

        assert info.custom_document_models.limit
        assert info.custom_document_models.count

    @FormRecognizerPreparer()
    @DocumentModelAdministrationClientPreparer()
    @recorded_by_proxy
    def test_get_model_prebuilt(self, client, **kwargs):
        model = client.get_model("prebuilt-invoice")
        assert model.model_id == "prebuilt-invoice"
        assert model.description is not None
        assert model.created_on
        assert model.api_version
        assert model.tags is None
        for name, doc_type in model.doc_types.items():
            assert name
            for key, field in doc_type.field_schema.items():
                assert key
                assert field["type"]
            assert doc_type.field_confidence is None

    @FormRecognizerPreparer()
    @DocumentModelAdministrationClientPreparer()
    @recorded_by_proxy
    def test_mgmt_model(self, client, formrecognizer_storage_container_sas_url, **kwargs):
        set_bodiless_matcher()
        poller = client.begin_build_model("template", blob_container_url=formrecognizer_storage_container_sas_url, description="mgmt model")
        model = poller.result()

        model_from_get = client.get_model(model.model_id)

        assert model.model_id == model_from_get.model_id
        assert model.description == model_from_get.description
        assert model.created_on == model_from_get.created_on
        for name, doc_type in model.doc_types.items():
            assert name in model_from_get.doc_types
            for key, field in doc_type.field_schema.items():
                assert key in model_from_get.doc_types[name].field_schema
                assert field["type"] == model_from_get.doc_types[name].field_schema[key]["type"]
                assert doc_type.field_confidence[key] == model_from_get.doc_types[name].field_confidence[key]

        models_list = client.list_models()
        for model in models_list:
            assert model.model_id
            assert model.created_on

        client.delete_model(model.model_id)

        with pytest.raises(ResourceNotFoundError):
            client.get_model(model.model_id)

    @FormRecognizerPreparer()
    @DocumentModelAdministrationClientPreparer()
    @recorded_by_proxy
    def test_get_list_operations(self, client, **kwargs):
        operations = client.list_operations()
        successful_op = None
        failed_op = None
        for op in operations:
            assert op.operation_id
            assert op.status
            # FIXME check why some operations aren't returned with a percent_completed field
            # assert op.percent_completed is not None
            assert op.created_on
            assert op.last_updated_on
            assert op.kind
            assert op.resource_location
            if op.status == "succeeded":
                successful_op = op
            if op.status == "failed":
                failed_op = op

        # check successful op
        if successful_op:
            op = client.get_operation(successful_op.operation_id)
            # TODO not seeing this returned at the operation level
            # assert op.api_version
            # assert op.tags is None
            # test to/from dict
            op_dict = op.to_dict()
            op = DocumentModelOperationDetails.from_dict(op_dict)
            assert op.error is None
            model = op.result
            assert model.model_id
            # operations may or may not have descriptions
            if model.description:
                assert model.description
            assert model.created_on
            for name, doc_type in model.doc_types.items():
                assert name
                for key, field in doc_type.field_schema.items():
                    assert key
                    assert field["type"]
                    assert doc_type.field_confidence[key] is not None

        # check failed op
        if failed_op:
            op = client.get_operation(failed_op.operation_id)
            # test to/from dict
            op_dict = op.to_dict()
            op = DocumentModelOperationDetails.from_dict(op_dict)

            assert op.result is None
            error = op.error
            assert error.code
            assert error.message
            assert error.details

    @FormRecognizerPreparer()
    @DocumentModelAdministrationClientPreparer()
    def test_get_operation_bad_model_id(self, **kwargs):
        client = kwargs.pop("client")
        with pytest.raises(ValueError):
            client.get_operation("")
        with pytest.raises(ValueError):
            client.get_operation(None)

    @FormRecognizerPreparer()
    @recorded_by_proxy
    def test_get_document_analysis_client(self, formrecognizer_test_endpoint, formrecognizer_test_api_key, **kwargs):
        transport = RequestsTransport()
        dtc = DocumentModelAdministrationClient(endpoint=formrecognizer_test_endpoint, credential=AzureKeyCredential(formrecognizer_test_api_key), transport=transport)

        with dtc:
            dtc.get_resource_details()
            assert transport.session is not None
            with dtc.get_document_analysis_client() as dac:
                assert transport.session is not None
                dac.begin_analyze_document_from_url("prebuilt-receipt", self.receipt_url_jpg).wait()
                assert dac._api_version == DocumentAnalysisApiVersion.V2022_08_31
            dtc.get_resource_details()
            assert transport.session is not None<|MERGE_RESOLUTION|>--- conflicted
+++ resolved
@@ -31,16 +31,11 @@
     def test_active_directory_auth(self):
         token = self.generate_oauth_token()
         endpoint = self.get_oauth_endpoint()
-<<<<<<< HEAD
         form_recognizer_endpoint_suffix = os.environ.get("FORMRECOGNIZER_ENDPOINT_SUFFIX",".cognitiveservices.azure.com")
         credential_scopes = ["https://{}/.default".format(form_recognizer_endpoint_suffix[1:])]
         client = DocumentModelAdministrationClient(endpoint, token, credential_scopes=credential_scopes)
-        info = client.get_account_info()
-=======
-        client = DocumentModelAdministrationClient(endpoint, token)
         info = client.get_resource_details()
->>>>>>> 9c2ee0a3
-        assert info
+
 
     @FormRecognizerPreparer()
     @recorded_by_proxy
