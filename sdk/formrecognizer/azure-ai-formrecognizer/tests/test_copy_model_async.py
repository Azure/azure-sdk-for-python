# coding=utf-8
# ------------------------------------
# Copyright (c) Microsoft Corporation.
# Licensed under the MIT License.
# ------------------------------------

import pytest
import functools
import uuid
from azure.core.exceptions import HttpResponseError
from azure.ai.formrecognizer._generated.v2021_09_30_preview.models import GetOperationResponse, ModelInfo
from azure.ai.formrecognizer import CustomFormModel, DocumentModel
from azure.ai.formrecognizer.aio import FormTrainingClient, DocumentModelAdministrationClient
from preparers import FormRecognizerPreparer
from asynctestcase import AsyncFormRecognizerTest
from preparers import GlobalClientPreparer as _GlobalClientPreparer


FormTrainingClientPreparer = functools.partial(_GlobalClientPreparer, FormTrainingClient)
DocumentModelAdministrationClientPreparer = functools.partial(_GlobalClientPreparer, DocumentModelAdministrationClient)


class TestCopyModelAsync(AsyncFormRecognizerTest):

    @FormRecognizerPreparer()
    @DocumentModelAdministrationClientPreparer()
    async def test_copy_model_none_model_id(self, client):
        with pytest.raises(ValueError):
            async with client:
                await client.begin_copy_model(model_id=None, target={})

    @FormRecognizerPreparer()
    @DocumentModelAdministrationClientPreparer()
    async def test_copy_model_empty_model_id(self, client):
        with pytest.raises(ValueError):
            async with client:
                await client.begin_copy_model(model_id="", target={})

    @FormRecognizerPreparer()
    @DocumentModelAdministrationClientPreparer()
    async def test_copy_model_successful(self, client, formrecognizer_storage_container_sas_url):
        async with client:
            training_poller = await client.begin_build_model(formrecognizer_storage_container_sas_url)
            model = await training_poller.result()

            target = await client.get_copy_authorization()

            copy_poller = await client.begin_copy_model(model.model_id, target=target)
            copy = await copy_poller.result()

            assert copy.model_id == target["targetModelId"]
            assert copy.description is None
            assert copy.created_on
            for name, doc_type in copy.doc_types.items():
                assert name == target["targetModelId"]
                for key, field in doc_type.field_schema.items():
                    assert key
                    assert field["type"]
                    assert doc_type.field_confidence[key] is not None

    @FormRecognizerPreparer()
    @DocumentModelAdministrationClientPreparer()
    async def test_copy_model_with_model_id_and_desc(self, client, formrecognizer_storage_container_sas_url):
        async with client:
            poller = await client.begin_build_model(formrecognizer_storage_container_sas_url)
            model = await poller.result()

            model_id = str(uuid.uuid4())
            description = "this is my copied model"
            target = await client.get_copy_authorization(model_id=model_id, description=description)

            poller = await client.begin_copy_model(model.model_id, target=target)
            copy = await poller.result()
            if self.is_live:
                assert copy.model_id == model_id
            assert copy.model_id
            # assert copy.description == "this is my copied model" TODO not showing up?
            assert copy.created_on
            for name, doc_type in copy.doc_types.items():
                if self.is_live:
                    assert name == target["targetModelId"]
                for key, field in doc_type.field_schema.items():
                    assert key
                    assert field["type"]
                    assert doc_type.field_confidence[key] is not None

    @FormRecognizerPreparer()
    @DocumentModelAdministrationClientPreparer()
    async def test_copy_model_fail_bad_model_id(self, client, formrecognizer_storage_container_sas_url):
        async with client:
            poller = await client.begin_build_model(formrecognizer_storage_container_sas_url)
            model = await poller.result()

            target = await client.get_copy_authorization()

            with pytest.raises(HttpResponseError):
                # give bad model_id
                poller = await client.begin_copy_model("00000000-0000-0000-0000-000000000000", target=target)
                copy = await poller.result()

    @FormRecognizerPreparer()
    @DocumentModelAdministrationClientPreparer()
    async def test_copy_model_transform(self, client, formrecognizer_storage_container_sas_url):
        raw_response = []

        def callback(response, _, headers):
            op_response = client._deserialize(GetOperationResponse, response)
            model_info = client._deserialize(ModelInfo, op_response.result)
            document_model = DocumentModel._from_generated(model_info)
            raw_response.append(model_info)
            raw_response.append(document_model)

        async with client:
            training_poller = await client.begin_build_model(formrecognizer_storage_container_sas_url)
            model = await training_poller.result()

            target = await client.get_copy_authorization()
            poller = await client.begin_copy_model(model.model_id, target=target, cls=callback)
            copy = await poller.result()

            generated = raw_response[0]
            copy = raw_response[1]
            self.assertModelTransformCorrect(copy, generated)

    @FormRecognizerPreparer()
    @DocumentModelAdministrationClientPreparer()
    async def test_copy_authorization(self, client, formrecognizer_region, formrecognizer_resource_id):
        async with client:
            target = await client.get_copy_authorization()
<<<<<<< HEAD

            assert target["targetResourceId"] == formrecognizer_resource_id
            assert target["targetResourceRegion"] == formrecognizer_region
            assert target["targetModelId"]
            assert target["accessToken"]
            assert target["expirationDateTime"]
            assert target["targetModelLocation"]

    @FormRecognizerPreparer()
    @DocumentModelAdministrationClientPreparer()
    async def test_copy_model_with_composed_model(self, client, formrecognizer_storage_container_sas_url):
        async with client:
            poller_1 = await client.begin_build_model(formrecognizer_storage_container_sas_url)
            model_1 = await poller_1.result()

            poller_2 = await client.begin_build_model(formrecognizer_storage_container_sas_url)
            model_2 = await poller_2.result()

            composed_poller = await client.begin_create_composed_model([model_1.model_id, model_2.model_id])
            composed_model = await composed_poller.result()

            target = await client.get_copy_authorization()

            poller = await client.begin_copy_model(composed_model.model_id, target=target)
            copy = await poller.result()

            assert target["targetModelId"] == copy.model_id
            assert target["targetModelId"] != composed_model.model_id
            assert copy.model_id
            assert copy.description is None
            assert copy.created_on
            for name, doc_type in copy.doc_types.items():
                assert name in [model_1.model_id, model_2.model_id]
                for key, field in doc_type.field_schema.items():
                    assert key
                    assert field["type"]
                    assert doc_type.field_confidence[key] is not None

    @FormRecognizerPreparer()
    @DocumentModelAdministrationClientPreparer()
    @pytest.mark.live_test_only
=======

            assert target["targetResourceId"] == formrecognizer_resource_id
            assert target["targetResourceRegion"] == formrecognizer_region
            assert target["targetModelId"]
            assert target["accessToken"]
            assert target["expirationDateTime"]
            assert target["targetModelLocation"]

    @FormRecognizerPreparer()
    @DocumentModelAdministrationClientPreparer()
    async def test_copy_model_with_composed_model(self, client, formrecognizer_storage_container_sas_url):
        async with client:
            poller_1 = await client.begin_build_model(formrecognizer_storage_container_sas_url)
            model_1 = await poller_1.result()

            poller_2 = await client.begin_build_model(formrecognizer_storage_container_sas_url)
            model_2 = await poller_2.result()

            composed_poller = await client.begin_create_composed_model([model_1.model_id, model_2.model_id])
            composed_model = await composed_poller.result()

            target = await client.get_copy_authorization()

            poller = await client.begin_copy_model(composed_model.model_id, target=target)
            copy = await poller.result()

            assert target["targetModelId"] == copy.model_id
            assert target["targetModelId"] != composed_model.model_id
            assert copy.model_id
            assert copy.description is None
            assert copy.created_on
            for name, doc_type in copy.doc_types.items():
                assert name in [model_1.model_id, model_2.model_id]
                for key, field in doc_type.field_schema.items():
                    assert key
                    assert field["type"]
                    assert doc_type.field_confidence[key] is not None

    @pytest.mark.live_test_only
    @FormRecognizerPreparer()
    @DocumentModelAdministrationClientPreparer()
>>>>>>> 7e66e387
    async def test_copy_continuation_token(self, client, formrecognizer_storage_container_sas_url):
        async with client:
            poller = await client.begin_build_model(formrecognizer_storage_container_sas_url)
            model = await poller.result()

            target = await client.get_copy_authorization()

            initial_poller = await client.begin_copy_model(model.model_id, target=target)
            cont_token = initial_poller.continuation_token()
            poller = await client.begin_copy_model(model.model_id, None, continuation_token=cont_token)
            result = await poller.result()
            assert result

            await initial_poller.wait()  # necessary so azure-devtools doesn't throw assertion error

    @FormRecognizerPreparer()
    @DocumentModelAdministrationClientPreparer()
    async def test_poller_metadata(self, client, formrecognizer_storage_container_sas_url):
        async with client:
            poller = await client.begin_build_model(formrecognizer_storage_container_sas_url)
            model = await poller.result()

            target = await client.get_copy_authorization()

            poller = await client.begin_copy_model(model.model_id, target=target)
            assert poller.operation_id
            assert poller.percent_completed is not None
            await poller.result()
            assert poller.operation_kind == "documentModelCopyTo"
            assert poller.percent_completed == 100
            assert poller.resource_location_url
            assert poller.created_on
            assert poller.last_updated_on

    # --------------------------------------- BACK COMPATABILITY TESTS ---------------------------------------

    @FormRecognizerPreparer()
    @FormTrainingClientPreparer(client_kwargs={"api_version": "2.0"})
    async def test_copy_model_successful_v2(self, client, formrecognizer_storage_container_sas_url_v2, formrecognizer_region, formrecognizer_resource_id):
        async with client:
            poller = await client.begin_training(formrecognizer_storage_container_sas_url_v2, use_training_labels=False)
            model = await poller.result()

            target = await client.get_copy_authorization(resource_region=formrecognizer_region, resource_id=formrecognizer_resource_id)

            poller = await client.begin_copy_model(model.model_id, target=target)
            copy = await poller.result()

            copied_model = await client.get_custom_model(copy.model_id)

            assert copy.status == "ready"
            assert copy.training_started_on
            assert copy.training_completed_on
            assert target["modelId"] == copy.model_id
            assert target["modelId"] != model.model_id
            assert copied_model

    @FormRecognizerPreparer()
    @FormTrainingClientPreparer(client_kwargs={"api_version": "2.1"})
    async def test_copy_model_with_labeled_model_name_v21(self, client, formrecognizer_storage_container_sas_url_v2, formrecognizer_region, formrecognizer_resource_id):
        async with client:
            poller = await client.begin_training(formrecognizer_storage_container_sas_url_v2, use_training_labels=True, model_name="mymodel")
            model = await poller.result()

            target = await client.get_copy_authorization(resource_region=formrecognizer_region, resource_id=formrecognizer_resource_id)

            poller = await client.begin_copy_model(model.model_id, target=target)
            copy = await poller.result()

            copied_model = await client.get_custom_model(copy.model_id)

            assert copy.status =="ready"
            assert copy.training_started_on
            assert copy.training_completed_on
            assert target["modelId"] == copy.model_id
            assert target["modelId"] != model.model_id
            assert copied_model
            assert copied_model.model_name == "mymodel"

    @FormRecognizerPreparer()
    @FormTrainingClientPreparer(client_kwargs={"api_version": "2.1"})
    async def test_copy_model_with_unlabeled_model_name_v21(self, client, formrecognizer_storage_container_sas_url_v2, formrecognizer_region, formrecognizer_resource_id):
        async with client:
            poller = await client.begin_training(formrecognizer_storage_container_sas_url_v2, use_training_labels=False, model_name="mymodel")
            model = await poller.result()

            target = await client.get_copy_authorization(resource_region=formrecognizer_region, resource_id=formrecognizer_resource_id)

            poller = await client.begin_copy_model(model.model_id, target=target)
            copy = await poller.result()

            copied_model = await client.get_custom_model(copy.model_id)

            assert copy.status == "ready"
            assert copy.training_started_on
            assert copy.training_completed_on
            assert target["modelId"] == copy.model_id
            assert target["modelId"] != model.model_id
            assert copied_model
            assert copied_model.model_name == "mymodel"

    @FormRecognizerPreparer()
    @FormTrainingClientPreparer(client_kwargs={"api_version": "2.1"})
    async def test_copy_model_fail_v21(self, client, formrecognizer_storage_container_sas_url_v2, formrecognizer_region, formrecognizer_resource_id):
        async with client:
            poller = await client.begin_training(formrecognizer_storage_container_sas_url_v2, use_training_labels=False)
            model = await poller.result()

            # give an incorrect region
            target = await client.get_copy_authorization(resource_region="eastus", resource_id=formrecognizer_resource_id)

            with pytest.raises(HttpResponseError) as e:
                poller = await client.begin_copy_model(model.model_id, target=target)
                copy = await poller.result()
            assert e.value.error.code == "2024"
            assert e.value.error.message

    @FormRecognizerPreparer()
    @FormTrainingClientPreparer(client_kwargs={"api_version": "2.1"})
    async def test_copy_model_case_insensitive_region_v21(self, client, formrecognizer_storage_container_sas_url_v2, formrecognizer_region, formrecognizer_resource_id):
        async with client:
            poller = await client.begin_training(formrecognizer_storage_container_sas_url_v2, use_training_labels=False)
            model = await poller.result()

            # give region all uppercase
            target = await client.get_copy_authorization(resource_region=formrecognizer_region.upper(), resource_id=formrecognizer_resource_id)

            poller = await client.begin_copy_model(model.model_id, target=target)
            copy = await poller.result()

            assert copy.status == "ready"
            assert copy.training_started_on
            assert copy.training_completed_on
            assert target["modelId"] == copy.model_id
            assert target["modelId"] != model.model_id

    @FormRecognizerPreparer()
    @FormTrainingClientPreparer(client_kwargs={"api_version": "2.0"})
    async def test_copy_authorization_v2(self, client, formrecognizer_region, formrecognizer_resource_id):
        async with client:
            target = await client.get_copy_authorization(resource_region="eastus", resource_id=formrecognizer_resource_id)

            assert target["modelId"]
            assert target["accessToken"]
            assert target["expirationDateTimeTicks"]
            assert target["resourceRegion"] == "eastus"
            assert target["resourceId"] == formrecognizer_resource_id

    @FormRecognizerPreparer()
    @FormTrainingClientPreparer(client_kwargs={"api_version": "2.1"})
    async def test_copy_authorization_v21(self, client, formrecognizer_region, formrecognizer_resource_id):
        async with client:
            target = await client.get_copy_authorization(resource_region="eastus", resource_id=formrecognizer_resource_id)

            assert target["modelId"]
            assert target["accessToken"]
            assert target["expirationDateTimeTicks"]
            assert target["resourceRegion"] == "eastus"
            assert target["resourceId"] == formrecognizer_resource_id

    @FormRecognizerPreparer()
    @FormTrainingClientPreparer(client_kwargs={"api_version": "2.1"})
    async def test_copy_model_with_composed_model_v21(self, client, formrecognizer_storage_container_sas_url_v2, formrecognizer_region, formrecognizer_resource_id):
        async with client:
            poller_1 = await client.begin_training(formrecognizer_storage_container_sas_url_v2, use_training_labels=True, model_name="model1")
            model_1 = await poller_1.result()

            poller_2 = await client.begin_training(formrecognizer_storage_container_sas_url_v2, use_training_labels=True, model_name="model2")
            model_2 = await poller_2.result()

            composed_poller = await client.begin_create_composed_model([model_1.model_id, model_2.model_id], model_name="composedmodel")
            composed_model = await composed_poller.result()

            target = await client.get_copy_authorization(resource_region=formrecognizer_region, resource_id=formrecognizer_resource_id)

            poller = await client.begin_copy_model(composed_model.model_id, target=target)
            copy = await poller.result()

            copied_model = await client.get_custom_model(copy.model_id)

            assert copy.status == "ready"
            assert copy.training_started_on
            assert copy.training_completed_on
            assert target["modelId"] == copy.model_id
            assert target["modelId"] != composed_model.model_id
            assert copied_model
            assert copied_model.model_name == "composedmodel"
            for submodel in copied_model.submodels:
                assert submodel.model_id in [model_1.model_id, model_2.model_id]<|MERGE_RESOLUTION|>--- conflicted
+++ resolved
@@ -127,7 +127,6 @@
     async def test_copy_authorization(self, client, formrecognizer_region, formrecognizer_resource_id):
         async with client:
             target = await client.get_copy_authorization()
-<<<<<<< HEAD
 
             assert target["targetResourceId"] == formrecognizer_resource_id
             assert target["targetResourceRegion"] == formrecognizer_region
@@ -166,52 +165,9 @@
                     assert field["type"]
                     assert doc_type.field_confidence[key] is not None
 
-    @FormRecognizerPreparer()
-    @DocumentModelAdministrationClientPreparer()
     @pytest.mark.live_test_only
-=======
-
-            assert target["targetResourceId"] == formrecognizer_resource_id
-            assert target["targetResourceRegion"] == formrecognizer_region
-            assert target["targetModelId"]
-            assert target["accessToken"]
-            assert target["expirationDateTime"]
-            assert target["targetModelLocation"]
-
-    @FormRecognizerPreparer()
-    @DocumentModelAdministrationClientPreparer()
-    async def test_copy_model_with_composed_model(self, client, formrecognizer_storage_container_sas_url):
-        async with client:
-            poller_1 = await client.begin_build_model(formrecognizer_storage_container_sas_url)
-            model_1 = await poller_1.result()
-
-            poller_2 = await client.begin_build_model(formrecognizer_storage_container_sas_url)
-            model_2 = await poller_2.result()
-
-            composed_poller = await client.begin_create_composed_model([model_1.model_id, model_2.model_id])
-            composed_model = await composed_poller.result()
-
-            target = await client.get_copy_authorization()
-
-            poller = await client.begin_copy_model(composed_model.model_id, target=target)
-            copy = await poller.result()
-
-            assert target["targetModelId"] == copy.model_id
-            assert target["targetModelId"] != composed_model.model_id
-            assert copy.model_id
-            assert copy.description is None
-            assert copy.created_on
-            for name, doc_type in copy.doc_types.items():
-                assert name in [model_1.model_id, model_2.model_id]
-                for key, field in doc_type.field_schema.items():
-                    assert key
-                    assert field["type"]
-                    assert doc_type.field_confidence[key] is not None
-
-    @pytest.mark.live_test_only
-    @FormRecognizerPreparer()
-    @DocumentModelAdministrationClientPreparer()
->>>>>>> 7e66e387
+    @FormRecognizerPreparer()
+    @DocumentModelAdministrationClientPreparer()
     async def test_copy_continuation_token(self, client, formrecognizer_storage_container_sas_url):
         async with client:
             poller = await client.begin_build_model(formrecognizer_storage_container_sas_url)
