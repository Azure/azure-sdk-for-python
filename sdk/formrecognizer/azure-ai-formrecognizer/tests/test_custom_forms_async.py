--- conflicted
+++ resolved
@@ -26,7 +26,6 @@
     @FormRecognizerPreparer()
     async def test_analyze_document_none_model_id(self, formrecognizer_test_endpoint, formrecognizer_test_api_key):
         client = DocumentAnalysisClient(formrecognizer_test_endpoint, AzureKeyCredential(formrecognizer_test_api_key))
-<<<<<<< HEAD
         with self.assertRaises(ValueError):
             async with client:
                 await client.begin_analyze_document(model=None, document=b"xx")
@@ -36,17 +35,6 @@
         client = DocumentAnalysisClient(formrecognizer_test_endpoint, AzureKeyCredential(formrecognizer_test_api_key))
         with self.assertRaises(ValueError):
             async with client:
-=======
-        with self.assertRaises(ValueError):
-            async with client:
-                await client.begin_analyze_document(model=None, document=b"xx")
-
-    @FormRecognizerPreparer()
-    async def test_analyze_document_empty_model_id(self, formrecognizer_test_endpoint, formrecognizer_test_api_key):
-        client = DocumentAnalysisClient(formrecognizer_test_endpoint, AzureKeyCredential(formrecognizer_test_api_key))
-        with self.assertRaises(ValueError):
-            async with client:
->>>>>>> 7e66e387
                 await client.begin_analyze_document(model="", document=b"xx")
 
     @FormRecognizerPreparer()
@@ -196,7 +184,6 @@
         assert returned_model.model_id == raw_analyze_result.model_id
         assert returned_model.api_version == raw_analyze_result.api_version
         assert returned_model.content == raw_analyze_result.content
-<<<<<<< HEAD
 
         self.assertDocumentPagesTransformCorrect(returned_model.pages, raw_analyze_result.pages)
         self.assertDocumentTransformCorrect(returned_model.documents, raw_analyze_result.documents)
@@ -205,7 +192,44 @@
         self.assertDocumentEntitiesTransformCorrect(returned_model.entities, raw_analyze_result.entities)
         self.assertDocumentStylesTransformCorrect(returned_model.styles, raw_analyze_result.styles)
 
-=======
+        # check page range
+        assert len(raw_analyze_result.pages) == len(returned_model.pages)
+
+    @FormRecognizerPreparer()
+    @DocumentModelAdministrationClientPreparer()
+    async def test_custom_document_multipage_transform(self, client, formrecognizer_multipage_storage_container_sas_url):
+        fr_client = client.get_document_analysis_client()
+
+        responses = []
+
+        def callback(raw_response, _, headers):
+            analyze_result = fr_client._deserialize(AnalyzeResultOperation, raw_response)
+            document = AnalyzeResult._from_generated(analyze_result.analyze_result)
+            responses.append(analyze_result)
+            responses.append(document)
+
+        with open(self.multipage_invoice_pdf, "rb") as fd:
+            myfile = fd.read()
+
+        async with client:
+            build_poller = await client.begin_build_model(formrecognizer_multipage_storage_container_sas_url)
+            model = await build_poller.result()
+
+            async with fr_client:
+                poller = await fr_client.begin_analyze_document(
+                    model.model_id,
+                    myfile,
+                    cls=callback
+                )
+                document = await poller.result()
+
+        raw_analyze_result = responses[0].analyze_result
+        returned_model = responses[1]
+
+        # Check AnalyzeResult
+        assert returned_model.model_id == raw_analyze_result.model_id
+        assert returned_model.api_version == raw_analyze_result.api_version
+        assert returned_model.content == raw_analyze_result.content
 
         self.assertDocumentPagesTransformCorrect(returned_model.pages, raw_analyze_result.pages)
         self.assertDocumentTransformCorrect(returned_model.documents, raw_analyze_result.documents)
@@ -214,65 +238,12 @@
         self.assertDocumentEntitiesTransformCorrect(returned_model.entities, raw_analyze_result.entities)
         self.assertDocumentStylesTransformCorrect(returned_model.styles, raw_analyze_result.styles)
 
->>>>>>> 7e66e387
         # check page range
         assert len(raw_analyze_result.pages) == len(returned_model.pages)
 
-    @FormRecognizerPreparer()
-    @DocumentModelAdministrationClientPreparer()
-    async def test_custom_document_multipage_transform(self, client, formrecognizer_multipage_storage_container_sas_url):
-        fr_client = client.get_document_analysis_client()
-
-        responses = []
-
-        def callback(raw_response, _, headers):
-            analyze_result = fr_client._deserialize(AnalyzeResultOperation, raw_response)
-            document = AnalyzeResult._from_generated(analyze_result.analyze_result)
-            responses.append(analyze_result)
-            responses.append(document)
-
-        with open(self.multipage_invoice_pdf, "rb") as fd:
-            myfile = fd.read()
-
-        async with client:
-            build_poller = await client.begin_build_model(formrecognizer_multipage_storage_container_sas_url)
-            model = await build_poller.result()
-
-            async with fr_client:
-                poller = await fr_client.begin_analyze_document(
-                    model.model_id,
-                    myfile,
-                    cls=callback
-                )
-                document = await poller.result()
-
-        raw_analyze_result = responses[0].analyze_result
-        returned_model = responses[1]
-
-        # Check AnalyzeResult
-        assert returned_model.model_id == raw_analyze_result.model_id
-        assert returned_model.api_version == raw_analyze_result.api_version
-        assert returned_model.content == raw_analyze_result.content
-
-        self.assertDocumentPagesTransformCorrect(returned_model.pages, raw_analyze_result.pages)
-        self.assertDocumentTransformCorrect(returned_model.documents, raw_analyze_result.documents)
-        self.assertDocumentTablesTransformCorrect(returned_model.tables, raw_analyze_result.tables)
-        self.assertDocumentKeyValuePairsTransformCorrect(returned_model.key_value_pairs, raw_analyze_result.key_value_pairs)
-        self.assertDocumentEntitiesTransformCorrect(returned_model.entities, raw_analyze_result.entities)
-        self.assertDocumentStylesTransformCorrect(returned_model.styles, raw_analyze_result.styles)
-
-        # check page range
-        assert len(raw_analyze_result.pages) == len(returned_model.pages)
-
-<<<<<<< HEAD
-    @FormRecognizerPreparer()
-    @FormTrainingClientPreparer()
     @pytest.mark.live_test_only
-=======
-    @pytest.mark.live_test_only
-    @FormRecognizerPreparer()
-    @FormTrainingClientPreparer()
->>>>>>> 7e66e387
+    @FormRecognizerPreparer()
+    @FormTrainingClientPreparer()
     async def test_custom_form_continuation_token(self, client, formrecognizer_storage_container_sas_url_v2):
         fr_client = client.get_form_recognizer_client()
         with open(self.form_jpg, "rb") as fd:
