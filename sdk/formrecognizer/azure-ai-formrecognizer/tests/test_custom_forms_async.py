--- conflicted
+++ resolved
@@ -88,8 +88,7 @@
             result = await poller.result()
 
     @GlobalFormRecognizerAccountPreparer()
-<<<<<<< HEAD
-    @GlobalTrainingAccountPreparer()
+    @GlobalClientPreparer(training=True)
     async def test_custom_form_unlabeled_blank_page(self, client, container_sas_url):
         fr_client = client.get_form_recognizer_client()
 
@@ -110,7 +109,7 @@
         self.assertIsNotNone(form[0].pages)
 
     @GlobalFormRecognizerAccountPreparer()
-    @GlobalTrainingAccountPreparer()
+    @GlobalClientPreparer(training=True)
     async def test_custom_form_labeled_blank_page(self, client, container_sas_url):
         fr_client = client.get_form_recognizer_client()
 
@@ -131,10 +130,7 @@
         self.assertIsNotNone(form[0].pages)
 
     @GlobalFormRecognizerAccountPreparer()
-    @GlobalTrainingAccountPreparer()
-=======
-    @GlobalClientPreparer(training=True)
->>>>>>> 3c46d673
+    @GlobalClientPreparer(training=True)
     async def test_custom_form_unlabeled(self, client, container_sas_url):
         fr_client = client.get_form_recognizer_client()
 
