# coding=utf-8
# ------------------------------------
# Copyright (c) Microsoft Corporation.
# Licensed under the MIT License.
# ------------------------------------

import pytest
import functools
from azure.core.credentials import AzureKeyCredential
from azure.ai.formrecognizer import FormContentType, _models
from azure.ai.formrecognizer.aio import FormRecognizerClient, FormTrainingClient, DocumentAnalysisClient, DocumentModelAdministrationClient
from azure.ai.formrecognizer._generated.v2_1.models import AnalyzeOperationResult
from azure.ai.formrecognizer._generated.v2021_09_30_preview.models import AnalyzeResultOperation
from azure.ai.formrecognizer import AnalyzeResult
from azure.ai.formrecognizer._response_handlers import prepare_form_result
from preparers import FormRecognizerPreparer
from asynctestcase import AsyncFormRecognizerTest
from preparers import GlobalClientPreparer as _GlobalClientPreparer

DocumentModelAdministrationClientPreparer = functools.partial(_GlobalClientPreparer, DocumentModelAdministrationClient)
FormTrainingClientPreparer = functools.partial(_GlobalClientPreparer, FormTrainingClient)


class TestCustomFormsAsync(AsyncFormRecognizerTest):

    @FormRecognizerPreparer()
    async def test_analyze_document_none_model_id(self, formrecognizer_test_endpoint, formrecognizer_test_api_key):
        client = DocumentAnalysisClient(formrecognizer_test_endpoint, AzureKeyCredential(formrecognizer_test_api_key))
        with self.assertRaises(ValueError):
            async with client:
                await client.begin_analyze_document(model=None, document=b"xx")

    @FormRecognizerPreparer()
    async def test_analyze_document_empty_model_id(self, formrecognizer_test_endpoint, formrecognizer_test_api_key):
        client = DocumentAnalysisClient(formrecognizer_test_endpoint, AzureKeyCredential(formrecognizer_test_api_key))
        with self.assertRaises(ValueError):
            async with client:
                await client.begin_analyze_document(model="", document=b"xx")

    @FormRecognizerPreparer()
    @FormTrainingClientPreparer()
    async def test_custom_form_unlabeled(self, client, formrecognizer_storage_container_sas_url_v2):
        fr_client = client.get_form_recognizer_client()

        with open(self.form_jpg, "rb") as fd:
            myfile = fd.read()

        async with client:
            training_poller = await client.begin_training(formrecognizer_storage_container_sas_url_v2, use_training_labels=False)
            model = await training_poller.result()

            async with fr_client:
                poller = await fr_client.begin_recognize_custom_forms(model.model_id, myfile, content_type=FormContentType.IMAGE_JPEG)
                form = await poller.result()
        self.assertEqual(form[0].form_type, "form-0")
        self.assertUnlabeledRecognizedFormHasValues(form[0], model)

    @FormRecognizerPreparer()
    @FormTrainingClientPreparer()
    async def test_custom_form_multipage_unlabeled(self, client, formrecognizer_multipage_storage_container_sas_url_v2):
        fr_client = client.get_form_recognizer_client()
        with open(self.multipage_invoice_pdf, "rb") as fd:
            myfile = fd.read()

        async with client:
            training_poller = await client.begin_training(formrecognizer_multipage_storage_container_sas_url_v2, use_training_labels=False)
            model = await training_poller.result()

            async with fr_client:
                poller = await fr_client.begin_recognize_custom_forms(
                    model.model_id,
                    myfile,
                    content_type=FormContentType.APPLICATION_PDF
                )
                forms = await poller.result()

        for form in forms:
            if form.form_type is None:
                continue  # blank page
            self.assertEqual(form.form_type, "form-0")
            self.assertUnlabeledRecognizedFormHasValues(form, model)

    @FormRecognizerPreparer()
    @FormTrainingClientPreparer()
    async def test_custom_form_multipage_labeled(self, client, formrecognizer_multipage_storage_container_sas_url_v2):
        fr_client = client.get_form_recognizer_client()
        with open(self.multipage_invoice_pdf, "rb") as fd:
            myfile = fd.read()

        async with client:
            training_poller = await client.begin_training(
                formrecognizer_multipage_storage_container_sas_url_v2,
                use_training_labels=True
            )
            model = await training_poller.result()

            async with fr_client:
                poller = await fr_client.begin_recognize_custom_forms(
                    model.model_id,
                    myfile,
                    content_type=FormContentType.APPLICATION_PDF
                )
                forms = await poller.result()

        for form in forms:
            self.assertEqual(form.form_type, "custom:"+model.model_id)
            self.assertLabeledRecognizedFormHasValues(form, model)

    @FormRecognizerPreparer()
    @FormTrainingClientPreparer()
    async def test_custom_forms_multipage_unlabeled_transform(self, client, formrecognizer_multipage_storage_container_sas_url_v2):
        fr_client = client.get_form_recognizer_client()

        responses = []

        def callback(raw_response, _, headers):
            analyze_result = fr_client._deserialize(AnalyzeOperationResult, raw_response)
            form = prepare_form_result(analyze_result, model.model_id)
            responses.append(analyze_result)
            responses.append(form)

        with open(self.multipage_invoice_pdf, "rb") as fd:
            myfile = fd.read()

        async with client:
            training_poller = await client.begin_training(formrecognizer_multipage_storage_container_sas_url_v2, use_training_labels=False)
            model = await training_poller.result()

            async with fr_client:
                poller = await fr_client.begin_recognize_custom_forms(
                    model.model_id,
                    myfile,
                    include_field_elements=True,
                    cls=callback
                )
                form = await poller.result()
        actual = responses[0]
        recognized_form = responses[1]
        read_results = actual.analyze_result.read_results
        page_results = actual.analyze_result.page_results

        self.assertFormPagesTransformCorrect(recognized_form, read_results, page_results)

        for form, actual in zip(recognized_form, page_results):
            self.assertEqual(form.page_range.first_page_number, actual.page)
            self.assertEqual(form.page_range.last_page_number, actual.page)
            self.assertIsNone(form.form_type_confidence)
            self.assertEqual(form.model_id, model.model_id)
            self.assertUnlabeledFormFieldDictTransformCorrect(form.fields, actual.key_value_pairs, read_results)


    @FormRecognizerPreparer()
    @DocumentModelAdministrationClientPreparer()
    async def test_custom_document_transform(self, client, formrecognizer_storage_container_sas_url):
        fr_client = client.get_document_analysis_client()

        responses = []

        def callback(raw_response, _, headers):
            analyze_result = fr_client._deserialize(AnalyzeResultOperation, raw_response)
            document = AnalyzeResult._from_generated(analyze_result.analyze_result)
            responses.append(analyze_result)
            responses.append(document)

        with open(self.form_jpg, "rb") as fd:
            myfile = fd.read()

        async with client:
            build_polling = await client.begin_build_model(formrecognizer_storage_container_sas_url)
            model = await build_polling.result()

            async with fr_client:
                poller = await fr_client.begin_analyze_document(
                    model.model_id,
                    myfile,
                    cls=callback
                )
                document = await poller.result()

        raw_analyze_result = responses[0].analyze_result
        returned_model = responses[1]

        # Check AnalyzeResult
        assert returned_model.model_id == raw_analyze_result.model_id
        assert returned_model.api_version == raw_analyze_result.api_version
        assert returned_model.content == raw_analyze_result.content

        self.assertDocumentPagesTransformCorrect(returned_model.pages, raw_analyze_result.pages)
        self.assertDocumentTransformCorrect(returned_model.documents, raw_analyze_result.documents)
        self.assertDocumentTablesTransformCorrect(returned_model.tables, raw_analyze_result.tables)
        self.assertDocumentKeyValuePairsTransformCorrect(returned_model.key_value_pairs, raw_analyze_result.key_value_pairs)
        self.assertDocumentEntitiesTransformCorrect(returned_model.entities, raw_analyze_result.entities)
        self.assertDocumentStylesTransformCorrect(returned_model.styles, raw_analyze_result.styles)

        # check page range
        assert len(raw_analyze_result.pages) == len(returned_model.pages)

    @FormRecognizerPreparer()
    @DocumentModelAdministrationClientPreparer()
    async def test_custom_document_multipage_transform(self, client, formrecognizer_multipage_storage_container_sas_url):
        fr_client = client.get_document_analysis_client()

        responses = []

        def callback(raw_response, _, headers):
            analyze_result = fr_client._deserialize(AnalyzeResultOperation, raw_response)
            document = AnalyzeResult._from_generated(analyze_result.analyze_result)
            responses.append(analyze_result)
            responses.append(document)

        with open(self.multipage_invoice_pdf, "rb") as fd:
            myfile = fd.read()

        async with client:
            build_poller = await client.begin_build_model(formrecognizer_multipage_storage_container_sas_url)
            model = await build_poller.result()

            async with fr_client:
                poller = await fr_client.begin_analyze_document(
                    model.model_id,
                    myfile,
                    cls=callback
                )
                document = await poller.result()

        raw_analyze_result = responses[0].analyze_result
        returned_model = responses[1]

        # Check AnalyzeResult
        assert returned_model.model_id == raw_analyze_result.model_id
        assert returned_model.api_version == raw_analyze_result.api_version
        assert returned_model.content == raw_analyze_result.content

        self.assertDocumentPagesTransformCorrect(returned_model.pages, raw_analyze_result.pages)
        self.assertDocumentTransformCorrect(returned_model.documents, raw_analyze_result.documents)
        self.assertDocumentTablesTransformCorrect(returned_model.tables, raw_analyze_result.tables)
        self.assertDocumentKeyValuePairsTransformCorrect(returned_model.key_value_pairs, raw_analyze_result.key_value_pairs)
        self.assertDocumentEntitiesTransformCorrect(returned_model.entities, raw_analyze_result.entities)
        self.assertDocumentStylesTransformCorrect(returned_model.styles, raw_analyze_result.styles)

        # check page range
        assert len(raw_analyze_result.pages) == len(returned_model.pages)

    @FormRecognizerPreparer()
    @FormTrainingClientPreparer()
    @pytest.mark.live_test_only
    async def test_custom_form_continuation_token(self, client, formrecognizer_storage_container_sas_url_v2):
        fr_client = client.get_form_recognizer_client()
        with open(self.form_jpg, "rb") as fd:
            myfile = fd.read()

        async with client:
            poller = await client.begin_training(formrecognizer_storage_container_sas_url_v2, use_training_labels=False)
            model = await poller.result()

            async with fr_client:
                initial_poller = await fr_client.begin_recognize_custom_forms(
                    model.model_id,
                    myfile
                )

                cont_token = initial_poller.continuation_token()
                poller = await fr_client.begin_recognize_custom_forms(
                    model.model_id,
                    None,
                    continuation_token=cont_token
                )
                result = await poller.result()
                self.assertIsNotNone(result)
                await initial_poller.wait()  # necessary so azure-devtools doesn't throw assertion error

    @FormRecognizerPreparer()
    @FormTrainingClientPreparer()
    async def test_custom_form_multipage_vendor_set_unlabeled_transform(self, client, formrecognizer_multipage_storage_container_sas_url_2_v2):
        fr_client = client.get_form_recognizer_client()

        responses = []

        def callback(raw_response, _, headers):
            analyze_result = fr_client._deserialize(AnalyzeOperationResult, raw_response)
            form = prepare_form_result(analyze_result, model.model_id)
            responses.append(analyze_result)
            responses.append(form)

        with open(self.multipage_vendor_pdf, "rb") as fd:
            myfile = fd.read()

        async with client:
            poller = await client.begin_training(formrecognizer_multipage_storage_container_sas_url_2_v2, use_training_labels=False)
            model = await poller.result()

            async with fr_client:
                poller = await fr_client.begin_recognize_custom_forms(
                    model.model_id,
                    myfile,
                    include_field_elements=True,
                    cls=callback
                )
                form = await poller.result()
        actual = responses[0]
        recognized_form = responses[1]
        read_results = actual.analyze_result.read_results
        page_results = actual.analyze_result.page_results

        self.assertFormPagesTransformCorrect(recognized_form, read_results, page_results)
        for form, actual in zip(recognized_form, page_results):
            self.assertEqual(form.page_range.first_page_number, actual.page)
            self.assertEqual(form.page_range.last_page_number, actual.page)
            self.assertIsNone(form.form_type_confidence)
            self.assertEqual(form.model_id, model.model_id)
            self.assertUnlabeledFormFieldDictTransformCorrect(form.fields, actual.key_value_pairs, read_results)

    @FormRecognizerPreparer()
    @FormTrainingClientPreparer()
    async def test_custom_form_multipage_vendor_set_labeled_transform(self, client, formrecognizer_multipage_storage_container_sas_url_2_v2):
        fr_client = client.get_form_recognizer_client()

        responses = []

        with open(self.multipage_vendor_pdf, "rb") as fd:
            myfile = fd.read()

        def callback(raw_response, _, headers):
            analyze_result = fr_client._deserialize(AnalyzeOperationResult, raw_response)
            form = prepare_form_result(analyze_result, model.model_id)
            responses.append(analyze_result)
            responses.append(form)

        async with client:
            poller = await client.begin_training(formrecognizer_multipage_storage_container_sas_url_2_v2, use_training_labels=True)
            model = await poller.result()

            async with fr_client:
                poller = await fr_client.begin_recognize_custom_forms(
                    model.model_id,
                    myfile,
                    include_field_elements=True,
                    cls=callback
                )
                form = await poller.result()
        actual = responses[0]
        recognized_form = responses[1]
        read_results = actual.analyze_result.read_results
        page_results = actual.analyze_result.page_results
        document_results = actual.analyze_result.document_results

        self.assertFormPagesTransformCorrect(recognized_form, read_results, page_results)
        for form, actual in zip(recognized_form, document_results):
            self.assertEqual(form.page_range.first_page_number, actual.page_range[0])
            self.assertEqual(form.page_range.last_page_number, actual.page_range[1])
            self.assertEqual(form.form_type, "custom:"+model.model_id)
            self.assertIsNotNone(form.form_type_confidence)
            self.assertEqual(form.model_id, model.model_id)
            self.assertFormFieldsTransformCorrect(form.fields, actual.fields, read_results)

    @FormRecognizerPreparer()
    @DocumentModelAdministrationClientPreparer()
    async def test_custom_document_selection_mark(self, client, formrecognizer_selection_mark_storage_container_sas_url):
        fr_client = client.get_document_analysis_client()
        with open(self.selection_form_pdf, "rb") as fd:
            myfile = fd.read()

        responses = []

        def callback(raw_response, _, headers):
            analyze_result = fr_client._deserialize(AnalyzeResultOperation, raw_response)
            document = AnalyzeResult._from_generated(analyze_result.analyze_result)
            responses.append(analyze_result)
            responses.append(document)

        async with client:
            poller = await client.begin_build_model(formrecognizer_selection_mark_storage_container_sas_url)
            model = await poller.result()

            poller = await fr_client.begin_analyze_document(
                model.model_id,
                myfile,
                cls=callback
            )
            document = await poller.result()

        raw_analyze_result = responses[0].analyze_result
        returned_model = responses[1]
<<<<<<< HEAD

        # Check AnalyzeResult
        assert returned_model.model_id == raw_analyze_result.model_id
        assert returned_model.api_version == raw_analyze_result.api_version
        assert returned_model.content == raw_analyze_result.content

=======

        # Check AnalyzeResult
        assert returned_model.model_id == raw_analyze_result.model_id
        assert returned_model.api_version == raw_analyze_result.api_version
        assert returned_model.content == raw_analyze_result.content

>>>>>>> 62df3543
        self.assertDocumentPagesTransformCorrect(returned_model.pages, raw_analyze_result.pages)
        self.assertDocumentTransformCorrect(returned_model.documents, raw_analyze_result.documents)
        self.assertDocumentTablesTransformCorrect(returned_model.tables, raw_analyze_result.tables)
        self.assertDocumentKeyValuePairsTransformCorrect(returned_model.key_value_pairs, raw_analyze_result.key_value_pairs)
        self.assertDocumentEntitiesTransformCorrect(returned_model.entities, raw_analyze_result.entities)
        self.assertDocumentStylesTransformCorrect(returned_model.styles, raw_analyze_result.styles)

        # check page range
        assert len(raw_analyze_result.pages) == len(returned_model.pages)

    @FormRecognizerPreparer()
    @DocumentModelAdministrationClientPreparer()
    async def test_pages_kwarg_specified(self, client, formrecognizer_storage_container_sas_url):
        fr_client = client.get_document_analysis_client()

        with open(self.form_jpg, "rb") as fd:
            myfile = fd.read()

        async with client:
            build_poller = await client.begin_build_model(formrecognizer_storage_container_sas_url)
            model = await build_poller.result()

            async with fr_client:
                poller = await fr_client.begin_analyze_document(model.model_id, myfile, pages="1")
                assert '1' == poller._polling_method._initial_response.http_response.request.query['pages']
                result = await poller.result()
                assert result

    @FormRecognizerPreparer()
    @DocumentModelAdministrationClientPreparer()
    async def test_custom_document_signature_field(self, client, formrecognizer_storage_container_sas_url):
        fr_client = client.get_document_analysis_client()

        with open(self.form_jpg, "rb") as fd:
            myfile = fd.read()

        async with client:
            build_polling = await client.begin_build_model(formrecognizer_storage_container_sas_url)
            model = await build_polling.result()

            async with fr_client:
                poller = await fr_client.begin_analyze_document(
                    model.model_id,
                    myfile,
                )
                result = await poller.result()

        assert result.documents[0].fields.get("FullSignature").value == "signed"
        assert result.documents[0].fields.get("FullSignature").value_type == "signature"
        # this will notify us of changes in the service, currently expecting to get a None content for signature type fields
        assert result.documents[0].fields.get("FullSignature").content == None<|MERGE_RESOLUTION|>--- conflicted
+++ resolved
@@ -381,21 +381,12 @@
 
         raw_analyze_result = responses[0].analyze_result
         returned_model = responses[1]
-<<<<<<< HEAD
 
         # Check AnalyzeResult
         assert returned_model.model_id == raw_analyze_result.model_id
         assert returned_model.api_version == raw_analyze_result.api_version
         assert returned_model.content == raw_analyze_result.content
 
-=======
-
-        # Check AnalyzeResult
-        assert returned_model.model_id == raw_analyze_result.model_id
-        assert returned_model.api_version == raw_analyze_result.api_version
-        assert returned_model.content == raw_analyze_result.content
-
->>>>>>> 62df3543
         self.assertDocumentPagesTransformCorrect(returned_model.pages, raw_analyze_result.pages)
         self.assertDocumentTransformCorrect(returned_model.documents, raw_analyze_result.documents)
         self.assertDocumentTablesTransformCorrect(returned_model.tables, raw_analyze_result.tables)
