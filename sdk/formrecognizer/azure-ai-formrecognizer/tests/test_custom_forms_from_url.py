# coding=utf-8
# ------------------------------------
# Copyright (c) Microsoft Corporation.
# Licensed under the MIT License.
# ------------------------------------

import pytest
import functools
from azure.ai.formrecognizer import FormTrainingClient
from azure.ai.formrecognizer._generated.v2_1.models import AnalyzeOperationResult
from azure.ai.formrecognizer._response_handlers import prepare_form_result
from testcase import FormRecognizerTest
from preparers import GlobalClientPreparer as _GlobalClientPreparer
from preparers import FormRecognizerPreparer

FormTrainingClientPreparer = functools.partial(_GlobalClientPreparer, FormTrainingClient)


class TestCustomFormsFromUrl(FormRecognizerTest):

    @FormRecognizerPreparer()
<<<<<<< HEAD
    def test_document_analysis_none_model(self, formrecognizer_test_endpoint, formrecognizer_test_api_key):
        client = DocumentAnalysisClient(formrecognizer_test_endpoint, AzureKeyCredential(formrecognizer_test_api_key))
        with pytest.raises(ValueError):
            client.begin_analyze_document_from_url(model=None, document_url="https://badurl.jpg")

    @FormRecognizerPreparer()
    def test_document_analysis_empty_model_id(self, formrecognizer_test_endpoint, formrecognizer_test_api_key):
        client = DocumentAnalysisClient(formrecognizer_test_endpoint, AzureKeyCredential(formrecognizer_test_api_key))
        with pytest.raises(ValueError):
            client.begin_analyze_document_from_url(model="", document_url="https://badurl.jpg")

    @FormRecognizerPreparer()
=======
>>>>>>> bcd80159
    @FormTrainingClientPreparer()
    def test_form_multipage_unlabeled(self, client, formrecognizer_multipage_storage_container_sas_url_v2):
        blob_sas_url = self.get_blob_url(formrecognizer_multipage_storage_container_sas_url_v2, "multipage-training-data", "multipage_invoice1.pdf")
        fr_client = client.get_form_recognizer_client()

        poller = client.begin_training(formrecognizer_multipage_storage_container_sas_url_v2, use_training_labels=False)
        model = poller.result()

        poller = fr_client.begin_recognize_custom_forms_from_url(
            model.model_id,
            blob_sas_url
        )
        forms = poller.result()

        for form in forms:
            if form.form_type is None:
                continue  # blank page
            assert form.form_type == "form-0"
            self.assertUnlabeledRecognizedFormHasValues(form, model)

    @FormRecognizerPreparer()
    @FormTrainingClientPreparer()
    def test_form_multipage_labeled(self, client, formrecognizer_multipage_storage_container_sas_url_v2):
        blob_sas_url = self.get_blob_url(formrecognizer_multipage_storage_container_sas_url_v2, "multipage-training-data", "multipage_invoice1.pdf")
        fr_client = client.get_form_recognizer_client()

        poller = client.begin_training(
            formrecognizer_multipage_storage_container_sas_url_v2,
            use_training_labels=True
        )
        model = poller.result()

        poller = fr_client.begin_recognize_custom_forms_from_url(
            model.model_id,
            blob_sas_url
        )
        forms = poller.result()

        for form in forms:
            assert form.form_type ==  "custom:"+model.model_id
            self.assertLabeledRecognizedFormHasValues(form, model)

    @FormRecognizerPreparer()
    @FormTrainingClientPreparer()
    def test_custom_form_multipage_unlabeled_transform(self, client, formrecognizer_multipage_storage_container_sas_url_v2):
        fr_client = client.get_form_recognizer_client()
        blob_sas_url = self.get_blob_url(formrecognizer_multipage_storage_container_sas_url_v2, "multipage-training-data", "multipage_invoice1.pdf")
        poller = client.begin_training(formrecognizer_multipage_storage_container_sas_url_v2, use_training_labels=False)
        model = poller.result()

        responses = []

        def callback(raw_response, _, headers):
            analyze_result = fr_client._deserialize(AnalyzeOperationResult, raw_response)
            form = prepare_form_result(analyze_result, model.model_id)
            responses.append(analyze_result)
            responses.append(form)

        poller = fr_client.begin_recognize_custom_forms_from_url(
            model.model_id,
            blob_sas_url,
            include_field_elements=True,
            cls=callback
        )
        form = poller.result()
        actual = responses[0]
        recognized_form = responses[1]
        read_results = actual.analyze_result.read_results
        page_results = actual.analyze_result.page_results

        self.assertFormPagesTransformCorrect(recognized_form, read_results, page_results)

        for form, actual in zip(recognized_form, page_results):
            assert form.page_range.first_page_number ==  actual.page
            assert form.page_range.last_page_number ==  actual.page
            assert form.form_type_confidence is None
            assert form.model_id ==  model.model_id
            self.assertUnlabeledFormFieldDictTransformCorrect(form.fields, actual.key_value_pairs, read_results)

    @FormRecognizerPreparer()
    @FormTrainingClientPreparer()
    def test_custom_form_multipage_labeled_transform(self, client, formrecognizer_multipage_storage_container_sas_url_v2):
        fr_client = client.get_form_recognizer_client()
        blob_sas_url = self.get_blob_url(formrecognizer_multipage_storage_container_sas_url_v2, "multipage-training-data", "multipage_invoice1.pdf")
        poller = client.begin_training(formrecognizer_multipage_storage_container_sas_url_v2, use_training_labels=True)
        model = poller.result()

        responses = []

        def callback(raw_response, _, headers):
            analyze_result = fr_client._deserialize(AnalyzeOperationResult, raw_response)
            form = prepare_form_result(analyze_result, model.model_id)
            responses.append(analyze_result)
            responses.append(form)

        poller = fr_client.begin_recognize_custom_forms_from_url(
            model.model_id,
            blob_sas_url,
            include_field_elements=True,
            cls=callback
        )
        form = poller.result()
        actual = responses[0]
        recognized_form = responses[1]
        read_results = actual.analyze_result.read_results
        page_results = actual.analyze_result.page_results
        document_results = actual.analyze_result.document_results

        self.assertFormPagesTransformCorrect(recognized_form, read_results, page_results)
        for form, actual in zip(recognized_form, document_results):
            assert form.page_range.first_page_number ==  actual.page_range[0]
            assert form.page_range.last_page_number ==  actual.page_range[1]
            assert form.form_type ==  "custom:"+model.model_id
            assert form.form_type_confidence is not None
            assert form.model_id ==  model.model_id
            self.assertFormFieldsTransformCorrect(form.fields, actual.fields, read_results)

    @pytest.mark.live_test_only
    @FormRecognizerPreparer()
    @FormTrainingClientPreparer()
    def test_custom_form_continuation_token(self, client, formrecognizer_storage_container_sas_url_v2):
        fr_client = client.get_form_recognizer_client()

        training_poller = client.begin_training(formrecognizer_storage_container_sas_url_v2, use_training_labels=False)
        model = training_poller.result()

        initial_poller = fr_client.begin_recognize_custom_forms_from_url(
            model.model_id,
            self.form_url_jpg
        )

        cont_token = initial_poller.continuation_token()
        poller = fr_client.begin_recognize_custom_forms_from_url(
            model.model_id,
            None,
            continuation_token=cont_token
        )
        result = poller.result()
        assert result is not None
        initial_poller.wait()  # necessary so azure-devtools doesn't throw assertion error

    @FormRecognizerPreparer()
    @FormTrainingClientPreparer()
    def test_custom_form_multipage_vendor_set_unlabeled_transform(self, client, formrecognizer_multipage_storage_container_sas_url_2_v2):
        fr_client = client.get_form_recognizer_client()
        blob_sas_url = self.get_blob_url(formrecognizer_multipage_storage_container_sas_url_2_v2, "multipage-vendor-forms", "multi1.pdf")
        poller = client.begin_training(formrecognizer_multipage_storage_container_sas_url_2_v2, use_training_labels=False)
        model = poller.result()

        responses = []

        def callback(raw_response, _, headers):
            analyze_result = fr_client._deserialize(AnalyzeOperationResult, raw_response)
            form = prepare_form_result(analyze_result, model.model_id)
            responses.append(analyze_result)
            responses.append(form)

        poller = fr_client.begin_recognize_custom_forms_from_url(
            model.model_id,
            blob_sas_url,
            include_field_elements=True,
            cls=callback
        )
        form = poller.result()
        actual = responses[0]
        recognized_form = responses[1]
        read_results = actual.analyze_result.read_results
        page_results = actual.analyze_result.page_results
        page_results = actual.analyze_result.page_results

        self.assertFormPagesTransformCorrect(recognized_form, read_results, page_results)
        for form, actual in zip(recognized_form, page_results):
            assert form.page_range.first_page_number ==  actual.page
            assert form.page_range.last_page_number ==  actual.page
            assert form.form_type_confidence is None
            assert form.model_id ==  model.model_id
            self.assertUnlabeledFormFieldDictTransformCorrect(form.fields, actual.key_value_pairs, read_results)

    @FormRecognizerPreparer()
    @FormTrainingClientPreparer()
    def test_custom_form_multipage_vendor_set_labeled_transform(self, client, formrecognizer_multipage_storage_container_sas_url_2_v2):
        fr_client = client.get_form_recognizer_client()
        blob_sas_url = self.get_blob_url(formrecognizer_multipage_storage_container_sas_url_2_v2, "multipage-vendor-forms", "multi1.pdf")
        poller = client.begin_training(formrecognizer_multipage_storage_container_sas_url_2_v2, use_training_labels=True)
        model = poller.result()

        responses = []

        def callback(raw_response, _, headers):
            analyze_result = fr_client._deserialize(AnalyzeOperationResult, raw_response)
            form = prepare_form_result(analyze_result, model.model_id)
            responses.append(analyze_result)
            responses.append(form)

        poller = fr_client.begin_recognize_custom_forms_from_url(
            model.model_id,
            blob_sas_url,
            include_field_elements=True,
            cls=callback
        )
        form = poller.result()
        actual = responses[0]
        recognized_form = responses[1]
        read_results = actual.analyze_result.read_results
        page_results = actual.analyze_result.page_results
        document_results = actual.analyze_result.document_results

        self.assertFormPagesTransformCorrect(recognized_form, read_results, page_results)
        for form, actual in zip(recognized_form, document_results):
            assert form.page_range.first_page_number ==  actual.page_range[0]
            assert form.page_range.last_page_number ==  actual.page_range[1]
            assert form.form_type ==  "custom:"+model.model_id
            assert form.form_type_confidence is not None
            assert form.model_id ==  model.model_id
            self.assertFormFieldsTransformCorrect(form.fields, actual.fields, read_results)

    @FormRecognizerPreparer()
    @FormTrainingClientPreparer()
    def test_pages_kwarg_specified(self, client, formrecognizer_testing_data_container_sas_url):
        fr_client = client.get_form_recognizer_client()
        blob_sas_url = self.get_blob_url(formrecognizer_testing_data_container_sas_url, "testingdata", "multi1.pdf")

        training_poller = client.begin_training(formrecognizer_testing_data_container_sas_url, use_training_labels=False)
        model = training_poller.result()

        poller = fr_client.begin_recognize_custom_forms_from_url(model.model_id, blob_sas_url, pages=["1"])
        assert '1' == poller._polling_method._initial_response.http_response.request.query['pages']
        result = poller.result()
        assert result<|MERGE_RESOLUTION|>--- conflicted
+++ resolved
@@ -19,21 +19,6 @@
 class TestCustomFormsFromUrl(FormRecognizerTest):
 
     @FormRecognizerPreparer()
-<<<<<<< HEAD
-    def test_document_analysis_none_model(self, formrecognizer_test_endpoint, formrecognizer_test_api_key):
-        client = DocumentAnalysisClient(formrecognizer_test_endpoint, AzureKeyCredential(formrecognizer_test_api_key))
-        with pytest.raises(ValueError):
-            client.begin_analyze_document_from_url(model=None, document_url="https://badurl.jpg")
-
-    @FormRecognizerPreparer()
-    def test_document_analysis_empty_model_id(self, formrecognizer_test_endpoint, formrecognizer_test_api_key):
-        client = DocumentAnalysisClient(formrecognizer_test_endpoint, AzureKeyCredential(formrecognizer_test_api_key))
-        with pytest.raises(ValueError):
-            client.begin_analyze_document_from_url(model="", document_url="https://badurl.jpg")
-
-    @FormRecognizerPreparer()
-=======
->>>>>>> bcd80159
     @FormTrainingClientPreparer()
     def test_form_multipage_unlabeled(self, client, formrecognizer_multipage_storage_container_sas_url_v2):
         blob_sas_url = self.get_blob_url(formrecognizer_multipage_storage_container_sas_url_v2, "multipage-training-data", "multipage_invoice1.pdf")
