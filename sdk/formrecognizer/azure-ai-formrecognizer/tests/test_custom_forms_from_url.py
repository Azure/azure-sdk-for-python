--- conflicted
+++ resolved
@@ -152,15 +152,9 @@
             assert form.model_id ==  model.model_id
             self.assertFormFieldsTransformCorrect(form.fields, actual.fields, read_results)
 
-<<<<<<< HEAD
-    @FormRecognizerPreparer()
-    @FormTrainingClientPreparer()
     @pytest.mark.live_test_only
-=======
-    @pytest.mark.live_test_only
-    @FormRecognizerPreparer()
-    @FormTrainingClientPreparer()
->>>>>>> 7e66e387
+    @FormRecognizerPreparer()
+    @FormTrainingClientPreparer()
     def test_custom_form_continuation_token(self, client, formrecognizer_storage_container_sas_url_v2):
         fr_client = client.get_form_recognizer_client()
 
