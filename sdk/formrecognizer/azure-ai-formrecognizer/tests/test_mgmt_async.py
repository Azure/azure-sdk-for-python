--- conflicted
+++ resolved
@@ -29,11 +29,6 @@
 
 class TestManagementAsync(AsyncFormRecognizerTest):
 
-<<<<<<< HEAD
-    @pytest.mark.skip("no aad yet in private preview")
-    @FormRecognizerPreparer()
-=======
->>>>>>> 7e66e387
     @pytest.mark.live_test_only
     @FormRecognizerPreparer()
     async def test_active_directory_auth_async(self):
@@ -43,7 +38,6 @@
         async with client:
             info = await client.get_account_info()
         assert info
-<<<<<<< HEAD
 
     @FormRecognizerPreparer()
     async def test_dmac_auth_bad_key(self, formrecognizer_test_endpoint, formrecognizer_test_api_key):
@@ -53,17 +47,6 @@
                 result = await client.get_account_info()
 
     @FormRecognizerPreparer()
-=======
-
-    @FormRecognizerPreparer()
-    async def test_dmac_auth_bad_key(self, formrecognizer_test_endpoint, formrecognizer_test_api_key):
-        client = DocumentModelAdministrationClient(formrecognizer_test_endpoint, AzureKeyCredential("xxxx"))
-        with pytest.raises(ClientAuthenticationError):
-            async with client:
-                result = await client.get_account_info()
-
-    @FormRecognizerPreparer()
->>>>>>> 7e66e387
     @DocumentModelAdministrationClientPreparer()
     async def test_get_model_empty_model_id(self, client):
         with pytest.raises(ValueError):
