--- conflicted
+++ resolved
@@ -620,17 +620,10 @@
         assert form.model_id == model.model_id
         self.assertFormPagesHasValues(form.pages)
         for label, field in form.fields.items():
-<<<<<<< HEAD
-            self.assertIsNotNone(field.confidence)
-            self.assertIsNotNone(field.name)
-            self.assertIsNotNone(field.value_data.text)
-            self.assertIsNotNone(field.value_data.bounding_box)
-=======
             assert field.confidence is not None
             assert field.name is not None
             assert field.value_data.text is not None
             assert field.value_data.bounding_box is not None
->>>>>>> 7e66e387
 
     def assertDocumentTransformCorrect(self, transformed_documents, raw_documents, **kwargs):
         if transformed_documents == [] and not raw_documents:
