
# coding: utf-8
# -------------------------------------------------------------------------
# Copyright (c) Microsoft Corporation. All rights reserved.
# Licensed under the MIT License. See License.txt in the project root for
# license information.
# --------------------------------------------------------------------------

import os
import six
import logging
from azure.core.credentials import AccessToken
from azure.ai.formrecognizer._helpers import (
    adjust_value_type,
    get_element,
    adjust_confidence,
    adjust_text_angle
)
from devtools_testutils import AzureTestCase
from azure_devtools.scenario_tests import (
    RecordingProcessor,
    ReplayableTest
)
from azure_devtools.scenario_tests.utilities import is_text_payload

LOGGING_FORMAT = '%(asctime)s %(name)-20s %(levelname)-5s %(message)s'
ENABLE_LOGGER = os.getenv('ENABLE_LOGGER', "False")


class RequestBodyReplacer(RecordingProcessor):
    """Replace request body when a file is read."""

    def __init__(self, max_request_body=128):
        self._max_request_body = max_request_body

    def process_request(self, request):
        try:
            if request.body and six.binary_type(request.body) and len(request.body) > self._max_request_body * 1024:
                request.body = '!!! The request body has been omitted from the recording because its ' \
                               'size {} is larger than {}KB. !!!'.format(len(request.body),
                                                                         self._max_request_body)
        except TypeError:
            pass
        return request


class OperationLocationReplacer(RecordingProcessor):
    """Replace the location/operation location uri in a request/response body."""

    def __init__(self):
        self._replacement = "https://region.api.cognitive.microsoft.com/formrecognizer/"

    def process_response(self, response):
        try:
            headers = response['headers']
            location_header = None
            if 'operation-location' in headers:
                location_header = "operation-location"
            if 'location' in headers:
                location_header = "location"
            if location_header:
                if isinstance(headers[location_header], list):
                    suffix = headers[location_header][0].split("/formrecognizer/")[1]
                    response['headers'][location_header] = [self._replacement + suffix]
                else:
                    suffix = headers[location_header].split("/formrecognizer/")[1]
                    response['headers'][location_header] = self._replacement + suffix
            url = response["url"]
            if url is not None:
                suffix = url.split("/formrecognizer/")[1]
                response['url'] = self._replacement + suffix
            return response
        except (KeyError, ValueError):
            return response


class AccessTokenReplacer(RecordingProcessor):
    """Replace the access token in a request/response body."""

    def __init__(self, replacement='redacted'):

        self._replacement = replacement

    def process_request(self, request):
        import re
        if is_text_payload(request) and request.body:
            body = str(request.body)
            body = re.sub(r'"accessToken": "([0-9a-f-]{36})"', r'"accessToken": 00000000-0000-0000-0000-000000000000', body)
            request.body = body
        return request

    def process_response(self, response):
        import json
        try:
            body = json.loads(response['body']['string'])
            if 'accessToken' in body:
                body['accessToken'] = self._replacement
            response['body']['string'] = json.dumps(body)
            return response
        except (KeyError, ValueError):
            return response


class FakeTokenCredential(object):
    """Protocol for classes able to provide OAuth tokens.
    :param str scopes: Lets you specify the type of access needed.
    """
    def __init__(self):
        self.token = AccessToken("YOU SHALL NOT PASS", 0)

    def get_token(self, *args):
        return self.token


class FormRecognizerTest(AzureTestCase):
    FILTER_HEADERS = ReplayableTest.FILTER_HEADERS + ['Ocp-Apim-Subscription-Key']

    def __init__(self, method_name):
        super(FormRecognizerTest, self).__init__(method_name)
        self.vcr.match_on = ["path", "method", "query"]
        self.recording_processors.append(AccessTokenReplacer())
        self.recording_processors.append(RequestBodyReplacer())
        self.recording_processors.append(OperationLocationReplacer())
        self.configure_logging()

        # URL samples
        # self.receipt_url_jpg = "https://raw.githubusercontent.com/Azure/azure-sdk-for-python/main/sdk/formrecognizer/azure-ai-formrecognizer/tests/sample_forms/receipt/contoso-allinone.jpg"
        # self.receipt_url_png = "https://raw.githubusercontent.com/Azure/azure-sdk-for-python/main/sdk/formrecognizer/azure-ai-formrecognizer/tests/sample_forms/receipt/contoso-receipt.png"
        # self.business_card_url_jpg = "https://raw.githubusercontent.com/Azure/azure-sdk-for-python/main/sdk/formrecognizer/azure-ai-formrecognizer/tests/sample_forms/business_cards/business-card-english.jpg"
        # self.business_card_url_png = "https://raw.githubusercontent.com/Azure/azure-sdk-for-python/main/sdk/formrecognizer/azure-ai-formrecognizer/tests/sample_forms/business_cards/business-card-english.png"
        # self.business_card_multipage_url_pdf = "https://raw.githubusercontent.com/Azure/azure-sdk-for-python/main/sdk/formrecognizer/azure-ai-formrecognizer/tests/sample_forms/business_cards/business-card-multipage.pdf"
        # self.invoice_url_pdf = "https://raw.githubusercontent.com/Azure/azure-sdk-for-python/main/sdk/formrecognizer/azure-ai-formrecognizer/tests/sample_forms/forms/Invoice_1.pdf"
        # self.invoice_url_tiff = "https://raw.githubusercontent.com/Azure/azure-sdk-for-python/main/sdk/formrecognizer/azure-ai-formrecognizer/tests/sample_forms/forms/Invoice_1.tiff"
        # self.multipage_vendor_url_pdf = "https://raw.githubusercontent.com/Azure/azure-sdk-for-python/main/sdk/formrecognizer/azure-ai-formrecognizer/tests/sample_forms/forms/multi1.pdf"
        # self.form_url_jpg = "https://raw.githubusercontent.com/Azure/azure-sdk-for-python/main/sdk/formrecognizer/azure-ai-formrecognizer/tests/sample_forms/forms/Form_1.jpg"
        # self.multipage_url_pdf = "https://raw.githubusercontent.com/Azure/azure-sdk-for-python/main/sdk/formrecognizer/azure-ai-formrecognizer/tests/sample_forms/forms/multipage_invoice1.pdf"
        # self.multipage_table_url_pdf = "https://raw.githubusercontent.com/Azure/azure-sdk-for-python/main/sdk/formrecognizer/azure-ai-formrecognizer/tests/sample_forms/forms/multipagelayout.pdf"
        # self.selection_mark_url_pdf = "https://raw.githubusercontent.com/Azure/azure-sdk-for-python/main/sdk/formrecognizer/azure-ai-formrecognizer/tests/sample_forms/forms/selection_mark_form.pdf"

        testing_container_sas_url = os.getenv("FORMRECOGNIZER_TESTING_DATA_CONTAINER_SAS_URL")
        self.receipt_url_jpg = self.get_blob_url(testing_container_sas_url, "testingdata", "contoso-allinone.jpg")
        self.receipt_url_png = self.get_blob_url(testing_container_sas_url, "testingdata", "contoso-receipt.png")
        self.business_card_url_jpg = self.get_blob_url(testing_container_sas_url, "testingdata", "businessCard.jpg")
        self.business_card_url_png = self.get_blob_url(testing_container_sas_url, "testingdata", "businessCard.png")
        self.business_card_multipage_url_pdf = self.get_blob_url(testing_container_sas_url, "testingdata", "business-card-multipage.pdf")
        self.identity_document_url_jpg = self.get_blob_url(testing_container_sas_url, "testingdata", "license.jpg")
        self.identity_document_url_jpg_passport = self.get_blob_url(testing_container_sas_url, "testingdata", "passport_1.jpg")
        self.invoice_url_pdf = self.get_blob_url(testing_container_sas_url, "testingdata", "Invoice_1.pdf")
        self.invoice_url_tiff = self.get_blob_url(testing_container_sas_url, "testingdata", "Invoice_1.tiff")
        self.invoice_url_jpg = self.get_blob_url(testing_container_sas_url, "testingdata", "sample_invoice.jpg")
        self.multipage_vendor_url_pdf = self.get_blob_url(testing_container_sas_url, "testingdata", "multi1.pdf")
        self.form_url_jpg = self.get_blob_url(testing_container_sas_url, "testingdata", "Form_1.jpg")
        self.multipage_url_pdf = self.get_blob_url(testing_container_sas_url, "testingdata", "multipage_invoice1.pdf")
        self.multipage_table_url_pdf = self.get_blob_url(testing_container_sas_url, "testingdata", "multipagelayout.pdf")
        self.selection_mark_url_pdf = self.get_blob_url(testing_container_sas_url, "testingdata", "selection_mark_form.pdf")
        self.label_table_variable_row_url_pdf = self.get_blob_url(testing_container_sas_url, "testingdata", "label_table_variable_rows1.pdf")
        self.label_table_fixed_row_url_pdf = self.get_blob_url(testing_container_sas_url, "testingdata", "label_table_fixed_rows1.pdf")
        self.multipage_receipt_url_pdf = self.get_blob_url(testing_container_sas_url, "testingdata", "multipage_receipt.pdf")
        self.invoice_no_sub_line_item = self.get_blob_url(testing_container_sas_url, "testingdata", "ErrorImage.tiff")

        # file stream samples
        self.receipt_jpg = os.path.abspath(os.path.join(os.path.abspath(__file__), "..", "./sample_forms/receipt/contoso-allinone.jpg"))
        self.receipt_png = os.path.abspath(os.path.join(os.path.abspath(__file__), "..", "./sample_forms/receipt/contoso-receipt.png"))
        self.business_card_jpg = os.path.abspath(os.path.join(os.path.abspath(__file__), "..", "./sample_forms/business_cards/business-card-english.jpg"))
        self.business_card_png = os.path.abspath(os.path.join(os.path.abspath(__file__), "..", "./sample_forms/business_cards/business-card-english.png"))
        self.business_card_multipage_pdf = os.path.abspath(os.path.join(os.path.abspath(__file__), "..", "./sample_forms/business_cards/business-card-multipage.pdf"))
        self.identity_document_license_jpg = os.path.abspath(os.path.join(os.path.abspath(__file__), "..", "./sample_forms/identity_documents/license.jpg"))
        self.identity_document_passport_jpg = os.path.abspath(os.path.join(os.path.abspath(__file__), "..", "./sample_forms/identity_documents/passport_1.jpg"))
        self.invoice_pdf = os.path.abspath(os.path.join(os.path.abspath(__file__), "..", "./sample_forms/forms/Invoice_1.pdf"))
        self.invoice_tiff = os.path.abspath(os.path.join(os.path.abspath(__file__), "..", "./sample_forms/forms/Invoice_1.tiff"))
        self.invoice_jpg = os.path.abspath(os.path.join(os.path.abspath(__file__), "..", "./sample_forms/forms/sample_invoice.jpg"))
        self.form_jpg = os.path.abspath(os.path.join(os.path.abspath(__file__), "..", "./sample_forms/forms/Form_1.jpg"))
        self.blank_pdf = os.path.abspath(os.path.join(os.path.abspath(__file__), "..", "./sample_forms/forms/blank.pdf"))
        self.multipage_invoice_pdf = os.path.abspath(os.path.join(os.path.abspath(__file__), "..", "./sample_forms/forms/multipage_invoice1.pdf"))
        self.unsupported_content_py = os.path.abspath(os.path.join(os.path.abspath(__file__), "..", "./conftest.py"))
        self.multipage_table_pdf = os.path.abspath(os.path.join(os.path.abspath(__file__), "..", "./sample_forms/forms/multipagelayout.pdf"))
        self.multipage_vendor_pdf = os.path.abspath(os.path.join(os.path.abspath(__file__), "..", "./sample_forms/forms/multi1.pdf"))
        self.selection_form_pdf = os.path.abspath(os.path.join(os.path.abspath(__file__), "..", "./sample_forms/forms/selection_mark_form.pdf"))
        self.multipage_receipt_pdf = os.path.abspath(os.path.join(os.path.abspath(__file__), "..", "./sample_forms/receipt/multipage_receipt.pdf"))

    def get_blob_url(self, container_sas_url, container, file_name):
        if self.is_live:
            url = container_sas_url.split(container)
            url[0] += container + "/" + file_name
            blob_sas_url = url[0] + url[1]
            self.scrubber.register_name_pair(
                blob_sas_url,
                "blob_sas_url"
            )
        else:
            blob_sas_url = "blob_sas_url"
        return blob_sas_url

    def get_oauth_endpoint(self):
        return os.getenv("FORMRECOGNIZER_TEST_ENDPOINT")

    def generate_oauth_token(self):
        if self.is_live:
            from azure.identity import ClientSecretCredential
            return ClientSecretCredential(
                os.getenv("FORMRECOGNIZER_TENANT_ID"),
                os.getenv("FORMRECOGNIZER_CLIENT_ID"),
                os.getenv("FORMRECOGNIZER_CLIENT_SECRET"),
            )
        return self.generate_fake_token()

    def generate_fake_token(self):
        return FakeTokenCredential()

    def configure_logging(self):
        self.enable_logging() if ENABLE_LOGGER == "True" else self.disable_logging()

    def enable_logging(self):
        self.logger = logging.getLogger('azure')
        handler = logging.StreamHandler()
        handler.setFormatter(logging.Formatter(LOGGING_FORMAT))
        self.logger.handlers = [handler]
        self.logger.setLevel(logging.DEBUG)
        self.logger.propagate = True
        self.logger.disabled = False

    def disable_logging(self):
        self.logger.propagate = False
        self.logger.disabled = True
        self.logger.handlers = []

    def assertModelTransformCorrect(self, model, expected):
        assert model.model_id == expected.model_id
        assert model.created_on == expected.created_date_time
        assert model.description == expected.description

        for name, field in model.doc_types.items():
            assert name in expected.doc_types
            exp = expected.doc_types[name]
            assert field.description == exp.description
            assert field.field_confidence == exp.field_confidence
            assert field.field_schema == {name: field.serialize() for name, field in exp.field_schema.items()}

    def assertFormPagesTransformCorrect(self, form_pages, read_result, page_result=None, **kwargs):
        for page, expected_page in zip(form_pages, read_result):
            if hasattr(page, "pages"):  # this is necessary for how unlabeled forms are structured
                page = page.pages[0]
            self.assertEqual(page.page_number, expected_page.page)
            self.assertEqual(page.text_angle, adjust_text_angle(expected_page.angle))
            self.assertEqual(page.width, expected_page.width)
            self.assertEqual(page.height, expected_page.height)
            self.assertEqual(page.unit, expected_page.unit)

            for line, expected_line in zip(page.lines or [], expected_page.lines or []):
                self.assertFormLineTransformCorrect(line, expected_line)

            for selection_mark, expected_selection_mark in zip(page.selection_marks or [], expected_page.selection_marks or []):
                self.assertDocumentSelectionMarkTransformCorrect(selection_mark, expected_selection_mark)

        if page_result:
            for page, expected_page in zip(form_pages, page_result):
                if hasattr(page, "pages"):  # this is necessary for how unlabeled forms are structured
                    page = page.pages[0]
                if expected_page.tables:
                    self.assertTablesTransformCorrect(page.tables, expected_page.tables, read_result, **kwargs)

    def assertBoundingBoxTransformCorrect(self, box, expected):
        if box is None and expected is None:
            return
        self.assertEqual(box[0].x, expected[0])
        self.assertEqual(box[0].y, expected[1])
        self.assertEqual(box[1].x, expected[2])
        self.assertEqual(box[1].y, expected[3])
        self.assertEqual(box[2].x, expected[4])
        self.assertEqual(box[2].y, expected[5])
        self.assertEqual(box[3].x, expected[6])
        self.assertEqual(box[3].y, expected[7])

    def assertFormWordTransformCorrect(self, word, expected):
        self.assertEqual(word.text, expected.text)
        self.assertEqual(word.confidence, adjust_confidence(expected.confidence))
        self.assertEqual(word.kind, "word")
        self.assertBoundingBoxTransformCorrect(word.bounding_box, expected.bounding_box)

    def assertFormLineTransformCorrect(self, line, expected):
        self.assertEqual(line.kind, "line")
        self.assertEqual(line.text, expected.text)
        self.assertBoundingBoxTransformCorrect(line.bounding_box, expected.bounding_box)
        if expected.appearance:
            self.assertEqual(line.appearance.style_name, expected.appearance.style.name)
            self.assertEqual(line.appearance.style_confidence, expected.appearance.style.confidence)
        for word, expected_word in zip(line.words, expected.words):
            self.assertFormWordTransformCorrect(word, expected_word)

    def assertFieldElementsTransFormCorrect(self, field_elements, generated_elements, read_result):
        if field_elements is None and not generated_elements:
            return
        for element, json_pointer in zip(field_elements, generated_elements):
            element_type, expected, page_number = get_element(json_pointer, read_result)
            if element_type == "word":
                self.assertFormWordTransformCorrect(element, expected)
            elif element_type == "line":
                self.assertFormLineTransformCorrect(element, expected)
            elif element_type == "selectionMark":
                self.assertDocumentSelectionMarkTransformCorrect(element, expected)

    def assertFormFieldValueTransformCorrect(self, form_field, expected, read_results=None):
        if expected is None:
            return
        field_type = expected.type
        if field_type == "string":
            self.assertEqual(form_field.value, expected.value_string)
        if field_type == "number":
            self.assertEqual(form_field.value, expected.value_number)
        if field_type == "integer":
            self.assertEqual(form_field.value, expected.value_integer)
        if field_type == "date":
            self.assertEqual(form_field.value, expected.value_date)
        if field_type == "phoneNumber":
            self.assertEqual(form_field.value, expected.value_phone_number)
        if field_type == "time":
            self.assertEqual(form_field.value, expected.value_time)
        if field_type == "selectionMark":
            self.assertEqual(form_field.value, expected.value_selection_mark)
        if field_type == "countryRegion":
            self.assertEqual(form_field.value, expected.value_country_region)
        if field_type == "array":
            for i in range(len(expected.value_array)):
                self.assertFormFieldValueTransformCorrect(form_field.value[i], expected.value_array[i], read_results)
        if field_type == "object":
            self.assertFormFieldsTransformCorrect(form_field.value, expected.value_object, read_results)

        if field_type not in ["array", "object"] and form_field.value_data:
            self.assertBoundingBoxTransformCorrect(form_field.value_data.bounding_box, expected.bounding_box)
            self.assertEqual(expected.text, form_field.value_data.text)
            self.assertEqual(expected.page, form_field.value_data.page_number)
            if read_results:
                self.assertFieldElementsTransFormCorrect(
                    form_field.value_data.field_elements,
                    expected.elements,
                    read_results
                )

    def assertFormFieldsTransformCorrect(self, form_fields, generated_fields, read_results=None):
        if generated_fields is None:
            return

        for label, expected in generated_fields.items():
            if expected is None:  # None value occurs with labeled tables and empty cells
                continue
            field_type = expected.type
            self.assertEqual(adjust_value_type(field_type), form_fields[label].value_type)
            self.assertEqual(label, form_fields[label].name)
            self.assertEqual(adjust_confidence(expected.confidence), form_fields[label].confidence)
            self.assertFormFieldValueTransformCorrect(form_fields[label], expected, read_results)

    def assertUnlabeledFormFieldDictTransformCorrect(self, form_fields, generated_fields, read_results=None):
        if generated_fields is None:
            return
        for idx, expected in enumerate(generated_fields):
            self.assertEqual(adjust_confidence(expected.confidence), form_fields["field-"+str(idx)].confidence)
            self.assertEqual(expected.key.text, form_fields["field-"+str(idx)].label_data.text)
            self.assertBoundingBoxTransformCorrect(form_fields["field-"+str(idx)].label_data.bounding_box, expected.key.bounding_box)
            if read_results:
                self.assertFieldElementsTransFormCorrect(
                    form_fields["field-"+str(idx)].label_data.field_elements,
                    expected.key.elements,
                    read_results
                )
            self.assertEqual(expected.value.text, form_fields["field-" + str(idx)].value_data.text)
            self.assertBoundingBoxTransformCorrect(form_fields["field-" + str(idx)].value_data.bounding_box, expected.value.bounding_box)
            if read_results:
                self.assertFieldElementsTransFormCorrect(
                    form_fields["field-"+str(idx)].value_data.field_elements,
                    expected.value.elements,
                    read_results
                )

    def assertTablesTransformCorrect(self, layout, expected_layout, read_results=None, **kwargs):
        for table, expected_table in zip(layout, expected_layout):
            self.assertEqual(table.row_count, expected_table.rows)
            self.assertEqual(table.column_count, expected_table.columns)
            self.assertBoundingBoxTransformCorrect(table.bounding_box, expected_table.bounding_box)
            for cell, expected_cell in zip(table.cells, expected_table.cells):
                self.assertEqual(table.page_number, cell.page_number)
                self.assertEqual(cell.text, expected_cell.text)
                self.assertEqual(cell.row_index, expected_cell.row_index)
                self.assertEqual(cell.column_index, expected_cell.column_index)
                self.assertEqual(cell.row_span, expected_cell.row_span if expected_cell.row_span is not None else 1)
                self.assertEqual(cell.column_span, expected_cell.column_span if expected_cell.column_span is not None else 1)
                self.assertEqual(cell.confidence, adjust_confidence(expected_cell.confidence))
                self.assertEqual(cell.is_header, expected_cell.is_header if expected_cell.is_header is not None else False)
                self.assertEqual(cell.is_footer, expected_cell.is_footer if expected_cell.is_footer is not None else False)
                self.assertBoundingBoxTransformCorrect(cell.bounding_box, expected_cell.bounding_box)
                self.assertFieldElementsTransFormCorrect(cell.field_elements, expected_cell.elements, read_results)

    def assertReceiptItemsHasValues(self, items, page_number, include_field_elements):
        for item in items:
            self.assertEqual(item.value_type, "dictionary")
            self.assertBoundingBoxHasPoints(item.value.get("Name").value_data.bounding_box)
            if item.value.get("Name", None):
                self.assertIsNotNone(item.value.get("Name").confidence)
                self.assertIsNotNone(item.value.get("Name").value_data.text)
                self.assertIsNotNone(item.value.get("Name").value_type)
            if item.value.get("Quantity", None):
                self.assertBoundingBoxHasPoints(item.value.get("Quantity").value_data.bounding_box)
                self.assertIsNotNone(item.value.get("Quantity").confidence)
                self.assertIsNotNone(item.value.get("Quantity").value_data.text)
                self.assertIsNotNone(item.value.get("Quantity").value_type)
            if item.value.get("TotalPrice", None):
                self.assertBoundingBoxHasPoints(item.value.get("TotalPrice").value_data.bounding_box)
                self.assertIsNotNone(item.value.get("TotalPrice").confidence)
                self.assertIsNotNone(item.value.get("TotalPrice").value_data.text)
                self.assertIsNotNone(item.value.get("TotalPrice").value_type)
            if item.value.get("Price", None):
                self.assertBoundingBoxHasPoints(item.value.get("Price").value_data.bounding_box)
                self.assertIsNotNone(item.value.get("Price").confidence)
                self.assertIsNotNone(item.value.get("Price").value_data.text)
                self.assertIsNotNone(item.value.get("Price").value_type)

            if include_field_elements:
                if item.value.get("Name", None):
                    self.assertFieldElementsHasValues(item.value.get("Name").value_data.field_elements, page_number)
                if item.value.get("Quantity", None):
                    self.assertFieldElementsHasValues(item.value.get("Quantity").value_data.field_elements, page_number)
                if item.value.get("TotalPrice", None):
                    self.assertFieldElementsHasValues(item.value.get("TotalPrice").value_data.field_elements, page_number)
                if item.value.get("Price", None):
                    self.assertFieldElementsHasValues(item.value.get("Price").value_data.field_elements, page_number)

    def assertInvoiceItemsHasValues(self, items, page_number, include_field_elements):
        for item in items:
            self.assertEqual(item.value_type, "dictionary")
            if item.value.get("Amount", None):
                self.assertBoundingBoxHasPoints(item.value.get("Amount").value_data.bounding_box)
                self.assertIsNotNone(item.value.get("Amount").confidence)
                self.assertIsNotNone(item.value.get("Amount").value_data.text)
                self.assertIsNotNone(item.value.get("Amount").value_type)
            if item.value.get("Quantity", None):
                self.assertBoundingBoxHasPoints(item.value.get("Quantity").value_data.bounding_box)
                self.assertIsNotNone(item.value.get("Quantity").confidence)
                self.assertIsNotNone(item.value.get("Quantity").value_data.text)
                self.assertIsNotNone(item.value.get("Quantity").value_type)
            if item.value.get("Description", None):
                self.assertBoundingBoxHasPoints(item.value.get("Description").value_data.bounding_box)
                self.assertIsNotNone(item.value.get("Description").confidence)
                self.assertIsNotNone(item.value.get("Description").value_data.text)
                self.assertIsNotNone(item.value.get("Description").value_type)
            if item.value.get("UnitPrice", None):
                self.assertBoundingBoxHasPoints(item.value.get("UnitPrice").value_data.bounding_box)
                self.assertIsNotNone(item.value.get("UnitPrice").confidence)
                self.assertIsNotNone(item.value.get("UnitPrice").value_data.text)
                self.assertIsNotNone(item.value.get("UnitPrice").value_type)
            if item.value.get("ProductCode", None):
                self.assertBoundingBoxHasPoints(item.value.get("ProductCode").value_data.bounding_box)
                self.assertIsNotNone(item.value.get("ProductCode").confidence)
                self.assertIsNotNone(item.value.get("ProductCode").value_data.text)
                self.assertIsNotNone(item.value.get("ProductCode").value_type)
            if item.value.get("Unit", None):
                self.assertBoundingBoxHasPoints(item.value.get("Unit").value_data.bounding_box)
                self.assertIsNotNone(item.value.get("Unit").confidence)
                self.assertIsNotNone(item.value.get("Unit").value_data.text)
                self.assertIsNotNone(item.value.get("Unit").value_type)
            if item.value.get("Date", None):
                self.assertBoundingBoxHasPoints(item.value.get("Date").value_data.bounding_box)
                self.assertIsNotNone(item.value.get("Date").confidence)
                self.assertIsNotNone(item.value.get("Date").value_data.text)
                self.assertIsNotNone(item.value.get("Date").value_type)
            if item.value.get("Tax", None):
                self.assertBoundingBoxHasPoints(item.value.get("Tax").value_data.bounding_box)
                self.assertIsNotNone(item.value.get("Tax").confidence)
                self.assertIsNotNone(item.value.get("Tax").value_data.text)
                self.assertIsNotNone(item.value.get("Tax").value_type)

            if include_field_elements:
                if item.value.get("Amount", None):
                    self.assertFieldElementsHasValues(item.value.get("Amount").value_data.field_elements, page_number)
                if item.value.get("Quantity", None):
                    self.assertFieldElementsHasValues(item.value.get("Quantity").value_data.field_elements, page_number)
                if item.value.get("Description", None):
                    self.assertFieldElementsHasValues(item.value.get("Description").value_data.field_elements, page_number)
                if item.value.get("UnitPrice", None):
                    self.assertFieldElementsHasValues(item.value.get("UnitPrice").value_data.field_elements, page_number)
                if item.value.get("ProductCode", None):
                    self.assertFieldElementsHasValues(item.value.get("ProductCode").value_data.field_elements, page_number)
                if item.value.get("Unit", None):
                    self.assertFieldElementsHasValues(item.value.get("Unit").value_data.field_elements, page_number)
                if item.value.get("Date", None):
                    self.assertFieldElementsHasValues(item.value.get("Date").value_data.field_elements, page_number)
                if item.value.get("Tax", None):
                    self.assertFieldElementsHasValues(item.value.get("Tax").value_data.field_elements, page_number)

    def assertBoundingBoxHasPoints(self, box):
        if box is None:
            return
        self.assertIsNotNone(box[0].x)
        self.assertIsNotNone(box[0].y)
        self.assertIsNotNone(box[1].x)
        self.assertIsNotNone(box[1].y)
        self.assertIsNotNone(box[2].x)
        self.assertIsNotNone(box[2].y)
        self.assertIsNotNone(box[3].x)
        self.assertIsNotNone(box[3].y)

    def assertFormPagesHasValues(self, pages):
        for page in pages:
            self.assertIsNotNone(page.text_angle)
            self.assertIsNotNone(page.height)
            self.assertIsNotNone(page.unit)
            self.assertIsNotNone(page.width)
            self.assertIsNotNone(page.page_number)
            if page.lines:
                for line in page.lines:
                    self.assertFormLineHasValues(line, page.page_number)

            if page.tables:
                for table in page.tables:
                    self.assertEqual(table.page_number, page.page_number)
                    self.assertIsNotNone(table.row_count)
                    if table.bounding_box:
                        self.assertBoundingBoxHasPoints(table.bounding_box)
                    self.assertIsNotNone(table.column_count)
                    for cell in table.cells:
                        self.assertIsNotNone(cell.text)
                        self.assertIsNotNone(cell.row_index)
                        self.assertIsNotNone(cell.column_index)
                        self.assertIsNotNone(cell.row_span)
                        self.assertIsNotNone(cell.column_span)
                        self.assertBoundingBoxHasPoints(cell.bounding_box)
                        self.assertFieldElementsHasValues(cell.field_elements, page.page_number)

            if page.selection_marks:
                for selection_mark in page.selection_marks:
                    self.assertIsNone(selection_mark.text)
                    self.assertEqual(selection_mark.page_number, page.page_number)
                    self.assertBoundingBoxHasPoints(selection_mark.bounding_box)
                    self.assertIsNotNone(selection_mark.confidence)
                    self.assertTrue(selection_mark.state in ["selected", "unselected"])

    def assertFormWordHasValues(self, word, page_number):
        self.assertIsNotNone(word.confidence)
        self.assertIsNotNone(word.text)
        self.assertBoundingBoxHasPoints(word.bounding_box)
        self.assertEqual(word.page_number, page_number)

    def assertFormLineHasValues(self, line, page_number):
        self.assertIsNotNone(line.text)
        self.assertBoundingBoxHasPoints(line.bounding_box)
        if line.appearance:
            self.assertIsNotNone(line.appearance.style_name)
            self.assertIsNotNone(line.appearance.style_confidence)
        self.assertEqual(line.page_number, page_number)
        for word in line.words:
            self.assertFormWordHasValues(word, page_number)

    def assertFormSelectionMarkHasValues(self, selection_mark, page_number):
        self.assertIsNotNone(selection_mark.confidence)
        self.assertIsNotNone(selection_mark.state)
        self.assertBoundingBoxHasPoints(selection_mark.bounding_box)
        self.assertEqual(selection_mark.page_number, page_number)

    def assertFieldElementsHasValues(self, elements, page_number):
        if elements is None:
            return
        for element in elements:
            if element.kind == "word":
                self.assertFormWordHasValues(element, page_number)
            elif element.kind == "line":
                self.assertFormLineHasValues(element, page_number)
            elif element.kind == "selectionMark":
                self.assertFormSelectionMarkHasValues(element, page_number)

    def assertComposedModelV2HasValues(self, composed, model_1, model_2):
        assert composed.model_id
        assert composed.errors == []
        assert composed.properties.is_composed_model
        assert composed.status
        assert composed.training_started_on
        assert composed.training_completed_on

        all_training_documents = model_1.training_documents + model_2.training_documents
        for doc, composed_doc in zip(all_training_documents, composed.training_documents):
            assert doc.name == composed_doc.name
            assert doc.status == composed_doc.status
            assert doc.page_count == composed_doc.page_count
            assert doc.errors == composed_doc.errors

        for model in model_1.submodels:
            composed_model = composed.submodels[0]
            if model.model_id != composed_model.model_id:  # order not guaranteed from service
                composed_model = composed.submodels[1]
            if model_1.model_name is None:
                assert model.form_type == composed_model.form_type
            assert model.accuracy == composed_model.accuracy
            assert model.model_id == composed_model.model_id
            for field, value in model.fields.items():
                assert value.name == composed_model.fields[field].name
                assert value.accuracy == composed_model.fields[field].accuracy

        for model in model_2.submodels:
            composed_model = composed.submodels[1]
            if model.model_id != composed_model.model_id:  # order not guaranteed from service
                composed_model = composed.submodels[0]
            if model_2.model_name is None:
                assert model.form_type == composed_model.form_type
            assert model.accuracy == composed_model.accuracy
            assert model.model_id == composed_model.model_id
            for field, value in model.fields.items():
                assert value.name == composed_model.fields[field].name
                assert value.accuracy == composed_model.fields[field].accuracy

    def assertUnlabeledRecognizedFormHasValues(self, form, model):
        self.assertIsNone(form.form_type_confidence)
        self.assertEqual(form.model_id, model.model_id)
        self.assertFormPagesHasValues(form.pages)
        for label, field in form.fields.items():
            self.assertIsNotNone(field.confidence)
            self.assertIsNotNone(field.name)
            self.assertIsNotNone(field.value)
            self.assertIsNotNone(field.value_data.text)
            self.assertIsNotNone(field.label_data.text)

    def assertLabeledRecognizedFormHasValues(self, form, model):
        self.assertIsNotNone(form.form_type_confidence)
        self.assertEqual(form.model_id, model.model_id)
        self.assertFormPagesHasValues(form.pages)
        for label, field in form.fields.items():
            self.assertIsNotNone(field.confidence)
            self.assertIsNotNone(field.name)
            self.assertIsNotNone(field.value_data.text)
            self.assertIsNotNone(field.value_data.bounding_box)

    def assertDocumentTransformCorrect(self, transformed_documents, raw_documents, **kwargs):
        if transformed_documents == [] and not raw_documents:
            return
        for document, expected in zip(transformed_documents, raw_documents):
            assert document.doc_type == expected.doc_type
            assert document.confidence == expected.confidence
            for span, expected_span in zip(document.spans or [], expected.spans or []):
                self.assertSpanTransformCorrect(span, expected_span)

            self.assertBoundingRegionsTransformCorrect(document.bounding_regions, expected.bounding_regions)

            self.assertDocumentFieldsTransformCorrect(document.fields, expected.fields)

    def assertDocumentKeyValuePairsTransformCorrect(self, transformed_key_value, raw_key_value, **kwargs):
        if transformed_key_value == [] and not raw_key_value:
            return
        for key_value, expected in zip(transformed_key_value, raw_key_value):
            self.assertDocumentKeyValueElementTransformCorrect(key_value.key, expected.key)
            self.assertDocumentKeyValueElementTransformCorrect(key_value.value, expected.value)
            assert key_value.confidence == expected.confidence

    def assertDocumentEntitiesTransformCorrect(self, transformed_entity, raw_entity, **kwargs):
        if transformed_entity == [] and not raw_entity:
            return
        
        for entity, expected in zip(transformed_entity, raw_entity):
            assert entity.category == expected.category
            assert entity.sub_category == expected.sub_category
            assert entity.content == expected.content
            assert entity.confidence == expected.confidence
            
            for span, expected_span in zip(entity.spans or [], expected.spans or []):
                    self.assertSpanTransformCorrect(span, expected_span)
                
            self.assertBoundingRegionsTransformCorrect(entity.bounding_regions, expected.bounding_regions)

    def assertDocumentStylesTransformCorrect(self, transformed_styles, raw_styles, **kwargs):
        if transformed_styles == [] and not raw_styles:
            return
        
        for style, expected in zip(transformed_styles, raw_styles):
            assert style.is_handwritten == expected.is_handwritten
            assert style.confidence == expected.confidence
            
            for span, expected_span in zip(style.spans or [], expected.spans or []):
                    self.assertSpanTransformCorrect(span, expected_span)

    def assertDocumentKeyValueElementTransformCorrect(self, element, expected, *kwargs):
        if not element or not expected:
            return
        assert element.content == expected.content
        
        for span, expected_span in zip(element.spans or [], expected.spans or []):
                self.assertSpanTransformCorrect(span, expected_span)
            
        self.assertBoundingRegionsTransformCorrect(element.bounding_regions, expected.bounding_regions)

    def assertDocumentTablesTransformCorrect(self, transformed_tables, raw_tables, **kwargs):
        if transformed_tables == [] and not raw_tables:
            return
        for table, expected in zip(transformed_tables, raw_tables):
            assert table.row_count == expected.row_count
            assert table.column_count == expected.column_count

            for cell, expected_cell in zip(table.cells, expected.cells):
                self.assertDocumentTableCellTransformCorrect(cell, expected_cell)

            for span, expected_span in zip(table.spans or [], expected.spans or []):
                self.assertSpanTransformCorrect(span, expected_span)
            
            self.assertBoundingRegionsTransformCorrect(table.bounding_regions, expected.bounding_regions)

    def assertDocumentTableCellTransformCorrect(self, transformed_cell, raw_cell, **kwargs):
<<<<<<< HEAD
        assert transformed_cell.kind == raw_cell.kind
        assert transformed_cell.row_index == raw_cell.row_index
        assert transformed_cell.column_index == raw_cell.column_index
        assert transformed_cell.row_span == raw_cell.row_span
        assert transformed_cell.column_span == raw_cell.column_span
=======
        if raw_cell.kind:
            assert transformed_cell.kind == raw_cell.kind
        else:
            assert transformed_cell.kind == "content"
        assert transformed_cell.row_index == raw_cell.row_index
        assert transformed_cell.column_index == raw_cell.column_index
        if raw_cell.row_span:
            assert transformed_cell.row_span == raw_cell.row_span
        else:
            assert transformed_cell.row_span == 1
        if raw_cell.column_span:
            assert transformed_cell.column_span == raw_cell.column_span
        else:
            assert transformed_cell.column_span == 1
>>>>>>> 62df3543
        assert transformed_cell.content == raw_cell.content

        for span, expected_span in zip(transformed_cell.spans or [], raw_cell.spans or []):
                self.assertSpanTransformCorrect(span, expected_span)
            
        self.assertBoundingRegionsTransformCorrect(transformed_cell.bounding_regions, raw_cell.bounding_regions)

    def assertDocumentPagesTransformCorrect(self, transformed_pages, raw_pages, **kwargs):
        for page, expected_page in zip(transformed_pages, raw_pages):
            assert page.page_number == expected_page.page_number
            assert page.angle == adjust_text_angle(expected_page.angle)
            assert page.width == expected_page.width
            assert page.height == expected_page.height
            assert page.unit == expected_page.unit

            for line, expected_line in zip(page.lines or [], expected_page.lines or []):
                self.assertDocumentLineTransformCorrect(line, expected_line)

            for word, expected_word in zip(page.words or [], expected_page.words or []):
                self.assertDocumentWordTransformCorrect(word, expected_word)

            for selection_mark, expected_selection_mark in zip(page.selection_marks or [], expected_page.selection_marks or []):
                self.assertDocumentSelectionMarkTransformCorrect(selection_mark, expected_selection_mark)

            for span, expected_span in zip(page.spans or [], expected_page.spans or []):
                self.assertSpanTransformCorrect(span, expected_span)

    def assertDocumentLineTransformCorrect(self, line, expected):
        assert line.content == expected.content
        self.assertBoundingBoxTransformCorrect(line.bounding_box, expected.bounding_box)
        for transformed_span, span in zip(line.spans or [], expected.spans or []):
            self.assertSpanTransformCorrect(transformed_span, span)

    def assertDocumentWordTransformCorrect(self, word, expected):
        assert word.kind == "word"
        assert word.content == expected.content
        self.assertBoundingBoxTransformCorrect(word.bounding_box, expected.bounding_box)
        self.assertSpanTransformCorrect(word.span, expected.span)

    def assertSpanTransformCorrect(self, span, expected):
        if span is None and expected is None:
            return
        assert span.offset == expected.offset
        assert span.length == expected.length

    def assertDocumentSelectionMarkTransformCorrect(self, selection_mark, expected):
        assert selection_mark.kind == "selectionMark"
        assert selection_mark.confidence == adjust_confidence(expected.confidence)
        assert selection_mark.state == expected.state
        self.assertBoundingBoxTransformCorrect(selection_mark.bounding_box, expected.bounding_box)

    def assertDocumentFieldsTransformCorrect(self, document_fields, generated_fields):
        if generated_fields is None:
            return

        for label, expected in generated_fields.items():
            if expected is None:  # None value occurs with labeled tables and empty cells
                continue
            field_type = expected.type
            assert adjust_value_type(field_type) == document_fields[label].value_type
            assert expected.confidence == document_fields[label].confidence
<<<<<<< HEAD
            assert expected.content == document_fields[label].content
=======
            # In the case of content for a signature type field we get '' in expected.content
            # vs. None for document_fields[label].content
            assert (expected.content == document_fields[label].content) or (expected.content == '' and not document_fields[label].content)
>>>>>>> 62df3543
            self.assertDocumentFieldValueTransformCorrect(document_fields[label], expected)

            for span, expected_span in zip(document_fields[label].spans or [], expected.spans or []):
                self.assertSpanTransformCorrect(span, expected_span)

            self.assertBoundingRegionsTransformCorrect(document_fields[label].bounding_regions, expected.bounding_regions)

    def assertBoundingRegionsTransformCorrect(self, bounding_regions, expected):
        if bounding_regions == [] and not expected:
            return
        for region, expected_region in zip(bounding_regions, expected):
            assert region.page_number == expected_region.page_number
            self.assertBoundingBoxTransformCorrect(region.bounding_box, expected_region.bounding_box)
            

    def assertDocumentFieldValueTransformCorrect(self, document_field, expected):
        if expected is None:
            return
        field_type = expected.type
        if field_type == "string":
            assert document_field.value == expected.value_string
        if field_type == "number":
            assert document_field.value == expected.value_number
        if field_type == "integer":
            assert document_field.value == expected.value_integer
        if field_type == "date":
            assert document_field.value == expected.value_date
        if field_type == "phoneNumber":
            assert document_field.value == expected.value_phone_number
        if field_type == "time":
            assert document_field.value == expected.value_time
        if field_type == "selectionMark":
            assert document_field.value == expected.value_selection_mark
        if field_type == "countryRegion":
            assert document_field.value == expected.value_country_region
<<<<<<< HEAD
=======
        if field_type == "signature":
            assert document_field.value == expected.value_signature
>>>>>>> 62df3543
        if field_type == "array":
            for i in range(len(expected.value_array)):
                self.assertDocumentFieldValueTransformCorrect(document_field.value[i], expected.value_array[i])
        if field_type == "object":
            self.assertDocumentFieldsTransformCorrect(document_field.value, expected.value_object)<|MERGE_RESOLUTION|>--- conflicted
+++ resolved
@@ -698,13 +698,6 @@
             self.assertBoundingRegionsTransformCorrect(table.bounding_regions, expected.bounding_regions)
 
     def assertDocumentTableCellTransformCorrect(self, transformed_cell, raw_cell, **kwargs):
-<<<<<<< HEAD
-        assert transformed_cell.kind == raw_cell.kind
-        assert transformed_cell.row_index == raw_cell.row_index
-        assert transformed_cell.column_index == raw_cell.column_index
-        assert transformed_cell.row_span == raw_cell.row_span
-        assert transformed_cell.column_span == raw_cell.column_span
-=======
         if raw_cell.kind:
             assert transformed_cell.kind == raw_cell.kind
         else:
@@ -719,7 +712,6 @@
             assert transformed_cell.column_span == raw_cell.column_span
         else:
             assert transformed_cell.column_span == 1
->>>>>>> 62df3543
         assert transformed_cell.content == raw_cell.content
 
         for span, expected_span in zip(transformed_cell.spans or [], raw_cell.spans or []):
@@ -781,13 +773,9 @@
             field_type = expected.type
             assert adjust_value_type(field_type) == document_fields[label].value_type
             assert expected.confidence == document_fields[label].confidence
-<<<<<<< HEAD
-            assert expected.content == document_fields[label].content
-=======
             # In the case of content for a signature type field we get '' in expected.content
             # vs. None for document_fields[label].content
             assert (expected.content == document_fields[label].content) or (expected.content == '' and not document_fields[label].content)
->>>>>>> 62df3543
             self.assertDocumentFieldValueTransformCorrect(document_fields[label], expected)
 
             for span, expected_span in zip(document_fields[label].spans or [], expected.spans or []):
@@ -823,11 +811,8 @@
             assert document_field.value == expected.value_selection_mark
         if field_type == "countryRegion":
             assert document_field.value == expected.value_country_region
-<<<<<<< HEAD
-=======
         if field_type == "signature":
             assert document_field.value == expected.value_signature
->>>>>>> 62df3543
         if field_type == "array":
             for i in range(len(expected.value_array)):
                 self.assertDocumentFieldValueTransformCorrect(document_field.value[i], expected.value_array[i])
