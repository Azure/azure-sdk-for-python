--- conflicted
+++ resolved
@@ -18,7 +18,6 @@
     ResourceGroupPreparer,
 )
 from devtools_testutils.cognitiveservices_testcase import CognitiveServicesAccountPreparer
-<<<<<<< HEAD
 from azure_devtools.scenario_tests import (
     RecordingProcessor,
     ReplayableTest
@@ -49,8 +48,6 @@
             return response
         response['body']['string'] = json.dumps(body)
         return response
-=======
-from azure_devtools.scenario_tests import ReplayableTest
 
 
 class FakeTokenCredential(object):
@@ -62,7 +59,6 @@
 
     def get_token(self, *args):
         return self.token
->>>>>>> 2d085f5a
 
 
 class FormRecognizerTest(AzureTestCase):
