--- conflicted
+++ resolved
@@ -22,18 +22,6 @@
 class TestTrainingAsync(AsyncFormRecognizerTest):
 
     @GlobalFormRecognizerAccountPreparer()
-<<<<<<< HEAD
-    async def test_training_encoded_url(self, resource_group, location, form_recognizer_account, form_recognizer_account_key):
-        client = FormTrainingClient(form_recognizer_account, AzureKeyCredential(form_recognizer_account_key))
-
-        with self.assertRaises(HttpResponseError):
-            poller = await client.begin_training(
-                training_files_url="https://fakeuri.com/blank%20space",
-                use_training_labels=False
-            )
-            self.assertIn("https://fakeuri.com/blank%20space", poller._polling_method._initial_response.http_request.body)
-            await poller.wait()
-=======
     @GlobalClientPreparer(training=True)
     async def test_polling_interval(self, client, container_sas_url):
         def check_poll_value(poll):
@@ -48,7 +36,18 @@
         poller2 = await client.begin_training(training_files_url=container_sas_url, use_training_labels=False)
         await poller2.wait()
         check_poll_value(poller2._polling_method._timeout)  # goes back to client default
->>>>>>> 3c46d673
+
+    @GlobalFormRecognizerAccountPreparer()
+    async def test_training_encoded_url(self, resource_group, location, form_recognizer_account, form_recognizer_account_key):
+        client = FormTrainingClient(form_recognizer_account, AzureKeyCredential(form_recognizer_account_key))
+
+        with self.assertRaises(HttpResponseError):
+            poller = await client.begin_training(
+                training_files_url="https://fakeuri.com/blank%20space",
+                use_training_labels=False
+            )
+            self.assertIn("https://fakeuri.com/blank%20space", poller._polling_method._initial_response.http_request.body)
+            await poller.wait()
 
     @GlobalFormRecognizerAccountPreparer()
     async def test_training_auth_bad_key(self, resource_group, location, form_recognizer_account, form_recognizer_account_key):
