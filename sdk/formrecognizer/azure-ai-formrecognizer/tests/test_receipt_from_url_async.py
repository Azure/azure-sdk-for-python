# coding=utf-8
# ------------------------------------
# Copyright (c) Microsoft Corporation.
# Licensed under the MIT License.
# ------------------------------------

import pytest
import functools
from datetime import date, time
from azure.core.exceptions import HttpResponseError, ServiceRequestError, ClientAuthenticationError
from azure.core.credentials import AzureKeyCredential
from azure.ai.formrecognizer._generated.v2_1.models import AnalyzeOperationResult
from azure.ai.formrecognizer._generated.v2021_09_30_preview.models import AnalyzeResultOperation
from azure.ai.formrecognizer._response_handlers import prepare_prebuilt_models
from azure.ai.formrecognizer import FormRecognizerApiVersion, AnalyzeResult
from azure.ai.formrecognizer.aio import FormRecognizerClient, DocumentAnalysisClient
from preparers import FormRecognizerPreparer
from asynctestcase import AsyncFormRecognizerTest
from preparers import GlobalClientPreparer as _GlobalClientPreparer


GlobalClientPreparer = functools.partial(_GlobalClientPreparer, DocumentAnalysisClient)
GlobalClientPreparerV2 = functools.partial(_GlobalClientPreparer, FormRecognizerClient)

class TestReceiptFromUrlAsync(AsyncFormRecognizerTest):

    @FormRecognizerPreparer()
    async def test_polling_interval(self, formrecognizer_test_endpoint, formrecognizer_test_api_key):
        client = DocumentAnalysisClient(formrecognizer_test_endpoint, AzureKeyCredential(formrecognizer_test_api_key), polling_interval=7)
<<<<<<< HEAD
        self.assertEqual(client._client._config.polling_interval, 7)
=======
        assert client._client._config.polling_interval ==  7
>>>>>>> 7e66e387

        async with client:
            poller = await client.begin_analyze_document_from_url("prebuilt-receipt", self.receipt_url_jpg, polling_interval=6)
            await poller.wait()
<<<<<<< HEAD
            self.assertEqual(poller._polling_method._timeout, 6)
=======
            assert poller._polling_method._timeout ==  6
>>>>>>> 7e66e387
            poller2 = await client.begin_analyze_document_from_url("prebuilt-receipt", self.receipt_url_jpg)
            await poller2.wait()
            assert poller2._polling_method._timeout ==  7  # goes back to client default

    @pytest.mark.live_test_only
    @FormRecognizerPreparer()
    @pytest.mark.skip("aad not enabled yet in v2021-07-30")
    async def test_active_directory_auth_async(self):
        token = self.generate_oauth_token()
        endpoint = self.get_oauth_endpoint()
        client = DocumentAnalysisClient(endpoint, token)
        async with client:
            poller = await client.begin_analyze_document_from_url(
                "prebuilt-receipt",
                self.receipt_url_jpg
            )
            result = await poller.result()
        assert result is not None

    @FormRecognizerPreparer()
    @GlobalClientPreparer()
    async def test_receipts_encoded_url(self, client):
        with pytest.raises(HttpResponseError) as e:
            async with client:
                poller = await client.begin_analyze_document_from_url("prebuilt-receipt", "https://fakeuri.com/blank%20space")
<<<<<<< HEAD
        self.assertIn("https://fakeuri.com/blank%20space", e.value.response.request.body)
=======
        assert "https://fakeuri.com/blank%20space" in  e.value.response.request.body
>>>>>>> 7e66e387

    @FormRecognizerPreparer()
    async def test_receipt_url_bad_endpoint(self, formrecognizer_test_endpoint, formrecognizer_test_api_key):
        with self.assertRaises(ServiceRequestError):
            client = DocumentAnalysisClient("http://notreal.azure.com", AzureKeyCredential(formrecognizer_test_api_key))
            async with client:
                poller = await client.begin_analyze_document_from_url(
                    "prebuilt-receipt",
                    self.receipt_url_jpg
                )
                result = await poller.result()

    @FormRecognizerPreparer()
    async def test_receipt_url_auth_bad_key(self, formrecognizer_test_endpoint, formrecognizer_test_api_key):
        client = DocumentAnalysisClient(formrecognizer_test_endpoint, AzureKeyCredential("xxxx"))
        with self.assertRaises(ClientAuthenticationError):
            async with client:
                poller = await client.begin_analyze_document_from_url(
                    "prebuilt-receipt",
                    self.receipt_url_jpg
                )
                result = await poller.result()

    @FormRecognizerPreparer()
    @GlobalClientPreparer()
    async def test_receipt_bad_url(self, client):
        with self.assertRaises(HttpResponseError):
            async with client:
                poller = await client.begin_analyze_document_from_url("prebuilt-receipt", "https://badurl.jpg")
                result = await poller.result()

    @FormRecognizerPreparer()
    @GlobalClientPreparer()
    async def test_receipt_url_pass_stream(self, client):

        with open(self.receipt_png, "rb") as fd:
            receipt = fd.read(4)  # makes the recording smaller

        with self.assertRaises(HttpResponseError):
            async with client:
                poller = await client.begin_analyze_document_from_url("prebuilt-receipt", receipt)
                result = await poller.result()

    @FormRecognizerPreparer()
    @GlobalClientPreparer()
    async def test_receipt_url_transform_jpg(self, client):

        responses = []

        def callback(raw_response, _, headers):
            analyze_result = client._deserialize(AnalyzeResultOperation, raw_response)
            extracted_receipt = AnalyzeResult._from_generated(analyze_result.analyze_result)
            responses.append(analyze_result)
            responses.append(extracted_receipt)

        async with client:
            poller = await client.begin_analyze_document_from_url(
                "prebuilt-receipt",
                self.receipt_url_jpg,
                cls=callback
            )
            result = await poller.result()

        raw_analyze_result = responses[0].analyze_result
        returned_model = responses[1]

        # Check AnalyzeResult
        assert returned_model.model_id == raw_analyze_result.model_id
        assert returned_model.api_version == raw_analyze_result.api_version
        assert returned_model.content == raw_analyze_result.content

        self.assertDocumentPagesTransformCorrect(returned_model.pages, raw_analyze_result.pages)
        self.assertDocumentTransformCorrect(returned_model.documents, raw_analyze_result.documents)
        self.assertDocumentTablesTransformCorrect(returned_model.tables, raw_analyze_result.tables)
        self.assertDocumentKeyValuePairsTransformCorrect(returned_model.key_value_pairs, raw_analyze_result.key_value_pairs)
        self.assertDocumentEntitiesTransformCorrect(returned_model.entities, raw_analyze_result.entities)
        self.assertDocumentStylesTransformCorrect(returned_model.styles, raw_analyze_result.styles)

        # check page range
        assert len(raw_analyze_result.pages) == len(returned_model.pages)

    @FormRecognizerPreparer()
    @GlobalClientPreparerV2()
    async def test_receipt_url_transform_png(self, client):
        responses = []

        def callback(raw_response, _, headers):
            analyze_result = client._deserialize(AnalyzeOperationResult, raw_response)
            extracted_receipt = prepare_prebuilt_models(analyze_result)
            responses.append(analyze_result)
            responses.append(extracted_receipt)

        async with client:
            poller = await client.begin_recognize_receipts_from_url(
                self.receipt_url_png,
                include_field_elements=True,
                cls=callback
            )
            result = await poller.result()

        raw_response = responses[0]
        returned_model = responses[1]
        receipt = returned_model[0]
        actual = raw_response.analyze_result.document_results[0].fields
        read_results = raw_response.analyze_result.read_results
        document_results = raw_response.analyze_result.document_results

        # check dict values
        self.assertFormFieldsTransformCorrect(receipt.fields, actual, read_results)

        # check page range
        assert receipt.page_range.first_page_number ==  document_results[0].page_range[0]
        assert receipt.page_range.last_page_number ==  document_results[0].page_range[1]

        # Check page metadata
        self.assertFormPagesTransformCorrect(receipt.pages, read_results)

    @FormRecognizerPreparer()
    @GlobalClientPreparerV2()
    async def test_receipt_url_include_field_elements(self, client):

        async with client:
            poller = await client.begin_recognize_receipts_from_url(
                self.receipt_url_jpg,
                include_field_elements=True
            )
            result = await poller.result()

        assert len(result) == 1
        receipt = result[0]

        self.assertFormPagesHasValues(receipt.pages)

        for name, field in receipt.fields.items():
            if field.value_type not in ["list", "dictionary"] and name != "ReceiptType":  # receipt cases where value_data is None
                self.assertFieldElementsHasValues(field.value_data.field_elements, receipt.page_range.first_page_number)
        
        assert receipt.fields.get("MerchantAddress").value, '123 Main Street Redmond ==  WA 98052'
        assert receipt.fields.get("MerchantName").value ==  'Contoso'
        assert receipt.fields.get("MerchantPhoneNumber").value ==  '+19876543210'
        assert receipt.fields.get("Subtotal").value ==  11.7
        assert receipt.fields.get("Tax").value ==  1.17
        assert receipt.fields.get("Tip").value ==  1.63
        assert receipt.fields.get("Total").value ==  14.5
        assert receipt.fields.get("TransactionDate").value == date(year=2019, month=6, day=10)
        assert receipt.fields.get("TransactionTime").value ==  time(hour=13, minute=59, second=0)
        assert receipt.page_range.first_page_number ==  1
        assert receipt.page_range.last_page_number ==  1
        receipt_type = receipt.fields.get("ReceiptType")
        assert receipt_type.confidence is not None
        assert receipt_type.value ==  'Itemized'
        self.assertReceiptItemsHasValues(receipt.fields["Items"].value, receipt.page_range.first_page_number, True)

    @FormRecognizerPreparer()
    @GlobalClientPreparer()
    async def test_receipt_url_png(self, client):

        async with client:
            poller = await client.begin_analyze_document_from_url("prebuilt-receipt", self.receipt_url_png)
            result = await poller.result()

<<<<<<< HEAD
        self.assertEqual(len(result.documents), 1)
        receipt = result.documents[0]
        self.assertEqual(receipt.fields.get("MerchantAddress").value, '123 Main Street Redmond, WA 98052')
        self.assertEqual(receipt.fields.get("MerchantName").value, 'Contoso')
        self.assertEqual(receipt.fields.get("Subtotal").value, 1098.99)
        self.assertEqual(receipt.fields.get("Tax").value, 104.4)
        self.assertEqual(receipt.fields.get("Total").value, 1203.39)
        self.assertEqual(receipt.fields.get("TransactionDate").value, date(year=2019, month=6, day=10))
        self.assertEqual(receipt.fields.get("TransactionTime").value, time(hour=13, minute=59, second=0))
=======
        assert len(result.documents) == 1
        receipt = result.documents[0]
        assert receipt.fields.get("MerchantAddress").value, '123 Main Street Redmond ==  WA 98052'
        assert receipt.fields.get("MerchantName").value ==  'Contoso'
        assert receipt.fields.get("Subtotal").value ==  1098.99
        assert receipt.fields.get("Tax").value ==  104.4
        assert receipt.fields.get("Total").value ==  1203.39
        assert receipt.fields.get("TransactionDate").value == date(year=2019, month=6, day=10)
        assert receipt.fields.get("TransactionTime").value == time(hour=13, minute=59, second=0)
>>>>>>> 7e66e387
        receipt_type = receipt.fields.get("ReceiptType")
        assert receipt_type.confidence is not None
        assert receipt_type.value ==  'Itemized'

        assert len(result.pages) == 1

        self.assertEqual(len(result.pages), 1)

    @FormRecognizerPreparer()
    @GlobalClientPreparer()
    async def test_receipt_multipage_url(self, client):

        async with client:
            poller = await client.begin_analyze_document_from_url("prebuilt-receipt", self.multipage_receipt_url_pdf)
            result = await poller.result()

<<<<<<< HEAD
        self.assertEqual(len(result.documents), 2)
        receipt = result.documents[0]
        self.assertEqual(receipt.fields.get("MerchantAddress").value, '123 Main Street Redmond, WA 98052')
        self.assertEqual(receipt.fields.get("MerchantName").value, 'Contoso')
        self.assertEqual(receipt.fields.get("MerchantPhoneNumber").value, '+19876543210')
        self.assertEqual(receipt.fields.get("Subtotal").value, 11.7)
        self.assertEqual(receipt.fields.get("Tax").value, 1.17)
        self.assertEqual(receipt.fields.get("Tip").value, 1.63)
        self.assertEqual(receipt.fields.get("Total").value, 14.5)
        self.assertEqual(receipt.fields.get("TransactionDate").value, date(year=2019, month=6, day=10))
        self.assertEqual(receipt.fields.get("TransactionTime").value, time(hour=13, minute=59, second=0))
        receipt_type = receipt.fields.get("ReceiptType")
        self.assertIsNotNone(receipt_type.confidence)
        self.assertEqual(receipt_type.value, 'Itemized')
        receipt = result.documents[1]
        self.assertEqual(receipt.fields.get("MerchantAddress").value, '123 Main Street Redmond, WA 98052')
        self.assertEqual(receipt.fields.get("MerchantName").value, 'Contoso')
        self.assertEqual(receipt.fields.get("Subtotal").value, 1098.99)
        self.assertEqual(receipt.fields.get("Tax").value, 104.4)
        self.assertEqual(receipt.fields.get("Total").value, 1203.39)
        self.assertEqual(receipt.fields.get("TransactionDate").value, date(year=2019, month=6, day=10))
        self.assertEqual(receipt.fields.get("TransactionTime").value, time(hour=13, minute=59, second=0))
=======
        assert len(result.documents) == 2
        receipt = result.documents[0]
        assert receipt.fields.get("MerchantAddress").value, '123 Main Street Redmond ==  WA 98052'
        assert receipt.fields.get("MerchantName").value ==  'Contoso'
        assert receipt.fields.get("MerchantPhoneNumber").value ==  '+19876543210'
        assert receipt.fields.get("Subtotal").value ==  11.7
        assert receipt.fields.get("Tax").value ==  1.17
        assert receipt.fields.get("Tip").value ==  1.63
        assert receipt.fields.get("Total").value ==  14.5
        assert receipt.fields.get("TransactionDate").value == date(year=2019, month=6, day=10)
        assert receipt.fields.get("TransactionTime").value == time(hour=13, minute=59, second=0)
        receipt_type = receipt.fields.get("ReceiptType")
        assert receipt_type.confidence is not None
        assert receipt_type.value ==  'Itemized'
        receipt = result.documents[1]
        assert receipt.fields.get("MerchantAddress").value, '123 Main Street Redmond ==  WA 98052'
        assert receipt.fields.get("MerchantName").value ==  'Contoso'
        assert receipt.fields.get("Subtotal").value ==  1098.99
        assert receipt.fields.get("Tax").value ==  104.4
        assert receipt.fields.get("Total").value ==  1203.39
        assert receipt.fields.get("TransactionDate").value == date(year=2019, month=6, day=10)
        assert receipt.fields.get("TransactionTime").value == time(hour=13, minute=59, second=0)
>>>>>>> 7e66e387
        receipt_type = receipt.fields.get("ReceiptType")
        assert receipt_type.confidence is not None
        assert receipt_type.value ==  'Itemized'

        assert len(result.pages) == 2

        self.assertEqual(len(result.pages), 2)

    @FormRecognizerPreparer()
    @GlobalClientPreparer()
    async def test_receipt_multipage_transform_url(self, client):

        responses = []

        def callback(raw_response, _, headers):
            analyze_result = client._deserialize(AnalyzeResultOperation, raw_response)
            extracted_receipt = AnalyzeResult._from_generated(analyze_result.analyze_result)
            responses.append(analyze_result)
            responses.append(extracted_receipt)

        async with client:
            poller = await client.begin_analyze_document_from_url(
                "prebuilt-receipt",
                self.multipage_receipt_url_pdf,
                cls=callback
            )

            result = await poller.result()
        raw_analyze_result = responses[0].analyze_result
        returned_model = responses[1]

        # Check AnalyzeResult
        assert returned_model.model_id == raw_analyze_result.model_id
        assert returned_model.api_version == raw_analyze_result.api_version
        assert returned_model.content == raw_analyze_result.content
        
        self.assertDocumentPagesTransformCorrect(returned_model.pages, raw_analyze_result.pages)
        self.assertDocumentTransformCorrect(returned_model.documents, raw_analyze_result.documents)
        self.assertDocumentTablesTransformCorrect(returned_model.tables, raw_analyze_result.tables)
        self.assertDocumentKeyValuePairsTransformCorrect(returned_model.key_value_pairs, raw_analyze_result.key_value_pairs)
        self.assertDocumentEntitiesTransformCorrect(returned_model.entities, raw_analyze_result.entities)
        self.assertDocumentStylesTransformCorrect(returned_model.styles, raw_analyze_result.styles)

        # check page range
        assert len(raw_analyze_result.pages) == len(returned_model.pages)

    @pytest.mark.live_test_only
    @FormRecognizerPreparer()
    @GlobalClientPreparer()
    async def test_receipt_continuation_token(self, client):

        async with client:
            initial_poller = await client.begin_analyze_document_from_url("prebuilt-receipt", self.receipt_url_jpg)
            cont_token = initial_poller.continuation_token()
            poller = await client.begin_analyze_document_from_url("prebuilt-receipt", None, continuation_token=cont_token)
            result = await poller.result()
            assert result is not None
            await initial_poller.wait()  # necessary so azure-devtools doesn't throw assertion error

    @FormRecognizerPreparer()
    @GlobalClientPreparer()
    async def test_receipt_locale_specified(self, client):
        async with client:
            poller = await client.begin_analyze_document_from_url("prebuilt-receipt", self.receipt_url_jpg, locale="en-IN")
            assert 'en-IN' == poller._polling_method._initial_response.http_response.request.query['locale']
            result = await poller.result()
            assert result

    @FormRecognizerPreparer()
    @GlobalClientPreparer()
    @pytest.mark.skip("different error code being returned")
    async def test_receipt_locale_error(self, client):
        with pytest.raises(HttpResponseError) as e:
            async with client:
                await client.begin_analyze_document_from_url("prebuilt-receipt", self.receipt_url_jpg, locale="not a locale")
        assert "InvalidArgument" == e.value.error.code

    @FormRecognizerPreparer()
    @GlobalClientPreparerV2(client_kwargs={"api_version": FormRecognizerApiVersion.V2_0})
    async def test_receipt_locale_v2(self, client):
        with pytest.raises(ValueError) as e:
            async with client:
                await client.begin_recognize_receipts_from_url(self.receipt_url_jpg, locale="en-US")
        assert "'locale' is only available for API version V2_1 and up" in str(e.value)

    @FormRecognizerPreparer()
    @GlobalClientPreparer()
    async def test_pages_kwarg_specified(self, client):
        async with client:
            poller = await client.begin_analyze_document_from_url("prebuilt-receipt", self.receipt_url_jpg, pages="1")
            assert '1' == poller._polling_method._initial_response.http_response.request.query['pages']
            result = await poller.result()
            assert result<|MERGE_RESOLUTION|>--- conflicted
+++ resolved
@@ -27,20 +27,12 @@
     @FormRecognizerPreparer()
     async def test_polling_interval(self, formrecognizer_test_endpoint, formrecognizer_test_api_key):
         client = DocumentAnalysisClient(formrecognizer_test_endpoint, AzureKeyCredential(formrecognizer_test_api_key), polling_interval=7)
-<<<<<<< HEAD
-        self.assertEqual(client._client._config.polling_interval, 7)
-=======
         assert client._client._config.polling_interval ==  7
->>>>>>> 7e66e387
 
         async with client:
             poller = await client.begin_analyze_document_from_url("prebuilt-receipt", self.receipt_url_jpg, polling_interval=6)
             await poller.wait()
-<<<<<<< HEAD
-            self.assertEqual(poller._polling_method._timeout, 6)
-=======
             assert poller._polling_method._timeout ==  6
->>>>>>> 7e66e387
             poller2 = await client.begin_analyze_document_from_url("prebuilt-receipt", self.receipt_url_jpg)
             await poller2.wait()
             assert poller2._polling_method._timeout ==  7  # goes back to client default
@@ -66,11 +58,7 @@
         with pytest.raises(HttpResponseError) as e:
             async with client:
                 poller = await client.begin_analyze_document_from_url("prebuilt-receipt", "https://fakeuri.com/blank%20space")
-<<<<<<< HEAD
-        self.assertIn("https://fakeuri.com/blank%20space", e.value.response.request.body)
-=======
         assert "https://fakeuri.com/blank%20space" in  e.value.response.request.body
->>>>>>> 7e66e387
 
     @FormRecognizerPreparer()
     async def test_receipt_url_bad_endpoint(self, formrecognizer_test_endpoint, formrecognizer_test_api_key):
@@ -232,17 +220,6 @@
             poller = await client.begin_analyze_document_from_url("prebuilt-receipt", self.receipt_url_png)
             result = await poller.result()
 
-<<<<<<< HEAD
-        self.assertEqual(len(result.documents), 1)
-        receipt = result.documents[0]
-        self.assertEqual(receipt.fields.get("MerchantAddress").value, '123 Main Street Redmond, WA 98052')
-        self.assertEqual(receipt.fields.get("MerchantName").value, 'Contoso')
-        self.assertEqual(receipt.fields.get("Subtotal").value, 1098.99)
-        self.assertEqual(receipt.fields.get("Tax").value, 104.4)
-        self.assertEqual(receipt.fields.get("Total").value, 1203.39)
-        self.assertEqual(receipt.fields.get("TransactionDate").value, date(year=2019, month=6, day=10))
-        self.assertEqual(receipt.fields.get("TransactionTime").value, time(hour=13, minute=59, second=0))
-=======
         assert len(result.documents) == 1
         receipt = result.documents[0]
         assert receipt.fields.get("MerchantAddress").value, '123 Main Street Redmond ==  WA 98052'
@@ -252,7 +229,6 @@
         assert receipt.fields.get("Total").value ==  1203.39
         assert receipt.fields.get("TransactionDate").value == date(year=2019, month=6, day=10)
         assert receipt.fields.get("TransactionTime").value == time(hour=13, minute=59, second=0)
->>>>>>> 7e66e387
         receipt_type = receipt.fields.get("ReceiptType")
         assert receipt_type.confidence is not None
         assert receipt_type.value ==  'Itemized'
@@ -269,30 +245,6 @@
             poller = await client.begin_analyze_document_from_url("prebuilt-receipt", self.multipage_receipt_url_pdf)
             result = await poller.result()
 
-<<<<<<< HEAD
-        self.assertEqual(len(result.documents), 2)
-        receipt = result.documents[0]
-        self.assertEqual(receipt.fields.get("MerchantAddress").value, '123 Main Street Redmond, WA 98052')
-        self.assertEqual(receipt.fields.get("MerchantName").value, 'Contoso')
-        self.assertEqual(receipt.fields.get("MerchantPhoneNumber").value, '+19876543210')
-        self.assertEqual(receipt.fields.get("Subtotal").value, 11.7)
-        self.assertEqual(receipt.fields.get("Tax").value, 1.17)
-        self.assertEqual(receipt.fields.get("Tip").value, 1.63)
-        self.assertEqual(receipt.fields.get("Total").value, 14.5)
-        self.assertEqual(receipt.fields.get("TransactionDate").value, date(year=2019, month=6, day=10))
-        self.assertEqual(receipt.fields.get("TransactionTime").value, time(hour=13, minute=59, second=0))
-        receipt_type = receipt.fields.get("ReceiptType")
-        self.assertIsNotNone(receipt_type.confidence)
-        self.assertEqual(receipt_type.value, 'Itemized')
-        receipt = result.documents[1]
-        self.assertEqual(receipt.fields.get("MerchantAddress").value, '123 Main Street Redmond, WA 98052')
-        self.assertEqual(receipt.fields.get("MerchantName").value, 'Contoso')
-        self.assertEqual(receipt.fields.get("Subtotal").value, 1098.99)
-        self.assertEqual(receipt.fields.get("Tax").value, 104.4)
-        self.assertEqual(receipt.fields.get("Total").value, 1203.39)
-        self.assertEqual(receipt.fields.get("TransactionDate").value, date(year=2019, month=6, day=10))
-        self.assertEqual(receipt.fields.get("TransactionTime").value, time(hour=13, minute=59, second=0))
-=======
         assert len(result.documents) == 2
         receipt = result.documents[0]
         assert receipt.fields.get("MerchantAddress").value, '123 Main Street Redmond ==  WA 98052'
@@ -315,7 +267,6 @@
         assert receipt.fields.get("Total").value ==  1203.39
         assert receipt.fields.get("TransactionDate").value == date(year=2019, month=6, day=10)
         assert receipt.fields.get("TransactionTime").value == time(hour=13, minute=59, second=0)
->>>>>>> 7e66e387
         receipt_type = receipt.fields.get("ReceiptType")
         assert receipt_type.confidence is not None
         assert receipt_type.value ==  'Itemized'
