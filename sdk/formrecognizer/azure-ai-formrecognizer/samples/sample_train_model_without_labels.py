--- conflicted
+++ resolved
@@ -38,12 +38,7 @@
         container_sas_url = os.environ["CONTAINER_SAS_URL"]
 
         form_training_client = FormTrainingClient(endpoint, AzureKeyCredential(key))
-
-<<<<<<< HEAD
-        poller = form_training_client.begin_training(self.container_sas_url, use_training_labels=False)
-=======
-        poller = form_training_client.begin_train_model(container_sas_url, use_training_labels=False)
->>>>>>> 5a40b24f
+        poller = form_training_client.begin_training(container_sas_url, use_training_labels=False)
         model = poller.result()
 
         # Custom model information
