# Release History

<<<<<<< HEAD
## 1.0.0b1 (2021-11-12)

### Features Added

=======
## 1.0.0b2 (Unreleased)

### Features Added

### Breaking Changes

### Bugs Fixed

### Other Changes

## 1.0.0b1 (2021-11-12)

### Features Added

>>>>>>> 7e66e387
- Initial release with support for authenticating with Mixed Reality services.<|MERGE_RESOLUTION|>--- conflicted
+++ resolved
@@ -1,11 +1,5 @@
 # Release History
 
-<<<<<<< HEAD
-## 1.0.0b1 (2021-11-12)
-
-### Features Added
-
-=======
 ## 1.0.0b2 (Unreleased)
 
 ### Features Added
@@ -20,5 +14,4 @@
 
 ### Features Added
 
->>>>>>> 7e66e387
 - Initial release with support for authenticating with Mixed Reality services.