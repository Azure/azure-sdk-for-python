--- conflicted
+++ resolved
@@ -186,9 +186,6 @@
 
     load_dotenv()
 
-<<<<<<< HEAD
     loop = asyncio.new_event_loop()
     asyncio.set_event_loop(loop)
-=======
->>>>>>> 1dc56cb7
     asyncio.run(sample_attachments_async())