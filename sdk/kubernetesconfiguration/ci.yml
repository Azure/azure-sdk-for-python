# NOTE: Please refer to https://aka.ms/azsdk/engsys/ci-yaml before editing this file.

trigger:
  branches:
    include:
    - main
    - hotfix/*
    - release/*
    - restapi*
  paths:
    include:
    - sdk/kubernetesconfiguration/

pr:
  branches:
    include:
    - main
    - feature/*
    - hotfix/*
    - release/*
    - restapi*
  paths:
    include:
    - sdk/kubernetesconfiguration/

extends:
  template: ../../eng/pipelines/templates/stages/archetype-sdk-client.yml
  parameters:
    ServiceDirectory: kubernetesconfiguration
    Artifacts:
    - name: azure-mgmt-kubernetesconfiguration
      safeName: azuremgmtkubernetesconfiguration
<<<<<<< HEAD
    - name: azure-mgmt-kubernetesconfiguration-extensiontypes
      safeName: azuremgmtkubernetesconfigurationextensiontypes
=======
    - name: azure-mgmt-kubernetesconfiguration-extensions
      safeName: azuremgmtkubernetesconfigurationextensions
>>>>>>> 363a9c13
<|MERGE_RESOLUTION|>--- conflicted
+++ resolved
@@ -30,10 +30,7 @@
     Artifacts:
     - name: azure-mgmt-kubernetesconfiguration
       safeName: azuremgmtkubernetesconfiguration
-<<<<<<< HEAD
     - name: azure-mgmt-kubernetesconfiguration-extensiontypes
       safeName: azuremgmtkubernetesconfigurationextensiontypes
-=======
     - name: azure-mgmt-kubernetesconfiguration-extensions
-      safeName: azuremgmtkubernetesconfigurationextensions
->>>>>>> 363a9c13
+      safeName: azuremgmtkubernetesconfigurationextensions