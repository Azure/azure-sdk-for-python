--- conflicted
+++ resolved
@@ -30,10 +30,5 @@
     Artifacts:
     - name: azure-mgmt-kubernetesconfiguration
       safeName: azuremgmtkubernetesconfiguration
-<<<<<<< HEAD
-    - name: azure-mgmt-kubernetesconfiguration-fluxconfigurations
-      safeName: azuremgmtkubernetesconfigurationfluxconfigurations
-=======
     - name: azure-mgmt-kubernetesconfiguration-extensions
-      safeName: azuremgmtkubernetesconfigurationextensions
->>>>>>> 363a9c13
+      safeName: azuremgmtkubernetesconfigurationextensions