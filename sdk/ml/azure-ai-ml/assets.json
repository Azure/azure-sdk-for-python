{
  "AssetsRepo": "Azure/azure-sdk-assets",
  "AssetsRepoPrefixPath": "python",
  "TagPrefix": "python/ml/azure-ai-ml",
<<<<<<< HEAD
  "Tag": "python/ml/azure-ai-ml_eef191c681"
=======
  "Tag": "python/ml/azure-ai-ml_9bd27ef67e"
>>>>>>> 6ce48c1a
}<|MERGE_RESOLUTION|>--- conflicted
+++ resolved
@@ -2,9 +2,5 @@
   "AssetsRepo": "Azure/azure-sdk-assets",
   "AssetsRepoPrefixPath": "python",
   "TagPrefix": "python/ml/azure-ai-ml",
-<<<<<<< HEAD
-  "Tag": "python/ml/azure-ai-ml_eef191c681"
-=======
   "Tag": "python/ml/azure-ai-ml_9bd27ef67e"
->>>>>>> 6ce48c1a
 }