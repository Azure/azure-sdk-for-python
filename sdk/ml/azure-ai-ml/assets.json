--- conflicted
+++ resolved
@@ -2,9 +2,5 @@
   "AssetsRepo": "Azure/azure-sdk-assets",
   "AssetsRepoPrefixPath": "python",
   "TagPrefix": "python/ml/azure-ai-ml",
-<<<<<<< HEAD
-  "Tag": "python/ml/azure-ai-ml_7d6d941954"
-=======
   "Tag": "python/ml/azure-ai-ml_a4bd12953c"
->>>>>>> 78965ada
 }