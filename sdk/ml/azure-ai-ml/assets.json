--- conflicted
+++ resolved
@@ -2,9 +2,5 @@
   "AssetsRepo": "Azure/azure-sdk-assets",
   "AssetsRepoPrefixPath": "python",
   "TagPrefix": "python/ml/azure-ai-ml",
-<<<<<<< HEAD
-  "Tag": "python/ml/azure-ai-ml_f73657ee7c"
-=======
   "Tag": "python/ml/azure-ai-ml_8d69a348d2"
->>>>>>> 1ef1b5f8
 }