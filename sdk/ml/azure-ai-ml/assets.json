{
  "AssetsRepo": "Azure/azure-sdk-assets",
  "AssetsRepoPrefixPath": "python",
  "TagPrefix": "python/ml/azure-ai-ml",
<<<<<<< HEAD
  "Tag": "python/ml/azure-ai-ml_c2f9fcbdb2"
=======
  "Tag": "python/ml/azure-ai-ml_cfba1d7771"
>>>>>>> fced9499
}<|MERGE_RESOLUTION|>--- conflicted
+++ resolved
@@ -2,9 +2,5 @@
   "AssetsRepo": "Azure/azure-sdk-assets",
   "AssetsRepoPrefixPath": "python",
   "TagPrefix": "python/ml/azure-ai-ml",
-<<<<<<< HEAD
-  "Tag": "python/ml/azure-ai-ml_c2f9fcbdb2"
-=======
   "Tag": "python/ml/azure-ai-ml_cfba1d7771"
->>>>>>> fced9499
 }