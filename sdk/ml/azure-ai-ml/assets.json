{
  "AssetsRepo": "Azure/azure-sdk-assets",
  "AssetsRepoPrefixPath": "python",
  "TagPrefix": "python/ml/azure-ai-ml",
<<<<<<< HEAD
  "Tag": "python/ml/azure-ai-ml_fc3e907d7d"
=======
  "Tag": "python/ml/azure-ai-ml_ce8aa03671"
>>>>>>> 3727b872
}<|MERGE_RESOLUTION|>--- conflicted
+++ resolved
@@ -2,9 +2,5 @@
   "AssetsRepo": "Azure/azure-sdk-assets",
   "AssetsRepoPrefixPath": "python",
   "TagPrefix": "python/ml/azure-ai-ml",
-<<<<<<< HEAD
-  "Tag": "python/ml/azure-ai-ml_fc3e907d7d"
-=======
   "Tag": "python/ml/azure-ai-ml_ce8aa03671"
->>>>>>> 3727b872
 }