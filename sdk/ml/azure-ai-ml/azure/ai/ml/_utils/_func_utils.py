# ---------------------------------------------------------
# Copyright (c) Microsoft Corporation. All rights reserved.
# ---------------------------------------------------------
import sys
from contextlib import contextmanager
from types import FunctionType, MethodType
from typing import Any, Callable, List, Optional, Union

<<<<<<< HEAD

@contextmanager
def replace_sys_profiler(profiler):
    """A context manager which replaces sys profiler to given profiler."""
    original_profiler = sys.getprofile()
    sys.setprofile(profiler)
    try:
        yield
    finally:
        sys.setprofile(original_profiler)


def get_func_variable_tracer(_locals_data, func_code):
    """Get a tracer to trace variable names in dsl.pipeline function.

    :param _locals_data: A dict to save locals data.
    :type _locals_data: dict
    :param func_code: An code object to compare if current frame is inside user function.
    :type func_code: CodeType
    """

    def tracer(frame, event, arg):  # pylint: disable=unused-argument
        if frame.f_code == func_code and event == "return":
            # Copy the locals of user's dsl function when it returns.
            _locals_data.update(frame.f_locals.copy())

    return tracer


def _get_output_and_locals_old(func, _all_kwargs):
    _locals = {}

    if not hasattr(func, '__code__'):
        if hasattr(func, '__call__'):
            func = func.__call__
        else:
            raise TypeError('func must be a function or a callable object')

    if "__self" in func.__code__.co_varnames:
        raise ValueError('Injected param name __self conflicts with function '
                         'args {}'.format(list(func.__code__.co_varnames)))

    func_variable_profiler = get_func_variable_tracer(_locals, func.__code__)
    with replace_sys_profiler(func_variable_profiler):
        outputs = func(**_all_kwargs)
    return outputs, _locals
=======
from bytecode import Bytecode, Instr
>>>>>>> aa1c4264


class PersistentLocalsFunction(object):
    """Wrapper class for the 'persistent_locals' decorator.

    Refer to the docstring of instances for help about the wrapped
    function.
    """

    def __init__(self, _func, *, _self: Optional[Any] = None, skip_locals: Optional[List[str]] = None):
        """
        :param _func: The function to be wrapped.
        :param _self: If original func is a method, _self should be provided, which is the instance of the method.
        :param skip_locals: A list of local variables to skip when saving the locals.
        """
        self.locals = {}
        self._self = _self
        # make function an instance method
        self._func = MethodType(_func, self)
        self._skip_locals = skip_locals

    def __call__(__self, *args, **kwargs):  # pylint: disable=no-self-argument
        # Use __self in case self is also passed as a named argument in kwargs
        __self.locals.clear()
        try:
            if __self._self:
                return __self._func(__self._self, *args, **kwargs)  # pylint: disable=not-callable
            return __self._func(*args, **kwargs)  # pylint: disable=not-callable
        finally:
            # always pop skip locals even if exception is raised in user code
            if __self._skip_locals is not None:
                for skip_local in __self._skip_locals:
                    __self.locals.pop(skip_local, None)


def _source_template_func(mock_arg):
    return mock_arg


def _target_template_func(__self, mock_arg):
    try:
        return mock_arg
    finally:
        __self.locals = locals().copy()


try:
    from bytecode import Instr, Bytecode

    class PersistentLocalsFunctionBuilder(object):
        def __init__(self):
            self._template_separators = self._clear_location(Bytecode.from_code(_source_template_func.__code__))

            template = self._clear_location(Bytecode.from_code(_target_template_func.__code__))
            self._template_body = self.split_bytecode(template)
            # after split, len(self._template_body) will be len(self._separators) + 1
            # pop tail to make zip work
            self._template_tail = self._template_body.pop()
            self._injected_param = template.argnames[0]

        def split_bytecode(self, bytecode: Bytecode, *, skip_body_instr=False) -> List[List[Instr]]:
            """Split bytecode into several parts by template separators.
            For example, in Python 3.11, the template separators will be:
            [
                Instr('RESUME', 0),  # initial instruction shared by all functions
                Instr('LOAD_FAST', 'mock_arg'),  # the body execution instruction
                Instr('RETURN_VALUE'),  # the return instruction shared by all functions
            ]
            Then we will split the target template bytecode into 4 parts.
            For passed in bytecode, we should skip the body execution instruction, which is from template,
            and split it into 3 parts.
            """
            pieces = []
            piece = Bytecode()

            separator_iter = iter(self._template_separators)

            def get_next_separator():
                try:
                    _s = next(separator_iter)
                    if skip_body_instr and _s == self.get_body_instruction():
                        _s = next(separator_iter)
                    return _s
                except StopIteration:
                    return None

            cur_separator = get_next_separator()
            for instr in self._clear_location(bytecode):
                if instr == cur_separator:
                    # skip the separator
                    pieces.append(piece)
                    cur_separator = get_next_separator()
                    piece = Bytecode()
                else:
                    piece.append(instr)
            pieces.append(piece)

            if cur_separator is not None:
                raise ValueError('Not all template separators are used, please '
                                 'switch to a compatible version of Python.')
            return pieces

        @classmethod
        def get_body_instruction(cls):
            """Get the body execution instruction in template."""
            return Instr('LOAD_FAST', 'mock_arg')

        @classmethod
        def _clear_location(cls, bytecode: Bytecode) -> Bytecode:
            """Clear location information of bytecode instructions and return the cleared bytecode."""
            for i, instr in enumerate(bytecode):
                if isinstance(instr, Instr):
                    bytecode[i] = Instr(instr.name, instr.arg)
            return bytecode

        def _create_base_bytecode(self, func: Union[FunctionType, MethodType]) -> Bytecode:
            """Create the base bytecode for the function to be generated.
            Will keep information of the function, such as name, globals, etc., but skip all instructions.
            """
            generated_bytecode = Bytecode.from_code(func.__code__)
            generated_bytecode.clear()

            if self._injected_param in generated_bytecode.argnames:
                raise ValueError('Injected param name {} conflicts with function args {}'.format(
                    self._injected_param,
                    generated_bytecode.argnames
                ))
            generated_bytecode.argnames.insert(0, self._injected_param)
            generated_bytecode.argcount += 1  # pylint: disable=no-member
            return generated_bytecode

        def _build_func(self, func: Union[FunctionType, MethodType]) -> PersistentLocalsFunction:
            generated_bytecode = self._create_base_bytecode(func)

            for template_piece, input_piece, separator in zip(
                self._template_body,
                self.split_bytecode(
                    Bytecode.from_code(func.__code__),
                    skip_body_instr=True
                ),
                self._template_separators
            ):
                generated_bytecode.extend(template_piece)
                generated_bytecode.extend(input_piece)
                if separator != self.get_body_instruction():
                    generated_bytecode.append(separator)
            generated_bytecode.extend(self._template_tail)

            generated_code = generated_bytecode.to_code()
            generated_func = FunctionType(
                generated_code,
                func.__globals__,
                func.__name__,
                func.__defaults__,
                func.__closure__
            )
            return PersistentLocalsFunction(
                generated_func,
                _self=func.__self__ if isinstance(func, MethodType) else None,
                skip_locals=[self._injected_param]
            )

        def build(self, func: Callable):
            """Build a persistent locals function from the given function.
            Use bytecode injection to add try...finally statement around code to persistent the locals in the function.

            It will change the func bytecode in this way:
                def func(__self, *func_args):
                    try:
                       the func code...
                    finally:
                       __self.locals = locals().copy()

            You can get the locals in func by this code:
                builder = PersistentLocalsFunctionBuilder()
                persistent_locals_func = builder.build(your_func)
                # Execute your func
                result = persistent_locals_func(*args)
                # Get the locals in the func.
                func_locals = persistent_locals_func.locals
            """
            if isinstance(func, (FunctionType, MethodType)):
                pass
            elif hasattr(func, '__call__'):
                func = func.__call__
            else:
<<<<<<< HEAD
                raise TypeError('func must be a function or a callable object')
            return self._build_func(func)
except ImportError:
    pass
=======
                piece.append(instr)
        pieces.append(piece)

        if cur_separator is not None:
            raise ValueError("Not all template separators are used, please switch to a compatible version of Python.")
        return pieces

    @classmethod
    def get_body_instruction(cls):
        """Get the body execution instruction in template."""
        return Instr("LOAD_FAST", "mock_arg")

    @classmethod
    def _clear_location(cls, bytecode: Bytecode) -> Bytecode:
        """Clear location information of bytecode instructions and return the cleared bytecode."""
        for i, instr in enumerate(bytecode):
            if isinstance(instr, Instr):
                bytecode[i] = Instr(instr.name, instr.arg)
        return bytecode

    def _create_base_bytecode(self, func: Union[FunctionType, MethodType]) -> Bytecode:
        """Create the base bytecode for the function to be generated.
        Will keep information of the function, such as name, globals, etc., but skip all instructions.
        """
        generated_bytecode = Bytecode.from_code(func.__code__)
        generated_bytecode.clear()

        if self._injected_param in generated_bytecode.argnames:
            raise ValueError(
                "Injected param name {} conflicts with function args {}".format(
                    self._injected_param, generated_bytecode.argnames
                )
            )
        generated_bytecode.argnames.insert(0, self._injected_param)
        generated_bytecode.argcount += 1  # pylint: disable=no-member
        return generated_bytecode

    def _build_func(self, func: Union[FunctionType, MethodType]) -> PersistentLocalsFunction:
        generated_bytecode = self._create_base_bytecode(func)

        for template_piece, input_piece, separator in zip(
            self._template_body,
            self.split_bytecode(Bytecode.from_code(func.__code__), skip_body_instr=True),
            self._template_separators,
        ):
            generated_bytecode.extend(template_piece)
            generated_bytecode.extend(input_piece)
            if separator != self.get_body_instruction():
                generated_bytecode.append(separator)
        generated_bytecode.extend(self._template_tail)

        generated_code = generated_bytecode.to_code()
        generated_func = FunctionType(
            generated_code, func.__globals__, func.__name__, func.__defaults__, func.__closure__
        )
        return PersistentLocalsFunction(
            generated_func,
            _self=func.__self__ if isinstance(func, MethodType) else None,
            skip_locals=[self._injected_param],
        )

    def build(self, func: Callable):
        """Build a persistent locals function from the given function.
        Detailed impact is described in the docstring of the persistent_locals decorator.
        """
        if isinstance(func, (FunctionType, MethodType)):
            pass
        elif hasattr(func, "__call__"):
            func = func.__call__
        else:
            raise TypeError("func must be a function or a callable object")
        return self._build_func(func)
>>>>>>> aa1c4264


def get_output_and_locals(func, _all_kwargs):
    """Get outputs and locals from self.func.
    Locals will be used to update node variable names.

    :param func: The function to execute.
    :type func: Union[FunctionType, MethodType]
    :param _all_kwargs: All kwargs to call self.func.
    :type _all_kwargs: typing.Dict[str, typing.Any]
    :return: A tuple of outputs and locals.
    :rtype: typing.Tuple[typing.Dict, typing.Dict]
    """
    try:
        persistent_func = PersistentLocalsFunctionBuilder().build(func)
        outputs = persistent_func(**_all_kwargs)
        return outputs, persistent_func.locals
    except NameError:
        # Fallback to the old way.
        return _get_output_and_locals_old(func, _all_kwargs)<|MERGE_RESOLUTION|>--- conflicted
+++ resolved
@@ -6,7 +6,7 @@
 from types import FunctionType, MethodType
 from typing import Any, Callable, List, Optional, Union
 
-<<<<<<< HEAD
+
 
 @contextmanager
 def replace_sys_profiler(profiler):
@@ -53,10 +53,6 @@
     with replace_sys_profiler(func_variable_profiler):
         outputs = func(**_all_kwargs)
     return outputs, _locals
-=======
-from bytecode import Bytecode, Instr
->>>>>>> aa1c4264
-
 
 class PersistentLocalsFunction(object):
     """Wrapper class for the 'persistent_locals' decorator.
@@ -103,7 +99,7 @@
 
 
 try:
-    from bytecode import Instr, Bytecode
+    from bytecode import Bytecode, Instr
 
     class PersistentLocalsFunctionBuilder(object):
         def __init__(self):
@@ -154,14 +150,14 @@
             pieces.append(piece)
 
             if cur_separator is not None:
-                raise ValueError('Not all template separators are used, please '
-                                 'switch to a compatible version of Python.')
+                raise ValueError("Not all template separators are used, "
+                                 "please switch to a compatible version of Python.")
             return pieces
 
         @classmethod
         def get_body_instruction(cls):
             """Get the body execution instruction in template."""
-            return Instr('LOAD_FAST', 'mock_arg')
+            return Instr("LOAD_FAST", "mock_arg")
 
         @classmethod
         def _clear_location(cls, bytecode: Bytecode) -> Bytecode:
@@ -179,10 +175,10 @@
             generated_bytecode.clear()
 
             if self._injected_param in generated_bytecode.argnames:
-                raise ValueError('Injected param name {} conflicts with function args {}'.format(
+                raise ValueError("Injected param name {} conflicts with function args {}".format(
                     self._injected_param,
-                    generated_bytecode.argnames
-                ))
+                    generated_bytecode.argnames)
+                )
             generated_bytecode.argnames.insert(0, self._injected_param)
             generated_bytecode.argcount += 1  # pylint: disable=no-member
             return generated_bytecode
@@ -196,7 +192,7 @@
                     Bytecode.from_code(func.__code__),
                     skip_body_instr=True
                 ),
-                self._template_separators
+                self._template_separators,
             ):
                 generated_bytecode.extend(template_piece)
                 generated_bytecode.extend(input_piece)
@@ -215,7 +211,7 @@
             return PersistentLocalsFunction(
                 generated_func,
                 _self=func.__self__ if isinstance(func, MethodType) else None,
-                skip_locals=[self._injected_param]
+                skip_locals=[self._injected_param],
             )
 
         def build(self, func: Callable):
@@ -242,85 +238,10 @@
             elif hasattr(func, '__call__'):
                 func = func.__call__
             else:
-<<<<<<< HEAD
                 raise TypeError('func must be a function or a callable object')
             return self._build_func(func)
 except ImportError:
     pass
-=======
-                piece.append(instr)
-        pieces.append(piece)
-
-        if cur_separator is not None:
-            raise ValueError("Not all template separators are used, please switch to a compatible version of Python.")
-        return pieces
-
-    @classmethod
-    def get_body_instruction(cls):
-        """Get the body execution instruction in template."""
-        return Instr("LOAD_FAST", "mock_arg")
-
-    @classmethod
-    def _clear_location(cls, bytecode: Bytecode) -> Bytecode:
-        """Clear location information of bytecode instructions and return the cleared bytecode."""
-        for i, instr in enumerate(bytecode):
-            if isinstance(instr, Instr):
-                bytecode[i] = Instr(instr.name, instr.arg)
-        return bytecode
-
-    def _create_base_bytecode(self, func: Union[FunctionType, MethodType]) -> Bytecode:
-        """Create the base bytecode for the function to be generated.
-        Will keep information of the function, such as name, globals, etc., but skip all instructions.
-        """
-        generated_bytecode = Bytecode.from_code(func.__code__)
-        generated_bytecode.clear()
-
-        if self._injected_param in generated_bytecode.argnames:
-            raise ValueError(
-                "Injected param name {} conflicts with function args {}".format(
-                    self._injected_param, generated_bytecode.argnames
-                )
-            )
-        generated_bytecode.argnames.insert(0, self._injected_param)
-        generated_bytecode.argcount += 1  # pylint: disable=no-member
-        return generated_bytecode
-
-    def _build_func(self, func: Union[FunctionType, MethodType]) -> PersistentLocalsFunction:
-        generated_bytecode = self._create_base_bytecode(func)
-
-        for template_piece, input_piece, separator in zip(
-            self._template_body,
-            self.split_bytecode(Bytecode.from_code(func.__code__), skip_body_instr=True),
-            self._template_separators,
-        ):
-            generated_bytecode.extend(template_piece)
-            generated_bytecode.extend(input_piece)
-            if separator != self.get_body_instruction():
-                generated_bytecode.append(separator)
-        generated_bytecode.extend(self._template_tail)
-
-        generated_code = generated_bytecode.to_code()
-        generated_func = FunctionType(
-            generated_code, func.__globals__, func.__name__, func.__defaults__, func.__closure__
-        )
-        return PersistentLocalsFunction(
-            generated_func,
-            _self=func.__self__ if isinstance(func, MethodType) else None,
-            skip_locals=[self._injected_param],
-        )
-
-    def build(self, func: Callable):
-        """Build a persistent locals function from the given function.
-        Detailed impact is described in the docstring of the persistent_locals decorator.
-        """
-        if isinstance(func, (FunctionType, MethodType)):
-            pass
-        elif hasattr(func, "__call__"):
-            func = func.__call__
-        else:
-            raise TypeError("func must be a function or a callable object")
-        return self._build_func(func)
->>>>>>> aa1c4264
 
 
 def get_output_and_locals(func, _all_kwargs):
