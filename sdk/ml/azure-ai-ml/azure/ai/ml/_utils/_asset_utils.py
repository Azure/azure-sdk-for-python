--- conflicted
+++ resolved
@@ -454,68 +454,12 @@
     :return: List of tuples each containing a validated local path and a remote upload path for each file
     :rtype: List[Tuple[str, str]]
     """
-<<<<<<< HEAD
-    # Normalize Windows paths
-    root = convert_windows_path_to_unix(root)
-    source = convert_windows_path_to_unix(source)
-    working_dir = convert_windows_path_to_unix(os.getcwd())
-    project_dir = root[len(str(working_dir)) :] + "/"
-    file_paths = [
-        convert_windows_path_to_unix(os.path.join(root, name))
-        for name in files
-        if not ignore_file.is_file_excluded(os.path.join(root, name))
-    ]  # get all files not excluded by the ignore file
-    file_paths_including_links = {fp: None for fp in file_paths}
-
-    for path in file_paths:
-        target_prefix = ""
-        symlink_prefix = ""
-
-        # check for symlinks to get their true paths
-        if os.path.islink(path):
-            target_absolute_path = os.path.join(os.path.dirname(path), os.readlink(path))
-            target_prefix = "/".join([root, str(os.readlink(path))]).replace(project_dir, "/")
-
-            # follow and add child links if the directory is a symlink
-            if os.path.isdir(target_absolute_path):
-                symlink_prefix = path.replace(root + "/", "")
-
-                for r, _, f in os.walk(target_absolute_path, followlinks=True):
-                    target_file_paths = {
-                        os.path.join(r, name): symlink_prefix + os.path.join(r, name).replace(target_prefix, "")
-                        for name in f
-                    }  # for each symlink, store its target_path as key and symlink path as value
-                    file_paths_including_links.update(target_file_paths)  # Add discovered symlinks to file paths list
-            else:
-                file_path_info = {
-                    target_absolute_path: path.replace(root + "/", "")
-                }  # for each symlink, store its target_path as key and symlink path as value
-                file_paths_including_links.update(file_path_info)  # Add discovered symlinks to file paths list
-            del file_paths_including_links[path]  # Remove original symlink entry now that detailed entry has been added
-
-    file_paths = sorted(
-        file_paths_including_links
-    )  # sort files to keep consistent order in case of repeat upload comparisons
-    dir_parts = [convert_windows_path_to_unix(os.path.relpath(root, source)) for _ in file_paths]
-    dir_parts = ["" if dir_part == "." else dir_part + "/" for dir_part in dir_parts]
-    blob_paths = []
-
-    for (dir_part, name) in zip(dir_parts, file_paths):
-        if file_paths_including_links.get(
-            name
-        ):  # for symlinks, use symlink name and structure in directory to create remote upload path
-            blob_path = prefix + dir_part + file_paths_including_links.get(name)
-        else:
-            blob_path = prefix + dir_part + name.replace(root + "/", "")
-        blob_paths.append(blob_path)
-=======
     source_path = Path(source).resolve()
     prefix = "" if dest == "" else dest + "/"
     prefix += os.path.basename(source_path) + "/"
 
     local_upload_paths, link_dict = get_local_paths(source_path=source_path, ignore_file=ignore_file)
     upload_pairs = construct_remote_paths(local_upload_paths, source_path, prefix, link_dict)
->>>>>>> 0bdbd6b4
 
     return upload_pairs
 
