--- conflicted
+++ resolved
@@ -263,7 +263,7 @@
 
     if isinstance(source, (str, os.PathLike)):
         try:
-            cm = open(source, "r")
+            cm = open(source, "r", encoding=DefaultOpenEncoding.READ)
         except OSError as e:
             msg = "No such file or directory: {}"
             raise ValidationException(
@@ -289,15 +289,9 @@
 
     with cm as f:
         try:
-<<<<<<< HEAD
-            input = open(source, "r", encoding=DefaultOpenEncoding.READ)
-        except OSError as e:  # FileNotFoundError introduced in Python 3
-            msg = "No such file or directory: {}"
-=======
             return yaml.safe_load(f)
         except yaml.YAMLError as e:
             msg = f"Error while parsing yaml file: {source} \n\n {str(e)}"
->>>>>>> 258b250d
             raise ValidationException(
                 message=msg,
                 no_personal_data_message="Error while parsing yaml file",
@@ -368,7 +362,7 @@
 
     if isinstance(dest, (str, os.PathLike)):
         try:
-            cm = open(dest, "w")
+            cm = open(dest, "w", encoding=DefaultOpenEncoding.WRITE)
         except OSError as e:  # FileNotFoundError introduced in Python 3
             msg = "No such file or directory: {}"
             raise ValidationException(
@@ -393,15 +387,9 @@
 
     with cm as f:
         try:
-<<<<<<< HEAD
-            output = open(dest, "w", encoding=DefaultOpenEncoding.WRITE)
-        except OSError as e:  # FileNotFoundError introduced in Python 3
-            msg = "No such file or directory: {}"
-=======
             dump_yaml(data_dict, f, default_flow_style=default_flow_style)
         except yaml.YAMLError as e:
             msg = f"Error while parsing yaml file \n\n {str(e)}"
->>>>>>> 258b250d
             raise ValidationException(
                 message=msg,
                 no_personal_data_message="Error while parsing yaml file",
