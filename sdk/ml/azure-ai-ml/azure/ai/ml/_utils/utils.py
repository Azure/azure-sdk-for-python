--- conflicted
+++ resolved
@@ -817,7 +817,6 @@
         return True
 
 
-<<<<<<< HEAD
 class DockerProxy:
     def __getattribute__(self, name: str) -> Any:
         try:
@@ -825,10 +824,10 @@
             return getattr(docker, name)
         except ModuleNotFoundError:
             raise Exception("Please install docker in the current python environment with `pip install docker` and try again.")
-=======
+
+
 def get_all_enum_values_iter(enum_type):
     """Get all values of an enum type."""
     for key in dir(enum_type):
         if not key.startswith("_"):
-            yield getattr(enum_type, key)
->>>>>>> b28995e7
+            yield getattr(enum_type, key)