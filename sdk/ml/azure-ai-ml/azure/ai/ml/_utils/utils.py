--- conflicted
+++ resolved
@@ -925,11 +925,11 @@
             pass
 
 
-<<<<<<< HEAD
 def replace_between(s: str, start: str, end: str, replace: str) -> str:
     """Replace string between two substrings."""
     return start + replace + s[s.find(end) - 1 + len(end) :]
-=======
+
+
 def _get_valid_dot_keys_with_wildcard_impl(
     left_reversed_parts,
     root,
@@ -1001,5 +1001,4 @@
     :return: List of valid dot keys.
     """
     left_reversed_parts = dot_key_wildcard.split(".")[::-1]
-    return _get_valid_dot_keys_with_wildcard_impl(left_reversed_parts, root, validate_func=validate_func)
->>>>>>> 1f13e281
+    return _get_valid_dot_keys_with_wildcard_impl(left_reversed_parts, root, validate_func=validate_func)