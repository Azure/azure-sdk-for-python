# ---------------------------------------------------------
# Copyright (c) Microsoft Corporation. All rights reserved.
# ---------------------------------------------------------

import logging
import sys

<<<<<<< HEAD
# from azure.ai.ml._telemetry import AML_INTERNAL_LOGGER_NAMESPACE
=======
from azure.ai.ml._telemetry.logging_handler import AML_INTERNAL_LOGGER_NAMESPACE
>>>>>>> dce54150


def initialize_logger_info(module_logger: logging.Logger, terminator="\n") -> None:
    module_logger.setLevel(logging.INFO)
    module_logger.propagate = False
    handler = logging.StreamHandler(sys.stderr)
    handler.setLevel(logging.INFO)
    handler.terminator = terminator
    handler.flush = sys.stderr.flush
    module_logger.addHandler(handler)


class OpsLogger:
    def __init__(self, name: str):
<<<<<<< HEAD
        # self.logger: logging.Logger = logging.getLogger(AML_INTERNAL_LOGGER_NAMESPACE + name)
        # self.logger.propagate = False
        self.module_logger = logging.getLogger(name)
        self.custom_dimensions = {}

    # def update_info(self, data: dict) -> None:
    #     if "app_insights_handler" in data:
    #         self.logger.addHandler(data.pop("app_insights_handler"))
=======
        self.package_logger: logging.Logger = logging.getLogger(AML_INTERNAL_LOGGER_NAMESPACE + name)
        self.package_logger.propagate = False
        self.module_logger = logging.getLogger(name)
        self.custom_dimensions = {}

    def update_info(self, data: dict) -> None:
        if "app_insights_handler" in data:
            self.package_logger.addHandler(data.pop("app_insights_handler"))
>>>>>>> dce54150
<|MERGE_RESOLUTION|>--- conflicted
+++ resolved
@@ -5,11 +5,7 @@
 import logging
 import sys
 
-<<<<<<< HEAD
-# from azure.ai.ml._telemetry import AML_INTERNAL_LOGGER_NAMESPACE
-=======
 from azure.ai.ml._telemetry.logging_handler import AML_INTERNAL_LOGGER_NAMESPACE
->>>>>>> dce54150
 
 
 def initialize_logger_info(module_logger: logging.Logger, terminator="\n") -> None:
@@ -24,16 +20,6 @@
 
 class OpsLogger:
     def __init__(self, name: str):
-<<<<<<< HEAD
-        # self.logger: logging.Logger = logging.getLogger(AML_INTERNAL_LOGGER_NAMESPACE + name)
-        # self.logger.propagate = False
-        self.module_logger = logging.getLogger(name)
-        self.custom_dimensions = {}
-
-    # def update_info(self, data: dict) -> None:
-    #     if "app_insights_handler" in data:
-    #         self.logger.addHandler(data.pop("app_insights_handler"))
-=======
         self.package_logger: logging.Logger = logging.getLogger(AML_INTERNAL_LOGGER_NAMESPACE + name)
         self.package_logger.propagate = False
         self.module_logger = logging.getLogger(name)
@@ -41,5 +27,4 @@
 
     def update_info(self, data: dict) -> None:
         if "app_insights_handler" in data:
-            self.package_logger.addHandler(data.pop("app_insights_handler"))
->>>>>>> dce54150
+            self.package_logger.addHandler(data.pop("app_insights_handler"))