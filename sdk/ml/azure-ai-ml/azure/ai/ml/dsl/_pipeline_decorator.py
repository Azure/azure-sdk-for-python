# ---------------------------------------------------------
# Copyright (c) Microsoft Corporation. All rights reserved.
# ---------------------------------------------------------

# pylint: disable=protected-access

import inspect
import logging
from collections import OrderedDict
from functools import wraps
from inspect import Parameter, signature
from pathlib import Path
from typing import Any, Callable, Dict, TypeVar, List

<<<<<<< HEAD
from azure.ai.ml._utils.utils import is_private_preview_enabled
from azure.ai.ml.entities import Data, PipelineJob, PipelineJobSettings
=======
from azure.ai.ml.entities import Data, PipelineJob, PipelineJobSettings, Model
>>>>>>> fa63b995
from azure.ai.ml.entities._builders.pipeline import Pipeline
from azure.ai.ml.entities._inputs_outputs import Input, is_parameter_group
from azure.ai.ml.entities._job.pipeline._io import NodeOutput, PipelineInput, _GroupAttrDict
from azure.ai.ml.entities._job.pipeline._pipeline_expression import PipelineExpression
from azure.ai.ml.exceptions import (
    MissingPositionalArgsError,
    MultipleValueError,
    TooManyPositionalArgsError,
    UnexpectedKeywordError,
    UnsupportedParameterKindError,
    UserErrorException,
    NonExistParamValueError,
    UnExpectedNonPipelineParameterTypeError,
)

from ._pipeline_component_builder import PipelineComponentBuilder, _is_inside_dsl_pipeline_func
from ._settings import _dsl_settings_stack
from ._utils import _resolve_source_file

_TFunc = TypeVar("_TFunc", bound=Callable[..., Any])

SUPPORTED_INPUT_TYPES = (
    PipelineInput,
    NodeOutput,
    Input,
    Model,
    Data,  # For the case use a Data object as an input, we will convert it to Input object
    Pipeline,  # For the case use a pipeline node as the input, we use its only one output as the real input.
    str,
    bool,
    int,
    float,
    PipelineExpression,
    _GroupAttrDict,
)
module_logger = logging.getLogger(__name__)


def pipeline(
    func=None,
    *,
    name: str = None,
    version: str = None,
    display_name: str = None,
    description: str = None,
    experiment_name: str = None,
    tags: Dict[str, str] = None,
    **kwargs,
):
    """Build a pipeline which contains all component nodes defined in this
    function. Set AZURE_ML_CLI_PRIVATE_FEATURES_ENABLED to enable multi layer pipeline.

    .. note::

        The following pseudo-code shows how to create a pipeline using this decorator.

    .. code-block:: python

                # Define a pipeline with decorator
                @pipeline(name='sample_pipeline', description='pipeline description')
                def sample_pipeline_func(pipeline_input, pipeline_str_param):
                        # component1 and component2 will be added into the current pipeline
                        component1 = component1_func(input1=pipeline_input, param1='literal')
                        component2 = component2_func(input1=dataset, param1=pipeline_str_param)
                        # A decorated pipeline function needs to return outputs.
                        # In this case, the pipeline has two outputs: component1's output1 and component2's output1,
                        # and let's rename them to 'pipeline_output1' and 'pipeline_output2'
                        return {
                            'pipeline_output1': component1.outputs.output1,
                            'pipeline_output2': component2.outputs.output1
                        }

                # E.g.: This call returns a pipeline job with nodes=[component1, component2],
                pipeline_job = sample_pipeline_func(
                    pipeline_input=Input(type='uri_folder', path='./local-data'),
                    pipeline_str_param='literal'
                )
                ml_client.jobs.create_or_update(pipeline_job, experiment_name="pipeline_samples")

    :param func: The user pipeline function to be decorated.
    :param func: types.FunctionType
    :param name: The name of pipeline component, defaults to function name.
    :type name: str
    :param version: The version of pipeline component, defaults to "1".
    :type version: str
    :param display_name: The display name of pipeline component, defaults to function name.
    :type display_name: str
    :param description: The description of the built pipeline.
    :type description: str
    :param experiment_name: Name of the experiment the job will be created under, \
                if None is provided, experiment will be set to current directory.
    :type experiment_name: str
    :param tags: The tags of pipeline component.
    :type tags: dict[str, str]
    :param kwargs: A dictionary of additional configuration parameters.
    :type kwargs: dict
    """

    def pipeline_decorator(func: _TFunc) -> _TFunc:
        if not isinstance(func, Callable): # pylint: disable=isinstance-second-argument-not-valid-type
            raise UserErrorException(f"Dsl pipeline decorator accept only function type, got {type(func)}.")

        non_pipeline_inputs = kwargs.get("non_pipeline_inputs", []) or kwargs.get("non_pipeline_parameters", [])
        # compute variable names changed from default_compute_targe -> compute -> default_compute -> none
        # to support legacy usage, we support them with priority.
        compute = kwargs.get("compute", None)
        default_compute_target = kwargs.get("default_compute_target", None)
        default_compute_target = kwargs.get("default_compute", None) or default_compute_target
        continue_on_step_failure = kwargs.get("continue_on_step_failure", None)
        on_init = kwargs.get("on_init", None)
        on_finalize = kwargs.get("on_finalize", None)

        default_datastore = kwargs.get("default_datastore", None)
        force_rerun = kwargs.get("force_rerun", None)
        job_settings = {
            "default_datastore": default_datastore,
            "continue_on_step_failure": continue_on_step_failure,
            "force_rerun": force_rerun,
            "default_compute": default_compute_target,
            "on_init": on_init,
            "on_finalize": on_finalize,
        }
        func_entry_path = _resolve_source_file()
        if not func_entry_path:
            func_path = Path(inspect.getfile(func))
            # in notebook, func_path may be a fake path and will raise error when trying to resolve this fake path
            if func_path.exists():
                func_entry_path = func_path.resolve().absolute()

        job_settings = {k: v for k, v in job_settings.items() if v is not None}
        pipeline_builder = PipelineComponentBuilder(
            func=func,
            name=name,
            version=version,
            display_name=display_name,
            description=description,
            compute=compute,
            default_datastore=default_datastore,
            tags=tags,
            source_path=str(func_entry_path),
            non_pipeline_inputs=non_pipeline_inputs,
        )

        @wraps(func)
        def wrapper(*args, **kwargs) -> PipelineJob:
            # Default args will be added here.
            # pylint: disable=abstract-class-instantiated
            # Node: push/pop stack here instead of put it inside build()
            # Because we only want to enable dsl settings on top level pipeline
            _dsl_settings_stack.push()  # use this stack to track on_init/on_finalize settings
            try:
<<<<<<< HEAD
                # Convert args to kwargs
                provided_positional_args, provided_positional_kwargs = _validate_args(func, args, kwargs)
                kwargs = OrderedDict(list(provided_positional_kwargs.items()) + list(provided_positional_args.items()))

                # When pipeline supports variable parameters, update pipeline component to support
                # the inputs in *args and **kwargs.
                pipeline_builder._update_inputs(kwargs)

                # TODO: cache built pipeline component
                pipeline_component = pipeline_builder.build(provided_positional_args, provided_positional_kwargs)
=======
                provided_positional_args = _validate_args(func, args, kwargs, non_pipeline_inputs)
                # Convert args to kwargs
                kwargs.update(provided_positional_args)
                non_pipeline_params_dict = {k: v for k, v in kwargs.items() if k in non_pipeline_inputs}

                # TODO: cache built pipeline component
                pipeline_component = pipeline_builder.build(non_pipeline_params_dict=non_pipeline_params_dict)
>>>>>>> fa63b995
            finally:
                # use `finally` to ensure pop operation from the stack
                dsl_settings = _dsl_settings_stack.pop()

            # update on_init/on_finalize settings if init/finalize job is set
            if dsl_settings.init_job_set:
                job_settings["on_init"] = dsl_settings.init_job_name(pipeline_component.jobs)
            if dsl_settings.finalize_job_set:
                job_settings["on_finalize"] = dsl_settings.finalize_job_name(pipeline_component.jobs)

            # TODO: pass compute & default_compute separately?
            common_init_args = {
                "experiment_name": experiment_name,
                "component": pipeline_component,
                "inputs": kwargs,
                "tags": tags,
            }
            if _is_inside_dsl_pipeline_func():
                # on_init/on_finalize is not supported for pipeline component
                if job_settings.get("on_init") is not None or job_settings.get("on_finalize") is not None:
                    raise UserErrorException("On_init/on_finalize is not supported for pipeline component.")
                # Build pipeline node instead of pipeline job if inside dsl.
                built_pipeline = Pipeline(_from_component_func=True, **common_init_args)
                if job_settings:
                    module_logger.warning(
                        ("Job settings %s on pipeline function %r are ignored " "when using inside PipelineJob."),
                        job_settings,
                        func.__name__,
                    )
            else:
                built_pipeline = PipelineJob(
                    jobs=pipeline_component.jobs,
                    compute=compute,
                    settings=PipelineJobSettings(**job_settings),
                    **common_init_args,
                )

            return built_pipeline

        wrapper._is_dsl_func = True
        wrapper._job_settings = job_settings
        wrapper._pipeline_builder = pipeline_builder
        return wrapper

    # enable use decorator without "()" if all arguments are default values
    if func is not None:
        return pipeline_decorator(func)
    return pipeline_decorator


def _validate_args(func, args, kwargs, non_pipeline_inputs):
    """Validate customer function args and convert them to kwargs."""
    if not isinstance(non_pipeline_inputs, List) or \
            any(not isinstance(param, str) for param in non_pipeline_inputs):
        raise UnExpectedNonPipelineParameterTypeError()
    # Positional arguments validate
    is_support_variable_params = is_private_preview_enabled()
    all_parameters = [param for _, param in signature(func).parameters.items()]
    all_parameter_keys = [param.name for param in all_parameters]
<<<<<<< HEAD
    named_parameters = [param for param in all_parameters if param.kind not in [param.VAR_KEYWORD, param.VAR_POSITIONAL]]
    empty_parameters = {param.name: param for param in named_parameters if param.default is Parameter.empty}
    # Implicit parameter are *args and **kwargs
    if not is_support_variable_params:
        if len(all_parameters) != len(named_parameters):
            raise UnsupportedParameterKindError(func.__name__)

        min_num = len(empty_parameters)
        max_num = len(named_parameters)
        if len(args) > max_num:
            raise TooManyPositionalArgsError(func.__name__, min_num, max_num, len(args))

    func_args, provided_args = list(args), OrderedDict({})
    provided_kwargs = OrderedDict({param.name: func_args.pop(0) for param in named_parameters if len(func_args) > 0})
    for index, arg in enumerate(func_args):
        provided_args[f"args_{index}"] = func_args[index]
=======
    non_pipeline_inputs = non_pipeline_inputs or []
    unexpected_non_pipeline_inputs = [param for param in non_pipeline_inputs if param not in all_parameter_keys]
    if unexpected_non_pipeline_inputs:
        raise NonExistParamValueError(func.__name__, unexpected_non_pipeline_inputs)

    empty_parameters = {param.name: param for param in all_parameters if param.default is Parameter.empty}
    min_num = len(empty_parameters)
    max_num = len(all_parameters)
    if len(args) > max_num:
        raise TooManyPositionalArgsError(func.__name__, min_num, max_num, len(args))

    provided_args = OrderedDict({param.name: args[idx] for idx, param in enumerate(all_parameters) if idx < len(args)})
>>>>>>> fa63b995
    for _k in kwargs.keys():
        if not is_support_variable_params and _k not in all_parameter_keys:
            raise UnexpectedKeywordError(func.__name__, _k, all_parameter_keys)
        if _k in provided_kwargs.keys():
            raise MultipleValueError(func.__name__, _k)
        provided_kwargs[_k] = kwargs[_k]

    missing_keys = empty_parameters.keys() - provided_kwargs.keys()
    if len(missing_keys) > 0:
        raise MissingPositionalArgsError(func.__name__, missing_keys)

    def _is_supported_data_type(_data):
        return (
            isinstance(_data, SUPPORTED_INPUT_TYPES)
            or is_parameter_group(_data)
        )

<<<<<<< HEAD
    for pipeline_input_name in provided_kwargs:
        data = provided_kwargs[pipeline_input_name]
        if data is not None and not _is_supported_data_type(data):
=======
    for pipeline_input_name in provided_args:
        data = provided_args[pipeline_input_name]
        if data is not None and not _is_supported_data_type(data) and \
                pipeline_input_name not in non_pipeline_inputs:
>>>>>>> fa63b995
            msg = (
                "Pipeline input expected an azure.ai.ml.Input or primitive types (str, bool, int or float), "
                "but got type {}."
            )
            raise UserErrorException(
                message=msg.format(type(data)),
                no_personal_data_message=msg.format("[type(pipeline_input_name)]"),
            )

    return provided_args, provided_kwargs<|MERGE_RESOLUTION|>--- conflicted
+++ resolved
@@ -12,12 +12,8 @@
 from pathlib import Path
 from typing import Any, Callable, Dict, TypeVar, List
 
-<<<<<<< HEAD
 from azure.ai.ml._utils.utils import is_private_preview_enabled
-from azure.ai.ml.entities import Data, PipelineJob, PipelineJobSettings
-=======
 from azure.ai.ml.entities import Data, PipelineJob, PipelineJobSettings, Model
->>>>>>> fa63b995
 from azure.ai.ml.entities._builders.pipeline import Pipeline
 from azure.ai.ml.entities._inputs_outputs import Input, is_parameter_group
 from azure.ai.ml.entities._job.pipeline._io import NodeOutput, PipelineInput, _GroupAttrDict
@@ -169,26 +165,20 @@
             # Because we only want to enable dsl settings on top level pipeline
             _dsl_settings_stack.push()  # use this stack to track on_init/on_finalize settings
             try:
-<<<<<<< HEAD
                 # Convert args to kwargs
-                provided_positional_args, provided_positional_kwargs = _validate_args(func, args, kwargs)
+                provided_positional_args, provided_positional_kwargs = _validate_args(func, args, kwargs,
+                                                                                      non_pipeline_inputs)
                 kwargs = OrderedDict(list(provided_positional_kwargs.items()) + list(provided_positional_args.items()))
 
                 # When pipeline supports variable parameters, update pipeline component to support
                 # the inputs in *args and **kwargs.
                 pipeline_builder._update_inputs(kwargs)
 
+                non_pipeline_params_dict = {k: v for k, v in kwargs.items() if k in non_pipeline_inputs}
+
                 # TODO: cache built pipeline component
-                pipeline_component = pipeline_builder.build(provided_positional_args, provided_positional_kwargs)
-=======
-                provided_positional_args = _validate_args(func, args, kwargs, non_pipeline_inputs)
-                # Convert args to kwargs
-                kwargs.update(provided_positional_args)
-                non_pipeline_params_dict = {k: v for k, v in kwargs.items() if k in non_pipeline_inputs}
-
-                # TODO: cache built pipeline component
-                pipeline_component = pipeline_builder.build(non_pipeline_params_dict=non_pipeline_params_dict)
->>>>>>> fa63b995
+                pipeline_component = pipeline_builder.build(provided_positional_args, provided_positional_kwargs,
+                                                            non_pipeline_params_dict=non_pipeline_params_dict)
             finally:
                 # use `finally` to ensure pop operation from the stack
                 dsl_settings = _dsl_settings_stack.pop()
@@ -248,7 +238,11 @@
     is_support_variable_params = is_private_preview_enabled()
     all_parameters = [param for _, param in signature(func).parameters.items()]
     all_parameter_keys = [param.name for param in all_parameters]
-<<<<<<< HEAD
+    non_pipeline_inputs = non_pipeline_inputs or []
+    unexpected_non_pipeline_inputs = [param for param in non_pipeline_inputs if param not in all_parameter_keys]
+    if unexpected_non_pipeline_inputs:
+        raise NonExistParamValueError(func.__name__, unexpected_non_pipeline_inputs)
+
     named_parameters = [param for param in all_parameters if param.kind not in [param.VAR_KEYWORD, param.VAR_POSITIONAL]]
     empty_parameters = {param.name: param for param in named_parameters if param.default is Parameter.empty}
     # Implicit parameter are *args and **kwargs
@@ -265,20 +259,6 @@
     provided_kwargs = OrderedDict({param.name: func_args.pop(0) for param in named_parameters if len(func_args) > 0})
     for index, arg in enumerate(func_args):
         provided_args[f"args_{index}"] = func_args[index]
-=======
-    non_pipeline_inputs = non_pipeline_inputs or []
-    unexpected_non_pipeline_inputs = [param for param in non_pipeline_inputs if param not in all_parameter_keys]
-    if unexpected_non_pipeline_inputs:
-        raise NonExistParamValueError(func.__name__, unexpected_non_pipeline_inputs)
-
-    empty_parameters = {param.name: param for param in all_parameters if param.default is Parameter.empty}
-    min_num = len(empty_parameters)
-    max_num = len(all_parameters)
-    if len(args) > max_num:
-        raise TooManyPositionalArgsError(func.__name__, min_num, max_num, len(args))
-
-    provided_args = OrderedDict({param.name: args[idx] for idx, param in enumerate(all_parameters) if idx < len(args)})
->>>>>>> fa63b995
     for _k in kwargs.keys():
         if not is_support_variable_params and _k not in all_parameter_keys:
             raise UnexpectedKeywordError(func.__name__, _k, all_parameter_keys)
@@ -296,16 +276,10 @@
             or is_parameter_group(_data)
         )
 
-<<<<<<< HEAD
     for pipeline_input_name in provided_kwargs:
         data = provided_kwargs[pipeline_input_name]
-        if data is not None and not _is_supported_data_type(data):
-=======
-    for pipeline_input_name in provided_args:
-        data = provided_args[pipeline_input_name]
         if data is not None and not _is_supported_data_type(data) and \
                 pipeline_input_name not in non_pipeline_inputs:
->>>>>>> fa63b995
             msg = (
                 "Pipeline input expected an azure.ai.ml.Input or primitive types (str, bool, int or float), "
                 "but got type {}."
