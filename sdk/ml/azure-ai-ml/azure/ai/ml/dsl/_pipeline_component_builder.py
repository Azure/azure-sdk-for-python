# ---------------------------------------------------------
# Copyright (c) Microsoft Corporation. All rights reserved.
# ---------------------------------------------------------

# pylint: disable=protected-access
import copy
import inspect
import logging
import typing
from collections import OrderedDict
from inspect import Parameter, signature
from typing import Callable, Union

from azure.ai.ml._internal._utils._utils import _map_internal_output_type
from azure.ai.ml._utils._func_utils import get_outputs_and_locals
from azure.ai.ml._utils.utils import (
    is_valid_node_name,
    parse_args_description_from_docstring,
)
from azure.ai.ml.constants._component import ComponentSource, IOConstants
from azure.ai.ml.constants._job.pipeline import COMPONENT_IO_KEYWORDS
from azure.ai.ml.dsl._utils import _sanitize_python_variable_name
from azure.ai.ml.entities import PipelineJob
from azure.ai.ml.entities._builders import BaseNode
from azure.ai.ml.entities._builders.control_flow_node import ControlFlowNode
from azure.ai.ml.entities._component.pipeline_component import PipelineComponent
from azure.ai.ml.entities._inputs_outputs import GroupInput, Input, Output, _get_param_with_standard_annotation
from azure.ai.ml.entities._inputs_outputs.utils import _get_annotation_by_value, is_group
from azure.ai.ml.entities._job.automl.automl_job import AutoMLJob
from azure.ai.ml.entities._job.pipeline._attr_dict import has_attr_safe
from azure.ai.ml.entities._job.pipeline._io import NodeOutput, PipelineInput, PipelineOutput, _GroupAttrDict
from azure.ai.ml.entities._util import copy_output_setting

# We need to limit the depth of pipeline to avoid the built graph goes too deep and prevent potential
# stack overflow in dsl.pipeline.
from azure.ai.ml.exceptions import UserErrorException

_BUILDER_STACK_MAX_DEPTH = 100

module_logger = logging.getLogger(__name__)


class _PipelineComponentBuilderStack:
    def __init__(self):
        self.items = []

    def top(self) -> "PipelineComponentBuilder":
        if self.is_empty():
            return None
        return self.items[-1]

    def pop(self) -> "PipelineComponentBuilder":
        if self.is_empty():
            return None
        return self.items.pop()

    def push(self, item):
        error_msg = f"{self.__class__.__name__} only " f"allows pushing `{PipelineComponentBuilder.__name__}` element"
        assert isinstance(item, PipelineComponentBuilder), error_msg

        # TODO: validate cycle
        self.items.append(item)
        if self.size() >= _BUILDER_STACK_MAX_DEPTH:
            current_pipeline = self.items[0].name
            # clear current pipeline stack
            self.items = []
            msg = "Pipeline {} depth exceeds limitation. Max depth: {}"
            raise UserErrorException(
                message=msg.format(current_pipeline, _BUILDER_STACK_MAX_DEPTH),
                no_personal_data_message=msg.format("[current_pipeline]", _BUILDER_STACK_MAX_DEPTH),
            )

    def is_empty(self):
        return len(self.items) == 0

    def size(self):
        return len(self.items)


# This collection is used to record pipeline component builders in current call stack
_definition_builder_stack = _PipelineComponentBuilderStack()


def _is_inside_dsl_pipeline_func() -> bool:
    """Returns true if is inside DSL pipeline func."""
    return _definition_builder_stack.size() > 0


def _add_component_to_current_definition_builder(component):
    if _is_inside_dsl_pipeline_func():
        builder = _definition_builder_stack.top()
        builder.add_node(component)


class PipelineComponentBuilder:
    # map from python built-in type to component type
    # pylint: disable=too-many-instance-attributes
    DEFAULT_DATA_TYPE_MAPPING = {
        "float": "number",
        "int": "integer",
        "bool": "boolean",
        "str": "string",
    }
    DEFAULT_OUTPUT_NAME = "output"

    def __init__(
        self,
        func: Callable,
        name=None,
        version=None,
        display_name=None,
        description=None,
        default_datastore=None,
        tags=None,
        source_path=None,
        non_pipeline_inputs=None,
    ):
        self.func = func
        name = name if name else func.__name__
        display_name = display_name if display_name else name
        description = description if description else func.__doc__
        self._args_description = parse_args_description_from_docstring(func.__doc__)
        if name is None:
            name = func.__name__
        # List of nodes, order by it's creation order in pipeline.
        self.nodes = []
        self.non_pipeline_parameter_names = non_pipeline_inputs or []
        # A dict of inputs name to InputDefinition.
        # TODO: infer pipeline component input meta from assignment
        self.inputs = self._build_inputs(func)
        self.output_annotation = self._get_output_annotation(func)
        self._name = name
        self.version = version
        self.display_name = display_name
        self.description = description
        self.default_datastore = default_datastore
        self.tags = tags
        self.source_path = source_path

    @property
    def name(self):
        """Name of pipeline builder, it's name will be same as the pipeline
        definition it builds."""
        return self._name

    def add_node(self, node: Union[BaseNode, AutoMLJob]):
        """Add node to pipeline builder.

        :param node: A pipeline node.
        :type node: Union[BaseNode, AutoMLJob]
        """
        self.nodes.append(node)

    def build(
        self, *, user_provided_kwargs=None, non_pipeline_inputs_dict=None, non_pipeline_inputs=None
    ) -> PipelineComponent:
        """
        Build a pipeline component from current pipeline builder.
        :param user_provided_kwargs: The kwargs user provided to dsl pipeline function. None if not provided.
        :param non_pipeline_inputs_dict: The non-pipeline input provided key-value. None if not exist.
        :param non_pipeline_inputs: List of non-pipeline input name. None if not exist.
        """
        if user_provided_kwargs is None:
            user_provided_kwargs = {}
        # Clear nodes as we may call build multiple times.
        self.nodes = []

        kwargs = _build_pipeline_parameter(
            func=self.func,
            user_provided_kwargs=user_provided_kwargs,
            # TODO: support result() for pipeline input inside parameter group
            group_default_kwargs=self._get_group_parameter_defaults(),
            non_pipeline_inputs=non_pipeline_inputs,
        )
        kwargs.update(non_pipeline_inputs_dict or {})

        # Use a dict to store all variables in self.func
        # We use this stack to store the dsl pipeline definition hierarchy
        _definition_builder_stack.push(self)

        try:
            outputs, _locals = get_outputs_and_locals(self.func, kwargs)
        finally:
            _definition_builder_stack.pop()

        if outputs is None:
            outputs = {}

        jobs = self._update_nodes_variable_names(_locals)
        pipeline_component = PipelineComponent(
            name=self.name,
            version=self.version,
            display_name=self.display_name,
            description=self.description,
            inputs=self.inputs,
            jobs=jobs,
            tags=self.tags,
            source_path=self.source_path,
            _source=ComponentSource.DSL,
        )
        # TODO: Refine here. The output can not be built first then pass into pipeline component creation,
        # exception will be raised in component.build_validate_io().
        pipeline_component._outputs = self._build_pipeline_outputs(outputs)
        return pipeline_component

    def _validate_group_annotation(self, name:str, val:GroupInput):
        for k, v in val.values.items():
            if isinstance(v, GroupInput):
                self._validate_group_annotation(k, v)
            elif isinstance(v, Output):
                # TODO(2097468): automatically change it to Input when used in input annotation
                raise UserErrorException("Output annotation cannot be used in @pipeline.")
            elif isinstance(v, Input):
                if v.type not in IOConstants.PRIMITIVE_STR_2_TYPE:
                    # TODO(2097478): support port type groups
                    raise UserErrorException(f"Only primitive types can be used as input of group, got {v.type}")
            else:
                raise UserErrorException(f"Unsupported annotation type {type(v)} for group field {name}.{k}")

    def _build_inputs(self, func):
        inputs = _get_param_with_standard_annotation(func, is_func=True, skip_params=self.non_pipeline_parameter_names)
        for k, v in inputs.items():
            if isinstance(v, GroupInput):
                self._validate_group_annotation(name=k, val=v)
            # add arg description
            if k in self._args_description:
                v["description"] = self._args_description[k]
        return inputs

    def _build_pipeline_outputs(self, outputs: typing.Dict[str, NodeOutput]):
        """Validate if dsl.pipeline returns valid outputs and set output
        binding. Create PipelineOutput as pipeline's output definition based on
        node outputs from return.

        :param outputs: Outputs of pipeline
        :type outputs: Mapping[str, azure.ai.ml.Output]
        """
        error_msg = (
            "The return type of dsl.pipeline decorated function should be a mapping from output name to "
            "azure.ai.ml.Output with owner."
        )
        if is_group(outputs):
            outputs = {key: val for key, val in outputs.__dict__.items() if val}
        if not isinstance(outputs, dict):
            raise UserErrorException(message=error_msg, no_personal_data_message=error_msg)
        output_dict = {}
        output_meta_dict = {}
        for key, value in outputs.items():
            if not isinstance(key, str) or not isinstance(value, NodeOutput) or value._owner is None:
                raise UserErrorException(message=error_msg, no_personal_data_message=error_msg)
            if value._meta is not None:
                meta = value._meta
            else:
                meta = Output(
                    type=value.type,
                    path=value.path,
                    mode=value.mode,
                    description=value.description,
                    is_control=value.is_control,
                )

            # Note: Here we set PipelineOutput as Pipeline's output definition as we need output binding.
            output_meta = Output(
<<<<<<< HEAD
                type=_map_type(meta),
                description=meta.description,
                mode=meta.mode,
                is_control=meta.is_control
=======
                type=_map_internal_output_type(meta), description=meta.description,
                mode=meta.mode, is_control=meta.is_control
>>>>>>> 92f5938e
            )
            pipeline_output = PipelineOutput(
                port_name=key,
                data=None,
                # This is a hack: when parallel_for node outputs promoted to pipeline level,
                # pipeline outputs type should be same with node levle.
                meta=output_meta,
                owner="pipeline",
                description=self._args_description.get(key, None),
            )
            # copy node level output setting to pipeline output
            copy_output_setting(source=value._owner.outputs[value._port_name], target=pipeline_output)

            value._owner.outputs[value._port_name]._data = pipeline_output

            output_dict[key] = pipeline_output
            output_meta_dict[key] = output_meta._to_dict()

        self._validate_inferred_outputs(output_meta_dict, output_dict)
        return output_dict

    def _get_group_parameter_defaults(self):
        group_defaults = {}
        for key, val in self.inputs.items():
            if not isinstance(val, GroupInput):
                continue
            # Copy and insert top-level parameter name into group names for all items
            group_defaults[key] = copy.deepcopy(val.default)
            group_defaults[key].insert_group_name_for_items(key)
        return group_defaults

    def _update_nodes_variable_names(self, func_variables: dict):
        """Update nodes list to ordered dict with variable name key and
        component object value.

        Variable naming priority:
             1. Specified by using xxx.name.
                 e.g.
                 module1 = module_func()
                 module1.name = "node1"     # final node name is "node1"

             2. Variable name
                 e.g.
                 my_node = module_func()     # final node name is "my_node"

             3. Anonymous node, but another node with same component.name has user-defined name
                 e.g.
                 my_node = module_func()     # final node name is "my_node"
                 module_fun()                # final node name is "my_node_1"
                 module_fun()                # final node name is "my_node_2"

             4. Anonymous node
                 e.g.
                 my_node = module_func()     # final node name is "my_node"
                 module_func_1()             # final node name is its component name
        """

        def _get_name_or_component_name(node: Union[BaseNode, AutoMLJob]):
            # TODO(1979547): refactor this
            if isinstance(node, AutoMLJob):
                return node.name or _sanitize_python_variable_name(node.__class__.__name__)
            if isinstance(node, ControlFlowNode):
                return _sanitize_python_variable_name(node.__class__.__name__)
            return node.name or node._get_component_name()

        valid_component_ids = set(item._instance_id for item in self.nodes)
        id_name_dict = {}
        name_count_dict = {}
        compname_udfname_dict = {}
        local_names = set()
        result = OrderedDict()

        for k, v in func_variables.items():
            # TODO(1979547): refactor this
            if not isinstance(v, (BaseNode, AutoMLJob, PipelineJob, ControlFlowNode)):
                continue
            instance_id = getattr(v, "_instance_id", None)
            if instance_id not in valid_component_ids:
                continue
            name = getattr(v, "name", None) or k
            if name is not None:
                name = name.lower()

            # User defined name must be valid python identifier
            if not is_valid_node_name(name):
                raise UserErrorException(
                    f"Invalid node name found: {name!r}. Node name must start with a lower letter or underscore, "
                    "and can only contain lower letters, numbers and underscore."
                )

            # Raise error when setting a name that already exists, likely conflict with a variable name
            if name in local_names and instance_id not in id_name_dict:
                raise UserErrorException(
                    f"Duplicate node name found in pipeline: {self.name!r}, "
                    f"node name: {name!r}. Duplicate check is case-insensitive."
                )
            local_names.add(name)
            id_name_dict[v._instance_id] = name
            name_count_dict[name] = 1

        # Find the last user-defined name for the same type of components
        for node in self.nodes:
            _id = node._instance_id
            if _id in id_name_dict:
                compname_udfname_dict[_get_name_or_component_name(node)] = id_name_dict[_id]

        # Refine and fill default name
        # If component name is same, append '_{count}' suffix
        for node in self.nodes:
            _id = node._instance_id
            if _id not in id_name_dict:
                target_name = _get_name_or_component_name(node)
                if node.name is None and target_name in compname_udfname_dict:
                    target_name = compname_udfname_dict[target_name]
                if target_name not in name_count_dict:
                    name_count_dict[target_name] = 0
                name_count_dict[target_name] += 1
                suffix = "" if name_count_dict[target_name] == 1 else f"_{name_count_dict[target_name] - 1}"
                id_name_dict[_id] = f"{_sanitize_python_variable_name(target_name)}{suffix}"
            final_name = id_name_dict[_id]
            node.name = final_name
            result[final_name] = node

            # Validate IO name of node with correct node name, and log warning if there is keyword.
            self._validate_keyword_in_node_io(node)
        return result

    def _update_inputs(self, pipeline_inputs):
        """Update the pipeline inputs by the dict."""
        for input_name, value in pipeline_inputs.items():
            if input_name not in self.inputs:
                if isinstance(value, PipelineInput):
                    value = value._data
                if isinstance(value, Input):
                    anno = copy.copy(value)
                elif isinstance(value, NodeOutput):
                    anno = Input(type=value.type)
                else:
                    anno = _get_annotation_by_value(value)
                anno.name = input_name
                anno.description = self._args_description.get(input_name)
                self.inputs[input_name] = anno

    @classmethod
    def _get_output_annotation(cls, func):
        """Get the output annotation of the function, validate & refine it."""
        return_annotation = inspect.signature(func).return_annotation

        if is_group(return_annotation):
            outputs = _get_param_with_standard_annotation(return_annotation, is_func=False)
        elif isinstance(return_annotation, Output):
            outputs = {cls.DEFAULT_OUTPUT_NAME: return_annotation}
        else:
            # skip if return annotation is not group or output
            return {}

        output_annotations = {}
        for key, val in outputs.items():
            if isinstance(val, GroupInput):
                raise UserErrorException(message="Nested group annotation is not supported in pipeline output.")
            # normalize annotation since currently annotation in @group will be converted to Input
            if isinstance(val, Input):
                val = Output(type=val.type)
            if not isinstance(val, Output):
                raise UserErrorException(
                    message="Invalid output annotation. "
                            f"Only Output annotation in return annotation is supported. Got {type(val)}."
                )
            output_annotations[key] = val._to_dict()
        return output_annotations

    def _validate_inferred_outputs(self, output_meta_dict: dict, output_dict: dict):
        """Validate inferred output dict against annotation."""
        if not self.output_annotation:
            return
        error_prefix = "Unmatched outputs between actual pipeline output and output in annotation"
        if output_meta_dict.keys() != self.output_annotation.keys():
            raise UserErrorException(
                "{}: actual pipeline component outputs: {}, annotation outputs: {}".format(
                    error_prefix, output_meta_dict.keys(), self.output_annotation.keys()
                )
            )

        unmatched_outputs = []
        for key, actual_output in output_meta_dict.items():
            expected_output = self.output_annotation[key]
            actual_output.pop("description", None)
            expected_description = expected_output.pop("description", None)
            # skip comparing mode since when component's from remote, output mode is not available
            actual_output.pop("mode", None)
            expected_mode = expected_output.pop("mode", None)
            if expected_output != actual_output:
                unmatched_outputs.append(
                    f"{key}: pipeline component output: {actual_output} != annotation output {expected_output}"
                )
            if expected_description:
                output_dict[key]._meta.description = expected_description
                # also copy the description to pipeline job
                output_dict[key].description = expected_description
            if expected_mode:
                output_dict[key]._meta.mode = expected_mode
                # also copy the mode to pipeline job
                output_dict[key].mode = expected_mode

        if unmatched_outputs:
            raise UserErrorException(f"{error_prefix}: {unmatched_outputs}")

    @staticmethod
    def _validate_keyword_in_node_io(node: Union[BaseNode, AutoMLJob]):
        if has_attr_safe(node, "inputs"):
            for input_name in set(node.inputs) & COMPONENT_IO_KEYWORDS:
                module_logger.warning(
                    "Reserved word \"%s\" is used as input name in node \"%s\", "
                    "can only be accessed with '%s.inputs[\"%s\"]'",
                    input_name, node.name, node.name, input_name
                )
        if has_attr_safe(node, "outputs"):
            for output_name in set(node.outputs) & COMPONENT_IO_KEYWORDS:
                module_logger.warning(
                    "Reserved word \"%s\" is used as output name in node \"%s\", "
                    "can only be accessed with '%s.outputs[\"%s\"]'",
                    output_name, node.name, node.name, output_name
                )


def _build_pipeline_parameter(func, *, user_provided_kwargs, group_default_kwargs=None, non_pipeline_inputs=None):
    # Pass group defaults into kwargs to support group.item can be used even if no default on function.
    # example:
    # @group
    # class Group:
    #   key = 'val'
    #
    # @pipeline
    # def pipeline_func(param: Group):
    #   component_func(input=param.key)  <--- param.key should be val.

    # transform kwargs
    transformed_kwargs, non_pipeline_inputs = {}, non_pipeline_inputs or []
    if group_default_kwargs:
        transformed_kwargs.update(
            {
                key: _wrap_pipeline_parameter(key, default_value=value, actual_value=value)
                for key, value in group_default_kwargs.items()
                if key not in non_pipeline_inputs
            }
        )

    def all_params(parameters):
        for value in parameters.values():
            yield value

    if func is None:
        return transformed_kwargs

    parameters = all_params(signature(func).parameters)
    # transform default values
    for left_args in parameters:
        if (
            left_args.name not in transformed_kwargs.keys()
            and left_args.kind != Parameter.VAR_KEYWORD
            and left_args.name not in non_pipeline_inputs
        ):
            default_value = left_args.default if left_args.default is not Parameter.empty else None
            actual_value = user_provided_kwargs.get(left_args.name)
            transformed_kwargs[left_args.name] = _wrap_pipeline_parameter(
                key=left_args.name, default_value=default_value, actual_value=actual_value
            )
    # Add variable kwargs to transformed_kwargs.
    for key, value in user_provided_kwargs.items():
        if key not in transformed_kwargs:
            transformed_kwargs[key] = _wrap_pipeline_parameter(key=key, default_value=None, actual_value=value)
    return transformed_kwargs


def _wrap_pipeline_parameter(key, default_value, actual_value, group_names=None):
    # Append parameter path in group
    group_names = [*group_names] if group_names else []
    if isinstance(default_value, _GroupAttrDict):
        group_names.append(key)
        return _GroupAttrDict(
            {
                k: _wrap_pipeline_parameter(k, default_value=v, actual_value=v, group_names=group_names)
                for k, v in default_value.items()
            }
        )
    # Note: this PipelineInput object is built to mark input as a data binding.
    # It only exists in dsl.pipeline function execution time and won't store in pipeline job or pipeline component.
    return PipelineInput(name=key, meta=None, default_data=default_value, data=actual_value, group_names=group_names)<|MERGE_RESOLUTION|>--- conflicted
+++ resolved
@@ -261,15 +261,8 @@
 
             # Note: Here we set PipelineOutput as Pipeline's output definition as we need output binding.
             output_meta = Output(
-<<<<<<< HEAD
-                type=_map_type(meta),
-                description=meta.description,
-                mode=meta.mode,
-                is_control=meta.is_control
-=======
                 type=_map_internal_output_type(meta), description=meta.description,
                 mode=meta.mode, is_control=meta.is_control
->>>>>>> 92f5938e
             )
             pipeline_output = PipelineOutput(
                 port_name=key,
