# ---------------------------------------------------------
# Copyright (c) Microsoft Corporation. All rights reserved.
# ---------------------------------------------------------

# pylint: disable=protected-access
import copy
import sys
import typing
from collections import OrderedDict
from contextlib import contextmanager
from inspect import Parameter, signature
from typing import Callable, Union

from azure.ai.ml._utils.utils import (
    get_all_enum_values_iter,
    is_private_preview_enabled,
    is_valid_node_name,
    parse_args_description_from_docstring,
)
from azure.ai.ml.constants import AssetTypes
from azure.ai.ml.constants._component import ComponentSource
from azure.ai.ml.dsl._utils import _sanitize_python_variable_name
from azure.ai.ml.entities import PipelineJob
from azure.ai.ml.entities._builders import BaseNode
from azure.ai.ml.entities._builders.control_flow_node import ControlFlowNode
from azure.ai.ml.entities._component.pipeline_component import PipelineComponent
from azure.ai.ml.entities._inputs_outputs import GroupInput, Output, _get_param_with_standard_annotation, Input
from azure.ai.ml.entities._job.automl.automl_job import AutoMLJob
from azure.ai.ml.entities._job.pipeline._io import NodeOutput, PipelineInput, PipelineOutput, _GroupAttrDict
from azure.ai.ml.entities._inputs_outputs.utils import _get_annotation_by_value

# We need to limit the depth of pipeline to avoid the built graph goes too deep and prevent potential
# stack overflow in dsl.pipeline.
from azure.ai.ml.exceptions import UserErrorException

_BUILDER_STACK_MAX_DEPTH = 100


class _PipelineComponentBuilderStack:
    def __init__(self):
        self.items = []

    def top(self) -> "PipelineComponentBuilder":
        if self.is_empty():
            return None
        return self.items[-1]

    def pop(self) -> "PipelineComponentBuilder":
        if self.is_empty():
            return None
        return self.items.pop()

    def push(self, item):
        error_msg = f"{self.__class__.__name__} only " f"allows pushing `{PipelineComponentBuilder.__name__}` element"
        assert isinstance(item, PipelineComponentBuilder), error_msg

        # TODO: validate cycle
        self.items.append(item)
        if not is_private_preview_enabled() and self.size() >= 2:
            current_pipelines = [p.name for p in self.items]
            # clear current pipeline stack
            self.items = []
            msg = "Currently only single layer pipeline is supported. Got: {}"
            raise UserErrorException(
                message=msg.format(current_pipelines),
                no_personal_data_message=msg.format("[current_pipeline]"),
            )
        if self.size() >= _BUILDER_STACK_MAX_DEPTH:
            current_pipeline = self.items[0].name
            # clear current pipeline stack
            self.items = []
            msg = "Pipeline {} depth exceeds limitation. Max depth: {}"
            raise UserErrorException(
                message=msg.format(current_pipeline, _BUILDER_STACK_MAX_DEPTH),
                no_personal_data_message=msg.format("[current_pipeline]", _BUILDER_STACK_MAX_DEPTH),
            )

    def is_empty(self):
        return len(self.items) == 0

    def size(self):
        return len(self.items)


# This collection is used to record pipeline component builders in current call stack
_definition_builder_stack = _PipelineComponentBuilderStack()


def _is_inside_dsl_pipeline_func() -> bool:
    """Returns true if is inside DSL pipeline func."""
    return _definition_builder_stack.size() > 0


def _add_component_to_current_definition_builder(component):
    if _is_inside_dsl_pipeline_func():
        builder = _definition_builder_stack.top()
        builder.add_node(component)


def get_func_variable_tracer(_locals_data, func_code):
    """Get a tracer to trace variable names in dsl.pipeline function.

    :param _locals_data: A dict to save locals data.
    :type _locals_data: dict
    :param func_code: An code object to compare if current frame is inside user function.
    :type func_code: CodeType
    """

    def tracer(frame, event, arg):  # pylint: disable=unused-argument
        if frame.f_code == func_code and event == "return":
            # Copy the locals of user's dsl function when it returns.
            _locals_data.update(frame.f_locals.copy())

    return tracer


@contextmanager
def replace_sys_profiler(profiler):
    """A context manager which replaces sys profiler to given profiler."""
    original_profiler = sys.getprofile()
    sys.setprofile(profiler)
    try:
        yield
    finally:
        sys.setprofile(original_profiler)


class PipelineComponentBuilder:
    # map from python built-in type to component type
    # pylint: disable=too-many-instance-attributes
    DEFAULT_DATA_TYPE_MAPPING = {
        "float": "number",
        "int": "integer",
        "bool": "boolean",
        "str": "string",
    }

    def __init__(
        self,
        func: Callable,
        name=None,
        version=None,
        display_name=None,
        description=None,
        default_datastore=None,
        tags=None,
        source_path=None,
        non_pipeline_inputs=None
    ):
        self.func = func
        name = name if name else func.__name__
        display_name = display_name if display_name else name
        description = description if description else func.__doc__
        self._args_description = parse_args_description_from_docstring(func.__doc__)
        if name is None:
            name = func.__name__
        # List of nodes, order by it's creation order in pipeline.
        self.nodes = []
        self.non_pipeline_parameter_names = non_pipeline_inputs or []
        # A dict of inputs name to InputDefinition.
        # TODO: infer pipeline component input meta from assignment
        self.inputs = self._build_inputs(func)
        self._name = name
        self.version = version
        self.display_name = display_name
        self.description = description
        self.default_datastore = default_datastore
        self.tags = tags
        self.source_path = source_path

    @property
    def name(self):
        """Name of pipeline builder, it's name will be same as the pipeline
        definition it builds."""
        return self._name

    def add_node(self, node: Union[BaseNode, AutoMLJob]):
        """Add node to pipeline builder.

        :param node: A pipeline node.
        :type node: Union[BaseNode, AutoMLJob]
        """
        self.nodes.append(node)

    def build(self, *, user_provided_kwargs=None,
              non_pipeline_inputs_dict=None, non_pipeline_inputs=None) -> PipelineComponent:
        """
        Build a pipeline component from current pipeline builder.
        :param user_provided_kwargs: The kwargs user provided to dsl pipeline function. None if not provided.
        :param non_pipeline_inputs_dict: The non-pipeline input provided key-value. None if not exist.
        :param non_pipeline_inputs: List of non-pipeline input name. None if not exist.
        """
        if user_provided_kwargs is None:
            user_provided_kwargs = {}
        # Clear nodes as we may call build multiple times.
        self.nodes = []

        kwargs = _build_pipeline_parameter(
            func=self.func,
            user_provided_kwargs=user_provided_kwargs,
            # TODO: support result() for pipeline input inside parameter group
            group_default_kwargs=self._get_group_parameter_defaults(),
            non_pipeline_inputs=non_pipeline_inputs
        )
        kwargs.update(non_pipeline_inputs_dict or {})
        # We use this stack to store the dsl pipeline definition hierarchy
        _definition_builder_stack.push(self)

        # Use a dict to store all variables in self.func
        _locals = {}
        func_variable_profiler = get_func_variable_tracer(_locals, self.func.__code__)
        try:
            with replace_sys_profiler(func_variable_profiler):
                outputs = self.func(**kwargs)
        finally:
            _definition_builder_stack.pop()

        if outputs is None:
            outputs = {}

        jobs = self._update_nodes_variable_names(_locals)
        pipeline_component = PipelineComponent(
            name=self.name,
            version=self.version,
            display_name=self.display_name,
            description=self.description,
            inputs=self.inputs,
            jobs=jobs,
            tags=self.tags,
            source_path=self.source_path,
            _source=ComponentSource.DSL,
        )
        # TODO: Refine here. The output can not be built first then pass into pipeline component creation,
        # exception will be raised in component.build_validate_io().
        pipeline_component._outputs = self._build_pipeline_outputs(outputs)
        return pipeline_component

    def _build_inputs(self, func):
        inputs = _get_param_with_standard_annotation(func, is_func=True, skip_params=self.non_pipeline_parameter_names)
        for k, v in inputs.items():
            # add arg description
            if k in self._args_description:
                v["description"] = self._args_description[k]
        return inputs

    def _build_pipeline_outputs(self, outputs: typing.Dict[str, NodeOutput]):
        """Validate if dsl.pipeline returns valid outputs and set output
        binding. Create PipelineOutput as pipeline's output definition based on
        node outputs from return.

        :param outputs: Outputs of pipeline
        :type outputs: Mapping[str, azure.ai.ml.Output]
        """
        error_msg = (
            "The return type of dsl.pipeline decorated function should be a mapping from output name to "
            "azure.ai.ml.Output with owner."
        )

        if not isinstance(outputs, dict):
            raise UserErrorException(message=error_msg, no_personal_data_message=error_msg)
        output_dict = {}
        for key, value in outputs.items():
            if not isinstance(key, str) or not isinstance(value, NodeOutput) or value._owner is None:
                raise UserErrorException(message=error_msg, no_personal_data_message=error_msg)
            if value._meta is not None:
                meta = value._meta
            else:
                meta = Output(
                    type=value.type, path=value.path, mode=value.mode,
                    description=value.description, is_control=value.is_control
                )

            # hack: map component output type to valid pipeline output type
            def _map_type(_meta):
                if type(_meta).__name__ != "InternalOutput":
                    return _meta.type
                if _meta.type in list(get_all_enum_values_iter(AssetTypes)):
                    return _meta.type
                if _meta.type in ["AnyFile"]:
                    return AssetTypes.URI_FILE
                return AssetTypes.URI_FOLDER

            # Note: Here we set PipelineOutput as Pipeline's output definition as we need output binding.
            pipeline_output = PipelineOutput(
                name=key,
                data=None,
                meta=Output(
                    type=_map_type(meta), description=meta.description, mode=meta.mode, is_control=meta.is_control
                ),
                owner="pipeline",
                description=self._args_description.get(key, None),
            )
            value._owner.outputs[value._name]._data = PipelineOutput(
                name=key,
                data=value._data,
                meta=None,
                owner="pipeline",
                description=self._args_description.get(key, None),
            )
            output_dict[key] = pipeline_output
        return output_dict

    def _get_group_parameter_defaults(self):
        group_defaults = {}
        for key, val in self.inputs.items():
            if not isinstance(val, GroupInput):
                continue
            # Copy and insert top-level parameter name into group names for all items
            group_defaults[key] = copy.deepcopy(val.default)
            group_defaults[key].insert_group_name_for_items(key)
        return group_defaults

    def _update_nodes_variable_names(self, func_variables: dict):
        """Update nodes list to ordered dict with variable name key and
        component object value.

        Variable naming priority:
             1. Specified by using xxx.name.
                 e.g.
                 module1 = module_func()
                 module1.name = "node1"     # final node name is "node1"

             2. Variable name
                 e.g.
                 my_node = module_func()     # final node name is "my_node"

             3. Anonymous node, but another node with same component.name has user-defined name
                 e.g.
                 my_node = module_func()     # final node name is "my_node"
                 module_fun()                # final node name is "my_node_1"
                 module_fun()                # final node name is "my_node_2"

             4. Anonymous node
                 e.g.
                 my_node = module_func()     # final node name is "my_node"
                 module_func_1()             # final node name is its component name
        """

        def _get_name_or_component_name(node: Union[BaseNode, AutoMLJob]):
            # TODO(1979547): refactor this
            if isinstance(node, AutoMLJob):
                return node.name or _sanitize_python_variable_name(node.__class__.__name__)
            if isinstance(node, ControlFlowNode):
                return _sanitize_python_variable_name(node.__class__.__name__)
            return node.name or node._get_component_name()

        valid_component_ids = set(item._instance_id for item in self.nodes)
        id_name_dict = {}
        name_count_dict = {}
        compname_udfname_dict = {}
        local_names = set()
        result = OrderedDict()

        for k, v in func_variables.items():
            # TODO(1979547): refactor this
            if not isinstance(v, (BaseNode, AutoMLJob, PipelineJob, ControlFlowNode)):
                continue
            if getattr(v, "_instance_id", None) not in valid_component_ids:
                continue
            name = getattr(v, "name", None) or k
            if name is not None:
                name = name.lower()

            # User defined name must be valid python identifier
            if not is_valid_node_name(name):
                raise UserErrorException(
                    f"Invalid node name found: {name!r}. Node name must start with a lower letter or underscore, "
                    "and can only contain lower letters, numbers and underscore."
                )

            # Raise error when setting a name that already exists, likely conflict with a variable name
            if name in local_names:
                raise UserErrorException(
                    f"Duplicate node name found in pipeline: {self.name!r}, "
                    f"node name: {name!r}. Duplicate check is case-insensitive."
                )
            local_names.add(name)
            id_name_dict[v._instance_id] = name
            name_count_dict[name] = 1

        # Find the last user-defined name for the same type of components
        for node in self.nodes:
            _id = node._instance_id
            if _id in id_name_dict:
                compname_udfname_dict[_get_name_or_component_name(node)] = id_name_dict[_id]

        # Refine and fill default name
        # If component name is same, append '_{count}' suffix
        for node in self.nodes:
            _id = node._instance_id
            if _id not in id_name_dict:
                target_name = _get_name_or_component_name(node)
                if node.name is None and target_name in compname_udfname_dict:
                    target_name = compname_udfname_dict[target_name]
                if target_name not in name_count_dict:
                    name_count_dict[target_name] = 0
                name_count_dict[target_name] += 1
                suffix = "" if name_count_dict[target_name] == 1 else f"_{name_count_dict[target_name] - 1}"
                id_name_dict[_id] = f"{_sanitize_python_variable_name(target_name)}{suffix}"
            final_name = id_name_dict[_id]
            node.name = final_name
            result[final_name] = node
        return result

    def _update_inputs(self, pipeline_inputs):
        """Update the pipeline inputs by the dict."""
        for input_name, value in pipeline_inputs.items():
            if input_name not in self.inputs:
                if isinstance(value, PipelineInput):
                    value = value._data
                if isinstance(value, Input):
                    anno = copy.copy(value)
                else:
                    anno = _get_annotation_by_value(value)
                anno.name = input_name
                anno.description = self._args_description.get(input_name)
                self.inputs[input_name] = anno


def _build_pipeline_parameter(
        func, *, user_provided_kwargs, group_default_kwargs=None, non_pipeline_inputs=None):
    # Pass group defaults into kwargs to support group.item can be used even if no default on function.
    # example:
    # @parameter_group
    # class Group:
    #   key = 'val'
    #
    # @pipeline
    # def pipeline_func(param: Group):
    #   component_func(input=param.key)  <--- param.key should be val.

    # transform kwargs
    transformed_kwargs, non_pipeline_inputs = {}, non_pipeline_inputs or []
    if group_default_kwargs:
        transformed_kwargs.update(
            {
                key: _wrap_pipeline_parameter(
                    key, default_value=value, actual_value=value
                ) for key, value in group_default_kwargs.items()
                if key not in non_pipeline_inputs
            }
        )

    def all_params(parameters):
        for value in parameters.values():
            yield value

    if func is None:
        return transformed_kwargs

    parameters = all_params(signature(func).parameters)
    # transform default values
    for left_args in parameters:
<<<<<<< HEAD
        if left_args.name not in transformed_kwargs.keys() and left_args.kind != Parameter.VAR_KEYWORD:
=======
        if left_args.name not in transformed_kwargs.keys() and left_args.name not in non_pipeline_inputs:
>>>>>>> e5141ef6
            default_value = left_args.default if left_args.default is not Parameter.empty else None
            actual_value = user_provided_kwargs.get(left_args.name)
            transformed_kwargs[left_args.name] = _wrap_pipeline_parameter(
                key=left_args.name, default_value=default_value, actual_value=actual_value
            )
    # Add variable kwargs to transformed_kwargs.
    for key, value in user_provided_kwargs.items():
        if key not in transformed_kwargs:
            transformed_kwargs[key] = _wrap_pipeline_parameter(key=key, default_value=None, actual_value=value)
    return transformed_kwargs


def _wrap_pipeline_parameter(key, default_value, actual_value, group_names=None):
    # Append parameter path in group
    group_names = [*group_names] if group_names else []
    if isinstance(default_value, _GroupAttrDict):
        group_names.append(key)
        return _GroupAttrDict({
            k: _wrap_pipeline_parameter(
                k, default_value=v, actual_value=v, group_names=group_names
            ) for k, v in default_value.items()
        })
    # Note: this PipelineInput object is built to mark input as a data binding.
    # It only exists in dsl.pipeline function execution time and won't store in pipeline job or pipeline component.
    return PipelineInput(name=key, meta=None, default_data=default_value, data=actual_value, group_names=group_names)<|MERGE_RESOLUTION|>--- conflicted
+++ resolved
@@ -451,11 +451,8 @@
     parameters = all_params(signature(func).parameters)
     # transform default values
     for left_args in parameters:
-<<<<<<< HEAD
-        if left_args.name not in transformed_kwargs.keys() and left_args.kind != Parameter.VAR_KEYWORD:
-=======
-        if left_args.name not in transformed_kwargs.keys() and left_args.name not in non_pipeline_inputs:
->>>>>>> e5141ef6
+        if left_args.name not in transformed_kwargs.keys() and left_args.kind != Parameter.VAR_KEYWORD and \
+                left_args.name not in non_pipeline_inputs:
             default_value = left_args.default if left_args.default is not Parameter.empty else None
             actual_value = user_provided_kwargs.get(left_args.name)
             transformed_kwargs[left_args.name] = _wrap_pipeline_parameter(
