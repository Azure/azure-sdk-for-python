--- conflicted
+++ resolved
@@ -204,19 +204,11 @@
             self.common_runtime_temp_folder,
             CommonRuntimeHelper.VM_BOOTSTRAPPER_FILE_NAME,
         )
-<<<<<<< HEAD
-        self.stdout = open(
+        self.stdout = open(  # pylint: disable=consider-using-with
             os.path.join(self.common_runtime_temp_folder, "stdout"), "w+", encoding=DefaultOpenEncoding.WRITE
         )
-        self.stderr = open(
+        self.stderr = open(  # pylint: disable=consider-using-with
             os.path.join(self.common_runtime_temp_folder, "stderr"), "w+", encoding=DefaultOpenEncoding.WRITE
-=======
-        self.stdout = open(  # pylint: disable=consider-using-with
-            os.path.join(self.common_runtime_temp_folder, "stdout"), "w+"
-        )
-        self.stderr = open(  # pylint: disable=consider-using-with
-            os.path.join(self.common_runtime_temp_folder, "stderr"), "w+"
->>>>>>> a82568ab
         )
 
     def get_docker_client(self, registry: Dict[str, str]) -> "docker.DockerClient":
