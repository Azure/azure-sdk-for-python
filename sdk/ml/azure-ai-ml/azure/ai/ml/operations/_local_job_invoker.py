# ---------------------------------------------------------
# Copyright (c) Microsoft Corporation. All rights reserved.
# ---------------------------------------------------------

import base64
import io
import json
import logging
import os
import re
import shutil
import subprocess
import tarfile
import tempfile
import urllib.parse
import zipfile
from pathlib import Path
from threading import Thread
from typing import Any, Dict, Optional, Tuple

from azure.ai.ml._restclient.v2022_02_01_preview.models import JobBaseData
from azure.ai.ml._utils._http_utils import HttpPipeline
from azure.ai.ml._utils.utils import DockerProxy
from azure.ai.ml.constants._common import (
    AZUREML_RUN_SETUP_DIR,
    AZUREML_RUNS_DIR,
    EXECUTION_SERVICE_URL_KEY,
    INVOCATION_BASH_FILE,
    INVOCATION_BAT_FILE,
    LOCAL_JOB_FAILURE_MSG,
    DefaultOpenEncoding,
)
from azure.ai.ml.exceptions import ErrorCategory, ErrorTarget, JobException
from azure.core.credentials import TokenCredential
from azure.core.exceptions import AzureError

docker = DockerProxy()
module_logger = logging.getLogger(__name__)


def unzip_to_temporary_file(job_definition: JobBaseData, zip_content: Any) -> Path:
    temp_dir = Path(tempfile.gettempdir(), AZUREML_RUNS_DIR, job_definition.name)
    temp_dir.mkdir(parents=True, exist_ok=True)
    with zipfile.ZipFile(io.BytesIO(zip_content)) as zip_ref:
        zip_ref.extractall(temp_dir)
    return temp_dir


def _get_creationflags_and_startupinfo_for_background_process(
    os_override: Optional[str] = None,
) -> Dict:
    args: Dict = {
        "startupinfo": None,
        "creationflags": None,
        "stdin": None,
        "stdout": None,
        "stderr": None,
        "shell": False,
    }
    os_name = os_override if os_override is not None else os.name
    if os_name == "nt":
        # Windows process creation flag to not reuse the parent console.

        # Without this, the background service is associated with the
        # starting process's console, and will block that console from
        # exiting until the background service self-terminates. Elsewhere,
        # fork just does the right thing.

        CREATE_NEW_CONSOLE = 0x00000010
        args["creationflags"] = CREATE_NEW_CONSOLE

        # Bug Item number: 2895261
        startupinfo = subprocess.STARTUPINFO()  # type: ignore
        startupinfo.dwFlags |= subprocess.STARTF_USESHOWWINDOW  # type: ignore
        startupinfo.wShowWindow = subprocess.SW_HIDE  # type: ignore
        args["startupinfo"] = startupinfo

    else:
        # On MacOS, the child inherits the parent's stdio descriptors by
        # default this can block the parent's stdout/stderr from closing even
        # after the parent has exited.

        args["stdin"] = subprocess.DEVNULL
        args["stdout"] = subprocess.DEVNULL
        args["stderr"] = subprocess.STDOUT

    # filter entries with value None
    return {k: v for (k, v) in args.items() if v}


def patch_invocation_script_serialization(invocation_path: Path) -> None:
    content = invocation_path.read_text()
    searchRes = re.search(r"([\s\S]*)(--snapshots \'.*\')([\s\S]*)", content)
    if searchRes:
        patched_json = searchRes.group(2).replace('"', '\\"')
        patched_json = patched_json.replace("'", '"')
        invocation_path.write_text(searchRes.group(1) + patched_json + searchRes.group(3))


def invoke_command(project_temp_dir: Path) -> None:
    if os.name == "nt":
        invocation_script = project_temp_dir / AZUREML_RUN_SETUP_DIR / INVOCATION_BAT_FILE
        # There is a bug in Execution service on the serialized json for snapshots.
        # This is a client-side patch until the service fixes it, at which point it should
        # be a no-op
        patch_invocation_script_serialization(invocation_script)
        invoked_command = ["cmd.exe", "/c", "{0}".format(invocation_script)]
    else:
        invocation_script = project_temp_dir / AZUREML_RUN_SETUP_DIR / INVOCATION_BASH_FILE
        subprocess.check_output(["chmod", "+x", invocation_script])
        invoked_command = ["/bin/bash", "-c", "{0}".format(invocation_script)]

    env = os.environ.copy()
    env.pop("AZUREML_TARGET_TYPE", None)
    subprocess.Popen(  # pylint: disable=consider-using-with
        invoked_command,
        cwd=project_temp_dir,
        env=env,
        **_get_creationflags_and_startupinfo_for_background_process(),
    )


def get_execution_service_response(
    job_definition: JobBaseData, token: str, requests_pipeline: HttpPipeline
) -> Tuple[Dict[str, str], str]:
    """Get zip file containing local run information from Execution Service.

    MFE will send down a mock job contract, with service 'local'.
    This will have the URL for contacting Execution Service, with a URL-encoded JSON object following the '&fake='
    string (aka EXECUTION_SERVICE_URL_KEY constant below). The encoded JSON should be the body to pass from the
    client to ES. The ES response will be a zip file containing all the scripts required to invoke a local run.

    :param job_definition: Job definition data
    :type job_definition: JobBaseData
    :param token: The bearer token to use when retrieving information from Execution Service
    :type token: str
    :param requests_pipeline: The HttpPipeline to use when sending network requests
    :type requests_pipeline: HttpPipeline
    :return: Execution service response and snapshot ID
    :rtype: Tuple[Dict[str, str], str]
    """
    try:
        local = job_definition.properties.services.get("Local", None)

        (url, encodedBody) = local.endpoint.split(EXECUTION_SERVICE_URL_KEY)
        body = urllib.parse.unquote_plus(encodedBody)
        body_dict: Dict = json.loads(body)
        response = requests_pipeline.post(url, json=body_dict, headers={"Authorization": "Bearer " + token})
        response.raise_for_status()
        return (response.content, body_dict.get("SnapshotId", None))
    except AzureError as err:
        raise SystemExit(err) from err
    except Exception as e:
        msg = "Failed to read in local executable job"
        raise JobException(
            message=msg,
            target=ErrorTarget.LOCAL_JOB,
            no_personal_data_message=msg,
            error_category=ErrorCategory.SYSTEM_ERROR,
        ) from e


def is_local_run(job_definition: JobBaseData) -> bool:
    local = job_definition.properties.services.get("Local", None)
    return local is not None and EXECUTION_SERVICE_URL_KEY in local.endpoint


class CommonRuntimeHelper:
    COMMON_RUNTIME_BOOTSTRAPPER_INFO = "common_runtime_bootstrapper_info.json"
    COMMON_RUNTIME_JOB_SPEC = "common_runtime_job_spec.json"
    VM_BOOTSTRAPPER_FILE_NAME = "vm-bootstrapper"
    LOCAL_JOB_ENV_VARS = {
        "RUST_LOG": "1",
        "AZ_BATCHAI_CLUSTER_NAME": "fake_cluster_name",
        "AZ_BATCH_NODE_ID": "fake_id",
        "AZ_BATCH_NODE_ROOT_DIR": ".",
        "AZ_BATCH_CERTIFICATES_DIR": ".",
        "AZ_BATCH_NODE_SHARED_DIR": ".",
        "AZ_LS_CERT_THUMBPRINT": "fake_thumbprint",
    }
    DOCKER_IMAGE_WARNING_MSG = (
        "Failed to pull required Docker image. "
        "Please try removing all unused containers to free up space and then re-submit your job."
    )
    DOCKER_CLIENT_FAILURE_MSG = (
        "Failed to create Docker client. Is Docker running/installed?\n "
        "For local submissions, we need to build a Docker container to run your job in.\n Detailed message: {}"
    )
    DOCKER_DAEMON_FAILURE_MSG = (
        "Unable to communicate with Docker daemon. Is Docker running/installed?\n "
        "For local submissions, we need to build a Docker container to run your job in.\n Detailed message: {}"
    )
    DOCKER_LOGIN_FAILURE_MSG = "Login to Docker registry '{}' failed. See error message: {}"
    BOOTSTRAP_BINARY_FAILURE_MSG = (
        "Azure Common Runtime execution failed. See detailed message below for troubleshooting "
        "information or re-submit with flag --use-local-runtime to try running on your local runtime: {}"
    )

    def __init__(self, job_name: str):
        self.common_runtime_temp_folder = os.path.join(Path.home(), ".azureml-common-runtime", job_name)
        if os.path.exists(self.common_runtime_temp_folder):
            shutil.rmtree(self.common_runtime_temp_folder)
        Path(self.common_runtime_temp_folder).mkdir(parents=True)
        self.vm_bootstrapper_full_path = os.path.join(
            self.common_runtime_temp_folder,
            CommonRuntimeHelper.VM_BOOTSTRAPPER_FILE_NAME,
        )
        self.stdout = open(  # pylint: disable=consider-using-with
            os.path.join(self.common_runtime_temp_folder, "stdout"), "w+", encoding=DefaultOpenEncoding.WRITE
        )
        self.stderr = open(  # pylint: disable=consider-using-with
            os.path.join(self.common_runtime_temp_folder, "stderr"), "w+", encoding=DefaultOpenEncoding.WRITE
        )

<<<<<<< HEAD
    def get_docker_client(self, registry: Dict) -> "docker.DockerClient":
=======
    # Bug Item number: 2885723
    def get_docker_client(self, registry: Dict) -> "docker.DockerClient":  # type: ignore
>>>>>>> 940b433e
        """Retrieves the Docker client for performing docker operations.

        :param registry: Registry information
        :type registry: Dict[str, str]
        :return: Docker client
        :rtype: docker.DockerClient
        """
        try:
            client = docker.from_env(version="auto")
        except docker.errors.DockerException as e:
            raise Exception(self.DOCKER_CLIENT_FAILURE_MSG.format(e)) from e

        try:
            client.version()
        except Exception as e:
            raise Exception(self.DOCKER_DAEMON_FAILURE_MSG.format(e)) from e

        if registry:
            try:
                client.login(
                    username=registry.get("username"),
                    password=registry.get("password"),
                    registry=registry.get("url"),
                )
            except Exception as e:
                raise RuntimeError(self.DOCKER_LOGIN_FAILURE_MSG.format(registry.get("url"), e)) from e
        else:
            raise RuntimeError("Registry information is missing from bootstrapper configuration.")

        return client

    # Bug Item number: 2885719
    def copy_bootstrapper_from_container(self, container: "docker.models.containers.Container") -> None:  # type: ignore
        """Copy file/folder from container to local machine.

        :param container: Docker container
        :type container: docker.models.containers.Container
        """
        path_in_container = CommonRuntimeHelper.VM_BOOTSTRAPPER_FILE_NAME
        path_in_host = self.vm_bootstrapper_full_path

        try:
            data_stream, _ = container.get_archive(path_in_container)
            tar_file = path_in_host + ".tar"
            with open(tar_file, "wb") as f:
                for chunk in data_stream:
                    f.write(chunk)
            with tarfile.open(tar_file, mode="r") as tar:
                for file_name in tar.getnames():
                    tar.extract(file_name, os.path.dirname(path_in_host))
            os.remove(tar_file)
        except docker.errors.APIError as e:
            raise Exception(f"Copying {path_in_container} from container has failed. Detailed message: {e}") from e

    def get_common_runtime_info_from_response(self, response: Any) -> Tuple[Dict[str, str], str]:
        """Extract common-runtime info from Execution Service response.

        :param response: Content of zip file from Execution Service containing all the
            scripts required to invoke a local run.
        :type response: Dict[str, str]
        :return: Bootstrapper info and job specification
        :rtype: Tuple[Dict[str, str], str]
        """

        with zipfile.ZipFile(io.BytesIO(response)) as zip_ref:
            bootstrapper_path = f"{AZUREML_RUN_SETUP_DIR}/{self.COMMON_RUNTIME_BOOTSTRAPPER_INFO}"
            job_spec_path = f"{AZUREML_RUN_SETUP_DIR}/{self.COMMON_RUNTIME_JOB_SPEC}"
            if not all(file_path in zip_ref.namelist() for file_path in [bootstrapper_path, job_spec_path]):
                raise RuntimeError(f"{bootstrapper_path}, {job_spec_path} are not in the execution service response.")

            with zip_ref.open(bootstrapper_path, "r") as bootstrapper_file:
                bootstrapper_json = json.loads(base64.b64decode(bootstrapper_file.read()))
            with zip_ref.open(job_spec_path, "r") as job_spec_file:
                job_spec = job_spec_file.read().decode("utf-8")

        return bootstrapper_json, job_spec

    def get_bootstrapper_binary(self, bootstrapper_info: Dict) -> None:
        """Copy bootstrapper binary from the bootstrapper image to local machine.

        :param bootstrapper_info:
        :type bootstrapper_info: Dict[str, str]
        """
        Path(self.common_runtime_temp_folder).mkdir(parents=True, exist_ok=True)

        # Pull and build the docker image
        registry: Any = bootstrapper_info.get("registry")
        docker_client = self.get_docker_client(registry)
        repo_prefix = bootstrapper_info.get("repo_prefix")
        repository = registry.get("url")
        tag = bootstrapper_info.get("tag")

        if repo_prefix:
            bootstrapper_image = f"{repository}/{repo_prefix}/boot/vm-bootstrapper/binimage/linux:{tag}"
        else:
            bootstrapper_image = f"{repository}/boot/vm-bootstrapper/binimage/linux:{tag}"

        try:
            boot_img = docker_client.images.pull(bootstrapper_image)
        except Exception as e:
            module_logger.warning(self.DOCKER_IMAGE_WARNING_MSG)
            raise e

        boot_container = docker_client.containers.create(image=boot_img, command=[""])
        self.copy_bootstrapper_from_container(boot_container)

        boot_container.stop()
        boot_container.remove()

    def execute_bootstrapper(self, bootstrapper_binary: str, job_spec: str) -> subprocess.Popen:
        """Runs vm-bootstrapper with the job specification passed to it. This will build the Docker container, create
        all necessary files and directories, and run the job locally. Command args are defined by Common Runtime team
        here: https://msdata.visualstudio.com/Vienna/_git/vienna?path=/src/azureml- job-runtime/common-
        runtime/bootstrapper/vm-bootstrapper/src/main.rs&ver
        sion=GBmaster&line=764&lineEnd=845&lineStartColumn=1&lineEndColumn=6&li neStyle=plain&_a=contents.

        :param bootstrapper_binary: Binary file path for VM bootstrapper
            (".azureml-common-runtime/<job_name>/vm-bootstrapper")
        :type bootstrapper_binary: str
        :param job_spec: JSON content of job specification
        :type job_spec: str
        :return process: Subprocess running the bootstrapper
        :rtype process: subprocess.Popen
        """
        cmd = [
            bootstrapper_binary,
            "--job-spec",
            job_spec,
            "--skip-auto-update",  # Skip the auto update
            # "Disable the standard Identity Responder and use a dummy command instead."
            "--disable-identity-responder",
            "--skip-cleanup",  # "Keep containers and volumes for debug."
        ]

        env = self.LOCAL_JOB_ENV_VARS

        process = subprocess.Popen(  # pylint: disable=consider-using-with
            cmd,
            env=env,
            stdout=subprocess.PIPE,
            stderr=subprocess.PIPE,
            cwd=self.common_runtime_temp_folder,
            encoding="utf-8",
        )
        _log_subprocess(process.stdout, self.stdout)
        _log_subprocess(process.stderr, self.stderr)

        if self.check_bootstrapper_process_status(process):
            return process
        process.terminate()
        process.kill()
        raise RuntimeError(LOCAL_JOB_FAILURE_MSG.format(self.stderr.read()))

    def check_bootstrapper_process_status(self, bootstrapper_process: subprocess.Popen) -> Optional[int]:
        """Check if bootstrapper process status is non-zero.

        :param bootstrapper_process: bootstrapper process
        :type bootstrapper_process: subprocess.Popen
        :return: return_code
        :rtype: int
        """
        return_code = bootstrapper_process.poll()
        if return_code:
            self.stderr.seek(0)
            raise RuntimeError(self.BOOTSTRAP_BINARY_FAILURE_MSG.format(self.stderr.read()))
        return return_code


def start_run_if_local(
    job_definition: JobBaseData,
    credential: TokenCredential,
    ws_base_url: str,
    requests_pipeline: HttpPipeline,
) -> str:
    """Request execution bundle from ES and run job. If Linux or WSL environment, unzip and invoke job using job spec
    and bootstrapper. Otherwise, invoke command locally.

    :param job_definition: Job definition data
    :type job_definition: JobBaseData
    :param credential: Credential to use for authentication
    :type credential: TokenCredential
    :param ws_base_url: Base url to workspace
    :type ws_base_url: str
    :param requests_pipeline: The HttpPipeline to use when sending network requests
    :type requests_pipeline: HttpPipeline
    :return: snapshot ID
    :rtype: str
    """
    token = credential.get_token(ws_base_url + "/.default").token
    (zip_content, snapshot_id) = get_execution_service_response(job_definition, token, requests_pipeline)

    try:
        temp_dir = unzip_to_temporary_file(job_definition, zip_content)
        invoke_command(temp_dir)
    except Exception as e:
        raise Exception(LOCAL_JOB_FAILURE_MSG.format(e)) from e

    return snapshot_id


def _log_subprocess(output_io: Any, file: Any, show_in_console: bool = False) -> None:
    def log_subprocess() -> None:
        for line in iter(output_io.readline, ""):
            if show_in_console:
                print(line, end="")
            file.write(line)

    thread = Thread(target=log_subprocess)
    thread.daemon = True
    thread.start()<|MERGE_RESOLUTION|>--- conflicted
+++ resolved
@@ -212,12 +212,8 @@
             os.path.join(self.common_runtime_temp_folder, "stderr"), "w+", encoding=DefaultOpenEncoding.WRITE
         )
 
-<<<<<<< HEAD
-    def get_docker_client(self, registry: Dict) -> "docker.DockerClient":
-=======
     # Bug Item number: 2885723
     def get_docker_client(self, registry: Dict) -> "docker.DockerClient":  # type: ignore
->>>>>>> 940b433e
         """Retrieves the Docker client for performing docker operations.
 
         :param registry: Registry information
