# ---------------------------------------------------------
# Copyright (c) Microsoft Corporation. All rights reserved.
# ---------------------------------------------------------

# pylint: disable=protected-access,no-value-for-parameter,disable=docstring-missing-return,docstring-missing-param,docstring-missing-rtype,ungrouped-imports,line-too-long

from contextlib import contextmanager
from os import PathLike, path
from typing import Dict, Iterable, Optional, Union
<<<<<<< HEAD
from contextlib import contextmanager
=======

>>>>>>> 4452dee7
from marshmallow.exceptions import ValidationError as SchemaValidationError
from azure.ai.ml.constants._common import REGISTRY_URI_FORMAT

from azure.ai.ml._artifacts._artifact_utilities import (
    _check_and_upload_path,
    _get_default_datastore_info,
    _update_metadata,
)
from azure.ai.ml._artifacts._constants import (
    ASSET_PATH_ERROR,
    CHANGED_ASSET_PATH_MSG,
    CHANGED_ASSET_PATH_MSG_NO_PERSONAL_DATA,
)
from azure.ai.ml._exception_helper import log_and_raise_error
from azure.ai.ml._restclient.v2021_10_01_dataplanepreview import (
    AzureMachineLearningWorkspaces as ServiceClient102021Dataplane,
)
<<<<<<< HEAD
from azure.ai.ml._restclient.v2023_04_01_preview.models import (
    ListViewType,
    ModelVersion,
)
from azure.ai.ml._restclient.v2023_04_01_preview import (
    AzureMachineLearningWorkspaces as ServiceClient042023Preview,
)
=======
from azure.ai.ml._restclient.v2023_04_01_preview import AzureMachineLearningWorkspaces as ServiceClient042023Preview
from azure.ai.ml._restclient.v2023_04_01_preview.models import ListViewType, ModelVersion
>>>>>>> 4452dee7
from azure.ai.ml._scope_dependent_operations import (
    OperationConfig,
    OperationsContainer,
    OperationScope,
    _ScopeDependentOperations,
)
from azure.ai.ml._telemetry import ActivityType, monitor_with_activity
from azure.ai.ml._utils._arm_id_utils import is_ARM_id_for_resource
from azure.ai.ml._utils._asset_utils import (
    _archive_or_restore,
    _get_latest,
    _get_next_version_from_container,
    _resolve_label_to_asset,
)
from azure.ai.ml._utils._experimental import experimental
from azure.ai.ml._utils._logger_utils import OpsLogger
from azure.ai.ml._utils._registry_utils import (
    get_asset_body_for_registry_storage,
    get_registry_client,
    get_sas_uri_for_registry_asset,
    get_storage_details_for_registry_assets,
)
<<<<<<< HEAD
from azure.ai.ml._utils._storage_utils import (
    get_ds_name_and_path_prefix,
    get_storage_client,
)
from azure.ai.ml._utils.utils import (
    resolve_short_datastore_url,
    validate_ml_flow_folder,
)
from azure.ai.ml.constants._common import ASSET_ID_FORMAT, AzureMLResourceType
from azure.ai.ml.entities._assets import Model, ModelPackage, Environment
from azure.ai.ml.entities._assets.workspace_asset_reference import (
    WorkspaceAssetReference,
)
=======
from azure.ai.ml._utils._storage_utils import get_ds_name_and_path_prefix, get_storage_client
from azure.ai.ml._utils.utils import resolve_short_datastore_url, validate_ml_flow_folder
from azure.ai.ml.constants._common import ARM_ID_PREFIX, ASSET_ID_FORMAT, AzureMLResourceType
from azure.ai.ml.entities._assets import Environment, Model, ModelPackage
from azure.ai.ml.entities._assets._artifacts.code import Code
from azure.ai.ml.entities._assets.workspace_asset_reference import WorkspaceAssetReference
>>>>>>> 4452dee7
from azure.ai.ml.entities._credentials import AccountKeyConfiguration
from azure.ai.ml.exceptions import (
    AssetPathException,
    ErrorCategory,
    ErrorTarget,
    ValidationErrorType,
    ValidationException,
)
from azure.ai.ml.operations._datastore_operations import DatastoreOperations
from azure.core.exceptions import ResourceNotFoundError

from ._operation_orchestrator import OperationOrchestrator

ops_logger = OpsLogger(__name__)
logger, module_logger = ops_logger.package_logger, ops_logger.module_logger


class ModelOperations(_ScopeDependentOperations):
    """ModelOperations.

    You should not instantiate this class directly. Instead, you should create an MLClient instance that instantiates it
    for you and attaches it as an attribute.

    :param operation_scope: Scope variables for the operations classes of an MLClient object.
    :type operation_scope: ~azure.ai.ml._scope_dependent_operations.OperationScope
    :param operation_config: Common configuration for operations classes of an MLClient object.
    :type operation_config: ~azure.ai.ml._scope_dependent_operations.OperationConfig
    :param service_client: Service client to allow end users to operate on Azure Machine Learning Workspace
        resources (ServiceClient042023Preview or ServiceClient102021Dataplane).
    :type service_client: typing.Union[
        ~azure.ai.ml._restclient.v2023_04_01_preview._azure_machine_learning_workspaces.AzureMachineLearningWorkspaces,
        ~azure.ai.ml._restclient.v2021_10_01_dataplanepreview._azure_machine_learning_workspaces.
        AzureMachineLearningWorkspaces]
    :param datastore_operations: Represents a client for performing operations on Datastores.
    :type datastore_operations: ~azure.ai.ml.operations._datastore_operations.DatastoreOperations
    :param all_operations: All operations classes of an MLClient object.
    :type all_operations: ~azure.ai.ml._scope_dependent_operations.OperationsContainer
    """

    # pylint: disable=unused-argument
    def __init__(
        self,
        operation_scope: OperationScope,
        operation_config: OperationConfig,
        service_client: Union[ServiceClient042023Preview, ServiceClient102021Dataplane],
        datastore_operations: DatastoreOperations,
        all_operations: OperationsContainer = None,
        **kwargs: Dict,
    ):
        super(ModelOperations, self).__init__(operation_scope, operation_config)
        ops_logger.update_info(kwargs)
        self._model_versions_operation = service_client.model_versions
        self._model_container_operation = service_client.model_containers
        self._service_client = service_client
        self._datastore_operation = datastore_operations
        self._all_operations = all_operations
        self._control_plane_client = kwargs.get("control_plane_client", None)
        self._workspace_rg = kwargs.pop("workspace_rg", None)
        self._workspace_sub = kwargs.pop("workspace_sub", None)
        self._registry_reference = kwargs.pop("registry_reference", None)

        # Maps a label to a function which given an asset name,
        # returns the asset associated with the label
        self._managed_label_resolver = {"latest": self._get_latest_version}

    @monitor_with_activity(logger, "Model.CreateOrUpdate", ActivityType.PUBLICAPI)
    def create_or_update(
        self, model: Union[Model, WorkspaceAssetReference]
    ) -> Model:  # TODO: Are we going to implement job_name?
        """Returns created or updated model asset.

        :param model: Model asset object.
        :type model: ~azure.ai.ml.entities.Model
        :raises ~azure.ai.ml.exceptions.AssetPathException: Raised when the Model artifact path is
            already linked to another asset
        :raises ~azure.ai.ml.exceptions.ValidationException: Raised if Model cannot be successfully validated.
            Details will be provided in the error message.
        :raises ~azure.ai.ml.exceptions.EmptyDirectoryError: Raised if local path provided points to an empty directory.
        :return: Model asset object.
        :rtype: ~azure.ai.ml.entities.Model

        .. admonition:: Example:

            .. literalinclude:: ../../../../samples/ml_samples_misc.py
                :start-after: [START model_operations_create_or_update]
                :end-before: [END model_operations_create_or_update]
                :language: python
                :dedent: 8
                :caption: Create model example.
        """
        try:
            name = model.name
            if not model.version and model._auto_increment_version:
                model.version = _get_next_version_from_container(
                    name=model.name,
                    container_operation=self._model_container_operation,
                    resource_group_name=self._operation_scope.resource_group_name,
                    workspace_name=self._workspace_name,
                    registry_name=self._registry_name,
                )

            version = model.version

            sas_uri = None

            if self._registry_name:
                # Case of copy model to registry
                if isinstance(model, WorkspaceAssetReference):
                    # verify that model is not already in registry
                    try:
                        self._model_versions_operation.get(
                            name=model.name,
                            version=model.version,
                            resource_group_name=self._resource_group_name,
                            registry_name=self._registry_name,
                        )
                    except Exception as err:  # pylint: disable=broad-except
                        if isinstance(err, ResourceNotFoundError):
                            pass
                        else:
                            raise err
                    else:
                        msg = "A model with this name and version already exists in registry"
                        raise ValidationException(
                            message=msg,
                            no_personal_data_message=msg,
                            target=ErrorTarget.MODEL,
                            error_category=ErrorCategory.USER_ERROR,
                        )

                    model_rest = model._to_rest_object()
                    result = self._service_client.resource_management_asset_reference.begin_import_method(
                        resource_group_name=self._resource_group_name,
                        registry_name=self._registry_name,
                        body=model_rest,
                    ).result()

                    if not result:
                        model_rest_obj = self._get(name=model.name, version=model.version)
                        return Model._from_rest_object(model_rest_obj)

                sas_uri = get_sas_uri_for_registry_asset(
                    service_client=self._service_client,
                    name=model.name,
                    version=model.version,
                    resource_group=self._resource_group_name,
                    registry=self._registry_name,
                    body=get_asset_body_for_registry_storage(self._registry_name, "models", model.name, model.version),
                )

            model, indicator_file = _check_and_upload_path(
                artifact=model,
                asset_operations=self,
                sas_uri=sas_uri,
                artifact_type=ErrorTarget.MODEL,
                show_progress=self._show_progress,
            )

            model.path = resolve_short_datastore_url(model.path, self._operation_scope)
            validate_ml_flow_folder(model.path, model.type)
            model_version_resource = model._to_rest_object()
            auto_increment_version = model._auto_increment_version
            try:
                result = (
                    self._model_versions_operation.begin_create_or_update(
                        name=name,
                        version=version,
                        body=model_version_resource,
                        registry_name=self._registry_name,
                        **self._scope_kwargs,
                    ).result()
                    if self._registry_name
                    else self._model_versions_operation.create_or_update(
                        name=name,
                        version=version,
                        body=model_version_resource,
                        workspace_name=self._workspace_name,
                        **self._scope_kwargs,
                    )
                )

                if not result and self._registry_name:
                    result = self._get(name=model.name, version=model.version)

            except Exception as e:  # pylint: disable=broad-except
                # service side raises an exception if we attempt to update an existing asset's path
                if str(e) == ASSET_PATH_ERROR:
                    raise AssetPathException(
                        message=CHANGED_ASSET_PATH_MSG,
                        target=ErrorTarget.MODEL,
                        no_personal_data_message=CHANGED_ASSET_PATH_MSG_NO_PERSONAL_DATA,
                        error_category=ErrorCategory.USER_ERROR,
                    ) from e
                raise e

            model = Model._from_rest_object(result)
            if auto_increment_version and indicator_file:
                datastore_info = _get_default_datastore_info(self._datastore_operation)
                _update_metadata(model.name, model.version, indicator_file, datastore_info)  # update version in storage

            return model
        except Exception as ex:  # pylint: disable=broad-except
            if isinstance(ex, SchemaValidationError):
                log_and_raise_error(ex)
            else:
                raise ex

    def _get(self, name: str, version: Optional[str] = None) -> ModelVersion:  # name:latest
        if version:
            return (
                self._model_versions_operation.get(
                    name=name,
                    version=version,
                    registry_name=self._registry_name,
                    **self._scope_kwargs,
                )
                if self._registry_name
                else self._model_versions_operation.get(
                    name=name,
                    version=version,
                    workspace_name=self._workspace_name,
                    **self._scope_kwargs,
                )
            )

        return (
            self._model_container_operation.get(name=name, registry_name=self._registry_name, **self._scope_kwargs)
            if self._registry_name
            else self._model_container_operation.get(
                name=name, workspace_name=self._workspace_name, **self._scope_kwargs
            )
        )

    @monitor_with_activity(logger, "Model.Get", ActivityType.PUBLICAPI)
    def get(self, name: str, version: Optional[str] = None, label: Optional[str] = None) -> Model:
        """Returns information about the specified model asset.

        :param name: Name of the model.
        :type name: str
        :param version: Version of the model.
        :type version: str
        :param label: Label of the model. (mutually exclusive with version)
        :type label: str
        :raises ~azure.ai.ml.exceptions.ValidationException: Raised if Model cannot be successfully validated.
            Details will be provided in the error message.
        :return: Model asset object.
        :rtype: ~azure.ai.ml.entities.Model

        .. admonition:: Example:

            .. literalinclude:: ../../../../samples/ml_samples_misc.py
                :start-after: [START model_operations_get]
                :end-before: [END model_operations_get]
                :language: python
                :dedent: 8
                :caption: Get model example.
        """
        if version and label:
            msg = "Cannot specify both version and label."
            raise ValidationException(
                message=msg,
                target=ErrorTarget.MODEL,
                no_personal_data_message=msg,
                error_category=ErrorCategory.USER_ERROR,
                error_type=ValidationErrorType.INVALID_VALUE,
            )

        if label:
            return _resolve_label_to_asset(self, name, label)

        if not version:
            msg = "Must provide either version or label"
            raise ValidationException(
                message=msg,
                target=ErrorTarget.MODEL,
                no_personal_data_message=msg,
                error_category=ErrorCategory.USER_ERROR,
                error_type=ValidationErrorType.MISSING_FIELD,
            )
        # TODO: We should consider adding an exception trigger for internal_model=None
        model_version_resource = self._get(name, version)

        return Model._from_rest_object(model_version_resource)

    @monitor_with_activity(logger, "Model.Download", ActivityType.PUBLICAPI)
    def download(self, name: str, version: str, download_path: Union[PathLike, str] = ".") -> None:
        """Download files related to a model.

        :param name: Name of the model.
        :type name: str
        :param version: Version of the model.
        :type version: str
        :param download_path: Local path as download destination, defaults to current working directory of the current
            user. Contents will be overwritten.
        :type download_path: Union[PathLike, str]
        :raises ResourceNotFoundError: if can't find a model matching provided name.

        .. admonition:: Example:

            .. literalinclude:: ../../../../samples/ml_samples_misc.py
                :start-after: [START model_operations_download]
                :end-before: [END model_operations_download]
                :language: python
                :dedent: 8
                :caption: Download files to model example.
        """

        model_uri = self.get(name=name, version=version).path
        ds_name, path_prefix = get_ds_name_and_path_prefix(model_uri, self._registry_name)
        if self._registry_name:
            sas_uri, auth_type = get_storage_details_for_registry_assets(
                service_client=self._service_client,
                asset_name=name,
                asset_version=version,
                reg_name=self._registry_name,
                asset_type=AzureMLResourceType.MODEL,
                rg_name=self._resource_group_name,
                uri=model_uri,
            )
            if auth_type == "SAS":
                storage_client = get_storage_client(credential=None, storage_account=None, account_url=sas_uri)
            else:
                parts = sas_uri.split("/")
                storage_account = parts[2].split(".")[0]
                container_name = parts[3]
                storage_client = get_storage_client(
                    credential=None,
                    storage_account=storage_account,
                    container_name=container_name,
                )

        else:
            ds = self._datastore_operation.get(ds_name, include_secrets=True)
            acc_name = ds.account_name

            if isinstance(ds.credentials, AccountKeyConfiguration):
                credential = ds.credentials.account_key
            else:
                try:
                    credential = ds.credentials.sas_token
                except Exception as e:  # pylint: disable=broad-except
                    if not hasattr(ds.credentials, "sas_token"):
                        credential = self._datastore_operation._credential
                    else:
                        raise e

            container = ds.container_name
            datastore_type = ds.type

            storage_client = get_storage_client(
                credential=credential,
                container_name=container,
                storage_account=acc_name,
                storage_type=datastore_type,
            )

        path_file = "{}{}{}".format(download_path, path.sep, name)
        is_directory = storage_client.exists(f"{path_prefix.rstrip('/')}/")
        if is_directory:
            path_file = path.join(path_file, path.basename(path_prefix.rstrip("/")))
        module_logger.info("Downloading the model %s at %s\n", path_prefix, path_file)
        storage_client.download(starts_with=path_prefix, destination=path_file)

    @monitor_with_activity(logger, "Model.Archive", ActivityType.PUBLICAPI)
    def archive(
        self,
        name: str,
        version: Optional[str] = None,
        label: Optional[str] = None,
        **kwargs,
    ) -> None:  # pylint:disable=unused-argument
        """Archive a model asset.

        :param name: Name of model asset.
        :type name: str
        :param version: Version of model asset.
        :type version: str
        :param label: Label of the model asset. (mutually exclusive with version)
        :type label: str

        .. admonition:: Example:

            .. literalinclude:: ../../../../samples/ml_samples_misc.py
                :start-after: [START model_operations_archive]
                :end-before: [END model_operations_archive]
                :language: python
                :dedent: 8
                :caption: Archive a model example.
        """
        _archive_or_restore(
            asset_operations=self,
            version_operation=self._model_versions_operation,
            container_operation=self._model_container_operation,
            is_archived=True,
            name=name,
            version=version,
            label=label,
        )

    @monitor_with_activity(logger, "Model.Restore", ActivityType.PUBLICAPI)
    def restore(
        self,
        name: str,
        version: Optional[str] = None,
        label: Optional[str] = None,
        **kwargs,
    ) -> None:  # pylint:disable=unused-argument
        """Restore an archived model asset.

        :param name: Name of model asset.
        :type name: str
        :param version: Version of model asset.
        :type version: str
        :param label: Label of the model asset. (mutually exclusive with version)
        :type label: str

        .. admonition:: Example:

            .. literalinclude:: ../../../../samples/ml_samples_misc.py
                :start-after: [START model_operations_restore]
                :end-before: [END model_operations_restore]
                :language: python
                :dedent: 8
                :caption: Restore a model example.
        """
        _archive_or_restore(
            asset_operations=self,
            version_operation=self._model_versions_operation,
            container_operation=self._model_container_operation,
            is_archived=False,
            name=name,
            version=version,
            label=label,
        )

    @monitor_with_activity(logger, "Model.List", ActivityType.PUBLICAPI)
    def list(
        self,
        name: Optional[str] = None,
        stage: Optional[str] = None,
        *,
        list_view_type: ListViewType = ListViewType.ACTIVE_ONLY,
    ) -> Iterable[Model]:
        """List all model assets in workspace.

        :param name: Name of the model.
        :type name: Optional[str]
        :param stage: The Model stage
        :type stage: Optional[str]
        :keyword list_view_type: View type for including/excluding (for example) archived models. Defaults to
             :attr:`ListViewType.ACTIVE_ONLY`.
        :type list_view_type: ListViewType
        :return: An iterator like instance of Model objects
        :rtype: ~azure.core.paging.ItemPaged[~azure.ai.ml.entities.Model]

        .. admonition:: Example:

            .. literalinclude:: ../../../../samples/ml_samples_misc.py
                :start-after: [START model_operations_list]
                :end-before: [END model_operations_list]
                :language: python
                :dedent: 8
                :caption: List all models example.
        """
        if name:
            return (
                self._model_versions_operation.list(
                    name=name,
                    registry_name=self._registry_name,
                    cls=lambda objs: [Model._from_rest_object(obj) for obj in objs],
                    **self._scope_kwargs,
                )
                if self._registry_name
                else self._model_versions_operation.list(
                    name=name,
                    workspace_name=self._workspace_name,
                    cls=lambda objs: [Model._from_rest_object(obj) for obj in objs],
                    list_view_type=list_view_type,
                    stage=stage,
                    **self._scope_kwargs,
                )
            )

        return (
            self._model_container_operation.list(
                registry_name=self._registry_name,
                cls=lambda objs: [Model._from_container_rest_object(obj) for obj in objs],
                list_view_type=list_view_type,
                **self._scope_kwargs,
            )
            if self._registry_name
            else self._model_container_operation.list(
                workspace_name=self._workspace_name,
                cls=lambda objs: [Model._from_container_rest_object(obj) for obj in objs],
                list_view_type=list_view_type,
                **self._scope_kwargs,
            )
        )

    @monitor_with_activity(logger, "Model.Share", ActivityType.PUBLICAPI)
    @experimental
    def share(self, name, version, *, share_with_name, share_with_version, registry_name) -> Model:
        """Share a model asset from workspace to registry.

        :param name: Name of model asset.
        :type name: str
        :param version: Version of model asset.
        :type version: str
        :keyword share_with_name: Name of model asset to share with.
        :paramtype share_with_name: str
        :keyword share_with_version: Version of model asset to share with.
        :paramtype share_with_version: str
        :keyword registry_name: Name of the destination registry.
        :paramtype registry_name: str
        :return: Model asset object.
        :rtype: ~azure.ai.ml.entities.Model

        .. admonition:: Example:

            .. literalinclude:: ../../../../samples/ml_samples_misc.py
                :start-after: [START model_operations_share]
                :end-before: [END model_operations_share]
                :language: python
                :dedent: 8
                :caption: Share a model example.
        """

        #  Get workspace info to get workspace GUID
        workspace = self._service_client.workspaces.get(
            resource_group_name=self._resource_group_name,
            workspace_name=self._workspace_name,
        )
        workspace_guid = workspace.workspace_id
        workspace_location = workspace.location

        # Get model asset ID
        asset_id = ASSET_ID_FORMAT.format(
            workspace_location,
            workspace_guid,
            AzureMLResourceType.MODEL,
            name,
            version,
        )

        model_ref = WorkspaceAssetReference(
            name=share_with_name if share_with_name else name,
            version=share_with_version if share_with_version else version,
            asset_id=asset_id,
        )

        with self._set_registry_client(registry_name):
            return self.create_or_update(model_ref)

    def _get_latest_version(self, name: str) -> Model:
        """Returns the latest version of the asset with the given name.

        Latest is defined as the most recently created, not the most recently updated.
        """
        result = _get_latest(
            name,
            self._model_versions_operation,
            self._resource_group_name,
            self._workspace_name,
            self._registry_name,
        )
        return Model._from_rest_object(result)

    @contextmanager
    def _set_registry_client(self, registry_name: str) -> None:
        """Sets the registry client for the model operations.

        :param registry_name: Name of the registry.
        :type registry_name: str
        """
        rg_ = self._operation_scope._resource_group_name
        sub_ = self._operation_scope._subscription_id
        registry_ = self._operation_scope.registry_name
        client_ = self._service_client
        model_versions_operation_ = self._model_versions_operation

        try:
            _client, _rg, _sub = get_registry_client(self._service_client._config.credential, registry_name)
            self._operation_scope.registry_name = registry_name
            self._operation_scope._resource_group_name = _rg
            self._operation_scope._subscription_id = _sub
            self._service_client = _client
            self._model_versions_operation = _client.model_versions
            yield
        finally:
            self._operation_scope.registry_name = registry_
            self._operation_scope._resource_group_name = rg_
            self._operation_scope._subscription_id = sub_
            self._service_client = client_
            self._model_versions_operation = model_versions_operation_

    @experimental
    @monitor_with_activity(logger, "Model.Package", ActivityType.PUBLICAPI)
    def package(self, name: str, version: str, package_request: ModelPackage, **kwargs) -> Environment:
        """Package a model asset

        :param name: Name of model asset.
        :type name: str
        :param version: Version of model asset.
        :type version: str
        :param package_request: Model package request.
        :type package_request: ~azure.ai.ml.entities.ModelPackage
        :return: Environment object
        :rtype: ~azure.ai.ml.entities.Environment

        .. admonition:: Example:

            .. literalinclude:: ../../../../samples/ml_samples_misc.py
                :start-after: [START model_operations_package]
                :end-before: [END model_operations_package]
                :language: python
                :dedent: 8
                :caption: Package a model example.
        """
        is_deployment_flow = kwargs.pop("skip_to_rest", False)
        if not is_deployment_flow:
            orchestrators = OperationOrchestrator(
                operation_container=self._all_operations,
                operation_scope=self._operation_scope,
                operation_config=self._operation_config,
            )

            # Create a code asset if code is not already an ARM ID
            if hasattr(package_request.inferencing_server, "code_configuration"):
                if package_request.inferencing_server.code_configuration and not is_ARM_id_for_resource(
                    package_request.inferencing_server.code_configuration.code,
                    AzureMLResourceType.CODE,
                ):
                    if package_request.inferencing_server.code_configuration.code.startswith(ARM_ID_PREFIX):
                        package_request.inferencing_server.code_configuration.code = orchestrators.get_asset_arm_id(
                            package_request.inferencing_server.code_configuration.code[len(ARM_ID_PREFIX) :],
                            azureml_type=AzureMLResourceType.CODE,
                        )
                    else:
                        package_request.inferencing_server.code_configuration.code = orchestrators.get_asset_arm_id(
                            Code(
                                base_path=package_request._base_path,
                                path=package_request.inferencing_server.code_configuration.code,
                            ),
                            azureml_type=AzureMLResourceType.CODE,
                        )
                if package_request.inferencing_server.code_configuration and hasattr(
                    package_request.inferencing_server.code_configuration, "code"
                ):
                    package_request.inferencing_server.code_configuration.code = (
                        "azureml:/" + package_request.inferencing_server.code_configuration.code
                    )

            if package_request.base_environment_source and hasattr(
                package_request.base_environment_source, "resource_id"
            ):
                if not package_request.base_environment_source.resource_id.startswith(REGISTRY_URI_FORMAT):
                    package_request.base_environment_source.resource_id = orchestrators.get_asset_arm_id(
                        package_request.base_environment_source.resource_id,
                        azureml_type=AzureMLResourceType.ENVIRONMENT,
                    )

                package_request.base_environment_source.resource_id = (
                    "azureml:/" + package_request.base_environment_source.resource_id
                    if not package_request.base_environment_source.resource_id.startswith(ARM_ID_PREFIX)
                    else package_request.base_environment_source.resource_id
                )

            if self._registry_name:
                # create ARM id for the target environment
                if package_request.target_environment_name:
                    package_request.target_environment_id = f"azureml://locations/{self._operation_scope._workspace_location}/workspaces/{self._operation_scope._workspace_id}/environments/{package_request.target_environment_name}"

            package_request = package_request._to_rest_object()

        if self._registry_reference:
            package_request.target_environment_id = f"azureml://locations/{self._operation_scope._workspace_location}/workspaces/{self._operation_scope._workspace_id}/environments/{package_request.target_environment_id}"
        package_out = (
            self._model_versions_operation.begin_package(
                name=name,
                version=version,
                registry_name=self._registry_name if self._registry_name else self._registry_reference,
                body=package_request,
                **self._scope_kwargs,
            ).result()
            if self._registry_name or self._registry_reference
            else self._model_versions_operation.begin_package(
                name=name,
                version=version,
                workspace_name=self._workspace_name,
                body=package_request,
                **self._scope_kwargs,
            ).result()
        )
        if is_deployment_flow:  # No need to go through the schema, as this is for deployment notification only
            return package_out
        if hasattr(package_out, "target_environment_name"):
            environment_name = package_out.target_environment_name
        else:
            environment_name = package_out.additional_properties["targetEnvironmentName"]

        if hasattr(package_out, "target_environment_version"):
            environment_version = package_out.target_environment_version
        else:
            environment_version = package_out.additional_properties["targetEnvironmentVersion"]

        module_logger.info("\nPackage Created")
        if package_out is not None and package_out.__class__.__name__ == "PackageResponse":
            if self._registry_name:
                current_rg = self._scope_kwargs.pop("resource_group_name", None)
                self._scope_kwargs["resource_group_name"] = self._workspace_rg
                self._control_plane_client._config.subscription_id = self._workspace_sub
                env_out = self._control_plane_client.environment_versions.get(
                    name=environment_name,
                    version=environment_version,
                    workspace_name=self._workspace_name,
                    **self._scope_kwargs,
                )
                package_out = Environment._from_rest_object(env_out)
                self._scope_kwargs["resource_group_name"] = current_rg
            else:
                environment_operation = self._all_operations.all_operations[AzureMLResourceType.ENVIRONMENT]
                package_out = environment_operation.get(name=environment_name, version=environment_version)

        return package_out<|MERGE_RESOLUTION|>--- conflicted
+++ resolved
@@ -7,11 +7,6 @@
 from contextlib import contextmanager
 from os import PathLike, path
 from typing import Dict, Iterable, Optional, Union
-<<<<<<< HEAD
-from contextlib import contextmanager
-=======
-
->>>>>>> 4452dee7
 from marshmallow.exceptions import ValidationError as SchemaValidationError
 from azure.ai.ml.constants._common import REGISTRY_URI_FORMAT
 
@@ -29,7 +24,6 @@
 from azure.ai.ml._restclient.v2021_10_01_dataplanepreview import (
     AzureMachineLearningWorkspaces as ServiceClient102021Dataplane,
 )
-<<<<<<< HEAD
 from azure.ai.ml._restclient.v2023_04_01_preview.models import (
     ListViewType,
     ModelVersion,
@@ -37,10 +31,6 @@
 from azure.ai.ml._restclient.v2023_04_01_preview import (
     AzureMachineLearningWorkspaces as ServiceClient042023Preview,
 )
-=======
-from azure.ai.ml._restclient.v2023_04_01_preview import AzureMachineLearningWorkspaces as ServiceClient042023Preview
-from azure.ai.ml._restclient.v2023_04_01_preview.models import ListViewType, ModelVersion
->>>>>>> 4452dee7
 from azure.ai.ml._scope_dependent_operations import (
     OperationConfig,
     OperationsContainer,
@@ -63,7 +53,6 @@
     get_sas_uri_for_registry_asset,
     get_storage_details_for_registry_assets,
 )
-<<<<<<< HEAD
 from azure.ai.ml._utils._storage_utils import (
     get_ds_name_and_path_prefix,
     get_storage_client,
@@ -72,19 +61,12 @@
     resolve_short_datastore_url,
     validate_ml_flow_folder,
 )
-from azure.ai.ml.constants._common import ASSET_ID_FORMAT, AzureMLResourceType
 from azure.ai.ml.entities._assets import Model, ModelPackage, Environment
 from azure.ai.ml.entities._assets.workspace_asset_reference import (
     WorkspaceAssetReference,
 )
-=======
-from azure.ai.ml._utils._storage_utils import get_ds_name_and_path_prefix, get_storage_client
-from azure.ai.ml._utils.utils import resolve_short_datastore_url, validate_ml_flow_folder
 from azure.ai.ml.constants._common import ARM_ID_PREFIX, ASSET_ID_FORMAT, AzureMLResourceType
-from azure.ai.ml.entities._assets import Environment, Model, ModelPackage
 from azure.ai.ml.entities._assets._artifacts.code import Code
-from azure.ai.ml.entities._assets.workspace_asset_reference import WorkspaceAssetReference
->>>>>>> 4452dee7
 from azure.ai.ml.entities._credentials import AccountKeyConfiguration
 from azure.ai.ml.exceptions import (
     AssetPathException,
@@ -778,6 +760,37 @@
                 **self._scope_kwargs,
             ).result()
         )
+        # package_out = {
+        #         "packageBuildState": "Succeeded",
+        #         "status": "Succeeded",
+        #         "logUrl": "https://eus2euapmanaged2.blob.core.windows.net/65560886db2d492f8828f23ae2b80048-xdiibjmw2y/logs/wb2y/rawtext.log?sv=2021-12-02&se=2023-08-29T01%3A59%3A08Z&sr=b&sp=r&sig=OGk%2BAbJ9qKrhh5HtUsHlBA9WT07uTiGE2rFCGy%2FjqXA%3D",
+        #         "buildId": "wb2y",
+        #         "targetEnvironmentName": "diabetes-online-mlflow",
+        #         "targetEnvironmentVersion": "12",
+        #         "targetEnvironmentId": "azureml://locations/eastus2euap/workspaces/60106ea5-8e62-4d03-90a5-f1aa66fb613e/environments/diabetes-online-mlflow/versions/12",
+        #         "baseEnvironment": "",
+        #         "inferencingServer": {
+        #             "serverType": "AzureMLOnline",
+        #             "codeConfiguration": ""
+        #         },
+        #         "environmentVariables": "",
+        #         "modelPath": "azureml://registries/azureml/models/distilbert-base-uncased/versions/5",
+        #         "modelConfiguration": {
+        #             "mode": "Download",
+        #             "mountPath": ""
+        #         },
+        #         "inputs": [],
+        #         "tags": {
+        #             "ModelPackageGenerated": "azureml://registries/azureml/models/distilbert-base-uncased/versions/5",
+        #             "ModelConfiguration": "Download, ",
+        #             "InferencingServerType": "AzureMLOnline"
+        #         },
+        #         "properties": "",
+        #         "skuArchitectureType": ""
+        #         }
+        # import debugpy
+        # debugpy.connect(("localhost", 5678))
+        # debugpy.breakpoint()
         if is_deployment_flow:  # No need to go through the schema, as this is for deployment notification only
             return package_out
         if hasattr(package_out, "target_environment_name"):
@@ -789,6 +802,9 @@
             environment_version = package_out.target_environment_version
         else:
             environment_version = package_out.additional_properties["targetEnvironmentVersion"]
+
+        # environment_name = "diabetes-online-mlflow"
+        # environment_version = "12"
 
         module_logger.info("\nPackage Created")
         if package_out is not None and package_out.__class__.__name__ == "PackageResponse":
