# ---------------------------------------------------------
# Copyright (c) Microsoft Corporation. All rights reserved.
# ---------------------------------------------------------

# pylint: disable=protected-access,no-value-for-parameter,disable=docstring-missing-return,docstring-missing-param,docstring-missing-rtype,ungrouped-imports,line-too-long,too-many-statements

import re
from contextlib import contextmanager
from os import PathLike, path
<<<<<<< HEAD
from typing import Dict, Iterable, Optional, Union
=======
from typing import Any, Dict, Generator, Iterable, Optional, Union, cast
>>>>>>> 394b552e

from marshmallow.exceptions import ValidationError as SchemaValidationError

from azure.ai.ml._artifacts._artifact_utilities import (
    _check_and_upload_path,
    _get_default_datastore_info,
    _update_metadata,
)
from azure.ai.ml._artifacts._constants import (
    ASSET_PATH_ERROR,
    CHANGED_ASSET_PATH_MSG,
    CHANGED_ASSET_PATH_MSG_NO_PERSONAL_DATA,
)
from azure.ai.ml._exception_helper import log_and_raise_error
from azure.ai.ml._restclient.v2021_10_01_dataplanepreview import (
    AzureMachineLearningWorkspaces as ServiceClient102021Dataplane,
)
from azure.ai.ml._restclient.v2023_08_01_preview import AzureMachineLearningWorkspaces as ServiceClient082023Preview
from azure.ai.ml._restclient.v2023_08_01_preview.models import ListViewType, ModelVersion
from azure.ai.ml._scope_dependent_operations import (
    OperationConfig,
    OperationsContainer,
    OperationScope,
    _ScopeDependentOperations,
)
from azure.ai.ml._telemetry import ActivityType, monitor_with_activity
from azure.ai.ml._utils._arm_id_utils import AMLVersionedArmId, is_ARM_id_for_resource
from azure.ai.ml._utils._asset_utils import (
    _archive_or_restore,
    _get_latest,
    _get_next_version_from_container,
    _resolve_label_to_asset,
)
from azure.ai.ml._utils._experimental import experimental
from azure.ai.ml._utils._logger_utils import OpsLogger
from azure.ai.ml._utils._registry_utils import (
    get_asset_body_for_registry_storage,
    get_registry_client,
    get_sas_uri_for_registry_asset,
    get_storage_details_for_registry_assets,
)
from azure.ai.ml._utils._storage_utils import get_ds_name_and_path_prefix, get_storage_client
from azure.ai.ml._utils.utils import resolve_short_datastore_url, validate_ml_flow_folder
from azure.ai.ml.constants._common import ARM_ID_PREFIX, ASSET_ID_FORMAT, REGISTRY_URI_FORMAT, AzureMLResourceType
from azure.ai.ml.entities._assets import Environment, Model, ModelPackage
from azure.ai.ml.entities._assets._artifacts.code import Code
from azure.ai.ml.entities._assets.workspace_asset_reference import WorkspaceAssetReference
from azure.ai.ml.entities._credentials import AccountKeyConfiguration
from azure.ai.ml.exceptions import (
    AssetPathException,
    ErrorCategory,
    ErrorTarget,
    ValidationErrorType,
    ValidationException,
)
from azure.ai.ml.operations._datastore_operations import DatastoreOperations
from azure.core.exceptions import ResourceNotFoundError

from ._operation_orchestrator import OperationOrchestrator

ops_logger = OpsLogger(__name__)
logger, module_logger = ops_logger.package_logger, ops_logger.module_logger


class ModelOperations(_ScopeDependentOperations):
    """ModelOperations.

    You should not instantiate this class directly. Instead, you should create an MLClient instance that instantiates it
    for you and attaches it as an attribute.

    :param operation_scope: Scope variables for the operations classes of an MLClient object.
    :type operation_scope: ~azure.ai.ml._scope_dependent_operations.OperationScope
    :param operation_config: Common configuration for operations classes of an MLClient object.
    :type operation_config: ~azure.ai.ml._scope_dependent_operations.OperationConfig
    :param service_client: Service client to allow end users to operate on Azure Machine Learning Workspace
        resources (ServiceClient082023Preview or ServiceClient102021Dataplane).
    :type service_client: typing.Union[
        ~azure.ai.ml._restclient.v2023_04_01_preview._azure_machine_learning_workspaces.AzureMachineLearningWorkspaces,
        ~azure.ai.ml._restclient.v2021_10_01_dataplanepreview._azure_machine_learning_workspaces.
        AzureMachineLearningWorkspaces

    ]
    :param datastore_operations: Represents a client for performing operations on Datastores.
    :type datastore_operations: ~azure.ai.ml.operations._datastore_operations.DatastoreOperations
    :param all_operations: All operations classes of an MLClient object.
    :type all_operations: ~azure.ai.ml._scope_dependent_operations.OperationsContainer
    """

    # pylint: disable=unused-argument
    def __init__(
        self,
        operation_scope: OperationScope,
        operation_config: OperationConfig,
        service_client: Union[ServiceClient082023Preview, ServiceClient102021Dataplane],
        datastore_operations: DatastoreOperations,
        all_operations: OperationsContainer = None,
        **kwargs: Dict,
    ):
        super(ModelOperations, self).__init__(operation_scope, operation_config)
        ops_logger.update_info(kwargs)
        self._model_versions_operation = service_client.model_versions
        self._model_container_operation = service_client.model_containers
        self._service_client = service_client
        self._datastore_operation = datastore_operations
        self._all_operations = all_operations
        self._control_plane_client: Any = kwargs.get("control_plane_client", None)
        self._workspace_rg = kwargs.pop("workspace_rg", None)
        self._workspace_sub = kwargs.pop("workspace_sub", None)
        self._registry_reference = kwargs.pop("registry_reference", None)

        # Maps a label to a function which given an asset name,
        # returns the asset associated with the label
        self._managed_label_resolver = {"latest": self._get_latest_version}

    @monitor_with_activity(logger, "Model.CreateOrUpdate", ActivityType.PUBLICAPI)
    def create_or_update(
        self, model: Union[Model, WorkspaceAssetReference]
    ) -> Model:  # TODO: Are we going to implement job_name?
        """Returns created or updated model asset.

        :param model: Model asset object.
        :type model: ~azure.ai.ml.entities.Model
        :raises ~azure.ai.ml.exceptions.AssetPathException: Raised when the Model artifact path is
            already linked to another asset
        :raises ~azure.ai.ml.exceptions.ValidationException: Raised if Model cannot be successfully validated.
            Details will be provided in the error message.
        :raises ~azure.ai.ml.exceptions.EmptyDirectoryError: Raised if local path provided points to an empty directory.
        :return: Model asset object.
        :rtype: ~azure.ai.ml.entities.Model
        """
        try:
            name = model.name
            if not model.version and model._auto_increment_version:
                model.version = _get_next_version_from_container(
                    name=model.name,
                    container_operation=self._model_container_operation,
                    resource_group_name=self._operation_scope.resource_group_name,
                    workspace_name=self._workspace_name,
                    registry_name=self._registry_name,
                )

            version = model.version

            sas_uri = None

            if self._registry_name:
                # Case of copy model to registry
                if isinstance(model, WorkspaceAssetReference):
                    # verify that model is not already in registry
                    try:
                        self._model_versions_operation.get(
                            name=model.name,
                            version=model.version,
                            resource_group_name=self._resource_group_name,
                            registry_name=self._registry_name,
                        )
                    except Exception as err:  # pylint: disable=broad-except
                        if isinstance(err, ResourceNotFoundError):
                            pass
                        else:
                            raise err
                    else:
                        msg = "A model with this name and version already exists in registry"
                        raise ValidationException(
                            message=msg,
                            no_personal_data_message=msg,
                            target=ErrorTarget.MODEL,
                            error_category=ErrorCategory.USER_ERROR,
                        )

                    model_rest = model._to_rest_object()
                    result = self._service_client.resource_management_asset_reference.begin_import_method(
                        resource_group_name=self._resource_group_name,
                        registry_name=self._registry_name,
                        body=model_rest,
                    ).result()

                    if not result:
                        model_rest_obj = self._get(name=model.name, version=model.version)
                        return Model._from_rest_object(model_rest_obj)

                sas_uri = get_sas_uri_for_registry_asset(
                    service_client=self._service_client,
                    name=model.name,
                    version=model.version,
                    resource_group=self._resource_group_name,
                    registry=self._registry_name,
                    body=get_asset_body_for_registry_storage(self._registry_name, "models", model.name, model.version),
                )

            model, indicator_file = _check_and_upload_path(
                artifact=model,
                asset_operations=self,
                sas_uri=sas_uri,
                artifact_type=ErrorTarget.MODEL,
                show_progress=self._show_progress,
            )

            model.path = resolve_short_datastore_url(model.path, self._operation_scope)
            validate_ml_flow_folder(model.path, model.type)
            model_version_resource = model._to_rest_object()
            auto_increment_version = model._auto_increment_version
            try:
                result = (
                    self._model_versions_operation.begin_create_or_update(
                        name=name,
                        version=version,
                        body=model_version_resource,
                        registry_name=self._registry_name,
                        **self._scope_kwargs,
                    ).result()
                    if self._registry_name
                    else self._model_versions_operation.create_or_update(
                        name=name,
                        version=version,
                        body=model_version_resource,
                        workspace_name=self._workspace_name,
                        **self._scope_kwargs,
                    )
                )

                if not result and self._registry_name:
                    result = self._get(name=model.name, version=model.version)

            except Exception as e:  # pylint: disable=broad-except
                # service side raises an exception if we attempt to update an existing asset's path
                if str(e) == ASSET_PATH_ERROR:
                    raise AssetPathException(
                        message=CHANGED_ASSET_PATH_MSG,
                        target=ErrorTarget.MODEL,
                        no_personal_data_message=CHANGED_ASSET_PATH_MSG_NO_PERSONAL_DATA,
                        error_category=ErrorCategory.USER_ERROR,
                    ) from e
                raise e

            model = Model._from_rest_object(result)
            if auto_increment_version and indicator_file:
                datastore_info = _get_default_datastore_info(self._datastore_operation)
                _update_metadata(model.name, model.version, indicator_file, datastore_info)  # update version in storage

            return model
        except Exception as ex:  # pylint: disable=broad-except
            if isinstance(ex, SchemaValidationError):
                log_and_raise_error(ex)
            else:
                raise ex

    def _get(self, name: str, version: Optional[str] = None) -> ModelVersion:  # name:latest
        if version:
            return (
                self._model_versions_operation.get(
                    name=name,
                    version=version,
                    registry_name=self._registry_name,
                    **self._scope_kwargs,
                )
                if self._registry_name
                else self._model_versions_operation.get(
                    name=name,
                    version=version,
                    workspace_name=self._workspace_name,
                    **self._scope_kwargs,
                )
            )

        return (
            self._model_container_operation.get(name=name, registry_name=self._registry_name, **self._scope_kwargs)
            if self._registry_name
            else self._model_container_operation.get(
                name=name, workspace_name=self._workspace_name, **self._scope_kwargs
            )
        )

    @monitor_with_activity(logger, "Model.Get", ActivityType.PUBLICAPI)
    def get(self, name: str, version: Optional[str] = None, label: Optional[str] = None) -> Model:
        """Returns information about the specified model asset.

        :param name: Name of the model.
        :type name: str
        :param version: Version of the model.
        :type version: str
        :param label: Label of the model. (mutually exclusive with version)
        :type label: str
        :raises ~azure.ai.ml.exceptions.ValidationException: Raised if Model cannot be successfully validated.
            Details will be provided in the error message.
        :return: Model asset object.
        :rtype: ~azure.ai.ml.entities.Model
        """
        if version and label:
            msg = "Cannot specify both version and label."
            raise ValidationException(
                message=msg,
                target=ErrorTarget.MODEL,
                no_personal_data_message=msg,
                error_category=ErrorCategory.USER_ERROR,
                error_type=ValidationErrorType.INVALID_VALUE,
            )

        if label:
            return _resolve_label_to_asset(self, name, label)

        if not version:
            msg = "Must provide either version or label"
            raise ValidationException(
                message=msg,
                target=ErrorTarget.MODEL,
                no_personal_data_message=msg,
                error_category=ErrorCategory.USER_ERROR,
                error_type=ValidationErrorType.MISSING_FIELD,
            )
        # TODO: We should consider adding an exception trigger for internal_model=None
        model_version_resource = self._get(name, version)

        return Model._from_rest_object(model_version_resource)

    @monitor_with_activity(logger, "Model.Download", ActivityType.PUBLICAPI)
    def download(self, name: str, version: str, download_path: Union[PathLike, str] = ".") -> None:
        """Download files related to a model.

        :param name: Name of the model.
        :type name: str
        :param version: Version of the model.
        :type version: str
        :param download_path: Local path as download destination, defaults to current working directory of the current
            user. Contents will be overwritten.
        :type download_path: Union[PathLike, str]
        :raises ResourceNotFoundError: if can't find a model matching provided name.
        """

        model_uri = self.get(name=name, version=version).path
        ds_name, path_prefix = get_ds_name_and_path_prefix(model_uri, self._registry_name)
        if self._registry_name:
            sas_uri, auth_type = get_storage_details_for_registry_assets(
                service_client=self._service_client,
                asset_name=name,
                asset_version=version,
                reg_name=self._registry_name,
                asset_type=AzureMLResourceType.MODEL,
                rg_name=self._resource_group_name,
                uri=model_uri,
            )
            if auth_type == "SAS":
                storage_client = get_storage_client(credential=None, storage_account=None, account_url=sas_uri)
            else:
                parts = sas_uri.split("/")
                storage_account = parts[2].split(".")[0]
                container_name = parts[3]
                storage_client = get_storage_client(
                    credential=None,
                    storage_account=storage_account,
                    container_name=container_name,
                )

        else:
            ds = self._datastore_operation.get(ds_name, include_secrets=True)
            acc_name = ds.account_name

            if isinstance(ds.credentials, AccountKeyConfiguration):
                credential = ds.credentials.account_key
            else:
                try:
                    credential = ds.credentials.sas_token
                except Exception as e:  # pylint: disable=broad-except
                    if not hasattr(ds.credentials, "sas_token"):
                        credential = self._datastore_operation._credential
                    else:
                        raise e

            container = ds.container_name
            datastore_type = ds.type

            storage_client = get_storage_client(
                credential=credential,
                container_name=container,
                storage_account=acc_name,
                storage_type=datastore_type,
            )

        path_file = "{}{}{}".format(download_path, path.sep, name)
        is_directory = storage_client.exists(f"{path_prefix.rstrip('/')}/")
        if is_directory:
            path_file = path.join(path_file, path.basename(path_prefix.rstrip("/")))
        module_logger.info("Downloading the model %s at %s\n", path_prefix, path_file)
        storage_client.download(starts_with=path_prefix, destination=path_file)

    @monitor_with_activity(logger, "Model.Archive", ActivityType.PUBLICAPI)
    def archive(
        self,
        name: str,
        version: Optional[str] = None,
        label: Optional[str] = None,
        **kwargs: Any,
    ) -> None:  # pylint:disable=unused-argument
        """Archive a model asset.

        :param name: Name of model asset.
        :type name: str
        :param version: Version of model asset.
        :type version: str
        :param label: Label of the model asset. (mutually exclusive with version)
        :type label: str
        """
        _archive_or_restore(
            asset_operations=self,
            version_operation=self._model_versions_operation,
            container_operation=self._model_container_operation,
            is_archived=True,
            name=name,
            version=version,
            label=label,
        )

    @monitor_with_activity(logger, "Model.Restore", ActivityType.PUBLICAPI)
    def restore(
        self,
        name: str,
        version: Optional[str] = None,
        label: Optional[str] = None,
        **kwargs: Any,
    ) -> None:  # pylint:disable=unused-argument
        """Restore an archived model asset.

        :param name: Name of model asset.
        :type name: str
        :param version: Version of model asset.
        :type version: str
        :param label: Label of the model asset. (mutually exclusive with version)
        :type label: str
        """
        _archive_or_restore(
            asset_operations=self,
            version_operation=self._model_versions_operation,
            container_operation=self._model_container_operation,
            is_archived=False,
            name=name,
            version=version,
            label=label,
        )

    @monitor_with_activity(logger, "Model.List", ActivityType.PUBLICAPI)
    def list(
        self,
        name: Optional[str] = None,
        stage: Optional[str] = None,
        *,
        list_view_type: ListViewType = ListViewType.ACTIVE_ONLY,
    ) -> Iterable[Model]:
        """List all model assets in workspace.

        :param name: Name of the model.
        :type name: Optional[str]
        :param stage: The Model stage
        :type stage: Optional[str]
        :keyword list_view_type: View type for including/excluding (for example) archived models. Defaults to
            :attr:`ListViewType.ACTIVE_ONLY`.
        :type list_view_type: ListViewType
        :return: An iterator like instance of Model objects
        :rtype: ~azure.core.paging.ItemPaged[~azure.ai.ml.entities.Model]
        """
        if name:
            return cast(
                Iterable[Model],
                (
                    self._model_versions_operation.list(
                        name=name,
                        registry_name=self._registry_name,
                        cls=lambda objs: [Model._from_rest_object(obj) for obj in objs],
                        **self._scope_kwargs,
                    )
                    if self._registry_name
                    else self._model_versions_operation.list(
                        name=name,
                        workspace_name=self._workspace_name,
                        cls=lambda objs: [Model._from_rest_object(obj) for obj in objs],
                        list_view_type=list_view_type,
                        stage=stage,
                        **self._scope_kwargs,
                    )
                ),
            )

        return cast(
            Iterable[Model],
            (
                self._model_container_operation.list(
                    registry_name=self._registry_name,
                    cls=lambda objs: [Model._from_container_rest_object(obj) for obj in objs],
                    list_view_type=list_view_type,
                    **self._scope_kwargs,
                )
                if self._registry_name
                else self._model_container_operation.list(
                    workspace_name=self._workspace_name,
                    cls=lambda objs: [Model._from_container_rest_object(obj) for obj in objs],
                    list_view_type=list_view_type,
                    **self._scope_kwargs,
                )
            ),
        )

    @monitor_with_activity(logger, "Model.Share", ActivityType.PUBLICAPI)
    @experimental
    def share(
        self, name: str, version: str, *, share_with_name: str, share_with_version: str, registry_name: str
    ) -> Model:
        """Share a model asset from workspace to registry.

        :param name: Name of model asset.
        :type name: str
        :param version: Version of model asset.
        :type version: str
        :keyword share_with_name: Name of model asset to share with.
        :paramtype share_with_name: str
        :keyword share_with_version: Version of model asset to share with.
        :paramtype share_with_version: str
        :keyword registry_name: Name of the destination registry.
        :paramtype registry_name: str
        :return: Model asset object.
        :rtype: ~azure.ai.ml.entities.Model
        """

        #  Get workspace info to get workspace GUID
        workspace = self._service_client.workspaces.get(
            resource_group_name=self._resource_group_name,
            workspace_name=self._workspace_name,
        )
        workspace_guid = workspace.workspace_id
        workspace_location = workspace.location

        # Get model asset ID
        asset_id = ASSET_ID_FORMAT.format(
            workspace_location,
            workspace_guid,
            AzureMLResourceType.MODEL,
            name,
            version,
        )

        model_ref = WorkspaceAssetReference(
            name=share_with_name if share_with_name else name,
            version=share_with_version if share_with_version else version,
            asset_id=asset_id,
        )

        with self._set_registry_client(registry_name):
            return self.create_or_update(model_ref)

    def _get_latest_version(self, name: str) -> Model:
        """Returns the latest version of the asset with the given name.

        Latest is defined as the most recently created, not the most recently updated.
        """
        result = _get_latest(
            name,
            self._model_versions_operation,
            self._resource_group_name,
            self._workspace_name,
            self._registry_name,
        )
        return Model._from_rest_object(result)

    @contextmanager
    def _set_registry_client(self, registry_name: str) -> Generator:
        """Sets the registry client for the model operations.

        :param registry_name: Name of the registry.
        :type registry_name: str
        """
        rg_ = self._operation_scope._resource_group_name
        sub_ = self._operation_scope._subscription_id
        registry_ = self._operation_scope.registry_name
        client_ = self._service_client
        model_versions_operation_ = self._model_versions_operation

        try:
            _client, _rg, _sub = get_registry_client(self._service_client._config.credential, registry_name)
            self._operation_scope.registry_name = registry_name
            self._operation_scope._resource_group_name = _rg
            self._operation_scope._subscription_id = _sub
            self._service_client = _client
            self._model_versions_operation = _client.model_versions
            yield
        finally:
            self._operation_scope.registry_name = registry_
            self._operation_scope._resource_group_name = rg_
            self._operation_scope._subscription_id = sub_
            self._service_client = client_
            self._model_versions_operation = model_versions_operation_

    @experimental
    @monitor_with_activity(logger, "Model.Package", ActivityType.PUBLICAPI)
    def package(self, name: str, version: str, package_request: ModelPackage, **kwargs: Any) -> Environment:
        """Package a model asset

        :param name: Name of model asset.
        :type name: str
        :param version: Version of model asset.
        :type version: str
        :param package_request: Model package request.
        :type package_request: ~azure.ai.ml.entities.ModelPackage
        :return: Environment object
        :rtype: ~azure.ai.ml.entities.Environment
        """

        is_deployment_flow = kwargs.pop("skip_to_rest", False)
        if not is_deployment_flow:
            orchestrators = OperationOrchestrator(
                operation_container=self._all_operations,
                operation_scope=self._operation_scope,
                operation_config=self._operation_config,
            )

            # Create a code asset if code is not already an ARM ID
            if hasattr(package_request.inferencing_server, "code_configuration"):
                if package_request.inferencing_server.code_configuration and not is_ARM_id_for_resource(
                    package_request.inferencing_server.code_configuration.code,
                    AzureMLResourceType.CODE,
                ):
                    if package_request.inferencing_server.code_configuration.code.startswith(ARM_ID_PREFIX):
                        package_request.inferencing_server.code_configuration.code = orchestrators.get_asset_arm_id(
                            package_request.inferencing_server.code_configuration.code[len(ARM_ID_PREFIX) :],
                            azureml_type=AzureMLResourceType.CODE,
                        )
                    else:
                        package_request.inferencing_server.code_configuration.code = orchestrators.get_asset_arm_id(
                            Code(
                                base_path=package_request._base_path,
                                path=package_request.inferencing_server.code_configuration.code,
                            ),
                            azureml_type=AzureMLResourceType.CODE,
                        )
                if package_request.inferencing_server.code_configuration and hasattr(
                    package_request.inferencing_server.code_configuration, "code"
                ):
                    package_request.inferencing_server.code_configuration.code = (
                        "azureml:/" + package_request.inferencing_server.code_configuration.code
                    )

            if package_request.base_environment_source and hasattr(
                package_request.base_environment_source, "resource_id"
            ):
                if not package_request.base_environment_source.resource_id.startswith(REGISTRY_URI_FORMAT):
                    package_request.base_environment_source.resource_id = orchestrators.get_asset_arm_id(
                        package_request.base_environment_source.resource_id,
                        azureml_type=AzureMLResourceType.ENVIRONMENT,
                    )

                package_request.base_environment_source.resource_id = (
                    "azureml:/" + package_request.base_environment_source.resource_id
                    if not package_request.base_environment_source.resource_id.startswith(ARM_ID_PREFIX)
                    else package_request.base_environment_source.resource_id
                )

            # create ARM id for the target environment
            if self._operation_scope._workspace_location and self._operation_scope._workspace_id:
                package_request.target_environment_id = f"azureml://locations/{self._operation_scope._workspace_location}/workspaces/{self._operation_scope._workspace_id}/environments/{package_request.target_environment_id}"
            else:
                ws = self._all_operations.all_operations.get("workspaces")
                ws_details = ws.get(self._workspace_name)
                workspace_location, workspace_id = (
                    ws_details.location,
                    ws_details._workspace_id,
                )
                package_request.target_environment_id = f"azureml://locations/{workspace_location}/workspaces/{workspace_id}/environments/{package_request.target_environment_id}"

            if package_request.environment_version is not None:
                package_request.target_environment_id = (
                    package_request.target_environment_id + f"/versions/{package_request.environment_version}"
                )
            package_request = package_request._to_rest_object()

        if self._registry_reference:
            package_request.target_environment_id = f"azureml://locations/{self._operation_scope._workspace_location}/workspaces/{self._operation_scope._workspace_id}/environments/{package_request.target_environment_id}"
        package_out = (
            self._model_versions_operation.begin_package(
                name=name,
                version=version,
                registry_name=self._registry_name if self._registry_name else self._registry_reference,
                body=package_request,
                **self._scope_kwargs,
            ).result()
            if self._registry_name or self._registry_reference
            else self._model_versions_operation.begin_package(
                name=name,
                version=version,
                workspace_name=self._workspace_name,
                body=package_request,
                **self._scope_kwargs,
            ).result()
        )
        if is_deployment_flow:  # No need to go through the schema, as this is for deployment notification only
            return package_out
        if hasattr(package_out, "target_environment_id"):
            environment_id = package_out.target_environment_id
        else:
            environment_id = package_out.additional_properties["targetEnvironmentId"]

        pattern = r"azureml://locations/(\w+)/workspaces/([\w-]+)/environments/([\w.-]+)/versions/(\d+)"
        parsed_id: Any = re.search(pattern, environment_id)

        if parsed_id:
            environment_name = parsed_id.group(3)
            environment_version = parsed_id.group(4)
        else:
            parsed_id = AMLVersionedArmId(environment_id)
            environment_name = parsed_id.asset_name
            environment_version = parsed_id.asset_version

        module_logger.info("\nPackage Created")
        if package_out is not None and package_out.__class__.__name__ == "PackageResponse":
            if self._registry_name:
                current_rg = self._scope_kwargs.pop("resource_group_name", None)
                self._scope_kwargs["resource_group_name"] = self._workspace_rg
                self._control_plane_client._config.subscription_id = self._workspace_sub
                env_out = self._control_plane_client.environment_versions.get(
                    name=environment_name,
                    version=environment_version,
                    workspace_name=self._workspace_name,
                    **self._scope_kwargs,
                )
                package_out = Environment._from_rest_object(env_out)
                self._scope_kwargs["resource_group_name"] = current_rg
            else:
                environment_operation = self._all_operations.all_operations[AzureMLResourceType.ENVIRONMENT]
                package_out = environment_operation.get(name=environment_name, version=environment_version)

        return package_out<|MERGE_RESOLUTION|>--- conflicted
+++ resolved
@@ -7,11 +7,7 @@
 import re
 from contextlib import contextmanager
 from os import PathLike, path
-<<<<<<< HEAD
-from typing import Dict, Iterable, Optional, Union
-=======
 from typing import Any, Dict, Generator, Iterable, Optional, Union, cast
->>>>>>> 394b552e
 
 from marshmallow.exceptions import ValidationError as SchemaValidationError
 
