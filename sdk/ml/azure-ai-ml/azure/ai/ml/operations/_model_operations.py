--- conflicted
+++ resolved
@@ -69,11 +69,8 @@
     ValidationException,
 )
 from azure.core.exceptions import ResourceNotFoundError
-<<<<<<< HEAD
+from azure.ai.ml.operations._datastore_operations import DatastoreOperations
 from ._operation_orchestrator import OperationOrchestrator
-=======
-from azure.ai.ml.operations._datastore_operations import DatastoreOperations
->>>>>>> 32669522
 
 ops_logger = OpsLogger(__name__)
 logger, module_logger = ops_logger.package_logger, ops_logger.module_logger
@@ -504,36 +501,6 @@
             asset_id=asset_id,
         )
 
-<<<<<<< HEAD
-    def begin_package(self, model_name: str, model_version: str, package_request: ModelPackage, **kwargs) -> None:
-
-        orchestrators = OperationOrchestrator(
-            operation_container=self._all_operations,
-            operation_scope=self._operation_scope,
-            operation_config=self._operation_config,
-        )
-
-        import debugpy
-
-        debugpy.connect(("localhost", 5678))
-        debugpy.breakpoint()
-
-        package_request.inferencing_server.code_configuration.code = orchestrators.get_asset_arm_id(
-            Code(base_path=package_request._base_path, path=package_request.inferencing_server.code_configuration.code),
-            azureml_type=AzureMLResourceType.CODE,
-        )
-
-        package_out = self._model_versions_operation.begin_package(
-            name=model_name,
-            version=model_version,
-            workspace_name=self._workspace_name,
-            body=package_request,
-            api_version="2023-02-01-preview",
-            **self._scope_kwargs,
-        ).result()
-
-        return package_out
-=======
         with self._set_registry_client(registry_name):
             return self.create_or_update(model_ref)
 
@@ -577,4 +544,32 @@
             self._operation_scope._subscription_id = sub_
             self._service_client = client_
             self._model_versions_operation = model_versions_operation_
->>>>>>> 32669522
+
+    def begin_package(self, model_name: str, model_version: str, package_request: ModelPackage, **kwargs) -> None:
+
+        orchestrators = OperationOrchestrator(
+            operation_container=self._all_operations,
+            operation_scope=self._operation_scope,
+            operation_config=self._operation_config,
+        )
+
+        import debugpy
+
+        debugpy.connect(("localhost", 5678))
+        debugpy.breakpoint()
+
+        package_request.inferencing_server.code_configuration.code = orchestrators.get_asset_arm_id(
+            Code(base_path=package_request._base_path, path=package_request.inferencing_server.code_configuration.code),
+            azureml_type=AzureMLResourceType.CODE,
+        )
+
+        package_out = self._model_versions_operation.begin_package(
+            name=model_name,
+            version=model_version,
+            workspace_name=self._workspace_name,
+            body=package_request,
+            api_version="2023-02-01-preview",
+            **self._scope_kwargs,
+        ).result()
+
+        return package_out