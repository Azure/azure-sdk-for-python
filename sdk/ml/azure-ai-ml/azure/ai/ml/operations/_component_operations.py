# ---------------------------------------------------------
# Copyright (c) Microsoft Corporation. All rights reserved.
# ---------------------------------------------------------

# pylint: disable=protected-access,too-many-lines
import time
import types
from functools import partial
from inspect import Parameter, signature
from os import PathLike
from pathlib import Path
from typing import Any, Callable, Dict, Iterable, List, Optional, Tuple, Union, cast

from azure.ai.ml._restclient.v2021_10_01_dataplanepreview import (
    AzureMachineLearningWorkspaces as ServiceClient102021Dataplane,
)
from azure.ai.ml._restclient.v2022_10_01 import AzureMachineLearningWorkspaces as ServiceClient102022
from azure.ai.ml._restclient.v2022_10_01.models import ComponentVersion, ListViewType
from azure.ai.ml._scope_dependent_operations import (
    OperationConfig,
    OperationsContainer,
    OperationScope,
    _ScopeDependentOperations,
)
from azure.ai.ml._telemetry import ActivityType, monitor_with_activity, monitor_with_telemetry_mixin
from azure.ai.ml._utils._asset_utils import (
    _archive_or_restore,
    _create_or_update_autoincrement,
    _get_latest,
    _get_next_version_from_container,
    _resolve_label_to_asset,
)
from azure.ai.ml._utils._azureml_polling import AzureMLPolling
from azure.ai.ml._utils._endpoint_utils import polling_wait
from azure.ai.ml._utils._logger_utils import OpsLogger
from azure.ai.ml._vendor.azure_resources.operations import DeploymentsOperations
from azure.ai.ml.constants._common import (
    DEFAULT_COMPONENT_VERSION,
    DEFAULT_LABEL_NAME,
    AzureMLResourceType,
    DefaultOpenEncoding,
    LROConfigurations,
)
from azure.ai.ml.entities import Component, ValidationResult
from azure.ai.ml.exceptions import ComponentException, ErrorCategory, ErrorTarget, ValidationException
from azure.core.exceptions import HttpResponseError, ResourceNotFoundError

from .._utils._cache_utils import CachedNodeResolver
from .._utils._experimental import experimental
from .._utils.utils import extract_name_and_version, is_data_binding_expression
from ..entities._builders import BaseNode
from ..entities._builders.condition_node import ConditionNode
from ..entities._builders.control_flow_node import LoopNode
from ..entities._component.automl_component import AutoMLComponent
from ..entities._component.code import ComponentCodeMixin
from ..entities._component.pipeline_component import PipelineComponent
from ..entities._job.pipeline._attr_dict import has_attr_safe
from ._code_operations import CodeOperations
from ._environment_operations import EnvironmentOperations
from ._operation_orchestrator import OperationOrchestrator, _AssetResolver
from ._workspace_operations import WorkspaceOperations

ops_logger = OpsLogger(__name__)
logger, module_logger = ops_logger.package_logger, ops_logger.module_logger


class ComponentOperations(_ScopeDependentOperations):
    """ComponentOperations.

    You should not instantiate this class directly. Instead, you should
    create an MLClient instance that instantiates it for you and
    attaches it as an attribute.

    :param operation_scope: The operation scope.
    :type operation_scope: ~azure.ai.ml._scope_dependent_operations.OperationScope
    :param operation_config: The operation configuration.
    :type operation_config: ~azure.ai.ml._scope_dependent_operations.OperationConfig
    :param service_client: The service client for API operations.
    :type service_client: Union[
        ~azure.ai.ml._restclient.v2022_10_01.AzureMachineLearningWorkspaces,
        ~azure.ai.ml._restclient.v2021_10_01_dataplanepreview.AzureMachineLearningWorkspaces]
    :param all_operations: The container for all available operations.
    :type all_operations: ~azure.ai.ml._scope_dependent_operations.OperationsContainer
    :param preflight_operation: The preflight operation for deployments.
    :type preflight_operation: Optional[~azure.ai.ml._vendor.azure_resources.operations.DeploymentsOperations]
    :param kwargs: Additional keyword arguments.
    :type kwargs: Dict
    """

    def __init__(
        self,
        operation_scope: OperationScope,
        operation_config: OperationConfig,
        service_client: Union[ServiceClient102022, ServiceClient102021Dataplane],
        all_operations: OperationsContainer,
        preflight_operation: Optional[DeploymentsOperations] = None,
        **kwargs: Dict,
    ) -> None:
        super(ComponentOperations, self).__init__(operation_scope, operation_config)
        ops_logger.update_info(kwargs)
        self._version_operation = service_client.component_versions
        self._preflight_operation = preflight_operation
        self._container_operation = service_client.component_containers
        self._all_operations = all_operations
        self._init_args = kwargs
        # Maps a label to a function which given an asset name,
        # returns the asset associated with the label
        self._managed_label_resolver = {"latest": self._get_latest_version}
        self._orchestrators = OperationOrchestrator(self._all_operations, self._operation_scope, self._operation_config)

        self._client_key: Optional[str] = None

    @property
    def _code_operations(self) -> CodeOperations:
<<<<<<< HEAD
        return cast(
            CodeOperations,
            self._all_operations.get_operation(AzureMLResourceType.CODE, lambda x: isinstance(x, CodeOperations)),
        )
=======
        res: CodeOperations = self._all_operations.get_operation(
            AzureMLResourceType.CODE, lambda x: isinstance(x, CodeOperations)
        )
        return res
>>>>>>> 940b433e

    @property
    def _environment_operations(self) -> EnvironmentOperations:
        return cast(
            EnvironmentOperations,
            self._all_operations.get_operation(
                AzureMLResourceType.ENVIRONMENT,
                lambda x: isinstance(x, EnvironmentOperations),
            ),
        )

    @property
    def _workspace_operations(self) -> WorkspaceOperations:
        return cast(
            WorkspaceOperations,
            self._all_operations.get_operation(
                AzureMLResourceType.WORKSPACE,
                lambda x: isinstance(x, WorkspaceOperations),
            ),
        )

    @property
    def _job_operations(self) -> Any:
        from ._job_operations import JobOperations

        return self._all_operations.get_operation(AzureMLResourceType.JOB, lambda x: isinstance(x, JobOperations))

    @monitor_with_activity(logger, "Component.List", ActivityType.PUBLICAPI)
    def list(
        self,
        name: Union[str, None] = None,
        *,
        list_view_type: ListViewType = ListViewType.ACTIVE_ONLY,
    ) -> Iterable[Component]:
        """List specific component or components of the workspace.

        :param name: Component name, if not set, list all components of the workspace
        :type name: Optional[str]
        :keyword list_view_type: View type for including/excluding (for example) archived components.
            Default: ACTIVE_ONLY.
        :type list_view_type: Optional[ListViewType]
        :return: An iterator like instance of component objects
        :rtype: ~azure.core.paging.ItemPaged[Component]

        .. admonition:: Example:

            .. literalinclude:: ../samples/ml_samples_misc.py
                :start-after: [START component_operations_list]
                :end-before: [END component_operations_list]
                :language: python
                :dedent: 8
                :caption: List component example.
        """

        if name:
            return cast(
                Iterable[Component],
                (
                    self._version_operation.list(
                        name=name,
                        resource_group_name=self._resource_group_name,
                        registry_name=self._registry_name,
                        **self._init_args,
                        cls=lambda objs: [Component._from_rest_object(obj) for obj in objs],
                    )
                    if self._registry_name
                    else self._version_operation.list(
                        name=name,
                        resource_group_name=self._resource_group_name,
                        workspace_name=self._workspace_name,
                        list_view_type=list_view_type,
                        **self._init_args,
                        cls=lambda objs: [Component._from_rest_object(obj) for obj in objs],
                    )
                ),
            )
        return cast(
            Iterable[Component],
            (
                self._container_operation.list(
                    resource_group_name=self._resource_group_name,
                    registry_name=self._registry_name,
                    **self._init_args,
                    cls=lambda objs: [Component._from_container_rest_object(obj) for obj in objs],
                )
                if self._registry_name
                else self._container_operation.list(
                    resource_group_name=self._resource_group_name,
                    workspace_name=self._workspace_name,
                    list_view_type=list_view_type,
                    **self._init_args,
                    cls=lambda objs: [Component._from_container_rest_object(obj) for obj in objs],
                )
            ),
        )

    @monitor_with_telemetry_mixin(logger, "ComponentVersion.Get", ActivityType.INTERNALCALL)
    def _get_component_version(self, name: str, version: Optional[str] = DEFAULT_COMPONENT_VERSION) -> ComponentVersion:
        """Returns ComponentVersion information about the specified component name and version.

        :param name: Name of the code component.
        :type name: str
        :param version: Version of the component.
        :type version: Optional[str]
        :return: The ComponentVersion object of the specified component name and version.
        :rtype: ~azure.ai.ml.entities.ComponentVersion
        """
        result = (
            self._version_operation.get(
                name=name,
                version=version,
                resource_group_name=self._resource_group_name,
                registry_name=self._registry_name,
                **self._init_args,
            )
            if self._registry_name
            else self._version_operation.get(
                name=name,
                version=version,
                resource_group_name=self._resource_group_name,
                workspace_name=self._workspace_name,
                **self._init_args,
            )
        )
        return result

    @monitor_with_telemetry_mixin(logger, "Component.Get", ActivityType.PUBLICAPI)
    def get(self, name: str, version: Optional[str] = None, label: Optional[str] = None) -> Component:
        """Returns information about the specified component.

        :param name: Name of the code component.
        :type name: str
        :param version: Version of the component.
        :type version: Optional[str]
        :param label: Label of the component, mutually exclusive with version.
        :type label: Optional[str]
        :raises ~azure.ai.ml.exceptions.ValidationException: Raised if Component cannot be successfully
            identified and retrieved. Details will be provided in the error message.
        :return: The specified component object.
        :rtype: ~azure.ai.ml.entities.Component

        .. admonition:: Example:

            .. literalinclude:: ../samples/ml_samples_misc.py
                :start-after: [START component_operations_get]
                :end-before: [END component_operations_get]
                :language: python
                :dedent: 8
                :caption: Get component example.
        """
        return self._get(name=name, version=version, label=label)

    def _localize_code(self, component: Component, base_dir: Path) -> None:
        if not isinstance(component, ComponentCodeMixin):
            return
        code = component._get_origin_code_value()
        if not isinstance(code, str):
            return
        # registry code will keep the "azureml:" prefix can be used directly
        if code.startswith("azureml://registries"):
            return

        target_code_value = "./code"
        self._code_operations.download(
            **extract_name_and_version(code), download_path=base_dir.joinpath(target_code_value)
        )

        setattr(component, component._get_code_field_name(), target_code_value)

    def _localize_environment(self, component: Component, base_dir: Path) -> None:
        from azure.ai.ml.entities import ParallelComponent

        if hasattr(component, "environment"):
            parent = component
        elif isinstance(component, ParallelComponent):
            parent = component.task
        else:
            return

        # environment can be None
        if not isinstance(parent.environment, str):
            return
        # registry environment will keep the "azureml:" prefix can be used directly
        if parent.environment.startswith("azureml://registries"):
            return

        environment = self._environment_operations.get(**extract_name_and_version(parent.environment))
        environment._localize(base_path=base_dir.absolute().as_posix())
        parent.environment = environment

    @experimental
    @monitor_with_telemetry_mixin(logger, "Component.Download", ActivityType.PUBLICAPI)
    def download(self, name: str, download_path: Union[PathLike, str] = ".", *, version: Optional[str] = None) -> None:
        """Download the specified component and its dependencies to local. Local component can be used to create
        the component in another workspace or for offline development.

        :param name: Name of the code component.
        :type name: str
        :param Union[PathLike, str] download_path: Local path as download destination,
            defaults to current working directory of the current user. Will be created if not exists.
        :type download_path: str
        :keyword version: Version of the component.
        :paramtype version: Optional[str]
        :raises ~OSError: Raised if download_path is pointing to an existing directory that is not empty.
            identified and retrieved. Details will be provided in the error message.
        :return: The specified component object.
        :rtype: ~azure.ai.ml.entities.Component
        """
        download_path = Path(download_path)
        component = self._get(name=name, version=version)
        self._resolve_azureml_id(component)

        output_dir = Path(download_path)
        if output_dir.is_dir():
            # an OSError will be raised if the directory is not empty
            output_dir.rmdir()
        output_dir.mkdir(parents=True)
        # download code
        self._localize_code(component, output_dir)

        # download environment
        self._localize_environment(component, output_dir)

        component._localize(output_dir.absolute().as_posix())
        (output_dir / "component_spec.yaml").write_text(component._to_yaml(), encoding=DefaultOpenEncoding.WRITE)

    def _get(self, name: str, version: Optional[str] = None, label: Optional[str] = None) -> Component:
        if version and label:
            msg = "Cannot specify both version and label."
            raise ValidationException(
                message=msg,
                target=ErrorTarget.COMPONENT,
                no_personal_data_message=msg,
                error_category=ErrorCategory.USER_ERROR,
            )

        if not version and not label:
            label = DEFAULT_LABEL_NAME

        if label == DEFAULT_LABEL_NAME:
            label = None
            version = DEFAULT_COMPONENT_VERSION

        if label:
            return _resolve_label_to_asset(self, name, label)

        result = self._get_component_version(name, version)
        component = Component._from_rest_object(result)
        self._resolve_azureml_id(component, jobs_only=True)
        return component

    @experimental
    @monitor_with_telemetry_mixin(logger, "Component.Validate", ActivityType.PUBLICAPI)
    def validate(
        self,
        component: Union[Component, types.FunctionType],
        raise_on_failure: bool = False,
        **kwargs: Any,
    ) -> ValidationResult:
        """validate a specified component. if there are inline defined
        entities, e.g. Environment, Code, they won't be created.

        :param component: The component object or a mldesigner component function that generates component object
        :type component: Union[Component, types.FunctionType]
        :param raise_on_failure: Whether to raise exception on validation error. Defaults to False
        :type raise_on_failure: bool
        :return: All validation errors
        :rtype: ~azure.ai.ml.entities.ValidationResult
        """
        return self._validate(
            component,
            raise_on_failure=raise_on_failure,
            # TODO 2330505: change this to True after remote validation is ready
            skip_remote_validation=kwargs.pop("skip_remote_validation", True),
        )

    @monitor_with_telemetry_mixin(logger, "Component.Validate", ActivityType.INTERNALCALL)
    def _validate(
        self,
        component: Union[Component, types.FunctionType],
        raise_on_failure: bool,
        skip_remote_validation: bool,
    ) -> ValidationResult:
        """Implementation of validate. Add this function to avoid calling validate() directly in create_or_update(),
        which will impact telemetry statistics & bring experimental warning in create_or_update().

        :param component: The component
        :type component: Union[Component, types.FunctionType]
        :param raise_on_failure: Whether to raise on failure.
        :type raise_on_failure: bool
        :param skip_remote_validation: Whether to skip remote validation.
        :type skip_remote_validation: bool
        :return: The validation result
        :rtype: ValidationResult
        """
        # Update component when the input is a component function
        if isinstance(component, types.FunctionType):
            component = _refine_component(component)

        # local validation
        result = component._validate(raise_error=raise_on_failure)
        # remote validation, note that preflight_operation is not available for registry client
        if not skip_remote_validation and self._preflight_operation:
            workspace = self._workspace_operations.get()
            remote_validation_result = self._preflight_operation.begin_validate(
                resource_group_name=self._resource_group_name,
                deployment_name=self._workspace_name,
                parameters=component._build_rest_object_for_remote_validation(
                    location=workspace.location,
                    workspace_name=self._workspace_name,
                ),
                **self._init_args,
            )
            result.merge_with(
                # pylint: disable=protected-access
                component._build_validation_result_from_rest_object(remote_validation_result.result()),
                overwrite=True,
            )
        # resolve location for diagnostics from remote validation
        result.resolve_location_for_diagnostics(component._source_path)
        return component._try_raise(  # pylint: disable=protected-access
            result,
            raise_error=raise_on_failure,
        )

    def _update_flow_rest_object(self, rest_component_resource: Any) -> None:
        import re

        from azure.ai.ml._utils._arm_id_utils import AMLVersionedArmId

        component_spec = rest_component_resource.properties.component_spec
        code, flow_file_name = AMLVersionedArmId(component_spec["code"]), component_spec.pop("flow_file_name")
        # TODO: avoid remote request here if met performance issue
        created_code = self._code_operations.get(name=code.asset_name, version=code.asset_version)
        # remove port number and append flow file name to get full uri for flow.dag.yaml
        component_spec["flow_definition_uri"] = f"{re.sub(r':[0-9]+/', '/', created_code.path)}/{flow_file_name}"

    def _reset_version_if_no_change(
        self, component: Component, current_name: str, current_version: str
    ) -> Tuple[str, ComponentVersion]:
        """Reset component version to default version if there's no change in the component.

        :param component: The component object
        :type component: Component
        :param current_name: The component name
        :type current_name: str
        :param current_version: The component version
        :type current_version: str
        :return: The new version and rest component resource
        :rtype: Tuple[str, ComponentVersion]
        """
        rest_component_resource = component._to_rest_object()

        try:
            client_component_hash = rest_component_resource.properties.properties.get("client_component_hash")
            remote_component_version = self._get_component_version(name=current_name)  # will raise error if not found.
            remote_component_hash = remote_component_version.properties.properties.get("client_component_hash")
            if client_component_hash == remote_component_hash:
                component.version = remote_component_version.properties.component_spec.get(
                    "version"
                )  # only update the default version component instead of creating a new version component
                logger.warning(
                    "The component is not modified compared to the default version "
                    "and the new version component registration is skipped."
                )
                return component.version, component._to_rest_object()
        except ResourceNotFoundError as e:
            logger.info("Failed to get component version, %s", e)
        except Exception as e:  # pylint: disable=broad-except
            logger.error("Failed to compare client_component_hash, %s", e)

        return current_version, rest_component_resource

    def _create_or_update_component_version(
        self, component: Component, name: str, version: Optional[str], rest_component_resource: Any
    ) -> Any:
        try:
            if self._registry_name:
                start_time = time.time()
                path_format_arguments = {
                    "componentName": component.name,
                    "resourceGroupName": self._resource_group_name,
                    "registryName": self._registry_name,
                }
                poller = self._version_operation.begin_create_or_update(
                    name=name,
                    version=version,
                    resource_group_name=self._operation_scope.resource_group_name,
                    registry_name=self._registry_name,
                    body=rest_component_resource,
                    polling=AzureMLPolling(
                        LROConfigurations.POLL_INTERVAL,
                        path_format_arguments=path_format_arguments,
                    ),
                )
                message = f"Creating/updating registry component {component.name} with version {component.version} "
                polling_wait(poller=poller, start_time=start_time, message=message, timeout=None)

            else:
                # _auto_increment_version can be True for non-registry component creation operation;
                # and anonymous component should use hash as version
                if not component._is_anonymous and component._auto_increment_version:
                    return _create_or_update_autoincrement(
                        name=name,
                        body=rest_component_resource,
                        version_operation=self._version_operation,
                        container_operation=self._container_operation,
                        resource_group_name=self._operation_scope.resource_group_name,
                        workspace_name=self._workspace_name,
                        **self._init_args,
                    )

                return self._version_operation.create_or_update(
                    name=name,
                    version=version,
                    resource_group_name=self._resource_group_name,
                    workspace_name=self._workspace_name,
                    body=rest_component_resource,
                    **self._init_args,
                )
        except Exception as e:
            raise e

        return None

    @monitor_with_telemetry_mixin(
        logger,
        "Component.CreateOrUpdate",
        ActivityType.PUBLICAPI,
        extra_keys=["is_anonymous"],
    )
    def create_or_update(
        self,
        component: Union[Component, types.FunctionType],
        version: Optional[str] = None,
        *,
        skip_validation: bool = False,
        **kwargs: Any,
    ) -> Component:
        """Create or update a specified component. if there're inline defined
        entities, e.g. Environment, Code, they'll be created together with the
        component.

        :param component: The component object or a mldesigner component function that generates component object
        :type component: Union[Component, types.FunctionType]
        :param version: The component version to override.
        :type version: str
        :keyword skip_validation: whether to skip validation before creating/updating the component, defaults to False
        :paramtype skip_validation: bool
        :raises ~azure.ai.ml.exceptions.ValidationException: Raised if Component cannot be successfully validated.
            Details will be provided in the error message.
        :raises ~azure.ai.ml.exceptions.AssetException: Raised if Component assets
            (e.g. Data, Code, Model, Environment) cannot be successfully validated.
            Details will be provided in the error message.
        :raises ~azure.ai.ml.exceptions.ComponentException: Raised if Component type is unsupported.
            Details will be provided in the error message.
        :raises ~azure.ai.ml.exceptions.ModelException: Raised if Component model cannot be successfully validated.
            Details will be provided in the error message.
        :raises ~azure.ai.ml.exceptions.EmptyDirectoryError: Raised if local path provided points to an empty directory.
        :return: The specified component object.
        :rtype: ~azure.ai.ml.entities.Component

        .. admonition:: Example:

            .. literalinclude:: ../samples/ml_samples_misc.py
                :start-after: [START component_operations_create_or_update]
                :end-before: [END component_operations_create_or_update]
                :language: python
                :dedent: 8
                :caption: Create component example.
        """
        # Update component when the input is a component function
        if isinstance(component, types.FunctionType):
            component = _refine_component(component)
        if version is not None:
            component.version = version
        # In non-registry scenario, if component does not have version, no need to get next version here.
        # As Component property version has setter that updates `_auto_increment_version` in-place, then
        # a component will get a version after its creation, and it will always use this version in its
        # future creation operations, which breaks version auto increment mechanism.
        if self._registry_name and not component.version and component._auto_increment_version:
            component.version = _get_next_version_from_container(
                name=component.name,
                container_operation=self._container_operation,
                resource_group_name=self._operation_scope.resource_group_name,
                workspace_name=self._workspace_name,
                registry_name=self._registry_name,
                **self._init_args,
            )

        if not component._is_anonymous:
            component._is_anonymous = kwargs.pop("is_anonymous", False)

        if not skip_validation:
            self._validate(component, raise_on_failure=True, skip_remote_validation=True)

        # Create all dependent resources
        # Only upload dependencies if component is NOT IPP
        if not component._intellectual_property:
            self._resolve_arm_id_or_upload_dependencies(component)

        name, version = component._get_rest_name_version()
        if not component._is_anonymous and kwargs.get("skip_if_no_change"):
            version, rest_component_resource = self._reset_version_if_no_change(
                component,
                current_name=name,
                current_version=str(version),
            )
        else:
            rest_component_resource = component._to_rest_object()

        # TODO: remove this after server side support directly using client created code
        from azure.ai.ml.entities._component.flow import FlowComponent

        if isinstance(component, FlowComponent):
            self._update_flow_rest_object(rest_component_resource)

        result = self._create_or_update_component_version(
            component,
            name,
            version,
            rest_component_resource,
        )

        if not result:
            component = self.get(name=component.name, version=component.version)
        else:
            component = Component._from_rest_object(result)

        self._resolve_azureml_id(
            component=component,
            jobs_only=True,
        )
        return component

    @monitor_with_telemetry_mixin(logger, "Component.Archive", ActivityType.PUBLICAPI)
    def archive(
        self,
        name: str,
        version: Optional[str] = None,
        label: Optional[str] = None,
        # pylint:disable=unused-argument
        **kwargs: Any,
    ) -> None:
        """Archive a component.

        :param name: Name of the component.
        :type name: str
        :param version: Version of the component.
        :type version: str
        :param label: Label of the component. (mutually exclusive with version).
        :type label: str

        .. admonition:: Example:

            .. literalinclude:: ../samples/ml_samples_misc.py
                :start-after: [START component_operations_archive]
                :end-before: [END component_operations_archive]
                :language: python
                :dedent: 8
                :caption: Archive component example.
        """
        _archive_or_restore(
            asset_operations=self,
            version_operation=self._version_operation,
            container_operation=self._container_operation,
            is_archived=True,
            name=name,
            version=version,
            label=label,
        )

    @monitor_with_telemetry_mixin(logger, "Component.Restore", ActivityType.PUBLICAPI)
    def restore(
        self,
        name: str,
        version: Optional[str] = None,
        label: Optional[str] = None,
        # pylint:disable=unused-argument
        **kwargs: Any,
    ) -> None:
        """Restore an archived component.

        :param name: Name of the component.
        :type name: str
        :param version: Version of the component.
        :type version: str
        :param label: Label of the component. (mutually exclusive with version).
        :type label: str

        .. admonition:: Example:

            .. literalinclude:: ../samples/ml_samples_misc.py
                :start-after: [START component_operations_restore]
                :end-before: [END component_operations_restore]
                :language: python
                :dedent: 8
                :caption: Restore component example.
        """
        _archive_or_restore(
            asset_operations=self,
            version_operation=self._version_operation,
            container_operation=self._container_operation,
            is_archived=False,
            name=name,
            version=version,
            label=label,
        )

    def _get_latest_version(self, component_name: str) -> Component:
        """Returns the latest version of the asset with the given name.

        Latest is defined as the most recently created, not the most
        recently updated.

        :param component_name: The component name
        :type component_name: str
        :return: A latest version of the named Component
        :rtype: Component
        """

        result = (
            _get_latest(
                component_name,
                self._version_operation,
                self._resource_group_name,
                workspace_name=None,
                registry_name=self._registry_name,
            )
            if self._registry_name
            else _get_latest(
                component_name,
                self._version_operation,
                self._resource_group_name,
                self._workspace_name,
            )
        )
        return Component._from_rest_object(result)

    @classmethod
    def _try_resolve_environment_for_component(
        cls, component: Union[BaseNode, str], _: str, resolver: _AssetResolver
    ) -> None:
        if isinstance(component, BaseNode):
            component = component._component  # pylint: disable=protected-access

        if isinstance(component, str):
            return
        potential_parents: List[BaseNode] = [component]
        if hasattr(component, "task"):
            potential_parents.append(component.task)
        for parent in potential_parents:
            # for internal component, environment may be a dict or InternalEnvironment object
            # in these two scenarios, we don't need to resolve the environment;
            # Note for not directly importing InternalEnvironment and check with `isinstance`:
            #   import from azure.ai.ml._internal will enable internal component feature for all users,
            #   therefore, use type().__name__ to avoid import and execute type check
            if not hasattr(parent, "environment"):
                continue
            if isinstance(parent.environment, dict):
                continue
            if type(parent.environment).__name__ == "InternalEnvironment":
                continue
            parent.environment = resolver(parent.environment, azureml_type=AzureMLResourceType.ENVIRONMENT)

    def _resolve_azureml_id(self, component: Component, jobs_only: bool = False) -> None:
        # TODO: remove the parameter `jobs_only`. Some tests are expecting an arm id after resolving for now.
        resolver = self._orchestrators.resolve_azureml_id
        self._resolve_dependencies_for_component(component, resolver, jobs_only=jobs_only)

    def _resolve_arm_id_or_upload_dependencies(self, component: Component) -> None:
        resolver = OperationOrchestrator(
            self._all_operations, self._operation_scope, self._operation_config
        ).get_asset_arm_id

        self._resolve_dependencies_for_component(component, resolver)

    def _resolve_dependencies_for_component(
        self,
        component: Component,
        resolver: Callable,
        *,
        jobs_only: bool = False,
    ) -> None:
        # for now, many tests are expecting long arm id instead of short id for environment and code
        if not jobs_only:
            if isinstance(component, AutoMLComponent):
                # no extra dependency for automl component
                return

            # type check for potential Job type, which is unexpected here.
            if not isinstance(component, Component):
                msg = f"Non supported component type: {type(component)}"
                raise ValidationException(
                    message=msg,
                    target=ErrorTarget.COMPONENT,
                    no_personal_data_message=msg,
                    error_category=ErrorCategory.USER_ERROR,
                )

            # resolve component's code
            _try_resolve_code_for_component(component=component, resolver=resolver)
            # resolve component's environment
            self._try_resolve_environment_for_component(
                component=component,
                resolver=resolver,
                _="",
            )

        self._resolve_dependencies_for_pipeline_component_jobs(
            component,
            resolver=resolver,
        )

    def _resolve_inputs_for_pipeline_component_jobs(self, jobs: Dict[str, Any], base_path: str) -> None:
        """Resolve inputs for jobs in a pipeline component.

        :param jobs: A dict of nodes in a pipeline component.
        :type jobs: Dict[str, Any]
        :param base_path: The base path used to resolve inputs. Usually it's the base path of the pipeline component.
        :type base_path: str
        """
        from azure.ai.ml.entities._job.automl.automl_job import AutoMLJob

        for _, job_instance in jobs.items():
            # resolve inputs for each job's component
            if isinstance(job_instance, BaseNode):
                node: BaseNode = job_instance
                self._job_operations._resolve_job_inputs(
                    # parameter group input need to be flattened first
                    self._job_operations._flatten_group_inputs(node.inputs),
                    base_path,
                )
            elif isinstance(job_instance, AutoMLJob):
                self._job_operations._resolve_automl_job_inputs(job_instance)

    @classmethod
    def _resolve_binding_on_supported_fields_for_node(cls, node: BaseNode) -> None:
        """Resolve all PipelineInput(binding from sdk) on supported fields to string.

        :param node: The node
        :type node: BaseNode
        """
        from azure.ai.ml.entities._job.pipeline._attr_dict import try_get_non_arbitrary_attr
        from azure.ai.ml.entities._job.pipeline._io import PipelineInput

        # compute binding to pipeline input is supported on node.
        supported_fields = ["compute", "compute_name"]
        for field_name in supported_fields:
            val = try_get_non_arbitrary_attr(node, field_name)
            if isinstance(val, PipelineInput):
                # Put binding string to field
                setattr(node, field_name, val._data_binding())

    @classmethod
    def _try_resolve_node_level_task_for_parallel_node(cls, node: BaseNode, _: str, resolver: _AssetResolver) -> None:
        """Resolve node.task.code for parallel node if it's a reference to node.component.task.code.

        This is a hack operation.

        parallel_node.task.code won't be resolved directly for now, but it will be resolved if
        parallel_node.task is a reference to parallel_node.component.task. Then when filling back
        parallel_node.component.task.code, parallel_node.task.code will be changed as well.

        However, if we enable in-memory/on-disk cache for component resolution, such change
        won't happen, so we resolve node level task code manually here.

        Note that we will always use resolved node.component.code to fill back node.task.code
        given code overwrite on parallel node won't take effect for now. This is to make behaviors
        consistent across os and python versions.

        The ideal solution should be done after PRS team decides how to handle parallel.task.code

        :param node: The node
        :type node: BaseNode
        :param _: The component name
        :type _: str
        :param resolver: The resolver function
        :type resolver: _AssetResolver
        """
        from azure.ai.ml.entities import Parallel, ParallelComponent

        if not isinstance(node, Parallel):
            return
        component = node._component  # pylint: disable=protected-access
        if not isinstance(component, ParallelComponent):
            return
        if not node.task:
            return

        if node.task.code:
            _try_resolve_code_for_component(
                component,
                resolver=resolver,
            )
            node.task.code = component.code
        if node.task.environment:
            node.task.environment = resolver(component.environment, azureml_type=AzureMLResourceType.ENVIRONMENT)

    @classmethod
    def _set_default_display_name_for_anonymous_component_in_node(cls, node: BaseNode, default_name: str) -> None:
        """Set default display name for anonymous component in a node.
        If node._component is an anonymous component and without display name, set the default display name.

        :param node: The node
        :type node: BaseNode
        :param default_name: The default name to set
        :type default_name: str
        """
        if not isinstance(node, BaseNode):
            return
        component = node._component
        if isinstance(component, PipelineComponent):
            return
        # Set display name as node name
        # TODO: the same anonymous component with different node name will have different anonymous hash
        # as their display name will be different.
        if (
            isinstance(component, Component)
            # check if component is anonymous and not created based on its id. We can't directly check
            # node._component._is_anonymous as it will be set to True on component creation,
            # which is later than this check
            and not component.id
            and not component.display_name
        ):
            component.display_name = default_name

    @classmethod
    def _try_resolve_compute_for_node(cls, node: BaseNode, _: str, resolver: _AssetResolver) -> None:
        """Resolve compute for base node.

        :param node: The node
        :type node: BaseNode
        :param _: The node name
        :type _: str
        :param resolver: The resolver function
        :type resolver: _AssetResolver
        """
        if not isinstance(node, BaseNode):
            return
        if not isinstance(node._component, PipelineComponent):
            # Resolve compute for other type
            # Keep data binding expression as they are
            if not is_data_binding_expression(node.compute):
                # Get compute for each job
                node.compute = resolver(node.compute, azureml_type=AzureMLResourceType.COMPUTE)
            if has_attr_safe(node, "compute_name") and not is_data_binding_expression(node.compute_name):
                node.compute_name = resolver(node.compute_name, azureml_type=AzureMLResourceType.COMPUTE)

    @classmethod
    def _divide_nodes_to_resolve_into_layers(
        cls, component: PipelineComponent, extra_operations: List[Callable[[BaseNode, str], Any]]
    ) -> List:
        """Traverse the pipeline component and divide nodes to resolve into layers. Note that all leaf nodes will be
        put in the last layer.
        For example, for below pipeline component, assuming that all nodes need to be resolved:
          A
         /|\
        B C D
        | |
        E F
        |
        G
        return value will be:
        [
          [("B", B), ("C", C)],
          [("E", E)],
          [("D", D), ("F", F), ("G", G)],
        ]

        :param component: The pipeline component to resolve.
        :type component: PipelineComponent
        :param extra_operations: Extra operations to apply on nodes during the traversing.
        :type extra_operations: List[Callable[Callable[[BaseNode, str], Any]]]
        :return: A list of layers of nodes to resolve.
        :rtype: List[List[Tuple[str, BaseNode]]]
        """
        nodes_to_process = list(component.jobs.items())
        layers: List = []
        leaf_nodes = []

        while nodes_to_process:
            layers.append([])
            new_nodes_to_process = []
            for key, job_instance in nodes_to_process:
                cls._resolve_binding_on_supported_fields_for_node(job_instance)
                if isinstance(job_instance, LoopNode):
                    job_instance = job_instance.body

                for extra_operation in extra_operations:
                    extra_operation(job_instance, key)

                if isinstance(job_instance, BaseNode) and isinstance(job_instance._component, PipelineComponent):
                    # candidates for next layer
                    new_nodes_to_process.extend(job_instance.component.jobs.items())
                    # use layers to store pipeline nodes in each layer for now
                    layers[-1].append((key, job_instance))
                else:
                    # note that LoopNode has already been replaced by its body here
                    leaf_nodes.append((key, job_instance))
            nodes_to_process = new_nodes_to_process

        # if there is subgraph, the last item in layers will be empty for now as all leaf nodes are stored in leaf_nodes
        if len(layers) != 0:
            layers.pop()
            layers.append(leaf_nodes)

        return layers

    def _get_workspace_key(self) -> str:
        try:
            workspace_rest = self._workspace_operations._operation.get(
                resource_group_name=self._resource_group_name, workspace_name=self._workspace_name
            )
            return str(workspace_rest.workspace_id)
        except HttpResponseError:
            return "{}/{}/{}".format(self._subscription_id, self._resource_group_name, self._workspace_name)

    def _get_registry_key(self) -> str:
        """Get key for used registry.

        Note that, although registry id is in registry discovery response, it is not in RegistryDiscoveryDto; and we'll
        lose the information after deserialization.
        To avoid changing related rest client, we simply use registry related information from self to construct
        registry key, which means that on-disk cache will be invalid if a registry is deleted and then created
        again with the same name.

        :return: The registry key
        :rtype: str
        """
        return "{}/{}/{}".format(self._subscription_id, self._resource_group_name, self._registry_name)

    def _get_client_key(self) -> str:
        """Get key for used client.
        Key should be able to uniquely identify used registry or workspace.

        :return: The client key
        :rtype: str
        """
        # check cache first
        if self._client_key:
            return self._client_key

        # registry name has a higher priority comparing to workspace name according to current __init__ implementation
        # of MLClient
        if self._registry_name:
            self._client_key = "registry/" + self._get_registry_key()
        elif self._workspace_name:
            self._client_key = "workspace/" + self._get_workspace_key()
        else:
            # This should never happen.
            raise ValueError("Either workspace name or registry name must be provided to use component operations.")
        return self._client_key

    def _resolve_dependencies_for_pipeline_component_jobs(
        self,
        component: Union[Component, str],
        resolver: _AssetResolver,
    ) -> None:
        """Resolve dependencies for pipeline component jobs.
        Will directly return if component is not a pipeline component.

        :param component: The pipeline component to resolve.
        :type component: Union[Component, str]
        :param resolver: The resolver to resolve the dependencies.
        :type resolver: _AssetResolver
        :keyword resolve_inputs: Whether to resolve inputs.
        :paramtype resolve_inputs: bool
        """
        if not isinstance(component, PipelineComponent) or not component.jobs:
            return

        from azure.ai.ml.entities._job.automl.automl_job import AutoMLJob

        self._resolve_inputs_for_pipeline_component_jobs(component.jobs, component._base_path)

        # This is a preparation for concurrent resolution. Nodes will be resolved later layer by layer
        # from bottom to top, as hash calculation of a parent node will be impacted by resolution
        # of its child nodes.
        layers = self._divide_nodes_to_resolve_into_layers(
            component,
            extra_operations=[
                # no need to do this as we now keep the original component name for anonymous components
                # self._set_default_display_name_for_anonymous_component_in_node,
                partial(self._try_resolve_node_level_task_for_parallel_node, resolver=resolver),
                partial(self._try_resolve_environment_for_component, resolver=resolver),
                partial(self._try_resolve_compute_for_node, resolver=resolver),
                # should we resolve code here after we do extra operations concurrently?
            ],
        )

        # cache anonymous component only for now
        # request level in-memory cache can be a better solution for other type of assets as they are
        # relatively simple and of small number of distinct instances
        component_cache = CachedNodeResolver(
            resolver=resolver,
            client_key=self._get_client_key(),
        )

        for layer in reversed(layers):
            for _, job_instance in layer:
                if isinstance(job_instance, AutoMLJob):
                    # only compute is resolved here
                    self._job_operations._resolve_arm_id_for_automl_job(job_instance, resolver, inside_pipeline=True)
                elif isinstance(job_instance, BaseNode):
                    component_cache.register_node_for_lazy_resolution(job_instance)
                elif isinstance(job_instance, ConditionNode):
                    pass
                else:
                    msg = f"Non supported job type in Pipeline: {type(job_instance)}"
                    raise ComponentException(
                        message=msg,
                        target=ErrorTarget.COMPONENT,
                        no_personal_data_message=msg,
                        error_category=ErrorCategory.USER_ERROR,
                    )

            component_cache.resolve_nodes()


def _refine_component(component_func: Any) -> Component:
    """Return the component of function that is decorated by command
    component decorator.

    :param component_func: Function that is decorated by command component decorator
    :type component_func: types.FunctionType
    :return: Component entity of target function
    :rtype: Component
    """

    def check_parameter_type(f: Any) -> None:
        """Check all parameter is annotated or has a default value with clear type(not None).

        :param f: The component function
        :type f: types.FunctionType
        """
        annotations = getattr(f, "__annotations__", {})
        func_parameters = signature(f).parameters
        defaults_dict = {key: val.default for key, val in func_parameters.items()}
        variable_inputs = [
            key for key, val in func_parameters.items() if val.kind in [val.VAR_POSITIONAL, val.VAR_KEYWORD]
        ]
        if variable_inputs:
            msg = "Cannot register the component {} with variable inputs {!r}."
            raise ValidationException(
                message=msg.format(f.__name__, variable_inputs),
                no_personal_data_message=msg.format("[keys]", "[name]"),
                target=ErrorTarget.COMPONENT,
                error_category=ErrorCategory.USER_ERROR,
            )
        unknown_type_keys = [
            key for key, val in defaults_dict.items() if key not in annotations and val is Parameter.empty
        ]
        if unknown_type_keys:
            msg = "Unknown type of parameter {} in pipeline func {!r}, please add type annotation."
            raise ValidationException(
                message=msg.format(unknown_type_keys, f.__name__),
                no_personal_data_message=msg.format("[keys]", "[name]"),
                target=ErrorTarget.COMPONENT,
                error_category=ErrorCategory.USER_ERROR,
            )

    def check_non_pipeline_inputs(f: Any) -> None:
        """Check whether non_pipeline_inputs exist in pipeline builder.

        :param f: The component function
        :type f: types.FunctionType
        """
        if f._pipeline_builder.non_pipeline_parameter_names:
            msg = "Cannot register pipeline component {!r} with non_pipeline_inputs."
            raise ValidationException(
                message=msg.format(f.__name__),
                no_personal_data_message=msg.format(""),
                target=ErrorTarget.COMPONENT,
                error_category=ErrorCategory.USER_ERROR,
            )

    if hasattr(component_func, "_is_mldesigner_component") and component_func._is_mldesigner_component:
        return component_func.component
    if hasattr(component_func, "_is_dsl_func") and component_func._is_dsl_func:
        check_non_pipeline_inputs(component_func)
        check_parameter_type(component_func)
        if component_func._job_settings:
            module_logger.warning(
                "Job settings %s on pipeline function '%s' are ignored when creating PipelineComponent.",
                component_func._job_settings,
                component_func.__name__,
            )
        # Normally pipeline component are created when dsl.pipeline inputs are provided
        # so pipeline input .result() can resolve to correct value.
        # When pipeline component created without dsl.pipeline inputs, pipeline input .result() won't work.
        return component_func._pipeline_builder.build(user_provided_kwargs={})
    msg = "Function must be a dsl or mldesigner component function： {!r}"
    raise ValidationException(
        message=msg.format(component_func),
        no_personal_data_message=msg.format("component"),
        error_category=ErrorCategory.USER_ERROR,
        target=ErrorTarget.COMPONENT,
    )


def _try_resolve_code_for_component(component: Component, resolver: _AssetResolver) -> None:
    if isinstance(component, ComponentCodeMixin):
        with component._build_code() as code:
            if code is None:
                code = component._get_origin_code_value()
            if code is None:
                return
            component._fill_back_code_value(resolver(code, azureml_type=AzureMLResourceType.CODE))<|MERGE_RESOLUTION|>--- conflicted
+++ resolved
@@ -112,17 +112,10 @@
 
     @property
     def _code_operations(self) -> CodeOperations:
-<<<<<<< HEAD
-        return cast(
-            CodeOperations,
-            self._all_operations.get_operation(AzureMLResourceType.CODE, lambda x: isinstance(x, CodeOperations)),
-        )
-=======
         res: CodeOperations = self._all_operations.get_operation(
             AzureMLResourceType.CODE, lambda x: isinstance(x, CodeOperations)
         )
         return res
->>>>>>> 940b433e
 
     @property
     def _environment_operations(self) -> EnvironmentOperations:
