--- conflicted
+++ resolved
@@ -324,13 +324,8 @@
             self._validate(component, raise_on_failure=True)
 
         # Create all dependent resources
-<<<<<<< HEAD
-        # Only do this if publishing to a workspace OR a registry that is NOT IP protected
-        if self._workspace_name or (self._registry_name and not self._is_registry_ip_protected()):
-=======
         # Only upload dependencies if component is NOT IPP
         if not component._intellectual_property:
->>>>>>> 122224da
             self._resolve_arm_id_or_upload_dependencies(component)
 
         name, version = component._get_rest_name_version()
