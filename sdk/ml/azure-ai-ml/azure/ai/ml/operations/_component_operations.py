--- conflicted
+++ resolved
@@ -20,14 +20,11 @@
     OperationScope,
     _ScopeDependentOperations,
 )
-<<<<<<< HEAD
-=======
 from azure.ai.ml._telemetry import (
     ActivityType,
     monitor_with_activity,
     monitor_with_telemetry_mixin,
 )
->>>>>>> dce54150
 from azure.ai.ml._utils._arm_id_utils import is_ARM_id_for_resource, is_registry_id_for_resource
 from azure.ai.ml._utils._asset_utils import (
     _archive_or_restore,
@@ -38,12 +35,8 @@
 from azure.ai.ml._utils._azureml_polling import AzureMLPolling
 from azure.ai.ml._utils._endpoint_utils import polling_wait
 from azure.ai.ml._utils._logger_utils import OpsLogger
-<<<<<<< HEAD
-from azure.ai.ml.constants._common import AzureMLResourceType, LROConfigurations
-=======
 from azure.ai.ml.constants._common import AzureMLResourceType, LROConfigurations, DEFAULT_LABEL_NAME, \
     DEFAULT_COMPONENT_VERSION
->>>>>>> dce54150
 from azure.ai.ml.entities import Component, ValidationResult
 from azure.ai.ml.entities._assets import Code
 from azure.ai.ml.exceptions import ComponentException, ErrorCategory, ErrorTarget, ValidationException
@@ -59,11 +52,7 @@
 from ..entities._job.pipeline._attr_dict import has_attr_safe
 
 ops_logger = OpsLogger(__name__)
-<<<<<<< HEAD
-module_logger = ops_logger.module_logger
-=======
 logger, module_logger = ops_logger.package_logger, ops_logger.module_logger
->>>>>>> dce54150
 
 
 class ComponentOperations(_ScopeDependentOperations):
@@ -83,12 +72,7 @@
         **kwargs: Dict,
     ):
         super(ComponentOperations, self).__init__(operation_scope, operation_config)
-<<<<<<< HEAD
-        # if "app_insights_handler" in kwargs:
-        #     logger.addHandler(kwargs.pop("app_insights_handler"))
-=======
         ops_logger.update_info(kwargs)
->>>>>>> dce54150
         self._version_operation = service_client.component_versions
         self._container_operation = service_client.component_containers
         self._all_operations = all_operations
@@ -115,7 +99,7 @@
 
         return self._all_operations.get_operation(AzureMLResourceType.JOB, lambda x: isinstance(x, JobOperations))
 
-    # @monitor_with_activity(logger, "Component.List", ActivityType.PUBLICAPI)
+    @monitor_with_activity(logger, "Component.List", ActivityType.PUBLICAPI)
     def list(
         self,
         name: Union[str, None] = None,
@@ -169,11 +153,7 @@
             )
         )
 
-<<<<<<< HEAD
-    # @monitor_with_telemetry_mixin(logger, "Component.Get", ActivityType.PUBLICAPI)
-=======
     @monitor_with_telemetry_mixin(logger, "Component.Get", ActivityType.PUBLICAPI)
->>>>>>> dce54150
     def get(self, name: str, version: Optional[str] = None, label: Optional[str] = None) -> Component:
         """Returns information about the specified component.
 
@@ -228,7 +208,7 @@
         return component
 
     @experimental
-    # @monitor_with_telemetry_mixin(logger, "Component.Validate", ActivityType.PUBLICAPI)
+    @monitor_with_telemetry_mixin(logger, "Component.Validate", ActivityType.PUBLICAPI)
     # pylint: disable=no-self-use
     def validate(
         self,
@@ -247,7 +227,7 @@
         """
         return self._validate(component, raise_on_failure=raise_on_failure)
 
-    # @monitor_with_telemetry_mixin(logger, "Component.Validate", ActivityType.INTERNALCALL)
+    @monitor_with_telemetry_mixin(logger, "Component.Validate", ActivityType.INTERNALCALL)
     def _validate(  # pylint: disable=no-self-use
         self,
         component: Union[Component, types.FunctionType],
@@ -266,12 +246,12 @@
         result.resolve_location_for_diagnostics(component._source_path)
         return result
 
-    # @monitor_with_telemetry_mixin(
-    #     logger,
-    #     "Component.CreateOrUpdate",
-    #     ActivityType.PUBLICAPI,
-    #     extra_keys=["is_anonymous"],
-    # )
+    @monitor_with_telemetry_mixin(
+        logger,
+        "Component.CreateOrUpdate",
+        ActivityType.PUBLICAPI,
+        extra_keys=["is_anonymous"],
+    )
     def create_or_update(
         self, component: Union[Component, types.FunctionType], version=None, *, skip_validation: bool = False, **kwargs
     ) -> Component:
@@ -377,7 +357,7 @@
             self._resolve_arm_id_for_pipeline_component_jobs(component.jobs, self._orchestrators.resolve_azureml_id)
         return component
 
-    # @monitor_with_telemetry_mixin(logger, "Component.Archive", ActivityType.PUBLICAPI)
+    @monitor_with_telemetry_mixin(logger, "Component.Archive", ActivityType.PUBLICAPI)
     def archive(self, name: str, version: str = None, label: str = None) -> None:
         """Archive a component.
 
@@ -398,7 +378,7 @@
             label=label,
         )
 
-    # @monitor_with_telemetry_mixin(logger, "Component.Restore", ActivityType.PUBLICAPI)
+    @monitor_with_telemetry_mixin(logger, "Component.Restore", ActivityType.PUBLICAPI)
     def restore(self, name: str, version: str = None, label: str = None) -> None:
         """Restore an archived component.
 
