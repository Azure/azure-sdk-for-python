--- conflicted
+++ resolved
@@ -327,12 +327,7 @@
         # Only do this if publishing to a workspace OR a registry that is NOT IP protected
         if self._workspace_name or (
             self._registry_name
-<<<<<<< HEAD
-            and self._registry_operations.get(self._operation_scope.registry_name).intellectual_property.publisher
-            is None
-=======
             and self._registry_operations.get(self._registry_name).intellectual_property.publisher is None
->>>>>>> 7c0e5d68
         ):
             self._resolve_arm_id_or_upload_dependencies(component)
 
