# ---------------------------------------------------------
# Copyright (c) Microsoft Corporation. All rights reserved.
# ---------------------------------------------------------

# pylint: disable=protected-access

import time
import types
from functools import partial
from inspect import Parameter, signature
from typing import Any, Callable, Dict, Iterable, List, Optional, Union

from azure.core.exceptions import HttpResponseError, ResourceNotFoundError

from azure.ai.ml._restclient.v2021_10_01_dataplanepreview import (
    AzureMachineLearningWorkspaces as ServiceClient102021Dataplane,
)
from azure.ai.ml._restclient.v2022_10_01 import AzureMachineLearningWorkspaces as ServiceClient102022
from azure.ai.ml._restclient.v2022_10_01.models import ComponentVersion, ListViewType
from azure.ai.ml._scope_dependent_operations import (
    OperationConfig,
    OperationsContainer,
    OperationScope,
    _ScopeDependentOperations,
)
from azure.ai.ml._telemetry import ActivityType, monitor_with_activity, monitor_with_telemetry_mixin
from azure.ai.ml._utils._asset_utils import (
    _archive_or_restore,
    _create_or_update_autoincrement,
    _get_latest,
    _get_next_version_from_container,
    _resolve_label_to_asset,
)
from azure.ai.ml._utils._azureml_polling import AzureMLPolling
from azure.ai.ml._utils._endpoint_utils import polling_wait
from azure.ai.ml._utils._logger_utils import OpsLogger
from azure.ai.ml._vendor.azure_resources.operations import DeploymentsOperations
from azure.ai.ml.constants._common import (
    DEFAULT_COMPONENT_VERSION,
    DEFAULT_LABEL_NAME,
    AzureMLResourceType,
    LROConfigurations,
)
from azure.ai.ml.entities import Component, ValidationResult
from azure.ai.ml.exceptions import ComponentException, ErrorCategory, ErrorTarget, ValidationException

from .._utils._cache_utils import CachedNodeResolver
from .._utils._experimental import experimental
from .._utils.utils import is_data_binding_expression
from ..entities._builders import BaseNode
from ..entities._builders.condition_node import ConditionNode
from ..entities._builders.control_flow_node import LoopNode
from ..entities._component.automl_component import AutoMLComponent
from ..entities._component.code import ComponentCodeMixin
from ..entities._component.pipeline_component import PipelineComponent
from ..entities._job.pipeline._attr_dict import has_attr_safe
from ._code_operations import CodeOperations
from ._environment_operations import EnvironmentOperations
from ._operation_orchestrator import OperationOrchestrator
from ._workspace_operations import WorkspaceOperations

ops_logger = OpsLogger(__name__)
logger, module_logger = ops_logger.package_logger, ops_logger.module_logger


class ComponentOperations(_ScopeDependentOperations):
    """ComponentOperations.

    You should not instantiate this class directly. Instead, you should
    create an MLClient instance that instantiates it for you and
    attaches it as an attribute.

    :param operation_scope: The operation scope.
    :type operation_scope: ~azure.ai.ml._scope_dependent_operations.OperationScope
    :param operation_config: The operation configuration.
    :type operation_config: ~azure.ai.ml._scope_dependent_operations.OperationConfig
    :param service_client: The service client for API operations.
    :type service_client: Union[
                            ~azure.ai.ml._restclient.v2022_10_01.AzureMachineLearningWorkspaces,
                            ~azure.ai.ml._restclient.v2021_10_01_dataplanepreview.AzureMachineLearningWorkspaces]
    :param all_operations: The container for all available operations.
    :type all_operations: ~azure.ai.ml._scope_dependent_operations.OperationsContainer
    :param preflight_operation: The preflight operation for deployments, defaults to None.
    :type preflight_operation: Optional[~azure.ai.ml._vendor.azure_resources.operations.DeploymentsOperations]
    :param kwargs: Additional keyword arguments.
    :type kwargs: Dict
    """

    def __init__(
        self,
        operation_scope: OperationScope,
        operation_config: OperationConfig,
        service_client: Union[ServiceClient102022, ServiceClient102021Dataplane],
        all_operations: OperationsContainer,
        preflight_operation: Optional[DeploymentsOperations] = None,
        **kwargs: Dict,
    ) -> None:
        super(ComponentOperations, self).__init__(operation_scope, operation_config)
        ops_logger.update_info(kwargs)
        self._version_operation = service_client.component_versions
        self._preflight_operation = preflight_operation
        self._container_operation = service_client.component_containers
        self._all_operations = all_operations
        self._init_args = kwargs
        # Maps a label to a function which given an asset name,
        # returns the asset associated with the label
        self._managed_label_resolver = {"latest": self._get_latest_version}
        self._orchestrators = OperationOrchestrator(self._all_operations, self._operation_scope, self._operation_config)

        self._client_key: Optional[str] = None

    @property
    def _code_operations(self) -> CodeOperations:
        return self._all_operations.get_operation(AzureMLResourceType.CODE, lambda x: isinstance(x, CodeOperations))

    @property
    def _environment_operations(self) -> EnvironmentOperations:
        return self._all_operations.get_operation(
            AzureMLResourceType.ENVIRONMENT,
            lambda x: isinstance(x, EnvironmentOperations),
        )

    @property
    def _workspace_operations(self) -> WorkspaceOperations:
        return self._all_operations.get_operation(
            AzureMLResourceType.WORKSPACE,
            lambda x: isinstance(x, WorkspaceOperations),
        )

    @property
    def _job_operations(self):
        from ._job_operations import JobOperations

        return self._all_operations.get_operation(AzureMLResourceType.JOB, lambda x: isinstance(x, JobOperations))

    @monitor_with_activity(logger, "Component.List", ActivityType.PUBLICAPI)
    def list(
        self,
        name: Union[str, None] = None,
        *,
        list_view_type: ListViewType = ListViewType.ACTIVE_ONLY,
    ) -> Iterable[Component]:
        """List specific component or components of the workspace.

        :param name: Component name, if not set, list all components of the workspace
        :type name: Optional[str]
        :keyword list_view_type: View type for including/excluding (for example) archived components.
            Default: ACTIVE_ONLY.
        :type list_view_type: Optional[ListViewType]
        :return: An iterator like instance of component objects
        :rtype: ~azure.core.paging.ItemPaged[Component]
        """

        if name:
            return (
                self._version_operation.list(
                    name=name,
                    resource_group_name=self._resource_group_name,
                    registry_name=self._registry_name,
                    **self._init_args,
                    cls=lambda objs: [Component._from_rest_object(obj) for obj in objs],
                )
                if self._registry_name
                else self._version_operation.list(
                    name=name,
                    resource_group_name=self._resource_group_name,
                    workspace_name=self._workspace_name,
                    list_view_type=list_view_type,
                    **self._init_args,
                    cls=lambda objs: [Component._from_rest_object(obj) for obj in objs],
                )
            )
        return (
            self._container_operation.list(
                resource_group_name=self._resource_group_name,
                registry_name=self._registry_name,
                **self._init_args,
                cls=lambda objs: [Component._from_container_rest_object(obj) for obj in objs],
            )
            if self._registry_name
            else self._container_operation.list(
                resource_group_name=self._resource_group_name,
                workspace_name=self._workspace_name,
                list_view_type=list_view_type,
                **self._init_args,
                cls=lambda objs: [Component._from_container_rest_object(obj) for obj in objs],
            )
        )

    @monitor_with_telemetry_mixin(logger, "ComponentVersion.Get", ActivityType.INTERNALCALL)
    def _get_component_version(self, name: str, version: Optional[str] = DEFAULT_COMPONENT_VERSION) -> ComponentVersion:
        """Returns ComponentVersion information about the specified component name and version.

        :param name: Name of the code component.
        :type name: str
        :param version: Version of the component.
        :type version: Optional[str]
        :return: The ComponentVersion object of the specified component name and version.
        :rtype: ~azure.ai.ml.entities.ComponentVersion
        """
        result = (
            self._version_operation.get(
                name=name,
                version=version,
                resource_group_name=self._resource_group_name,
                registry_name=self._registry_name,
                **self._init_args,
            )
            if self._registry_name
            else self._version_operation.get(
                name=name,
                version=version,
                resource_group_name=self._resource_group_name,
                workspace_name=self._workspace_name,
                **self._init_args,
            )
        )
        return result

    @monitor_with_telemetry_mixin(logger, "Component.Get", ActivityType.PUBLICAPI)
    def get(self, name: str, version: Optional[str] = None, label: Optional[str] = None) -> Component:
        """Returns information about the specified component.

        :param name: Name of the code component.
        :type name: str
        :param version: Version of the component, defaults to None.
        :type version: Optional[str]
        :param label: Label of the component, mutually exclusive with version, defaults to None.
        :type label: Optional[str]
        :raises ~azure.ai.ml.exceptions.ValidationException: Raised if Component cannot be successfully
            identified and retrieved. Details will be provided in the error message.
        :return: The specified component object.
        :rtype: ~azure.ai.ml.entities.Component
        """
        if version and label:
            msg = "Cannot specify both version and label."
            raise ValidationException(
                message=msg,
                target=ErrorTarget.COMPONENT,
                no_personal_data_message=msg,
                error_category=ErrorCategory.USER_ERROR,
            )

        if not version and not label:
            label = DEFAULT_LABEL_NAME

        if label == DEFAULT_LABEL_NAME:
            label = None
            version = DEFAULT_COMPONENT_VERSION

        if label:
            return _resolve_label_to_asset(self, name, label)

        result = self._get_component_version(name, version)
        component = Component._from_rest_object(result)
        self._resolve_dependencies_for_pipeline_component_jobs(
            component,
            resolver=self._orchestrators.resolve_azureml_id,
            resolve_inputs=False,
        )
        return component

    @experimental
    @monitor_with_telemetry_mixin(logger, "Component.Validate", ActivityType.PUBLICAPI)
    def validate(
        self,
        component: Union[Component, types.FunctionType],
        raise_on_failure: bool = False,
        **kwargs,
    ) -> ValidationResult:
        """validate a specified component. if there are inline defined
        entities, e.g. Environment, Code, they won't be created.

        :param component: The component object or a mldesigner component function that generates component object
        :type component: Union[Component, types.FunctionType]
        :param raise_on_failure: whether to raise exception on validation error, defaults to False
        :type raise_on_failure: bool
        :return: All validation errors
        :type: ~azure.ai.ml.entities.ValidationResult
        """
        return self._validate(
            component,
            raise_on_failure=raise_on_failure,
            # TODO 2330505: change this to True after remote validation is ready
            skip_remote_validation=kwargs.pop("skip_remote_validation", True),
        )

    @monitor_with_telemetry_mixin(logger, "Component.Validate", ActivityType.INTERNALCALL)
    def _validate(
        self,
        component: Union[Component, types.FunctionType],
        raise_on_failure: bool,
        skip_remote_validation: bool,
    ) -> ValidationResult:
        """Implementation of validate. Add this function to avoid calling validate() directly in create_or_update(),
        which will impact telemetry statistics & bring experimental warning in create_or_update().
        """
        # Update component when the input is a component function
        if isinstance(component, types.FunctionType):
            component = _refine_component(component)

        # local validation
        result = component._validate(raise_error=raise_on_failure)
        # remote validation, note that preflight_operation is not available for registry client
        if not skip_remote_validation and self._preflight_operation:
            workspace = self._workspace_operations.get()
            remote_validation_result = self._preflight_operation.begin_validate(
                resource_group_name=self._resource_group_name,
                deployment_name=self._workspace_name,
                parameters=component._build_rest_object_for_remote_validation(
                    location=workspace.location,
                    workspace_name=self._workspace_name,
                ),
                **self._init_args,
            )
            result.merge_with(remote_validation_result.result(), overwrite=True)
        # resolve location for diagnostics from remote validation
        result.resolve_location_for_diagnostics(component._source_path)
        return result.try_raise(
            error_target=ErrorTarget.COMPONENT,
            raise_error=raise_on_failure,
        )

    @monitor_with_telemetry_mixin(
        logger,
        "Component.CreateOrUpdate",
        ActivityType.PUBLICAPI,
        extra_keys=["is_anonymous"],
    )
    def create_or_update(
        self, component: Union[Component, types.FunctionType], version=None, *, skip_validation: bool = False, **kwargs
    ) -> Component:
        """Create or update a specified component. if there're inline defined
        entities, e.g. Environment, Code, they'll be created together with the
        component.

        :param component: The component object or a mldesigner component function that generates component object
        :type component: Union[Component, types.FunctionType]
        :param version: The component version to override. Defaults to None.
        :type version: str
<<<<<<< HEAD
        :param skip_validation: whether to skip validation before creating/updating the component, defaults to False
=======
        :keyword skip_validation: whether to skip validation before creating/updating the component
>>>>>>> a70658c8
        :type skip_validation: bool
        :raises ~azure.ai.ml.exceptions.ValidationException: Raised if Component cannot be successfully validated.
            Details will be provided in the error message.
        :raises ~azure.ai.ml.exceptions.AssetException: Raised if Component assets
            (e.g. Data, Code, Model, Environment) cannot be successfully validated.
            Details will be provided in the error message.
        :raises ~azure.ai.ml.exceptions.ComponentException: Raised if Component type is unsupported.
            Details will be provided in the error message.
        :raises ~azure.ai.ml.exceptions.ModelException: Raised if Component model cannot be successfully validated.
            Details will be provided in the error message.
        :raises ~azure.ai.ml.exceptions.EmptyDirectoryError: Raised if local path provided points to an empty directory.
        :return: The specified component object.
        :rtype: ~azure.ai.ml.entities.Component
        """
        # Update component when the input is a component function
        if isinstance(component, types.FunctionType):
            component = _refine_component(component)
        if version is not None:
            component.version = version
        # In non-registry scenario, if component does not have version, no need to get next version here.
        # As Component property version has setter that updates `_auto_increment_version` in-place, then
        # a component will get a version after its creation, and it will always use this version in its
        # future creation operations, which breaks version auto increment mechanism.
        if self._registry_name and not component.version and component._auto_increment_version:
            component.version = _get_next_version_from_container(
                name=component.name,
                container_operation=self._container_operation,
                resource_group_name=self._operation_scope.resource_group_name,
                workspace_name=self._workspace_name,
                registry_name=self._registry_name,
                **self._init_args,
            )

        if not component._is_anonymous:
            component._is_anonymous = kwargs.pop("is_anonymous", False)

        if not skip_validation:
            self._validate(component, raise_on_failure=True, skip_remote_validation=True)

        # Create all dependent resources
        # Only upload dependencies if component is NOT IPP
        if not component._intellectual_property:
            self._resolve_arm_id_or_upload_dependencies(component)

        name, version = component._get_rest_name_version()
        rest_component_resource = component._to_rest_object()
        result = None
        try:
            if not component._is_anonymous and kwargs.get("skip_if_no_change"):
                client_component_hash = rest_component_resource.properties.properties.get("client_component_hash")
                remote_component_version = self._get_component_version(name=name)  # will raise error if not found.
                remote_component_hash = remote_component_version.properties.properties.get("client_component_hash")
                if client_component_hash == remote_component_hash:
                    component.version = remote_component_version.properties.component_spec.get(
                        "version"
                    )  # only update the default version component instead of creating a new version component
                    version = component.version
                    rest_component_resource = component._to_rest_object()
                    logger.warning(
                        "The component is not modified compared to the default version "
                        "and the new version component registration is skipped."
                    )
        except ResourceNotFoundError as e:
            logger.info("Failed to get component version, %s", e)
        except Exception as e:  # pylint: disable=broad-except
            logger.error("Failed to compare client_component_hash, %s", e)

        try:
            if self._registry_name:
                start_time = time.time()
                path_format_arguments = {
                    "componentName": component.name,
                    "resourceGroupName": self._resource_group_name,
                    "registryName": self._registry_name,
                }
                poller = self._version_operation.begin_create_or_update(
                    name=name,
                    version=version,
                    resource_group_name=self._operation_scope.resource_group_name,
                    registry_name=self._registry_name,
                    body=rest_component_resource,
                    polling=AzureMLPolling(
                        LROConfigurations.POLL_INTERVAL,
                        path_format_arguments=path_format_arguments,
                    ),
                )
                message = f"Creating/updating registry component {component.name} with version {component.version} "
                polling_wait(poller=poller, start_time=start_time, message=message, timeout=None)

            else:
                # _auto_increment_version can be True for non-registry component creation operation;
                # and anonymous component should use hash as version
                if not component._is_anonymous and component._auto_increment_version:
                    result = _create_or_update_autoincrement(
                        name=name,
                        body=rest_component_resource,
                        version_operation=self._version_operation,
                        container_operation=self._container_operation,
                        resource_group_name=self._operation_scope.resource_group_name,
                        workspace_name=self._workspace_name,
                        **self._init_args,
                    )
                else:
                    result = self._version_operation.create_or_update(
                        name=name,
                        version=version,
                        resource_group_name=self._resource_group_name,
                        workspace_name=self._workspace_name,
                        body=rest_component_resource,
                        **self._init_args,
                    )
        except Exception as e:
            raise e

        if not result:
            component = self.get(name=component.name, version=component.version)
        else:
            component = Component._from_rest_object(result)

        self._resolve_dependencies_for_pipeline_component_jobs(
            component,
            resolver=self._orchestrators.resolve_azureml_id,
            resolve_inputs=False,
        )
        return component

    @monitor_with_telemetry_mixin(logger, "Component.Archive", ActivityType.PUBLICAPI)
    def archive(
        self,
        name: str,
        version: Optional[str] = None,
        label: Optional[str] = None,
        **kwargs,  # pylint:disable=unused-argument
    ) -> None:
        """Archive a component.

        :param name: Name of the component.
        :type name: str
        :param version: Version of the component. Defaults to None.
        :type version: str
        :param label: Label of the component. (mutually exclusive with version). Defaults to None.
        :type label: str
        """
        _archive_or_restore(
            asset_operations=self,
            version_operation=self._version_operation,
            container_operation=self._container_operation,
            is_archived=True,
            name=name,
            version=version,
            label=label,
        )

    @monitor_with_telemetry_mixin(logger, "Component.Restore", ActivityType.PUBLICAPI)
    def restore(
        self,
        name: str,
        version: Optional[str] = None,
        label: Optional[str] = None,
        **kwargs,  # pylint:disable=unused-argument
    ) -> None:
        """Restore an archived component.

        :param name: Name of the component.
        :type name: str
        :param version: Version of the component. Defaults to None.
        :type version: str
        :param label: Label of the component. (mutually exclusive with version). Defaults to None.
        :type label: str
        """
        _archive_or_restore(
            asset_operations=self,
            version_operation=self._version_operation,
            container_operation=self._container_operation,
            is_archived=False,
            name=name,
            version=version,
            label=label,
        )

    def _get_latest_version(self, component_name: str) -> Component:
        """Returns the latest version of the asset with the given name.

        Latest is defined as the most recently created, not the most
        recently updated.
        """

        result = (
            _get_latest(
                component_name,
                self._version_operation,
                self._resource_group_name,
                workspace_name=None,
                registry_name=self._registry_name,
            )
            if self._registry_name
            else _get_latest(
                component_name,
                self._version_operation,
                self._resource_group_name,
                self._workspace_name,
            )
        )
        return Component._from_rest_object(result)

    @classmethod
    def _try_resolve_environment_for_component(cls, component, _: str, resolver: Callable):
        if isinstance(component, BaseNode):
            component = component._component  # pylint: disable=protected-access

        if isinstance(component, str):
            return
        if hasattr(component, "environment"):
            # for internal component, environment may be a dict or InternalEnvironment object
            # in these two scenarios, we don't need to resolve the environment;
            # Note for not directly importing InternalEnvironment and check with `isinstance`:
            #   import from azure.ai.ml._internal will enable internal component feature for all users,
            #   therefore, use type().__name__ to avoid import and execute type check
            if (
                not isinstance(component.environment, dict)
                and not type(component.environment).__name__ == "InternalEnvironment"
            ):
                component.environment = resolver(component.environment, azureml_type=AzureMLResourceType.ENVIRONMENT)

    def _resolve_arm_id_or_upload_dependencies(self, component: Component) -> None:
        if isinstance(component, AutoMLComponent):
            # no extra dependency for automl component
            return

        # type check for potential Job type, which is unexpected here.
        if not isinstance(component, Component):
            msg = f"Non supported component type: {type(component)}"
            raise ValidationException(
                message=msg,
                target=ErrorTarget.COMPONENT,
                no_personal_data_message=msg,
                error_category=ErrorCategory.USER_ERROR,
            )

        get_arm_id_and_fill_back = OperationOrchestrator(
            self._all_operations, self._operation_scope, self._operation_config
        ).get_asset_arm_id

        # resolve component's code
        _try_resolve_code_for_component(component=component, get_arm_id_and_fill_back=get_arm_id_and_fill_back)
        # resolve component's environment
        self._try_resolve_environment_for_component(
            component=component,
            resolver=get_arm_id_and_fill_back,
            _="",
        )

        self._resolve_dependencies_for_pipeline_component_jobs(
            component,
            resolver=get_arm_id_and_fill_back,
        )

    def _resolve_inputs_for_pipeline_component_jobs(self, jobs: Dict[str, Any], base_path: str):
        """Resolve inputs for jobs in a pipeline component.

        :param jobs: A dict of nodes in a pipeline component.
        :type jobs: Dict[str, Any]
        :param base_path: The base path used to resolve inputs. Usually it's
        the base path of the pipeline component.
        :type base_path: str
        """
        from azure.ai.ml.entities._job.automl.automl_job import AutoMLJob

        for _, job_instance in jobs.items():
            # resolve inputs for each job's component
            if isinstance(job_instance, BaseNode):
                node: BaseNode = job_instance
                self._job_operations._resolve_job_inputs(
                    # parameter group input need to be flattened first
                    self._job_operations._flatten_group_inputs(node.inputs),
                    base_path,
                )
            elif isinstance(job_instance, AutoMLJob):
                self._job_operations._resolve_automl_job_inputs(job_instance)

    @classmethod
    def _resolve_binding_on_supported_fields_for_node(cls, node):
        """Resolve all PipelineInput(binding from sdk) on supported fields to string."""
        from azure.ai.ml.entities._job.pipeline._attr_dict import try_get_non_arbitrary_attr_for_potential_attr_dict
        from azure.ai.ml.entities._job.pipeline._io import PipelineInput

        # compute binding to pipeline input is supported on node.
        supported_fields = ["compute", "compute_name"]
        for field_name in supported_fields:
            val = try_get_non_arbitrary_attr_for_potential_attr_dict(node, field_name)
            if isinstance(val, PipelineInput):
                # Put binding string to field
                setattr(node, field_name, val._data_binding())

    @classmethod
    def _try_resolve_node_level_task_for_parallel_node(cls, node: BaseNode, _: str, resolver: Callable):
        """Resolve node.task.code for parallel node if it's a reference to node.component.task.code.

        This is a hack operation.

        parallel_node.task.code won't be resolved directly for now, but it will be resolved if
        parallel_node.task is a reference to parallel_node.component.task. Then when filling back
        parallel_node.component.task.code, parallel_node.task.code will be changed as well.

        However, if we enable in-memory/on-disk cache for component resolution, such change
        won't happen, so we resolve node level task code manually here.

        Note that we will always use resolved node.component.code to fill back node.task.code
        given code overwrite on parallel node won't take effect for now. This is to make behaviors
        consistent across os and python versions.

        The ideal solution should be done after PRS team decides how to handle parallel.task.code
        """
        from azure.ai.ml.entities import Parallel, ParallelComponent

        if not isinstance(node, Parallel):
            return
        component = node._component  # pylint: disable=protected-access
        if not isinstance(component, ParallelComponent):
            return
        if not node.task:
            return

        if node.task.code:
            _try_resolve_code_for_component(
                component,
                get_arm_id_and_fill_back=resolver,
            )
            node.task.code = component.code
        if node.task.environment:
            node.task.environment = resolver(component.environment, azureml_type=AzureMLResourceType.ENVIRONMENT)

    @classmethod
    def _set_default_display_name_for_anonymous_component_in_node(cls, node: BaseNode, default_name: str):
        """Set default display name for anonymous component in a node.
        If node._component is an anonymous component and without display name, set the default display name.
        """
        if not isinstance(node, BaseNode):
            return
        component = node._component
        if isinstance(component, PipelineComponent):
            return
        # Set display name as node name
        # TODO: the same anonymous component with different node name will have different anonymous hash
        # as their display name will be different.
        if (
            isinstance(component, Component)
            # check if component is anonymous and not created based on its id. We can't directly check
            # node._component._is_anonymous as it will be set to True on component creation,
            # which is later than this check
            and not component.id
            and not component.display_name
        ):
            component.display_name = default_name

    @classmethod
    def _try_resolve_compute_for_node(cls, node: BaseNode, _: str, resolver):
        """Resolve compute for base node."""
        if not isinstance(node, BaseNode):
            return
        if not isinstance(node._component, PipelineComponent):
            # Resolve compute for other type
            # Keep data binding expression as they are
            if not is_data_binding_expression(node.compute):
                # Get compute for each job
                node.compute = resolver(node.compute, azureml_type=AzureMLResourceType.COMPUTE)
            if has_attr_safe(node, "compute_name") and not is_data_binding_expression(node.compute_name):
                node.compute_name = resolver(node.compute_name, azureml_type=AzureMLResourceType.COMPUTE)

    @classmethod
    def _divide_nodes_to_resolve_into_layers(cls, component: PipelineComponent, extra_operations: List[Callable]):
        """Traverse the pipeline component and divide nodes to resolve into layers. Note that all leaf nodes will be
        put in the last layer.
        For example, for below pipeline component, assuming that all nodes need to be resolved:
          A
         /|\
        B C D
        | |
        E F
        |
        G
        return value will be:
        [
          [("B", B), ("C", C)],
          [("E", E)],
          [("D", D), ("F", F), ("G", G)],
        ]

        :param component: The pipeline component to resolve.
        :type component: PipelineComponent
        :param extra_operations: Extra operations to apply on nodes during the traversing.
        :type extra_operations: List[Callable]
        :return: A list of layers of nodes to resolve.
        :rtype: List[List[Tuple[str, BaseNode]]]
        """
        nodes_to_process = list(component.jobs.items())
        layers = []
        leaf_nodes = []

        while nodes_to_process:
            layers.append([])
            new_nodes_to_process = []
            for key, job_instance in nodes_to_process:
                cls._resolve_binding_on_supported_fields_for_node(job_instance)
                if isinstance(job_instance, LoopNode):
                    job_instance = job_instance.body

                for extra_operation in extra_operations:
                    extra_operation(job_instance, key)

                if isinstance(job_instance, BaseNode) and isinstance(job_instance._component, PipelineComponent):
                    # candidates for next layer
                    new_nodes_to_process.extend(job_instance.component.jobs.items())
                    # use layers to store pipeline nodes in each layer for now
                    layers[-1].append((key, job_instance))
                else:
                    # note that LoopNode has already been replaced by its body here
                    leaf_nodes.append((key, job_instance))
            nodes_to_process = new_nodes_to_process

        # if there is subgraph, the last item in layers will be empty for now as all leaf nodes are stored in leaf_nodes
        if len(layers) != 0:
            layers.pop()
            layers.append(leaf_nodes)

        return layers

    def _get_workspace_key(self) -> str:
        try:
            workspace_rest = self._workspace_operations._operation.get(
                resource_group_name=self._resource_group_name, workspace_name=self._workspace_name
            )
            return workspace_rest.workspace_id
        except HttpResponseError:
            return "{}/{}/{}".format(self._subscription_id, self._resource_group_name, self._workspace_name)

    def _get_registry_key(self) -> str:
        """Get key for used registry.
        Note that, although registry id is in registry discovery response, it is not in RegistryDiscoveryDto; and we'll
        lose the information after deserialization.
        To avoid changing related rest client, we simply use registry related information from self to construct
        registry key, which means that on-disk cache will be invalid if a registry is deleted and then created
        again with the same name.
        """
        return "{}/{}/{}".format(self._subscription_id, self._resource_group_name, self._registry_name)

    def _get_client_key(self) -> str:
        """Get key for used client.
        Key should be able to uniquely identify used registry or workspace.
        """
        # check cache first
        if self._client_key:
            return self._client_key

        # registry name has a higher priority comparing to workspace name according to current __init__ implementation
        # of MLClient
        if self._registry_name:
            self._client_key = "registry/" + self._get_registry_key()
        elif self._workspace_name:
            self._client_key = "workspace/" + self._get_workspace_key()
        else:
            # This should never happen.
            raise ValueError("Either workspace name or registry name must be provided to use component operations.")
        return self._client_key

    def _resolve_dependencies_for_pipeline_component_jobs(
        self, component: Union[Component, str], resolver: Callable, *, resolve_inputs: bool = True
    ):
        """Resolve dependencies for pipeline component jobs.
        Will directly return if component is not a pipeline component.

        :param component: The pipeline component to resolve.
        :type component: Union[Component, str]
        :param resolver: The resolver to resolve the dependencies.
        :type resolver: Callable
        :keyword resolve_inputs: Whether to resolve inputs.
        :type resolve_inputs: bool
        """
        if not isinstance(component, PipelineComponent) or not component.jobs:
            return

        from azure.ai.ml.entities._job.automl.automl_job import AutoMLJob

        if resolve_inputs:
            self._resolve_inputs_for_pipeline_component_jobs(component.jobs, component._base_path)

        # This is a preparation for concurrent resolution. Nodes will be resolved later layer by layer
        # from bottom to top, as hash calculation of a parent node will be impacted by resolution
        # of its child nodes.
        layers = self._divide_nodes_to_resolve_into_layers(
            component,
            extra_operations=[
                # no need to do this as we now keep the original component name for anonymous components
                # self._set_default_display_name_for_anonymous_component_in_node,
                partial(self._try_resolve_node_level_task_for_parallel_node, resolver=resolver),
                partial(self._try_resolve_environment_for_component, resolver=resolver),
                partial(self._try_resolve_compute_for_node, resolver=resolver),
                # should we resolve code here after we do extra operations concurrently?
            ],
        )

        # cache anonymous component only for now
        # request level in-memory cache can be a better solution for other type of assets as they are
        # relatively simple and of small number of distinct instances
        component_cache = CachedNodeResolver(
            resolver=resolver,
            client_key=self._get_client_key(),
        )

        for layer in reversed(layers):
            for _, job_instance in layer:
                if isinstance(job_instance, AutoMLJob):
                    # only compute is resolved here
                    self._job_operations._resolve_arm_id_for_automl_job(job_instance, resolver, inside_pipeline=True)
                elif isinstance(job_instance, BaseNode):
                    component_cache.register_node_for_lazy_resolution(job_instance)
                elif isinstance(job_instance, ConditionNode):
                    pass
                else:
                    msg = f"Non supported job type in Pipeline: {type(job_instance)}"
                    raise ComponentException(
                        message=msg,
                        target=ErrorTarget.COMPONENT,
                        no_personal_data_message=msg,
                        error_category=ErrorCategory.USER_ERROR,
                    )

            component_cache.resolve_nodes()


def _refine_component(component_func: types.FunctionType) -> Component:
    """Return the component of function that is decorated by command
    component decorator.

    :param component_func: Function that is decorated by command component decorator
    :type component_func: types.FunctionType
    :return: Component entity of target function
    :rtype: Component
    """

    def check_parameter_type(f):
        """Check all parameter is annotated or has a default value with
        clear type(not None)."""
        annotations = getattr(f, "__annotations__", {})
        func_parameters = signature(f).parameters
        defaults_dict = {key: val.default for key, val in func_parameters.items()}
        variable_inputs = [
            key for key, val in func_parameters.items() if val.kind in [val.VAR_POSITIONAL, val.VAR_KEYWORD]
        ]
        if variable_inputs:
            msg = "Cannot register the component {} with variable inputs {!r}."
            raise ValidationException(
                message=msg.format(f.__name__, variable_inputs),
                no_personal_data_message=msg.format("[keys]", "[name]"),
                target=ErrorTarget.COMPONENT,
                error_category=ErrorCategory.USER_ERROR,
            )
        unknown_type_keys = [
            key for key, val in defaults_dict.items() if key not in annotations and val is Parameter.empty
        ]
        if unknown_type_keys:
            msg = "Unknown type of parameter {} in pipeline func {!r}, please add type annotation."
            raise ValidationException(
                message=msg.format(unknown_type_keys, f.__name__),
                no_personal_data_message=msg.format("[keys]", "[name]"),
                target=ErrorTarget.COMPONENT,
                error_category=ErrorCategory.USER_ERROR,
            )

    def check_non_pipeline_inputs(f):
        """Check whether non_pipeline_inputs exist in pipeline builder."""
        if f._pipeline_builder.non_pipeline_parameter_names:
            msg = "Cannot register pipeline component {!r} with non_pipeline_inputs."
            raise ValidationException(
                message=msg.format(f.__name__),
                no_personal_data_message=msg.format(""),
                target=ErrorTarget.COMPONENT,
                error_category=ErrorCategory.USER_ERROR,
            )

    if hasattr(component_func, "_is_mldesigner_component") and component_func._is_mldesigner_component:
        return component_func.component
    if hasattr(component_func, "_is_dsl_func") and component_func._is_dsl_func:
        check_non_pipeline_inputs(component_func)
        check_parameter_type(component_func)
        if component_func._job_settings:
            module_logger.warning(
                "Job settings %s on pipeline function '%s' are ignored when creating PipelineComponent.",
                component_func._job_settings,
                component_func.__name__,
            )
        # Normally pipeline component are created when dsl.pipeline inputs are provided
        # so pipeline input .result() can resolve to correct value.
        # When pipeline component created without dsl.pipeline inputs, pipeline input .result() won't work.
        return component_func._pipeline_builder.build(user_provided_kwargs={})
    msg = "Function must be a dsl or mldesigner component function： {!r}"
    raise ValidationException(
        message=msg.format(component_func),
        no_personal_data_message=msg.format("component"),
        error_category=ErrorCategory.USER_ERROR,
        target=ErrorTarget.COMPONENT,
    )


def _try_resolve_code_for_component(component: Component, get_arm_id_and_fill_back: Callable) -> None:
    if isinstance(component, ComponentCodeMixin):
        with component._build_code() as code:
            if code is None:
                return
            component.code = get_arm_id_and_fill_back(code, azureml_type=AzureMLResourceType.CODE)<|MERGE_RESOLUTION|>--- conflicted
+++ resolved
@@ -338,11 +338,7 @@
         :type component: Union[Component, types.FunctionType]
         :param version: The component version to override. Defaults to None.
         :type version: str
-<<<<<<< HEAD
         :param skip_validation: whether to skip validation before creating/updating the component, defaults to False
-=======
-        :keyword skip_validation: whether to skip validation before creating/updating the component
->>>>>>> a70658c8
         :type skip_validation: bool
         :raises ~azure.ai.ml.exceptions.ValidationException: Raised if Component cannot be successfully validated.
             Details will be provided in the error message.
