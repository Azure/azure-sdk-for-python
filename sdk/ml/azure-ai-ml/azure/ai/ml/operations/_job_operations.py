--- conflicted
+++ resolved
@@ -323,11 +323,7 @@
         :rtype: ~azure.core.polling.LROPoller[None]
         :raise: ResourceNotFoundError if can't find a job matching provided name.
         """
-<<<<<<< HEAD
         tag = kwargs.pop("tag", None)
-=======
-        tag = kwargs.get("tag", None) if kwargs else None
->>>>>>> e7861e2c
 
         if not tag:
             return self._operation_2022_12_preview.begin_cancel(
