--- conflicted
+++ resolved
@@ -28,14 +28,10 @@
 from azure.ai.ml._restclient.runhistory import AzureMachineLearningWorkspaces as ServiceClientRunHistory
 from azure.ai.ml._restclient.runhistory.models import Run
 from azure.ai.ml._restclient.v2023_04_01_preview import AzureMachineLearningWorkspaces as ServiceClient022023Preview
-from azure.ai.ml._restclient.v2024_01_01_preview import AzureMachineLearningWorkspaces as ServiceClient012024Preview
 from azure.ai.ml._restclient.v2023_04_01_preview.models import JobBase, ListViewType, UserIdentity
 from azure.ai.ml._restclient.v2023_08_01_preview.models import JobType as RestJobType
-<<<<<<< HEAD
 from azure.ai.ml._restclient.v2024_01_01_preview.models import JobType as RestJobType_20240101
-=======
 from azure.ai.ml._restclient.v2024_01_01_preview.models import JobBase as JobBase_2401
->>>>>>> da72c6d6
 from azure.ai.ml._scope_dependent_operations import (
     OperationConfig,
     OperationsContainer,
@@ -158,14 +154,13 @@
         operation_scope: OperationScope,
         operation_config: OperationConfig,
         service_client_02_2023_preview: ServiceClient022023Preview,
-        service_client_01_2024_preview: ServiceClient012024Preview,
         all_operations: OperationsContainer,
         credential: TokenCredential,
         **kwargs: Any,
     ) -> None:
         super(JobOperations, self).__init__(operation_scope, operation_config)
         ops_logger.update_info(kwargs)
-        self._operation_2024_01_preview = service_client_01_2024_preview.jobs
+
         self._operation_2023_02_preview = service_client_02_2023_preview.jobs
         self._service_client = service_client_02_2023_preview
         self._all_operations = all_operations
@@ -728,7 +723,7 @@
         service_client_operation = self._operation_2023_02_preview
         # Upgrade api from 2023-04-01-preview to 2023-08-01 for pipeline job
         if rest_job_resource.properties.job_type == RestJobType_20240101.FINE_TUNING:
-            service_client_operation = self._operation_2024_01_preview
+            service_client_operation = self.service_client_01_2024_preview.jobs
         if rest_job_resource.properties.job_type == RestJobType.PIPELINE:
             service_client_operation = self.service_client_01_2024_preview.jobs
 
@@ -1119,7 +1114,7 @@
         """This method resolves the inputs for FineTuning jobs.
 
         :param job: the job resource entity
-        :type job: AutoMLJob
+        :type job: FineTuningJob
         """
         if isinstance(job, FineTuningJob):
             # self._resolve_job_input(job.model, job._base_path)
@@ -1517,9 +1512,7 @@
         :return: The provided FineTuningJob, with resolved fields
         :rtype: FineTuningJob
         """
-        # AutoML does not have dependency uploads. Only need to resolve reference to arm id.
-
-        # automl node in pipeline has optional compute
+
         # if inside_pipeline and job.compute is None:
         #    return job
         # job.model = resolver(job.model, azureml_type=AzureMLResourceType.MODEL)
