--- conflicted
+++ resolved
@@ -46,11 +46,8 @@
     "WorkspaceConnectionsOperations",
     "RegistryOperations",
     "ScheduleOperations",
-<<<<<<< HEAD
     "WorkspaceHubOperations",
-=======
     "FeatureSetOperations",
     "FeatureStoreEntityOperations",
     "FeatureStoreOperations",
->>>>>>> e5f49e5d
 ]