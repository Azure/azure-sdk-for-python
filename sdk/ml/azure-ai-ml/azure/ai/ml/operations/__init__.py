--- conflicted
+++ resolved
@@ -53,10 +53,7 @@
     "FeatureSetOperations",
     "FeatureStoreEntityOperations",
     "FeatureStoreOperations",
-<<<<<<< HEAD
     "ServerlessEndpointOperations",
     "MarketplaceSubscriptionOperations",
-=======
     "IndexOperations",
->>>>>>> 2669c52d
 ]