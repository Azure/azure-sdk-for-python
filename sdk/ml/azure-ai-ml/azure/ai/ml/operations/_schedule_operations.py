--- conflicted
+++ resolved
@@ -49,13 +49,8 @@
         **kwargs: Any,
     ):
         super(ScheduleOperations, self).__init__(operation_scope, operation_config)
-<<<<<<< HEAD
         ops_logger.update_info(kwargs)
-        self.service_client = service_client_10_2022.schedules
-=======
-        # ops_logger.update_info(kwargs)
         self.service_client = service_client_02_2023_preview.schedules
->>>>>>> 99662bfa
         self._all_operations = all_operations
         self._stream_logs_until_completion = stream_logs_until_completion
         # Dataplane service clients are lazily created as they are needed
