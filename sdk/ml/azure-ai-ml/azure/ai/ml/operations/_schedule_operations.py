# ---------------------------------------------------------
# Copyright (c) Microsoft Corporation. All rights reserved.
# ---------------------------------------------------------
# pylint: disable=protected-access
from typing import Any, Iterable

from azure.ai.ml._restclient.v2022_10_01 import AzureMachineLearningWorkspaces as ServiceClient102022
from azure.ai.ml._scope_dependent_operations import (
    OperationConfig,
    OperationsContainer,
    OperationScope,
    _ScopeDependentOperations,
)
from azure.ai.ml._utils._logger_utils import OpsLogger
from azure.ai.ml.entities import Job, JobSchedule
from azure.core.credentials import TokenCredential
from azure.core.polling import LROPoller
from azure.core.tracing.decorator import distributed_trace

from .._restclient.v2022_10_01.models import ScheduleListViewType
from .._utils._azureml_polling import AzureMLPolling
from ..constants._common import AzureMLResourceType, LROConfigurations
from . import JobOperations
from ._job_ops_helper import stream_logs_until_completion
from ._operation_orchestrator import OperationOrchestrator

ops_logger = OpsLogger(__name__)
module_logger = ops_logger.module_logger


class ScheduleOperations(_ScopeDependentOperations):
    # pylint: disable=too-many-instance-attributes
    """
    ScheduleOperations

    You should not instantiate this class directly.
    Instead, you should create an MLClient instance that instantiates it for you and attaches it as an attribute.
    """

    def __init__(
        self,
        operation_scope: OperationScope,
        operation_config: OperationConfig,
        service_client_10_2022: ServiceClient102022,
        all_operations: OperationsContainer,
        credential: TokenCredential,
        **kwargs: Any,
    ):
        super(ScheduleOperations, self).__init__(operation_scope, operation_config)
<<<<<<< HEAD
        # ops_logger.update_info(kwargs)
        self.service_client = service_client_10_2022_preview.schedules
=======
        ops_logger.update_info(kwargs)
        self.service_client = service_client_10_2022.schedules
>>>>>>> 5401473a
        self._all_operations = all_operations
        self._stream_logs_until_completion = stream_logs_until_completion
        # Dataplane service clients are lazily created as they are needed
        self._runs_operations_client = None
        self._dataset_dataplane_operations_client = None
        self._model_dataplane_operations_client = None
        # Kwargs to propagate to dataplane service clients
        self._service_client_kwargs = kwargs.pop("_service_client_kwargs", {})
        self._api_base_url = None
        self._container = "azureml"
        self._credential = credential
        self._orchestrators = OperationOrchestrator(self._all_operations, self._operation_scope, self._operation_config)

        self._kwargs = kwargs

    @property
    def _job_operations(self) -> JobOperations:
        return self._all_operations.get_operation(AzureMLResourceType.JOB, lambda x: isinstance(x, JobOperations))

    @distributed_trace
    # @monitor_with_activity(logger, "Schedule.List", ActivityType.PUBLICAPI)
    def list(
        self,
        *,
        list_view_type: ScheduleListViewType = ScheduleListViewType.ENABLED_ONLY, # pylint: disable=unused-argument
    ) -> Iterable[JobSchedule]:
        """List schedules in specified workspace.

        :param list_view_type: View type for including/excluding (for example)
            archived schedules. Default: ENABLED_ONLY.
        :type list_view_type: Optional[ScheduleListViewType]
        :return: An iterator to list JobSchedule.
        :rtype: Iterable[JobSchedule]
        """

        def safe_from_rest_object(objs):
            result = []
            for obj in objs:
                try:
                    result.append(JobSchedule._from_rest_object(obj))
                except Exception as e:  # pylint: disable=broad-except
                    print(f"Translate {obj.name} to JobSchedule failed with: {e}")
            return result

        return self.service_client.list(
            resource_group_name=self._operation_scope.resource_group_name,
            workspace_name=self._workspace_name,
            list_view_type=list_view_type,
            cls=safe_from_rest_object,
            **self._kwargs,
        )

    def _get_polling(self, name):
        """Return the polling with custom poll interval."""
        path_format_arguments = {
            "scheduleName": name,
            "resourceGroupName": self._resource_group_name,
            "workspaceName": self._workspace_name,
        }
        return AzureMLPolling(
            LROConfigurations.POLL_INTERVAL,
            path_format_arguments=path_format_arguments,
        )

    @distributed_trace
    # @monitor_with_activity(logger, "Schedule.Delete", ActivityType.PUBLICAPI)
    def begin_delete(
        self,
        name,
    ) -> LROPoller[None]:
        """Delete schedule.

        :param name: Schedule name.
        :type name: str
        """
        poller = self.service_client.begin_delete(
            resource_group_name=self._operation_scope.resource_group_name,
            workspace_name=self._workspace_name,
            name=name,
            polling=self._get_polling(name),
            **self._kwargs,
        )
        return poller

    @distributed_trace
    # @monitor_with_telemetry_mixin(logger, "Schedule.Get", ActivityType.PUBLICAPI)
    def get(
        self,
        name,
    ) -> JobSchedule:
        """Get a schedule.

        :param name: Schedule name.
        :type name: str
        :return: The schedule object.
        :rtype: JobSchedule
        """
        return self.service_client.get(
            resource_group_name=self._operation_scope.resource_group_name,
            workspace_name=self._workspace_name,
            name=name,
            cls=lambda _, obj, __: JobSchedule._from_rest_object(obj),
            **self._kwargs,
        )

    @distributed_trace
    # @monitor_with_telemetry_mixin(logger, "Schedule.CreateOrUpdate", ActivityType.PUBLICAPI)
    def begin_create_or_update(
        self,
        schedule,
    ) -> LROPoller[JobSchedule]:
        """Create or update schedule.

        :param schedule: Schedule definition.
        :type schedule: JobSchedule
        :return: An instance of LROPoller that returns JobSchedule if no_wait=True, or JobSchedule if no_wait=False
        :rtype: Union[LROPoller, JobSchedule]
        :rtype: Union[LROPoller, ~azure.ai.ml.entities.JobSchedule]
        """

        schedule._validate(raise_error=True)
        if isinstance(schedule.create_job, Job):
            # Create all dependent resources for job inside schedule
            self._job_operations._resolve_arm_id_or_upload_dependencies(schedule.create_job)
        # Create schedule
        schedule_data = schedule._to_rest_object()
        poller = self.service_client.begin_create_or_update(
            resource_group_name=self._operation_scope.resource_group_name,
            workspace_name=self._workspace_name,
            name=schedule.name,
            cls=lambda _, obj, __: JobSchedule._from_rest_object(obj),
            body=schedule_data,
            polling=self._get_polling(schedule.name),
            **self._kwargs,
        )
        return poller

    @distributed_trace
    # @monitor_with_activity(logger, "Schedule.Enable", ActivityType.PUBLICAPI)
    def begin_enable(
        self,
        name,
    ) -> LROPoller[JobSchedule]:
        """Enable a schedule.

        :param name: Schedule name.
        :type name: str
        :return: An instance of LROPoller that returns JobSchedule
        :rtype: LROPoller
        """
        schedule = self.get(name=name)
        schedule._is_enabled = True
        return self.begin_create_or_update(schedule)

    @distributed_trace
    # @monitor_with_activity(logger, "Schedule.Disable", ActivityType.PUBLICAPI)
    def begin_disable(
        self,
        name,
    ) -> LROPoller[JobSchedule]:
        """Disable a schedule.

        :param name: Schedule name.
        :type name: str
        :return: An instance of LROPoller that returns JobSchedule if no_wait=True, or JobSchedule if no_wait=False
        :rtype:  LROPoller
        """
        schedule = self.get(name=name)
        schedule._is_enabled = False
        return self.begin_create_or_update(schedule)<|MERGE_RESOLUTION|>--- conflicted
+++ resolved
@@ -47,13 +47,8 @@
         **kwargs: Any,
     ):
         super(ScheduleOperations, self).__init__(operation_scope, operation_config)
-<<<<<<< HEAD
         # ops_logger.update_info(kwargs)
-        self.service_client = service_client_10_2022_preview.schedules
-=======
-        ops_logger.update_info(kwargs)
         self.service_client = service_client_10_2022.schedules
->>>>>>> 5401473a
         self._all_operations = all_operations
         self._stream_logs_until_completion = stream_logs_until_completion
         # Dataplane service clients are lazily created as they are needed
