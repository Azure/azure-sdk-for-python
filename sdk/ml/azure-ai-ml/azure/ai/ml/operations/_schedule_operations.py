# ---------------------------------------------------------
# Copyright (c) Microsoft Corporation. All rights reserved.
# ---------------------------------------------------------
# pylint: disable=protected-access
from typing import Any, Iterable

from azure.ai.ml._restclient.v2023_04_01_preview import AzureMachineLearningWorkspaces as ServiceClient042023Preview
from azure.ai.ml._scope_dependent_operations import (
    OperationConfig,
    OperationsContainer,
    OperationScope,
    _ScopeDependentOperations,
)

from azure.ai.ml._telemetry import ActivityType, monitor_with_activity, monitor_with_telemetry_mixin
from azure.ai.ml._utils._logger_utils import OpsLogger
from azure.ai.ml.entities import Job, Schedule
from azure.core.credentials import TokenCredential
from azure.core.polling import LROPoller
from azure.core.tracing.decorator import distributed_trace

from .._restclient.v2022_10_01.models import ScheduleListViewType
from .._utils._azureml_polling import AzureMLPolling
from ..constants._common import AzureMLResourceType, LROConfigurations
from . import JobOperations
from ._job_ops_helper import stream_logs_until_completion
from ._operation_orchestrator import OperationOrchestrator

ops_logger = OpsLogger(__name__)
logger, module_logger = ops_logger.package_logger, ops_logger.module_logger


class ScheduleOperations(_ScopeDependentOperations):
    # pylint: disable=too-many-instance-attributes
    """
    ScheduleOperations

    You should not instantiate this class directly.
    Instead, you should create an MLClient instance that instantiates it for you and attaches it as an attribute.
    """

    def __init__(
        self,
        operation_scope: OperationScope,
        operation_config: OperationConfig,
        service_client_04_2023_preview: ServiceClient042023Preview,
        all_operations: OperationsContainer,
        credential: TokenCredential,
        **kwargs: Any,
    ):
        super(ScheduleOperations, self).__init__(operation_scope, operation_config)
        ops_logger.update_info(kwargs)
        self.service_client = service_client_04_2023_preview.schedules
        self._all_operations = all_operations
        self._stream_logs_until_completion = stream_logs_until_completion
        # Dataplane service clients are lazily created as they are needed
        self._runs_operations_client = None
        self._dataset_dataplane_operations_client = None
        self._model_dataplane_operations_client = None
        # Kwargs to propagate to dataplane service clients
        self._service_client_kwargs = kwargs.pop("_service_client_kwargs", {})
        self._api_base_url = None
        self._container = "azureml"
        self._credential = credential
        self._orchestrators = OperationOrchestrator(self._all_operations, self._operation_scope, self._operation_config)

        self._kwargs = kwargs

    @property
    def _job_operations(self) -> JobOperations:
        return self._all_operations.get_operation(AzureMLResourceType.JOB, lambda x: isinstance(x, JobOperations))

    @distributed_trace
    @monitor_with_activity(logger, "Schedule.List", ActivityType.PUBLICAPI)
    def list(
        self,
        *,
        list_view_type: ScheduleListViewType = ScheduleListViewType.ENABLED_ONLY,  # pylint: disable=unused-argument
    ) -> Iterable[Schedule]:
        """List schedules in specified workspace.

        :param list_view_type: View type for including/excluding (for example)
            archived schedules. Default: ENABLED_ONLY.
        :type list_view_type: Optional[ScheduleListViewType]
        :return: An iterator to list Schedule.
        :rtype: Iterable[Schedule]
        """

        def safe_from_rest_object(objs):
            result = []
            for obj in objs:
                try:
                    result.append(Schedule._from_rest_object(obj))
                except Exception as e:  # pylint: disable=broad-except
                    print(f"Translate {obj.name} to Schedule failed with: {e}")
            return result

        return self.service_client.list(
            resource_group_name=self._operation_scope.resource_group_name,
            workspace_name=self._workspace_name,
            list_view_type=list_view_type,
            cls=safe_from_rest_object,
            **self._kwargs,
        )

    def _get_polling(self, name):
        """Return the polling with custom poll interval."""
        path_format_arguments = {
            "scheduleName": name,
            "resourceGroupName": self._resource_group_name,
            "workspaceName": self._workspace_name,
        }
        return AzureMLPolling(
            LROConfigurations.POLL_INTERVAL,
            path_format_arguments=path_format_arguments,
        )

    @distributed_trace
    @monitor_with_activity(logger, "Schedule.Delete", ActivityType.PUBLICAPI)
    def begin_delete(
        self,
        name: str,
    ) -> LROPoller[None]:
        """Delete schedule.

        :param name: Schedule name.
        :type name: str
        """
        poller = self.service_client.begin_delete(
            resource_group_name=self._operation_scope.resource_group_name,
            workspace_name=self._workspace_name,
            name=name,
            polling=self._get_polling(name),
            **self._kwargs,
        )
        return poller

    @distributed_trace
    @monitor_with_telemetry_mixin(logger, "Schedule.Get", ActivityType.PUBLICAPI)
    def get(
        self,
<<<<<<< HEAD
        name,
=======
        name: str,
>>>>>>> 7b460658
    ) -> Schedule:
        """Get a schedule.

        :param name: Schedule name.
        :type name: str
        :return: The schedule object.
        :rtype: Schedule
        """
        return self.service_client.get(
            resource_group_name=self._operation_scope.resource_group_name,
            workspace_name=self._workspace_name,
            name=name,
            cls=lambda _, obj, __: Schedule._from_rest_object(obj),
            **self._kwargs,
        )

    @distributed_trace
    @monitor_with_telemetry_mixin(logger, "Schedule.CreateOrUpdate", ActivityType.PUBLICAPI)
    def begin_create_or_update(
        self,
<<<<<<< HEAD
        schedule,
=======
        schedule: Schedule,
>>>>>>> 7b460658
    ) -> LROPoller[Schedule]:
        """Create or update schedule.

        :param schedule: Schedule definition.
        :type schedule: Schedule
        :return: An instance of LROPoller that returns Schedule if no_wait=True, or Schedule if no_wait=False
        :rtype: Union[LROPoller, Schedule]
        :rtype: Union[LROPoller, ~azure.ai.ml.entities.Schedule]
        """

        schedule._validate(raise_error=True)
        if isinstance(schedule.create_job, Job):
            # Create all dependent resources for job inside schedule
            self._job_operations._resolve_arm_id_or_upload_dependencies(schedule.create_job)
        # Create schedule
        schedule_data = schedule._to_rest_object()
        poller = self.service_client.begin_create_or_update(
            resource_group_name=self._operation_scope.resource_group_name,
            workspace_name=self._workspace_name,
            name=schedule.name,
            cls=lambda _, obj, __: Schedule._from_rest_object(obj),
            body=schedule_data,
            polling=self._get_polling(schedule.name),
            **self._kwargs,
        )
        return poller

    @distributed_trace
    @monitor_with_activity(logger, "Schedule.Enable", ActivityType.PUBLICAPI)
    def begin_enable(
        self,
<<<<<<< HEAD
        name,
=======
        name: str,
>>>>>>> 7b460658
    ) -> LROPoller[Schedule]:
        """Enable a schedule.

        :param name: Schedule name.
        :type name: str
        :return: An instance of LROPoller that returns Schedule
        :rtype: LROPoller
        """
        schedule = self.get(name=name)
        schedule._is_enabled = True
        return self.begin_create_or_update(schedule)

    @distributed_trace
    @monitor_with_activity(logger, "Schedule.Disable", ActivityType.PUBLICAPI)
    def begin_disable(
        self,
<<<<<<< HEAD
        name,
=======
        name: str,
>>>>>>> 7b460658
    ) -> LROPoller[Schedule]:
        """Disable a schedule.

        :param name: Schedule name.
        :type name: str
        :return: An instance of LROPoller that returns Schedule if no_wait=True, or Schedule if no_wait=False
        :rtype:  LROPoller
        """
        schedule = self.get(name=name)
        schedule._is_enabled = False
        return self.begin_create_or_update(schedule)<|MERGE_RESOLUTION|>--- conflicted
+++ resolved
@@ -139,11 +139,7 @@
     @monitor_with_telemetry_mixin(logger, "Schedule.Get", ActivityType.PUBLICAPI)
     def get(
         self,
-<<<<<<< HEAD
-        name,
-=======
-        name: str,
->>>>>>> 7b460658
+        name: str,
     ) -> Schedule:
         """Get a schedule.
 
@@ -164,11 +160,7 @@
     @monitor_with_telemetry_mixin(logger, "Schedule.CreateOrUpdate", ActivityType.PUBLICAPI)
     def begin_create_or_update(
         self,
-<<<<<<< HEAD
-        schedule,
-=======
         schedule: Schedule,
->>>>>>> 7b460658
     ) -> LROPoller[Schedule]:
         """Create or update schedule.
 
@@ -200,11 +192,7 @@
     @monitor_with_activity(logger, "Schedule.Enable", ActivityType.PUBLICAPI)
     def begin_enable(
         self,
-<<<<<<< HEAD
-        name,
-=======
-        name: str,
->>>>>>> 7b460658
+        name: str,
     ) -> LROPoller[Schedule]:
         """Enable a schedule.
 
@@ -221,11 +209,7 @@
     @monitor_with_activity(logger, "Schedule.Disable", ActivityType.PUBLICAPI)
     def begin_disable(
         self,
-<<<<<<< HEAD
-        name,
-=======
-        name: str,
->>>>>>> 7b460658
+        name: str,
     ) -> LROPoller[Schedule]:
         """Disable a schedule.
 
