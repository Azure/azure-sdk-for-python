--- conflicted
+++ resolved
@@ -1,16 +1,11 @@
 # ---------------------------------------------------------
 # Copyright (c) Microsoft Corporation. All rights reserved.
 # ---------------------------------------------------------
-<<<<<<< HEAD
 # pylint: disable=protected-access
 from datetime import datetime, timezone
-from typing import Any, Iterable, List, Tuple, cast
-=======
-# pylint: disable=protected-access, too-many-nested-blocks
 from typing import Any, Iterable, List, Optional, Tuple, cast
->>>>>>> 46ab2122
-
-from azure.ai.ml._restclient.v2024_01_01_preview import AzureMachineLearningWorkspaces as ServiceClient010124Preview
+
+from azure.ai.ml._restclient.v2024_01_01_preview import AzureMachineLearningWorkspaces as ServiceClient012024Preview
 from azure.ai.ml._scope_dependent_operations import (
     OperationConfig,
     OperationsContainer,
@@ -73,7 +68,7 @@
         self,
         operation_scope: OperationScope,
         operation_config: OperationConfig,
-        service_client_01_2024_preview: ServiceClient010124Preview,
+        service_client_01_2024_preview: ServiceClient012024Preview,
         all_operations: OperationsContainer,
         credential: TokenCredential,
         **kwargs: Any,
@@ -251,12 +246,7 @@
             # resolve ARM id for target, compute, and input datasets for each signal
             self._resolve_monitor_schedule_arm_id(schedule)
         # Create schedule
-<<<<<<< HEAD
         schedule_data = schedule._to_rest_object()
-=======
-        schedule_data = schedule._to_rest_object()  # type: ignore
-        print(schedule_data.properties.tags)
->>>>>>> 46ab2122
         poller = self.service_client.begin_create_or_update(
             resource_group_name=self._operation_scope.resource_group_name,
             workspace_name=self._workspace_name,
