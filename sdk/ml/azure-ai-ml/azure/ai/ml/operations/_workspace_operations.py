--- conflicted
+++ resolved
@@ -446,15 +446,7 @@
         return poller
 
     # pylint: disable=too-many-statements,too-many-branches,too-many-locals
-<<<<<<< HEAD
-    def _populate_arm_paramaters(
-        self,
-        workspace: Workspace,
-        **kwargs: Dict,
-    ) -> Tuple[dict, dict, dict]:
-=======
     def _populate_arm_paramaters(self, workspace: Workspace) -> Tuple[dict, dict, dict]:
->>>>>>> d7a8529e
         resources_being_deployed = {}
         if not workspace.location:
             workspace.location = get_resource_group_location(
@@ -476,11 +468,7 @@
         _set_val(param["location"], workspace.location)
 
         if not workspace.kind:
-<<<<<<< HEAD
-            _set_val(param["kind"], "Default")
-=======
             _set_val(param["kind"], "default")
->>>>>>> d7a8529e
         else:
             _set_val(param["kind"], workspace.kind)
 
@@ -649,21 +637,7 @@
             )
             _set_val(param["online_store_connection_name"], "")
 
-<<<<<<< HEAD
-        setup_feature_store = kwargs.get("setup_feature_store", False)
-        materialization_identity = kwargs.get("materialization_identity", None)
-        offline_store_target = kwargs.get("offline_store_target", None)
-
-        setup_materialization_store = setup_feature_store and offline_store_target and materialization_identity
-        _set_val(param["setup_materialization_store"], "true" if setup_materialization_store else "false")
-
-        if setup_materialization_store:
-            _set_val(param["offline_store_connection_target"], offline_store_target)
-            _set_val(param["materialization_identity_client_id"], materialization_identity.client_id)
-            _set_val(param["materialization_identity_resource_id"], materialization_identity.resource_id)
-=======
         _set_val(param["setup_materialization_store"], "false")
->>>>>>> d7a8529e
 
         managed_network = None
         if workspace.managed_network:
