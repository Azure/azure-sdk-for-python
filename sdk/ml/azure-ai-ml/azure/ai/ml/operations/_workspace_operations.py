# ---------------------------------------------------------
# Copyright (c) Microsoft Corporation. All rights reserved.
# ---------------------------------------------------------

# pylint: disable=protected-access

from typing import Any, Dict, Iterable, List, Optional, Union, cast

from marshmallow import ValidationError

from azure.ai.ml._restclient.v2023_08_01_preview import AzureMachineLearningWorkspaces as ServiceClient082023Preview
from azure.ai.ml._restclient.v2023_08_01_preview.models import ManagedNetworkProvisionOptions
from azure.ai.ml._scope_dependent_operations import OperationsContainer, OperationScope
from azure.ai.ml._telemetry import ActivityType, monitor_with_activity
from azure.ai.ml._utils._http_utils import HttpPipeline
from azure.ai.ml._utils._logger_utils import OpsLogger
from azure.ai.ml._utils.utils import (
    _get_workspace_base_url,
    get_resource_and_group_name_from_resource_id,
    get_resource_group_name_from_resource_group_id,
    modified_operation_client,
)
from azure.ai.ml.constants._common import AzureMLResourceType, Scope, WorkspaceKind
from azure.ai.ml.entities import (
    DiagnoseRequestProperties,
    DiagnoseResponseResult,
    DiagnoseResponseResultValue,
    DiagnoseWorkspaceParameters,
    ManagedNetworkProvisionStatus,
    Workspace,
    WorkspaceKeys,
)
from azure.ai.ml.entities._credentials import IdentityConfiguration
from azure.core.credentials import TokenCredential
from azure.core.exceptions import HttpResponseError
from azure.core.polling import LROPoller
from azure.core.tracing.decorator import distributed_trace

from ._workspace_operations_base import WorkspaceOperationsBase

ops_logger = OpsLogger(__name__)
module_logger = ops_logger.module_logger


class WorkspaceOperations(WorkspaceOperationsBase):
    """Handles workspaces and its subclasses, hubs and projects.

    You should not instantiate this class directly. Instead, you should create
    an MLClient instance that instantiates it for you and attaches it as an attribute.
    """

    def __init__(
        self,
        operation_scope: OperationScope,
        service_client: ServiceClient082023Preview,
        all_operations: OperationsContainer,
        credentials: Optional[TokenCredential] = None,
        **kwargs: Any,
    ):
        self.dataplane_workspace_operations = (
            kwargs.pop("dataplane_client").workspaces if kwargs.get("dataplane_client") else None
        )
        self._requests_pipeline: HttpPipeline = kwargs.pop("requests_pipeline", None)
        ops_logger.update_info(kwargs)
        self._provision_network_operation = service_client.managed_network_provisions
        super().__init__(
            operation_scope=operation_scope,
            service_client=service_client,
            all_operations=all_operations,
            credentials=credentials,
            **kwargs,
        )

    @monitor_with_activity(ops_logger, "Workspace.List", ActivityType.PUBLICAPI)
    def list(
        self, *, scope: str = Scope.RESOURCE_GROUP, filtered_kinds: Optional[Union[str, List[str]]] = None
    ) -> Iterable[Workspace]:
        """List all Workspaces that the user has access to in the current resource group or subscription.

        :keyword scope: scope of the listing, "resource_group" or "subscription", defaults to "resource_group"
        :paramtype scope: str
        :keyword filtered_kinds: The kinds of workspaces to list. If not provided, all workspaces varieties will
            be listed. Accepts either a single kind, or a list of them.
            Valid kind options include: "default", "project", and "hub".
        :return: An iterator like instance of Workspace objects
        :rtype: ~azure.core.paging.ItemPaged[~azure.ai.ml.entities.Workspace]

        .. admonition:: Example:

            .. literalinclude:: ../samples/ml_samples_workspace.py
                :start-after: [START workspace_list]
                :end-before: [END workspace_list]
                :language: python
                :dedent: 8
                :caption: List the workspaces by resource group or subscription.
        """

        # Kind should be converted to a comma-separating string if multiple values are supplied.
        formatted_kinds = filtered_kinds
        if filtered_kinds and not isinstance(filtered_kinds, str):
            formatted_kinds = ",".join(filtered_kinds)  # type: ignore[arg-type]

        if scope == Scope.SUBSCRIPTION:
            return cast(
                Iterable[Workspace],
                self._operation.list_by_subscription(
                    cls=lambda objs: [Workspace._from_rest_object(obj) for obj in objs],
                    kind=formatted_kinds,
                ),
            )
        return cast(
            Iterable[Workspace],
            self._operation.list_by_resource_group(
                self._resource_group_name,
                cls=lambda objs: [Workspace._from_rest_object(obj) for obj in objs],
                kind=formatted_kinds,
            ),
        )

    @monitor_with_activity(ops_logger, "Workspace.Get", ActivityType.PUBLICAPI)
    @distributed_trace
    # pylint: disable=arguments-renamed
    def get(self, name: Optional[str] = None, **kwargs: Dict) -> Optional[Workspace]:
        """Get a Workspace by name.

        :param name: Name of the workspace.
        :type name: str
        :return: The workspace with the provided name.
        :rtype: ~azure.ai.ml.entities.Workspace

        .. admonition:: Example:

            .. literalinclude:: ../samples/ml_samples_workspace.py
                :start-after: [START workspace_get]
                :end-before: [END workspace_get]
                :language: python
                :dedent: 8
                :caption: Get the workspace with the given name.
        """

        return super().get(workspace_name=name, **kwargs)

    @monitor_with_activity(ops_logger, "Workspace.Get_Keys", ActivityType.PUBLICAPI)
    @distributed_trace
    # pylint: disable=arguments-differ
    def get_keys(self, name: Optional[str] = None) -> Optional[WorkspaceKeys]:
        """Get WorkspaceKeys by workspace name.

        :param name: Name of the workspace.
        :type name: str
        :return: Keys of workspace dependent resources.
        :rtype: ~azure.ai.ml.entities.WorkspaceKeys

        .. admonition:: Example:

            .. literalinclude:: ../samples/ml_samples_workspace.py
                :start-after: [START workspace_get_keys]
                :end-before: [END workspace_get_keys]
                :language: python
                :dedent: 8
                :caption: Get the workspace keys for the workspace with the given name.
        """
        workspace_name = self._check_workspace_name(name)
        obj = self._operation.list_keys(self._resource_group_name, workspace_name)
        return WorkspaceKeys._from_rest_object(obj)

    @monitor_with_activity(ops_logger, "Workspace.BeginSyncKeys", ActivityType.PUBLICAPI)
    @distributed_trace
    def begin_sync_keys(self, name: Optional[str] = None) -> LROPoller[None]:
        """Triggers the workspace to immediately synchronize keys. If keys for any resource in the workspace are
        changed, it can take around an hour for them to automatically be updated. This function enables keys to be
        updated upon request. An example scenario is needing immediate access to storage after regenerating storage
        keys.

        :param name: Name of the workspace.
        :type name: str
        :return: An instance of LROPoller that returns either None or the sync keys result.
        :rtype: ~azure.core.polling.LROPoller[None]

        .. admonition:: Example:

            .. literalinclude:: ../samples/ml_samples_workspace.py
                :start-after: [START workspace_sync_keys]
                :end-before: [END workspace_sync_keys]
                :language: python
                :dedent: 8
                :caption: Begin sync keys for the workspace with the given name.
        """
        workspace_name = self._check_workspace_name(name)
        return self._operation.begin_resync_keys(self._resource_group_name, workspace_name)

    @monitor_with_activity(ops_logger, "Workspace.BeginProvisionNetwork", ActivityType.PUBLICAPI)
    @distributed_trace
    def begin_provision_network(
        self,
        *,
        workspace_name: Optional[str] = None,
        include_spark: bool = False,
        **kwargs: Any,
    ) -> LROPoller[ManagedNetworkProvisionStatus]:
        """Triggers the workspace to provision the managed network. Specifying spark enabled
        as true prepares the workspace managed network for supporting Spark.

        :keyword workspace_name: Name of the workspace.
        :paramtype workspace_name: str
        :keyword include_spark: Whether the workspace managed network should prepare to support Spark.
        :paramtype include_space: bool
        :return: An instance of LROPoller.
        :rtype: ~azure.core.polling.LROPoller[~azure.ai.ml.entities.ManagedNetworkProvisionStatus]

        .. admonition:: Example:

            .. literalinclude:: ../samples/ml_samples_workspace.py
                :start-after: [START workspace_provision_network]
                :end-before: [END workspace_provision_network]
                :language: python
                :dedent: 8
                :caption: Begin provision network for a workspace with managed network.
        """
        workspace_name = self._check_workspace_name(workspace_name)

        poller = self._provision_network_operation.begin_provision_managed_network(
            self._resource_group_name,
            workspace_name,
            ManagedNetworkProvisionOptions(include_spark=include_spark),
            polling=True,
            cls=lambda response, deserialized, headers: ManagedNetworkProvisionStatus._from_rest_object(deserialized),
            **kwargs,
        )
        module_logger.info("Provision network request initiated for workspace: %s\n", workspace_name)
        return poller

    @monitor_with_activity(ops_logger, "Workspace.BeginCreate", ActivityType.PUBLICAPI)
    @distributed_trace
    # pylint: disable=arguments-differ
    def begin_create(
        self,
        workspace: Workspace,
        update_dependent_resources: bool = False,
        **kwargs: Any,
    ) -> LROPoller[Workspace]:
        """Create a new Azure Machine Learning Workspace.

        Returns the workspace if already exists.

        :param workspace: Workspace definition.
        :type workspace: ~azure.ai.ml.entities.Workspace
        :param update_dependent_resources: Whether to update dependent resources, defaults to False.
        :type update_dependent_resources: boolean
        :return: An instance of LROPoller that returns a Workspace.
        :rtype: ~azure.core.polling.LROPoller[~azure.ai.ml.entities.Workspace]

        .. admonition:: Example:

            .. literalinclude:: ../samples/ml_samples_workspace.py
                :start-after: [START workspace_begin_create]
                :end-before: [END workspace_begin_create]
                :language: python
                :dedent: 8
                :caption: Begin create for a workspace.
        """
        # Add hub values to project if possible
        if workspace._kind == WorkspaceKind.PROJECT:
            try:
                parent_name = workspace._hub_id.split("/")[-1] if workspace._hub_id else ""
                parent = self.get(parent_name)
                if parent:
                    # Project location can not differ from hub, so try to force match them if possible.
                    workspace.location = parent.location
                    # Project's technically don't save their PNA, since it implicitly matches their parent's.
                    # However, some PNA-dependent code is run server-side before that alignment is made, so make sure
                    # they're aligned before the request hits the server.
                    workspace.public_network_access = parent.public_network_access
            except HttpResponseError:
                module_logger.warning("Failed to get parent hub for project, some values won't be transferred:")
        try:
<<<<<<< HEAD
            poller = super().begin_create(workspace, update_dependent_resources=update_dependent_resources, **kwargs)
            # ai_services set - try to wait for workspace operation to complete, then make connection.
            if ai_services is not None:
                try:
                    
                    module_logger.info(
                        "Creating connection to AI Services resource. "
                        + "This requires waiting for the workspace operation to complete..."
                    )
                    poller.result()
                    from azure.ai.ml import MLClient
                    from azure.ai.ml.entities import AzureAIServicesConnection

                    ai_services_name = ai_services.split("/")[-1]
                    ai_services_target = f"https://{ai_services_name}.cognitiveservices.azure.com/"
                    sub_client = MLClient(
                        subscription_id=self._subscription_id,
                        resource_group_name=workspace.resource_group,
                        credential=self._credentials,
                        workspace_name=workspace.name,
                    )
                    conn = AzureAIServicesConnection(
                        name="Default_AIServices", endpoint=ai_services_target, ai_services_resource_id=ai_services
                    )
                    sub_client.connections.create_or_update(connection=conn)
                except HttpResponseError as e:
                    module_logger.warn(f"Failed to create connection to AI Services resource. Workspace creation still completed. Error: {error.message}")
            return poller
=======
            return super().begin_create(workspace, update_dependent_resources=update_dependent_resources, **kwargs)
>>>>>>> 93ea3eb8
        except HttpResponseError as error:
            if error.status_code == 403 and workspace._kind == WorkspaceKind.PROJECT:
                resource_group = kwargs.get("resource_group") or self._resource_group_name
                hub_name, _ = get_resource_and_group_name_from_resource_id(workspace._hub_id)
                rest_workspace_obj = self._operation.get(resource_group, hub_name)
                hub_default_project_resource_group = get_resource_group_name_from_resource_group_id(
                    rest_workspace_obj.workspace_hub_config.default_workspace_resource_group
                )
                # we only want to try joining the workspaceHub when the default workspace resource group
                # is same with the user provided resource group.
                if hub_default_project_resource_group == resource_group:
                    log_msg = (
                        "User lacked permission to create project workspace,"
                        + "trying to join the workspaceHub default resource group."
                    )
                    module_logger.info(log_msg)
                    return self._begin_join(workspace, **kwargs)
            raise error

    @monitor_with_activity(ops_logger, "Workspace.BeginUpdate", ActivityType.PUBLICAPI)
    @distributed_trace
    def begin_update(
        self,
        workspace: Workspace,
        *,
        update_dependent_resources: bool = False,
        **kwargs: Any,
    ) -> LROPoller[Workspace]:
        """Updates a Azure Machine Learning Workspace.

        :param workspace: Workspace definition.
        :type workspace: ~azure.ai.ml.entities.Workspace
        :keyword update_dependent_resources: Whether to update dependent resources, defaults to False.
        :paramtype update_dependent_resources: boolean
        :return: An instance of LROPoller that returns a Workspace.
        :rtype: ~azure.core.polling.LROPoller[~azure.ai.ml.entities.Workspace]

        .. admonition:: Example:

            .. literalinclude:: ../samples/ml_samples_workspace.py
                :start-after: [START workspace_begin_update]
                :end-before: [END workspace_begin_update]
                :language: python
                :dedent: 8
                :caption: Begin update for a workspace.
        """
        return super().begin_update(workspace, update_dependent_resources=update_dependent_resources, **kwargs)

    @monitor_with_activity(ops_logger, "Workspace.BeginDelete", ActivityType.PUBLICAPI)
    @distributed_trace
    def begin_delete(
        self, name: str, *, delete_dependent_resources: bool, permanently_delete: bool = False, **kwargs: Dict
    ) -> LROPoller[None]:
        """Delete a workspace.

        :param name: Name of the workspace
        :type name: str
        :keyword delete_dependent_resources: Whether to delete resources associated with the workspace,
            i.e., container registry, storage account, key vault, application insights, log analytics.
            The default is False. Set to True to delete these resources.
        :paramtype delete_dependent_resources: bool
        :keyword permanently_delete: Workspaces are soft-deleted by default to allow recovery of workspace data.
            Set this flag to true to override the soft-delete behavior and permanently delete your workspace.
        :paramtype permanently_delete: bool
        :return: A poller to track the operation status.
        :rtype: ~azure.core.polling.LROPoller[None]

        .. admonition:: Example:

            .. literalinclude:: ../samples/ml_samples_workspace.py
                :start-after: [START workspace_begin_delete]
                :end-before: [END workspace_begin_delete]
                :language: python
                :dedent: 8
                :caption: Begin permanent (force) deletion for a workspace and delete dependent resources.
        """
        return super().begin_delete(
            name, delete_dependent_resources=delete_dependent_resources, permanently_delete=permanently_delete, **kwargs
        )

    @distributed_trace
    @monitor_with_activity(ops_logger, "Workspace.BeginDiagnose", ActivityType.PUBLICAPI)
    def begin_diagnose(self, name: str, **kwargs: Dict) -> LROPoller[DiagnoseResponseResultValue]:
        """Diagnose workspace setup problems.

        If your workspace is not working as expected, you can run this diagnosis to
        check if the workspace has been broken.
        For private endpoint workspace, it will also help check if the network
        setup to this workspace and its dependent resource has problems or not.

        :param name: Name of the workspace
        :type name: str
        :return: A poller to track the operation status.
        :rtype: ~azure.core.polling.LROPoller[~azure.ai.ml.entities.DiagnoseResponseResultValue]

        .. admonition:: Example:

            .. literalinclude:: ../samples/ml_samples_workspace.py
                :start-after: [START workspace_begin_diagnose]
                :end-before: [END workspace_begin_diagnose]
                :language: python
                :dedent: 8
                :caption: Begin diagnose operation for a workspace.
        """
        resource_group = kwargs.get("resource_group") or self._resource_group_name
        parameters = DiagnoseWorkspaceParameters(value=DiagnoseRequestProperties())._to_rest_object()

        # pylint: disable=unused-argument, docstring-missing-param
        def callback(_: Any, deserialized: Any, args: Any) -> Optional[DiagnoseResponseResultValue]:
            """Callback to be called after completion

            :return: DiagnoseResponseResult deserialized.
            :rtype: ~azure.ai.ml.entities.DiagnoseResponseResult
            """
            diagnose_response_result = DiagnoseResponseResult._from_rest_object(deserialized)
            res = None
            if diagnose_response_result:
                res = diagnose_response_result.value
            return res

        poller = self._operation.begin_diagnose(resource_group, name, parameters, polling=True, cls=callback)
        module_logger.info("Diagnose request initiated for workspace: %s\n", name)
        return poller

    @distributed_trace
    def _begin_join(self, workspace: Workspace, **kwargs: Dict) -> LROPoller[Workspace]:
        """Join a WorkspaceHub by creating a project workspace under workspaceHub's default resource group.

        :param workspace: Project workspace definition to create
        :type workspace: Workspace
        :return: An instance of LROPoller that returns a project Workspace.
        :rtype: ~azure.core.polling.LROPoller[~azure.ai.ml.entities.Workspace]
        """
        if not workspace._hub_id:
            raise ValidationError(
                "{0} is not a Project workspace, join operation can only perform with workspaceHub provided".format(
                    workspace.name
                )
            )

        resource_group = kwargs.get("resource_group") or self._resource_group_name
        hub_name, _ = get_resource_and_group_name_from_resource_id(workspace._hub_id)
        rest_workspace_obj = self._operation.get(resource_group, hub_name)

        # override the location to the same as the workspaceHub
        workspace.location = rest_workspace_obj.location
        # set this to system assigned so ARM will create MSI
        if not hasattr(workspace, "identity") or not workspace.identity:
            workspace.identity = IdentityConfiguration(type="system_assigned")

        workspace_operations = self._all_operations.all_operations[AzureMLResourceType.WORKSPACE]
        workspace_base_uri = _get_workspace_base_url(workspace_operations, hub_name, self._requests_pipeline)

        # pylint:disable=unused-argument
        def callback(_: Any, deserialized: Any, args: Any) -> Optional[Workspace]:
            return Workspace._from_rest_object(deserialized)

        with modified_operation_client(self.dataplane_workspace_operations, workspace_base_uri):
            result = self.dataplane_workspace_operations.begin_hub_join(
                resource_group_name=resource_group,
                workspace_name=hub_name,
                project_workspace_name=workspace.name,
                body=workspace._to_rest_object(),
                cls=callback,
                **self._init_kwargs,
            )
            return result<|MERGE_RESOLUTION|>--- conflicted
+++ resolved
@@ -274,38 +274,7 @@
             except HttpResponseError:
                 module_logger.warning("Failed to get parent hub for project, some values won't be transferred:")
         try:
-<<<<<<< HEAD
-            poller = super().begin_create(workspace, update_dependent_resources=update_dependent_resources, **kwargs)
-            # ai_services set - try to wait for workspace operation to complete, then make connection.
-            if ai_services is not None:
-                try:
-                    
-                    module_logger.info(
-                        "Creating connection to AI Services resource. "
-                        + "This requires waiting for the workspace operation to complete..."
-                    )
-                    poller.result()
-                    from azure.ai.ml import MLClient
-                    from azure.ai.ml.entities import AzureAIServicesConnection
-
-                    ai_services_name = ai_services.split("/")[-1]
-                    ai_services_target = f"https://{ai_services_name}.cognitiveservices.azure.com/"
-                    sub_client = MLClient(
-                        subscription_id=self._subscription_id,
-                        resource_group_name=workspace.resource_group,
-                        credential=self._credentials,
-                        workspace_name=workspace.name,
-                    )
-                    conn = AzureAIServicesConnection(
-                        name="Default_AIServices", endpoint=ai_services_target, ai_services_resource_id=ai_services
-                    )
-                    sub_client.connections.create_or_update(connection=conn)
-                except HttpResponseError as e:
-                    module_logger.warn(f"Failed to create connection to AI Services resource. Workspace creation still completed. Error: {error.message}")
-            return poller
-=======
             return super().begin_create(workspace, update_dependent_resources=update_dependent_resources, **kwargs)
->>>>>>> 93ea3eb8
         except HttpResponseError as error:
             if error.status_code == 403 and workspace._kind == WorkspaceKind.PROJECT:
                 resource_group = kwargs.get("resource_group") or self._resource_group_name
