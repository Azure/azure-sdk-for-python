# ---------------------------------------------------------
# Copyright (c) Microsoft Corporation. All rights reserved.
# ---------------------------------------------------------

# pylint: disable=protected-access

import time
from typing import Dict, Iterable, Optional, Tuple

from azure.ai.ml._arm_deployments import ArmDeploymentExecutor
from azure.ai.ml._arm_deployments.arm_helper import get_template
from azure.ai.ml._restclient.v2022_12_01_preview import AzureMachineLearningWorkspaces as ServiceClient122022Preview
from azure.ai.ml._restclient.v2022_12_01_preview.models import (
    EncryptionKeyVaultUpdateProperties,
    EncryptionUpdateProperties,
    WorkspaceUpdateParameters,
)
from azure.ai.ml.entities._workspace.networking import ManagedNetwork
from azure.ai.ml.constants._workspace import IsolationMode
from azure.ai.ml._scope_dependent_operations import OperationsContainer, OperationScope

# from azure.ai.ml._telemetry import ActivityType, monitor_with_activity
from azure.ai.ml._utils._logger_utils import OpsLogger
from azure.ai.ml._utils._workspace_utils import (
    delete_resource_by_arm_id,
    get_deployment_name,
    get_name_for_dependent_resource,
    get_resource_and_group_name,
    get_resource_group_location,
)
from azure.ai.ml._utils._appinsights_utils import (
    default_resource_group_for_app_insights_exists,
    default_log_analytics_workspace_exists,
    get_default_resource_group_deployment,
    get_default_log_analytics_deployment,
    get_default_log_analytics_arm_id,
)
from azure.ai.ml._utils.utils import camel_to_snake, from_iso_duration_format_min_sec
from azure.ai.ml._version import VERSION
from azure.ai.ml.constants import ManagedServiceIdentityType
from azure.ai.ml.constants._common import ArmConstants, LROConfigurations, Scope, WorkspaceResourceConstants
from azure.ai.ml.entities import (
    DiagnoseRequestProperties,
    DiagnoseResponseResult,
    DiagnoseResponseResultValue,
    DiagnoseWorkspaceParameters,
    Workspace,
    WorkspaceKeys,
    FeatureStore,
    WorkspaceConnection
)
from azure.ai.ml.entities._credentials import IdentityConfiguration
from azure.ai.ml.exceptions import ErrorCategory, ErrorTarget, ValidationException
from azure.core.credentials import TokenCredential
from azure.core.polling import LROPoller, PollingMethod
from azure.core.tracing.decorator import distributed_trace
from azure.ai.ml.constants._common import AzureMLResourceType

ops_logger = OpsLogger(__name__)
module_logger = ops_logger.module_logger


class WorkspaceOperations:
    """WorkspaceOperations.

    You should not instantiate this class directly. Instead, you should
    create an MLClient instance that instantiates it for you and
    attaches it as an attribute.
    """

    def __init__(
        self,
        operation_scope: OperationScope,
        service_client: ServiceClient122022Preview,
        all_operations: OperationsContainer,
        credentials: Optional[TokenCredential] = None,
        **kwargs: Dict,
    ):
        # ops_logger.update_info(kwargs)
        self._subscription_id = operation_scope.subscription_id
        self._resource_group_name = operation_scope.resource_group_name
        self._default_workspace_name = operation_scope.workspace_name
        self._all_operations = all_operations
        self._operation = service_client.workspaces
        self._credentials = credentials
        self._init_kwargs = kwargs
        self.containerRegistry = "none"

    # @monitor_with_activity(logger, "Workspace.List", ActivityType.PUBLICAPI)
    def list(self, *, scope: str = Scope.RESOURCE_GROUP) -> Iterable[Workspace]:
        """List all workspaces that the user has access to in the current
        resource group or subscription.

        :param scope: scope of the listing, "resource_group" or "subscription", defaults to "resource_group"
        :type scope: str, optional
        :return: An iterator like instance of Workspace objects
        :rtype: ~azure.core.paging.ItemPaged[Workspace]
        """

        if scope == Scope.SUBSCRIPTION:
            return self._operation.list_by_subscription(
                cls=lambda objs: [Workspace._from_rest_object(obj) for obj in objs],
            )
        return self._operation.list_by_resource_group(
            self._resource_group_name,
            cls=lambda objs: [Workspace._from_rest_object(obj) for obj in objs],
        )

    # @monitor_with_activity(logger, "Workspace.Get", ActivityType.PUBLICAPI)
    @distributed_trace
    def get(self, name: Optional[str] = None, **kwargs: Dict) -> Workspace:
        """Get a workspace by name.

        :param name: Name of the workspace.
        :type name: str
        :return: The workspace with the provided name.
        :rtype: Workspace
        """

        workspace_name = self._check_workspace_name(name)
        resource_group = kwargs.get("resource_group") or self._resource_group_name
        obj = self._operation.get(resource_group, workspace_name)
        return Workspace._from_rest_object(obj)

    # @monitor_with_activity(logger, "Workspace.Get_Keys", ActivityType.PUBLICAPI)
    @distributed_trace
    def get_keys(self, name: Optional[str] = None) -> WorkspaceKeys:
        """Get keys for the workspace.

        :param name: Name of the workspace.
        :type name: str
        :return: Keys of workspace dependent resources.
        :rtype: WorkspaceKeys
        """
        workspace_name = self._check_workspace_name(name)
        obj = self._operation.list_keys(self._resource_group_name, workspace_name)
        return WorkspaceKeys._from_rest_object(obj)

    # @monitor_with_activity(logger, "Workspace.BeginSyncKeys", ActivityType.PUBLICAPI)
    @distributed_trace
    def begin_sync_keys(self, name: Optional[str] = None) -> LROPoller:
        """Triggers the workspace to immediately synchronize keys. If keys for
        any resource in the workspace are changed, it can take around an hour
        for them to automatically be updated. This function enables keys to be
        updated upon request. An example scenario is needing immediate access
        to storage after regenerating storage keys.

        :param name: Name of the workspace.
        :type name: str
        :return: An instance of LROPoller that returns either None or the sync keys result.
        :rtype: ~azure.core.polling.LROPoller[None]
        """
        workspace_name = self._check_workspace_name(name)
        return self._operation.begin_resync_keys(self._resource_group_name, workspace_name)

    # @monitor_with_activity(logger, "Workspace.BeginCreate", ActivityType.PUBLICAPI)
    @distributed_trace
    def begin_create(
        self,
        workspace: Workspace,
        update_dependent_resources: bool = False,
        **kwargs: Dict,
    ) -> LROPoller[Workspace]:
        """Create a new Azure Machine Learning Workspace.

        Returns the workspace if already exists.

        :param workspace: Workspace definition.
        :type workspace: Workspace
        :type update_dependent_resources: boolean
        :return: An instance of LROPoller that returns a Workspace.
        :rtype: ~azure.core.polling.LROPoller[~azure.ai.ml.entities.Workspace]
        """
        existing_workspace = None
        resource_group = kwargs.get("resource_group") or workspace.resource_group or self._resource_group_name
        try:
            existing_workspace = self.get(workspace.name, resource_group=resource_group)
        except Exception:  # pylint: disable=broad-except
            pass

        # idempotent behavior
        if existing_workspace:
            if workspace.tags.get("createdByToolkit") is not None:
                workspace.tags.pop("createdByToolkit")
            existing_workspace.tags.update(workspace.tags)
            workspace.tags = existing_workspace.tags
            workspace.container_registry = workspace.container_registry or existing_workspace.container_registry
            workspace.application_insights = workspace.application_insights or existing_workspace.application_insights
            workspace.identity = workspace.identity or existing_workspace.identity
            workspace.primary_user_assigned_identity = (
                workspace.primary_user_assigned_identity or existing_workspace.primary_user_assigned_identity
            )
            return self.begin_update(
                workspace,
                update_dependent_resources=update_dependent_resources,
                kwargs=kwargs,
            )
        # add tag in the workspace to indicate which sdk version the workspace is created from
        if workspace.tags is None:
            workspace.tags = {}
        if workspace.tags.get("createdByToolkit") is None:
            workspace.tags["createdByToolkit"] = "sdk-v2-{}".format(VERSION)

        feature_store_setup = kwargs.get("setup_feature_store", False)
        offline_store_connection = kwargs.get("offline_store_connection", None)
        workspace.resource_group = resource_group
        template, param, resources_being_deployed = self._populate_arm_paramaters(
            workspace, feature_store_setup, offline_store_connection)

        arm_submit = ArmDeploymentExecutor(
            credentials=self._credentials,
            resource_group_name=resource_group,
            subscription_id=self._subscription_id,
            deployment_name=get_deployment_name(workspace.name),
        )

        # deploy_resource() blocks for the poller to succeed if wait is True
        poller = arm_submit.deploy_resource(
            template=template,
            resources_being_deployed=resources_being_deployed,
            parameters=param,
            wait=False,
        )

        def callback():
            if feature_store_setup:
                return self._all_operations.all_operations[AzureMLResourceType.FEATURE_STORE].get(
                    workspace.name, resource_group=resource_group)
            return self.get(workspace.name, resource_group=resource_group)

        return LROPoller(
            self._operation._client,
            None,
            lambda *x, **y: None,
            CustomArmTemplateDeploymentPollingMethod(poller, arm_submit, callback),
        )

    # @monitor_with_activity(logger, "Workspace.BeginUpdate", ActivityType.PUBLICAPI)
    @distributed_trace
    def begin_update(
        self,
        workspace: Workspace,
        *,
        update_dependent_resources: bool = False,
        **kwargs: Dict,
    ) -> LROPoller[Workspace]:
        """Update friendly name, description, managed identities or tags of a workspace.

        :param workspace: Workspace resource.
        :param update_dependent_resources: gives your consent to update the workspace dependent resources.
            Note that updating the workspace-attached Azure Container Registry resource may break lineage
            of previous jobs or your ability to rerun earlier jobs in this workspace.
            Also, updating the workspace-attached Azure Application Insights resource may break lineage of
            deployed inference endpoints this workspace. Only set this argument if you are sure that you want
            to perform this operation. If this argument is not set, the command to update
            Azure Container Registry and Azure Application Insights will fail.
        :param application_insights: Application insights resource for workspace.
        :param container_registry: Container registry resource for workspace.
        :type workspace: Workspace
        :return: An instance of LROPoller that returns a Workspace.
        :rtype: ~azure.core.polling.LROPoller[~azure.ai.ml.entities.Workspace]
        """
        identity = kwargs.get("identity", workspace.identity)
        workspace_name = kwargs.get("workspace_name", workspace.name)
        existing_workspace = self.get(workspace_name, **kwargs)
        if identity:
            identity = identity._to_workspace_rest_object()
            rest_user_assigned_identities = identity.user_assigned_identities
            # add the uai resource_id which needs to be deleted (which is not provided in the list)
            if (
                existing_workspace
                and existing_workspace.identity
                and existing_workspace.identity.user_assigned_identities
            ):
                if rest_user_assigned_identities is None:
                    rest_user_assigned_identities = {}
                for uai in existing_workspace.identity.user_assigned_identities:
                    if uai.resource_id not in rest_user_assigned_identities:
                        rest_user_assigned_identities[uai.resource_id] = None
                identity.user_assigned_identities = rest_user_assigned_identities

        managed_network = kwargs.get("managed_network", workspace.managed_network)
        if isinstance(managed_network, str):
            managed_network = ManagedNetwork(managed_network)._to_rest_object()
        elif isinstance(managed_network, ManagedNetwork):
            managed_network = workspace.managed_network._to_rest_object()

        container_registry = kwargs.get("container_registry", workspace.container_registry)
        # Empty string is for erasing the value of container_registry, None is to be ignored value
        if (
            container_registry is not None
            and container_registry != existing_workspace.container_registry
            and not update_dependent_resources
        ):
            msg = (
                "Updating the workspace-attached Azure Container Registry resource may break lineage of "
                "previous jobs or your ability to rerun earlier jobs in this workspace. "
                "Are you sure you want to perform this operation? "
                "Include the --update_dependent_resources/-u parameter with this request to confirm."
            )
            raise ValidationException(
                message=msg,
                target=ErrorTarget.WORKSPACE,
                no_personal_data_message=msg,
                error_category=ErrorCategory.USER_ERROR,
            )
        application_insights = kwargs.get("application_insights", workspace.application_insights)
        # Empty string is for erasing the value of application_insights, None is to be ignored value
        if (
            application_insights is not None
            and application_insights != existing_workspace.application_insights
            and not update_dependent_resources
        ):
            msg = (
                "Updating the workspace-attached Azure Application Insights resource may break lineage "
                "of deployed inference endpoints this workspace. Are you sure you want to perform this "
                "operation? Include the --update_dependent_resources/-u parameter with this request to confirm."
            )
            raise ValidationException(
                message=msg,
                target=ErrorTarget.WORKSPACE,
                no_personal_data_message=msg,
                error_category=ErrorCategory.USER_ERROR,
            )

        update_param = WorkspaceUpdateParameters(
            tags=kwargs.get("tags", workspace.tags),
            description=kwargs.get("description", workspace.description),
            friendly_name=kwargs.get("display_name", workspace.display_name),
            public_network_access=kwargs.get("public_network_access", workspace.public_network_access),
            image_build_compute=kwargs.get("image_build_compute", workspace.image_build_compute),
            identity=identity,
            primary_user_assigned_identity=kwargs.get(
                "primary_user_assigned_identity", workspace.primary_user_assigned_identity
            ),
            managed_network=managed_network,
        )
        update_param.container_registry = container_registry or None
        update_param.application_insights = application_insights or None

        # Only the key uri property of customer_managed_key can be updated.
        # Check if user is updating CMK key uri, if so, add to update_param
        if workspace.customer_managed_key is not None and workspace.customer_managed_key.key_uri is not None:
            customer_managed_key_uri = workspace.customer_managed_key.key_uri
            update_param.encryption = EncryptionUpdateProperties(
                key_vault_properties=EncryptionKeyVaultUpdateProperties(
                    key_identifier=customer_managed_key_uri,
                )
            )

        resource_group = kwargs.get("resource_group") or workspace.resource_group or self._resource_group_name

        # pylint: disable=unused-argument
        def callback(_, deserialized, args):
            feature_store_setup = kwargs.get("setup_feature_store", False)
            if feature_store_setup:
                return FeatureStore._from_rest_object(deserialized)
            return Workspace._from_rest_object(deserialized)

        poller = self._operation.begin_update(resource_group, workspace_name, update_param, polling=True, cls=callback)
        return poller

    # @monitor_with_activity(logger, "Workspace.BeginDelete", ActivityType.PUBLICAPI)
    @distributed_trace
    def begin_delete(self, name: str, *, delete_dependent_resources: bool, **kwargs: Dict) -> LROPoller:
        """Delete a workspace.

        :param name: Name of the workspace
        :type name: str
        :param delete_dependent_resources: Whether to delete resources associated with the workspace,
            i.e., container registry, storage account, key vault, and application insights.
            The default is False. Set to True to delete these resources.
        :type delete_dependent_resources: bool
        :return: A poller to track the operation status.
        :rtype: ~azure.core.polling.LROPoller[None]
        """
        workspace = self.get(name, **kwargs)
        resource_group = kwargs.get("resource_group") or self._resource_group_name
        if delete_dependent_resources:
            delete_resource_by_arm_id(
                self._credentials,
                self._subscription_id,
                workspace.application_insights,
                ArmConstants.AZURE_MGMT_APPINSIGHT_API_VERSION,
            )
            delete_resource_by_arm_id(
                self._credentials,
                self._subscription_id,
                workspace.storage_account,
                ArmConstants.AZURE_MGMT_STORAGE_API_VERSION,
            )
            delete_resource_by_arm_id(
                self._credentials,
                self._subscription_id,
                workspace.key_vault,
                ArmConstants.AZURE_MGMT_KEYVAULT_API_VERSION,
            )
            delete_resource_by_arm_id(
                self._credentials,
                self._subscription_id,
                workspace.container_registry,
                ArmConstants.AZURE_MGMT_CONTAINER_REG_API_VERSION,
            )
        poller = self._operation.begin_delete(
            resource_group_name=resource_group,
            workspace_name=name,
            **self._init_kwargs,
        )
        module_logger.info("Delete request initiated for workspace: %s\n", name)
        return poller

    @distributed_trace
    # @monitor_with_activity(logger, "Workspace.BeginDiagnose", ActivityType.PUBLICAPI)
    def begin_diagnose(self, name: str, **kwargs: Dict) -> LROPoller[DiagnoseResponseResultValue]:
        """Diagnose workspace setup problems.

        If your workspace is not working as expected, you can run this diagnosis to
        check if the workspace has been broken.
        For private endpoint workspace, it will also help check out if the network
        setup to this workspace and its dependent resource as problem or not.

        :param name: Name of the workspace
        :type name: str
        :return: A poller to track the operation status.
        :rtype: ~azure.core.polling.LROPoller[~azure.ai.ml.entities.DiagnoseResponseResultValue]
        """
        resource_group = kwargs.get("resource_group") or self._resource_group_name
        parameters = DiagnoseWorkspaceParameters(value=DiagnoseRequestProperties())._to_rest_object()

        # pylint: disable=unused-argument
        def callback(_, deserialized, args):
            diagnose_response_result = DiagnoseResponseResult._from_rest_object(deserialized)
            res = None
            if diagnose_response_result:
                res = diagnose_response_result.value
            return res

        poller = self._operation.begin_diagnose(resource_group, name, parameters, polling=True, cls=callback)
        module_logger.info("Diagnose request initiated for workspace: %s\n", name)
        return poller

    # pylint: disable=too-many-statements,too-many-branches
    def _populate_arm_paramaters(
            self,
            workspace: Workspace,
            setup_feature_store: bool = False,
            offline_store_connection: WorkspaceConnection = None
        ) -> Tuple[dict, dict, dict]:
        resources_being_deployed = {}
        if not workspace.location:
            workspace.location = get_resource_group_location(
                self._credentials, self._subscription_id, workspace.resource_group
            )

        template = get_template(resource_type=ArmConstants.WORKSPACE_BASE)
        param = get_template(resource_type=ArmConstants.WORKSPACE_PARAM)
        _set_val(param["workspaceName"], workspace.name)
        if not workspace.display_name:
            _set_val(param["friendlyName"], workspace.name)
        else:
            _set_val(param["friendlyName"], workspace.display_name)

        if not workspace.description:
            _set_val(param["description"], workspace.name)
        else:
            _set_val(param["description"], workspace.description)
        _set_val(param["location"], workspace.location)

        if not workspace.kind:
            _set_val(param["kind"], "Default")
        else:
            _set_val(param["kind"], workspace.kind)

        _set_val(param["resourceGroupName"], workspace.resource_group)

        if workspace.key_vault:
            resource_name, group_name = get_resource_and_group_name(workspace.key_vault)
            _set_val(param["keyVaultName"], resource_name)
            _set_val(param["keyVaultOption"], "existing")
            _set_val(param["keyVaultResourceGroupName"], group_name)
        else:
            key_vault = _generate_key_vault(workspace.name, resources_being_deployed)
            _set_val(param["keyVaultName"], key_vault)
            _set_val(
                param["keyVaultResourceGroupName"],
                workspace.resource_group,
            )

        if workspace.storage_account:
            resource_name, group_name = get_resource_and_group_name(workspace.storage_account)
            _set_val(param["storageAccountName"], resource_name)
            _set_val(param["storageAccountOption"], "existing")
            _set_val(param["storageAccountResourceGroupName"], group_name)
        else:
            storage = _generate_storage(workspace.name, resources_being_deployed)
            _set_val(param["storageAccountName"], storage)
            _set_val(
                param["storageAccountResourceGroupName"],
                workspace.resource_group,
            )

        if workspace.application_insights:
            resource_name, group_name = get_resource_and_group_name(workspace.application_insights)
            _set_val(param["applicationInsightsName"], resource_name)
            _set_val(param["applicationInsightsOption"], "existing")
            _set_val(
                param["applicationInsightsResourceGroupName"],
                group_name,
            )
        else:
            # if workspace is located in a region where app insights is not supported, we do this swap
            if workspace.location in ["westcentralus", "eastus2euap", "centraluseuap"]:
                app_insights_location = "southcentralus"
            else:
                app_insights_location = workspace.location
            # check if default resource group already exists
            rg_is_existing = default_resource_group_for_app_insights_exists(
                self._credentials, self._subscription_id, app_insights_location
            )
            # if default resource group does not exist yet, create rg and log analytics
            if not rg_is_existing:
                # add resource group and log analytics deployments to resources
                deployment_string = get_deployment_name("")
                app_insights_resource_group_deployment_name = f"DeployResourceGroup{deployment_string}"
                app_insights_log_workspace_deployment_name = f"DeployLogWorkspace{deployment_string}"
                template["resources"].append(
                    get_default_resource_group_deployment(
                        app_insights_resource_group_deployment_name, app_insights_location, self._subscription_id
                    )
                )
                log_analytics_deployment = get_default_log_analytics_deployment(
                    app_insights_log_workspace_deployment_name, app_insights_location, self._subscription_id
                )
                log_analytics_deployment["dependsOn"] = [app_insights_resource_group_deployment_name]
                template["resources"].append(log_analytics_deployment)
                for resource in template["resources"]:
                    if resource["type"] == "Microsoft.Insights/components":
                        resource["dependsOn"] = [app_insights_log_workspace_deployment_name]
            # if default resource group exists, check default log analytics exists
            else:
                # check if default log analytics workspace already exists
                la_is_existing = default_log_analytics_workspace_exists(
                    self._credentials, self._subscription_id, app_insights_location
                )
                # if this does not exist yet, add the deployment needed to resources
                if not la_is_existing:
                    deployment_string = get_deployment_name("")
                    app_insights_log_workspace_deployment_name = f"DeployLogWorkspace{deployment_string}"
                    template["resources"].append(
                        get_default_log_analytics_deployment(
                            app_insights_log_workspace_deployment_name, app_insights_location, self._subscription_id
                        )
                    )
                    for resource in template["resources"]:
                        if resource["type"] == "Microsoft.Insights/components":
                            resource["dependsOn"] = [app_insights_log_workspace_deployment_name]

            # add WorkspaceResourceId property to app insights in template
            for resource in template["resources"]:
                if resource["type"] == "Microsoft.Insights/components":
                    resource["properties"] = {
                        "Application_Type": "web",
                        "WorkspaceResourceId": get_default_log_analytics_arm_id(
                            self._subscription_id, app_insights_location
                        ),
                    }

            app_insights = _generate_app_insights(workspace.name, resources_being_deployed)
            _set_val(param["applicationInsightsName"], app_insights)
            _set_val(
                param["applicationInsightsResourceGroupName"],
                workspace.resource_group,
            )

        if workspace.container_registry:
            resource_name, group_name = get_resource_and_group_name(workspace.container_registry)
            _set_val(param["containerRegistryName"], resource_name)
            _set_val(param["containerRegistryOption"], "existing")
            _set_val(param["containerRegistryResourceGroupName"], group_name)

        if workspace.customer_managed_key:
            _set_val(param["cmk_keyvault"], workspace.customer_managed_key.key_vault)
            _set_val(param["resource_cmk_uri"], workspace.customer_managed_key.key_uri)
            _set_val(
                param["encryption_status"],
                WorkspaceResourceConstants.ENCRYPTION_STATUS_ENABLED,
            )
            _set_val(
                param["encryption_cosmosdb_resourceid"],
                workspace.customer_managed_key.cosmosdb_id,
            )
            _set_val(
                param["encryption_storage_resourceid"],
                workspace.customer_managed_key.storage_id,
            )
            _set_val(
                param["encryption_search_resourceid"],
                workspace.customer_managed_key.search_id,
            )

        if workspace.hbi_workspace:
            _set_val(param["confidential_data"], "true")

        if workspace.public_network_access:
            _set_val(param["publicNetworkAccess"], workspace.public_network_access)

        if workspace.image_build_compute:
            _set_val(param["imageBuildCompute"], workspace.image_build_compute)

        if workspace.tags:
            for key, val in workspace.tags.items():
                param["tagValues"]["value"][key] = val

        identity = None
        if workspace.identity:
            identity = workspace.identity._to_workspace_rest_object()
        else:
            # pylint: disable=protected-access
            identity = IdentityConfiguration(
                type=camel_to_snake(ManagedServiceIdentityType.SYSTEM_ASSIGNED)
            )._to_workspace_rest_object()
        _set_val(param["identity"], identity)

        if workspace.primary_user_assigned_identity:
            _set_val(param["primaryUserAssignedIdentity"], workspace.primary_user_assigned_identity)

<<<<<<< HEAD
        if workspace.feature_store_settings:
            _set_val(param["spark_runtime_version"],
                    workspace.feature_store_settings.compute_runtime.spark_runtime_version
                    if workspace.feature_store_settings.compute_runtime.spark_runtime_version else '')
            _set_val(param["offline_store_connection_name"],
                     workspace.feature_store_settings.offline_store_connection_name
                     if workspace.feature_store_settings.offline_store_connection_name else '')
            _set_val(param["online_store_connection_name"], '')

        _set_val(param["setup_feature_store"], "true" if setup_feature_store else "false")

        if setup_feature_store and offline_store_connection:
            _set_val(param["offline_store_connection_target"], offline_store_connection.target)
            _set_val(param["offline_store_connection_credential_clientid"],
                     offline_store_connection.credentials.client_id)
            _set_val(param["offline_store_connection_credential_resourceid"],
                     offline_store_connection.credentials.resource_id)

=======
        managed_network = None
        if workspace.managed_network:
            managed_network = workspace.managed_network._to_rest_object()
        else:
            managed_network = ManagedNetwork(IsolationMode.DISABLED)._to_rest_object()
        _set_val(param["managedNetwork"], managed_network)
>>>>>>> a216e8a0

        resources_being_deployed[workspace.name] = (ArmConstants.WORKSPACE, None)
        return template, param, resources_being_deployed

    def _check_workspace_name(self, name) -> str:
        workspace_name = name or self._default_workspace_name
        if not workspace_name:
            msg = "Please provide a workspace name or use a MLClient with a workspace name set."
            raise ValidationException(
                message=msg,
                target=ErrorTarget.WORKSPACE,
                no_personal_data_message=msg,
                error_category=ErrorCategory.USER_ERROR,
            )
        return workspace_name


def _set_val(key: str, val: str) -> None:
    key["value"] = val


def _generate_key_vault(name: str, resources_being_deployed: dict) -> str:
    # Vault name must only contain alphanumeric characters and dashes and cannot start with a number.
    # Vault name must be between 3-24 alphanumeric characters.
    # The name must begin with a letter, end with a letter or digit, and not contain consecutive hyphens.
    key_vault = get_name_for_dependent_resource(name, "keyvault")
    resources_being_deployed[key_vault] = (ArmConstants.KEY_VAULT, None)
    return key_vault


def _generate_storage(name: str, resources_being_deployed: dict) -> str:
    storage = get_name_for_dependent_resource(name, "storage")
    resources_being_deployed[storage] = (ArmConstants.STORAGE, None)
    return storage


def _generate_app_insights(name: str, resources_being_deployed: dict) -> str:
    # Application name only allows alphanumeric characters, periods, underscores,
    # hyphens and parenthesis and cannot end in a period
    app_insights = get_name_for_dependent_resource(name, "insights")
    resources_being_deployed[app_insights] = (
        ArmConstants.APP_INSIGHTS,
        None,
    )
    return app_insights


class CustomArmTemplateDeploymentPollingMethod(PollingMethod):
    def __init__(self, poller, arm_submit, func) -> None:
        self.poller = poller
        self.arm_submit = arm_submit
        self.func = func
        super().__init__()

    def resource(self):
        error = None
        try:
            while not self.poller.done():
                try:
                    time.sleep(LROConfigurations.SLEEP_TIME)
                    self.arm_submit._check_deployment_status()
                except KeyboardInterrupt as e:
                    self.arm_submit._client.close()
                    error = e
                    raise

            if self.poller._exception is not None:
                error = self.poller._exception
        except Exception as e:  # pylint: disable=broad-except
            error = e
        finally:
            # one last check to make sure all print statements make it
            if not isinstance(error, KeyboardInterrupt):
                self.arm_submit._check_deployment_status()
                total_duration = self.poller.result().properties.duration

        if error is not None:
            error_msg = f"Unable to create resource. \n {error}\n"
            module_logger.error(error_msg)
            raise error
        module_logger.info("Total time : %s\n", from_iso_duration_format_min_sec(total_duration))
        return self.func()

    def initialize(self, *args, **kwargs):
        pass

    def finished(self):
        pass

    def run(self):
        pass

    def status(self):
        pass<|MERGE_RESOLUTION|>--- conflicted
+++ resolved
@@ -624,7 +624,6 @@
         if workspace.primary_user_assigned_identity:
             _set_val(param["primaryUserAssignedIdentity"], workspace.primary_user_assigned_identity)
 
-<<<<<<< HEAD
         if workspace.feature_store_settings:
             _set_val(param["spark_runtime_version"],
                     workspace.feature_store_settings.compute_runtime.spark_runtime_version
@@ -643,14 +642,12 @@
             _set_val(param["offline_store_connection_credential_resourceid"],
                      offline_store_connection.credentials.resource_id)
 
-=======
         managed_network = None
         if workspace.managed_network:
             managed_network = workspace.managed_network._to_rest_object()
         else:
             managed_network = ManagedNetwork(IsolationMode.DISABLED)._to_rest_object()
         _set_val(param["managedNetwork"], managed_network)
->>>>>>> a216e8a0
 
         resources_being_deployed[workspace.name] = (ArmConstants.WORKSPACE, None)
         return template, param, resources_being_deployed
