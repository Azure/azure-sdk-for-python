--- conflicted
+++ resolved
@@ -12,10 +12,7 @@
 from azure.ai.ml._restclient.v2022_05_01 import AzureMachineLearningWorkspaces as ServiceClient052022
 from azure.ai.ml._restclient.v2022_05_01.models import WorkspaceUpdateParameters
 from azure.ai.ml._scope_dependent_operations import OperationsContainer, OperationScope
-<<<<<<< HEAD
-=======
 from azure.ai.ml._telemetry import ActivityType, monitor_with_activity
->>>>>>> dce54150
 from azure.ai.ml._utils._logger_utils import OpsLogger
 from azure.ai.ml._utils._workspace_utils import (
     delete_resource_by_arm_id,
@@ -44,11 +41,7 @@
 from azure.core.tracing.decorator import distributed_trace
 
 ops_logger = OpsLogger(__name__)
-<<<<<<< HEAD
-module_logger = ops_logger.module_logger
-=======
 logger, module_logger = ops_logger.package_logger, ops_logger.module_logger
->>>>>>> dce54150
 
 
 class WorkspaceOperations:
@@ -67,7 +60,7 @@
         credentials: TokenCredential = None,
         **kwargs: Dict,
     ):
-        # ops_logger.update_info(kwargs)
+        ops_logger.update_info(kwargs)
         self._subscription_id = operation_scope.subscription_id
         self._resource_group_name = operation_scope.resource_group_name
         self._default_workspace_name = operation_scope.workspace_name
@@ -77,11 +70,7 @@
         self._init_kwargs = kwargs
         self.containerRegistry = "none"
 
-<<<<<<< HEAD
-    # @monitor_with_activity(logger, "Workspace.List", ActivityType.PUBLICAPI)
-=======
     @monitor_with_activity(logger, "Workspace.List", ActivityType.PUBLICAPI)
->>>>>>> dce54150
     def list(self, *, scope: str = Scope.RESOURCE_GROUP) -> Iterable[Workspace]:
         """List all workspaces that the user has access to in the current
         resource group or subscription.
@@ -101,11 +90,7 @@
             cls=lambda objs: [Workspace._from_rest_object(obj) for obj in objs],
         )
 
-<<<<<<< HEAD
-    # @monitor_with_activity(logger, "Workspace.Get", ActivityType.PUBLICAPI)
-=======
     @monitor_with_activity(logger, "Workspace.Get", ActivityType.PUBLICAPI)
->>>>>>> dce54150
     @distributed_trace
     def get(self, name: str = None, **kwargs: Dict) -> Workspace:
         """Get a workspace by name.
@@ -121,11 +106,7 @@
         obj = self._operation.get(resource_group, workspace_name)
         return Workspace._from_rest_object(obj)
 
-<<<<<<< HEAD
-    # @monitor_with_activity(logger, "Workspace.Get_Keys", ActivityType.PUBLICAPI)
-=======
     @monitor_with_activity(logger, "Workspace.Get_Keys", ActivityType.PUBLICAPI)
->>>>>>> dce54150
     @distributed_trace
     def get_keys(self, name: str = None) -> WorkspaceKeys:
         """Get keys for the workspace.
@@ -139,11 +120,7 @@
         obj = self._operation.list_keys(self._resource_group_name, workspace_name)
         return WorkspaceKeys._from_rest_object(obj)
 
-<<<<<<< HEAD
-    # @monitor_with_activity(logger, "Workspace.BeginSyncKeys", ActivityType.PUBLICAPI)
-=======
     @monitor_with_activity(logger, "Workspace.BeginSyncKeys", ActivityType.PUBLICAPI)
->>>>>>> dce54150
     @distributed_trace
     def begin_sync_keys(self, name: str = None) -> LROPoller:
         """Triggers the workspace to immediately synchronize keys. If keys for
@@ -160,11 +137,7 @@
         workspace_name = self._check_workspace_name(name)
         return self._operation.begin_resync_keys(self._resource_group_name, workspace_name)
 
-<<<<<<< HEAD
-    # @monitor_with_activity(logger, "Workspace.BeginCreate", ActivityType.PUBLICAPI)
-=======
     @monitor_with_activity(logger, "Workspace.BeginCreate", ActivityType.PUBLICAPI)
->>>>>>> dce54150
     @distributed_trace
     def begin_create(
         self,
@@ -232,7 +205,6 @@
 
         def callback():
             return self.get(workspace.name, resource_group=resource_group)
-<<<<<<< HEAD
 
         return LROPoller(
             self._operation._client,
@@ -241,18 +213,7 @@
             CustomArmTemplateDeploymentPollingMethod(poller, arm_submit, callback),
         )
 
-    # @monitor_with_activity(logger, "Workspace.BeginUpdate", ActivityType.PUBLICAPI)
-=======
-
-        return LROPoller(
-            self._operation._client,
-            None,
-            lambda *x, **y: None,
-            CustomArmTemplateDeploymentPollingMethod(poller, arm_submit, callback),
-        )
-
     @monitor_with_activity(logger, "Workspace.BeginUpdate", ActivityType.PUBLICAPI)
->>>>>>> dce54150
     @distributed_trace
     def begin_update(
         self,
@@ -342,11 +303,7 @@
         poller = self._operation.begin_update(resource_group, workspace.name, update_param, polling=True, cls=callback)
         return poller
 
-<<<<<<< HEAD
-    # @monitor_with_activity(logger, "Workspace.BeginDelete", ActivityType.PUBLICAPI)
-=======
     @monitor_with_activity(logger, "Workspace.BeginDelete", ActivityType.PUBLICAPI)
->>>>>>> dce54150
     @distributed_trace
     def begin_delete(self, name: str, *, delete_dependent_resources: bool, **kwargs: Dict) -> LROPoller:
         """Delete a workspace.
@@ -396,11 +353,7 @@
         return poller
 
     @distributed_trace
-<<<<<<< HEAD
-    # @monitor_with_activity(logger, "Workspace.BeginDiagnose", ActivityType.PUBLICAPI)
-=======
     @monitor_with_activity(logger, "Workspace.BeginDiagnose", ActivityType.PUBLICAPI)
->>>>>>> dce54150
     def begin_diagnose(self, name: str, **kwargs: Dict) -> LROPoller[DiagnoseResponseResultValue]:
         """Diagnose workspace setup problems.
 
