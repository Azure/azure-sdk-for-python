--- conflicted
+++ resolved
@@ -188,7 +188,6 @@
         :return: An instance of LROPoller that returns a Workspace.
         :rtype: ~azure.core.polling.LROPoller[~azure.ai.ml.entities.Workspace]
         """
-<<<<<<< HEAD
         try:
             return super().begin_create(workspace, update_dependent_resources=update_dependent_resources, **kwargs)
         except HttpResponseError as error:
@@ -206,9 +205,6 @@
                     )
                     return self.begin_join(workspace, **kwargs)
             raise error
-=======
-        return super().begin_create(workspace, update_dependent_resources=update_dependent_resources, **kwargs)
->>>>>>> 3cc60cdd
 
     @monitor_with_activity(logger, "Workspace.BeginUpdate", ActivityType.PUBLICAPI)
     @distributed_trace
