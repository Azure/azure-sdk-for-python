--- conflicted
+++ resolved
@@ -20,6 +20,7 @@
     OperationScope,
     _ScopeDependentOperations,
 )
+from azure.ai.ml._telemetry import ActivityType, monitor_with_activity
 from azure.ai.ml._utils._azureml_polling import AzureMLPolling
 from azure.ai.ml._utils._arm_id_utils import AMLVersionedArmId
 from azure.ai.ml._utils._endpoint_utils import upload_dependencies,validate_scoring_script
@@ -43,11 +44,7 @@
 from ._operation_orchestrator import OperationOrchestrator
 
 ops_logger = OpsLogger(__name__)
-<<<<<<< HEAD
-module_logger = ops_logger.module_logger
-=======
 logger, module_logger = ops_logger.package_logger, ops_logger.module_logger
->>>>>>> dce54150
 
 
 class OnlineDeploymentOperations(_ScopeDependentOperations):
@@ -69,7 +66,7 @@
         **kwargs: Dict,
     ):
         super(OnlineDeploymentOperations, self).__init__(operation_scope, operation_config)
-        # ops_logger.update_info(kwargs)
+        ops_logger.update_info(kwargs)
         self._local_deployment_helper = local_deployment_helper
         self._online_deployment = service_client_02_2022_preview.online_deployments
         self._online_endpoint_operations = service_client_02_2022_preview.online_endpoints
@@ -78,7 +75,7 @@
         self._init_kwargs = kwargs
 
     @distributed_trace
-    # @monitor_with_activity(logger, "OnlineDeployment.BeginCreateOrUpdate", ActivityType.PUBLICAPI)
+    @monitor_with_activity(logger, "OnlineDeployment.BeginCreateOrUpdate", ActivityType.PUBLICAPI)
     def begin_create_or_update(
         self,
         deployment: OnlineDeployment,
@@ -186,11 +183,7 @@
                 raise ex
 
     @distributed_trace
-<<<<<<< HEAD
-    # @monitor_with_activity(logger, "OnlineDeployment.Get", ActivityType.PUBLICAPI)
-=======
     @monitor_with_activity(logger, "OnlineDeployment.Get", ActivityType.PUBLICAPI)
->>>>>>> dce54150
     def get(self, name: str, endpoint_name: str, *, local: Optional[bool] = False) -> OnlineDeployment:
         """Get a deployment resource.
 
@@ -221,11 +214,7 @@
         return deployment
 
     @distributed_trace
-<<<<<<< HEAD
-    # @monitor_with_activity(logger, "OnlineDeployment.Delete", ActivityType.PUBLICAPI)
-=======
     @monitor_with_activity(logger, "OnlineDeployment.Delete", ActivityType.PUBLICAPI)
->>>>>>> dce54150
     def begin_delete(self, name: str, endpoint_name: str, *, local: Optional[bool] = False) -> LROPoller[None]:
         """Delete a deployment.
 
@@ -250,7 +239,7 @@
         )
 
     @distributed_trace
-    # @monitor_with_activity(logger, "OnlineDeployment.GetLogs", ActivityType.PUBLICAPI)
+    @monitor_with_activity(logger, "OnlineDeployment.GetLogs", ActivityType.PUBLICAPI)
     def get_logs(
         self,
         name: str,
@@ -293,7 +282,7 @@
         ).content
 
     @distributed_trace
-    # @monitor_with_activity(logger, "OnlineDeployment.List", ActivityType.PUBLICAPI)
+    @monitor_with_activity(logger, "OnlineDeployment.List", ActivityType.PUBLICAPI)
     def list(self, endpoint_name: str, *, local: bool = False) -> ItemPaged[OnlineDeployment]:
         """List a deployment resource.
 
