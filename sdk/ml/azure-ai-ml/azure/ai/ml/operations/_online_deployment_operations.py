# ---------------------------------------------------------
# Copyright (c) Microsoft Corporation. All rights reserved.
# ---------------------------------------------------------

# pylint: disable=protected-access,no-self-use

import random
import re
from typing import Dict, Optional

from marshmallow.exceptions import ValidationError as SchemaValidationError

from azure.ai.ml._exception_helper import log_and_raise_error
from azure.ai.ml._local_endpoints import LocalEndpointMode
from azure.ai.ml._restclient.v2022_02_01_preview import AzureMachineLearningWorkspaces as ServiceClient022022Preview
from azure.ai.ml._restclient.v2022_02_01_preview.models import DeploymentLogsRequest
from azure.ai.ml._scope_dependent_operations import (
    OperationConfig,
    OperationsContainer,
    OperationScope,
    _ScopeDependentOperations,
)
from azure.ai.ml._utils._azureml_polling import AzureMLPolling
from azure.ai.ml._utils._arm_id_utils import AMLVersionedArmId
from azure.ai.ml._utils._endpoint_utils import upload_dependencies,validate_scoring_script
from azure.ai.ml._utils._logger_utils import OpsLogger
from azure.ai.ml.constants._common import AzureMLResourceType, LROConfigurations, ARM_ID_PREFIX
from azure.ai.ml.constants._deployment import EndpointDeploymentLogContainerType
from azure.ai.ml.entities import OnlineDeployment
from azure.ai.ml.exceptions import (
    ErrorCategory,
    ErrorTarget,
    InvalidVSCodeRequestError,
    ValidationErrorType,
    ValidationException,
)
from azure.core.credentials import TokenCredential
from azure.core.paging import ItemPaged
from azure.core.polling import LROPoller
from azure.core.tracing.decorator import distributed_trace

from ._local_deployment_helper import _LocalDeploymentHelper
from ._operation_orchestrator import OperationOrchestrator

ops_logger = OpsLogger(__name__)
module_logger = ops_logger.module_logger


class OnlineDeploymentOperations(_ScopeDependentOperations):
    """OnlineDeploymentOperations.

    You should not instantiate this class directly. Instead, you should
    create an MLClient instance that instantiates it for you and
    attaches it as an attribute.
    """

    def __init__(
        self,
        operation_scope: OperationScope,
        operation_config: OperationConfig,
        service_client_02_2022_preview: ServiceClient022022Preview,
        all_operations: OperationsContainer,
        local_deployment_helper: _LocalDeploymentHelper,
        credentials: TokenCredential = None,
        **kwargs: Dict,
    ):
        super(OnlineDeploymentOperations, self).__init__(operation_scope, operation_config)
        # ops_logger.update_info(kwargs)
        self._local_deployment_helper = local_deployment_helper
        self._online_deployment = service_client_02_2022_preview.online_deployments
        self._online_endpoint_operations = service_client_02_2022_preview.online_endpoints
        self._all_operations = all_operations
        self._credentials = credentials
        self._init_kwargs = kwargs

    @distributed_trace
    # @monitor_with_activity(logger, "OnlineDeployment.BeginCreateOrUpdate", ActivityType.PUBLICAPI)
    def begin_create_or_update(
        self,
        deployment: OnlineDeployment,
        *,
        local: bool = False,
        vscode_debug: bool = False,
        skip_script_validation: bool = False,
    ) -> LROPoller[OnlineDeployment]:
        """Create or update a deployment.

        :param deployment: the deployment entity
        :type deployment: ~azure.ai.ml.entities.OnlineDeployment
        :param local: Whether deployment should be created locally, defaults to False
        :type local: bool, optional
        :param vscode_debug: Whether to open VSCode instance to debug local deployment, defaults to False
        :type vscode_debug: bool, optional
        :raises ~azure.ai.ml.exceptions.ValidationException: Raised if OnlineDeployment cannot
            be successfully validated. Details will be provided in the error message.
        :raises ~azure.ai.ml.exceptions.AssetException: Raised if OnlineDeployment assets
            (e.g. Data, Code, Model, Environment) cannot be successfully validated.
            Details will be provided in the error message.
        :raises ~azure.ai.ml.exceptions.ModelException: Raised if OnlineDeployment model cannot be
            successfully validated. Details will be provided in the error message.
        :raises ~azure.ai.ml.exceptions.DeploymentException: Raised if OnlineDeployment type is unsupported.
            Details will be provided in the error message.
        :raises ~azure.ai.ml.exceptions.LocalEndpointNotFoundError: Raised if local endpoint resource does not exist.
        :raises ~azure.ai.ml.exceptions.LocalEndpointInFailedStateError: Raised if local endpoint is in a failed state.
        :raises ~azure.ai.ml.exceptions.InvalidLocalEndpointError: Raised if Docker image cannot be
            found for local deployment.
        :raises ~azure.ai.ml.exceptions.LocalEndpointImageBuildError: Raised if Docker image cannot be
            successfully built for local deployment.
        :raises ~azure.ai.ml.exceptions.RequiredLocalArtifactsNotFoundError: Raised if local artifacts cannot be
            found for local deployment.
        :raises ~azure.ai.ml.exceptions.InvalidVSCodeRequestError: Raised if VS Debug is invoked with a remote endpoint.
            VSCode debug is only supported for local endpoints.
        :raises ~azure.ai.ml.exceptions.VSCodeCommandNotFound: Raised if VSCode instance cannot be instantiated.
        :return: A poller to track the operation status
        :rtype: ~azure.core.polling.LROPoller[~azure.ai.ml.entities.OnlineDeployment]
        """
        try:
            if vscode_debug and not local:
                raise InvalidVSCodeRequestError(
                    msg="VSCode Debug is only support for local endpoints. Please set local to True."
                )
            if local:
                return self._local_deployment_helper.create_or_update(
                    deployment=deployment,
                    local_endpoint_mode=self._get_local_endpoint_mode(vscode_debug),
                )
            if (
                not skip_script_validation
                and not deployment.code_configuration.code.startswith(ARM_ID_PREFIX)
                and not re.match(AMLVersionedArmId.REGEX_PATTERN, deployment.code_configuration.code)
            ):
                validate_scoring_script(deployment)

            path_format_arguments = {
                "endpointName": deployment.name,
                "resourceGroupName": self._resource_group_name,
                "workspaceName": self._workspace_name,
            }

            # This get() is to ensure, the endpoint exists and fail before even start the deployment
            module_logger.info("Check: endpoint %s exists", deployment.endpoint_name)
            self._online_endpoint_operations.get(
                resource_group_name=self._resource_group_name,
                workspace_name=self._workspace_name,
                endpoint_name=deployment.endpoint_name,
            )
            orchestrators = OperationOrchestrator(
                operation_container=self._all_operations,
                operation_scope=self._operation_scope,
                operation_config=self._operation_config,
            )

            upload_dependencies(deployment, orchestrators)
            try:
                location = self._get_workspace_location()
                deployment_rest = deployment._to_rest_object(location=location)

                poller = self._online_deployment.begin_create_or_update(
                    resource_group_name=self._resource_group_name,
                    workspace_name=self._workspace_name,
                    endpoint_name=deployment.endpoint_name,
                    deployment_name=deployment.name,
                    body=deployment_rest,
                    polling=AzureMLPolling(
                        LROConfigurations.POLL_INTERVAL,
                        path_format_arguments=path_format_arguments,
                        **self._init_kwargs,
                    ),
                    polling_interval=LROConfigurations.POLL_INTERVAL,
                    **self._init_kwargs,
                    cls=lambda response, deserialized, headers: OnlineDeployment._from_rest_object(deserialized),
                )
                return poller
            except Exception as ex:
                raise ex
        except Exception as ex:  # pylint: disable=broad-except
            if isinstance(ex, (ValidationException, SchemaValidationError)):
                log_and_raise_error(ex)
            else:
                raise ex

    @distributed_trace
    # @monitor_with_activity(logger, "OnlineDeployment.Get", ActivityType.PUBLICAPI)
    def get(self, name: str, endpoint_name: str, *, local: Optional[bool] = False) -> OnlineDeployment:
        """Get a deployment resource.

        :param name: The name of the deployment
        :type name: str
        :param endpoint_name: The name of the endpoint
        :type endpoint_name: str
        :param local: Whether deployment should be retrieved from local docker environment, defaults to False
        :type local: Optional[bool]
        :raises ~azure.ai.ml.exceptions.LocalEndpointNotFoundError: Raised if local endpoint resource does not exist.
        :return: a deployment entity
        :rtype: ~azure.ai.ml.entities.OnlineDeployment
        """
        if local:
            deployment = self._local_deployment_helper.get(endpoint_name=endpoint_name, deployment_name=name)
        else:
            deployment = OnlineDeployment._from_rest_object(
                self._online_deployment.get(
                    endpoint_name=endpoint_name,
                    deployment_name=name,
                    resource_group_name=self._resource_group_name,
                    workspace_name=self._workspace_name,
                    **self._init_kwargs,
                )
            )

        deployment.endpoint_name = endpoint_name
        return deployment

    @distributed_trace
<<<<<<< HEAD
    @monitor_with_activity(logger, "OnlineDeployment.Delete", ActivityType.PUBLICAPI)
    def begin_delete(self, name: str, endpoint_name: str, *, local: Optional[bool] = False) -> LROPoller[None]:
=======
    # @monitor_with_activity(logger, "OnlineDeployment.Delete", ActivityType.PUBLICAPI)
    def delete(self, name: str, endpoint_name: str, *, local: Optional[bool] = False) -> LROPoller[None]:
>>>>>>> 79564557
        """Delete a deployment.

        :param name: The name of the deployment
        :type name: str
        :param endpoint_name: The name of the endpoint
        :type endpoint_name: str
        :param local: Whether deployment should be retrieved from local docker environment, defaults to False
        :type local: Optional[bool]
        :raises ~azure.ai.ml.exceptions.LocalEndpointNotFoundError: Raised if local endpoint resource does not exist.
        :return: A poller to track the operation status
        :rtype: ~azure.core.polling.LROPoller[None]
        """
        if local:
            return self._local_deployment_helper.delete(name=endpoint_name, deployment_name=name)
        return self._online_deployment.begin_delete(
            endpoint_name=endpoint_name,
            deployment_name=name,
            resource_group_name=self._resource_group_name,
            workspace_name=self._workspace_name,
            **self._init_kwargs,
        )

    @distributed_trace
    # @monitor_with_activity(logger, "OnlineDeployment.GetLogs", ActivityType.PUBLICAPI)
    def get_logs(
        self,
        name: str,
        endpoint_name: str,
        lines: int,
        *,
        container_type: Optional[str] = None,
        local: bool = False,
    ) -> str:
        """Retrive the logs from online deployment.

        :param name: The name of the deployment
        :type name: str
        :param endpoint_name: The name of the endpoint
        :type endpoint_name: str
        :param lines: The maximum number of lines to tail
        :type lines: int
        :param container_type: The type of container to retrieve logs from. Possible values include:
            "StorageInitializer", "InferenceServer", defaults to None
        :type container_type: Optional[str], optional
        :param local: [description], defaults to False
        :type local: bool, optional
        :return: the logs
        :rtype: str
        """
        if local:
            return self._local_deployment_helper.get_deployment_logs(
                endpoint_name=endpoint_name, deployment_name=name, lines=lines
            )
        if container_type:
            container_type = self._validate_deployment_log_container_type(container_type)
        log_request = DeploymentLogsRequest(container_type=container_type, tail=lines)
        return self._online_deployment.get_logs(
            resource_group_name=self._resource_group_name,
            workspace_name=self._workspace_name,
            endpoint_name=endpoint_name,
            deployment_name=name,
            body=log_request,
            **self._init_kwargs,
        ).content

    @distributed_trace
    # @monitor_with_activity(logger, "OnlineDeployment.List", ActivityType.PUBLICAPI)
    def list(self, endpoint_name: str, *, local: bool = False) -> ItemPaged[OnlineDeployment]:
        """List a deployment resource.

        :param endpoint_name: The name of the endpoint
        :type endpoint_name: str
        :param local: Whether deployment should be retrieved from local docker environment, defaults to False
        :type local: bool, optional
        :return: an iterator of deployment entities
        :rtype: Iterable[~azure.ai.ml.entities.OnlineDeployment]
        """
        if local:
            return self._local_deployment_helper.list()
        return self._online_deployment.list(
            endpoint_name=endpoint_name,
            resource_group_name=self._resource_group_name,
            workspace_name=self._workspace_name,
            cls=lambda objs: [OnlineDeployment._from_rest_object(obj) for obj in objs],
            **self._init_kwargs,
        )

    def _validate_deployment_log_container_type(self, container_type):
        if container_type == EndpointDeploymentLogContainerType.INFERENCE_SERVER:
            return EndpointDeploymentLogContainerType.INFERENCE_SERVER_REST

        if container_type == EndpointDeploymentLogContainerType.STORAGE_INITIALIZER:
            return EndpointDeploymentLogContainerType.STORAGE_INITIALIZER_REST

        msg = "Invalid container type '{}'. Supported container types are {} and {}"
        msg = msg.format(
            container_type,
            EndpointDeploymentLogContainerType.INFERENCE_SERVER,
            EndpointDeploymentLogContainerType.STORAGE_INITIALIZER,
        )
        raise ValidationException(
            message=msg,
            target=ErrorTarget.ONLINE_DEPLOYMENT,
            no_personal_data_message=msg,
            error_category=ErrorCategory.USER_ERROR,
            error_type=ValidationErrorType.INVALID_VALUE,
        )

    def _get_ARM_deployment_name(self, name: str):
        random.seed(version=2)
        return f"{self._workspace_name}-{name}-{random.randint(1, 10000000)}"

    def _get_workspace_location(self) -> str:
        """Get the workspace location TODO[TASK 1260265]: can we cache this
        information and only refresh when the operation_scope is changed?"""
        return self._all_operations.all_operations[AzureMLResourceType.WORKSPACE].get(self._workspace_name).location

    def _get_local_endpoint_mode(self, vscode_debug):
        return LocalEndpointMode.VSCodeDevContainer if vscode_debug else LocalEndpointMode.DetachedContainer<|MERGE_RESOLUTION|>--- conflicted
+++ resolved
@@ -211,13 +211,8 @@
         return deployment
 
     @distributed_trace
-<<<<<<< HEAD
     @monitor_with_activity(logger, "OnlineDeployment.Delete", ActivityType.PUBLICAPI)
     def begin_delete(self, name: str, endpoint_name: str, *, local: Optional[bool] = False) -> LROPoller[None]:
-=======
-    # @monitor_with_activity(logger, "OnlineDeployment.Delete", ActivityType.PUBLICAPI)
-    def delete(self, name: str, endpoint_name: str, *, local: Optional[bool] = False) -> LROPoller[None]:
->>>>>>> 79564557
         """Delete a deployment.
 
         :param name: The name of the deployment
