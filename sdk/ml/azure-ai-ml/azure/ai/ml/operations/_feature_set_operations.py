# ---------------------------------------------------------
# Copyright (c) Microsoft Corporation. All rights reserved.
# ---------------------------------------------------------

# pylint: disable=protected-access

import os
import json
from pathlib import Path
from datetime import datetime
from typing import Dict, Optional

from marshmallow.exceptions import ValidationError as SchemaValidationError

from azure.ai.ml._exception_helper import log_and_raise_error
from azure.ai.ml._restclient.v2023_02_01_preview.models import (
    ListViewType,
    FeaturesetVersion,
    FeaturesetVersionBackfillRequest,
    FeatureWindow,
    GetFeatureRequest,
)
from azure.ai.ml._restclient.v2023_02_01_preview import AzureMachineLearningWorkspaces as ServiceClient022023Preview
from azure.ai.ml._scope_dependent_operations import OperationConfig, OperationScope, _ScopeDependentOperations
from azure.ai.ml.exceptions import ErrorCategory, ErrorTarget, ValidationErrorType, ValidationException
from azure.ai.ml._artifacts._artifact_utilities import _check_and_upload_path
from azure.ai.ml.operations._datastore_operations import DatastoreOperations

# from azure.ai.ml._telemetry import ActivityType, monitor_with_activity
from azure.ai.ml._utils._asset_utils import (
    _archive_or_restore,
    _get_latest_version_from_container,
    _resolve_label_to_asset,
)
from azure.ai.ml._utils._feature_set_utils import read_feature_set_metadata_contents
from azure.ai.ml._utils._logger_utils import OpsLogger
<<<<<<< HEAD
from azure.ai.ml.entities._assets import FeatureSet
from azure.ai.ml.entities._feature_set.featureset_spec_metadata import FeaturesetSpecMetadata
from azure.ai.ml.entities._feature_set.materialization_compute_resource import MaterializationComputeResource
from azure.ai.ml.entities._feature_set.feature_set_materialization_response import FeatureSetMaterializationResponse
from azure.ai.ml.entities._feature_set.feature import Feature
=======
from azure.ai.ml.entities._assets import _FeatureSet
from azure.ai.ml.entities._feature_set.featureset_spec import FeaturesetSpec
>>>>>>> 7d4862f5
from azure.ai.ml._utils._experimental import experimental
from azure.core.polling import LROPoller
from azure.core.paging import ItemPaged

ops_logger = OpsLogger(__name__)
module_logger = ops_logger.module_logger


@experimental
class _FeatureSetOperations(_ScopeDependentOperations):
    """_FeatureSetOperations.

    You should not instantiate this class directly. Instead, you should
    create an MLClient instance that instantiates it for you and
    attaches it as an attribute.
    """

    def __init__(
        self,
        operation_scope: OperationScope,
        operation_config: OperationConfig,
        service_client: ServiceClient022023Preview,
        datastore_operations: DatastoreOperations,
        **kwargs: Dict,
    ):

        super(_FeatureSetOperations, self).__init__(operation_scope, operation_config)
        ops_logger.update_info(kwargs)
        self._operation = service_client.featureset_versions
        self._container_operation = service_client.featureset_containers
        self._service_client = service_client
        self._datastore_operation = datastore_operations
        self._init_kwargs = kwargs

        # Maps a label to a function which given an asset name,
        # returns the asset associated with the label
        self._managed_label_resolver = {"latest": self._get_latest_version}

    # @monitor_with_activity(logger, "FeatureSet.List", ActivityType.PUBLICAPI)
    def list(
        self,
        *,
        name: Optional[str] = None,
        list_view_type: ListViewType = ListViewType.ACTIVE_ONLY,
    ) -> ItemPaged[_FeatureSet]:
        """List the FeatureSet assets of the workspace.

        :param name: Name of a specific FeatureSet asset, optional.
        :type name: Optional[str]
        :param list_view_type: View type for including/excluding (for example) archived FeatureSet assets.
        Default: ACTIVE_ONLY.
        :type list_view_type: Optional[ListViewType]
        :return: An iterator like instance of FeatureSet objects
        :rtype: ~azure.core.paging.ItemPaged[_FeatureSet]
        """
        if name:
            return self._operation.list(
                workspace_name=self._workspace_name,
                name=name,
                cls=lambda objs: [_FeatureSet._from_rest_object(obj) for obj in objs],
                list_view_type=list_view_type,
                **self._scope_kwargs,
            )
        return self._container_operation.list(
            workspace_name=self._workspace_name,
            cls=lambda objs: [_FeatureSet._from_container_rest_object(obj) for obj in objs],
            list_view_type=list_view_type,
            **self._scope_kwargs,
        )

    def _get(self, name: str, version: str = None) -> FeaturesetVersion:
        return self._operation.get(
            resource_group_name=self._resource_group_name,
            workspace_name=self._workspace_name,
            name=name,
            version=version,
            **self._init_kwargs,
        )

    # @monitor_with_activity(logger, "FeatureSet.Get", ActivityType.PUBLICAPI)
    def get(self, *, name: str, version: Optional[str] = None, label: Optional[str] = None) -> _FeatureSet:
        """Get the specified FeatureSet asset.

        :param name: Name of FeatureSet asset.
        :type name: str
        :param version: Version of FeatureSet asset.
        :type version: str
        :param label: Label of the FeatureSet asset. (mutually exclusive with version)
        :type label: str
        :raises ~azure.ai.ml.exceptions.ValidationException: Raised if FeatureSet cannot be successfully
            identified and retrieved. Details will be provided in the error message.
        :return: FeatureSet asset object.
        :rtype: ~azure.ai.ml.entities._FeatureSet
        """
        try:
            if version and label:
                msg = "Cannot specify both version and label."
                raise ValidationException(
                    message=msg,
                    target=ErrorTarget.FEATURE_SET,
                    no_personal_data_message=msg,
                    error_category=ErrorCategory.USER_ERROR,
                    error_type=ValidationErrorType.INVALID_VALUE,
                )

            if label:
                return _resolve_label_to_asset(self, name, label)

            if not version:
                msg = "Must provide either version or label."
                raise ValidationException(
                    message=msg,
                    target=ErrorTarget.FEATURE_SET,
                    no_personal_data_message=msg,
                    error_category=ErrorCategory.USER_ERROR,
                    error_type=ValidationErrorType.MISSING_FIELD,
                )
            featureset_version_resource = self._get(name, version)
            return _FeatureSet._from_rest_object(featureset_version_resource)
        except (ValidationException, SchemaValidationError) as ex:
            log_and_raise_error(ex)

    # @monitor_with_activity(logger, "FeatureSet.BeginCreateOrUpdate", ActivityType.PUBLICAPI)
    def begin_create_or_update(self, featureset: _FeatureSet) -> LROPoller[_FeatureSet]:
        """Create or update FeatureSet

        :param featureset: FeatureSet definition.
        :type featureset: FeatureSet
        :return: An instance of LROPoller that returns a FeatureSet.
        :rtype: ~azure.core.polling.LROPoller[~azure.ai.ml.entities._FeatureSet]
        """

        featureset_spec = validate_and_get_feature_set_spec(featureset)
        featureset.properties["featureset_properties_version"] = "1"
        featureset.properties["featureset_properties"] = json.dumps(featureset_spec._to_dict())

        sas_uri = None
        featureset, _ = _check_and_upload_path(
            artifact=featureset, asset_operations=self, sas_uri=sas_uri, artifact_type=ErrorTarget.FEATURE_SET
        )

        featureset_resource = _FeatureSet._to_rest_object(featureset)

        return self._operation.begin_create_or_update(
            resource_group_name=self._resource_group_name,
            workspace_name=self._workspace_name,
            name=featureset.name,
            version=featureset.version,
            body=featureset_resource,
            cls=lambda response, deserialized, headers: FeatureSet._from_rest_object(deserialized),
        )

    # @monitor_with_activity(logger, "FeatureSet.BeginBackFill", ActivityType.PUBLICAPI)
    def begin_backfill(
        self,
        *,
        name: str,
        version: str,
        feature_window_start_time: datetime,
        feature_window_end_time: datetime,
        display_name: Optional[str] = None,
        description: Optional[str] = None,
        tags: Optional[Dict[str, str]] = None,
        compute_resource: Optional[MaterializationComputeResource] = None,
        spark_configuration: Optional[Dict[str, str]] = None,
        **kwargs,  # pylint: disable=unused-argument
    ) -> LROPoller[FeatureSetMaterializationResponse]:
        """Backfill.

        :param name: Feature set name. This is case-sensitive.
        :type name: str
        :param version: Version identifier. This is case-sensitive.
        :type version: str
        :param feature_window_start_time: Start time of the feature window to be materialized.
        :type feature_window_start_time: datetime
        :param feature_window_end_time: End time of the feature window to be materialized.
        :type feature_window_end_time: datetime
        :param display_name: Specifies description.
        :type display_name: str
        :param description: Specifies description.
        :type description: str
        :param tags: A set of tags. Specifies the tags.
        :type tags: dict[str, str]
        :param compute_resource: Specifies the compute resource settings.
        :type compute_resource: ~azure.ai.ml.entities.MaterializationComputeResource
        :param spark_configuration: Specifies the spark compute settings.
        :type spark_configuration: dict[str, str]
        :return: An instance of LROPoller that returns FeatureSetMaterializationResponse
        """

        request_body: FeaturesetVersionBackfillRequest = FeaturesetVersionBackfillRequest(
            description=description,
            display_name=display_name,
            feature_window=FeatureWindow(
                feature_window_start=feature_window_start_time, feature_window_end=feature_window_end_time
            ),
            resource=compute_resource._to_rest_object() if compute_resource else None,
            spark_configuration=spark_configuration,
            tags=tags,
        )
        return self._operation.begin_backfill(
            resource_group_name=self._resource_group_name,
            workspace_name=self._workspace_name,
            name=name,
            version=version,
            body=request_body,
            cls=lambda response, deserialized, headers: FeatureSetMaterializationResponse._from_rest_object(
                deserialized
            ),
        )

    # @monitor_with_activity(logger, "FeatureSet.ListMaterializationOperation", ActivityType.PUBLICAPI)
    def list_materialization_operation(
        self,
        *,
        name,
        version,
        feature_window_start_time: Optional[str] = None,
        feature_window_end_time: Optional[str] = None,
        filters: Optional[str] = None,
        **kwargs,  # pylint: disable=unused-argument
    ) -> ItemPaged[FeatureSetMaterializationResponse]:
        """List Materialization operation.

        :param name: Feature set name.
        :type name: str
        :param version: Feature set version.
        :type version: str
        :param feature_window_start_time: Start time of the feature window to filter materialization jobs.
        :type feature_window_start_time: datetime
        :param feature_window_end_time: End time of the feature window to filter materialization jobs.
        :type feature_window_end_time: datetime
        :param filters: Comma-separated list of tag names (and optionally values). Example: tag1,tag2=value2.
        :type filters: str
        :return: An iterator like instance of FeatureSetMaterializationResponse objects
        :rtype: ~azure.core.paging.ItemPaged[FeatureSetMaterializationResponse]
        """

        materialization_jobs = self._operation.list_materialization_jobs(
            resource_group_name=self._resource_group_name,
            workspace_name=self._workspace_name,
            name=name,
            version=version,
            filters=filters,
            feature_window_start=feature_window_start_time,
            feature_window_end=feature_window_end_time,
            cls=lambda objs: [FeatureSetMaterializationResponse._from_rest_object(obj) for obj in objs],
        )
        return materialization_jobs

    # @monitor_with_activity(logger, "FeatureSet.ListFeatures", ActivityType.INTERNALCALL)
    def list_features(
        self,
        *,
        feature_set_name,
        version,
        tags: Optional[str] = None,
    ) -> ItemPaged[Feature]:
        """List features

        :param feature_set_name: Feature set name.
        :type feature_set_name: str
        :param version: Feature set version.
        :type version: str
        :param tags: Comma-separated list of tag names (and optionally values). Example: tag1,tag2=value2.
        :type tags: str
        :return: An iterator like instance of Feature objects
        :rtype: ~azure.core.paging.ItemPaged[Feature]
        """
        features = self._operation.list_features(
            resource_group_name=self._resource_group_name,
            workspace_name=self._workspace_name,
            name=feature_set_name,
            version=version,
            tags=tags,
            cls=lambda objs: [Feature._from_rest_object(obj) for obj in objs],
        )
        return features

    # @monitor_with_activity(logger, "FeatureSet.GetFeature", ActivityType.INTERNALCALL)
    def get_feature(self, *, feature_set_name, version, feature_name) -> "Feature":
        """Get Feature

        :param feature_set_name: Feature set name.
        :type feature_set_name: str
        :param version: Feature set version.
        :type version: str
        :param feature_name: Feature name.
        :type feature_name: str
        :param tags: Comma-separated list of tag names (and optionally values). Example: tag1,tag2=value2.
        :type tags: str
        :return: Feature object
        :rtype: ~azure.ai.ml.entities.Feature
        """
        request_body = GetFeatureRequest(feature_name=feature_name)
        feature = self._operation.get_feature(
            resource_group_name=self._resource_group_name,
            workspace_name=self._workspace_name,
            name=feature_set_name,
            version=version,
            body=request_body,
        )

        return Feature._from_rest_object(feature)

    # @monitor_with_activity(logger, "FeatureSet.Archive", ActivityType.PUBLICAPI)
    def archive(
        self,
        *,
        name: str,
        version: Optional[str] = None,
        label: Optional[str] = None,
        **kwargs,  # pylint:disable=unused-argument
    ) -> None:
        """Archive a FeatureSet asset.

        :param name: Name of FeatureSet asset.
        :type name: str
        :param version: Version of FeatureSet asset.
        :type version: str
        :param label: Label of the FeatureSet asset. (mutually exclusive with version)
        :type label: str
        :return: None
        """

        _archive_or_restore(
            asset_operations=self,
            version_operation=self._operation,
            container_operation=self._container_operation,
            is_archived=True,
            name=name,
            version=version,
            label=label,
        )

    # @monitor_with_activity(logger, "FeatureSet.Restore", ActivityType.PUBLICAPI)
    def restore(
        self,
        *,
        name: str,
        version: Optional[str] = None,
        label: Optional[str] = None,
        **kwargs,  # pylint:disable=unused-argument
    ) -> None:
        """Restore an archived FeatureSet asset.

        :param name: Name of FeatureSet asset.
        :type name: str
        :param version: Version of FeatureSet asset.
        :type version: str
        :param label: Label of the FeatureSet asset. (mutually exclusive with version)
        :type label: str
        :return: None
        """

        _archive_or_restore(
            asset_operations=self,
            version_operation=self._operation,
            container_operation=self._container_operation,
            is_archived=False,
            name=name,
            version=version,
            label=label,
        )

    def _get_latest_version(self, name: str) -> _FeatureSet:
        """Returns the latest version of the asset with the given name.

        Latest is defined as the most recently created, not the most
        recently updated.
        """
        latest_version = _get_latest_version_from_container(
            name, self._container_operation, self._resource_group_name, self._workspace_name
        )
        return self.get(name=name, version=latest_version)


<<<<<<< HEAD
def validate_and_get_feature_set_spec(featureset: FeatureSet) -> FeaturesetSpecMetadata:
=======
def validate_and_get_feature_set_spec(featureset: _FeatureSet) -> FeaturesetSpec:
>>>>>>> 7d4862f5
    # pylint: disable=no-member
    if not (featureset.specification and featureset.specification.path):
        msg = "Missing FeatureSet specification path. Path is required for feature set."
        raise ValidationException(
            message=msg,
            no_personal_data_message=msg,
            error_type=ValidationErrorType.MISSING_FIELD,
            target=ErrorTarget.FEATURE_SET,
            error_category=ErrorCategory.USER_ERROR,
        )

    featureset_spec_path = str(featureset.specification.path)

    if not os.path.isdir(featureset_spec_path):
        raise ValidationException(
            message="No such directory: {}".format(featureset_spec_path),
            no_personal_data_message="No such directory",
            target=ErrorTarget.FEATURE_SET,
            error_category=ErrorCategory.USER_ERROR,
            error_type=ValidationErrorType.FILE_OR_FOLDER_NOT_FOUND,
        )

    featureset_spec_contents = read_feature_set_metadata_contents(path=featureset_spec_path)
    featureset_spec_yaml_path = Path(featureset_spec_path, "FeaturesetSpec.yaml")
    return FeaturesetSpecMetadata._load(featureset_spec_contents, featureset_spec_yaml_path)<|MERGE_RESOLUTION|>--- conflicted
+++ resolved
@@ -34,16 +34,11 @@
 )
 from azure.ai.ml._utils._feature_set_utils import read_feature_set_metadata_contents
 from azure.ai.ml._utils._logger_utils import OpsLogger
-<<<<<<< HEAD
-from azure.ai.ml.entities._assets import FeatureSet
+from azure.ai.ml.entities._assets import _FeatureSet
 from azure.ai.ml.entities._feature_set.featureset_spec_metadata import FeaturesetSpecMetadata
-from azure.ai.ml.entities._feature_set.materialization_compute_resource import MaterializationComputeResource
+from azure.ai.ml.entities._feature_set.materialization_compute_resource import _MaterializationComputeResource
 from azure.ai.ml.entities._feature_set.feature_set_materialization_response import FeatureSetMaterializationResponse
 from azure.ai.ml.entities._feature_set.feature import Feature
-=======
-from azure.ai.ml.entities._assets import _FeatureSet
-from azure.ai.ml.entities._feature_set.featureset_spec import FeaturesetSpec
->>>>>>> 7d4862f5
 from azure.ai.ml._utils._experimental import experimental
 from azure.core.polling import LROPoller
 from azure.core.paging import ItemPaged
@@ -193,7 +188,7 @@
             name=featureset.name,
             version=featureset.version,
             body=featureset_resource,
-            cls=lambda response, deserialized, headers: FeatureSet._from_rest_object(deserialized),
+            cls=lambda response, deserialized, headers: _FeatureSet._from_rest_object(deserialized),
         )
 
     # @monitor_with_activity(logger, "FeatureSet.BeginBackFill", ActivityType.PUBLICAPI)
@@ -207,7 +202,7 @@
         display_name: Optional[str] = None,
         description: Optional[str] = None,
         tags: Optional[Dict[str, str]] = None,
-        compute_resource: Optional[MaterializationComputeResource] = None,
+        compute_resource: Optional[_MaterializationComputeResource] = None,
         spark_configuration: Optional[Dict[str, str]] = None,
         **kwargs,  # pylint: disable=unused-argument
     ) -> LROPoller[FeatureSetMaterializationResponse]:
@@ -421,11 +416,7 @@
         return self.get(name=name, version=latest_version)
 
 
-<<<<<<< HEAD
-def validate_and_get_feature_set_spec(featureset: FeatureSet) -> FeaturesetSpecMetadata:
-=======
-def validate_and_get_feature_set_spec(featureset: _FeatureSet) -> FeaturesetSpec:
->>>>>>> 7d4862f5
+def validate_and_get_feature_set_spec(featureset: _FeatureSet) -> FeaturesetSpecMetadata:
     # pylint: disable=no-member
     if not (featureset.specification and featureset.specification.path):
         msg = "Missing FeatureSet specification path. Path is required for feature set."
