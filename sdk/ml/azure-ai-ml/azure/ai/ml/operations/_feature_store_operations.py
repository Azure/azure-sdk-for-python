--- conflicted
+++ resolved
@@ -290,15 +290,11 @@
         if offline_store and offline_store.type != OFFLINE_MATERIALIZATION_STORE_TYPE:
             raise ValidationError("offline store type should be azure_data_lake_gen2")
 
-<<<<<<< HEAD
-        if rest_workspace_obj.feature_store_settings.offline_store_connection_name:
-=======
         if (
             offline_store
             and rest_workspace_obj.feature_store_settings
             and rest_workspace_obj.feature_store_settings.offline_store_connection_name
         ):
->>>>>>> a31aab2d
             existing_offline_store_connection = self._workspace_connection_operation.get(
                 resource_group,
                 feature_store.name,
@@ -323,15 +319,11 @@
         if online_store and online_store.type != ONLINE_MATERIALIZATION_STORE_TYPE:
             raise ValidationError("online store type should be redis")
 
-<<<<<<< HEAD
-        if rest_workspace_obj.feature_store_settings.online_store_connection_name:
-=======
         if (
             online_store
             and rest_workspace_obj.feature_store_settings
             and rest_workspace_obj.feature_store_settings.online_store_connection_name
         ):
->>>>>>> a31aab2d
             existing_online_store_connection = self._workspace_connection_operation.get(
                 resource_group,
                 feature_store.name,
