# ---------------------------------------------------------
# Copyright (c) Microsoft Corporation. All rights reserved.
# ---------------------------------------------------------

# pylint: disable=protected-access

from typing import Dict, Iterable, Optional

from marshmallow import ValidationError

from azure.ai.ml._restclient.v2022_12_01_preview import AzureMachineLearningWorkspaces as ServiceClient102022Preview
from azure.ai.ml._scope_dependent_operations import OperationsContainer, OperationScope

# from azure.ai.ml._telemetry import ActivityType, monitor_with_activity
from azure.core.credentials import TokenCredential
from azure.core.polling import LROPoller
from azure.core.tracing.decorator import distributed_trace
from azure.core.exceptions import ResourceNotFoundError
from azure.ai.ml._utils._logger_utils import OpsLogger
from azure.ai.ml.entities._feature_store.feature_store import _FeatureStore
from azure.ai.ml.entities._workspace.feature_store_settings import _FeatureStoreSettings
from azure.ai.ml.entities._feature_store.materialization_store import _MaterializationStore
from azure.ai.ml.entities import (
    ManagedIdentityConfiguration,
    IdentityConfiguration,
    WorkspaceConnection,
)
from azure.ai.ml.constants._common import Scope
from azure.ai.ml.entities._feature_store._constants import (
    OFFLINE_STORE_CONNECTION_NAME,
    OFFLINE_MATERIALIZATION_STORE_TYPE,
    OFFLINE_STORE_CONNECTION_CATEGORY,
    ONLINE_STORE_CONNECTION_NAME,
    ONLINE_MATERIALIZATION_STORE_TYPE,
    ONLINE_STORE_CONNECTION_CATEGORY,
    FEATURE_STORE_KIND,
)
from azure.ai.ml.constants import ManagedServiceIdentityType
from azure.ai.ml._utils.utils import camel_to_snake
from ._workspace_operations_base import WorkspaceOperationsBase

ops_logger = OpsLogger(__name__)
module_logger = ops_logger.module_logger


class _FeatureStoreOperations(WorkspaceOperationsBase):
    """_FeatureStoreOperations.

    You should not instantiate this class directly. Instead, you should
    create an MLClient instance that instantiates it for you and
    attaches it as an attribute.
    """

    def __init__(
        self,
        operation_scope: OperationScope,
        service_client: ServiceClient102022Preview,
        all_operations: OperationsContainer,
        credentials: Optional[TokenCredential] = None,
        **kwargs: Dict,
    ):
        ops_logger.update_info(kwargs)
        super().__init__(
            operation_scope=operation_scope,
            service_client=service_client,
            all_operations=all_operations,
            credentials=credentials,
            **kwargs,
        )
        self._workspace_connection_operation = service_client.workspace_connections

    # @monitor_with_activity(logger, "FeatureStore.List", ActivityType.PUBLICAPI)
    def list(self, *, scope: str = Scope.RESOURCE_GROUP) -> Iterable[_FeatureStore]:
        """List all feature stores that the user has access to in the current
        resource group or subscription.

        :param scope: scope of the listing, "resource_group" or "subscription", defaults to "resource_group"
        :type scope: str, optional
        :return: An iterator like instance of FeatureStore objects
        :rtype: ~azure.core.paging.ItemPaged[_FeatureStore]
        """

        if scope == Scope.SUBSCRIPTION:
            return self._operation.list_by_subscription(
                cls=lambda objs: [
                    _FeatureStore._from_rest_object(filterObj)
                    for filterObj in filter(lambda ws: ws.kind.lower() == FEATURE_STORE_KIND, objs)
                ]
            )
        return self._operation.list_by_resource_group(
            self._resource_group_name,
            cls=lambda objs: [
                _FeatureStore._from_rest_object(filterObj)
                for filterObj in filter(lambda ws: ws.kind.lower() == FEATURE_STORE_KIND, objs)
            ],
        )

    # @monitor_with_activity(logger, "FeatureStore.Get", ActivityType.PUBLICAPI)
    @distributed_trace
    # pylint: disable=arguments-renamed
    def get(self, name: str, **kwargs: Dict) -> _FeatureStore:
        """Get a feature store by name.

        :param name: Name of the feature store.
        :type name: str
        :return: The feature store with the provided name.
        :rtype: _FeatureStore
        """

        feature_store = None
        resource_group = kwargs.get("resource_group") or self._resource_group_name
        rest_workspace_obj = self._operation.get(resource_group, name)
        if rest_workspace_obj and rest_workspace_obj.kind and rest_workspace_obj.kind.lower() == FEATURE_STORE_KIND:
            feature_store = _FeatureStore._from_rest_object(rest_workspace_obj)

        if feature_store:
            offline_store_connection = None
            if (
                rest_workspace_obj.feature_store_settings
                and rest_workspace_obj.feature_store_settings.offline_store_connection_name
            ):
<<<<<<< HEAD
                try:
                    offline_store_connection = self._workspace_connection_operation.get(
                        resource_group, name, rest_workspace_obj.feature_store_settings.offline_store_connection_name
                    )
                except ResourceNotFoundError:
                    pass
=======
                offline_store_connection = self._workspace_connection_operation.get(
                    resource_group, name, rest_workspace_obj.feature_store_settings.offline_store_connection_name
                )
>>>>>>> 9d47b226

            if offline_store_connection:
                if (
                    offline_store_connection.properties
                    and offline_store_connection.properties.category == OFFLINE_STORE_CONNECTION_CATEGORY
                ):
                    feature_store.offline_store = _MaterializationStore(
                        type=OFFLINE_MATERIALIZATION_STORE_TYPE, target=offline_store_connection.properties.target
<<<<<<< HEAD
                    )

            online_store_connection = None
            if (
                rest_workspace_obj.feature_store_settings
                and rest_workspace_obj.feature_store_settings.online_store_connection_name
            ):
                online_store_connection = self._workspace_connection_operation.get(
                    resource_group, name, rest_workspace_obj.feature_store_settings.online_store_connection_name
                )

            if online_store_connection:
                if (
                    online_store_connection.properties
                    and online_store_connection.properties.category == ONLINE_STORE_CONNECTION_CATEGORY
                ):
                    feature_store.online_store = _MaterializationStore(
                        type=ONLINE_MATERIALIZATION_STORE_TYPE, target=online_store_connection.properties.target
                    )

            # materialization identity = identity when created through feature store operations
            if (offline_store_connection and offline_store_connection.name == OFFLINE_STORE_CONNECTION_NAME) or (
                online_store_connection and online_store_connection.name == ONLINE_STORE_CONNECTION_NAME
            ):
                if (
=======
                    )

            online_store_connection = None
            if (
                rest_workspace_obj.feature_store_settings
                and rest_workspace_obj.feature_store_settings.online_store_connection_name
            ):
                online_store_connection = self._workspace_connection_operation.get(
                    resource_group, name, rest_workspace_obj.feature_store_settings.online_store_connection_name
                )

            if online_store_connection:
                if (
                    online_store_connection.properties
                    and online_store_connection.properties.category == ONLINE_STORE_CONNECTION_CATEGORY
                ):
                    feature_store.online_store = _MaterializationStore(
                        type=ONLINE_MATERIALIZATION_STORE_TYPE, target=online_store_connection.properties.target
                    )

            # materialization identity = identity when created through feature store operations
            if (offline_store_connection and offline_store_connection.name == OFFLINE_STORE_CONNECTION_NAME) or (
                online_store_connection and online_store_connection.name == ONLINE_STORE_CONNECTION_NAME
            ):
                if (
>>>>>>> 9d47b226
                    feature_store.identity
                    and feature_store.identity.user_assigned_identities
                    and isinstance(feature_store.identity.user_assigned_identities[0], ManagedIdentityConfiguration)
                ):
                    feature_store.materialization_identity = feature_store.identity.user_assigned_identities[0]

        return feature_store

    # @monitor_with_activity(logger, "FeatureStore.BeginCreate", ActivityType.PUBLICAPI)
    @distributed_trace
    # pylint: disable=arguments-differ
    def begin_create(
        self,
        feature_store: _FeatureStore,
        update_dependent_resources: bool = False,
        **kwargs: Dict,
    ) -> LROPoller[_FeatureStore]:
        """Create a new FeatureStore.

        Returns the feature store if already exists.

        :param feature store: FeatureStore definition.
        :type feature store: FeatureStore
        :type update_dependent_resources: boolean
        :return: An instance of LROPoller that returns a FeatureStore.
        :rtype: ~azure.core.polling.LROPoller[~azure.ai.ml.entities._FeatureStore]
        """
        if feature_store.offline_store and feature_store.offline_store.type != OFFLINE_MATERIALIZATION_STORE_TYPE:
            raise ValidationError("offline store type should be azure_data_lake_gen2")
        if feature_store.offline_store and not feature_store.materialization_identity:
            raise ValidationError("materialization_identity is required to setup offline store")

        if feature_store.online_store and feature_store.online_store.type != ONLINE_MATERIALIZATION_STORE_TYPE:
            raise ValidationError("online store type should be redis")
        if feature_store.online_store and not feature_store.materialization_identity:
            raise ValidationError("materialization_identity is required to setup online store")

        def get_callback():
            return self.get(feature_store.name)

        return super().begin_create(
            workspace=feature_store,
            update_dependent_resources=update_dependent_resources,
            get_callback=get_callback,
            offline_store_target=feature_store.offline_store.target if feature_store.offline_store else None,
            online_store_target=feature_store.online_store.target if feature_store.online_store else None,
            materialization_identity=feature_store.materialization_identity,
            **kwargs,
        )

    # @monitor_with_activity(logger, "FeatureStore.BeginUpdate", ActivityType.PUBLICAPI)
    @distributed_trace
    # pylint: disable=arguments-renamed
    def begin_update(
        self,
        feature_store: _FeatureStore,
        *,
        update_dependent_resources: bool = False,
        **kwargs: Dict,
    ) -> LROPoller[_FeatureStore]:
        """Update friendly name, description, materialization identities or tags of a feature store.

        :param feature store: FeatureStore resource.
        :param update_dependent_resources: gives your consent to update the feature store dependent resources.
            Note that updating the feature store attached Azure Container Registry resource may break lineage
            of previous jobs or your ability to rerun earlier jobs in this feature store.
            Also, updating the feature store attached Azure Application Insights resource may break lineage of
            deployed inference endpoints this feature store. Only set this argument if you are sure that you want
            to perform this operation. If this argument is not set, the command to update
            Azure Container Registry and Azure Application Insights will fail.
        :param application_insights: Application insights resource for feature store.
        :param container_registry: Container registry resource for feature store.
        :type feature store: FeatureStore
        :return: An instance of LROPoller that returns a FeatureStore.
        :rtype: ~azure.core.polling.LROPoller[~azure.ai.ml.entities._FeatureStore]
        """
        resource_group = kwargs.get("resource_group") or self._resource_group_name
        rest_workspace_obj = self._operation.get(resource_group, feature_store.name)
        if not (
            rest_workspace_obj and rest_workspace_obj.kind and rest_workspace_obj.kind.lower() == FEATURE_STORE_KIND
        ):
            raise ValidationError("{0} is not a feature store".format(feature_store.name))

        resource_group = kwargs.get("resource_group") or self._resource_group_name
        offline_store = kwargs.get("offline_store", feature_store.offline_store)
        online_store = kwargs.get("online_store", feature_store.online_store)
        materialization_identity = kwargs.get("materialization_identity", feature_store.materialization_identity)

        if offline_store and offline_store.type != OFFLINE_MATERIALIZATION_STORE_TYPE:
            raise ValidationError("offline store type should be azure_data_lake_gen2")

        if offline_store and rest_workspace_obj.feature_store_settings.offline_store_connection_name:
            existing_offline_store_connection = self._workspace_connection_operation.get(
                resource_group,
                feature_store.name,
                rest_workspace_obj.feature_store_settings.offline_store_connection_name,
            )

            if existing_offline_store_connection:
                if (
                    not existing_offline_store_connection.properties
                    or existing_offline_store_connection.properties.target != offline_store.target
                ):
                    raise ValidationError("Cannot update the offline store target")
            else:
                if not materialization_identity:
                    raise ValidationError("Materialization identity is required to setup offline store connection")

        if online_store and online_store.type != ONLINE_MATERIALIZATION_STORE_TYPE:
            raise ValidationError("online store type should be redis")

        if online_store and rest_workspace_obj.feature_store_settings.online_store_connection_name:
            existing_online_store_connection = self._workspace_connection_operation.get(
                resource_group,
                feature_store.name,
                rest_workspace_obj.feature_store_settings.online_store_connection_name,
            )

            if existing_online_store_connection:
                if (
                    not existing_online_store_connection.properties
                    or existing_online_store_connection.properties.target != online_store.target
                ):
                    raise ValidationError("Cannot update the online store target")
            else:
                if not materialization_identity:
                    raise ValidationError("Materialization identity is required to setup online store connection")

        feature_store_settings = _FeatureStoreSettings._from_rest_object(rest_workspace_obj.feature_store_settings)

        if offline_store and materialization_identity:
            offline_store_connection_name = (
                feature_store_settings.offline_store_connection_name
                if feature_store_settings.offline_store_connection_name
                else OFFLINE_STORE_CONNECTION_NAME
            )
            offline_store_connection = WorkspaceConnection(
                name=offline_store_connection_name,
                type=offline_store.type,
                target=offline_store.target,
                credentials=materialization_identity,
            )
            rest_offline_store_connection = offline_store_connection._to_rest_object()
            self._workspace_connection_operation.create(
                resource_group_name=resource_group,
                workspace_name=feature_store.name,
                connection_name=offline_store_connection_name,
                parameters=rest_offline_store_connection,
            )
            feature_store_settings.offline_store_connection_name = offline_store_connection_name

        if online_store and materialization_identity:
            online_store_connection_name = (
                feature_store_settings.online_store_connection_name
                if feature_store_settings.online_store_connection_name
                else ONLINE_STORE_CONNECTION_NAME
            )
            online_store_connection = WorkspaceConnection(
                name=online_store_connection_name,
                type=online_store.type,
                target=online_store.target,
                credentials=materialization_identity,
            )
            rest_online_store_connection = online_store_connection._to_rest_object()
            self._workspace_connection_operation.create(
                resource_group_name=resource_group,
                workspace_name=feature_store.name,
                connection_name=online_store_connection_name,
                parameters=rest_online_store_connection,
            )
            feature_store_settings.online_store_connection_name = online_store_connection_name

        identity = kwargs.get("identity", feature_store.identity)
        if materialization_identity:
            identity = IdentityConfiguration(
                type=camel_to_snake(ManagedServiceIdentityType.SYSTEM_ASSIGNED_USER_ASSIGNED),
                # At most 1 UAI can be attached to workspace when materialization is enabled
                user_assigned_identities=[materialization_identity],
            )

        def deserialize_callback(rest_obj):
            return _FeatureStore._from_rest_object(rest_obj=rest_obj)

        return super().begin_update(
            workspace=feature_store,
            update_dependent_resources=update_dependent_resources,
            feature_store_settings=feature_store_settings,
            identity=identity,
            deserialize_callback=deserialize_callback,
            **kwargs,
        )

    # @monitor_with_activity(logger, "FeatureStore.BeginDelete", ActivityType.PUBLICAPI)
    @distributed_trace
    def begin_delete(self, name: str, *, delete_dependent_resources: bool, **kwargs: Dict) -> LROPoller:
        """Delete a FeatureStore.

        :param name: Name of the FeatureStore
        :type name: str
        :param delete_dependent_resources: Whether to delete resources associated with the feature store,
            i.e., container registry, storage account, key vault, and application insights.
            The default is False. Set to True to delete these resources.
        :type delete_dependent_resources: bool
        :return: A poller to track the operation status.
        :rtype: ~azure.core.polling.LROPoller[None]
        """
        resource_group = kwargs.get("resource_group") or self._resource_group_name
        rest_workspace_obj = self._operation.get(resource_group, name)
        if not (
            rest_workspace_obj and rest_workspace_obj.kind and rest_workspace_obj.kind.lower() == FEATURE_STORE_KIND
        ):
            raise ValidationError("{0} is not a feature store".format(name))

        return super().begin_delete(name=name, delete_dependent_resources=delete_dependent_resources, **kwargs)<|MERGE_RESOLUTION|>--- conflicted
+++ resolved
@@ -119,18 +119,12 @@
                 rest_workspace_obj.feature_store_settings
                 and rest_workspace_obj.feature_store_settings.offline_store_connection_name
             ):
-<<<<<<< HEAD
                 try:
                     offline_store_connection = self._workspace_connection_operation.get(
                         resource_group, name, rest_workspace_obj.feature_store_settings.offline_store_connection_name
                     )
                 except ResourceNotFoundError:
                     pass
-=======
-                offline_store_connection = self._workspace_connection_operation.get(
-                    resource_group, name, rest_workspace_obj.feature_store_settings.offline_store_connection_name
-                )
->>>>>>> 9d47b226
 
             if offline_store_connection:
                 if (
@@ -139,7 +133,6 @@
                 ):
                     feature_store.offline_store = _MaterializationStore(
                         type=OFFLINE_MATERIALIZATION_STORE_TYPE, target=offline_store_connection.properties.target
-<<<<<<< HEAD
                     )
 
             online_store_connection = None
@@ -165,33 +158,6 @@
                 online_store_connection and online_store_connection.name == ONLINE_STORE_CONNECTION_NAME
             ):
                 if (
-=======
-                    )
-
-            online_store_connection = None
-            if (
-                rest_workspace_obj.feature_store_settings
-                and rest_workspace_obj.feature_store_settings.online_store_connection_name
-            ):
-                online_store_connection = self._workspace_connection_operation.get(
-                    resource_group, name, rest_workspace_obj.feature_store_settings.online_store_connection_name
-                )
-
-            if online_store_connection:
-                if (
-                    online_store_connection.properties
-                    and online_store_connection.properties.category == ONLINE_STORE_CONNECTION_CATEGORY
-                ):
-                    feature_store.online_store = _MaterializationStore(
-                        type=ONLINE_MATERIALIZATION_STORE_TYPE, target=online_store_connection.properties.target
-                    )
-
-            # materialization identity = identity when created through feature store operations
-            if (offline_store_connection and offline_store_connection.name == OFFLINE_STORE_CONNECTION_NAME) or (
-                online_store_connection and online_store_connection.name == ONLINE_STORE_CONNECTION_NAME
-            ):
-                if (
->>>>>>> 9d47b226
                     feature_store.identity
                     and feature_store.identity.user_assigned_identities
                     and isinstance(feature_store.identity.user_assigned_identities[0], ManagedIdentityConfiguration)
@@ -405,4 +371,5 @@
         ):
             raise ValidationError("{0} is not a feature store".format(name))
 
-        return super().begin_delete(name=name, delete_dependent_resources=delete_dependent_resources, **kwargs)+        return super().begin_delete(name=name, delete_dependent_resources=delete_dependent_resources, **kwargs)
+        