--- conflicted
+++ resolved
@@ -315,25 +315,6 @@
                 rest_workspace_obj.feature_store_settings.offline_store_connection_name,
             )
 
-<<<<<<< HEAD
-            if existing_offline_store_connection:
-                offline_store_target_to_update = (
-                    offline_store_target_to_update or existing_offline_store_connection.properties.target
-                )
-                if offline_store and (
-                    not existing_offline_store_connection.properties
-                    or existing_offline_store_connection.properties.target != offline_store.target
-                ):
-                    update_offline_store_role_assignment = True
-                    update_offline_store_connection = True
-                    module_logger.info(
-                        "Warning: You have changed the offline store connection, "
-                        "any data that was materialized "
-                        "earlier will not be available. You have to run backfill again."
-                    )
-            elif offline_store:
-                update_offline_store_connection = True
-=======
             offline_store_target_to_update = (
                 offline_store_target_to_update or existing_offline_store_connection.properties.target
             )
@@ -341,7 +322,7 @@
                 not existing_offline_store_connection.properties
                 or existing_offline_store_connection.properties.target != offline_store.target
             ):
->>>>>>> 22f84152
+                update_offline_store_connection = True
                 update_offline_store_role_assignment = True
                 module_logger.info(
                     "Warning: You have changed the offline store connection, "
@@ -349,6 +330,7 @@
                     "earlier will not be available. You have to run backfill again."
                 )
         elif offline_store_target_to_update:
+            update_offline_store_connection = True
             update_offline_store_role_assignment = True
 
         if online_store and online_store.type != ONLINE_MATERIALIZATION_STORE_TYPE:
@@ -363,25 +345,7 @@
                 feature_store.name,
                 rest_workspace_obj.feature_store_settings.online_store_connection_name,
             )
-<<<<<<< HEAD
-            if existing_online_store_connection:
-                online_store_target_to_update = (
-                    online_store_target_to_update or existing_online_store_connection.properties.target
-                )
-                if online_store and (
-                    not existing_online_store_connection.properties
-                    or existing_online_store_connection.properties.target != online_store.target
-                ):
-                    update_online_store_connection = True
-                    update_online_store_role_assignment = True
-                    module_logger.info(
-                        "Warning: You have changed the online store connection, "
-                        "any data that was materialized earlier "
-                        "will not be available. You have to run backfill again."
-                    )
-            elif online_store:
-                update_online_store_connection = True
-=======
+
             online_store_target_to_update = (
                 online_store_target_to_update or existing_online_store_connection.properties.target
             )
@@ -389,7 +353,7 @@
                 not existing_online_store_connection.properties
                 or existing_online_store_connection.properties.target != online_store.target
             ):
->>>>>>> 22f84152
+                update_online_store_connection = True
                 update_online_store_role_assignment = True
                 module_logger.info(
                     "Warning: You have changed the online store connection, "
@@ -397,6 +361,7 @@
                     "will not be available. You have to run backfill again."
                 )
         elif online_store_target_to_update:
+            update_online_store_connection = True
             update_online_store_role_assignment = True
 
         feature_store_settings = FeatureStoreSettings._from_rest_object(rest_workspace_obj.feature_store_settings)
