--- conflicted
+++ resolved
@@ -21,10 +21,7 @@
     OperationScope,
     _ScopeDependentOperations,
 )
-<<<<<<< HEAD
-=======
 from azure.ai.ml._telemetry import ActivityType, monitor_with_activity
->>>>>>> dce54150
 from azure.ai.ml._utils._asset_utils import (
     _archive_or_restore,
     _create_or_update_autoincrement,
@@ -38,11 +35,7 @@
 from azure.ai.ml.exceptions import ErrorCategory, ErrorTarget, ValidationErrorType, ValidationException
 
 ops_logger = OpsLogger(__name__)
-<<<<<<< HEAD
-module_logger = ops_logger.module_logger
-=======
 logger, module_logger = ops_logger.package_logger, ops_logger.module_logger
->>>>>>> dce54150
 
 
 class EnvironmentOperations(_ScopeDependentOperations):
@@ -62,7 +55,7 @@
         **kwargs: Any,
     ):
         super(EnvironmentOperations, self).__init__(operation_scope, operation_config)
-        # ops_logger.update_info(kwargs)
+        ops_logger.update_info(kwargs)
         self._kwargs = kwargs
         self._containers_operations = service_client.environment_containers
         self._version_operations = service_client.environment_versions
@@ -74,7 +67,7 @@
         # returns the asset associated with the label
         self._managed_label_resolver = {"latest": self._get_latest_version}
 
-    # @monitor_with_activity(logger, "Environment.CreateOrUpdate", ActivityType.PUBLICAPI)
+    @monitor_with_activity(logger, "Environment.CreateOrUpdate", ActivityType.PUBLICAPI)
     def create_or_update(self, environment: Environment) -> Environment:
         """Returns created or updated environment asset.
 
@@ -198,7 +191,7 @@
             )
         )
 
-    # @monitor_with_activity(logger, "Environment.Get", ActivityType.PUBLICAPI)
+    @monitor_with_activity(logger, "Environment.Get", ActivityType.PUBLICAPI)
     def get(self, name: str, version: str = None, label: str = None) -> Environment:
         """Returns the specified environment asset.
 
@@ -240,7 +233,7 @@
 
         return Environment._from_rest_object(env_version_resource)
 
-    # @monitor_with_activity(logger, "Environment.List", ActivityType.PUBLICAPI)
+    @monitor_with_activity(logger, "Environment.List", ActivityType.PUBLICAPI)
     def list(
         self,
         name: str = None,
@@ -293,7 +286,7 @@
             )
         )
 
-    # @monitor_with_activity(logger, "Environment.Delete", ActivityType.PUBLICAPI)
+    @monitor_with_activity(logger, "Environment.Delete", ActivityType.PUBLICAPI)
     def archive(self, name: str, version: str = None, label: str = None) -> None:
         """Archive an environment or an environment version.
 
@@ -315,7 +308,7 @@
             label=label,
         )
 
-    # @monitor_with_activity(logger, "Environment.Restore", ActivityType.PUBLICAPI)
+    @monitor_with_activity(logger, "Environment.Restore", ActivityType.PUBLICAPI)
     def restore(self, name: str, version: str = None, label: str = None) -> None:
         """Restore an archived environment version.
 
