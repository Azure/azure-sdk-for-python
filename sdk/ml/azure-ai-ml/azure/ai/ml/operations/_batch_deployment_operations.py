--- conflicted
+++ resolved
@@ -14,6 +14,7 @@
     OperationScope,
     _ScopeDependentOperations,
 )
+from azure.ai.ml._telemetry import ActivityType, monitor_with_activity
 from azure.ai.ml._utils._azureml_polling import AzureMLPolling
 from azure.ai.ml._utils._arm_id_utils import AMLVersionedArmId
 from azure.ai.ml._utils._endpoint_utils import upload_dependencies, validate_scoring_script
@@ -30,11 +31,7 @@
 from ._operation_orchestrator import OperationOrchestrator
 
 ops_logger = OpsLogger(__name__)
-<<<<<<< HEAD
-module_logger = ops_logger.module_logger
-=======
 logger, module_logger = ops_logger.package_logger, ops_logger.module_logger
->>>>>>> dce54150
 
 
 class BatchDeploymentOperations(_ScopeDependentOperations):
@@ -55,7 +52,7 @@
         **kwargs: Dict,
     ):
         super(BatchDeploymentOperations, self).__init__(operation_scope, operation_config)
-        # ops_logger.update_info(kwargs)
+        ops_logger.update_info(kwargs)
         self._batch_deployment = service_client_05_2022.batch_deployments
         self._batch_job_deployment = kwargs.pop("service_client_09_2020_dataplanepreview").batch_job_deployment
         self._batch_endpoint_operations = service_client_05_2022.batch_endpoints
@@ -66,11 +63,7 @@
         self._requests_pipeline: HttpPipeline = kwargs.pop("requests_pipeline")
 
     @distributed_trace
-<<<<<<< HEAD
-    # @monitor_with_activity(logger, "BatchDeployment.BeginCreateOrUpdate", ActivityType.PUBLICAPI)
-=======
     @monitor_with_activity(logger, "BatchDeployment.BeginCreateOrUpdate", ActivityType.PUBLICAPI)
->>>>>>> dce54150
     def begin_create_or_update(
         self,
         deployment: BatchDeployment,
@@ -81,21 +74,12 @@
 
         :param deployment: The deployment entity.
         :type deployment: ~azure.ai.ml.entities.BatchDeployment
-<<<<<<< HEAD
-        :raises ~azure.ai.ml.exceptions.ValidationException: Raised if OnlineDeployment cannot be
-            successfully validated. Details will be provided in the error message.
-        :raises ~azure.ai.ml.exceptions.AssetException: Raised if OnlineDeployment assets
-            (e.g. Data, Code, Model, Environment) cannot be successfully validated.
-            Details will be provided in the error message.
-        :raises ~azure.ai.ml.exceptions.ModelException: Raised if OnlineDeployment model
-=======
         :raises ~azure.ai.ml.exceptions.ValidationException: Raised if BatchDeployment cannot be
             successfully validated. Details will be provided in the error message.
         :raises ~azure.ai.ml.exceptions.AssetException: Raised if BatchDeployment assets
             (e.g. Data, Code, Model, Environment) cannot be successfully validated.
             Details will be provided in the error message.
         :raises ~azure.ai.ml.exceptions.ModelException: Raised if BatchDeployment model
->>>>>>> dce54150
             cannot be successfully validated. Details will be provided in the error message.
         :return: A poller to track the operation status.
         :rtype: ~azure.core.polling.LROPoller[~azure.ai.ml.entities.BatchDeployment]
@@ -142,7 +126,7 @@
             raise ex
 
     @distributed_trace
-    # @monitor_with_activity(logger, "BatchDeployment.Get", ActivityType.PUBLICAPI)
+    @monitor_with_activity(logger, "BatchDeployment.Get", ActivityType.PUBLICAPI)
     def get(self, name: str, endpoint_name: str) -> BatchDeployment:
         """Get a deployment resource.
 
@@ -167,7 +151,7 @@
         return deployment
 
     @distributed_trace
-    # @monitor_with_activity(logger, "BatchDeployment.BeginDelete", ActivityType.PUBLICAPI)
+    @monitor_with_activity(logger, "BatchDeployment.BeginDelete", ActivityType.PUBLICAPI)
     def begin_delete(self, name: str, endpoint_name: str) -> LROPoller[None]:
         """Delete a batch deployment.
 
@@ -200,7 +184,7 @@
         return delete_poller
 
     @distributed_trace
-    # @monitor_with_activity(logger, "BatchDeployment.List", ActivityType.PUBLICAPI)
+    @monitor_with_activity(logger, "BatchDeployment.List", ActivityType.PUBLICAPI)
     def list(self, endpoint_name: str) -> ItemPaged[BatchDeployment]:
         """List a deployment resource.
 
@@ -218,11 +202,7 @@
         )
 
     @distributed_trace
-<<<<<<< HEAD
-    # @monitor_with_activity(logger, "BatchDeployment.ListJobs", ActivityType.PUBLICAPI)
-=======
     @monitor_with_activity(logger, "BatchDeployment.ListJobs", ActivityType.PUBLICAPI)
->>>>>>> dce54150
     def list_jobs(self, endpoint_name: str, *, name: str = None) -> ItemPaged[BatchJob]:
         """List jobs under the provided batch endpoint deployment. This is only
         valid for batch endpoint.
@@ -233,11 +213,7 @@
         :type name: str
         :raise: Exception if endpoint_type is not BATCH_ENDPOINT_TYPE
         :return: List of jobs
-<<<<<<< HEAD
-        :rtype: ItemPaged[BatchJob]
-=======
         :rtype: ~azure.core.paging.ItemPaged[BatchJob]
->>>>>>> dce54150
         """
 
         workspace_operations = self._all_operations.all_operations[AzureMLResourceType.WORKSPACE]
