# ---------------------------------------------------------
# Copyright (c) Microsoft Corporation. All rights reserved.
# ---------------------------------------------------------

# pylint: disable=protected-access

from typing import Dict
import re

<<<<<<< HEAD
from azure.ai.ml.entities._deployment.batch_job import BatchJob
=======
>>>>>>> 80970bf2
from azure.ai.ml._restclient.v2022_05_01 import AzureMachineLearningWorkspaces as ServiceClient052022
from azure.ai.ml._scope_dependent_operations import (
    OperationConfig,
    OperationsContainer,
    OperationScope,
    _ScopeDependentOperations,
)
from azure.ai.ml._utils._azureml_polling import AzureMLPolling
from azure.ai.ml._utils._arm_id_utils import AMLVersionedArmId
from azure.ai.ml._utils._endpoint_utils import upload_dependencies, validate_scoring_script
from azure.ai.ml._utils._http_utils import HttpPipeline
from azure.ai.ml._utils._logger_utils import OpsLogger
from azure.ai.ml._utils.utils import _get_mfe_base_url_from_discovery_service, modified_operation_client
from azure.ai.ml.constants._common import AzureMLResourceType, LROConfigurations, ARM_ID_PREFIX
from azure.ai.ml.entities import BatchDeployment, BatchJob
from azure.core.credentials import TokenCredential
from azure.core.paging import ItemPaged
from azure.core.polling import LROPoller
from azure.core.tracing.decorator import distributed_trace

from ._operation_orchestrator import OperationOrchestrator

ops_logger = OpsLogger(__name__)
module_logger = ops_logger.module_logger


class BatchDeploymentOperations(_ScopeDependentOperations):
    """BatchDeploymentOperations.

    You should not instantiate this class directly. Instead, you should
    create an MLClient instance that instantiates it for you and
    attaches it as an attribute.
    """

    def __init__(
        self,
        operation_scope: OperationScope,
        operation_config: OperationConfig,
        service_client_05_2022: ServiceClient052022,
        all_operations: OperationsContainer,
        credentials: TokenCredential = None,
        **kwargs: Dict,
    ):
        super(BatchDeploymentOperations, self).__init__(operation_scope, operation_config)
        # ops_logger.update_info(kwargs)
        self._batch_deployment = service_client_05_2022.batch_deployments
        self._batch_job_deployment = kwargs.pop("service_client_09_2020_dataplanepreview").batch_job_deployment
        self._batch_endpoint_operations = service_client_05_2022.batch_endpoints
        self._all_operations = all_operations
        self._credentials = credentials
        self._init_kwargs = kwargs

        self._requests_pipeline: HttpPipeline = kwargs.pop("requests_pipeline")

    @distributed_trace
    # @monitor_with_activity(logger, "BatchDeployment.BeginCreateOrUpdate", ActivityType.PUBLICAPI)
    def begin_create_or_update(
        self,
        deployment: BatchDeployment,
        *,
        skip_script_validation: bool = False,
    ) -> LROPoller[BatchDeployment]:
        """Create or update a batch deployment.

        :param deployment: The deployment entity.
        :type deployment: ~azure.ai.ml.entities.BatchDeployment
        :raises ~azure.ai.ml.exceptions.ValidationException: Raised if OnlineDeployment cannot be
            successfully validated. Details will be provided in the error message.
        :raises ~azure.ai.ml.exceptions.AssetException: Raised if OnlineDeployment assets
            (e.g. Data, Code, Model, Environment) cannot be successfully validated.
            Details will be provided in the error message.
        :raises ~azure.ai.ml.exceptions.ModelException: Raised if OnlineDeployment model
            cannot be successfully validated. Details will be provided in the error message.
        :return: A poller to track the operation status.
        :rtype: ~azure.core.polling.LROPoller[~azure.ai.ml.entities.BatchDeployment]
        """


        if (
            not skip_script_validation
            and deployment
            and deployment.code_configuration
            and not deployment.code_configuration.code.startswith(ARM_ID_PREFIX)
            and not re.match(AMLVersionedArmId.REGEX_PATTERN, deployment.code_configuration.code)
        ):
            validate_scoring_script(deployment)
        module_logger.debug("Checking endpoint %s exists", deployment.endpoint_name)
        self._batch_endpoint_operations.get(
            endpoint_name=deployment.endpoint_name,
            resource_group_name=self._resource_group_name,
            workspace_name=self._workspace_name,
        )
        orchestrators = OperationOrchestrator(
            operation_container=self._all_operations,
            operation_scope=self._operation_scope,
            operation_config=self._operation_config,
        )
        upload_dependencies(deployment, orchestrators)

        try:
            location = self._get_workspace_location()
            deployment_rest = deployment._to_rest_object(location=location)

            poller = self._batch_deployment.begin_create_or_update(
                resource_group_name=self._resource_group_name,
                workspace_name=self._workspace_name,
                endpoint_name=deployment.endpoint_name,
                deployment_name=deployment.name,
                body=deployment_rest,
                **self._init_kwargs,
                cls=lambda response, deserialized, headers: BatchDeployment._from_rest_object(deserialized),
            )
            return poller

        except Exception as ex:
            raise ex

    @distributed_trace
    # @monitor_with_activity(logger, "BatchDeployment.Get", ActivityType.PUBLICAPI)
    def get(self, name: str, endpoint_name: str) -> BatchDeployment:
        """Get a deployment resource.

        :param name: The name of the deployment
        :type name: str
        :param endpoint_name: The name of the endpoint
        :type endpoint_name: str
        :return: a deployment entity
        :rtype: ~azure.ai.ml.entities.BatchDeployment
        """

        deployment = BatchDeployment._from_rest_object(
            self._batch_deployment.get(
                endpoint_name=endpoint_name,
                deployment_name=name,
                resource_group_name=self._resource_group_name,
                workspace_name=self._workspace_name,
                **self._init_kwargs,
            )
        )
        deployment.endpoint_name = endpoint_name
        return deployment

    @distributed_trace
    # @monitor_with_activity(logger, "BatchDeployment.BeginDelete", ActivityType.PUBLICAPI)
    def begin_delete(self, name: str, endpoint_name: str) -> LROPoller[None]:
        """Delete a batch deployment.

        :param name: Name of the batch deployment.
        :type name: str
        :param endpoint_name: Name of the batch endpoint
        :type endpoint_name: str
        :return: A poller to track the operation status.
        :rtype: ~azure.core.polling.LROPoller[None]
        """
        path_format_arguments = {
            "endpointName": name,
            "resourceGroupName": self._resource_group_name,
            "workspaceName": self._workspace_name,
        }

        delete_poller = self._batch_deployment.begin_delete(
            resource_group_name=self._resource_group_name,
            workspace_name=self._workspace_name,
            endpoint_name=endpoint_name,
            deployment_name=name,
            polling=AzureMLPolling(
                LROConfigurations.POLL_INTERVAL,
                path_format_arguments=path_format_arguments,
                **self._init_kwargs,
            ),
            polling_interval=LROConfigurations.POLL_INTERVAL,
            **self._init_kwargs,
        )
        return delete_poller

    @distributed_trace
    # @monitor_with_activity(logger, "BatchDeployment.List", ActivityType.PUBLICAPI)
    def list(self, endpoint_name: str) -> ItemPaged[BatchDeployment]:
        """List a deployment resource.

        :param endpoint_name: The name of the endpoint
        :type endpoint_name: str
        :return: An iterator of deployment entities
        :rtype: ~azure.core.paging.ItemPaged[~azure.ai.ml.entities.BatchDeployment]
        """
        result = self._batch_deployment.list(
            endpoint_name=endpoint_name,
            resource_group_name=self._resource_group_name,
            workspace_name=self._workspace_name,
            cls=lambda objs: [BatchDeployment._from_rest_object(obj) for obj in objs],
            **self._init_kwargs,
        )

        return result

    @distributed_trace
    # @monitor_with_activity(logger, "BatchDeployment.ListJobs", ActivityType.PUBLICAPI)
<<<<<<< HEAD
    def list_jobs(self, endpoint_name: str, *, name: str = None) -> List[BatchJob]:
=======
    def list_jobs(self, endpoint_name: str, *, name: str = None) -> ItemPaged[BatchJob]:
>>>>>>> 80970bf2
        """List jobs under the provided batch endpoint deployment. This is only
        valid for batch endpoint.

        :param endpoint_name: Name of endpoint.
        :type endpoint_name: str
        :param name: (Optional) Name of deployment.
        :type name: str
        :raise: Exception if endpoint_type is not BATCH_ENDPOINT_TYPE
        :return: List of jobs
<<<<<<< HEAD
        :rtype: List[BatchJob]
=======
        :rtype: ItemPaged[BatchJob]
>>>>>>> 80970bf2
        """

        workspace_operations = self._all_operations.all_operations[AzureMLResourceType.WORKSPACE]
        mfe_base_uri = _get_mfe_base_url_from_discovery_service(
            workspace_operations, self._workspace_name, self._requests_pipeline
        )

        with modified_operation_client(self._batch_job_deployment, mfe_base_uri):
    
            result = self._batch_job_deployment.list(
                endpoint_name=endpoint_name,
                deployment_name=name,
                resource_group_name=self._resource_group_name,
                workspace_name=self._workspace_name,
                cls=lambda objs: [BatchJob._from_rest_object(obj) for obj in objs],
                **self._init_kwargs,
            )

            return list(result)

    def _get_workspace_location(self) -> str:
        """Get the workspace location TODO[TASK 1260265]: can we cache this
        information and only refresh when the operation_scope is changed?"""
        return self._all_operations.all_operations[AzureMLResourceType.WORKSPACE].get(self._workspace_name).location<|MERGE_RESOLUTION|>--- conflicted
+++ resolved
@@ -6,12 +6,11 @@
 
 from typing import Dict
 import re
-
-<<<<<<< HEAD
+import json
+
 from azure.ai.ml.entities._deployment.batch_job import BatchJob
-=======
->>>>>>> 80970bf2
 from azure.ai.ml._restclient.v2022_05_01 import AzureMachineLearningWorkspaces as ServiceClient052022
+from azure.ai.ml._restclient.v2020_09_01_dataplanepreview import AzureMachineLearningWorkspaces as ServiceClientDataPlanePreview
 from azure.ai.ml._scope_dependent_operations import (
     OperationConfig,
     OperationsContainer,
@@ -23,8 +22,8 @@
 from azure.ai.ml._utils._endpoint_utils import upload_dependencies, validate_scoring_script
 from azure.ai.ml._utils._http_utils import HttpPipeline
 from azure.ai.ml._utils._logger_utils import OpsLogger
-from azure.ai.ml._utils.utils import _get_mfe_base_url_from_discovery_service, modified_operation_client
-from azure.ai.ml.constants._common import AzureMLResourceType, LROConfigurations, ARM_ID_PREFIX
+from azure.ai.ml._utils.utils import _get_mfe_base_url_from_discovery_service, create_requests_pipeline_with_retry, download_text_from_url
+from azure.ai.ml.constants._common import AzureMLResourceType, LROConfigurations, ARM_ID_PREFIX, API_URL_KEY
 from azure.ai.ml.entities import BatchDeployment, BatchJob
 from azure.core.credentials import TokenCredential
 from azure.core.paging import ItemPaged
@@ -57,13 +56,23 @@
         super(BatchDeploymentOperations, self).__init__(operation_scope, operation_config)
         # ops_logger.update_info(kwargs)
         self._batch_deployment = service_client_05_2022.batch_deployments
-        self._batch_job_deployment = kwargs.pop("service_client_09_2020_dataplanepreview").batch_job_deployment
+        self._batch_job_deployment = None
         self._batch_endpoint_operations = service_client_05_2022.batch_endpoints
         self._all_operations = all_operations
         self._credentials = credentials
         self._init_kwargs = kwargs
 
         self._requests_pipeline: HttpPipeline = kwargs.pop("requests_pipeline")
+
+    @property
+    def _dataset_dataplane_client(self) -> ServiceClientDataPlanePreview:
+        workspace_operations = self._all_operations.all_operations[AzureMLResourceType.WORKSPACE]
+        mfe_base_uri = _get_mfe_base_url_from_discovery_service(
+            workspace_operations, self._workspace_name, self._requests_pipeline
+        ) 
+        return ServiceClientDataPlanePreview(
+                credential=self._credentials, base_url=mfe_base_uri, subscription_id=self._subscription_id
+            )
 
     @distributed_trace
     # @monitor_with_activity(logger, "BatchDeployment.BeginCreateOrUpdate", ActivityType.PUBLICAPI)
@@ -208,11 +217,7 @@
 
     @distributed_trace
     # @monitor_with_activity(logger, "BatchDeployment.ListJobs", ActivityType.PUBLICAPI)
-<<<<<<< HEAD
-    def list_jobs(self, endpoint_name: str, *, name: str = None) -> List[BatchJob]:
-=======
     def list_jobs(self, endpoint_name: str, *, name: str = None) -> ItemPaged[BatchJob]:
->>>>>>> 80970bf2
         """List jobs under the provided batch endpoint deployment. This is only
         valid for batch endpoint.
 
@@ -222,30 +227,31 @@
         :type name: str
         :raise: Exception if endpoint_type is not BATCH_ENDPOINT_TYPE
         :return: List of jobs
-<<<<<<< HEAD
-        :rtype: List[BatchJob]
-=======
         :rtype: ItemPaged[BatchJob]
->>>>>>> 80970bf2
-        """
-
-        workspace_operations = self._all_operations.all_operations[AzureMLResourceType.WORKSPACE]
-        mfe_base_uri = _get_mfe_base_url_from_discovery_service(
-            workspace_operations, self._workspace_name, self._requests_pipeline
-        )
-
-        with modified_operation_client(self._batch_job_deployment, mfe_base_uri):
-    
-            result = self._batch_job_deployment.list(
-                endpoint_name=endpoint_name,
-                deployment_name=name,
-                resource_group_name=self._resource_group_name,
-                workspace_name=self._workspace_name,
-                cls=lambda objs: [BatchJob._from_rest_object(obj) for obj in objs],
-                **self._init_kwargs,
-            )
-
-            return list(result)
+        """
+
+
+        self._batch_job_deployment = self._dataset_dataplane_client.batch_job_deployment
+
+
+        result = self._batch_job_deployment.list(
+            endpoint_name=endpoint_name,
+            deployment_name=name,
+            resource_group_name=self._resource_group_name,
+            workspace_name=self._workspace_name,
+            cls=lambda objs: [BatchJob._from_rest_object(obj) for obj in objs],
+            **self._init_kwargs,
+        )
+
+
+
+        # This is necessary as the paged result need to be resolved inside the context manager
+        return result
+
+    def _get_workspace_location(self) -> str:
+        """Get the workspace location TODO[TASK 1260265]: can we cache this
+        information and only refresh when the operation_scope is changed?"""
+        return self._all_operations.all_operations[AzureMLResourceType.WORKSPACE].get(self._workspace_name).location
 
     def _get_workspace_location(self) -> str:
         """Get the workspace location TODO[TASK 1260265]: can we cache this
