# ---------------------------------------------------------
# Copyright (c) Microsoft Corporation. All rights reserved.
# ---------------------------------------------------------

# pylint: disable=protected-access

from typing import Dict, Union

from marshmallow.exceptions import ValidationError as SchemaValidationError

from azure.ai.ml._artifacts._artifact_utilities import _check_and_upload_path
from azure.ai.ml._artifacts._constants import (
    ASSET_PATH_ERROR,
    CHANGED_ASSET_PATH_MSG,
    CHANGED_ASSET_PATH_MSG_NO_PERSONAL_DATA,
)
from azure.ai.ml._exception_helper import log_and_raise_error
from azure.ai.ml._restclient.v2021_10_01_dataplanepreview import (
    AzureMachineLearningWorkspaces as ServiceClient102021Dataplane,
)
from azure.ai.ml._restclient.v2022_10_01_preview import AzureMachineLearningWorkspaces as ServiceClient102022
from azure.ai.ml._scope_dependent_operations import OperationConfig, OperationScope, _ScopeDependentOperations
<<<<<<< HEAD
=======
from azure.ai.ml._telemetry import ActivityType, monitor_with_activity
>>>>>>> dce54150
from azure.ai.ml._utils._logger_utils import OpsLogger
from azure.ai.ml._utils._registry_utils import get_asset_body_for_registry_storage, get_sas_uri_for_registry_asset
from azure.ai.ml.entities._assets import Code
from azure.ai.ml.exceptions import (
    AssetPathException,
    ErrorCategory,
    ErrorTarget,
    ValidationErrorType,
    ValidationException,
)
from azure.ai.ml.operations._datastore_operations import DatastoreOperations
from azure.core.exceptions import HttpResponseError

ops_logger = OpsLogger(__name__)
<<<<<<< HEAD
module_logger = ops_logger.module_logger
=======
logger, module_logger = ops_logger.package_logger, ops_logger.module_logger
>>>>>>> dce54150


class CodeOperations(_ScopeDependentOperations):
    """Represents a client for performing operations on code assets.

    You should not instantiate this class directly. Instead, you should
    create MLClient and use this client via the property MLClient.code
    """

    def __init__(
        self,
        operation_scope: OperationScope,
        operation_config: OperationConfig,
        service_client: Union[ServiceClient102022, ServiceClient102021Dataplane],
        datastore_operations: DatastoreOperations,
        **kwargs: Dict,
    ):
        super(CodeOperations, self).__init__(operation_scope, operation_config)
        # ops_logger.update_info(kwargs)
        self._service_client = service_client
        self._version_operation = service_client.code_versions
        self._container_operation = service_client.code_containers
        self._datastore_operation = datastore_operations
        self._init_kwargs = kwargs

    # @monitor_with_activity(logger, "Code.CreateOrUpdate", ActivityType.PUBLICAPI)
    def create_or_update(self, code: Code) -> Code:
        """Returns created or updated code asset.

        If not already in storage, asset will be uploaded to the workspace's default datastore.

        :param code: Code asset object.
        :type code: Code
        :raises ~azure.ai.ml.exceptions.AssetPathException: Raised when the Code artifact path is
            already linked to another asset
        :raises ~azure.ai.ml.exceptions.ValidationException: Raised if Code cannot be successfully validated.
            Details will be provided in the error message.
        :raises ~azure.ai.ml.exceptions.EmptyDirectoryError: Raised if local path provided points to an empty directory.
        :return: Code asset object.
        :rtype: ~azure.ai.ml.entities.Code
        """
        try:
            name = code.name
            version = code.version
            sas_uri = None

            if self._registry_name:
                sas_uri = get_sas_uri_for_registry_asset(
                    service_client=self._service_client,
                    name=name,
                    version=version,
                    resource_group=self._resource_group_name,
                    registry=self._registry_name,
                    body=get_asset_body_for_registry_storage(self._registry_name, "codes", name, version),
                )
            code, _ = _check_and_upload_path(
                artifact=code, asset_operations=self, sas_uri=sas_uri, artifact_type=ErrorTarget.CODE
            )

            # For anonymous code, if the code already exists in storage, we reuse the name,
            # version stored in the storage metadata so the same anonymous code won't be created again.
            if code._is_anonymous:
                name = code.name
                version = code.version

            code_version_resource = code._to_rest_object()

            result = (
                self._version_operation.begin_create_or_update(
                    name=name,
                    version=version,
                    registry_name=self._registry_name,
                    resource_group_name=self._operation_scope.resource_group_name,
                    body=code_version_resource,
                    **self._init_kwargs,
                ).result()
                if self._registry_name
                else self._version_operation.create_or_update(
                    name=name,
                    version=version,
                    workspace_name=self._workspace_name,
                    resource_group_name=self._operation_scope.resource_group_name,
                    body=code_version_resource,
                    **self._init_kwargs,
                )
            )

            if not result:
                return self.get(name=name, version=version)
            return Code._from_rest_object(result)
        except Exception as ex:
            if isinstance(ex, (ValidationException, SchemaValidationError)):
                log_and_raise_error(ex)
            elif isinstance(ex, HttpResponseError):
                # service side raises an exception if we attempt to update an existing asset's asset path
                if str(ex) == ASSET_PATH_ERROR:
                    raise AssetPathException(
                        message=CHANGED_ASSET_PATH_MSG,
                        target=ErrorTarget.CODE,
                        no_personal_data_message=CHANGED_ASSET_PATH_MSG_NO_PERSONAL_DATA,
                        error_category=ErrorCategory.USER_ERROR,
                    )
            raise ex

    # @monitor_with_activity(logger, "Code.Get", ActivityType.PUBLICAPI)
    def get(self, name: str, version: str) -> Code:
        """Returns information about the specified code asset.

        :param name: Name of the code asset.
        :type name: str
        :param version: Version of the code asset.
        :type version: str
        :raises ~azure.ai.ml.exceptions.ValidationException: Raised if Code cannot be successfully validated.
            Details will be provided in the error message.
        :return: Code asset object.
        :rtype: ~azure.ai.ml.entities.Code
        """
        if not version:
            msg = "Code asset version must be specified as part of name parameter, in format 'name:version'."
            raise ValidationException(
                message=msg,
                target=ErrorTarget.CODE,
                no_personal_data_message=msg,
                error_category=ErrorCategory.USER_ERROR,
                error_type=ValidationErrorType.INVALID_VALUE,
            )
        code_version_resource = (
            self._version_operation.get(
                name=name,
                version=version,
                resource_group_name=self._operation_scope.resource_group_name,
                registry_name=self._registry_name,
                **self._init_kwargs,
            )
            if self._registry_name
            else self._version_operation.get(
                name=name,
                version=version,
                resource_group_name=self._operation_scope.resource_group_name,
                workspace_name=self._workspace_name,
                **self._init_kwargs,
            )
        )
        return Code._from_rest_object(code_version_resource)<|MERGE_RESOLUTION|>--- conflicted
+++ resolved
@@ -20,10 +20,7 @@
 )
 from azure.ai.ml._restclient.v2022_10_01_preview import AzureMachineLearningWorkspaces as ServiceClient102022
 from azure.ai.ml._scope_dependent_operations import OperationConfig, OperationScope, _ScopeDependentOperations
-<<<<<<< HEAD
-=======
 from azure.ai.ml._telemetry import ActivityType, monitor_with_activity
->>>>>>> dce54150
 from azure.ai.ml._utils._logger_utils import OpsLogger
 from azure.ai.ml._utils._registry_utils import get_asset_body_for_registry_storage, get_sas_uri_for_registry_asset
 from azure.ai.ml.entities._assets import Code
@@ -38,11 +35,7 @@
 from azure.core.exceptions import HttpResponseError
 
 ops_logger = OpsLogger(__name__)
-<<<<<<< HEAD
-module_logger = ops_logger.module_logger
-=======
 logger, module_logger = ops_logger.package_logger, ops_logger.module_logger
->>>>>>> dce54150
 
 
 class CodeOperations(_ScopeDependentOperations):
@@ -61,14 +54,14 @@
         **kwargs: Dict,
     ):
         super(CodeOperations, self).__init__(operation_scope, operation_config)
-        # ops_logger.update_info(kwargs)
+        ops_logger.update_info(kwargs)
         self._service_client = service_client
         self._version_operation = service_client.code_versions
         self._container_operation = service_client.code_containers
         self._datastore_operation = datastore_operations
         self._init_kwargs = kwargs
 
-    # @monitor_with_activity(logger, "Code.CreateOrUpdate", ActivityType.PUBLICAPI)
+    @monitor_with_activity(logger, "Code.CreateOrUpdate", ActivityType.PUBLICAPI)
     def create_or_update(self, code: Code) -> Code:
         """Returns created or updated code asset.
 
@@ -147,7 +140,7 @@
                     )
             raise ex
 
-    # @monitor_with_activity(logger, "Code.Get", ActivityType.PUBLICAPI)
+    @monitor_with_activity(logger, "Code.Get", ActivityType.PUBLICAPI)
     def get(self, name: str, version: str) -> Code:
         """Returns information about the specified code asset.
 
