--- conflicted
+++ resolved
@@ -21,12 +21,7 @@
 from azure.ai.ml._restclient.v2022_10_01_preview import AzureMachineLearningWorkspaces as ServiceClient102022
 from azure.ai.ml._scope_dependent_operations import OperationConfig, OperationScope, _ScopeDependentOperations
 
-<<<<<<< HEAD
 from azure.ai.ml._telemetry import ActivityType, monitor_with_activity
-from azure.ai.ml._utils._http_utils import HttpPipeline
-=======
-# from azure.ai.ml._telemetry import ActivityType, monitor_with_activity
->>>>>>> d33f0205
 from azure.ai.ml._utils._logger_utils import OpsLogger
 from azure.ai.ml._utils._registry_utils import get_asset_body_for_registry_storage, get_sas_uri_for_registry_asset
 from azure.ai.ml.entities._assets import Code
@@ -67,13 +62,7 @@
         self._datastore_operation = datastore_operations
         self._init_kwargs = kwargs
 
-<<<<<<< HEAD
-        self._requests_pipeline: HttpPipeline = kwargs.pop("requests_pipeline")
-
     @monitor_with_activity(logger, "Code.CreateOrUpdate", ActivityType.PUBLICAPI)
-=======
-    # @monitor_with_activity(logger, "Code.CreateOrUpdate", ActivityType.PUBLICAPI)
->>>>>>> d33f0205
     def create_or_update(self, code: Code) -> Code:
         """Returns created or updated code asset.
 
