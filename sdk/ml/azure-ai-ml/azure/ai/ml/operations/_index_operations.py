# ---------------------------------------------------------
# Copyright (c) Microsoft Corporation. All rights reserved.
# ---------------------------------------------------------

# pylint: disable=protected-access
import json
from typing import Any, Dict, Iterable, Optional, Union, Callable, List

from azure.ai.ml._artifacts._artifact_utilities import _check_and_upload_path

# cspell:disable-next-line
from azure.ai.ml._restclient.azure_ai_assets_v2024_04_01.azureaiassetsv20240401 import (
    MachineLearningServicesClient as AzureAiAssetsClient042024,
)

# cspell:disable-next-line
from azure.ai.ml._restclient.azure_ai_assets_v2024_04_01.azureaiassetsv20240401.models import Index as RestIndex
from azure.ai.ml._restclient.v2023_04_01_preview.models import ListViewType
from azure.ai.ml._scope_dependent_operations import (
    OperationConfig,
    OperationsContainer,
    OperationScope,
    _ScopeDependentOperations,
)
from azure.ai.ml._telemetry import ActivityType, monitor_with_activity
from azure.ai.ml._utils._asset_utils import _resolve_label_to_asset
from azure.ai.ml._utils._http_utils import HttpPipeline
from azure.ai.ml._utils._logger_utils import OpsLogger
from azure.ai.ml._utils.utils import _get_base_urls_from_discovery_service
from azure.ai.ml.constants._common import AzureMLResourceType, WorkspaceDiscoveryUrlKey, AssetTypes
from azure.ai.ml.entities._assets import Index
from azure.ai.ml.exceptions import ErrorCategory, ErrorTarget, ValidationErrorType, ValidationException
from azure.ai.ml.operations._datastore_operations import DatastoreOperations
from azure.core.credentials import TokenCredential

from azure.ai.ml.entities import PipelineJob, PipelineJobSettings
from azure.ai.ml.entities._inputs_outputs import Input
from azure.ai.ml.entities._indexes import (
    AzureAISearchConfig,
    IndexDataSource,
    LocalSource,
    GitSource,
    ModelConfiguration,
)
from azure.ai.ml.entities._indexes.entities.data_index import (
    CitationRegex,
    Data,
    DataIndex,
    Embedding,
    IndexSource,
    IndexStore,
)
from azure.ai.ml.entities._indexes.utils._open_ai_utils import build_open_ai_protocol, build_connection_id
from azure.ai.ml.entities._credentials import ManagedIdentityConfiguration, UserIdentityConfiguration
from azure.ai.ml.dsl import pipeline
from azure.ai.ml.entities._indexes.data_index_func import index_data as index_data_func
from azure.ai.ml._utils._asset_utils import (
    _validate_auto_delete_setting_in_data_output,
    _validate_workspace_managed_datastore,
)

ops_logger = OpsLogger(__name__)
module_logger = ops_logger.module_logger


class IndexOperations(_ScopeDependentOperations):
    """Represents a client for performing operations on index assets.

    You should not instantiate this class directly. Instead, you should create MLClient and use this client via the
    property MLClient.index
    """

    def __init__(
        self,
        *,
        operation_scope: OperationScope,
        operation_config: OperationConfig,
        credential: TokenCredential,
        datastore_operations: DatastoreOperations,
        all_operations: OperationsContainer,
        **kwargs: Any,
    ):
        super().__init__(operation_scope, operation_config)
        ops_logger.update_info(kwargs)
        self._credential = credential
        # Dataplane service clients are lazily created as they are needed
        self.__azure_ai_assets_client: Optional[AzureAiAssetsClient042024] = None
        # Kwargs to propagate to dataplane service clients
        self._service_client_kwargs: Dict[str, Any] = kwargs.pop("_service_client_kwargs", {})
        self._all_operations = all_operations

        self._datastore_operation: DatastoreOperations = datastore_operations
        self._requests_pipeline: HttpPipeline = kwargs.pop("requests_pipeline")

        # Maps a label to a function which given an asset name,
        # returns the asset associated with the label
        self._managed_label_resolver: Dict[str, Callable[[str], Index]] = {"latest": self._get_latest_version}

    @property
    def _azure_ai_assets(self) -> AzureAiAssetsClient042024:
        """Lazily instantiated client for azure ai assets api.

        .. note::

            Property is lazily instantiated since the api's base url depends on the user's workspace, and
            must be fetched remotely.
        """
        if self.__azure_ai_assets_client is None:
            workspace_operations = self._all_operations.all_operations[AzureMLResourceType.WORKSPACE]

            endpoint = _get_base_urls_from_discovery_service(
                workspace_operations, self._operation_scope.workspace_name, self._requests_pipeline
            )[WorkspaceDiscoveryUrlKey.API]

            self.__azure_ai_assets_client = AzureAiAssetsClient042024(
                endpoint=endpoint,
                subscription_id=self._operation_scope.subscription_id,
                resource_group_name=self._operation_scope.resource_group_name,
                workspace_name=self._operation_scope.workspace_name,
                credential=self._credential,
                **self._service_client_kwargs,
            )

        return self.__azure_ai_assets_client

    @monitor_with_activity(ops_logger, "Index.CreateOrUpdate", ActivityType.PUBLICAPI)
    def create_or_update(self, index: Index, **kwargs) -> Index:
        """Returns created or updated index asset.

        If not already in storage, asset will be uploaded to the workspace's default datastore.

        :param index: Index asset object.
        :type index: Index
        :return: Index asset object.
        :rtype: ~azure.ai.ml.entities.Index
        """

        if not index.name:
            msg = "Must specify a name."
            raise ValidationException(
                message=msg,
                target=ErrorTarget.INDEX,
                no_personal_data_message=msg,
                error_category=ErrorCategory.USER_ERROR,
                error_type=ValidationErrorType.MISSING_FIELD,
            )

        if not index.version:
            if not index._auto_increment_version:
                msg = "Must specify a version."
                raise ValidationException(
                    message=msg,
                    target=ErrorTarget.INDEX,
                    no_personal_data_message=msg,
                    error_category=ErrorCategory.USER_ERROR,
                    error_type=ValidationErrorType.MISSING_FIELD,
                )

            next_version = self._azure_ai_assets.indexes.get_next_version(index.name).next_version

            if next_version is None:
                msg = "Version not specified, could not automatically increment version. Set a version to resolve."
                raise ValidationException(
                    message=msg,
                    target=ErrorTarget.INDEX,
                    no_personal_data_message=msg,
                    error_category=ErrorCategory.SYSTEM_ERROR,
                    error_type=ValidationErrorType.MISSING_FIELD,
                )

            index.version = str(next_version)

        _ = _check_and_upload_path(
            artifact=index,
            asset_operations=self,
            datastore_name=index.datastore,
            artifact_type=ErrorTarget.INDEX,
            show_progress=self._show_progress,
        )

        return Index._from_rest_object(
            self._azure_ai_assets.indexes.create_or_update(
                name=index.name, version=index.version, body=index._to_rest_object(), **kwargs
            )
        )

    @monitor_with_activity(ops_logger, "Index.Get", ActivityType.PUBLICAPI)
    def get(self, name: str, *, version: Optional[str] = None, label: Optional[str] = None, **kwargs) -> Index:
        """Returns information about the specified index asset.

        :param str name: Name of the index asset.
        :keyword Optional[str] version: Version of the index asset. Mutually exclusive with `label`.
        :keyword Optional[str] label: The label of the index asset. Mutually exclusive with  `version`.
        :raises ~azure.ai.ml.exceptions.ValidationException: Raised if Index cannot be successfully validated.
            Details will be provided in the error message.
        :return: Index asset object.
        :rtype: ~azure.ai.ml.entities.Index
        """
        if version and label:
            msg = "Cannot specify both version and label."
            raise ValidationException(
                message=msg,
                target=ErrorTarget.INDEX,
                no_personal_data_message=msg,
                error_category=ErrorCategory.USER_ERROR,
                error_type=ValidationErrorType.INVALID_VALUE,
            )

        if label:
            return _resolve_label_to_asset(self, name, label)

        if not version:
            msg = "Must provide either version or label."
            raise ValidationException(
                message=msg,
                target=ErrorTarget.INDEX,
                no_personal_data_message=msg,
                error_category=ErrorCategory.USER_ERROR,
                error_type=ValidationErrorType.MISSING_FIELD,
            )

        index_version_resource = self._azure_ai_assets.indexes.get(name=name, version=version, **kwargs)

        return Index._from_rest_object(index_version_resource)

    def _get_latest_version(self, name: str) -> Index:
        return Index._from_rest_object(self._azure_ai_assets.indexes.get_latest(name))

    @monitor_with_activity(ops_logger, "Index.List", ActivityType.PUBLICAPI)
    def list(
        self, name: Optional[str] = None, *, list_view_type: ListViewType = ListViewType.ACTIVE_ONLY, **kwargs
    ) -> Iterable[Index]:
        """List all Index assets in workspace.

        If an Index is specified by name, list all version of that Index.

        :param name: Name of the model.
        :type name: Optional[str]
        :keyword list_view_type: View type for including/excluding (for example) archived models.
            Defaults to :attr:`ListViewType.ACTIVE_ONLY`.
        :paramtype list_view_type: ListViewType
        :return: An iterator like instance of Index objects
        :rtype: ~azure.core.paging.ItemPaged[~azure.ai.ml.entities.Index]
        """

        def cls(rest_indexes: Iterable[RestIndex]) -> List[Index]:
            return [Index._from_rest_object(i) for i in rest_indexes]

        if name is None:
            return self._azure_ai_assets.indexes.list_latest(cls=cls, **kwargs)

<<<<<<< HEAD
        return self._azure_ai_assets.indexes.list(name, list_view_type=list_view_type, cls=cls)

    # pylint: disable=too-many-locals
    def build_index(
        self,
        *,
        ######## required args ##########
        name: str,
        embeddings_model_config: ModelConfiguration,
        ######## chunking information ##########
        data_source_citation_url: Optional[str] = None,
        tokens_per_chunk: Optional[int] = None,
        token_overlap_across_chunks: Optional[int] = None,
        input_glob: Optional[str] = None,
        ######## other generic args ########
        document_path_replacement_regex: Optional[str] = None,
        ######## Azure AI Search index info ########
        index_config: Optional[AzureAISearchConfig] = None,  # todo better name?
        ######## data source info ########
        input_source: Union[IndexDataSource, str],
        input_source_credential: Optional[Union[ManagedIdentityConfiguration, UserIdentityConfiguration]] = None,
    ) -> Union["MLIndex", "Job"]:  # type: ignore[name-defined]
        """Builds an index on the cloud using the Azure AI Resources service.

        :keyword name: The name of the index to be created.
        :paramtype name: str
        :keyword embeddings_model_config: Model config for the embedding model.
        :paramtype embeddings_model_config: ~azure.ai.ml.entities._indexes.ModelConfiguration
        :keyword data_source_citation_url: The URL of the data source.
        :paramtype data_source_citation_url: Optional[str]
        :keyword tokens_per_chunk: The size of chunks to be used for indexing.
        :paramtype tokens_per_chunk: Optional[int]
        :keyword token_overlap_across_chunks: The amount of overlap between chunks.
        :paramtype token_overlap_across_chunks: Optional[int]
        :keyword input_glob: The glob pattern to be used for indexing.
        :paramtype input_glob: Optional[str]
        :keyword document_path_replacement_regex: The regex pattern for replacing document paths.
        :paramtype document_path_replacement_regex: Optional[str]
        :keyword index_config: The configuration for the ACS output.
        :paramtype index_config: Optional[~azure.ai.ml.entities._indexes.AzureAISearchConfig]
        :keyword input_source: The input source for the index.
        :paramtype input_source: Union[~azure.ai.ml.entities._indexes.IndexDataSource, str]
        :keyword input_source_credential: The identity to be used for the index.
        :paramtype input_source_credential: Optional[Union[~azure.ai.ml.entities.ManagedIdentityConfiguration,
            ~azure.ai.ml.entities.UserIdentityConfiguration]]
        :return: If the `source_input` is a GitSource, returns a created DataIndex Job object.
        :rtype: Union[~azure.ai.ml.entities._indexes.MLIndex, ~azure.ai.ml.entities.Job]
        :raises ValueError: If the `source_input` is not type ~typing.Str or
            ~azure.ai.ml.entities._indexes.LocalSource.
        """
        if document_path_replacement_regex:
            document_path_replacement_regex = json.loads(document_path_replacement_regex)

        data_index = DataIndex(
            name=name,
            source=IndexSource(
                input_data=Data(
                    type="uri_folder",
                    path=".",
                ),
                input_glob=input_glob,
                chunk_size=tokens_per_chunk,
                chunk_overlap=token_overlap_across_chunks,
                citation_url=data_source_citation_url,
                citation_url_replacement_regex=(
                    CitationRegex(
                        match_pattern=document_path_replacement_regex["match_pattern"],  # type: ignore[index]
                        replacement_pattern=document_path_replacement_regex[
                            "replacement_pattern"  # type: ignore[index]
                        ],
                    )
                    if document_path_replacement_regex
                    else None
                ),
            ),
            embedding=Embedding(
                model=build_open_ai_protocol(
                    model=embeddings_model_config.model_name, deployment=embeddings_model_config.deployment_name
                ),
                connection=build_connection_id(embeddings_model_config.connection_name, self._operation_scope),
            ),
            index=(
                IndexStore(
                    type="acs",
                    connection=build_connection_id(index_config.ai_search_connection_id, self._operation_scope),
                    name=index_config.ai_search_index_name,
                )
                if index_config is not None
                else IndexStore(type="faiss")
            ),
            # name is replaced with a unique value each time the job is run
            path=f"azureml://datastores/workspaceblobstore/paths/indexes/{name}/{{name}}",
        )

        if isinstance(input_source, LocalSource):
            data_index.source.input_data = Data(
                type="uri_folder",
                path=input_source.input_data.path,
            )

            return self._create_data_indexing_job(data_index=data_index, identity=input_source_credential)

        if isinstance(input_source, str):
            data_index.source.input_data = Data(
                type="uri_folder",
                path=input_source,
            )

            return self._create_data_indexing_job(data_index=data_index, identity=input_source_credential)

        if isinstance(input_source, GitSource):
            from azure.ai.ml import MLClient

            ml_registry = MLClient(credential=self._credential, registry_name="azureml")
            git_clone_component = ml_registry.components.get("llm_rag_git_clone", label="latest")

            # Clone Git Repo and use as input to index_job
            @pipeline(default_compute="serverless")  # type: ignore[call-overload]
            def git_to_index(
                git_url,
                branch_name="",
                git_connection_id="",
            ):
                git_clone = git_clone_component(git_repository=git_url, branch_name=branch_name)
                git_clone.environment_variables["AZUREML_WORKSPACE_CONNECTION_ID_GIT"] = git_connection_id

                index_job = index_data_func(
                    description=data_index.description,
                    data_index=data_index,
                    input_data_override=git_clone.outputs.output_data,
                    ml_client=MLClient(
                        subscription_id=self._subscription_id,
                        resource_group_name=self._resource_group_name,
                        workspace_name=self._workspace_name,
                        credential=self._credential,
                    ),
                )
                # pylint: disable=no-member
                return index_job.outputs

            git_index_job = git_to_index(
                git_url=input_source.git_url,
                branch_name=input_source.git_branch_name,
                git_connection_id=input_source.git_connection_id,
            )
            # Ensure repo cloned each run to get latest, comment out to have first clone reused.
            git_index_job.settings.force_rerun = True

            # Submit the DataIndex Job
            return self._all_operations.all_operations[AzureMLResourceType.JOB].create_or_update(git_index_job)
        raise ValueError(f"Unsupported input source type {type(input_source)}")

    def _create_data_indexing_job(
        self,
        data_index: DataIndex,
        identity: Optional[Union[ManagedIdentityConfiguration, UserIdentityConfiguration]] = None,
        compute: str = "serverless",
        serverless_instance_type: Optional[str] = None,
        input_data_override: Optional[Input] = None,
        submit_job: bool = True,
        **kwargs,
    ) -> PipelineJob:
        """
        Returns the data import job that is creating the data asset.

        :param data_index: DataIndex object.
        :type data_index: azure.ai.ml.entities._dataindex
        :param identity: Identity configuration for the job.
        :type identity: Optional[Union[ManagedIdentityConfiguration, UserIdentityConfiguration]]
        :param compute: The compute target to use for the job. Default: "serverless".
        :type compute: str
        :param serverless_instance_type: The instance type to use for serverless compute.
        :type serverless_instance_type: Optional[str]
        :param input_data_override: Input data override for the job.
            Used to pipe output of step into DataIndex Job in a pipeline.
        :type input_data_override: Optional[Input]
        :param submit_job: Whether to submit the job to the service. Default: True.
        :type submit_job: bool
        :return: data import job object.
        :rtype: ~azure.ai.ml.entities.PipelineJob.
        """
        # pylint: disable=no-member
        from azure.ai.ml import MLClient

        default_name = "data_index_" + data_index.name if data_index.name is not None else ""
        experiment_name = kwargs.pop("experiment_name", None) or default_name
        data_index.type = AssetTypes.URI_FOLDER

        # avoid specifying auto_delete_setting in job output now
        _validate_auto_delete_setting_in_data_output(data_index.auto_delete_setting)

        # block customer specified path on managed datastore
        data_index.path = _validate_workspace_managed_datastore(data_index.path)

        if "${{name}}" not in str(data_index.path) and "{name}" not in str(data_index.path):
            data_index.path = str(data_index.path).rstrip("/") + "/${{name}}"

        index_job = index_data_func(
            description=data_index.description or kwargs.pop("description", None) or default_name,
            name=data_index.name or kwargs.pop("name", None),
            display_name=kwargs.pop("display_name", None) or default_name,
            experiment_name=experiment_name,
            compute=compute,
            serverless_instance_type=serverless_instance_type,
            data_index=data_index,
            ml_client=MLClient(
                subscription_id=self._subscription_id,
                resource_group_name=self._resource_group_name,
                workspace_name=self._workspace_name,
                credential=self._credential,
            ),
            identity=identity,
            input_data_override=input_data_override,
            **kwargs,
        )
        index_pipeline = PipelineJob(
            description=index_job.description,
            tags=index_job.tags,
            name=index_job.name,
            display_name=index_job.display_name,
            experiment_name=experiment_name,
            properties=index_job.properties or {},
            settings=PipelineJobSettings(force_rerun=True, default_compute=compute),
            jobs={default_name: index_job},
        )
        index_pipeline.properties["azureml.mlIndexAssetName"] = data_index.name
        index_pipeline.properties["azureml.mlIndexAssetKind"] = data_index.index.type
        index_pipeline.properties["azureml.mlIndexAssetSource"] = kwargs.pop("mlindex_asset_source", "Data Asset")

        if submit_job:
            return self._all_operations.all_operations[AzureMLResourceType.JOB].create_or_update(
                job=index_pipeline, skip_validation=True, **kwargs
            )
        return index_pipeline
=======
        return self._azure_ai_assets.indexes.list(name, list_view_type=list_view_type, cls=cls, **kwargs)
>>>>>>> cda953ca
<|MERGE_RESOLUTION|>--- conflicted
+++ resolved
@@ -249,8 +249,7 @@
         if name is None:
             return self._azure_ai_assets.indexes.list_latest(cls=cls, **kwargs)
 
-<<<<<<< HEAD
-        return self._azure_ai_assets.indexes.list(name, list_view_type=list_view_type, cls=cls)
+        return self._azure_ai_assets.indexes.list(name, list_view_type=list_view_type, cls=cls, **kwargs)
 
     # pylint: disable=too-many-locals
     def build_index(
@@ -483,7 +482,4 @@
             return self._all_operations.all_operations[AzureMLResourceType.JOB].create_or_update(
                 job=index_pipeline, skip_validation=True, **kwargs
             )
-        return index_pipeline
-=======
-        return self._azure_ai_assets.indexes.list(name, list_view_type=list_view_type, cls=cls, **kwargs)
->>>>>>> cda953ca
+        return index_pipeline