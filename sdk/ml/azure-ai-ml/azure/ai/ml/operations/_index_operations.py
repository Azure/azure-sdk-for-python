--- conflicted
+++ resolved
@@ -123,10 +123,6 @@
         :return: Index asset object.
         :rtype: ~azure.ai.ml.entities.Index
         """
-<<<<<<< HEAD
-        if not index.version and index._auto_increment_version:
-            index.version = self._azure_ai_assets.indexes.get_next_version(index.name).next_version
-=======
 
         if not index.name:
             msg = "Must specify a name."
@@ -163,7 +159,6 @@
 
             index.version = str(next_version)
 
->>>>>>> 8e6ed951
         _ = _check_and_upload_path(
             artifact=index,
             asset_operations=self,
