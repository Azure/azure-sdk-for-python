# ---------------------------------------------------------
# Copyright (c) Microsoft Corporation. All rights reserved.
# ---------------------------------------------------------

# pylint: disable=protected-access,unused-argument

from typing import Dict, Iterable

<<<<<<< HEAD
from azure.ai.ml._restclient.v2022_10_01_preview import \
    AzureMachineLearningWorkspaces as ServiceClient102022
from azure.ai.ml._scope_dependent_operations import (OperationsContainer,
                                                     OperationScope)
from azure.ai.ml._telemetry import ActivityType, monitor_with_activity
=======
from azure.ai.ml._restclient.v2022_10_01_preview import AzureMachineLearningWorkspaces as ServiceClient102022
from azure.ai.ml._restclient.v2022_10_01_preview.models import Registry as RestRegistry
from azure.ai.ml._scope_dependent_operations import OperationsContainer, OperationScope
>>>>>>> 24a12c1f
from azure.ai.ml._utils._logger_utils import OpsLogger
from azure.ai.ml.entities import Registry
from azure.ai.ml.exceptions import (ErrorCategory, ErrorTarget,
                                    ValidationException)
from azure.core.credentials import TokenCredential
from azure.core.polling import LROPoller

from azure.ai.ml._utils._experimental import experimental
from .._utils._azureml_polling import AzureMLPolling
from ..constants._common import LROConfigurations

ops_logger = OpsLogger(__name__)
module_logger = ops_logger.module_logger

@experimental
class RegistryOperations:
    """RegistryOperations.

    You should not instantiate this class directly. Instead, you should
    create an MLClient instance that instantiates it for you and
    attaches it as an attribute.
    """

    def __init__(
        self,
        operation_scope: OperationScope,
        service_client: ServiceClient102022,
        all_operations: OperationsContainer,
        credentials: TokenCredential = None,
        **kwargs: Dict,
    ):
        # ops_logger.update_info(kwargs)
        self._subscription_id = operation_scope.subscription_id
        self._resource_group_name = operation_scope.resource_group_name
        self._default_registry_name = operation_scope.registry_name
        self._operation = service_client.registries
        self._all_operations = all_operations
        self._credentials = credentials
        self.containerRegistry = "none"
        self._init_kwargs = kwargs

    # @monitor_with_activity(logger, "Registry.List", ActivityType.PUBLICAPI)
    def list(self) -> Iterable[Registry]:
        """List all registries that the user has access to in the current
        resource group.

        :return: An iterator like instance of Registry objects
        :rtype: ~azure.core.paging.ItemPaged[Registry]
        """

        return self._operation.list(cls=lambda objs: [Registry._from_rest_object(obj) for obj in objs], \
            resource_group_name=self._resource_group_name)

<<<<<<< HEAD
    @monitor_with_activity(logger, "Registry.Get", ActivityType.PUBLICAPI)
    def get(self, name: str) -> Registry:
=======
    # @monitor_with_activity(logger, "Registry.Get", ActivityType.PUBLICAPI)
    def get(self, name: str = None) -> Registry:
>>>>>>> 24a12c1f
        """Get a registry by name.

        :param name: Name of the registry.
        :type name: str
        :raises ~azure.ai.ml.exceptions.ValidationException: Raised if Registry name cannot be
            successfully validated. Details will be provided in the error message.
        :return: The registry with the provided name.
        :rtype: ~azure.ai.ml.entities.Registry
        """

        registry_name = self._check_registry_name(name)
        resource_group = self._resource_group_name
        obj = self._operation.get(resource_group, registry_name)
        return Registry._from_rest_object(obj)

    def _check_registry_name(self, name) -> str:
        registry_name = name or self._default_registry_name
        if not registry_name:
            msg = "Please provide a registry name or use a MLClient with a registry name set."
            raise ValidationException(
                message=msg,
                target=ErrorTarget.REGISTRY,
                no_personal_data_message=msg,
                error_category=ErrorCategory.USER_ERROR,
            )
        return registry_name

<<<<<<< HEAD
    def _get_polling(self, name):
        """Return the polling with custom poll interval."""
        path_format_arguments = {
            "registryName": name,
            "resourceGroupName": self._resource_group_name,
        }
        return AzureMLPolling(
            LROConfigurations.POLL_INTERVAL,
            path_format_arguments=path_format_arguments,
        )

    @monitor_with_activity(logger, "Registry.BeginCreate", ActivityType.PUBLICAPI)
    def begin_create(
=======
    # @monitor_with_activity(logger, "Registry.BeginCreate", ActivityType.PUBLICAPI)
    def begin_create_or_update(
>>>>>>> 24a12c1f
        self,
        registry: Registry,
        **kwargs: Dict,
    ) -> LROPoller[Registry]:
        """Create a new Azure Machine Learning Registry.

        Returns the registry if already exists.

        :param registry: Registry definition.
        :type registry: Registry
        :return: A poller to track the operation status.
        :rtype: LROPoller
        """
        registry_data = registry._to_rest_object()
        poller = self._operation.begin_create_or_update(
            resource_group_name=self._resource_group_name,
            registry_name=registry.name,
            body=registry_data,
            polling=self._get_polling(registry.name),
            cls=lambda response, deserialized, headers: Registry._from_rest_object(
                deserialized),
        )

        return poller<|MERGE_RESOLUTION|>--- conflicted
+++ resolved
@@ -6,17 +6,10 @@
 
 from typing import Dict, Iterable
 
-<<<<<<< HEAD
 from azure.ai.ml._restclient.v2022_10_01_preview import \
     AzureMachineLearningWorkspaces as ServiceClient102022
 from azure.ai.ml._scope_dependent_operations import (OperationsContainer,
                                                      OperationScope)
-from azure.ai.ml._telemetry import ActivityType, monitor_with_activity
-=======
-from azure.ai.ml._restclient.v2022_10_01_preview import AzureMachineLearningWorkspaces as ServiceClient102022
-from azure.ai.ml._restclient.v2022_10_01_preview.models import Registry as RestRegistry
-from azure.ai.ml._scope_dependent_operations import OperationsContainer, OperationScope
->>>>>>> 24a12c1f
 from azure.ai.ml._utils._logger_utils import OpsLogger
 from azure.ai.ml.entities import Registry
 from azure.ai.ml.exceptions import (ErrorCategory, ErrorTarget,
@@ -58,7 +51,7 @@
         self.containerRegistry = "none"
         self._init_kwargs = kwargs
 
-    # @monitor_with_activity(logger, "Registry.List", ActivityType.PUBLICAPI)
+    #@ monitor_with_activity(logger, "Registry.List", ActivityType.PUBLICAPI)
     def list(self) -> Iterable[Registry]:
         """List all registries that the user has access to in the current
         resource group.
@@ -70,13 +63,8 @@
         return self._operation.list(cls=lambda objs: [Registry._from_rest_object(obj) for obj in objs], \
             resource_group_name=self._resource_group_name)
 
-<<<<<<< HEAD
-    @monitor_with_activity(logger, "Registry.Get", ActivityType.PUBLICAPI)
-    def get(self, name: str) -> Registry:
-=======
     # @monitor_with_activity(logger, "Registry.Get", ActivityType.PUBLICAPI)
     def get(self, name: str = None) -> Registry:
->>>>>>> 24a12c1f
         """Get a registry by name.
 
         :param name: Name of the registry.
@@ -104,7 +92,6 @@
             )
         return registry_name
 
-<<<<<<< HEAD
     def _get_polling(self, name):
         """Return the polling with custom poll interval."""
         path_format_arguments = {
@@ -116,12 +103,8 @@
             path_format_arguments=path_format_arguments,
         )
 
-    @monitor_with_activity(logger, "Registry.BeginCreate", ActivityType.PUBLICAPI)
+    # @monitor_with_activity(logger, "Registry.BeginCreate", ActivityType.PUBLICAPI)
     def begin_create(
-=======
-    # @monitor_with_activity(logger, "Registry.BeginCreate", ActivityType.PUBLICAPI)
-    def begin_create_or_update(
->>>>>>> 24a12c1f
         self,
         registry: Registry,
         **kwargs: Dict,
