# ---------------------------------------------------------
# Copyright (c) Microsoft Corporation. All rights reserved.
# ---------------------------------------------------------

# pylint: disable=protected-access,unused-argument

from typing import Dict, Iterable

from azure.ai.ml._restclient.v2022_10_01_preview import \
    AzureMachineLearningWorkspaces as ServiceClient102022
from azure.ai.ml._scope_dependent_operations import (OperationsContainer,
                                                     OperationScope)
from azure.ai.ml._telemetry import ActivityType, monitor_with_activity
from azure.ai.ml._utils._logger_utils import OpsLogger
from azure.ai.ml.entities import Registry
from azure.ai.ml.exceptions import (ErrorCategory, ErrorTarget,
                                    ValidationException)
from azure.core.credentials import TokenCredential
from azure.core.polling import LROPoller

from azure.ai.ml._utils._experimental import experimental
from .._utils._azureml_polling import AzureMLPolling
from ..constants._common import LROConfigurations, Scope

ops_logger = OpsLogger(__name__)
logger, module_logger = ops_logger.package_logger, ops_logger.module_logger


class RegistryOperations:
    """RegistryOperations.

    You should not instantiate this class directly. Instead, you should
    create an MLClient instance that instantiates it for you and
    attaches it as an attribute.
    """

    def __init__(
        self,
        operation_scope: OperationScope,
        service_client: ServiceClient102022,
        all_operations: OperationsContainer,
        credentials: TokenCredential = None,
        **kwargs: Dict,
    ):
        ops_logger.update_info(kwargs)
        self._subscription_id = operation_scope.subscription_id
        self._resource_group_name = operation_scope.resource_group_name
        self._default_registry_name = operation_scope.registry_name
        self._operation = service_client.registries
        self._all_operations = all_operations
        self._credentials = credentials
        self.containerRegistry = "none"
        self._init_kwargs = kwargs

    @monitor_with_activity(logger, "Registry.List", ActivityType.PUBLICAPI)
    @experimental
    def list(self, *, scope: str = Scope.RESOURCE_GROUP) -> Iterable[Registry]:
        """List all registries that the user has access to in the current
        resource group or subscription.

        :param scope: scope of the listing, "resource_group" or "subscription", defaults to "resource_group"
        :type scope: str, optional
        :return: An iterator like instance of Registry objects
        :rtype: ~azure.core.paging.ItemPaged[Registry]
        """
        if scope.lower() == Scope.SUBSCRIPTION:
            return self._operation.list_by_subscription(
                cls=lambda objs: [Registry._from_rest_object(obj) for obj in objs]
            )
        return self._operation.list(cls=lambda objs: [Registry._from_rest_object(obj) for obj in objs], \
            resource_group_name=self._resource_group_name)

    @monitor_with_activity(logger, "Registry.Get", ActivityType.PUBLICAPI)
    @experimental
    def get(self, name: str = None) -> Registry:
        """Get a registry by name.

        :param name: Name of the registry.
        :type name: str
        :raises ~azure.ai.ml.exceptions.ValidationException: Raised if Registry name cannot be
            successfully validated. Details will be provided in the error message.
        :return: The registry with the provided name.
        :rtype: ~azure.ai.ml.entities.Registry
        """

        registry_name = self._check_registry_name(name)
        resource_group = self._resource_group_name
        obj = self._operation.get(resource_group, registry_name)
        return Registry._from_rest_object(obj)

    def _check_registry_name(self, name) -> str:
        registry_name = name or self._default_registry_name
        if not registry_name:
            msg = "Please provide a registry name or use a MLClient with a registry name set."
            raise ValidationException(
                message=msg,
                target=ErrorTarget.REGISTRY,
                no_personal_data_message=msg,
                error_category=ErrorCategory.USER_ERROR,
            )
        return registry_name

    def _get_polling(self, name):
        """Return the polling with custom poll interval."""
        path_format_arguments = {
            "registryName": name,
            "resourceGroupName": self._resource_group_name,
        }
        return AzureMLPolling(
            LROConfigurations.POLL_INTERVAL,
            path_format_arguments=path_format_arguments,
        )

    @monitor_with_activity(logger, "Registry.BeginCreate", ActivityType.PUBLICAPI)
    @experimental
    def begin_create(
        self,
        registry: Registry,
        **kwargs: Dict,
    ) -> LROPoller[Registry]:
        """Create a new Azure Machine Learning Registry.

        Returns the registry if already exists.

        :param registry: Registry definition.
        :type registry: Registry
        :return: A poller to track the operation status.
        :rtype: LROPoller
        """
        registry_data = registry._to_rest_object()
        poller = self._operation.begin_create_or_update(
            resource_group_name=self._resource_group_name,
            registry_name=registry.name,
            body=registry_data,
            polling=self._get_polling(registry.name),
            cls=lambda response, deserialized, headers: Registry._from_rest_object(
                deserialized),
        )

        return poller


    @monitor_with_activity(logger, "Registry.Delete", ActivityType.PUBLICAPI)
    @experimental
<<<<<<< HEAD
    # @monitor_with_activity(logger, "Registry.BeginDelete", ActivityType.PUBLICAPI)
    def begin_delete(self, *, name: str, **kwargs: Dict) -> LROPoller[Registry]:
=======
    def delete(self, *, name: str, **kwargs: Dict) -> None:
>>>>>>> a8d274f3
        """Delete a registry. Returns nothing on a successful operation.

        :param name: Name of the registry
        :type name: str
        :return: A poller to track the operation status.
        :rtype: LROPoller
        """
        resource_group = kwargs.get("resource_group") or self._resource_group_name
        return self._operation.begin_delete(
            resource_group_name=resource_group,
            registry_name=name,
            **self._init_kwargs,
        )<|MERGE_RESOLUTION|>--- conflicted
+++ resolved
@@ -142,12 +142,8 @@
 
     @monitor_with_activity(logger, "Registry.Delete", ActivityType.PUBLICAPI)
     @experimental
-<<<<<<< HEAD
     # @monitor_with_activity(logger, "Registry.BeginDelete", ActivityType.PUBLICAPI)
     def begin_delete(self, *, name: str, **kwargs: Dict) -> LROPoller[Registry]:
-=======
-    def delete(self, *, name: str, **kwargs: Dict) -> None:
->>>>>>> a8d274f3
         """Delete a registry. Returns nothing on a successful operation.
 
         :param name: Name of the registry
