# ---------------------------------------------------------
# Copyright (c) Microsoft Corporation. All rights reserved.
# ---------------------------------------------------------

# pylint: disable=protected-access,unused-argument

from typing import Dict, Iterable

from azure.ai.ml._restclient.v2022_10_01_preview import \
    AzureMachineLearningWorkspaces as ServiceClient102022
from azure.ai.ml._scope_dependent_operations import (OperationsContainer,
                                                     OperationScope)
<<<<<<< HEAD
=======
from azure.ai.ml._telemetry import ActivityType, monitor_with_activity
>>>>>>> dce54150
from azure.ai.ml._utils._logger_utils import OpsLogger
from azure.ai.ml.entities import Registry
from azure.ai.ml.exceptions import (ErrorCategory, ErrorTarget,
                                    ValidationException)
from azure.core.credentials import TokenCredential
from azure.core.polling import LROPoller

from azure.ai.ml._utils._experimental import experimental
from .._utils._azureml_polling import AzureMLPolling
from ..constants._common import LROConfigurations, Scope
<<<<<<< HEAD
=======

ops_logger = OpsLogger(__name__)
logger, module_logger = ops_logger.package_logger, ops_logger.module_logger
>>>>>>> dce54150

ops_logger = OpsLogger(__name__)
module_logger = ops_logger.module_logger

@experimental
class RegistryOperations:
    """RegistryOperations.

    You should not instantiate this class directly. Instead, you should
    create an MLClient instance that instantiates it for you and
    attaches it as an attribute.
    """

    def __init__(
        self,
        operation_scope: OperationScope,
        service_client: ServiceClient102022,
        all_operations: OperationsContainer,
        credentials: TokenCredential = None,
        **kwargs: Dict,
    ):
        # ops_logger.update_info(kwargs)
        self._subscription_id = operation_scope.subscription_id
        self._resource_group_name = operation_scope.resource_group_name
        self._default_registry_name = operation_scope.registry_name
        self._operation = service_client.registries
        self._all_operations = all_operations
        self._credentials = credentials
        self.containerRegistry = "none"
        self._init_kwargs = kwargs

<<<<<<< HEAD
    #@ monitor_with_activity(logger, "Registry.List", ActivityType.PUBLICAPI)
=======
    @monitor_with_activity(logger, "Registry.List", ActivityType.PUBLICAPI)
    @experimental
>>>>>>> dce54150
    def list(self, *, scope: str = Scope.RESOURCE_GROUP) -> Iterable[Registry]:
        """List all registries that the user has access to in the current
        resource group or subscription.

        :param scope: scope of the listing, "resource_group" or "subscription", defaults to "resource_group"
        :type scope: str, optional
        :return: An iterator like instance of Registry objects
        :rtype: ~azure.core.paging.ItemPaged[Registry]
        """
        if scope.lower() == Scope.SUBSCRIPTION:
            return self._operation.list_by_subscription(
                cls=lambda objs: [Registry._from_rest_object(obj) for obj in objs]
            )
        return self._operation.list(cls=lambda objs: [Registry._from_rest_object(obj) for obj in objs], \
            resource_group_name=self._resource_group_name)

<<<<<<< HEAD
    # @monitor_with_activity(logger, "Registry.Get", ActivityType.PUBLICAPI)
=======
    @monitor_with_activity(logger, "Registry.Get", ActivityType.PUBLICAPI)
    @experimental
>>>>>>> dce54150
    def get(self, name: str = None) -> Registry:
        """Get a registry by name.

        :param name: Name of the registry.
        :type name: str
        :raises ~azure.ai.ml.exceptions.ValidationException: Raised if Registry name cannot be
            successfully validated. Details will be provided in the error message.
        :return: The registry with the provided name.
        :rtype: ~azure.ai.ml.entities.Registry
        """

        registry_name = self._check_registry_name(name)
        resource_group = self._resource_group_name
        obj = self._operation.get(resource_group, registry_name)
        return Registry._from_rest_object(obj)

    def _check_registry_name(self, name) -> str:
        registry_name = name or self._default_registry_name
        if not registry_name:
            msg = "Please provide a registry name or use a MLClient with a registry name set."
            raise ValidationException(
                message=msg,
                target=ErrorTarget.REGISTRY,
                no_personal_data_message=msg,
                error_category=ErrorCategory.USER_ERROR,
            )
        return registry_name

    def _get_polling(self, name):
        """Return the polling with custom poll interval."""
        path_format_arguments = {
            "registryName": name,
            "resourceGroupName": self._resource_group_name,
        }
        return AzureMLPolling(
            LROConfigurations.POLL_INTERVAL,
            path_format_arguments=path_format_arguments,
        )

<<<<<<< HEAD
    # @monitor_with_activity(logger, "Registry.BeginCreate", ActivityType.PUBLICAPI)
=======
    @monitor_with_activity(logger, "Registry.BeginCreate", ActivityType.PUBLICAPI)
    @experimental
>>>>>>> dce54150
    def begin_create(
        self,
        registry: Registry,
        **kwargs: Dict,
    ) -> LROPoller[Registry]:
<<<<<<< HEAD
        """Create a new Azure Machine Learning Registry.

        Returns the registry if already exists.
=======
        """Create a new Azure Machine Learning Registry,
        or try to update if it already exists.

        Note: Due to service limitations we have to sleep for
        an additional 30~45 seconds AFTER the LRO Poller concludes
        before the registry will be consistently deleted from the
        perspective of subsequent operations.
        If a deletion is required for subsequent operations to
        work properly, callers should implement that logic until the
        service has been fixed to return a reliable LRO.
>>>>>>> dce54150

        :param registry: Registry definition.
        :type registry: Registry
        :return: A poller to track the operation status.
        :rtype: LROPoller
        """
        registry_data = registry._to_rest_object()
        poller = self._operation.begin_create_or_update(
            resource_group_name=self._resource_group_name,
            registry_name=registry.name,
            body=registry_data,
            polling=self._get_polling(registry.name),
            cls=lambda response, deserialized, headers: Registry._from_rest_object(
                deserialized),
        )

<<<<<<< HEAD
        return poller
=======
        return poller


    @monitor_with_activity(logger, "Registry.BeginDelete", ActivityType.PUBLICAPI)
    @experimental
    def begin_delete(self, *, name: str, **kwargs: Dict) -> LROPoller[Registry]:
        """Delete a registry if it exists. Returns nothing on a successful operation.

        :param name: Name of the registry
        :type name: str
        :return: A poller to track the operation status.
        :rtype: LROPoller
        """
        resource_group = kwargs.get("resource_group") or self._resource_group_name
        return self._operation.begin_delete(
            resource_group_name=resource_group,
            registry_name=name,
            **self._init_kwargs,
        )
>>>>>>> dce54150
<|MERGE_RESOLUTION|>--- conflicted
+++ resolved
@@ -10,10 +10,7 @@
     AzureMachineLearningWorkspaces as ServiceClient102022
 from azure.ai.ml._scope_dependent_operations import (OperationsContainer,
                                                      OperationScope)
-<<<<<<< HEAD
-=======
 from azure.ai.ml._telemetry import ActivityType, monitor_with_activity
->>>>>>> dce54150
 from azure.ai.ml._utils._logger_utils import OpsLogger
 from azure.ai.ml.entities import Registry
 from azure.ai.ml.exceptions import (ErrorCategory, ErrorTarget,
@@ -24,17 +21,11 @@
 from azure.ai.ml._utils._experimental import experimental
 from .._utils._azureml_polling import AzureMLPolling
 from ..constants._common import LROConfigurations, Scope
-<<<<<<< HEAD
-=======
 
 ops_logger = OpsLogger(__name__)
 logger, module_logger = ops_logger.package_logger, ops_logger.module_logger
->>>>>>> dce54150
 
-ops_logger = OpsLogger(__name__)
-module_logger = ops_logger.module_logger
 
-@experimental
 class RegistryOperations:
     """RegistryOperations.
 
@@ -51,7 +42,7 @@
         credentials: TokenCredential = None,
         **kwargs: Dict,
     ):
-        # ops_logger.update_info(kwargs)
+        ops_logger.update_info(kwargs)
         self._subscription_id = operation_scope.subscription_id
         self._resource_group_name = operation_scope.resource_group_name
         self._default_registry_name = operation_scope.registry_name
@@ -61,12 +52,8 @@
         self.containerRegistry = "none"
         self._init_kwargs = kwargs
 
-<<<<<<< HEAD
-    #@ monitor_with_activity(logger, "Registry.List", ActivityType.PUBLICAPI)
-=======
     @monitor_with_activity(logger, "Registry.List", ActivityType.PUBLICAPI)
     @experimental
->>>>>>> dce54150
     def list(self, *, scope: str = Scope.RESOURCE_GROUP) -> Iterable[Registry]:
         """List all registries that the user has access to in the current
         resource group or subscription.
@@ -83,12 +70,8 @@
         return self._operation.list(cls=lambda objs: [Registry._from_rest_object(obj) for obj in objs], \
             resource_group_name=self._resource_group_name)
 
-<<<<<<< HEAD
-    # @monitor_with_activity(logger, "Registry.Get", ActivityType.PUBLICAPI)
-=======
     @monitor_with_activity(logger, "Registry.Get", ActivityType.PUBLICAPI)
     @experimental
->>>>>>> dce54150
     def get(self, name: str = None) -> Registry:
         """Get a registry by name.
 
@@ -128,22 +111,13 @@
             path_format_arguments=path_format_arguments,
         )
 
-<<<<<<< HEAD
-    # @monitor_with_activity(logger, "Registry.BeginCreate", ActivityType.PUBLICAPI)
-=======
     @monitor_with_activity(logger, "Registry.BeginCreate", ActivityType.PUBLICAPI)
     @experimental
->>>>>>> dce54150
     def begin_create(
         self,
         registry: Registry,
         **kwargs: Dict,
     ) -> LROPoller[Registry]:
-<<<<<<< HEAD
-        """Create a new Azure Machine Learning Registry.
-
-        Returns the registry if already exists.
-=======
         """Create a new Azure Machine Learning Registry,
         or try to update if it already exists.
 
@@ -154,7 +128,6 @@
         If a deletion is required for subsequent operations to
         work properly, callers should implement that logic until the
         service has been fixed to return a reliable LRO.
->>>>>>> dce54150
 
         :param registry: Registry definition.
         :type registry: Registry
@@ -171,9 +144,6 @@
                 deserialized),
         )
 
-<<<<<<< HEAD
-        return poller
-=======
         return poller
 
 
@@ -192,5 +162,4 @@
             resource_group_name=resource_group,
             registry_name=name,
             **self._init_kwargs,
-        )
->>>>>>> dce54150
+        )