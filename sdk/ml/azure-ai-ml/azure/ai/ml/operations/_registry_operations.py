--- conflicted
+++ resolved
@@ -140,14 +140,9 @@
         return poller
 
 
-    @monitor_with_activity(logger, "Registry.Delete", ActivityType.PUBLICAPI)
+    @monitor_with_activity(logger, "Registry.BeginDelete", ActivityType.PUBLICAPI)
     @experimental
-<<<<<<< HEAD
-    # @monitor_with_activity(logger, "Registry.BeginDelete", ActivityType.PUBLICAPI)
     def begin_delete(self, *, name: str, **kwargs: Dict) -> LROPoller[Registry]:
-=======
-    def delete(self, *, name: str, **kwargs: Dict) -> None:
->>>>>>> 1cb95bf7
         """Delete a registry. Returns nothing on a successful operation.
 
         :param name: Name of the registry
