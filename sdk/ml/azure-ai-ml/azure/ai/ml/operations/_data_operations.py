# ---------------------------------------------------------
# Copyright (c) Microsoft Corporation. All rights reserved.
# ---------------------------------------------------------

# pylint: disable=protected-access

import os
from pathlib import Path
from typing import Dict, List, Optional, Union, Iterable
from contextlib import contextmanager
from azure.ai.ml._utils._registry_utils import get_registry_client


from marshmallow.exceptions import ValidationError as SchemaValidationError

from azure.ai.ml._utils._experimental import experimental
from azure.ai.ml.entities import PipelineJob, PipelineJobSettings
from azure.ai.ml.data_transfer import import_data as import_data_func
from azure.ai.ml.entities._inputs_outputs import Output
from azure.ai.ml.entities._inputs_outputs.external_data import Database
from azure.ai.ml._artifacts._artifact_utilities import _check_and_upload_path
from azure.ai.ml._artifacts._constants import (
    ASSET_PATH_ERROR,
    CHANGED_ASSET_PATH_MSG,
    CHANGED_ASSET_PATH_MSG_NO_PERSONAL_DATA,
)
from azure.ai.ml._exception_helper import log_and_raise_error
from azure.ai.ml._restclient.v2022_10_01_preview.models import ListViewType
from azure.ai.ml._restclient.v2022_10_01 import AzureMachineLearningWorkspaces as ServiceClient102022
from azure.ai.ml._scope_dependent_operations import OperationConfig, OperationScope, _ScopeDependentOperations

from azure.ai.ml._restclient.v2021_10_01_dataplanepreview import (
    AzureMachineLearningWorkspaces as ServiceClient102021Dataplane,
)

from azure.ai.ml._telemetry import ActivityType, monitor_with_activity
from azure.ai.ml._utils._asset_utils import (
    _archive_or_restore,
    _create_or_update_autoincrement,
    _get_latest_version_from_container,
    _resolve_label_to_asset,
)
from azure.ai.ml._utils._data_utils import (
    download_mltable_metadata_schema,
    read_local_mltable_metadata_contents,
    read_remote_mltable_metadata_contents,
    validate_mltable_metadata,
)
from azure.ai.ml._utils._http_utils import HttpPipeline
from azure.ai.ml._utils._logger_utils import OpsLogger
from azure.ai.ml._utils._registry_utils import (
    get_asset_body_for_registry_storage,
    get_sas_uri_for_registry_asset,
)
from azure.ai.ml._utils.utils import is_url
from azure.ai.ml.constants._common import (
    MLTABLE_METADATA_SCHEMA_URL_FALLBACK,
    AssetTypes,
    ASSET_ID_FORMAT,
    AzureMLResourceType,
)
from azure.ai.ml.entities._assets import Data, WorkspaceAssetReference
from azure.ai.ml.entities._data_import.data_import import DataImport
from azure.ai.ml.entities._data.mltable_metadata import MLTableMetadata
from azure.ai.ml.exceptions import (
    AssetPathException,
    ErrorCategory,
    ErrorTarget,
    ValidationErrorType,
    ValidationException,
)
from azure.ai.ml.operations._datastore_operations import DatastoreOperations
from azure.core.exceptions import HttpResponseError
from azure.core.paging import ItemPaged
from azure.core.exceptions import ResourceNotFoundError

ops_logger = OpsLogger(__name__)
logger, module_logger = ops_logger.package_logger, ops_logger.module_logger


class DataOperations(_ScopeDependentOperations):
    def __init__(
        self,
        operation_scope: OperationScope,
        operation_config: OperationConfig,
        service_client: Union[ServiceClient102022, ServiceClient102021Dataplane],
        datastore_operations: DatastoreOperations,
        **kwargs: Dict,
    ):
        super(DataOperations, self).__init__(operation_scope, operation_config)
        ops_logger.update_info(kwargs)
        self._operation = service_client.data_versions
        self._container_operation = service_client.data_containers
        self._datastore_operation = datastore_operations
        self._service_client = service_client
        self._init_kwargs = kwargs
        self._requests_pipeline: HttpPipeline = kwargs.pop("requests_pipeline")
        # Maps a label to a function which given an asset name,
        # returns the asset associated with the label
        self._managed_label_resolver = {"latest": self._get_latest_version}

    @monitor_with_activity(logger, "Data.List", ActivityType.PUBLICAPI)
    def list(
        self,
        name: Optional[str] = None,
        *,
        list_view_type: ListViewType = ListViewType.ACTIVE_ONLY,
    ) -> ItemPaged[Data]:
        """List the data assets of the workspace.

        :param name: Name of a specific data asset, optional.
        :type name: Optional[str]
        :param list_view_type: View type for including/excluding (for example) archived data assets.
            Default: ACTIVE_ONLY.
        :type list_view_type: Optional[ListViewType]
        :return: An iterator like instance of Data objects
        :rtype: ~azure.core.paging.ItemPaged[Data]
        """
        if name:
            return (
                self._operation.list(
                    name=name,
                    registry_name=self._registry_name,
                    cls=lambda objs: [Data._from_rest_object(obj) for obj in objs],
                    list_view_type=list_view_type,
                    **self._scope_kwargs,
                )
                if self._registry_name
                else self._operation.list(
                    name=name,
                    workspace_name=self._workspace_name,
                    cls=lambda objs: [Data._from_rest_object(obj) for obj in objs],
                    list_view_type=list_view_type,
                    **self._scope_kwargs,
                )
            )
        return (
            self._container_operation.list(
                registry_name=self._registry_name,
                cls=lambda objs: [Data._from_container_rest_object(obj) for obj in objs],
                list_view_type=list_view_type,
                **self._scope_kwargs,
            )
            if self._registry_name
            else self._container_operation.list(
                workspace_name=self._workspace_name,
                cls=lambda objs: [Data._from_container_rest_object(obj) for obj in objs],
                list_view_type=list_view_type,
                **self._scope_kwargs,
            )
        )

    def _get(self, name: str, version: Optional[str] = None) -> Data:
        if version:
            return (
                self._operation.get(
                    name=name,
                    version=version,
                    registry_name=self._registry_name,
                    **self._scope_kwargs,
                    **self._init_kwargs,
                )
                if self._registry_name
                else self._operation.get(
                    resource_group_name=self._resource_group_name,
                    workspace_name=self._workspace_name,
                    name=name,
                    version=version,
                    **self._init_kwargs,
                )
            )
        return (
            self._container_operation.get(
                name=name,
                registry_name=self._registry_name,
                **self._scope_kwargs,
                **self._init_kwargs,
            )
            if self._registry_name
            else self._container_operation.get(
                resource_group_name=self._resource_group_name,
                workspace_name=self._workspace_name,
                name=name,
                **self._init_kwargs,
            )
        )

    @monitor_with_activity(logger, "Data.Get", ActivityType.PUBLICAPI)
    def get(self, name: str, version: Optional[str] = None, label: Optional[str] = None) -> Data:
        """Get the specified data asset.

        :param name: Name of data asset.
        :type name: str
        :param version: Version of data asset.
        :type version: str
        :param label: Label of the data asset. (mutually exclusive with version)
        :type label: str
        :raises ~azure.ai.ml.exceptions.ValidationException: Raised if Data cannot be successfully
            identified and retrieved. Details will be provided in the error message.
        :return: Data asset object.
        :rtype: ~azure.ai.ml.entities.Data
        """
        try:
            if version and label:
                msg = "Cannot specify both version and label."
                raise ValidationException(
                    message=msg,
                    target=ErrorTarget.DATA,
                    no_personal_data_message=msg,
                    error_category=ErrorCategory.USER_ERROR,
                    error_type=ValidationErrorType.INVALID_VALUE,
                )

            if label:
                return _resolve_label_to_asset(self, name, label)

            if not version:
                msg = "Must provide either version or label."
                raise ValidationException(
                    message=msg,
                    target=ErrorTarget.DATA,
                    no_personal_data_message=msg,
                    error_category=ErrorCategory.USER_ERROR,
                    error_type=ValidationErrorType.MISSING_FIELD,
                )
            data_version_resource = self._get(name, version)
            return Data._from_rest_object(data_version_resource)
        except (ValidationException, SchemaValidationError) as ex:
            log_and_raise_error(ex)

    @monitor_with_activity(logger, "Data.CreateOrUpdate", ActivityType.PUBLICAPI)
    def create_or_update(self, data: Data) -> Data:
        """Returns created or updated data asset.

        If not already in storage, asset will be uploaded to the workspace's blob storage.

        :param data: Data asset object.
        :type data: azure.ai.ml.entities.Data
        :raises ~azure.ai.ml.exceptions.AssetPathException: Raised when the Data artifact path is
            already linked to another asset
        :raises ~azure.ai.ml.exceptions.ValidationException: Raised if Data cannot be successfully validated.
            Details will be provided in the error message.
        :raises ~azure.ai.ml.exceptions.EmptyDirectoryError: Raised if local path provided points to an empty directory.
        :return: Data asset object.
        :rtype: ~azure.ai.ml.entities.Data
        """
        try:
            name = data.name
            if not data.version and self._registry_name:
                msg = "Data asset version is required for registry"
                raise ValidationException(
                    message=msg,
                    no_personal_data_message=msg,
                    target=ErrorTarget.DATA,
                    error_category=ErrorCategory.USER_ERROR,
                    error_type=ValidationErrorType.MISSING_FIELD,
                )
            version = data.version

            sas_uri = None
            if self._registry_name:
                # If the data asset is a workspace asset, promote to registry
                if isinstance(data, WorkspaceAssetReference):
                    try:
                        self._operation.get(
                            name=data.name,
                            version=data.version,
                            resource_group_name=self._resource_group_name,
                            registry_name=self._registry_name,
                        )
                    except Exception as err:  # pylint: disable=broad-except
                        if isinstance(err, ResourceNotFoundError):
                            pass
                        else:
                            raise err
                    else:
                        msg = "An data asset with this name and version already exists in registry"
                        raise ValidationException(
                            message=msg,
                            no_personal_data_message=msg,
                            target=ErrorTarget.DATA,
                            error_category=ErrorCategory.USER_ERROR,
                        )
                    data_res_obj = data._to_rest_object()
                    result = self._service_client.resource_management_asset_reference.begin_import_method(
                        resource_group_name=self._resource_group_name, registry_name=self._registry_name, body=data
                    ).result()

                    if not result:
                        data_res_obj = self._get(name=data.name, version=data.version)
                        return Data._from_rest_object(data_res_obj)

                sas_uri = get_sas_uri_for_registry_asset(
                    service_client=self._service_client,
                    name=name,
                    version=version,
                    resource_group=self._resource_group_name,
                    registry=self._registry_name,
                    body=get_asset_body_for_registry_storage(self._registry_name, "data", name, version),
                )

            referenced_uris = self._validate(data)
            if referenced_uris:
                data._referenced_uris = referenced_uris

            data, _ = _check_and_upload_path(
                artifact=data,
                asset_operations=self,
                sas_uri=sas_uri,
                artifact_type=ErrorTarget.DATA,
                show_progress=self._show_progress,
            )
            data_version_resource = data._to_rest_object()
            auto_increment_version = data._auto_increment_version

            if auto_increment_version:
                result = _create_or_update_autoincrement(
                    name=data.name,
                    body=data_version_resource,
                    version_operation=self._operation,
                    container_operation=self._container_operation,
                    resource_group_name=self._operation_scope.resource_group_name,
                    workspace_name=self._workspace_name,
                    **self._init_kwargs,
                )
            else:
                result = (
                    self._operation.begin_create_or_update(
                        name=name,
                        version=version,
                        registry_name=self._registry_name,
                        body=data_version_resource,
                        **self._scope_kwargs,
                    ).result()
                    if self._registry_name
                    else self._operation.create_or_update(
                        name=name,
                        version=version,
                        workspace_name=self._workspace_name,
                        body=data_version_resource,
                        **self._scope_kwargs,
                    )
                )

            if not result and self._registry_name:
                result = self._get(name=name, version=version)

            return Data._from_rest_object(result)
        except Exception as ex:
            if isinstance(ex, (ValidationException, SchemaValidationError)):
                log_and_raise_error(ex)
            elif isinstance(ex, HttpResponseError):
                # service side raises an exception if we attempt to update an existing asset's asset path
                if str(ex) == ASSET_PATH_ERROR:
                    raise AssetPathException(
                        message=CHANGED_ASSET_PATH_MSG,
                        tartget=ErrorTarget.DATA,
                        no_personal_data_message=CHANGED_ASSET_PATH_MSG_NO_PERSONAL_DATA,
                        error_category=ErrorCategory.USER_ERROR,
                    )
            raise ex

    @monitor_with_activity(logger, "Data.ImportData", ActivityType.PUBLICAPI)
    @experimental
    def import_data(self, data_import: DataImport, **kwargs) -> PipelineJob:
        """Returns the data import job that is creating the data asset.

        :param data_import: DataImport object.
        :type data_import: azure.ai.ml.entities.DataImport
        :return: data import job object.
        :rtype: ~azure.ai.ml.entities.PipelineJob
        """

        experiment_name = "data_import_" + data_import.name
        data_import.type = AssetTypes.MLTABLE if isinstance(data_import.source, Database) else AssetTypes.URI_FOLDER
        if "${{name}}" not in data_import.path:
            data_import.path = data_import.path.rstrip("/") + "/${{name}}"
        import_job = import_data_func(
            description=data_import.description or experiment_name,
            display_name=experiment_name,
            experiment_name=experiment_name,
            compute="serverless",
            source=data_import.source,
            outputs={
                "sink": Output(
                    type=data_import.type, path=data_import.path, name=data_import.name, version=data_import.version
                )
            },
        )
        import_pipeline = PipelineJob(
            description=data_import.description or experiment_name,
            tags=data_import.tags,
            display_name=experiment_name,
            experiment_name=experiment_name,
            properties=data_import.properties or {},
            settings=PipelineJobSettings(force_rerun=True),
            jobs={experiment_name: import_job},
        )
        import_pipeline.properties["azureml.materializationAssetName"] = data_import.name
        return self._job_operation.create_or_update(job=import_pipeline, skip_validation=True, **kwargs)

    @monitor_with_activity(logger, "Data.ListMaterializationStatus", ActivityType.PUBLICAPI)
    @experimental
    def list_materialization_status(
        self,
        name: str,
        *,
        list_view_type: ListViewType = ListViewType.ACTIVE_ONLY,
        **kwargs,
    ) -> Iterable[PipelineJob]:
        """List materialization jobs of the asset.

        :param name: name of asset being created by the materialization jobs.
        :type name: str
        :param list_view_type: View type for including/excluding (for example) archived jobs. Default: ACTIVE_ONLY.
        :type list_view_type: Optional[ListViewType]
        :return: An iterator like instance of Job objects.
        :rtype: ~azure.core.paging.ItemPaged[PipelineJob]
        """

        return self._job_operation.list(job_type="Pipeline", asset_name=name, list_view_type=list_view_type, **kwargs)

    @monitor_with_activity(logger, "Data.Validate", ActivityType.INTERNALCALL)
    def _validate(self, data: Data) -> Union[List[str], None]:
        if not data.path:
            msg = "Missing data path. Path is required for data."
            raise ValidationException(
                message=msg,
                no_personal_data_message=msg,
                error_type=ValidationErrorType.MISSING_FIELD,
                target=ErrorTarget.DATA,
                error_category=ErrorCategory.USER_ERROR,
            )

        asset_path = str(data.path)
        asset_type = data.type
        base_path = data.base_path

        if asset_type == AssetTypes.MLTABLE:
            if is_url(asset_path):
                try:
                    metadata_contents = read_remote_mltable_metadata_contents(
                        base_uri=asset_path,
                        datastore_operations=self._datastore_operation,
                        requests_pipeline=self._requests_pipeline,
                    )
                    metadata_yaml_path = None
                except Exception:  # pylint: disable=broad-except
                    # skip validation for remote MLTable when the contents cannot be read
                    module_logger.info("Unable to access MLTable metadata at path %s", asset_path)
                    return
            else:
                metadata_contents = read_local_mltable_metadata_contents(path=asset_path)
                metadata_yaml_path = Path(asset_path, "MLTable")
            metadata = MLTableMetadata._load(metadata_contents, metadata_yaml_path)
            mltable_metadata_schema = self._try_get_mltable_metadata_jsonschema(data._mltable_schema_url)
            if mltable_metadata_schema and not data._skip_validation:
                validate_mltable_metadata(
                    mltable_metadata_dict=metadata_contents,
                    mltable_schema=mltable_metadata_schema,
                )
            return metadata.referenced_uris()

        if is_url(asset_path):
            # skip validation for remote URI_FILE or URI_FOLDER
            return

        if os.path.isabs(asset_path):
            _assert_local_path_matches_asset_type(asset_path, asset_type)
        else:
            abs_path = Path(base_path, asset_path).resolve()
            _assert_local_path_matches_asset_type(abs_path, asset_type)

    def _try_get_mltable_metadata_jsonschema(self, mltable_schema_url: str) -> Union[Dict, None]:
        if mltable_schema_url is None:
            mltable_schema_url = MLTABLE_METADATA_SCHEMA_URL_FALLBACK
        try:
            return download_mltable_metadata_schema(mltable_schema_url, self._requests_pipeline)
        except Exception:  # pylint: disable=broad-except
            module_logger.info(
                'Failed to download MLTable metadata jsonschema from "%s", skipping validation', mltable_schema_url
            )
            return None

    @monitor_with_activity(logger, "Data.Archive", ActivityType.PUBLICAPI)
    def archive(
        self,
        name: str,
        version: Optional[str] = None,
        label: Optional[str] = None,
        **kwargs,  # pylint:disable=unused-argument
    ) -> None:
        """Archive a data asset.

        :param name: Name of data asset.
        :type name: str
        :param version: Version of data asset.
        :type version: str
        :param label: Label of the data asset. (mutually exclusive with version)
        :type label: str
        :return: None
        """

        _archive_or_restore(
            asset_operations=self,
            version_operation=self._operation,
            container_operation=self._container_operation,
            is_archived=True,
            name=name,
            version=version,
            label=label,
        )

    @monitor_with_activity(logger, "Data.Restore", ActivityType.PUBLICAPI)
    def restore(
        self,
        name: str,
        version: Optional[str] = None,
        label: Optional[str] = None,
        **kwargs,  # pylint:disable=unused-argument
    ) -> None:
        """Restore an archived data asset.

        :param name: Name of data asset.
        :type name: str
        :param version: Version of data asset.
        :type version: str
        :param label: Label of the data asset. (mutually exclusive with version)
        :type label: str
        :return: None
        """

        _archive_or_restore(
            asset_operations=self,
            version_operation=self._operation,
            container_operation=self._container_operation,
            is_archived=False,
            name=name,
            version=version,
            label=label,
        )

    def _get_latest_version(self, name: str) -> Data:
        """Returns the latest version of the asset with the given name.

        Latest is defined as the most recently created, not the most recently updated.
        """
        latest_version = _get_latest_version_from_container(
            name, self._container_operation, self._resource_group_name, self._workspace_name, self._registry_name
        )
        return self.get(name, version=latest_version)

<<<<<<< HEAD
    @monitor_with_activity(logger, "data.Share", ActivityType.PUBLICAPI)
    def share(self, name, version, *, share_with_name, share_with_version, registry_name) -> Data:
        """Share a data asset from workspace to registry.

        :param name: Name of data asset.
=======
    # pylint: disable=no-self-use
    def _prepare_to_copy(
        self, data: Data, name: Optional[str] = None, version: Optional[str] = None
    ) -> WorkspaceAssetReference:
        """Returns WorkspaceAssetReference to copy a registered data to registry given the asset id.

        :param data: Registered data
        :type data: Data
        :param name: Destination name
>>>>>>> 89ff25ac
        :type name: str
        :param version: Version of data asset.
        :type version: str
        :param share_with_name: Name of data asset to share with.
        :type share_with_name: str
        :param share_with_version: Version of data asset to share with.
        :type share_with_version: str
        :param registry_name: Name of the destination registry.
        :type registry_name: str
        :return: Data asset object.
        :rtype: ~azure.ai.ml.entities.Data
        """

        #  Get workspace info to get workspace GUID
        workspace = self._service_client.workspaces.get(
            resource_group_name=self._resource_group_name, workspace_name=self._workspace_name
        )
        workspace_guid = workspace.workspace_id
        workspace_location = workspace.location

        # Get data asset ID
        asset_id = ASSET_ID_FORMAT.format(
            workspace_location,
            workspace_guid,
            AzureMLResourceType.DATA,
            name,
            version,
        )

        data_ref = WorkspaceAssetReference(
            name=share_with_name if share_with_name else name,
            version=share_with_version if share_with_version else version,
            asset_id=asset_id,
        )

        with self._set_registry_client(registry_name):
            return self.create_or_update(data_ref)

    @contextmanager
    def _set_registry_client(self, registry_name: str) -> None:
        """Sets the registry client for the data operations.

        :param registry_name: Name of the registry.
        :type registry_name: str
        """
        rg_ = self._operation_scope._resource_group_name
        sub_ = self._operation_scope._subscription_id
        registry_ = self._operation_scope.registry_name
        client_ = self._service_client
        data_versions_operation_ = self._data_versions_operation

        try:
            _client, _rg, _sub = get_registry_client(self._service_client._config.credential, registry_name)
            self._operation_scope.registry_name = registry_name
            self._operation_scope._resource_group_name = _rg
            self._operation_scope._subscription_id = _sub
            self._service_client = _client
            self._data_versions_operation = _client.data_versions
            yield
        finally:
            self._operation_scope.registry_name = registry_
            self._operation_scope._resource_group_name = rg_
            self._operation_scope._subscription_id = sub_
            self._service_client = client_
            self._data_versions_operation = data_versions_operation_


def _assert_local_path_matches_asset_type(
    local_path: str,
    asset_type: Union[AssetTypes.URI_FILE, AssetTypes.URI_FOLDER],
) -> None:
    # assert file system type matches asset type
    if asset_type == AssetTypes.URI_FOLDER and not os.path.isdir(local_path):
        raise ValidationException(
            message="File path does not match asset type {}: {}".format(asset_type, local_path),
            no_personal_data_message="File path does not match asset type {}".format(asset_type),
            target=ErrorTarget.DATA,
            error_category=ErrorCategory.USER_ERROR,
            error_type=ValidationErrorType.FILE_OR_FOLDER_NOT_FOUND,
        )
    if asset_type == AssetTypes.URI_FILE and not os.path.isfile(local_path):
        raise ValidationException(
            message="File path does not match asset type {}: {}".format(asset_type, local_path),
            no_personal_data_message="File path does not match asset type {}".format(asset_type),
            target=ErrorTarget.DATA,
            error_category=ErrorCategory.USER_ERROR,
            error_type=ValidationErrorType.FILE_OR_FOLDER_NOT_FOUND,
        )<|MERGE_RESOLUTION|>--- conflicted
+++ resolved
@@ -550,23 +550,11 @@
         )
         return self.get(name, version=latest_version)
 
-<<<<<<< HEAD
     @monitor_with_activity(logger, "data.Share", ActivityType.PUBLICAPI)
     def share(self, name, version, *, share_with_name, share_with_version, registry_name) -> Data:
         """Share a data asset from workspace to registry.
 
         :param name: Name of data asset.
-=======
-    # pylint: disable=no-self-use
-    def _prepare_to_copy(
-        self, data: Data, name: Optional[str] = None, version: Optional[str] = None
-    ) -> WorkspaceAssetReference:
-        """Returns WorkspaceAssetReference to copy a registered data to registry given the asset id.
-
-        :param data: Registered data
-        :type data: Data
-        :param name: Destination name
->>>>>>> 89ff25ac
         :type name: str
         :param version: Version of data asset.
         :type version: str
