# ---------------------------------------------------------
# Copyright (c) Microsoft Corporation. All rights reserved.
# ---------------------------------------------------------

# pylint: disable=protected-access

import os
from pathlib import Path
from typing import Dict, List, Optional, Union, Iterable

from marshmallow.exceptions import ValidationError as SchemaValidationError

from azure.ai.ml._utils._experimental import experimental
from azure.ai.ml.entities import Job, PipelineJob, PipelineJobSettings
from azure.ai.ml.data_transfer import import_data as import_data_func
from azure.ai.ml.entities._inputs_outputs import Output
from azure.ai.ml.entities._inputs_outputs.external_data import Database
from azure.ai.ml._artifacts._artifact_utilities import _check_and_upload_path
from azure.ai.ml._artifacts._constants import (
    ASSET_PATH_ERROR,
    CHANGED_ASSET_PATH_MSG,
    CHANGED_ASSET_PATH_MSG_NO_PERSONAL_DATA,
)
from azure.ai.ml._exception_helper import log_and_raise_error
from azure.ai.ml._restclient.v2022_10_01_preview.models import ListViewType
from azure.ai.ml._restclient.v2022_10_01 import AzureMachineLearningWorkspaces as ServiceClient102022
from azure.ai.ml._scope_dependent_operations import OperationConfig, OperationScope, _ScopeDependentOperations

from azure.ai.ml._restclient.v2021_10_01_dataplanepreview import (
    AzureMachineLearningWorkspaces as ServiceClient102021Dataplane,
)

from azure.ai.ml._telemetry import ActivityType, monitor_with_activity
from azure.ai.ml._utils._asset_utils import (
    _archive_or_restore,
    _create_or_update_autoincrement,
    _get_latest_version_from_container,
    _resolve_label_to_asset,
)
from azure.ai.ml._utils._data_utils import (
    download_mltable_metadata_schema,
    read_local_mltable_metadata_contents,
    read_remote_mltable_metadata_contents,
    validate_mltable_metadata,
)
from azure.ai.ml._utils._http_utils import HttpPipeline
from azure.ai.ml._utils._logger_utils import OpsLogger
from azure.ai.ml._utils._registry_utils import (
    get_asset_body_for_registry_storage,
    get_sas_uri_for_registry_asset,
)
from azure.ai.ml._utils.utils import is_url
from azure.ai.ml.constants._common import (
    MLTABLE_METADATA_SCHEMA_URL_FALLBACK,
    AssetTypes,
    ASSET_ID_FORMAT,
    AzureMLResourceType,
)
from azure.ai.ml.entities._assets import Data, WorkspaceAssetReference
from azure.ai.ml.entities._data_import.data_import import DataImport
from azure.ai.ml.entities._data.mltable_metadata import MLTableMetadata
from azure.ai.ml.exceptions import (
    AssetPathException,
    ErrorCategory,
    ErrorTarget,
    ValidationErrorType,
    ValidationException,
)
from azure.ai.ml.operations._datastore_operations import DatastoreOperations
from azure.core.exceptions import HttpResponseError
from azure.core.paging import ItemPaged
from azure.core.exceptions import ResourceNotFoundError

ops_logger = OpsLogger(__name__)
logger, module_logger = ops_logger.package_logger, ops_logger.module_logger


class DataOperations(_ScopeDependentOperations):
    def __init__(
        self,
        operation_scope: OperationScope,
        operation_config: OperationConfig,
        service_client: Union[ServiceClient102022, ServiceClient102021Dataplane],
        datastore_operations: DatastoreOperations,
        **kwargs: Dict,
    ):

        super(DataOperations, self).__init__(operation_scope, operation_config)
        ops_logger.update_info(kwargs)
        self._operation = service_client.data_versions
        self._container_operation = service_client.data_containers
        self._datastore_operation = datastore_operations
        self._service_client = service_client
        self._init_kwargs = kwargs
        self._requests_pipeline: HttpPipeline = kwargs.pop("requests_pipeline")
        # Maps a label to a function which given an asset name,
        # returns the asset associated with the label
        self._managed_label_resolver = {"latest": self._get_latest_version}

    @monitor_with_activity(logger, "Data.List", ActivityType.PUBLICAPI)
    def list(
        self,
        name: Optional[str] = None,
        *,
        list_view_type: ListViewType = ListViewType.ACTIVE_ONLY,
    ) -> ItemPaged[Data]:
        """List the data assets of the workspace.

        :param name: Name of a specific data asset, optional.
        :type name: Optional[str]
        :param list_view_type: View type for including/excluding (for example) archived data assets.
            Default: ACTIVE_ONLY.
        :type list_view_type: Optional[ListViewType]
        :return: An iterator like instance of Data objects
        :rtype: ~azure.core.paging.ItemPaged[Data]
        """
        if name:
            return (
                self._operation.list(
                    name=name,
                    registry_name=self._registry_name,
                    cls=lambda objs: [Data._from_rest_object(obj) for obj in objs],
                    list_view_type=list_view_type,
                    **self._scope_kwargs,
                )
                if self._registry_name
                else self._operation.list(
                    name=name,
                    workspace_name=self._workspace_name,
                    cls=lambda objs: [Data._from_rest_object(obj) for obj in objs],
                    list_view_type=list_view_type,
                    **self._scope_kwargs,
                )
            )
        return (
            self._container_operation.list(
                registry_name=self._registry_name,
                cls=lambda objs: [Data._from_container_rest_object(obj) for obj in objs],
                list_view_type=list_view_type,
                **self._scope_kwargs,
            )
            if self._registry_name
            else self._container_operation.list(
                workspace_name=self._workspace_name,
                cls=lambda objs: [Data._from_container_rest_object(obj) for obj in objs],
                list_view_type=list_view_type,
                **self._scope_kwargs,
            )
        )

    def _get(self, name: str, version: Optional[str] = None) -> Data:
        if version:
            return (
                self._operation.get(
                    name=name,
                    version=version,
                    registry_name=self._registry_name,
                    **self._scope_kwargs,
                    **self._init_kwargs,
                )
                if self._registry_name
                else self._operation.get(
                    resource_group_name=self._resource_group_name,
                    workspace_name=self._workspace_name,
                    name=name,
                    version=version,
                    **self._init_kwargs,
                )
            )
        return (
            self._container_operation.get(
                name=name,
                registry_name=self._registry_name,
                **self._scope_kwargs,
                **self._init_kwargs,
            )
            if self._registry_name
            else self._container_operation.get(
                resource_group_name=self._resource_group_name,
                workspace_name=self._workspace_name,
                name=name,
                **self._init_kwargs,
            )
        )

    @monitor_with_activity(logger, "Data.Get", ActivityType.PUBLICAPI)
    def get(self, name: str, version: Optional[str] = None, label: Optional[str] = None) -> Data:
        """Get the specified data asset.

        :param name: Name of data asset.
        :type name: str
        :param version: Version of data asset.
        :type version: str
        :param label: Label of the data asset. (mutually exclusive with version)
        :type label: str
        :raises ~azure.ai.ml.exceptions.ValidationException: Raised if Data cannot be successfully
            identified and retrieved. Details will be provided in the error message.
        :return: Data asset object.
        :rtype: ~azure.ai.ml.entities.Data
        """
        try:
            if version and label:
                msg = "Cannot specify both version and label."
                raise ValidationException(
                    message=msg,
                    target=ErrorTarget.DATA,
                    no_personal_data_message=msg,
                    error_category=ErrorCategory.USER_ERROR,
                    error_type=ValidationErrorType.INVALID_VALUE,
                )

            if label:
                return _resolve_label_to_asset(self, name, label)

            if not version:
                msg = "Must provide either version or label."
                raise ValidationException(
                    message=msg,
                    target=ErrorTarget.DATA,
                    no_personal_data_message=msg,
                    error_category=ErrorCategory.USER_ERROR,
                    error_type=ValidationErrorType.MISSING_FIELD,
                )
            data_version_resource = self._get(name, version)
            return Data._from_rest_object(data_version_resource)
        except (ValidationException, SchemaValidationError) as ex:
            log_and_raise_error(ex)

    @monitor_with_activity(logger, "Data.CreateOrUpdate", ActivityType.PUBLICAPI)
    def create_or_update(self, data: Data) -> Data:
        """Returns created or updated data asset.

        If not already in storage, asset will be uploaded to the workspace's blob storage.

        :param data: Data asset object.
        :type data: azure.ai.ml.entities.Data
        :raises ~azure.ai.ml.exceptions.AssetPathException: Raised when the Data artifact path is
            already linked to another asset
        :raises ~azure.ai.ml.exceptions.ValidationException: Raised if Data cannot be successfully validated.
            Details will be provided in the error message.
        :raises ~azure.ai.ml.exceptions.EmptyDirectoryError: Raised if local path provided points to an empty directory.
        :return: Data asset object.
        :rtype: ~azure.ai.ml.entities.Data
        """
        try:
            name = data.name
            if not data.version and self._registry_name:
                msg = "Data asset version is required for registry"
                raise ValidationException(
                    message=msg,
                    no_personal_data_message=msg,
                    target=ErrorTarget.DATA,
                    error_category=ErrorCategory.USER_ERROR,
                    error_type=ValidationErrorType.MISSING_FIELD,
                )
            version = data.version

            sas_uri = None
            if self._registry_name:
                # If the data asset is a workspace asset, promote to registry
                if isinstance(data, WorkspaceAssetReference):
                    try:
                        self._operation.get(
                            name=data.name,
                            version=data.version,
                            resource_group_name=self._resource_group_name,
                            registry_name=self._registry_name,
                        )
                    except Exception as err:  # pylint: disable=broad-except
                        if isinstance(err, ResourceNotFoundError):
                            pass
                        else:
                            raise err
                    else:
                        msg = "An data asset with this name and version already exists in registry"
                        raise ValidationException(
                            message=msg,
                            no_personal_data_message=msg,
                            target=ErrorTarget.DATA,
                            error_category=ErrorCategory.USER_ERROR,
                        )
                    data = data._to_rest_object()
                    result = self._service_client.resource_management_asset_reference.begin_import_method(
                        resource_group_name=self._resource_group_name, registry_name=self._registry_name, body=data
                    )
                    return result

                sas_uri = get_sas_uri_for_registry_asset(
                    service_client=self._service_client,
                    name=name,
                    version=version,
                    resource_group=self._resource_group_name,
                    registry=self._registry_name,
                    body=get_asset_body_for_registry_storage(self._registry_name, "data", name, version),
                )
                if not sas_uri:
                    module_logger.debug("Getting the existing asset name: %s, version: %s", name, version)
                    return self.get(name=name, version=version)
            referenced_uris = self._validate(data)
            if referenced_uris:
                data._referenced_uris = referenced_uris

            data, _ = _check_and_upload_path(
                artifact=data, asset_operations=self, sas_uri=sas_uri, artifact_type=ErrorTarget.DATA
            )
            data_version_resource = data._to_rest_object()
            auto_increment_version = data._auto_increment_version

            if auto_increment_version:
                result = _create_or_update_autoincrement(
                    name=data.name,
                    body=data_version_resource,
                    version_operation=self._operation,
                    container_operation=self._container_operation,
                    resource_group_name=self._operation_scope.resource_group_name,
                    workspace_name=self._workspace_name,
                    **self._init_kwargs,
                )
            else:
                result = (
                    self._operation.begin_create_or_update(
                        name=name,
                        version=version,
                        registry_name=self._registry_name,
                        body=data_version_resource,
                        **self._scope_kwargs,
                    ).result()
                    if self._registry_name
                    else self._operation.create_or_update(
                        name=name,
                        version=version,
                        workspace_name=self._workspace_name,
                        body=data_version_resource,
                        **self._scope_kwargs,
                    )
                )

            if not result and self._registry_name:
                result = self._get(name=name, version=version)

            return Data._from_rest_object(result)
        except Exception as ex:
            if isinstance(ex, (ValidationException, SchemaValidationError)):
                log_and_raise_error(ex)
            elif isinstance(ex, HttpResponseError):
                # service side raises an exception if we attempt to update an existing asset's asset path
                if str(ex) == ASSET_PATH_ERROR:
                    raise AssetPathException(
                        message=CHANGED_ASSET_PATH_MSG,
                        tartget=ErrorTarget.DATA,
                        no_personal_data_message=CHANGED_ASSET_PATH_MSG_NO_PERSONAL_DATA,
                        error_category=ErrorCategory.USER_ERROR,
                    )
            raise ex

<<<<<<< HEAD
    @monitor_with_activity(logger, "Data.Validate", ActivityType.INTERNALCALL)
=======
    @experimental
    def import_data(self, data_import: DataImport) -> Job:
        """Returns the data import job that is creating the data asset.

        :param data_import: DataImport object.
        :type data_import: azure.ai.ml.entities.DataImport
        :return: data import job object.
        :rtype: ~azure.ai.ml.entities.Job
        """

        experiment_name = "data_import_" + data_import.name
        data_import.type = AssetTypes.MLTABLE if isinstance(data_import.source, Database) else AssetTypes.URI_FOLDER
        if "{name}" not in data_import.path:
            data_import.path = data_import.path.rstrip("/") + "/{name}"
        import_job = import_data_func(
            description=data_import.description or experiment_name,
            display_name=experiment_name,
            experiment_name=experiment_name,
            compute="serverless",
            source=data_import.source,
            outputs={
                "sink": Output(
                    type=data_import.type, path=data_import.path, name=data_import.name, version=data_import.version
                )
            },
        )
        import_pipeline = PipelineJob(
            description=data_import.description or experiment_name,
            tags=data_import.tags,
            display_name=experiment_name,
            experiment_name=experiment_name,
            properties=data_import.properties or {},
            settings=PipelineJobSettings(force_rerun=True),
            jobs={experiment_name: import_job},
        )
        import_pipeline.properties["azureml.materializationAssetName"] = data_import.name
        return self._job_operation.create_or_update(job=import_pipeline, skip_validation=True)

    @experimental
    def show_materialization_status(
        self,
        name: str,
        *,
        list_view_type: ListViewType = ListViewType.ACTIVE_ONLY,
    ) -> Iterable[Job]:
        """List materialization jobs of the asset.

        :param name: name of asset being created by the materialization jobs.
        :type name: str
        :param list_view_type: View type for including/excluding (for example) archived jobs. Default: ACTIVE_ONLY.
        :type list_view_type: Optional[ListViewType]
        :return: An iterator like instance of Job objects.
        :rtype: ~azure.core.paging.ItemPaged[Job]
        """

        # TODO: Add back 'asset_name=name' filter once client switches to mfe 2023-02-01-preview and above
        return self._job_operation.list(job_type="Pipeline", tag=name, list_view_type=list_view_type)

    # @monitor_with_activity(logger, "Data.Validate", ActivityType.INTERNALCALL)
>>>>>>> c7fee369
    def _validate(self, data: Data) -> Union[List[str], None]:
        if not data.path:
            msg = "Missing data path. Path is required for data."
            raise ValidationException(
                message=msg,
                no_personal_data_message=msg,
                error_type=ValidationErrorType.MISSING_FIELD,
                target=ErrorTarget.DATA,
                error_category=ErrorCategory.USER_ERROR,
            )

        asset_path = str(data.path)
        asset_type = data.type
        base_path = data.base_path

        if asset_type == AssetTypes.MLTABLE:
            if is_url(asset_path):
                try:
                    metadata_contents = read_remote_mltable_metadata_contents(
                        base_uri=asset_path,
                        datastore_operations=self._datastore_operation,
                        requests_pipeline=self._requests_pipeline,
                    )
                    metadata_yaml_path = None
                except Exception:  # pylint: disable=broad-except
                    # skip validation for remote MLTable when the contents cannot be read
                    module_logger.info("Unable to access MLTable metadata at path %s", asset_path)
                    return
            else:
                metadata_contents = read_local_mltable_metadata_contents(path=asset_path)
                metadata_yaml_path = Path(asset_path, "MLTable")
            metadata = MLTableMetadata._load(metadata_contents, metadata_yaml_path)
            mltable_metadata_schema = self._try_get_mltable_metadata_jsonschema(data._mltable_schema_url)
            if mltable_metadata_schema and not data._skip_validation:
                validate_mltable_metadata(
                    mltable_metadata_dict=metadata_contents,
                    mltable_schema=mltable_metadata_schema,
                )
            return metadata.referenced_uris()

        if is_url(asset_path):
            # skip validation for remote URI_FILE or URI_FOLDER
            return

        if os.path.isabs(asset_path):
            _assert_local_path_matches_asset_type(asset_path, asset_type)
        else:
            abs_path = Path(base_path, asset_path).resolve()
            _assert_local_path_matches_asset_type(abs_path, asset_type)

    def _try_get_mltable_metadata_jsonschema(self, mltable_schema_url: str) -> Union[Dict, None]:
        if mltable_schema_url is None:
            mltable_schema_url = MLTABLE_METADATA_SCHEMA_URL_FALLBACK
        try:
            return download_mltable_metadata_schema(mltable_schema_url, self._requests_pipeline)
        except Exception:  # pylint: disable=broad-except
            module_logger.info(
                'Failed to download MLTable metadata jsonschema from "%s", skipping validation', mltable_schema_url
            )
            return None

    @monitor_with_activity(logger, "Data.Archive", ActivityType.PUBLICAPI)
    def archive(
        self,
        name: str,
        version: Optional[str] = None,
        label: Optional[str] = None,
        **kwargs,  # pylint:disable=unused-argument
    ) -> None:
        """Archive a data asset.

        :param name: Name of data asset.
        :type name: str
        :param version: Version of data asset.
        :type version: str
        :param label: Label of the data asset. (mutually exclusive with version)
        :type label: str
        :return: None
        """

        _archive_or_restore(
            asset_operations=self,
            version_operation=self._operation,
            container_operation=self._container_operation,
            is_archived=True,
            name=name,
            version=version,
            label=label,
        )

    @monitor_with_activity(logger, "Data.Restore", ActivityType.PUBLICAPI)
    def restore(
        self,
        name: str,
        version: Optional[str] = None,
        label: Optional[str] = None,
        **kwargs,  # pylint:disable=unused-argument
    ) -> None:
        """Restore an archived data asset.

        :param name: Name of data asset.
        :type name: str
        :param version: Version of data asset.
        :type version: str
        :param label: Label of the data asset. (mutually exclusive with version)
        :type label: str
        :return: None
        """

        _archive_or_restore(
            asset_operations=self,
            version_operation=self._operation,
            container_operation=self._container_operation,
            is_archived=False,
            name=name,
            version=version,
            label=label,
        )

    def _get_latest_version(self, name: str) -> Data:
        """Returns the latest version of the asset with the given name.

        Latest is defined as the most recently created, not the most
        recently updated.
        """
        latest_version = _get_latest_version_from_container(
            name, self._container_operation, self._resource_group_name, self._workspace_name, self._registry_name
        )
        return self.get(name, version=latest_version)

    # pylint: disable=no-self-use
    def _prepare_to_copy(
        self, data: Data, name: Optional[str] = None, version: Optional[str] = None
    ) -> WorkspaceAssetReference:

        """Returns WorkspaceAssetReference
        to copy a registered data to registry given the asset id

        :param data: Registered data
        :type data: Data
        :param name: Destination name
        :type name: str
        :param version: Destination version
        :type version: str
        """
        #  Get workspace info to get workspace GUID
        workspace = self._service_client.workspaces.get(
            resource_group_name=self._resource_group_name, workspace_name=self._workspace_name
        )
        workspace_guid = workspace.workspace_id
        workspace_location = workspace.location

        # Get data asset ID
        asset_id = ASSET_ID_FORMAT.format(
            workspace_location,
            workspace_guid,
            AzureMLResourceType.DATA,
            data.name,
            data.version,
        )

        return WorkspaceAssetReference(
            name=name if name else data.name,
            version=version if version else data.version,
            asset_id=asset_id,
        )


def _assert_local_path_matches_asset_type(
    local_path: str,
    asset_type: Union[AssetTypes.URI_FILE, AssetTypes.URI_FOLDER],
) -> None:
    # assert file system type matches asset type
    if asset_type == AssetTypes.URI_FOLDER and not os.path.isdir(local_path):
        raise ValidationException(
            message="No such file or directory: {}".format(local_path),
            no_personal_data_message="No such file or directory",
            target=ErrorTarget.DATA,
            error_category=ErrorCategory.USER_ERROR,
            error_type=ValidationErrorType.FILE_OR_FOLDER_NOT_FOUND,
        )
    if asset_type == AssetTypes.URI_FILE and not os.path.isfile(local_path):
        raise ValidationException(
            message="No such file or directory: {}".format(local_path),
            no_personal_data_message="No such file or directory",
            target=ErrorTarget.DATA,
            error_category=ErrorCategory.USER_ERROR,
            error_type=ValidationErrorType.FILE_OR_FOLDER_NOT_FOUND,
        )<|MERGE_RESOLUTION|>--- conflicted
+++ resolved
@@ -353,9 +353,7 @@
                     )
             raise ex
 
-<<<<<<< HEAD
-    @monitor_with_activity(logger, "Data.Validate", ActivityType.INTERNALCALL)
-=======
+    @monitor_with_activity(logger, "Data.ImportData", ActivityType.PUBLICAPI)
     @experimental
     def import_data(self, data_import: DataImport) -> Job:
         """Returns the data import job that is creating the data asset.
@@ -394,6 +392,7 @@
         import_pipeline.properties["azureml.materializationAssetName"] = data_import.name
         return self._job_operation.create_or_update(job=import_pipeline, skip_validation=True)
 
+    @monitor_with_activity(logger, "Data.ShowMaterializationStatus", ActivityType.PUBLICAPI)
     @experimental
     def show_materialization_status(
         self,
@@ -414,8 +413,7 @@
         # TODO: Add back 'asset_name=name' filter once client switches to mfe 2023-02-01-preview and above
         return self._job_operation.list(job_type="Pipeline", tag=name, list_view_type=list_view_type)
 
-    # @monitor_with_activity(logger, "Data.Validate", ActivityType.INTERNALCALL)
->>>>>>> c7fee369
+    @monitor_with_activity(logger, "Data.Validate", ActivityType.INTERNALCALL)
     def _validate(self, data: Data) -> Union[List[str], None]:
         if not data.path:
             msg = "Missing data path. Path is required for data."
