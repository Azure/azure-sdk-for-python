--- conflicted
+++ resolved
@@ -427,18 +427,14 @@
         Latest is defined as the most recently created, not the most
         recently updated.
         """
-<<<<<<< HEAD
-        result = _get_latest(name, self._operation, self._resource_group_name, self._workspace_name, self._registry_name)
-        return Data._from_rest_object(result)
-=======
         latest_version = _get_latest_version_from_container(
             name,
             self._container_operation,
             self._resource_group_name,
-            self._workspace_name
+            self._workspace_name,
+            self._registry_name
             )
         return self.get(name, version=latest_version)
->>>>>>> 587f44c6
 
 
 def _assert_local_path_matches_asset_type(
