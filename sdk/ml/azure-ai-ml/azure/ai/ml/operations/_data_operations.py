--- conflicted
+++ resolved
@@ -57,10 +57,7 @@
     AzureMLResourceType,
 )
 from azure.ai.ml.entities._assets import Data, WorkspaceAssetReference
-<<<<<<< HEAD
-=======
 from azure.ai.ml.entities._data_import.data_import import DataImport
->>>>>>> 36da8f09
 from azure.ai.ml.entities._data.mltable_metadata import MLTableMetadata
 from azure.ai.ml.exceptions import (
     AssetPathException,
@@ -288,6 +285,34 @@
                     )
                     return result
 
+                # If the data asset is a workspace asset, promote to registry
+                if isinstance(data, WorkspaceAssetReference):
+                    try:
+                        self._operation.get(
+                            name=data.name,
+                            version=data.version,
+                            resource_group_name=self._resource_group_name,
+                            registry_name=self._registry_name,
+                        )
+                    except Exception as err:  # pylint: disable=broad-except
+                        if isinstance(err, ResourceNotFoundError):
+                            pass
+                        else:
+                            raise err
+                    else:
+                        msg = "An data asset with this name and version already exists in registry"
+                        raise ValidationException(
+                            message=msg,
+                            no_personal_data_message=msg,
+                            target=ErrorTarget.DATA,
+                            error_category=ErrorCategory.USER_ERROR,
+                        )
+                    data = data._to_rest_object()
+                    result = self._service_client.resource_management_asset_reference.begin_import_method(
+                        resource_group_name=self._resource_group_name, registry_name=self._registry_name, body=data
+                    )
+                    return result
+
                 sas_uri = get_sas_uri_for_registry_asset(
                     service_client=self._service_client,
                     name=name,
@@ -582,6 +607,43 @@
             asset_id=asset_id,
         )
 
+    # pylint: disable=no-self-use
+    def _prepare_to_copy(
+        self, data: Data, name: Optional[str] = None, version: Optional[str] = None
+    ) -> WorkspaceAssetReference:
+
+        """Returns WorkspaceAssetReference
+        to copy a registered data to registry given the asset id
+
+        :param data: Registered data
+        :type data: Data
+        :param name: Destination name
+        :type name: str
+        :param version: Destination version
+        :type version: str
+        """
+        #  Get workspace info to get workspace GUID
+        workspace = self._service_client.workspaces.get(
+            resource_group_name=self._resource_group_name, workspace_name=self._workspace_name
+        )
+        workspace_guid = workspace.workspace_id
+        workspace_location = workspace.location
+
+        # Get data asset ID
+        asset_id = ASSET_ID_FORMAT.format(
+            workspace_location,
+            workspace_guid,
+            AzureMLResourceType.DATA,
+            data.name,
+            data.version,
+        )
+
+        return WorkspaceAssetReference(
+            name=name if name else data.name,
+            version=version if version else data.version,
+            asset_id=asset_id,
+        )
+
 
 def _assert_local_path_matches_asset_type(
     local_path: str,
