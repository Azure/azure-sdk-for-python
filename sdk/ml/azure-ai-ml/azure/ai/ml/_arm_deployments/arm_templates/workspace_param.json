{
    "location": {
        "value": ""
    },
    "workspaceName": {
        "value": ""
    },
    "resourceGroupName": {
        "value": ""
    },
    "description": {
        "value": ""
    },
    "kind": {
        "value": "Default"
    },
    "friendlyName": {
        "value": ""
    },
    "tagValues": {
        "value": {}
    },
    "keyVaultOption": {
        "value": "new"
    },
    "keyVaultName": {
        "value": ""
    },
    "keyVaultResourceGroupName": {
        "value": ""
    },
    "storageAccountOption": {
        "value": "new"
    },
    "storageAccountName": {
        "value": ""
    },
    "storageAccountResourceGroupName": {
        "value": ""
    },
    "applicationInsightsOption": {
        "value": "new"
    },
    "applicationInsightsName": {
        "value": ""
    },
    "applicationInsightsResourceGroupName": {
        "value": ""
    },
    "containerRegistryOption": {
        "value": "none"
    },
    "containerRegistryName": {
        "value": "name"
    },
    "containerRegistryResourceGroupName": {
        "value": ""
    },
    "encryption_status": {
        "value": "Disabled"
    },
    "cmk_keyvault": {
        "value": ""
    },
    "resource_cmk_uri": {
        "value": ""
    },
    "privateEndpointName": {
        "value": "name"
    },
    "subnetOption": {
        "value": "existing"
    },
    "subnetName": {
        "value": "default"
    },
    "vnetOption": {
        "value": "existing"
    },
    "vnetName": {
        "value": "name"
    },
    "vnetResourceGroupName": {
        "value": "name"
    },
    "privateEndpointType": {
        "value": "none"
    },
    "privateEndpointResourceGroupName": {
        "value": "name"
    },
    "confidential_data": {
        "value": "false"
    },
    "imageBuildCompute": {
        "value": ""
    },
    "publicNetworkAccess": {
        "value": "Enabled"
    },
    "soft_delete_enabled": {
        "value": "false"
    },
    "allow_recover_softdeleted_workspace": {
        "value": "false"
    },
    "encryption_cosmosdb_resourceid": {
        "value": ""
    },
    "encryption_storage_resourceid": {
        "value": ""
    },
    "encryption_search_resourceid": {
        "value": ""
    },
    "identity": {
        "value": {}
    },
    "primaryUserAssignedIdentity": {
        "value": ""
    },
<<<<<<< HEAD
    "setup_materialization_store" : {
        "value": "false"
    },
    "spark_runtime_version" : {
        "value": ""
    },
    "offline_store_connection_name" : {
        "value": ""
    },
    "offline_store_connection_target" : {
        "value": ""
    },
    "materialization_identity_client_id" : {
        "value": ""
    },
    "materialization_identity_resource_id" : {
        "value": ""
    },
    "online_store_connection_name" : {
        "value": ""
    },
=======
>>>>>>> a2db2620
    "managedNetwork": {
        "value": {}
    }
}<|MERGE_RESOLUTION|>--- conflicted
+++ resolved
@@ -119,7 +119,9 @@
     "primaryUserAssignedIdentity": {
         "value": ""
     },
-<<<<<<< HEAD
+    "managedNetwork": {
+        "value": {}
+    },
     "setup_materialization_store" : {
         "value": "false"
     },
@@ -140,10 +142,5 @@
     },
     "online_store_connection_name" : {
         "value": ""
-    },
-=======
->>>>>>> a2db2620
-    "managedNetwork": {
-        "value": {}
     }
 }