{
    "location": {
        "value": ""
    },
    "workspaceName": {
        "value": ""
    },
    "resourceGroupName": {
        "value": ""
    },
    "description": {
        "value": ""
    },
    "kind": {
        "value": "Default"
    },
    "friendlyName": {
        "value": ""
    },
    "tagValues": {
        "value": {}
    },
    "keyVaultOption": {
        "value": "new"
    },
    "keyVaultName": {
        "value": ""
    },
    "keyVaultResourceGroupName": {
        "value": ""
    },
    "storageAccountOption": {
        "value": "new"
    },
    "storageAccountName": {
        "value": ""
    },
    "storageAccountResourceGroupName": {
        "value": ""
    },
    "applicationInsightsOption": {
        "value": "new"
    },
    "applicationInsightsName": {
        "value": ""
    },
    "applicationInsightsResourceGroupName": {
        "value": ""
    },
    "containerRegistryOption": {
        "value": "none"
    },
    "containerRegistryName": {
        "value": "name"
    },
    "containerRegistryResourceGroupName": {
        "value": ""
    },
    "encryption_status": {
        "value": "Disabled"
    },
    "cmk_keyvault": {
        "value": ""
    },
    "resource_cmk_uri": {
        "value": ""
    },
    "privateEndpointName": {
        "value": "name"
    },
    "subnetOption": {
        "value": "existing"
    },
    "subnetName": {
        "value": "default"
    },
    "vnetOption": {
        "value": "existing"
    },
    "vnetName": {
        "value": "name"
    },
    "vnetResourceGroupName": {
        "value": "name"
    },
    "privateEndpointType": {
        "value": "none"
    },
    "privateEndpointResourceGroupName": {
        "value": "name"
    },
    "confidential_data": {
        "value": "false"
    },
    "imageBuildCompute": {
        "value": ""
    },
    "publicNetworkAccess": {
        "value": "Enabled"
    },
    "soft_delete_enabled": {
        "value": "false"
    },
    "allow_recover_softdeleted_workspace": {
        "value": "false"
    },
    "encryption_cosmosdb_resourceid": {
        "value": ""
    },
    "encryption_storage_resourceid": {
        "value": ""
    },
    "encryption_search_resourceid": {
        "value": ""
    },
    "identity": {
        "value": {}
    },
    "primaryUserAssignedIdentity": {
        "value": ""
    },
<<<<<<< HEAD
    "setup_feature_store" : {
        "value": "false"
    },
    "spark_runtime_version" : {
        "value": ""
    },
    "offline_store_connection_name" : {
        "value": "OfflineStoreConnectionName"
    },
    "offline_store_connection_target" : {
        "value": ""
    },
    "offline_store_connection_credential_clientid" : {
        "value": ""
    },
    "offline_store_connection_credential_resourceid" : {
        "value": ""
    },
    "online_store_connection_name" : {
        "value": "OnlineStoreConnectionName"
=======
    "managedNetwork": {
        "value": {}
>>>>>>> a216e8a0
    }
}<|MERGE_RESOLUTION|>--- conflicted
+++ resolved
@@ -119,7 +119,6 @@
     "primaryUserAssignedIdentity": {
         "value": ""
     },
-<<<<<<< HEAD
     "setup_feature_store" : {
         "value": "false"
     },
@@ -140,9 +139,8 @@
     },
     "online_store_connection_name" : {
         "value": "OnlineStoreConnectionName"
-=======
+    },
     "managedNetwork": {
         "value": {}
->>>>>>> a216e8a0
     }
 }