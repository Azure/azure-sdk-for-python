--- conflicted
+++ resolved
@@ -804,8 +804,8 @@
                 "existingWorkspaces": "[parameters('existing_workspaces')]",
                 "azureOpenAI": {
                     "resourceId": "[parameters('byo_open_ai_resource_id')]"
-<<<<<<< HEAD
-                }
+                },
+                "serverlessComputeSettings": "[parameters('serverless_compute_settings')]"
             },
             "resources":[
                 {
@@ -854,11 +854,6 @@
                     }
                 }
             ]
-=======
-                },
-                "serverlessComputeSettings": "[parameters('serverless_compute_settings')]"
-            }
->>>>>>> 03ad628f
         },
         {
             "condition":"[equals(parameters('set_up_feature_store'), 'true')]",
