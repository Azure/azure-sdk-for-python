{
    "$schema": "https://schema.management.azure.com/schemas/2019-04-01/deploymentTemplate.json#",
    "contentVersion": "1.0.0.0",
    "parameters": {
        "workspaceName": {
            "type": "string",
            "metadata": {
                "description": "Specifies the name of the Azure Machine Learning workspace."
            }
        },
        "description": {
            "type": "string",
            "metadata": {
                "description": "Description string."
            }
        },
        "friendlyName": {
            "type": "string",
            "metadata": {
                "description": "Friendly name."
            }
        },
        "kind": {
            "type": "string",
            "defaultValue": "Default",
            "metadata": {
                "description": "Specifies the Kind of the workspace."
            }
        },
        "location": {
            "type": "string",
            "metadata": {
                "description": "Specifies the location for all resources."
            }
        },
        "resourceGroupName": {
            "type": "string",
            "metadata": {
                "description": "Specifies the resource group name of the Azure Machine Learning workspace."
            }
        },
        "storageAccountOption": {
            "type": "string",
            "defaultValue": "new",
            "allowedValues": [
                "new",
                "existing"
            ],
            "metadata": {
                "description": "Determines whether or not a new storage should be provisioned."
            }
        },
        "storageAccountName": {
            "type": "string",
            "defaultValue": "[concat('sa', uniqueString(parameters('resourceGroupName'), parameters('workspaceName')))]",
            "metadata": {
                "description": "Name of the storage account."
            }
        },
        "storageAccountType": {
            "type": "string",
            "defaultValue": "Standard_LRS"
        },
        "storageAccountBehindVNet": {
            "type": "string",
            "defaultValue": "false",
            "allowedValues": [
                "true",
                "false"
            ],
            "metadata": {
                "description": "Determines whether or not to put the storage account behind VNet"
            }
        },
        "storageAccountResourceGroupName": {
            "type": "string",
            "defaultValue": "[parameters('resourceGroupName')]"
        },
        "storageAccountLocation": {
            "type": "string",
            "defaultValue": "[parameters('location')]"
        },
        "keyVaultOption": {
            "type": "string",
            "defaultValue": "new",
            "allowedValues": [
                "new",
                "existing"
            ],
            "metadata": {
                "description": "Determines whether or not a new key vault should be provisioned."
            }
        },
        "keyVaultName": {
            "type": "string",
            "defaultValue": "[concat('kv', uniqueString(parameters('resourceGroupName'), parameters('workspaceName')))]",
            "metadata": {
                "description": "Name of the key vault."
            }
        },
        "keyVaultBehindVNet": {
            "type": "string",
            "defaultValue": "false",
            "allowedValues": [
                "true",
                "false"
            ],
            "metadata": {
                "description": "Determines whether or not to put the storage account behind VNet"
            }
        },
        "keyVaultResourceGroupName": {
            "type": "string",
            "defaultValue": "[parameters('resourceGroupName')]"
        },
        "keyVaultLocation": {
            "type": "string",
            "defaultValue": "[parameters('location')]"
        },
        "applicationInsightsOption": {
            "type": "string",
            "defaultValue": "new",
            "allowedValues": [
                "new",
                "existing"
            ],
            "metadata": {
                "description": "Determines whether or not new ApplicationInsights should be provisioned."
            }
        },
        "applicationInsightsName": {
            "type": "string",
            "defaultValue": "[concat('ai', uniqueString(parameters('resourceGroupName'), parameters('workspaceName')))]",
            "metadata": {
                "description": "Name of ApplicationInsights."
            }
        },
        "applicationInsightsResourceGroupName": {
            "type": "string",
            "defaultValue": "[parameters('resourceGroupName')]"
        },
        "applicationInsightsLocation": {
            "type": "string",
            "defaultValue": "[parameters('location')]"
        },
        "containerRegistryOption": {
            "type": "string",
            "defaultValue": "none",
            "allowedValues": [
                "new",
                "existing",
                "none"
            ],
            "metadata": {
                "description": "Determines whether or not a new container registry should be provisioned."
            }
        },
        "containerRegistryName": {
            "type": "string",
            "defaultValue": "[concat('cr', uniqueString(parameters('resourceGroupName'), parameters('workspaceName')))]",
            "metadata": {
                "description": "The container registry bind to the workspace."
            }
        },
        "containerRegistrySku": {
            "type": "string",
            "defaultValue": "Standard",
            "allowedValues": [
                "Basic",
                "Standard",
                "Premium"
            ]
        },
        "containerRegistryResourceGroupName": {
            "type": "string",
            "defaultValue": "[parameters('resourceGroupName')]"
        },
        "containerRegistryBehindVNet": {
            "type": "string",
            "defaultValue": "false",
            "allowedValues": [
                "true",
                "false"
            ],
            "metadata": {
                "description": "Determines whether or not to put container registry behind VNet."
            }
        },
        "containerRegistryLocation": {
            "type": "string",
            "defaultValue": "[parameters('location')]"
        },
        "vnetOption": {
            "type": "string",
            "defaultValue": "[if(equals(parameters('privateEndpointType'), 'none'), 'none', 'new')]",
            "allowedValues": [
                "new",
                "existing",
                "none"
            ],
            "metadata": {
                "description": "Determines whether or not a new VNet should be provisioned."
            }
        },
        "vnetName": {
            "type": "string",
            "defaultValue": "[concat('vn',uniqueString(parameters('resourceGroupName'), parameters('workspaceName')))]",
            "metadata": {
                "description": "Name of the VNet"
            }
        },
        "vnetResourceGroupName": {
            "type": "string",
            "defaultValue": "[parameters('resourceGroupName')]"
        },
        "addressPrefixes": {
            "type": "array",
            "defaultValue": [
                "10.0.0.0/16"
            ],
            "metadata": {
                "description": "Address prefix of the virtual network"
            }
        },
        "subnetOption": {
            "type": "string",
            "defaultValue": "[if(or(not(equals(parameters('privateEndpointType'), 'none')), equals(parameters('vnetOption'), 'new')), 'new', 'none')]",
            "allowedValues": [
                "new",
                "existing",
                "none"
            ],
            "metadata": {
                "description": "Determines whether or not a new subnet should be provisioned."
            }
        },
        "subnetName": {
            "type": "string",
            "defaultValue": "[concat('sn',uniqueString(parameters('resourceGroupName'), parameters('workspaceName')))]",
            "metadata": {
                "description": "Name of the subnet"
            }
        },
        "subnetPrefix": {
            "type": "string",
            "defaultValue": "10.0.0.0/24",
            "metadata": {
                "description": "Subnet prefix of the virtual network"
            }
        },
        "adbWorkspace": {
            "type": "string",
            "defaultValue": "",
            "metadata": {
                "description": "Azure Databrick workspace to be linked to the workspace"
            }
        },
        "confidential_data": {
            "type": "string",
            "defaultValue": "false",
            "allowedValues": [
                "false",
                "true"
            ],
            "metadata": {
                "description": "Specifies that the Azure Machine Learning workspace holds highly confidential data."
            }
        },
        "encryption_status": {
            "type": "string",
            "defaultValue": "Disabled",
            "allowedValues": [
                "Enabled",
                "Disabled"
            ],
            "metadata": {
                "description": "Specifies if the Azure Machine Learning workspace should be encrypted with customer managed key."
            }
        },
        "cmk_keyvault": {
            "type": "string",
            "defaultValue": "",
            "metadata": {
                "description": "Specifies the customer managed keyVault arm id."
            }
        },
        "resource_cmk_uri": {
            "type": "string",
            "defaultValue": "",
            "metadata": {
                "description": "Specifies if the customer managed keyvault key uri."
            }
        },
        "privateEndpointType": {
            "type": "string",
            "defaultValue": "none",
            "allowedValues": [
                "AutoApproval",
                "ManualApproval",
                "none"
            ]
        },
        "tagValues": {
            "type": "object"
        },
        "privateEndpointName": {
            "type": "string",
            "defaultValue": "pe",
            "metadata": {
                "description": "Name of the private end point added to the workspace"
            }
        },
        "privateEndpointResourceGroupName": {
            "type": "string",
            "defaultValue": "[parameters('resourceGroupName')]",
            "metadata": {
                "description": "Name of the resource group where the private end point is added to"
            }
        },
        "imageBuildCompute": {
            "type": "string",
            "defaultValue": "",
            "metadata": {
                "description": "The name of the compute target to use for building environment Docker images with the container registry is behind a VNet."
            }
        },
        "publicNetworkAccess": {
            "type": "string",
            "defaultValue": "Enabled",
            "allowedValues": [
                "Disabled",
                "Enabled"
            ],
            "metadata": {
                "description": "Whether to allow public endpoint connectivity when a workspace is private link enabled."
            }
        },
        "soft_delete_enabled": {
            "type": "string",
            "defaultValue": "false",
            "allowedValues": [
                "false",
                "true"
            ],
            "metadata": {
                "description": "Whether to create a workspace with soft delete capability"
            }
        },
        "allow_recover_softdeleted_workspace": {
            "type": "string",
            "defaultValue": "false",
            "allowedValues": [
                "false",
                "true"
            ],
            "metadata": {
                "description": "Whether to allow an existing soft-deleted workspace to be recovered"
            }
        },
        "encryption_cosmosdb_resourceid": {
            "type": "string",
            "defaultValue": "",
            "metadata": {
                "description": "The Bring-Your-Own cosmosdb account that customer brings to store data"
            }
        },
        "encryption_storage_resourceid": {
            "type": "string",
            "defaultValue": "",
            "metadata": {
                "description": "The Bring-Your-Own storage account that customer brings to store data"
            }
        },
        "encryption_search_resourceid": {
            "type": "string",
            "defaultValue": "",
            "metadata": {
                "description": "The Bring-Your-Own search account that customer brings to store data"
            }
        },
        "identity": {
            "type": "object",
            "defaultValue": {
                "type": "systemAssigned"
            },
            "metadata": {
                "description": "Managed identities assigned to workspace. If not specificed, SystemAssigned managed identity is the default."
            }
        },
        "primaryUserAssignedIdentity": {
            "type": "string",
            "defaultValue": "",
            "metadata": {
                "description": "ARM identifier of primary user assigned managed identity, in case multiple ones are specified. Also the default managed identity for clusterless compute."
            }
        },
        "managedNetwork": {
            "type": "object",
            "defaultValue": {
                "isolationMode": "Disabled"
            },
            "metadata": {
                "description": "Managed network settings to be used for the workspace. If not specified, isolation mode Disabled is the default"
            }
        },
        "spark_runtime_version": {
            "type": "string",
            "metadata": {
                "description": "spark version to be used by all feature sets"
            }
        },
        "offline_store_connection_name": {
            "type": "string",
            "defaultValue": "",
            "metadata": {
                "description": "Feature store offline store config"
            }
        },
        "online_store_connection_name": {
            "type": "string",
            "defaultValue": "",
            "metadata": {
                "description": "Feature store online store config"
            }
        },
        "offline_store_connection_target": {
            "type": "string",
            "defaultValue": "",
            "metadata": {
                "description": "Feature store offline store connection target"
            }
        },
        "materialization_identity_client_id": {
            "type": "string",
            "defaultValue": "",
            "metadata": {
<<<<<<< HEAD
                "description": "Feature store offline store connection client id credential"
=======
                "description": "Feature store offline store connection credential client id"
>>>>>>> d7a8529e
            }
        },
        "materialization_identity_resource_id": {
            "type": "string",
            "defaultValue": "",
            "metadata": {
<<<<<<< HEAD
                "description": "Feature store offline store connection resourceId credential"
=======
                "description": "Feature store offline store connection credential resource id"
>>>>>>> d7a8529e
            }
        },
        "setup_materialization_store": {
            "type": "string",
            "defaultValue": "false",
            "allowedValues": [
                "false",
                "true"
            ],
            "metadata": {
                "description": "Whether to set up materialization store"
            }
        }
    },
    "variables": {
        "tenantId": "[subscription().tenantId]",
        "storageAccount": "[resourceId(parameters('storageAccountResourceGroupName'), 'Microsoft.Storage/storageAccounts', parameters('storageAccountName'))]",
        "keyVault": "[resourceId(parameters('keyVaultResourceGroupName'), 'Microsoft.KeyVault/vaults', parameters('keyVaultName'))]",
        "containerRegistry": "[resourceId(parameters('containerRegistryResourceGroupName'), 'Microsoft.ContainerRegistry/registries', parameters('containerRegistryName'))]",
        "applicationInsights": "[resourceId(parameters('applicationInsightsResourceGroupName'), 'Microsoft.Insights/components', parameters('applicationInsightsName'))]",
        "vnet": "[resourceId(parameters('vnetResourceGroupName'), 'Microsoft.Network/virtualNetworks', parameters('vnetName'))]",
        "subnet": "[resourceId(parameters('vnetResourceGroupName'), 'Microsoft.Network/virtualNetworks/subnets', parameters('vnetName'), parameters('subnetName'))]",
        "enablePE": true,
        "networkRuleSetBehindVNet": {
            "defaultAction": "deny",
            "virtualNetworkRules": [
                {
                    "action": "Allow",
                    "id": "[variables('subnet')]"
                }
            ]
        },
        "privateEndpointSettings": {
            "name": "[concat(parameters('workspaceName'), '-PrivateEndpoint')]",
            "properties": {
                "privateLinkServiceId": "[resourceId('Microsoft.MachineLearningServices/workspaces', parameters('workspaceName'))]",
                "groupIds": [
                    "amlworkspace"
                ]
            }
        },
        "defaultPEConnections": "[array(variables('privateEndpointSettings'))]",
        "privateEndpointDeploymentName": "[concat('DeployPrivateEndpoint-', uniqueString(parameters('privateEndpointName')))]",
<<<<<<< HEAD
        "offlineStoreConnectionName": "[if(equals(parameters('offline_store_connection_name'), ''), 'OfflineStoreConnection', parameters('offline_store_connection_name'))]"
=======
        "offlineStoreConnectionName": "[if(equals(parameters('offline_store_connection_name'), ''), 'OfflineStoreConnectionName', parameters('offline_store_connection_name'))]"
>>>>>>> d7a8529e
    },
    "resources": [
        {
            "condition": "[and(variables('enablePE'), equals(parameters('vnetOption'), 'new'))]",
            "type": "Microsoft.Network/virtualNetworks",
            "apiVersion": "2019-09-01",
            "name": "[parameters('vnetName')]",
            "location": "[parameters('location')]",
            "tags": "[parameters('tagValues')]",
            "properties": {
                "addressSpace": {
                    "addressPrefixes": "[parameters('addressPrefixes')]"
                },
                "enableDdosProtection": false,
                "enableVmProtection": false
            }
        },
        {
            "condition": "[and(variables('enablePE'), equals(parameters('subnetOption'), 'new'))]",
            "type": "Microsoft.Network/virtualNetworks/subnets",
            "apiVersion": "2019-09-01",
            "name": "[concat(parameters('vnetName'), '/', parameters('subnetName'))]",
            "dependsOn": [
                "[resourceId('Microsoft.Network/virtualNetworks', parameters('vnetName'))]"
            ],
            "properties": {
                "addressPrefix": "[parameters('subnetPrefix')]",
                "privateEndpointNetworkPolicies": "Disabled",
                "privateLinkServiceNetworkPolicies": "Enabled",
                "serviceEndpoints": [
                    {
                        "service": "Microsoft.Storage"
                    },
                    {
                        "service": "Microsoft.KeyVault"
                    },
                    {
                        "service": "Microsoft.ContainerRegistry"
                    }
                ]
            }
        },
        {
            "condition": "[and(variables('enablePE'), equals(parameters('storageAccountOption'), 'new'))]",
            "type": "Microsoft.Storage/storageAccounts",
            "apiVersion": "2019-04-01",
            "name": "[parameters('storageAccountName')]",
            "tags": "[parameters('tagValues')]",
            "dependsOn": [
                "[resourceId('Microsoft.Network/virtualNetworks/subnets', parameters('vnetName'), parameters('subnetName'))]"
            ],
            "location": "[parameters('storageAccountLocation')]",
            "sku": {
                "name": "[parameters('storageAccountType')]"
            },
            "kind": "StorageV2",
            "properties": {
                "encryption": {
                    "services": {
                        "blob": {
                            "enabled": true
                        },
                        "file": {
                            "enabled": true
                        }
                    },
                    "keySource": "Microsoft.Storage"
                },
                "supportsHttpsTrafficOnly": true,
                "allowBlobPublicAccess": false,
                "networkAcls": "[if(equals(parameters('storageAccountBehindVNet'), 'true'), variables('networkRuleSetBehindVNet'), json('null'))]"
            }
        },
        {
            "condition": "[and(variables('enablePE'), equals(parameters('keyVaultOption'), 'new'))]",
            "type": "Microsoft.KeyVault/vaults",
            "apiVersion": "2019-09-01",
            "tags": "[parameters('tagValues')]",
            "dependsOn": [
                "[resourceId('Microsoft.Network/virtualNetworks/subnets', parameters('vnetName'), parameters('subnetName'))]"
            ],
            "name": "[parameters('keyVaultName')]",
            "location": "[parameters('keyVaultLocation')]",
            "properties": {
                "tenantId": "[variables('tenantId')]",
                "sku": {
                    "name": "standard",
                    "family": "A"
                },
                "accessPolicies": [],
                "networkAcls": "[if(equals(parameters('keyVaultBehindVNet'), 'true'), variables('networkRuleSetBehindVNet'), json('null'))]"
            }
        },
        {
            "condition": "[and(variables('enablePE'), equals(parameters('containerRegistryOption'), 'new'))]",
            "type": "Microsoft.ContainerRegistry/registries",
            "apiVersion": "2019-05-01",
            "tags": "[parameters('tagValues')]",
            "name": "[parameters('containerRegistryName')]",
            "dependsOn": [
                "[resourceId('Microsoft.Network/virtualNetworks/subnets', parameters('vnetName'), parameters('subnetName'))]"
            ],
            "location": "[parameters('containerRegistryLocation')]",
            "sku": {
                "name": "[parameters('containerRegistrySku')]"
            },
            "properties": {
                "adminUserEnabled": true,
                "networkRuleSet": "[if(equals(parameters('containerRegistryBehindVNet'), 'true'), variables('networkRuleSetBehindVNet'), json('null'))]"
            }
        },
        {
            "condition": "[and(variables('enablePE'), equals(parameters('applicationInsightsOption'), 'new'))]",
            "type": "Microsoft.Insights/components",
            "tags": "[parameters('tagValues')]",
            "apiVersion": "2020-02-02-preview",
            "name": "[parameters('applicationInsightsName')]",
            "location": "[if(or(equals(toLower(parameters('applicationInsightsLocation')),'westcentralus'), equals(toLower(parameters('applicationInsightsLocation')),'eastus2euap'), equals(toLower(parameters('applicationInsightsLocation')),'centraluseuap')),'southcentralus', parameters('applicationInsightsLocation'))]",
            "kind": "web",
            "properties": {
                "Application_Type": "web"
            }
        },
        {
            "condition": "[variables('enablePE')]",
            "type": "Microsoft.MachineLearningServices/workspaces",
            "apiVersion": "2022-12-01-preview",
            "tags": "[parameters('tagValues')]",
            "name": "[parameters('workspaceName')]",
            "kind": "[parameters('kind')]",
            "location": "[parameters('location')]",
            "dependsOn": [
                "[resourceId('Microsoft.Storage/storageAccounts', parameters('storageAccountName'))]",
                "[resourceId('Microsoft.KeyVault/vaults', parameters('keyVaultName'))]",
                "[resourceId('Microsoft.Insights/components', parameters('applicationInsightsName'))]",
                "[resourceId('Microsoft.ContainerRegistry/registries', parameters('containerRegistryName'))]"
            ],
            "identity": "[parameters('identity')]",
            "properties": {
                "friendlyName": "[parameters('friendlyName')]",
                "description": "[parameters('description')]",
                "storageAccount": "[variables('storageAccount')]",
                "keyVault": "[variables('keyVault')]",
                "applicationInsights": "[variables('applicationInsights')]",
                "containerRegistry": "[if(not(equals(parameters('containerRegistryOption'), 'none')), variables('containerRegistry'), json('null'))]",
                "hbiWorkspace": "[parameters('confidential_data')]",
                "imageBuildCompute": "[parameters('imageBuildCompute')]",
                "publicNetworkAccess": "[parameters('publicNetworkAccess')]",
                "softDeleteEnabled": "[parameters('soft_delete_enabled')]",
                "allowRecoverSoftDeletedWorkspace": "[parameters('allow_recover_softdeleted_workspace')]",
                "encryption": {
                    "status": "[parameters('encryption_status')]",
                    "keyVaultProperties": {
                        "keyVaultArmId": "[parameters('cmk_keyvault')]",
                        "keyIdentifier": "[parameters('resource_cmk_uri')]"
                    },
                    "cosmosDbArmId": "[parameters('encryption_cosmosdb_resourceid')]",
                    "storageAccountArmId": "[parameters('encryption_storage_resourceid')]",
                    "SearchAccountArmId": "[parameters('encryption_search_resourceid')]"
                },
                "primaryUserAssignedIdentity": "[parameters('primaryUserAssignedIdentity')]",
                "managedNetwork": "[parameters('managedNetwork')]",
                "featureStoreSettings": {
                    "computeruntime": {
                        "SparkRuntimeVersion": "[parameters('spark_runtime_version')]"
                    },
                    "offlinestoreconnectionname": "[parameters('offline_store_connection_name')]",
                    "onlinestoreconnectionname": "[parameters('online_store_connection_name')]"
                }
            },
            "resources": [{
                "condition": "[equals(parameters('setup_materialization_store'), 'true')]",
                "type": "connections",
                "apiVersion": "2022-05-01",
                "name": "[variables('offlineStoreConnectionName')]",
                "location": "[parameters('location')]",
                "dependsOn": [
                    "[resourceId('Microsoft.MachineLearningServices/workspaces', parameters('workspaceName'))]"
                ],
                "identity": {
                    "type": "SystemAssigned"
                },
                "properties": {
                    "category": "AzureDataLakeGen2",
                    "target": "[parameters('offline_store_connection_target')]",
                    "authType": "ManagedIdentity",
                    "credentials": {
                        "clientid": "[parameters('materialization_identity_client_id')]",
                        "resourceid": "[parameters('materialization_identity_resource_id')]"
                    }
                }
            }]
        },
        {
            "condition": "[equals(parameters('setup_materialization_store'), 'true')]",
			"type": "Microsoft.Resources/deployments",
			"apiVersion": "2022-05-01",
			"name": "[concat(parameters('workspaceName'), '-update-UAI')]",
			"dependsOn": [
				"[parameters('workspaceName')]"
			],
			"properties": {
				"mode": "Incremental",
				"parameters": {},
				"template": {
					"$schema": "https://schema.management.azure.com/schemas/2019-04-01/deploymentTemplate.json#",
					"contentVersion": "1.0.0.1",
					"resources": [{
						"apiVersion": "2022-01-01-preview",
						"name": "[parameters('workspaceName')]",
						"location": "[parameters('location')]",
						"kind": "featurestore",
						"type": "Microsoft.MachineLearningServices/workspaces",
						"identity": {
							"type": "SystemAssigned,UserAssigned",
							"userAssignedIdentities": {
							    "[parameters('materialization_identity_resource_id')]": {}
							}
						},
						"properties": {
                            "friendlyName": "[parameters('friendlyName')]",
                            "description": "[parameters('description')]",
                            "storageAccount": "[variables('storageAccount')]",
                            "keyVault": "[variables('keyVault')]",
                            "applicationInsights": "[variables('applicationInsights')]",
                            "containerRegistry": "[if(not(equals(parameters('containerRegistryOption'), 'none')), variables('containerRegistry'), json('null'))]",
                            "hbiWorkspace": "[parameters('confidential_data')]",
                            "imageBuildCompute": "[parameters('imageBuildCompute')]",
                            "publicNetworkAccess": "[parameters('publicNetworkAccess')]",
                            "softDeleteEnabled": "[parameters('soft_delete_enabled')]",
                            "allowRecoverSoftDeletedWorkspace": "[parameters('allow_recover_softdeleted_workspace')]",
                            "encryption": {
                                "status": "[parameters('encryption_status')]",
                                "keyVaultProperties": {
                                    "keyVaultArmId": "[parameters('cmk_keyvault')]",
                                    "keyIdentifier": "[parameters('resource_cmk_uri')]"
                                },
                                "cosmosDbArmId": "[parameters('encryption_cosmosdb_resourceid')]",
                                "storageAccountArmId": "[parameters('encryption_storage_resourceid')]",
                                "SearchAccountArmId": "[parameters('encryption_search_resourceid')]"
                            },
                            "primaryUserAssignedIdentity": "[parameters('primaryUserAssignedIdentity')]",
                            "featureStoreSettings": {
                                "computeruntime": {
                                    "SparkRuntimeVersion": "[parameters('spark_runtime_version')]"
                                },
                                "offlinestoreconnectionname": "[parameters('offline_store_connection_name')]",
                                "onlinestoreconnectionname": "[parameters('online_store_connection_name')]"
                            }
						}
					}]
				}
			}
		},
        {
            "condition": "[and(variables('enablePE'), not(equals(parameters('privateEndpointType'), 'none')))]",
            "type": "Microsoft.Resources/deployments",
            "apiVersion": "2020-06-01",
            "name": "[variables('privateEndpointDeploymentName')]",
            "resourceGroup": "[parameters('privateEndpointResourceGroupName')]",
            "dependsOn": [
                "[resourceId('Microsoft.MachineLearningServices/workspaces', parameters('workspaceName'))]",
                "[resourceId('Microsoft.Network/virtualNetworks/subnets', parameters('vnetName'), parameters('subnetName'))]"
            ],
            "properties": {
                "mode": "Incremental",
                "template": {
                    "$schema": "https://schema.management.azure.com/schemas/2015-01-01/deploymentTemplate.json#",
                    "contentVersion": "1.0.0.0",
                    "resources": [
                        {
                            "apiVersion": "2020-06-01",
                            "name": "[parameters('privateEndpointName')]",
                            "type": "Microsoft.Network/privateEndpoints",
                            "location": "[parameters('location')]",
                            "tags": "[parameters('tagValues')]",
                            "properties": {
                                "privateLinkServiceConnections": "[if(equals(parameters('privateEndpointType'), 'AutoApproval'), variables('defaultPEConnections'), json('null'))]",
                                "manualPrivateLinkServiceConnections": "[if(equals(parameters('privateEndpointType'), 'ManualApproval'), variables('defaultPEConnections'), json('null'))]",
                                "subnet": {
                                    "id": "[variables('subnet')]"
                                }
                            }
                        }
                    ]
                }
            }
        }
    ]
}<|MERGE_RESOLUTION|>--- conflicted
+++ resolved
@@ -401,66 +401,6 @@
             },
             "metadata": {
                 "description": "Managed network settings to be used for the workspace. If not specified, isolation mode Disabled is the default"
-            }
-        },
-        "spark_runtime_version": {
-            "type": "string",
-            "metadata": {
-                "description": "spark version to be used by all feature sets"
-            }
-        },
-        "offline_store_connection_name": {
-            "type": "string",
-            "defaultValue": "",
-            "metadata": {
-                "description": "Feature store offline store config"
-            }
-        },
-        "online_store_connection_name": {
-            "type": "string",
-            "defaultValue": "",
-            "metadata": {
-                "description": "Feature store online store config"
-            }
-        },
-        "offline_store_connection_target": {
-            "type": "string",
-            "defaultValue": "",
-            "metadata": {
-                "description": "Feature store offline store connection target"
-            }
-        },
-        "materialization_identity_client_id": {
-            "type": "string",
-            "defaultValue": "",
-            "metadata": {
-<<<<<<< HEAD
-                "description": "Feature store offline store connection client id credential"
-=======
-                "description": "Feature store offline store connection credential client id"
->>>>>>> d7a8529e
-            }
-        },
-        "materialization_identity_resource_id": {
-            "type": "string",
-            "defaultValue": "",
-            "metadata": {
-<<<<<<< HEAD
-                "description": "Feature store offline store connection resourceId credential"
-=======
-                "description": "Feature store offline store connection credential resource id"
->>>>>>> d7a8529e
-            }
-        },
-        "setup_materialization_store": {
-            "type": "string",
-            "defaultValue": "false",
-            "allowedValues": [
-                "false",
-                "true"
-            ],
-            "metadata": {
-                "description": "Whether to set up materialization store"
             }
         }
     },
@@ -492,12 +432,7 @@
             }
         },
         "defaultPEConnections": "[array(variables('privateEndpointSettings'))]",
-        "privateEndpointDeploymentName": "[concat('DeployPrivateEndpoint-', uniqueString(parameters('privateEndpointName')))]",
-<<<<<<< HEAD
-        "offlineStoreConnectionName": "[if(equals(parameters('offline_store_connection_name'), ''), 'OfflineStoreConnection', parameters('offline_store_connection_name'))]"
-=======
-        "offlineStoreConnectionName": "[if(equals(parameters('offline_store_connection_name'), ''), 'OfflineStoreConnectionName', parameters('offline_store_connection_name'))]"
->>>>>>> d7a8529e
+        "privateEndpointDeploymentName": "[concat('DeployPrivateEndpoint-', uniqueString(parameters('privateEndpointName')))]"
     },
     "resources": [
         {
