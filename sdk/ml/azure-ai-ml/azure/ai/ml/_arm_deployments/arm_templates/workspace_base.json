{
    "$schema": "https://schema.management.azure.com/schemas/2019-04-01/deploymentTemplate.json#",
    "contentVersion": "1.0.0.0",
    "parameters": {
        "workspaceName": {
            "type": "string",
            "metadata": {
                "description": "Specifies the name of the Azure Machine Learning workspace."
            }
        },
        "description": {
            "type": "string",
            "metadata": {
                "description": "Description string."
            }
        },
        "friendlyName": {
            "type": "string",
            "metadata": {
                "description": "Friendly name."
            }
        },
        "kind": {
            "type": "string",
            "defaultValue": "Default",
            "metadata": {
                "description": "Specifies the Kind of the workspace."
            }
        },
        "location": {
            "type": "string",
            "metadata": {
                "description": "Specifies the location for all resources."
            }
        },
        "resourceGroupName": {
            "type": "string",
            "metadata": {
                "description": "Specifies the resource group name of the Azure Machine Learning workspace."
            }
        },
        "storageAccountOption": {
            "type": "string",
            "defaultValue": "new",
            "allowedValues": [
                "new",
                "existing"
            ],
            "metadata": {
                "description": "Determines whether or not a new storage should be provisioned."
            }
        },
        "storageAccountName": {
            "type": "string",
            "defaultValue": "[concat('sa', uniqueString(parameters('resourceGroupName'), parameters('workspaceName')))]",
            "metadata": {
                "description": "Name of the storage account."
            }
        },
        "storageAccountType": {
            "type": "string",
            "defaultValue": "Standard_LRS"
        },
        "storageAccountBehindVNet": {
            "type": "string",
            "defaultValue": "false",
            "allowedValues": [
                "true",
                "false"
            ],
            "metadata": {
                "description": "Determines whether or not to put the storage account behind VNet"
            }
        },
        "storageAccountResourceGroupName": {
            "type": "string",
            "defaultValue": "[parameters('resourceGroupName')]"
        },
        "storageAccountLocation": {
            "type": "string",
            "defaultValue": "[parameters('location')]"
        },
        "keyVaultOption": {
            "type": "string",
            "defaultValue": "new",
            "allowedValues": [
                "new",
                "existing"
            ],
            "metadata": {
                "description": "Determines whether or not a new key vault should be provisioned."
            }
        },
        "keyVaultName": {
            "type": "string",
            "defaultValue": "[concat('kv', uniqueString(parameters('resourceGroupName'), parameters('workspaceName')))]",
            "metadata": {
                "description": "Name of the key vault."
            }
        },
        "keyVaultBehindVNet": {
            "type": "string",
            "defaultValue": "false",
            "allowedValues": [
                "true",
                "false"
            ],
            "metadata": {
                "description": "Determines whether or not to put the storage account behind VNet"
            }
        },
        "keyVaultResourceGroupName": {
            "type": "string",
            "defaultValue": "[parameters('resourceGroupName')]"
        },
        "keyVaultLocation": {
            "type": "string",
            "defaultValue": "[parameters('location')]"
        },
        "applicationInsightsOption": {
            "type": "string",
            "defaultValue": "new",
            "allowedValues": [
                "new",
                "existing"
            ],
            "metadata": {
                "description": "Determines whether or not new ApplicationInsights should be provisioned."
            }
        },
        "logAnalyticsName": {
            "type": "string",
            "defaultValue": "[concat('la', uniqueString(parameters('resourceGroupName'), parameters('workspaceName')))]",
            "metadata": {
                "description": "Name of LogAnalytics to be used by ApplicationInsights resource."
            }
        },
        "logAnalyticsArmId": {
            "type": "string",
            "defaultValue": "",
            "metadata": {
                "description": "ARM Id of LogAnalytics to be used by ApplicationInsights resource."
            }
        },
        "applicationInsightsName": {
            "type": "string",
            "defaultValue": "[concat('ai', uniqueString(parameters('resourceGroupName'), parameters('workspaceName')))]",
            "metadata": {
                "description": "Name of ApplicationInsights."
            }
        },
        "applicationInsightsResourceGroupName": {
            "type": "string",
            "defaultValue": "[parameters('resourceGroupName')]"
        },
        "applicationInsightsLocation": {
            "type": "string",
            "defaultValue": "[parameters('location')]"
        },
        "containerRegistryOption": {
            "type": "string",
            "defaultValue": "none",
            "allowedValues": [
                "new",
                "existing",
                "none"
            ],
            "metadata": {
                "description": "Determines whether or not a new container registry should be provisioned."
            }
        },
        "containerRegistryName": {
            "type": "string",
            "defaultValue": "[concat('cr', uniqueString(parameters('resourceGroupName'), parameters('workspaceName')))]",
            "metadata": {
                "description": "The container registry bind to the workspace."
            }
        },
        "containerRegistrySku": {
            "type": "string",
            "defaultValue": "Standard",
            "allowedValues": [
                "Basic",
                "Standard",
                "Premium"
            ]
        },
        "containerRegistryResourceGroupName": {
            "type": "string",
            "defaultValue": "[parameters('resourceGroupName')]"
        },
        "containerRegistryBehindVNet": {
            "type": "string",
            "defaultValue": "false",
            "allowedValues": [
                "true",
                "false"
            ],
            "metadata": {
                "description": "Determines whether or not to put container registry behind VNet."
            }
        },
        "containerRegistryLocation": {
            "type": "string",
            "defaultValue": "[parameters('location')]"
        },
        "vnetOption": {
            "type": "string",
            "defaultValue": "[if(equals(parameters('privateEndpointType'), 'none'), 'none', 'new')]",
            "allowedValues": [
                "new",
                "existing",
                "none"
            ],
            "metadata": {
                "description": "Determines whether or not a new VNet should be provisioned."
            }
        },
        "vnetName": {
            "type": "string",
            "defaultValue": "[concat('vn',uniqueString(parameters('resourceGroupName'), parameters('workspaceName')))]",
            "metadata": {
                "description": "Name of the VNet"
            }
        },
        "vnetResourceGroupName": {
            "type": "string",
            "defaultValue": "[parameters('resourceGroupName')]"
        },
        "addressPrefixes": {
            "type": "array",
            "defaultValue": [
                "10.0.0.0/16"
            ],
            "metadata": {
                "description": "Address prefix of the virtual network"
            }
        },
        "subnetOption": {
            "type": "string",
            "defaultValue": "[if(or(not(equals(parameters('privateEndpointType'), 'none')), equals(parameters('vnetOption'), 'new')), 'new', 'none')]",
            "allowedValues": [
                "new",
                "existing",
                "none"
            ],
            "metadata": {
                "description": "Determines whether or not a new subnet should be provisioned."
            }
        },
        "subnetName": {
            "type": "string",
            "defaultValue": "[concat('sn',uniqueString(parameters('resourceGroupName'), parameters('workspaceName')))]",
            "metadata": {
                "description": "Name of the subnet"
            }
        },
        "subnetPrefix": {
            "type": "string",
            "defaultValue": "10.0.0.0/24",
            "metadata": {
                "description": "Subnet prefix of the virtual network"
            }
        },
        "adbWorkspace": {
            "type": "string",
            "defaultValue": "",
            "metadata": {
                "description": "Azure Databrick workspace to be linked to the workspace"
            }
        },
        "confidential_data": {
            "type": "string",
            "defaultValue": "false",
            "allowedValues": [
                "false",
                "true"
            ],
            "metadata": {
                "description": "Specifies that the Azure Machine Learning workspace holds highly confidential data."
            }
        },
        "encryption_status": {
            "type": "string",
            "defaultValue": "Disabled",
            "allowedValues": [
                "Enabled",
                "Disabled"
            ],
            "metadata": {
                "description": "Specifies if the Azure Machine Learning workspace should be encrypted with customer managed key."
            }
        },
        "cmk_keyvault": {
            "type": "string",
            "defaultValue": "",
            "metadata": {
                "description": "Specifies the customer managed keyVault arm id."
            }
        },
        "resource_cmk_uri": {
            "type": "string",
            "defaultValue": "",
            "metadata": {
                "description": "Specifies if the customer managed keyvault key uri."
            }
        },
        "privateEndpointType": {
            "type": "string",
            "defaultValue": "none",
            "allowedValues": [
                "AutoApproval",
                "ManualApproval",
                "none"
            ]
        },
        "tagValues": {
            "type": "object"
        },
        "privateEndpointName": {
            "type": "string",
            "defaultValue": "pe",
            "metadata": {
                "description": "Name of the private end point added to the workspace"
            }
        },
        "privateEndpointResourceGroupName": {
            "type": "string",
            "defaultValue": "[parameters('resourceGroupName')]",
            "metadata": {
                "description": "Name of the resource group where the private end point is added to"
            }
        },
        "imageBuildCompute": {
            "type": "string",
            "defaultValue": "",
            "metadata": {
                "description": "The name of the compute target to use for building environment Docker images with the container registry is behind a VNet."
            }
        },
        "publicNetworkAccess": {
            "type": "string",
            "defaultValue": "Enabled",
            "allowedValues": [
                "Disabled",
                "Enabled"
            ],
            "metadata": {
                "description": "Whether to allow public endpoint connectivity when a workspace is private link enabled."
            }
        },
        "soft_delete_enabled": {
            "type": "string",
            "defaultValue": "false",
            "allowedValues": [
                "false",
                "true"
            ],
            "metadata": {
                "description": "Whether to create a workspace with soft delete capability"
            }
        },
        "allow_recover_softdeleted_workspace": {
            "type": "string",
            "defaultValue": "false",
            "allowedValues": [
                "false",
                "true"
            ],
            "metadata": {
                "description": "Whether to allow an existing soft-deleted workspace to be recovered"
            }
        },
        "encryption_cosmosdb_resourceid": {
            "type": "string",
            "defaultValue": "",
            "metadata": {
                "description": "The Bring-Your-Own cosmosdb account that customer brings to store data"
            }
        },
        "encryption_storage_resourceid": {
            "type": "string",
            "defaultValue": "",
            "metadata": {
                "description": "The Bring-Your-Own storage account that customer brings to store data"
            }
        },
        "encryption_search_resourceid": {
            "type": "string",
            "defaultValue": "",
            "metadata": {
                "description": "The Bring-Your-Own search account that customer brings to store data"
            }
        },
        "identity": {
            "type": "object",
            "defaultValue": {
                "type": "systemAssigned"
            },
            "metadata": {
                "description": "Managed identities assigned to workspace. If not specificed, SystemAssigned managed identity is the default."
            }
        },
        "primaryUserAssignedIdentity": {
            "type": "string",
            "defaultValue": "",
            "metadata": {
                "description": "ARM identifier of primary user assigned managed identity, in case multiple ones are specified. Also the default managed identity for clusterless compute."
            }
        },
        "managedNetwork": {
            "type": "object",
            "defaultValue": {
                "isolationMode": "Disabled"
            },
            "metadata": {
                "description": "Managed network settings to be used for the workspace. If not specified, isolation mode Disabled is the default"
            }
        },
        "spark_runtime_version": {
            "type": "string",
            "metadata": {
                "description": "spark version to be used by all feature sets"
            }
        },
        "offline_store_connection_name": {
            "type": "string",
            "defaultValue": "",
            "metadata": {
                "description": "Feature store offline store config"
            }
        },
        "online_store_connection_name": {
            "type": "string",
            "defaultValue": "",
            "metadata": {
                "description": "Feature store online store config"
            }
        },
        "offline_store_target": {
            "type": "string",
            "defaultValue": "",
            "metadata": {
                "description": "Feature store offline store connection target"
            }
        },
        "offline_store_resource_group_name": {
            "type": "string",
            "defaultValue": "",
            "metadata": {
                "description": "Feature store offline store resource group"
            }
        },
        "offline_store_subscription_id": {
            "type": "string",
            "defaultValue": "",
            "metadata": {
                "description": "Feature store offline store subscription id"
            }
        },
        "online_store_target": {
            "type": "string",
            "defaultValue": "",
            "metadata": {
                "description": "Feature store online store connection target"
            }
        },
        "online_store_resource_group_name": {
            "type": "string",
            "defaultValue": "",
            "metadata": {
                "description": "Feature store online store resource group"
            }
        },
        "online_store_subscription_id": {
            "type": "string",
            "defaultValue": "",
            "metadata": {
                "description": "Feature store online store subscription id"
            }
        },
        "materialization_identity_resource_id": {
            "type": "string",
            "defaultValue": "",
            "metadata": {
                "description": "Feature store materialization identity resource id"
            }
        },
        "grant_materialization_permissions": {
            "type": "string",
            "defaultValue": "false",
            "allowedValues": [
                "false",
                "true"
            ],
            "metadata": {
                "description": "Whether to grant materialization identity permissions"
            }
        },
        "materialization_identity_name": {
            "defaultValue": "[concat('materialization-uai-', guid(subscription().subscriptionId, resourceGroup().name, parameters('workspaceName'), parameters('location')))]",
            "type": "string",
            "metadata": {
                "description": "Feature store materialization identity name"
            }
        },
        "enable_data_isolation": {
            "type": "string",
            "defaultValue": "false",
            "allowedValues": [
                "false",
                "true"
            ],
            "metadata": {
                "description": "A flag to determine if workspace has data isolation enabled. The flag can only be set at the creation phase, it can't be updated."
            }
        },
        "workspace_hub_config" : {
            "type": "object",
            "defaultValue": {},
            "metadata": {
                "description": "Additional configuration for WorkspaceHub."
            }
        },
        "existing_workspaces" : {
            "type": "array",
            "defaultValue": [],
            "metadata": {
                "description": "A list of existing workspaces used by Hub to perform convert."
            }
        },
        "workspace_hub" : {
            "type": "string",
            "defaultValue": "",
            "metadata": {
                "description": "Resource Id of Hub used for lean workspace."
            }
        },
        "serverless_compute_settings": {
            "type": "object",
            "defaultValue": {},
            "metadata": {
                "description": "Serverless compute settings to be used for the workspace."
            }
        },
        "endpoint_resource_id": {
            "type": "string",
            "defaultValue": "null",
            "metadata": {
                "description": "The resource id that this workspace hub's endpoints should reference."
            }
        },
        "endpoint_kind": {
            "type": "string",
            "defaultValue": "AIServices",
            "metadata": {
                "description": "The kind of endpoints this workspace hub ought to contain."
            }
        },
        "endpoint_option": {
            "type": "string",
            "defaultValue": "new",
            "metadata": {
                "description": "Testing value. Do not touch."
            }
        }
    },
    "variables": {
        "tenantId": "[subscription().tenantId]",
        "provisionedStorageAccountName": "[if(equals(parameters('storageAccountOption'), 'new'), parameters('storageAccountName'), concat('osa', uniqueString(parameters('resourceGroupName'), parameters('workspaceName'))))]",
        "storageAccount": "[resourceId(parameters('storageAccountResourceGroupName'), 'Microsoft.Storage/storageAccounts', parameters('storageAccountName'))]",
        "keyVault": "[resourceId(parameters('keyVaultResourceGroupName'), 'Microsoft.KeyVault/vaults', parameters('keyVaultName'))]",
        "containerRegistry": "[resourceId(parameters('containerRegistryResourceGroupName'), 'Microsoft.ContainerRegistry/registries', parameters('containerRegistryName'))]",
        "applicationInsights": "[resourceId(parameters('applicationInsightsResourceGroupName'), 'Microsoft.Insights/components', parameters('applicationInsightsName'))]",
        "vnet": "[resourceId(parameters('vnetResourceGroupName'), 'Microsoft.Network/virtualNetworks', parameters('vnetName'))]",
        "subnet": "[resourceId(parameters('vnetResourceGroupName'), 'Microsoft.Network/virtualNetworks/subnets', parameters('vnetName'), parameters('subnetName'))]",
        "enablePE": true,
        "networkRuleSetBehindVNet": {
            "defaultAction": "deny",
            "virtualNetworkRules": [
                {
                    "action": "Allow",
                    "id": "[variables('subnet')]"
                }
            ]
        },
        "privateEndpointSettings": {
            "name": "[concat(parameters('workspaceName'), '-PrivateEndpoint')]",
            "properties": {
                "privateLinkServiceId": "[resourceId('Microsoft.MachineLearningServices/workspaces', parameters('workspaceName'))]",
                "groupIds": [
                    "amlworkspace"
                ]
            }
        },
        "defaultPEConnections": "[array(variables('privateEndpointSettings'))]",
        "privateEndpointDeploymentName": "[concat('DeployPrivateEndpoint-', uniqueString(parameters('privateEndpointName')))]",
        "materialization_identity_resource_id": "[if(and(empty(parameters('materialization_identity_resource_id')), equals(parameters('set_up_feature_store'), 'true')), resourceId(resourceGroup().name, 'Microsoft.ManagedIdentity/userAssignedIdentities', parameters('materialization_identity_name')),  parameters('materialization_identity_resource_id'))]",
        "offlineStoreContainerName": "[concat('offlinestore', guid(variables('storageAccount')))]",
        "offlineStoreConnectionName": "[if(empty(parameters('offline_store_connection_name')), 'OfflineStoreConnectionName', parameters('offline_store_connection_name'))]",
        "onlineStoreConnectionName": "[if(empty(parameters('online_store_connection_name')), 'OnlineStoreConnectionName', parameters('online_store_connection_name'))]",
        "offlineStoreConnectionTarget": "[if(empty(parameters('offline_store_target')), resourceId('Microsoft.Storage/storageAccounts/blobServices/containers', variables('provisionedStorageAccountName'), 'default', variables('offlineStoreContainerName')), parameters('offline_store_target'))]",
        "isWorkspaceHub": "[equals(parameters('kind'), 'hub')]"
    },
    "resources": [
        {
            "condition": "[and(variables('enablePE'), equals(parameters('vnetOption'), 'new'))]",
            "type": "Microsoft.Network/virtualNetworks",
            "apiVersion": "2019-09-01",
            "name": "[parameters('vnetName')]",
            "location": "[parameters('location')]",
            "tags": "[parameters('tagValues')]",
            "properties": {
                "addressSpace": {
                    "addressPrefixes": "[parameters('addressPrefixes')]"
                },
                "enableDdosProtection": false,
                "enableVmProtection": false
            }
        },
        {
            "condition": "[and(variables('enablePE'), equals(parameters('subnetOption'), 'new'))]",
            "type": "Microsoft.Network/virtualNetworks/subnets",
            "apiVersion": "2019-09-01",
            "name": "[concat(parameters('vnetName'), '/', parameters('subnetName'))]",
            "dependsOn": [
                "[resourceId('Microsoft.Network/virtualNetworks', parameters('vnetName'))]"
            ],
            "properties": {
                "addressPrefix": "[parameters('subnetPrefix')]",
                "privateEndpointNetworkPolicies": "Disabled",
                "privateLinkServiceNetworkPolicies": "Enabled",
                "serviceEndpoints": [
                    {
                        "service": "Microsoft.Storage"
                    },
                    {
                        "service": "Microsoft.KeyVault"
                    },
                    {
                        "service": "Microsoft.ContainerRegistry"
                    }
                ]
            }
        },
        {
<<<<<<< HEAD
            "condition": "[and(equals(parameters('set_up_feature_store'), 'true'), empty(parameters('materialization_identity_resource_id')))]",
=======
            "condition": "[and(equals(parameters('kind'), 'featurestore'), not(equals(parameters('materialization_identity_name'), 'empty')))]",
>>>>>>> aaf51351
            "type": "Microsoft.ManagedIdentity/userAssignedIdentities",
            "apiVersion": "2018-11-30",
            "name": "[parameters('materialization_identity_name')]",
            "location": "[parameters('location')]"
        },
        {
            "condition": "[and(variables('enablePE'), or(equals(parameters('storageAccountOption'), 'new'), and(equals(parameters('kind'), 'featurestore'), empty(parameters('offline_store_target')))))]",
            "type": "Microsoft.Storage/storageAccounts",
            "apiVersion": "2019-04-01",
            "name": "[variables('provisionedStorageAccountName')]",
            "tags": "[parameters('tagValues')]",
            "dependsOn": [
                "[resourceId('Microsoft.Network/virtualNetworks/subnets', parameters('vnetName'), parameters('subnetName'))]"
            ],
            "location": "[if(equals(parameters('kind'), 'featurestore'), parameters('location'), parameters('storageAccountLocation'))]",
            "sku": {
                "name": "[if(equals(parameters('kind'), 'featurestore'), 'Standard_LRS', parameters('storageAccountType'))]"
            },
            "kind": "StorageV2",
            "properties": {
                "encryption": {
                    "services": {
                        "blob": {
                            "enabled": true
                        },
                        "file": {
                            "enabled": true
                        }
                    },
                    "keySource": "Microsoft.Storage"
                },
                "supportsHttpsTrafficOnly": true,
                "allowBlobPublicAccess": false,
                "networkAcls": "[if(and(equals(parameters('storageAccountBehindVNet'), 'true'), equals(parameters('storageAccountOption'), 'new')), variables('networkRuleSetBehindVNet'), json('null'))]",
                "isHnsEnabled": "[equals(parameters('kind'), 'featurestore')]",
                "minimumTlsVersion": "[if(equals(parameters('kind'), 'featurestore'), 'TLS1_2', 'TLS1_0')]"
            }
        },

        {
            "condition": "[and(variables('enablePE'), equals(parameters('kind'), 'featurestore'), empty(parameters('offline_store_target')))]",
            "type": "Microsoft.Storage/storageAccounts/blobServices/containers",
            "apiVersion": "2021-04-01",
            "name": "[concat(variables('provisionedStorageAccountName'), '/default/', variables('offlineStoreContainerName'))]",
            "dependsOn": [
                "[resourceId('Microsoft.Storage/storageAccounts', variables('provisionedStorageAccountName'))]"
            ]
        },
        {
            "condition": "[and(variables('enablePE'), equals(parameters('keyVaultOption'), 'new'))]",
            "type": "Microsoft.KeyVault/vaults",
            "apiVersion": "2019-09-01",
            "tags": "[parameters('tagValues')]",
            "dependsOn": [
                "[resourceId('Microsoft.Network/virtualNetworks/subnets', parameters('vnetName'), parameters('subnetName'))]"
            ],
            "name": "[parameters('keyVaultName')]",
            "location": "[parameters('keyVaultLocation')]",
            "properties": {
                "tenantId": "[variables('tenantId')]",
                "sku": {
                    "name": "standard",
                    "family": "A"
                },
                "accessPolicies": [],
                "enableRbacAuthorization": true,
                "networkAcls": "[if(equals(parameters('keyVaultBehindVNet'), 'true'), variables('networkRuleSetBehindVNet'), json('null'))]"
            }
        },
        {
            "condition": "[and(variables('enablePE'), equals(parameters('containerRegistryOption'), 'new'))]",
            "type": "Microsoft.ContainerRegistry/registries",
            "apiVersion": "2019-05-01",
            "tags": "[parameters('tagValues')]",
            "name": "[parameters('containerRegistryName')]",
            "dependsOn": [
                "[resourceId('Microsoft.Network/virtualNetworks/subnets', parameters('vnetName'), parameters('subnetName'))]"
            ],
            "location": "[parameters('containerRegistryLocation')]",
            "sku": {
                "name": "[parameters('containerRegistrySku')]"
            },
            "properties": {
                "adminUserEnabled": true,
                "networkRuleSet": "[if(equals(parameters('containerRegistryBehindVNet'), 'true'), variables('networkRuleSetBehindVNet'), json('null'))]"
            }
        },
        {
            "condition": "[and(variables('enablePE'), equals(parameters('applicationInsightsOption'), 'new'))]",
            "type": "Microsoft.OperationalInsights/workspaces",
            "tags": "[parameters('tagValues')]",
            "apiVersion": "2020-08-01",
            "name": "[parameters('logAnalyticsName')]",
            "location": "[if(or(equals(toLower(parameters('applicationInsightsLocation')),'westcentralus'), equals(toLower(parameters('applicationInsightsLocation')),'eastus2euap'), equals(toLower(parameters('applicationInsightsLocation')),'centraluseuap')),'southcentralus', parameters('applicationInsightsLocation'))]",
            "kind": "web",
            "properties": {
                "Application_Type": "web"
            }
        },
        {
            "condition": "[and(variables('enablePE'), equals(parameters('applicationInsightsOption'), 'new'))]",
            "type": "Microsoft.Insights/components",
            "tags": "[parameters('tagValues')]",
            "apiVersion": "2020-02-02-preview",
            "name": "[parameters('applicationInsightsName')]",
            "location": "[if(or(equals(toLower(parameters('applicationInsightsLocation')),'westcentralus'), equals(toLower(parameters('applicationInsightsLocation')),'eastus2euap'), equals(toLower(parameters('applicationInsightsLocation')),'centraluseuap')),'southcentralus', parameters('applicationInsightsLocation'))]",
            "kind": "web",
            "dependsOn": [
                "[resourceId('Microsoft.OperationalInsights/workspaces', parameters('logAnalyticsName'))]"
            ],
            "properties": {
                "Application_Type": "web",
                "WorkspaceResourceId": "[parameters('logAnalyticsArmId')]"
            }
        },
        {
            "condition": "[variables('enablePE')]",
            "type": "Microsoft.MachineLearningServices/workspaces",
            "apiVersion": "2023-08-01-preview",
            "tags": "[parameters('tagValues')]",
            "name": "[parameters('workspaceName')]",
            "kind": "[parameters('kind')]",
            "location": "[parameters('location')]",
            "dependsOn": [
                "[resourceId('Microsoft.Storage/storageAccounts', variables('provisionedStorageAccountName'))]",
                "[resourceId('Microsoft.KeyVault/vaults', parameters('keyVaultName'))]",
                "[resourceId('Microsoft.Insights/components', parameters('applicationInsightsName'))]",
                "[resourceId('Microsoft.ContainerRegistry/registries', parameters('containerRegistryName'))]"
            ],
            "identity": "[parameters('identity')]",
            "properties": {
                "friendlyName": "[parameters('friendlyName')]",
                "description": "[parameters('description')]",
                "storageAccount": "[variables('storageAccount')]",
                "keyVault": "[variables('keyVault')]",
                "applicationInsights": "[variables('applicationInsights')]",
                "containerRegistry": "[if(not(equals(parameters('containerRegistryOption'), 'none')), variables('containerRegistry'), json('null'))]",
                "hbiWorkspace": "[parameters('confidential_data')]",
                "imageBuildCompute": "[parameters('imageBuildCompute')]",
                "publicNetworkAccess": "[parameters('publicNetworkAccess')]",
                "softDeleteEnabled": "[parameters('soft_delete_enabled')]",
                "allowRecoverSoftDeletedWorkspace": "[parameters('allow_recover_softdeleted_workspace')]",
                "encryption": {
                    "status": "[parameters('encryption_status')]",
                    "keyVaultProperties": {
                        "keyVaultArmId": "[parameters('cmk_keyvault')]",
                        "keyIdentifier": "[parameters('resource_cmk_uri')]"
                    },
                    "cosmosDbArmId": "[parameters('encryption_cosmosdb_resourceid')]",
                    "storageAccountArmId": "[parameters('encryption_storage_resourceid')]",
                    "SearchAccountArmId": "[parameters('encryption_search_resourceid')]"
                },
                "primaryUserAssignedIdentity": "[parameters('primaryUserAssignedIdentity')]",
                "managedNetwork": "[parameters('managedNetwork')]",
                "featureStoreSettings": {
                    "computeruntime": {
                        "SparkRuntimeVersion": "[parameters('spark_runtime_version')]"
                    }
                },
                "enableDataIsolation": "[parameters('enable_data_isolation')]",
                "workspaceHubConfig": "[parameters('workspace_hub_config')]",
                "existingWorkspaces": "[parameters('existing_workspaces')]",
                "serverlessComputeSettings": "[parameters('serverless_compute_settings')]"
            },
            "resources":[
                {
                    "condition": "[equals(parameters('kind'), 'featurestore')]",
                    "type": "connections",
                    "apiVersion": "2022-05-01",
                    "name": "[variables('offlineStoreConnectionName')]",
                    "location": "[parameters('location')]",
                    "dependsOn": [
                        "[resourceId('Microsoft.MachineLearningServices/workspaces', parameters('workspaceName'))]",
<<<<<<< HEAD
                        "[resourceId('Microsoft.Storage/storageAccounts/blobServices/containers', parameters('storageAccountName'), 'default', variables('offlineStoreContainerName'))]",
                        "[resourceId('Microsoft.ManagedIdentity/userAssignedIdentities', parameters('materialization_identity_name'))]"
=======
                        "[resourceId('Microsoft.Storage/storageAccounts/blobServices/containers', variables('provisionedStorageAccountName'), 'default', variables('offlineStoreContainerName'))]"
>>>>>>> aaf51351
                    ],
                    "identity": {
                        "type": "SystemAssigned"
                    },
                    "properties": {
                        "category": "AzureDataLakeGen2",
                        "target": "[variables('offlineStoreConnectionTarget')]",
                        "authType": "ManagedIdentity",
                        "credentials": {
                            "clientid": "[if(empty(variables('materialization_identity_resource_id')), '', reference(variables('materialization_identity_resource_id'), '2018-11-30').clientId)]",
                            "resourceid": "[variables('materialization_identity_resource_id')]"
                        }
                    }
                },
                {
                    "condition": "[and(equals(parameters('kind'), 'featurestore'), not(empty(parameters('online_store_target'))))]",
                    "type": "connections",
                    "apiVersion": "2022-05-01",
                    "name": "[variables('onlineStoreConnectionName')]",
                    "location": "[parameters('location')]",
                    "dependsOn": [
                        "[resourceId('Microsoft.MachineLearningServices/workspaces', parameters('workspaceName'))]",
                        "[resourceId('Microsoft.ManagedIdentity/userAssignedIdentities', parameters('materialization_identity_name'))]"
                    ],
                    "identity": {
                        "type": "SystemAssigned"
                    },
                    "properties": {
                        "category": "Redis",
                        "target": "[parameters('online_store_target')]",
                        "authType": "ManagedIdentity",
                        "credentials": {
                            "clientid": "[if(empty(variables('materialization_identity_resource_id')), '', reference(variables('materialization_identity_resource_id'), '2018-11-30').clientId)]",
                            "resourceid": "[variables('materialization_identity_resource_id')]"
                        }
                    }
                },
                {
                    "condition": "[and(equals(parameters('endpoint_option'), 'new'), variables('isWorkspaceHub'))]",
                    "type": "endpoints",
                    "apiVersion": "2023-08-01-preview",
                    "name": "Azure.OpenAI",
                    "properties": {
                      "name": "Azure.OpenAI",
                      "endpointType": "Azure.OpenAI",
                      "associatedResourceId": "[if(equals(parameters('endpoint_resource_id'), 'null'), null(), parameters('endpoint_resource_id'))]"
                    },
                    "dependsOn": [
                      "[parameters('workspaceName')]"
                    ]
                  },
                  {
                    "condition": "[and(equals(parameters('endpoint_kind'), 'AIServices'), equals(parameters('endpoint_option'), 'new'), variables('isWorkspaceHub'))]",
                    "type": "endpoints",
                    "apiVersion": "2023-08-01-preview",
                    "name": "Azure.ContentSafety",
                    "properties": {
                      "name": "Azure.ContentSafety",
                      "endpointType": "Azure.ContentSafety",
                      "associatedResourceId": "[if(equals(parameters('endpoint_resource_id'), 'null'), null(), parameters('endpoint_resource_id'))]"
                    },
                    "dependsOn": [
                      "[parameters('workspaceName')]"
                    ]
                  },
                  {
                    "condition": "[and(equals(parameters('endpoint_kind'), 'AIServices'), equals(parameters('endpoint_option'), 'new'), variables('isWorkspaceHub'))]",
                    "type": "endpoints",
                    "apiVersion": "2023-08-01-preview",
                    "name": "Azure.Speech",
                    "properties": {
                      "name": "Azure.Speech",
                      "endpointType": "Azure.Speech",
                      "associatedResourceId": "[if(equals(parameters('endpoint_resource_id'), 'null'), null(), parameters('endpoint_resource_id'))]"
                    },
                    "dependsOn": [
                      "[parameters('workspaceName')]"
                    ]
                  }
            ]
        },
        {
            "condition":"[equals(parameters('kind'), 'featurestore')]",
			"type": "Microsoft.Resources/deployments",
			"apiVersion": "2022-05-01",
			"name": "[concat(parameters('workspaceName'), '-deploy-feature-store')]",
			"dependsOn": [
                "[resourceId('Microsoft.MachineLearningServices/workspaces', parameters('workspaceName'))]",
                "[resourceId('Microsoft.ManagedIdentity/userAssignedIdentities', parameters('materialization_identity_name'))]",
                "[resourceId('Microsoft.MachineLearningServices/workspaces/connections', parameters('workspaceName'), parameters('offline_store_connection_name'))]",
                "[resourceId('Microsoft.MachineLearningServices/workspaces/connections', parameters('workspaceName'), parameters('online_store_connection_name'))]"
			],
			"properties": {
				"mode": "Incremental",
				"parameters": {},
				"template": {
					"$schema": "https://schema.management.azure.com/schemas/2019-04-01/deploymentTemplate.json#",
					"contentVersion": "1.0.0.1",
					"resources": [
                        {
                            "apiVersion": "2022-12-01-preview",
                            "name": "[parameters('workspaceName')]",
                            "location": "[parameters('location')]",
                            "kind": "featurestore",
                            "type": "Microsoft.MachineLearningServices/workspaces",
                            "identity": {
                                "type": "SystemAssigned,UserAssigned",
                                "userAssignedIdentities": {
                                    "[variables('materialization_identity_resource_id')]": {}
                                }
                            },
                            "properties": {
                                "friendlyName": "[parameters('friendlyName')]",
                                "description": "[parameters('description')]",
                                "storageAccount": "[variables('storageAccount')]",
                                "keyVault": "[variables('keyVault')]",
                                "applicationInsights": "[variables('applicationInsights')]",
                                "containerRegistry": "[if(not(equals(parameters('containerRegistryOption'), 'none')), variables('containerRegistry'), json('null'))]",
                                "hbiWorkspace": "[parameters('confidential_data')]",
                                "imageBuildCompute": "[parameters('imageBuildCompute')]",
                                "publicNetworkAccess": "[parameters('publicNetworkAccess')]",
                                "softDeleteEnabled": "[parameters('soft_delete_enabled')]",
                                "allowRecoverSoftDeletedWorkspace": "[parameters('allow_recover_softdeleted_workspace')]",
                                "encryption": {
                                    "status": "[parameters('encryption_status')]",
                                    "keyVaultProperties": {
                                        "keyVaultArmId": "[parameters('cmk_keyvault')]",
                                        "keyIdentifier": "[parameters('resource_cmk_uri')]"
                                    },
                                    "cosmosDbArmId": "[parameters('encryption_cosmosdb_resourceid')]",
                                    "storageAccountArmId": "[parameters('encryption_storage_resourceid')]",
                                    "SearchAccountArmId": "[parameters('encryption_search_resourceid')]"
                                },
                                "primaryUserAssignedIdentity": "[parameters('primaryUserAssignedIdentity')]",
                                "managedNetwork": "[parameters('managedNetwork')]",
                                "featureStoreSettings": {
                                    "computeruntime": {
                                        "SparkRuntimeVersion": "[parameters('spark_runtime_version')]"
                                    },
                                    "offlinestoreconnectionname": "[variables('offlineStoreConnectionName')]",
                                    "onlinestoreconnectionname": "[if(not(empty(parameters('online_store_target'))), variables('onlineStoreConnectionName'), '')]"
                                },
                                "enableDataIsolation": "[parameters('enable_data_isolation')]"
                            }
                        }
                    ]
				}
			}
		},
        {
<<<<<<< HEAD
            "condition": "[and(equals(parameters('set_up_feature_store'), 'true'), equals(parameters('grant_materialization_permissions'), 'true'))]",
            "type": "Microsoft.Authorization/roleAssignments",
            "apiVersion": "2022-04-01",
            "name": "[guid(variables('materialization_identity_resource_id'), subscription().subscriptionId, resourceGroup().name, parameters('workspaceName'), 'azureml ds role')]",
            "scope": "[resourceId(resourceGroup().name, 'Microsoft.MachineLearningServices/workspaces', parameters('workspaceName'))]",
=======
            "condition": "[and(equals(parameters('kind'), 'featurestore'), equals(parameters('grant_materialization_permissions'), 'true'))]",
            "type": "Microsoft.MachineLearningServices/workspaces/providers/roleAssignments",
            "apiVersion": "2019-04-01-preview",
            "name": "[concat(parameters('workspaceName'), '/Microsoft.Authorization/', guid(variables('materialization_identity_resource_id'), parameters('workspaceName'), 'azureml ds role'))]",
>>>>>>> aaf51351
            "dependsOn": [
                "[resourceId('Microsoft.MachineLearningServices/workspaces', parameters('workspaceName'))]",
                "[resourceId('Microsoft.ManagedIdentity/userAssignedIdentities', parameters('materialization_identity_name'))]"
            ],
            "properties": {
                "roleDefinitionId": "[subscriptionResourceId('Microsoft.Authorization/roleDefinitions', 'f6c7c914-8db3-469d-8ca1-694a8f32e121')]",
                "principalId": "[if(empty(variables('materialization_identity_resource_id')), '', reference(variables('materialization_identity_resource_id'), '2018-11-30').principalId)]",
                "principalType": "ServicePrincipal"
            }
        },
        {
            "condition": "[and(equals(parameters('kind'), 'featurestore'), equals(parameters('grant_materialization_permissions'), 'true'))]",
            "type": "Microsoft.Resources/deployments",
            "name": "offline-store-role-assignment",
            "apiVersion": "2020-06-01",
            "dependsOn": [
                "[resourceId('Microsoft.Storage/storageAccounts/blobServices/containers', variables('provisionedStorageAccountName'), 'default', variables('offlineStoreContainerName'))]",
                "[resourceId('Microsoft.ManagedIdentity/userAssignedIdentities', parameters('materialization_identity_name'))]"
            ],
            "resourceGroup": "[If(empty(parameters('offline_store_resource_group_name')), resourceGroup().name, parameters('offline_store_resource_group_name'))]",
            "subscriptionId": "[If(empty(parameters('offline_store_subscription_id')), subscription().subscriptionId, parameters('offline_store_subscription_id'))]",
            "properties": {
                "mode": "Incremental",
                "template": {
                    "$schema": "https://schema.management.azure.com/schemas/2015-01-01/deploymentTemplate.json#",
                    "contentVersion": "1.0.0.0",
                    "resources": [
                        {
                            "type": "Microsoft.Authorization/roleAssignments",
                            "apiVersion": "2022-04-01",
                            "name": "[guid(variables('materialization_identity_resource_id'), variables('offlineStoreConnectionTarget'), 'storage blob data contributor')]",
                            "scope": "[variables('offlineStoreConnectionTarget')]",
                            "properties": {
                                "roleDefinitionId": "[subscriptionResourceId('Microsoft.Authorization/roleDefinitions', 'ba92f5b4-2d11-453d-a403-e96b0029c9fe')]",
                                "principalId": "[if(empty(variables('materialization_identity_resource_id')), '', reference(variables('materialization_identity_resource_id'), '2023-01-31').principalId)]",
                                "principalType": "ServicePrincipal"
                            }
                        }
                    ]
                }
            }
        },
        {
            "condition": "[and(equals(parameters('kind'), 'featurestore'), equals(parameters('grant_materialization_permissions'), 'true'), not(empty(parameters('online_store_target'))))]",
            "type": "Microsoft.Resources/deployments",
            "name": "online-store-role-assignment",
            "apiVersion": "2020-06-01",
            "dependsOn": [
                "[resourceId('Microsoft.ManagedIdentity/userAssignedIdentities', parameters('materialization_identity_name'))]"
            ],
            "resourceGroup": "[If(empty(parameters('online_store_resource_group_name')), resourceGroup().name, parameters('online_store_resource_group_name'))]",
            "subscriptionId": "[If(empty(parameters('online_store_subscription_id')), subscription().subscriptionId, parameters('online_store_subscription_id'))]",
            "properties": {
                "mode": "Incremental",
                "template": {
                    "$schema": "https://schema.management.azure.com/schemas/2015-01-01/deploymentTemplate.json#",
                    "contentVersion": "1.0.0.0",
                    "resources": [
                        {
                            "type": "Microsoft.Authorization/roleAssignments",
                            "apiVersion": "2022-04-01",
                            "name": "[guid(variables('materialization_identity_resource_id'), parameters('online_store_target'), 'contributor')]",
                            "scope": "[parameters('online_store_target')]",
                            "properties": {
                                "roleDefinitionId": "[subscriptionResourceId('Microsoft.Authorization/roleDefinitions', 'b24988ac-6180-42a0-ab88-20f7382dd24c')]",
                                "principalId": "[if(empty(variables('materialization_identity_resource_id')), '', reference(variables('materialization_identity_resource_id'), '2023-01-31').principalId)]",
                                "principalType": "ServicePrincipal"
                            }
                        }
                    ]
                }
            }
        },
        {
            "condition": "[and(variables('enablePE'), not(equals(parameters('privateEndpointType'), 'none')))]",
            "type": "Microsoft.Resources/deployments",
            "apiVersion": "2020-06-01",
            "name": "[variables('privateEndpointDeploymentName')]",
            "resourceGroup": "[parameters('privateEndpointResourceGroupName')]",
            "dependsOn": [
                "[resourceId('Microsoft.MachineLearningServices/workspaces', parameters('workspaceName'))]",
                "[resourceId('Microsoft.Network/virtualNetworks/subnets', parameters('vnetName'), parameters('subnetName'))]"
            ],
            "properties": {
                "mode": "Incremental",
                "template": {
                    "$schema": "https://schema.management.azure.com/schemas/2015-01-01/deploymentTemplate.json#",
                    "contentVersion": "1.0.0.0",
                    "resources": [
                        {
                            "apiVersion": "2020-06-01",
                            "name": "[parameters('privateEndpointName')]",
                            "type": "Microsoft.Network/privateEndpoints",
                            "location": "[parameters('location')]",
                            "tags": "[parameters('tagValues')]",
                            "properties": {
                                "privateLinkServiceConnections": "[if(equals(parameters('privateEndpointType'), 'AutoApproval'), variables('defaultPEConnections'), json('null'))]",
                                "manualPrivateLinkServiceConnections": "[if(equals(parameters('privateEndpointType'), 'ManualApproval'), variables('defaultPEConnections'), json('null'))]",
                                "subnet": {
                                    "id": "[variables('subnet')]"
                                }
                            }
                        }
                    ]
                }
            }
        }
    ]
}<|MERGE_RESOLUTION|>--- conflicted
+++ resolved
@@ -57,6 +57,13 @@
                 "description": "Name of the storage account."
             }
         },
+        "featureStoreStorageAccountName": {
+            "type": "string",
+            "defaultValue": "[concat('sa', uniqueString('featurestore', parameters('resourceGroupName'), parameters('workspaceName')))]",
+            "metadata": {
+                "description": "Name of the feature store storage account."
+            }
+        },
         "storageAccountType": {
             "type": "string",
             "defaultValue": "Standard_LRS"
@@ -567,7 +574,7 @@
     },
     "variables": {
         "tenantId": "[subscription().tenantId]",
-        "provisionedStorageAccountName": "[if(equals(parameters('storageAccountOption'), 'new'), parameters('storageAccountName'), concat('osa', uniqueString(parameters('resourceGroupName'), parameters('workspaceName'))))]",
+        "provisionedStorageAccountName": "[if(equals(parameters('storageAccountOption'), 'new'), parameters('storageAccountName'), parameters('featureStoreStorageAccountName'))]",
         "storageAccount": "[resourceId(parameters('storageAccountResourceGroupName'), 'Microsoft.Storage/storageAccounts', parameters('storageAccountName'))]",
         "keyVault": "[resourceId(parameters('keyVaultResourceGroupName'), 'Microsoft.KeyVault/vaults', parameters('keyVaultName'))]",
         "containerRegistry": "[resourceId(parameters('containerRegistryResourceGroupName'), 'Microsoft.ContainerRegistry/registries', parameters('containerRegistryName'))]",
@@ -644,11 +651,7 @@
             }
         },
         {
-<<<<<<< HEAD
-            "condition": "[and(equals(parameters('set_up_feature_store'), 'true'), empty(parameters('materialization_identity_resource_id')))]",
-=======
             "condition": "[and(equals(parameters('kind'), 'featurestore'), not(equals(parameters('materialization_identity_name'), 'empty')))]",
->>>>>>> aaf51351
             "type": "Microsoft.ManagedIdentity/userAssignedIdentities",
             "apiVersion": "2018-11-30",
             "name": "[parameters('materialization_identity_name')]",
@@ -822,12 +825,8 @@
                     "location": "[parameters('location')]",
                     "dependsOn": [
                         "[resourceId('Microsoft.MachineLearningServices/workspaces', parameters('workspaceName'))]",
-<<<<<<< HEAD
-                        "[resourceId('Microsoft.Storage/storageAccounts/blobServices/containers', parameters('storageAccountName'), 'default', variables('offlineStoreContainerName'))]",
+                        "[resourceId('Microsoft.Storage/storageAccounts/blobServices/containers', variables('provisionedStorageAccountName'), 'default', variables('offlineStoreContainerName'))]",
                         "[resourceId('Microsoft.ManagedIdentity/userAssignedIdentities', parameters('materialization_identity_name'))]"
-=======
-                        "[resourceId('Microsoft.Storage/storageAccounts/blobServices/containers', variables('provisionedStorageAccountName'), 'default', variables('offlineStoreContainerName'))]"
->>>>>>> aaf51351
                     ],
                     "identity": {
                         "type": "SystemAssigned"
@@ -978,18 +977,11 @@
 			}
 		},
         {
-<<<<<<< HEAD
-            "condition": "[and(equals(parameters('set_up_feature_store'), 'true'), equals(parameters('grant_materialization_permissions'), 'true'))]",
-            "type": "Microsoft.Authorization/roleAssignments",
-            "apiVersion": "2022-04-01",
-            "name": "[guid(variables('materialization_identity_resource_id'), subscription().subscriptionId, resourceGroup().name, parameters('workspaceName'), 'azureml ds role')]",
-            "scope": "[resourceId(resourceGroup().name, 'Microsoft.MachineLearningServices/workspaces', parameters('workspaceName'))]",
-=======
             "condition": "[and(equals(parameters('kind'), 'featurestore'), equals(parameters('grant_materialization_permissions'), 'true'))]",
             "type": "Microsoft.MachineLearningServices/workspaces/providers/roleAssignments",
             "apiVersion": "2019-04-01-preview",
             "name": "[concat(parameters('workspaceName'), '/Microsoft.Authorization/', guid(variables('materialization_identity_resource_id'), parameters('workspaceName'), 'azureml ds role'))]",
->>>>>>> aaf51351
+            "scope": "[resourceId(resourceGroup().name, 'Microsoft.MachineLearningServices/workspaces', parameters('workspaceName'))]",
             "dependsOn": [
                 "[resourceId('Microsoft.MachineLearningServices/workspaces', parameters('workspaceName'))]",
                 "[resourceId('Microsoft.ManagedIdentity/userAssignedIdentities', parameters('materialization_identity_name'))]"
