# ---------------------------------------------------------
# Copyright (c) Microsoft Corporation. All rights reserved.
# ---------------------------------------------------------

# pylint: disable=client-accepts-api-version-keyword,too-many-statements,too-many-instance-attributes,too-many-lines,using-constant-test

import json
import logging
import os
from functools import singledispatch
from itertools import product
from pathlib import Path
from typing import Any, Optional, Tuple, TypeVar, Union

from azure.core.credentials import TokenCredential
from azure.core.polling import LROPoller

from azure.ai.ml._azure_environments import (
    CloudArgumentKeys,
    _get_base_url_from_metadata,
    _get_cloud_information_from_metadata,
    _get_default_cloud_name,
    _set_cloud,
    _add_cloud_to_environments,
)
from azure.ai.ml._file_utils.file_utils import traverse_up_path_and_find_file
from azure.ai.ml._restclient.v2020_09_01_dataplanepreview import (
    AzureMachineLearningWorkspaces as ServiceClient092020DataplanePreview,
)
from azure.ai.ml._restclient.v2022_01_01_preview import (
    AzureMachineLearningWorkspaces as ServiceClient012022Preview,
)
from azure.ai.ml._restclient.v2022_02_01_preview import (
    AzureMachineLearningWorkspaces as ServiceClient022022Preview,
)
from azure.ai.ml._restclient.v2022_05_01 import (
    AzureMachineLearningWorkspaces as ServiceClient052022,
)
from azure.ai.ml._restclient.v2022_10_01 import (
    AzureMachineLearningWorkspaces as ServiceClient102022,
)
from azure.ai.ml._restclient.v2022_10_01_preview import (
    AzureMachineLearningWorkspaces as ServiceClient102022Preview,
)
from azure.ai.ml._restclient.v2022_12_01_preview import (
    AzureMachineLearningWorkspaces as ServiceClient122022Preview,
)
from azure.ai.ml._restclient.v2023_02_01_preview import (
    AzureMachineLearningWorkspaces as ServiceClient022023Preview,
)
from azure.ai.ml._restclient.v2023_04_01_preview import (
    AzureMachineLearningWorkspaces as ServiceClient042023Preview,
)
<<<<<<< HEAD
=======

>>>>>>> e384f3b1
from azure.ai.ml._scope_dependent_operations import (
    OperationConfig,
    OperationsContainer,
    OperationScope,
)

from azure.ai.ml._telemetry.logging_handler import get_appinsights_log_handler
from azure.ai.ml._user_agent import USER_AGENT
from azure.ai.ml._utils._experimental import experimental
from azure.ai.ml._utils._http_utils import HttpPipeline
from azure.ai.ml._utils._registry_utils import get_registry_client
from azure.ai.ml._utils.utils import _is_https_url, is_private_preview_enabled
from azure.ai.ml.constants._common import AzureMLResourceType
from azure.ai.ml.entities import (
    BatchDeployment,
    BatchEndpoint,
    Component,
    Compute,
    Datastore,
    Environment,
    Job,
    JobSchedule,
    Model,
    OnlineDeployment,
    OnlineEndpoint,
    Registry,
    Workspace,
)
from azure.ai.ml.entities._assets import WorkspaceAssetReference
from azure.ai.ml.exceptions import ErrorCategory, ErrorTarget, ValidationException
from azure.ai.ml.operations import (
    BatchDeploymentOperations,
    BatchEndpointOperations,
    ComponentOperations,
    ComputeOperations,
    DataOperations,
    DatastoreOperations,
    EnvironmentOperations,
    JobOperations,
    ModelOperations,
    OnlineDeploymentOperations,
    OnlineEndpointOperations,
    RegistryOperations,
    WorkspaceConnectionsOperations,
    WorkspaceOperations,
)
from azure.ai.ml.operations._workspace_outbound_rule_operations import WorkspaceOutboundRuleOperations
from azure.ai.ml.operations._code_operations import CodeOperations
from azure.ai.ml.operations._local_deployment_helper import _LocalDeploymentHelper
from azure.ai.ml.operations._local_endpoint_helper import _LocalEndpointHelper
from azure.ai.ml.operations._schedule_operations import ScheduleOperations
from azure.ai.ml.operations._feature_set_operations import _FeatureSetOperations
from azure.ai.ml.operations._feature_store_operations import _FeatureStoreOperations
from azure.ai.ml.operations._feature_store_entity_operations import _FeatureStoreEntityOperations

module_logger = logging.getLogger(__name__)


# pylint: disable=too-many-public-methods
class MLClient:
    """A client class to interact with Azure ML services.

    Use this client to manage Azure ML resources, e.g. workspaces, jobs, models and so on.

    :param credential: Credential to use for authentication.
    :type credential: ~azure.core.credentials.TokenCredential
    :param subscription_id: Azure subscription ID, optional for registry assets only, defaults to None.
    :type subscription_id: typing.Optional[str]
    :param resource_group_name: Azure resource group, optional for registry assets only, defaults to None.
    :type resource_group_name: typing.Optional[str]
    :param workspace_name: Workspace to use in the client, optional for non workspace dependent operations only,
            defaults to None.
    :type workspace_name: typing.Optional[str]
    :param registry_name: Registry to use in the client, optional for non registry dependent operations only,
            defaults to None.
    :type registry_name: typing.Optional[str]
    :param show_progress: Whether to display progress bars for long-running operations. E.g. customers may consider
            setting this to False if not using this SDK in an interactive setup. defaults to True.
    :type show_progress: typing.Optional[bool]
    :param enable_telemetry: Whether to enable telemetry. Will be overridden to False if not in a Jupyter Notebook.
    :type enable_telemetry: typing.Optional[bool]
    :keyword cloud: The cloud name to use, defaults to AzureCloud.
    :paramtype cloud: str

    .. admonition:: Example:

        .. literalinclude:: ../samples/ml_samples_authentication_sovereign_cloud.py
            :start-after: [START create_ml_client_default_credential]
            :end-before: [END create_ml_client_default_credential]
            :language: python
            :dedent: 8
            :caption: Creating the MLClient with Azure Identity credentials.
    """

    # pylint: disable=client-method-missing-type-annotations
    def __init__(
        self,
        credential: TokenCredential,
        subscription_id: Optional[str] = None,
        resource_group_name: Optional[str] = None,
        workspace_name: Optional[str] = None,
        registry_name: Optional[str] = None,
        **kwargs: Any,
    ):
        """A client class to interact with Azure ML services.

        Use this client to manage Azure ML resources, e.g. workspaces, jobs, models and so on.

        :param credential: Credential to use for authentication.
        :type credential: ~azure.core.credentials.TokenCredential
        :param subscription_id: Azure subscription ID, optional for registry assets only, defaults to None
        :type subscription_id: typing.Optional[str]
        :param resource_group_name: Azure resource group, optional for registry assets only, defaults to None
        :type resource_group_name: typing.Optional[str]
        :param workspace_name: Workspace to use in the client, optional for non workspace dependent operations only,
                defaults to None
        :type workspace_name: typing.Optional[str]
        :param registry_name: Registry to use in the client, optional for non registry dependent operations only,
                defaults to None
        :type registry_name: typing.Optional[str]
        :raises ValueError: Will raise ValueError when both workspace_name and registry_name are used for ml_client
        :raises ~azure.ai.ml.ValidationException: Raises client-side validation
        """

        if credential is None:
            raise ValueError("credential can not be None")

        if registry_name and workspace_name:
            raise ValidationException(
                message="Both workspace_name and registry_name cannot be used together, for the ml_client.",
                no_personal_data_message="Both workspace_name and registry_name are used for ml_client.",
                target=ErrorTarget.GENERAL,
                error_category=ErrorCategory.USER_ERROR,
            )

        self._credential = credential

        show_progress = kwargs.pop("show_progress", True)
        enable_telemetry = kwargs.pop("enable_telemetry", True)
        self._operation_config = OperationConfig(show_progress=show_progress, enable_telemetry=enable_telemetry)

        if "cloud" in kwargs:
            cloud_name = kwargs["cloud"]
            if CloudArgumentKeys.CLOUD_METADATA in kwargs:
                try:
                    _add_cloud_to_environments(kwargs)
                except AttributeError as e:
                    module_logger.debug("Cloud already exists: %s", e)
                except LookupError as e:
                    module_logger.debug("Missing keyword: %s", e)
            else:
                module_logger.debug("%s key not found in kwargs", CloudArgumentKeys.CLOUD_METADATA)
        else:
            module_logger.debug("cloud key not found in kwargs")
            cloud_name = _get_default_cloud_name()

        self._cloud = cloud_name
        _set_cloud(cloud_name)
        if "cloud" not in kwargs:
            module_logger.debug(
                "Cloud input is missing. Using default Cloud setting in MLClient: '%s'.",
                cloud_name,
            )
        module_logger.debug("Cloud configured in MLClient: '%s'.", cloud_name)

        # registry_name is present when the operations need referring assets from registry.
        # the subscription, resource group, if provided, will be ignored and replaced by
        # whatever is received from the registry discovery service.
        if registry_name:
            self._service_client_10_2021_dataplanepreview, resource_group_name, subscription_id = get_registry_client(
                self._credential, registry_name, **kwargs
            )

        self._operation_scope = OperationScope(subscription_id, resource_group_name, workspace_name, registry_name)

        # Cannot send multiple base_url as azure-cli sets the base_url automatically.
        kwargs.pop("base_url", None)
        _add_user_agent(kwargs)

        properties = {
            "subscription_id": subscription_id,
            "resource_group_name": resource_group_name,
        }
        if workspace_name:
            properties.update({"workspace_name": workspace_name})
        if registry_name:
            properties.update({"registry_name": registry_name})

        user_agent = kwargs.get("user_agent", None)

        app_insights_handler = get_appinsights_log_handler(
            user_agent, **{"properties": properties}, enable_telemetry=self._operation_config.enable_telemetry
        )
        app_insights_handler_kwargs = {"app_insights_handler": app_insights_handler}

        base_url = _get_base_url_from_metadata(cloud_name=cloud_name, is_local_mfe=True)
        self._base_url = base_url
        kwargs.update(_get_cloud_information_from_metadata(cloud_name))
        self._kwargs = kwargs

        self._operation_container = OperationsContainer()

        self._rp_service_client_2022_01_01_preview = ServiceClient012022Preview(
            subscription_id=self._operation_scope._subscription_id,
            credential=self._credential,
            base_url=base_url,
            **kwargs,
        )

        self._rp_service_client = ServiceClient122022Preview(
            subscription_id=self._operation_scope._subscription_id,
            credential=self._credential,
            base_url=base_url,
            **kwargs,
        )

        # kwargs related to operations alone not all kwargs passed to MLClient are needed by operations
        ops_kwargs = app_insights_handler_kwargs
        if base_url:
            ops_kwargs["enforce_https"] = _is_https_url(base_url)

        self._service_client_09_2020_dataplanepreview = ServiceClient092020DataplanePreview(
            subscription_id=self._operation_scope._subscription_id,
            credential=self._credential,
            base_url=base_url,
            **kwargs,
        )

        self._service_client_02_2022_preview = ServiceClient022022Preview(
            subscription_id=self._operation_scope._subscription_id,
            credential=self._credential,
            base_url=base_url,
            **kwargs,
        )

        self._service_client_05_2022 = ServiceClient052022(
            credential=self._credential,
            subscription_id=self._operation_scope._subscription_id,
            base_url=base_url,
            **kwargs,
        )

        # A general purpose, user-configurable pipeline for making
        # http requests
        self._requests_pipeline = HttpPipeline(**kwargs)

        self._service_client_10_2022_preview = ServiceClient102022Preview(
            credential=self._credential,
            subscription_id=self._operation_scope._subscription_id,
            base_url=base_url,
            **kwargs,
        )

        self._service_client_10_2022 = ServiceClient102022(
            credential=self._credential,
            subscription_id=self._operation_scope._subscription_id,
            base_url=base_url,
            **kwargs,
        )

        self._service_client_04_2023_preview = ServiceClient042023Preview(
            credential=self._credential,
            subscription_id=self._operation_scope._subscription_id,
            base_url=base_url,
            **kwargs,
        )

        self._service_client_12_2022_preview = ServiceClient122022Preview(
            credential=self._credential,
            subscription_id=self._operation_scope._subscription_id,
            base_url=base_url,
            **kwargs,
        )

        self._service_client_02_2023_preview = ServiceClient022023Preview(
            credential=self._credential,
            subscription_id=self._operation_scope._subscription_id,
            base_url=base_url,
            **kwargs,
        )

        self._service_client_04_2023_preview = ServiceClient042023Preview(
            credential=self._credential,
            subscription_id=self._operation_scope._subscription_id,
            base_url=base_url,
            **kwargs,
        )

        self._workspaces = WorkspaceOperations(
            self._operation_scope,
            self._rp_service_client,
            self._operation_container,
            self._credential,
            **app_insights_handler_kwargs,
        )
        self._operation_container.add(AzureMLResourceType.WORKSPACE, self._workspaces)

        self._workspace_outbound_rules = WorkspaceOutboundRuleOperations(
            self._operation_scope,
            self._rp_service_client,
            self._operation_container,
            self._credential,
            **kwargs,
        )

        # TODO make sure that at least one reviewer who understands operation initialization details reviews this
        self._registries = RegistryOperations(
            self._operation_scope,
            self._service_client_10_2022_preview,
            self._operation_container,
            self._credential,
            **app_insights_handler_kwargs,
        )
        self._operation_container.add(AzureMLResourceType.REGISTRY, self._registries)

        self._workspace_connections = WorkspaceConnectionsOperations(
            self._operation_scope,
            self._operation_config,
            self._rp_service_client,
            self._operation_container,
            self._credential,
        )

        self._compute = ComputeOperations(
            self._operation_scope,
            self._operation_config,
            self._service_client_10_2022_preview,
            **app_insights_handler_kwargs,
        )
        self._operation_container.add(AzureMLResourceType.COMPUTE, self._compute)
        self._datastores = DatastoreOperations(
            operation_scope=self._operation_scope,
            operation_config=self._operation_config,
            serviceclient_2022_10_01=self._service_client_10_2022,
            **ops_kwargs,
        )
        self._operation_container.add(AzureMLResourceType.DATASTORE, self._datastores)
        self._models = ModelOperations(
            self._operation_scope,
            self._operation_config,
            self._service_client_10_2021_dataplanepreview
            if registry_name
            else self._service_client_02_2023_preview
            if is_private_preview_enabled
            else self._service_client_05_2022,
            self._datastores,
            self._operation_container,
            requests_pipeline=self._requests_pipeline,
            **app_insights_handler_kwargs,
        )
        self._operation_container.add(AzureMLResourceType.MODEL, self._models)
        self._code = CodeOperations(
            self._operation_scope,
            self._operation_config,
            self._service_client_10_2021_dataplanepreview if registry_name else self._service_client_05_2022,
            self._datastores,
            **ops_kwargs,
        )
        self._operation_container.add(AzureMLResourceType.CODE, self._code)
        self._environments = EnvironmentOperations(
            self._operation_scope,
            self._operation_config,
            self._service_client_10_2021_dataplanepreview if registry_name else self._service_client_05_2022,
            self._operation_container,
            **ops_kwargs,
        )
        self._operation_container.add(AzureMLResourceType.ENVIRONMENT, self._environments)
        self._local_endpoint_helper = _LocalEndpointHelper(requests_pipeline=self._requests_pipeline)
        self._local_deployment_helper = _LocalDeploymentHelper(self._operation_container)
        self._online_endpoints = OnlineEndpointOperations(
            self._operation_scope,
            self._operation_config,
            self._service_client_02_2022_preview,
            self._operation_container,
            self._local_endpoint_helper,
            self._credential,
            requests_pipeline=self._requests_pipeline,
            **ops_kwargs,
        )
        self._batch_endpoints = BatchEndpointOperations(
            self._operation_scope,
            self._operation_config,
            self._service_client_05_2022,
            self._operation_container,
            self._credential,
            requests_pipeline=self._requests_pipeline,
            service_client_09_2020_dataplanepreview=self._service_client_09_2020_dataplanepreview,
            **ops_kwargs,
        )
        self._operation_container.add(AzureMLResourceType.BATCH_ENDPOINT, self._batch_endpoints)
        self._operation_container.add(AzureMLResourceType.ONLINE_ENDPOINT, self._online_endpoints)
        self._online_deployments = OnlineDeploymentOperations(
            self._operation_scope,
            self._operation_config,
            self._service_client_02_2022_preview,
            self._operation_container,
            self._local_deployment_helper,
            self._credential,
            **ops_kwargs,
        )
        self._batch_deployments = BatchDeploymentOperations(
            self._operation_scope,
            self._operation_config,
            self._service_client_05_2022,
            self._operation_container,
            credentials=self._credential,
            requests_pipeline=self._requests_pipeline,
            service_client_09_2020_dataplanepreview=self._service_client_09_2020_dataplanepreview,
            **ops_kwargs,
        )
        self._operation_container.add(AzureMLResourceType.ONLINE_DEPLOYMENT, self._online_deployments)
        self._operation_container.add(AzureMLResourceType.BATCH_DEPLOYMENT, self._batch_deployments)
        self._data = DataOperations(
            self._operation_scope,
            self._operation_config,
            self._service_client_10_2021_dataplanepreview if registry_name else self._service_client_10_2022,
            self._datastores,
            requests_pipeline=self._requests_pipeline,
            **ops_kwargs,
        )
        self._operation_container.add(AzureMLResourceType.DATA, self._data)
        self._components = ComponentOperations(
            self._operation_scope,
            self._operation_config,
            self._service_client_10_2021_dataplanepreview if registry_name else self._service_client_10_2022,
            self._operation_container,
            **ops_kwargs,
        )
        self._operation_container.add(AzureMLResourceType.COMPONENT, self._components)
        self._jobs = JobOperations(
            self._operation_scope,
            self._operation_config,
            self._service_client_04_2023_preview,
            self._operation_container,
            self._credential,
            _service_client_kwargs=kwargs,
            requests_pipeline=self._requests_pipeline,
            **ops_kwargs,
        )
        self._data._job_operation = self._jobs
        self._operation_container.add(AzureMLResourceType.JOB, self._jobs)
        self._schedules = ScheduleOperations(
            self._operation_scope,
            self._operation_config,
            self._service_client_04_2023_preview,
            self._operation_container,
            self._credential,
            _service_client_kwargs=kwargs,
            **ops_kwargs,
        )
        self._operation_container.add(AzureMLResourceType.SCHEDULE, self._schedules)

        try:
            from azure.ai.ml.operations._virtual_cluster_operations import VirtualClusterOperations

            self._virtual_clusters = VirtualClusterOperations(
                self._operation_scope,
                self._credential,
                _service_client_kwargs=kwargs,
                **ops_kwargs,
            )
        except Exception as ex:  # pylint: disable=broad-except
            module_logger.debug("Virtual Cluster operations could not be initialized due to %s ", ex)

        self._featurestores = _FeatureStoreOperations(
            self._operation_scope,
            self._rp_service_client,
            self._operation_container,
            self._credential,
            **app_insights_handler_kwargs,
        )

        self._featuresets = _FeatureSetOperations(
            self._operation_scope,
            self._operation_config,
            self._service_client_02_2023_preview,
            self._datastores,
            **ops_kwargs,
        )

        self._featurestoreentities = _FeatureStoreEntityOperations(
            self._operation_scope, self._operation_config, self._service_client_02_2023_preview, **ops_kwargs
        )

        if is_private_preview_enabled():
            self._operation_container.add(AzureMLResourceType.FEATURE_STORE, self._featurestores)
            self._operation_container.add(AzureMLResourceType.FEATURE_SET, self._featuresets)
            self._operation_container.add(AzureMLResourceType.FEATURE_STORE_ENTITY, self._featurestoreentities)

    @classmethod
    def from_config(
        cls,
        credential: TokenCredential,
        *,
        path: Optional[Union[os.PathLike, str]] = None,
        file_name=None,
        **kwargs,
    ) -> "MLClient":
        """Return a workspace object from an existing Azure Machine Learning Workspace.

        Reads workspace configuration from a file. Throws an exception if the config file can't be found.

        The method provides a simple way to reuse the same workspace across multiple Python notebooks or projects.
        Users can save the workspace Azure Resource Manager (ARM) properties using the
        [workspace.write_config](https://aka.ms/ml-workspace-class) method,
        and use this method to load the same workspace in different Python notebooks or projects without
        retyping the workspace ARM properties.

        :param credential: The credential object for the workspace.
        :type credential: ~azure.core.credentials.TokenCredential
        :param path: The path to the config file or starting directory to search.
            The parameter defaults to starting the search in the current directory.
            Defaults to None
        :type path: typing.Union[os.PathLike, str]
        :param file_name: Allows overriding the config file name to search for when path is a directory path.
            (Default value = None)
        :type file_name: str
        :keyword str cloud: The cloud name to use. Defaults to AzureCloud.
        :raises ~azure.ai.ml.exceptions.ValidationException: Raised if config.json cannot be found in directory.
            Details will be provided in the error message.
        :returns: The workspace object for an existing Azure ML Workspace.
        :rtype: ~azure.ai.ml.MLClient
        """

        path = Path(".") if path is None else Path(path)

        if path.is_file():
            found_path = path
        else:
            # Based on priority
            # Look in config dirs like .azureml, aml_config or plain directory
            # with None
            directories_to_look = [".azureml", "aml_config", None]
            if file_name:
                files_to_look = [file_name]
            else:
                files_to_look = ["config.json", "project.json"]

            found_path = None
            for curr_dir, curr_file in product(directories_to_look, files_to_look):
                module_logger.debug(
                    (
                        "No config file directly found, starting search from %s "
                        "directory, for %s file name to be present in "
                        "%s subdirectory"
                    ),
                    path,
                    curr_file,
                    curr_dir,
                )

                found_path = traverse_up_path_and_find_file(
                    path=path,
                    file_name=curr_file,
                    directory_name=curr_dir,
                    num_levels=20,
                )
                if found_path:
                    break

            if not found_path:
                msg = (
                    "We could not find config.json in: {} or in its parent directories. "
                    "Please provide the full path to the config file or ensure that "
                    "config.json exists in the parent directories."
                )
                raise ValidationException(
                    message=msg.format(path),
                    no_personal_data_message=msg.format("[path]"),
                    target=ErrorTarget.GENERAL,
                    error_category=ErrorCategory.USER_ERROR,
                )

        subscription_id, resource_group, workspace_name = MLClient._get_workspace_info(found_path)

        module_logger.info("Found the config file in: %s", found_path)
        return MLClient(
            credential=credential,
            subscription_id=subscription_id,
            resource_group_name=resource_group,
            workspace_name=workspace_name,
            **kwargs,
        )

    @classmethod
    def _ml_client_cli(cls, credentials, subscription_id, **kwargs):
        """This method provides a way to create MLClient object for cli to leverage cli context for authentication.

        With this we do not have to use AzureCliCredentials from azure-identity package (not meant for heavy usage). The
        credentials are passed by cli get_mgmt_service_client when it created a object of this class.
        """

        ml_client = cls(credential=credentials, subscription_id=subscription_id, **kwargs)
        return ml_client

    @property
    def workspaces(self) -> WorkspaceOperations:
        """A collection of workspace related operations.

        :return: Workspace operations
        :rtype: WorkspaceOperations
        """
        return self._workspaces

    @property
    @experimental
    def registries(self) -> RegistryOperations:
        """A collection of registry-related operations.

        :return: Registry operations
        :rtype: RegistryOperations
        """
        return self._registries

    @property
    @experimental
    def _feature_stores(self) -> _FeatureStoreOperations:
        """A collection of feature-store related operations.
        :return: Featurestore operations
        :rtype: _FeatureStoreOperations
        """
        if is_private_preview_enabled():
            return self._featurestores
        raise Exception("feature store operations not supported")

    @property
    @experimental
    def _feature_sets(self) -> _FeatureSetOperations:
        """A collection of feature set related operations.
        :return: FeatureSet operations
        :rtype: _FeatureSetOperations
        """
        if is_private_preview_enabled():
            return self._featuresets
        raise Exception("feature set operations not supported")

    @property
    @experimental
    def _feature_store_entities(self) -> _FeatureStoreEntityOperations:
        """A collection of feature store entity related operations.
        :return: FeatureStoreEntity operations
        :rtype: _FeatureStoreEntityOperations
        """
        if is_private_preview_enabled():
            return self._featurestoreentities
        raise Exception("feature store entity operations not supported")

    @property
    def connections(self) -> WorkspaceConnectionsOperations:
        """A collection of workspace connection related operations.

        :return: Workspace Connections operations
        :rtype: WorkspaceConnectionsOperations
        """
        return self._workspace_connections

    @property
    def jobs(self) -> JobOperations:
        """A collection of job related operations.

        :return: Job operations
        :rtype: JobOperations
        """
        return self._jobs

    @property
    def compute(self) -> ComputeOperations:
        """A collection of compute related operations.

        :return: Compute operations
        :rtype: ComputeOperations
        """
        return self._compute

    @property
    def models(self) -> ModelOperations:
        """A collection of model related operations.

        :return: Model operations
        :rtype: ModelOperations
        """
        return self._models

    @property
    def online_endpoints(self) -> OnlineEndpointOperations:
        """A collection of online endpoint related operations.

        :return: Online Endpoint operations
        :rtype: OnlineEndpointOperations
        """
        return self._online_endpoints

    @property
    def batch_endpoints(self) -> BatchEndpointOperations:
        """A collection of batch endpoint related operations.

        :return: Batch Endpoint operations
        :rtype: BatchEndpointOperations
        """
        return self._batch_endpoints

    @property
    def online_deployments(self) -> OnlineDeploymentOperations:
        """A collection of online deployment related operations.

        :return: Online Deployment operations
        :rtype: OnlineDeploymentOperations
        """
        return self._online_deployments

    @property
    def batch_deployments(self) -> BatchDeploymentOperations:
        """A collection of batch deployment related operations.

        :return: Batch Deployment operations.
        :rtype: BatchDeploymentOperations
        """
        return self._batch_deployments

    @property
    def datastores(self) -> DatastoreOperations:
        """A collection of datastore related operations.

        :return: Datastore operations.
        :rtype: DatastoreOperations
        """
        return self._datastores

    @property
    def environments(self) -> EnvironmentOperations:
        """A collection of environment related operations.

        :return: Environment operations.
        :rtype: EnvironmentOperations
        """
        return self._environments

    @property
    def data(self) -> DataOperations:
        """A collection of data related operations.

        :return: Data operations.
        :rtype: DataOperations
        """
        return self._data

    @property
    def components(self) -> ComponentOperations:
        """A collection of component related operations.

        :return: Component operations.
        :rtype: ComponentOperations
        """
        return self._components

    @property
    def schedules(self) -> ScheduleOperations:
        """A collection of schedule related operations.

        :return: Schedule operations.
        :rtype: ScheduleOperations
        """
        return self._schedules

    @property
    def subscription_id(self) -> str:
        """Get the subscription Id of a MLClient object.

        :return: An Azure subscription Id.
        :rtype: str
        """
        return self._operation_scope.subscription_id

    @property
    def resource_group_name(self) -> str:
        """Get the resource group name of a MLClient object.

        :return: An Azure resource group name.
        :rtype: str
        """
        return self._operation_scope.resource_group_name

    @property
    def workspace_name(self) -> Optional[str]:
        """The workspace where workspace dependent operations will be executed in.

        :return: Default workspace name.
        :rtype: str
        """
        return self._operation_scope.workspace_name

    def _get_new_client(self, workspace_name: str, **kwargs) -> "MLClient":
        """Returns a new MLClient object with the specified arguments.

        :param workspace_name: AzureML workspace of the new MLClient.
        :type workspace_name: str
        """

        return MLClient(
            credential=self._credential,
            subscription_id=self._operation_scope.subscription_id,
            resource_group_name=self._operation_scope.resource_group_name,
            workspace_name=workspace_name,
            **kwargs,
        )

    @classmethod
    def _get_workspace_info(cls, found_path: Optional[str]) -> Tuple[str, str, str]:
        with open(found_path) as config_file:
            config = json.load(config_file)

        # Checking the keys in the config.json file to check for required parameters.
        scope = config.get("Scope")
        if not scope:
            if not all([k in config.keys() for k in ("subscription_id", "resource_group", "workspace_name")]):
                msg = (
                    "The config file found in: {} does not seem to contain the required "
                    "parameters. Please make sure it contains your subscription_id, "
                    "resource_group and workspace_name."
                )
                raise ValidationException(
                    message=msg.format(found_path),
                    no_personal_data_message=msg.format("[found_path]"),
                    target=ErrorTarget.GENERAL,
                    error_category=ErrorCategory.USER_ERROR,
                )
            # User provided ARM parameters take precedence over values from config.json
            subscription_id_from_config = config["subscription_id"]
            resource_group_from_config = config["resource_group"]
            workspace_name_from_config = config["workspace_name"]
        else:
            pieces = scope.split("/")
            # User provided ARM parameters take precedence over values from config.json
            subscription_id_from_config = pieces[2]
            resource_group_from_config = pieces[4]
            workspace_name_from_config = pieces[8]
        return (
            subscription_id_from_config,
            resource_group_from_config,
            workspace_name_from_config,
        )

    # Leftover thoughts for anyone considering refactoring begin_create_or_update and create_or_update
    # Advantages of using generics+singledispatch (current impl)
    # - Minimal refactoring over previous iteration AKA Easy
    # - Only one docstring
    # Advantages of using @overload on public functions
    # - Custom docstring per overload
    # - More customized code per input type without needing @singledispatch helper function
    # IMO we don't need custom docstrings yet, so the former option's simplicity wins for now.

    # T = valid inputs/outputs for create_or_update
    # Each entry here requires a registered _create_or_update function below
    T = TypeVar("T", Job, Model, Environment, Component, Datastore)

    def create_or_update(
        self,
        entity: T,
        **kwargs,
    ) -> T:
        """Creates or updates an Azure ML resource.

        :param entity: The resource to create or update.
        :type entity: typing.Union[~azure.ai.ml.entities.Job
            , ~azure.ai.ml.entities.Model, ~azure.ai.ml.entities.Environment, ~azure.ai.ml.entities.Component
            , ~azure.ai.ml.entities.Datastore]
        :return: The created or updated resource.
        :rtype: typing.Union[~azure.ai.ml.entities.Job, ~azure.ai.ml.entities.Model
            , ~azure.ai.ml.entities.Environment, ~azure.ai.ml.entities.Component, ~azure.ai.ml.entities.Datastore]
        """

        return _create_or_update(entity, self._operation_container.all_operations, **kwargs)

    # R = valid inputs/outputs for begin_create_or_update
    # Each entry here requires a registered _begin_create_or_update function below
    R = TypeVar(
        "R",
        Workspace,
        Registry,
        Compute,
        OnlineDeployment,
        OnlineEndpoint,
        BatchDeployment,
        BatchEndpoint,
        JobSchedule,
    )

    def begin_create_or_update(
        self,
        entity: R,
        **kwargs,
    ) -> LROPoller[R]:
        """Creates or updates an Azure ML resource asynchronously.

        :param entity: The resource to create or update.
        :type entity: typing.Union[~azure.ai.ml.entities.Workspace
            , ~azure.ai.ml.entities.Registry, ~azure.ai.ml.entities.Compute, ~azure.ai.ml.entities.OnlineDeployment
            , ~azure.ai.ml.entities.OnlineEndpoint, ~azure.ai.ml.entities.BatchDeployment
            , ~azure.ai.ml.entities.BatchEndpoint, ~azure.ai.ml.entities.JobSchedule]
        :return: The resource after create/update operation.
        :rtype: azure.core.polling.LROPoller[typing.Union[~azure.ai.ml.entities.Workspace
            , ~azure.ai.ml.entities.Registry, ~azure.ai.ml.entities.Compute, ~azure.ai.ml.entities.OnlineDeployment
            , ~azure.ai.ml.entities.OnlineEndpoint, ~azure.ai.ml.entities.BatchDeployment
            , ~azure.ai.ml.entities.BatchEndpoint, ~azure.ai.ml.entities.JobSchedule]]
        """

        return _begin_create_or_update(entity, self._operation_container.all_operations, **kwargs)

    def __repr__(self) -> str:
        return f"""MLClient(credential={self._credential},
         subscription_id={self._operation_scope.subscription_id},
         resource_group_name={self._operation_scope.resource_group_name},
         workspace_name={self.workspace_name})"""


def _add_user_agent(kwargs) -> None:
    user_agent = kwargs.pop("user_agent", None)
    user_agent = f"{user_agent} {USER_AGENT}" if user_agent else USER_AGENT
    kwargs.setdefault("user_agent", user_agent)


@singledispatch
def _create_or_update(entity, operations, **kwargs):
    raise TypeError("Please refer to create_or_update docstring for valid input types.")


@_create_or_update.register(Job)
def _(entity: Job, operations, **kwargs):
    module_logger.debug("Creating or updating job")
    return operations[AzureMLResourceType.JOB].create_or_update(entity, **kwargs)


@_create_or_update.register(Model)
def _(entity: Model, operations):
    module_logger.debug("Creating or updating model")
    return operations[AzureMLResourceType.MODEL].create_or_update(entity)


@_create_or_update.register(WorkspaceAssetReference)
def _(entity: WorkspaceAssetReference, operations):
    module_logger.debug("Promoting model to registry")
    return operations[AzureMLResourceType.MODEL].create_or_update(entity)


@_create_or_update.register(Environment)
def _(entity: Environment, operations):
    module_logger.debug("Creating or updating environment")
    return operations[AzureMLResourceType.ENVIRONMENT].create_or_update(entity)


@_create_or_update.register(WorkspaceAssetReference)
def _(entity: WorkspaceAssetReference, operations):
    module_logger.debug("Promoting environment to registry")
    return operations[AzureMLResourceType.ENVIRONMENT].create_or_update(entity)


@_create_or_update.register(Component)
def _(entity: Component, operations, **kwargs):
    module_logger.debug("Creating or updating components")
    return operations[AzureMLResourceType.COMPONENT].create_or_update(entity, **kwargs)


@_create_or_update.register(Datastore)
def _(entity: Datastore, operations):
    module_logger.debug("Creating or updating datastores")
    return operations[AzureMLResourceType.DATASTORE].create_or_update(entity)


@singledispatch
def _begin_create_or_update(entity, operations, **kwargs):
    raise TypeError("Please refer to begin_create_or_update docstring for valid input types.")


@_begin_create_or_update.register(Workspace)
def _(entity: Workspace, operations, *args, **kwargs):
    module_logger.debug("Creating or updating workspaces")
    return operations[AzureMLResourceType.WORKSPACE].begin_create(entity, **kwargs)


@_begin_create_or_update.register(Registry)
def _(entity: Registry, operations, *args, **kwargs):
    module_logger.debug("Creating or updating registries")
    return operations[AzureMLResourceType.REGISTRY].begin_create_or_update(entity, **kwargs)


@_begin_create_or_update.register(Compute)
def _(entity: Compute, operations, *args, **kwargs):
    module_logger.debug("Creating or updating compute")
    return operations[AzureMLResourceType.COMPUTE].begin_create_or_update(entity, **kwargs)


@_begin_create_or_update.register(OnlineEndpoint)
def _(entity: OnlineEndpoint, operations, *args, **kwargs):
    module_logger.debug("Creating or updating online_endpoints")
    return operations[AzureMLResourceType.ONLINE_ENDPOINT].begin_create_or_update(entity, **kwargs)


@_begin_create_or_update.register(BatchEndpoint)
def _(entity: BatchEndpoint, operations, *args, **kwargs):
    module_logger.debug("Creating or updating batch_endpoints")
    return operations[AzureMLResourceType.BATCH_ENDPOINT].begin_create_or_update(entity, **kwargs)


@_begin_create_or_update.register(OnlineDeployment)
def _(entity: OnlineDeployment, operations, *args, **kwargs):
    module_logger.debug("Creating or updating online_deployments")
    return operations[AzureMLResourceType.ONLINE_DEPLOYMENT].begin_create_or_update(entity, **kwargs)


@_begin_create_or_update.register(BatchDeployment)
def _(entity: BatchDeployment, operations, *args, **kwargs):
    module_logger.debug("Creating or updating batch_deployments")
    return operations[AzureMLResourceType.BATCH_DEPLOYMENT].begin_create_or_update(entity, **kwargs)


@_begin_create_or_update.register(JobSchedule)
def _(entity: JobSchedule, operations, *args, **kwargs):
    module_logger.debug("Creating or updating schedules")
    return operations[AzureMLResourceType.SCHEDULE].begin_create_or_update(entity, **kwargs)<|MERGE_RESOLUTION|>--- conflicted
+++ resolved
@@ -51,10 +51,6 @@
 from azure.ai.ml._restclient.v2023_04_01_preview import (
     AzureMachineLearningWorkspaces as ServiceClient042023Preview,
 )
-<<<<<<< HEAD
-=======
-
->>>>>>> e384f3b1
 from azure.ai.ml._scope_dependent_operations import (
     OperationConfig,
     OperationsContainer,
