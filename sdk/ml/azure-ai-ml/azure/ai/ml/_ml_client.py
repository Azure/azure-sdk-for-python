--- conflicted
+++ resolved
@@ -653,11 +653,7 @@
 
     @property
     @experimental
-<<<<<<< HEAD
-    def _feature_stores(self) -> _FeatureStoreOperations:
-=======
     def feature_stores(self) -> FeatureStoreOperations:
->>>>>>> 5bc0975e
         """Return a collection of feature-store related operations.
 
         :raises Exception: Raises Exception if private preview not enabled since property is experimental
@@ -668,11 +664,7 @@
 
     @property
     @experimental
-<<<<<<< HEAD
-    def _feature_sets(self) -> _FeatureSetOperations:
-=======
     def feature_sets(self) -> FeatureSetOperations:
->>>>>>> 5bc0975e
         """Return a collection of feature set related operations.
 
         :raises Exception: Raises Exception if private preview not enabled since property is experimental
@@ -683,11 +675,7 @@
 
     @property
     @experimental
-<<<<<<< HEAD
-    def _feature_store_entities(self) -> _FeatureStoreEntityOperations:
-=======
     def feature_store_entities(self) -> FeatureStoreEntityOperations:
->>>>>>> 5bc0975e
         """Return a collection of feature store entity related operations.
 
         :raises Exception: Raises Exception if private preview not enabled since property is experimental
