--- conflicted
+++ resolved
@@ -27,7 +27,6 @@
 from azure.ai.ml._restclient.v2020_09_01_dataplanepreview import (
     AzureMachineLearningWorkspaces as ServiceClient092020DataplanePreview,
 )
-<<<<<<< HEAD
 from azure.ai.ml._restclient.v2022_02_01_preview import AzureMachineLearningWorkspaces as ServiceClient022022Preview
 from azure.ai.ml._restclient.v2022_05_01 import AzureMachineLearningWorkspaces as ServiceClient052022
 from azure.ai.ml._restclient.v2022_10_01 import AzureMachineLearningWorkspaces as ServiceClient102022
@@ -35,39 +34,8 @@
 from azure.ai.ml._restclient.v2023_02_01_preview import AzureMachineLearningWorkspaces as ServiceClient022023Preview
 from azure.ai.ml._restclient.v2023_04_01 import AzureMachineLearningWorkspaces as ServiceClient042023
 from azure.ai.ml._restclient.v2023_04_01_preview import AzureMachineLearningWorkspaces as ServiceClient042023Preview
+from azure.ai.ml._restclient.v2023_06_01_preview import AzureMachineLearningWorkspaces as ServiceClient062023Preview
 from azure.ai.ml._scope_dependent_operations import OperationConfig, OperationsContainer, OperationScope
-=======
-from azure.ai.ml._restclient.v2022_02_01_preview import (
-    AzureMachineLearningWorkspaces as ServiceClient022022Preview,
-)
-from azure.ai.ml._restclient.v2022_05_01 import (
-    AzureMachineLearningWorkspaces as ServiceClient052022,
-)
-from azure.ai.ml._restclient.v2022_10_01 import (
-    AzureMachineLearningWorkspaces as ServiceClient102022,
-)
-from azure.ai.ml._restclient.v2022_10_01_preview import (
-    AzureMachineLearningWorkspaces as ServiceClient102022Preview,
-)
-from azure.ai.ml._restclient.v2023_02_01_preview import (
-    AzureMachineLearningWorkspaces as ServiceClient022023Preview,
-)
-from azure.ai.ml._restclient.v2023_04_01_preview import (
-    AzureMachineLearningWorkspaces as ServiceClient042023Preview,
-)
-from azure.ai.ml._restclient.v2023_04_01 import (
-    AzureMachineLearningWorkspaces as ServiceClient042023,
-)
-from azure.ai.ml._restclient.v2023_06_01_preview import (
-    AzureMachineLearningWorkspaces as ServiceClient062023Preview,
-)
-from azure.ai.ml._scope_dependent_operations import (
-    OperationConfig,
-    OperationsContainer,
-    OperationScope,
-)
-
->>>>>>> 41c1eb32
 from azure.ai.ml._telemetry.logging_handler import get_appinsights_log_handler
 from azure.ai.ml._user_agent import USER_AGENT
 from azure.ai.ml._utils._experimental import experimental
@@ -109,8 +77,8 @@
     OnlineEndpointOperations,
     RegistryOperations,
     WorkspaceConnectionsOperations,
+    WorkspaceHubOperations,
     WorkspaceOperations,
-    WorkspaceHubOperations,
 )
 from azure.ai.ml.operations._code_operations import CodeOperations
 from azure.ai.ml.operations._feature_set_operations import FeatureSetOperations
@@ -569,7 +537,6 @@
 
         :param credential: The credential object for the workspace.
         :type credential: ~azure.core.credentials.TokenCredential
-<<<<<<< HEAD
         :param path: The path to the configuration file or starting directory to search for the configuration file
             within. Defaults to None, indicating the current directory will be used.
         :type path: Optional[Union[os.PathLike, str]]
@@ -581,19 +548,6 @@
         :raises ~azure.ai.ml.exceptions.ValidationException: Raised if "config.json", or file_name if overridden,
             cannot be found in directory. Details will be provided in the error message.
         :returns: The client for an existing Azure ML Workspace.
-=======
-        :keyword path: The path to the config file or starting directory to search.
-            The parameter defaults to starting the search in the current directory.
-            Defaults to None
-        :type path: typing.Union[os.PathLike, str]
-        :keyword file_name: Allows overriding the config file name to search for when path is a directory path.
-            (Default value = None)
-        :type file_name: str
-        :keyword str cloud: The cloud name to use. Defaults to AzureCloud.
-        :raises ~azure.ai.ml.exceptions.ValidationException: Raised if config.json cannot be found in directory.
-            Details will be provided in the error message.
-        :returns: The workspace object for an existing Azure ML Workspace.
->>>>>>> 41c1eb32
         :rtype: ~azure.ai.ml.MLClient
 
         .. admonition:: Example:
