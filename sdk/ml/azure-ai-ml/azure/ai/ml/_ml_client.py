# ---------------------------------------------------------
# Copyright (c) Microsoft Corporation. All rights reserved.
# ---------------------------------------------------------

# pylint: disable=client-accepts-api-version-keyword,(line-too-long,too-many-locals,no-member,too-many-statements,too-many-instance-attributes,too-many-lines,using-constant-test

import json
import logging
import os
from functools import singledispatch
from itertools import product
from pathlib import Path
from typing import Any, Dict, Optional, Tuple, TypeVar, Union

from azure.ai.ml._azure_environments import (
    CloudArgumentKeys,
    _add_cloud_to_environments,
    _get_base_url_from_metadata,
    _get_cloud_information_from_metadata,
    _get_default_cloud_name,
    _set_cloud,
)
from azure.ai.ml._file_utils.file_utils import traverse_up_path_and_find_file
from azure.ai.ml._restclient.v2020_09_01_dataplanepreview import (
    AzureMachineLearningWorkspaces as ServiceClient092020DataplanePreview,
)
from azure.ai.ml._restclient.v2022_02_01_preview import AzureMachineLearningWorkspaces as ServiceClient022022Preview
from azure.ai.ml._restclient.v2022_05_01 import AzureMachineLearningWorkspaces as ServiceClient052022
from azure.ai.ml._restclient.v2022_10_01 import AzureMachineLearningWorkspaces as ServiceClient102022
from azure.ai.ml._restclient.v2022_10_01_preview import AzureMachineLearningWorkspaces as ServiceClient102022Preview
from azure.ai.ml._restclient.v2023_02_01_preview import AzureMachineLearningWorkspaces as ServiceClient022023Preview
from azure.ai.ml._restclient.v2023_04_01 import AzureMachineLearningWorkspaces as ServiceClient042023
from azure.ai.ml._restclient.v2023_04_01_preview import AzureMachineLearningWorkspaces as ServiceClient042023Preview
from azure.ai.ml._restclient.v2023_06_01_preview import AzureMachineLearningWorkspaces as ServiceClient062023Preview
from azure.ai.ml._restclient.v2023_08_01_preview import AzureMachineLearningWorkspaces as ServiceClient082023Preview

# Same object, but was renamed starting in v2023_08_01_preview
from azure.ai.ml._restclient.v2023_10_01 import AzureMachineLearningServices as ServiceClient102023
from azure.ai.ml._restclient.v2024_01_01_preview import AzureMachineLearningWorkspaces as ServiceClient012024Preview
from azure.ai.ml._restclient.v2024_04_01_preview import AzureMachineLearningWorkspaces as ServiceClient042024Preview
from azure.ai.ml._restclient.workspace_dataplane import (
    AzureMachineLearningWorkspaces as ServiceClientWorkspaceDataplane,
)
from azure.ai.ml._scope_dependent_operations import OperationConfig, OperationsContainer, OperationScope
from azure.ai.ml._telemetry.logging_handler import get_appinsights_log_handler
from azure.ai.ml._user_agent import USER_AGENT
from azure.ai.ml._utils._experimental import experimental
from azure.ai.ml._utils._http_utils import HttpPipeline
from azure.ai.ml._utils._preflight_utils import get_deployments_operation
from azure.ai.ml._utils._registry_utils import get_registry_client
from azure.ai.ml._utils.utils import _is_https_url
from azure.ai.ml.constants._common import AzureMLResourceType, DefaultOpenEncoding
from azure.ai.ml.entities import (
    BatchDeployment,
    BatchEndpoint,
    Component,
    Compute,
    Datastore,
    Environment,
    Index,
    Job,
    MarketplaceSubscription,
    Model,
    ModelBatchDeployment,
    OnlineDeployment,
    OnlineEndpoint,
    PipelineComponentBatchDeployment,
    Registry,
    Schedule,
    ServerlessEndpoint,
    Workspace,
)
from azure.ai.ml.entities._assets import WorkspaceAssetReference
from azure.ai.ml.exceptions import ErrorCategory, ErrorTarget, ValidationException
from azure.ai.ml.operations import (
    AzureOpenAIDeploymentOperations,
    BatchDeploymentOperations,
    BatchEndpointOperations,
    ComponentOperations,
    ComputeOperations,
    ConnectionsOperations,
    DataOperations,
    DatastoreOperations,
    EnvironmentOperations,
    EvaluatorOperations,
    IndexOperations,
    JobOperations,
    MarketplaceSubscriptionOperations,
    ModelOperations,
    EvaluatorOperations,
    OnlineDeploymentOperations,
    OnlineEndpointOperations,
    RegistryOperations,
    ServerlessEndpointOperations,
    WorkspaceOperations,
)
from azure.ai.ml.operations._code_operations import CodeOperations
from azure.ai.ml.operations._feature_set_operations import FeatureSetOperations
from azure.ai.ml.operations._feature_store_entity_operations import FeatureStoreEntityOperations
from azure.ai.ml.operations._feature_store_operations import FeatureStoreOperations
from azure.ai.ml.operations._local_deployment_helper import _LocalDeploymentHelper
from azure.ai.ml.operations._local_endpoint_helper import _LocalEndpointHelper
from azure.ai.ml.operations._schedule_operations import ScheduleOperations
from azure.ai.ml.operations._workspace_outbound_rule_operations import WorkspaceOutboundRuleOperations
from azure.core.credentials import TokenCredential
from azure.core.polling import LROPoller

module_logger = logging.getLogger(__name__)


# pylint: disable=too-many-public-methods
class MLClient:
    """A client class to interact with Azure ML services.

    Use this client to manage Azure ML resources such as workspaces, jobs, models, and so on.

    :param credential: The credential to use for authentication.
    :type credential: ~azure.core.credentials.TokenCredential
    :param subscription_id: The Azure subscription ID. Optional for registry assets only. Defaults to None.
    :type subscription_id: Optional[str]
    :param resource_group_name: The Azure resource group. Optional for registry assets only. Defaults to None.
    :type resource_group_name: Optional[str]
    :param workspace_name: The workspace to use in the client. Optional only for operations that are not
        workspace-dependent. Defaults to None.
    :type workspace_name: Optional[str]
    :param registry_name: The registry to use in the client. Optional only for operations that are not
        workspace-dependent. Defaults to None.
    :type registry_name: Optional[str]
    :keyword show_progress: Specifies whether or not to display progress bars for long-running operations (e.g.
        customers may consider setting this to False if not using this SDK in an interactive setup). Defaults to True.
    :paramtype show_progress: Optional[bool]
    :keyword enable_telemetry: Specifies whether or not to enable telemetry. Will be overridden to False if not in a
        Jupyter Notebook. Defaults to True if in a Jupyter Notebook.
    :paramtype enable_telemetry: Optional[bool]
    :keyword cloud: The cloud name to use. Defaults to "AzureCloud".
    :paramtype cloud: Optional[str]
    :raises ValueError: Raised if credential is None.
    :raises ~azure.ai.ml.ValidationException: Raised if both workspace_name and registry_name are provided.

    .. admonition:: Example:

        .. literalinclude:: ../samples/ml_samples_authentication.py
            :start-after: [START create_ml_client_default_credential]
            :end-before: [END create_ml_client_default_credential]
            :language: python
            :dedent: 8
            :caption: Creating the MLClient with Azure Identity credentials.

    .. admonition:: Example:

       .. literalinclude:: ../samples/ml_samples_authentication.py
            :start-after: [START create_ml_client_sovereign_cloud]
            :end-before: [END create_ml_client_sovereign_cloud]
            :language: python
            :dedent: 8
            :caption: When using sovereign domains (i.e. any cloud other than AZURE_PUBLIC_CLOUD), you must pass in the
                cloud name in kwargs and you must use an authority with DefaultAzureCredential.
    """

    # pylint: disable=client-method-missing-type-annotations
    def __init__(
        self,
        credential: TokenCredential,
        subscription_id: Optional[str] = None,
        resource_group_name: Optional[str] = None,
        workspace_name: Optional[str] = None,
        registry_name: Optional[str] = None,
        **kwargs: Any,
    ) -> None:
        if credential is None:
            raise ValueError("credential can not be None")

        if registry_name and workspace_name:
            raise ValidationException(
                message="Both workspace_name and registry_name cannot be used together, for the ml_client.",
                no_personal_data_message="Both workspace_name and registry_name are used for ml_client.",
                target=ErrorTarget.GENERAL,
                error_category=ErrorCategory.USER_ERROR,
            )

        self._credential = credential
        self._ws_rg: Any = None
        self._ws_sub: Any = None
        show_progress = kwargs.pop("show_progress", True)
        enable_telemetry = kwargs.pop("enable_telemetry", True)
        self._operation_config = OperationConfig(show_progress=show_progress, enable_telemetry=enable_telemetry)

        if "cloud" in kwargs:
            cloud_name = kwargs["cloud"]
            if CloudArgumentKeys.CLOUD_METADATA in kwargs:
                try:
                    _add_cloud_to_environments(kwargs)
                except AttributeError as e:
                    module_logger.debug("Cloud already exists: %s", e)
                except LookupError as e:
                    module_logger.debug("Missing keyword: %s", e)
            else:
                module_logger.debug("%s key not found in kwargs", CloudArgumentKeys.CLOUD_METADATA)
        else:
            module_logger.debug("cloud key not found in kwargs")
            cloud_name = _get_default_cloud_name()

        self._cloud = cloud_name
        _set_cloud(cloud_name)
        if "cloud" not in kwargs:
            module_logger.debug(
                "Cloud input is missing. Using default Cloud setting in MLClient: '%s'.",
                cloud_name,
            )
        module_logger.debug("Cloud configured in MLClient: '%s'.", cloud_name)

        # Add cloud information to kwargs
        kwargs.update(_get_cloud_information_from_metadata(cloud_name))

        # registry_name is present when the operations need referring assets from registry.
        # the subscription, resource group, if provided, will be ignored and replaced by
        # whatever is received from the registry discovery service.
        workspace_location = None
        workspace_id = None
        registry_reference = kwargs.pop("registry_reference", None)
        if registry_name or registry_reference:
            # get the workspace location here if workspace_reference is provided
            self._ws_operation_scope = OperationScope(
                str(subscription_id),
                str(resource_group_name),
                workspace_name,
            )
            workspace_reference = kwargs.pop("workspace_reference", None)
            if workspace_reference or registry_reference:
                ws_ops = WorkspaceOperations(
                    OperationScope(str(subscription_id), str(resource_group_name), workspace_reference),
                    ServiceClient042023Preview(
                        credential=self._credential,
                        subscription_id=subscription_id,
                        **kwargs,
                    ),
                    self._credential,
                )
                self._ws_rg = resource_group_name
                self._ws_sub = subscription_id
                workspace_details = ws_ops.get(workspace_reference if workspace_reference else workspace_name)
                workspace_location, workspace_id = (
                    workspace_details.location,
                    workspace_details._workspace_id,
                )

            (
                self._service_client_10_2021_dataplanepreview,
                resource_group_name,
                subscription_id,
            ) = get_registry_client(
                self._credential, registry_name if registry_name else registry_reference, workspace_location, **kwargs
            )
            if not workspace_name:
                workspace_name = workspace_reference

        self._operation_scope = OperationScope(
            str(subscription_id),
            str(resource_group_name),
            workspace_name,
            registry_name,
            workspace_id,
            workspace_location,
        )

        # Cannot send multiple base_url as azure-cli sets the base_url automatically.
        kwargs.pop("base_url", None)
        _add_user_agent(kwargs)

        properties = {
            "subscription_id": subscription_id,
            "resource_group_name": resource_group_name,
        }
        if workspace_name:
            properties.update({"workspace_name": workspace_name})
        if registry_name:
            properties.update({"registry_name": registry_name})

        user_agent = kwargs.get("user_agent", None)

        app_insights_handler: Tuple = get_appinsights_log_handler(
            user_agent,
            **{"properties": properties},
            enable_telemetry=self._operation_config.enable_telemetry,
        )
        app_insights_handler_kwargs: Dict[str, Tuple] = {"app_insights_handler": app_insights_handler}

        base_url = _get_base_url_from_metadata(cloud_name=cloud_name, is_local_mfe=True)
        self._base_url = base_url
        self._kwargs = kwargs

        self._operation_container = OperationsContainer()

        # kwargs related to operations alone not all kwargs passed to MLClient are needed by operations
        ops_kwargs = app_insights_handler_kwargs
        if base_url:
            ops_kwargs["enforce_https"] = _is_https_url(base_url)

        self._service_client_09_2020_dataplanepreview = ServiceClient092020DataplanePreview(
            subscription_id=self._operation_scope._subscription_id,
            credential=self._credential,
            base_url=base_url,
            **kwargs,
        )

        self._service_client_workspace_dataplane = ServiceClientWorkspaceDataplane(
            subscription_id=self._operation_scope._subscription_id,
            credential=self._credential,
            base_url=base_url,
            **kwargs,
        )

        self._service_client_02_2022_preview = ServiceClient022022Preview(
            subscription_id=self._operation_scope._subscription_id,
            credential=self._credential,
            base_url=base_url,
            **kwargs,
        )

        self._service_client_05_2022 = ServiceClient052022(
            credential=self._credential,
            subscription_id=self._operation_scope._subscription_id,
            base_url=base_url,
            **kwargs,
        )

        self._service_client_04_2023 = ServiceClient042023(
            credential=self._credential,
            subscription_id=(
                self._ws_operation_scope._subscription_id
                if registry_reference
                else self._operation_scope._subscription_id
            ),
            base_url=base_url,
            **kwargs,
        )

        self._service_client_06_2023_preview = ServiceClient062023Preview(
            credential=self._credential,
            subscription_id=self._operation_scope._subscription_id,
            base_url=base_url,
            **kwargs,
        )

        self._service_client_08_2023_preview = ServiceClient082023Preview(
            credential=self._credential,
            subscription_id=self._operation_scope._subscription_id,
            base_url=base_url,
            **kwargs,
        )

        self._service_client_10_2023 = ServiceClient102023(
            credential=self._credential,
            subscription_id=self._operation_scope._subscription_id,
            base_url=base_url,
            **kwargs,
        )

        self._service_client_01_2024_preview = ServiceClient012024Preview(
            credential=self._credential,
            subscription_id=self._operation_scope._subscription_id,
            base_url=base_url,
            **kwargs,
        )

        self._service_client_04_2024_preview = ServiceClient042024Preview(
            credential=self._credential,
            subscription_id=self._operation_scope._subscription_id,
            base_url=base_url,
            **kwargs,
        )

        # A general purpose, user-configurable pipeline for making
        # http requests
        self._requests_pipeline = HttpPipeline(**kwargs)

        self._service_client_10_2022_preview = ServiceClient102022Preview(
            credential=self._credential,
            subscription_id=(
                self._ws_operation_scope._subscription_id
                if registry_reference
                else self._operation_scope._subscription_id
            ),
            base_url=base_url,
            **kwargs,
        )

        self._service_client_10_2022 = ServiceClient102022(
            credential=self._credential,
            subscription_id=self._operation_scope._subscription_id,
            base_url=base_url,
            **kwargs,
        )

        self._service_client_02_2023_preview = ServiceClient022023Preview(
            credential=self._credential,
            subscription_id=self._operation_scope._subscription_id,
            base_url=base_url,
            **kwargs,
        )

        self._service_client_04_2023_preview = ServiceClient042023Preview(
            credential=self._credential,
            subscription_id=(
                self._ws_operation_scope._subscription_id
                if registry_reference
                else self._operation_scope._subscription_id
            ),
            base_url=base_url,
            **kwargs,
        )

        self._service_client_06_2023_preview = ServiceClient062023Preview(
            credential=self._credential,
            subscription_id=(
                self._ws_operation_scope._subscription_id
                if registry_reference
                else self._operation_scope._subscription_id
            ),
            base_url=base_url,
            **kwargs,
        )

        self._service_client_08_2023_preview = ServiceClient082023Preview(
            credential=self._credential,
            subscription_id=(
                self._ws_operation_scope._subscription_id
                if registry_reference
                else self._operation_scope._subscription_id
            ),
            base_url=base_url,
            **kwargs,
        )

        self._service_client_10_2023 = ServiceClient102023(
            credential=self._credential,
            subscription_id=(
                self._ws_operation_scope._subscription_id
                if registry_reference
                else self._operation_scope._subscription_id
            ),
            base_url=base_url,
            **kwargs,
        )

        self._service_client_01_2024_preview = ServiceClient012024Preview(
            credential=self._credential,
            subscription_id=(
                self._ws_operation_scope._subscription_id
                if registry_reference
                else self._operation_scope._subscription_id
            ),
            base_url=base_url,
            **kwargs,
        )

        self._service_client_04_2024_preview = ServiceClient042024Preview(
            credential=self._credential,
            subscription_id=(
                self._ws_operation_scope._subscription_id
                if registry_reference
                else self._operation_scope._subscription_id
            ),
            base_url=base_url,
            **kwargs,
        )

        self._workspaces = WorkspaceOperations(
            self._ws_operation_scope if registry_reference else self._operation_scope,
            self._service_client_08_2023_preview,
            self._operation_container,
            self._credential,
            requests_pipeline=self._requests_pipeline,
            dataplane_client=self._service_client_workspace_dataplane,
            **app_insights_handler_kwargs,
        )
        self._operation_container.add(AzureMLResourceType.WORKSPACE, self._workspaces)  # type: ignore[arg-type]

        self._workspace_outbound_rules = WorkspaceOutboundRuleOperations(
            self._operation_scope,
            self._service_client_08_2023_preview,
            self._operation_container,
            self._credential,
            **kwargs,
        )

        # TODO make sure that at least one reviewer who understands operation initialization details reviews this
        self._registries = RegistryOperations(
            self._operation_scope,
            self._service_client_10_2022_preview,
            self._operation_container,
            self._credential,
            **app_insights_handler_kwargs,  # type: ignore[arg-type]
        )
        self._operation_container.add(AzureMLResourceType.REGISTRY, self._registries)  # type: ignore[arg-type]

        self._connections = ConnectionsOperations(
            self._operation_scope,
            self._operation_config,
            self._service_client_04_2024_preview,
            self._operation_container,
            self._credential,
        )

        self._preflight = get_deployments_operation(
            credentials=self._credential,
            subscription_id=self._operation_scope._subscription_id,
        )

        self._compute = ComputeOperations(
            self._operation_scope,
            self._operation_config,
            self._service_client_08_2023_preview,
            **app_insights_handler_kwargs,  # type: ignore[arg-type]
        )
        self._operation_container.add(AzureMLResourceType.COMPUTE, self._compute)
        self._datastores = DatastoreOperations(
            operation_scope=self._operation_scope,
            operation_config=self._operation_config,
            serviceclient_2023_04_01_preview=self._service_client_04_2023_preview,
            serviceclient_2024_01_01_preview=self._service_client_01_2024_preview,
            **ops_kwargs,  # type: ignore[arg-type]
        )
        self._operation_container.add(AzureMLResourceType.DATASTORE, self._datastores)
        self._models = ModelOperations(
            self._operation_scope,
            self._operation_config,
            (
                self._service_client_10_2021_dataplanepreview
                if registry_name or registry_reference
                else self._service_client_08_2023_preview
            ),
            self._datastores,
            self._operation_container,
            requests_pipeline=self._requests_pipeline,
            control_plane_client=self._service_client_08_2023_preview,
            workspace_rg=self._ws_rg,
            workspace_sub=self._ws_sub,
            registry_reference=registry_reference,
            **app_insights_handler_kwargs,  # type: ignore[arg-type]
        )
        # Evaluators
        self._evaluators = EvaluatorOperations(
            self._operation_scope,
            self._operation_config,
            (
                self._service_client_10_2021_dataplanepreview
                if registry_name or registry_reference
                else self._service_client_08_2023_preview
            ),
            self._datastores,
            self._operation_container,
            requests_pipeline=self._requests_pipeline,
            control_plane_client=self._service_client_08_2023_preview,
            workspace_rg=self._ws_rg,
            workspace_sub=self._ws_sub,
            registry_reference=registry_reference,
            **app_insights_handler_kwargs,  # type: ignore[arg-type]
        )

        self._operation_container.add(AzureMLResourceType.MODEL, self._models)
        self._code = CodeOperations(
            self._ws_operation_scope if registry_reference else self._operation_scope,
            self._operation_config,
            self._service_client_10_2021_dataplanepreview if registry_name else self._service_client_04_2023,
            self._datastores,
            **ops_kwargs,  # type: ignore[arg-type]
        )
        self._operation_container.add(AzureMLResourceType.CODE, self._code)
        self._environments = EnvironmentOperations(
            self._ws_operation_scope if registry_reference else self._operation_scope,
            self._operation_config,
            self._service_client_10_2021_dataplanepreview if registry_name else self._service_client_04_2023_preview,
            self._operation_container,
            **ops_kwargs,  # type: ignore[arg-type]
        )
        self._operation_container.add(AzureMLResourceType.ENVIRONMENT, self._environments)
        self._local_endpoint_helper = _LocalEndpointHelper(requests_pipeline=self._requests_pipeline)
        self._local_deployment_helper = _LocalDeploymentHelper(self._operation_container)
        self._online_endpoints = OnlineEndpointOperations(
            self._operation_scope,
            self._operation_config,
            self._service_client_02_2022_preview,
            self._operation_container,
            self._local_endpoint_helper,
            self._credential,
            requests_pipeline=self._requests_pipeline,
            **ops_kwargs,  # type: ignore[arg-type]
        )
        self._batch_endpoints = BatchEndpointOperations(
            self._operation_scope,
            self._operation_config,
            self._service_client_10_2023,
            self._operation_container,
            self._credential,
            requests_pipeline=self._requests_pipeline,
            service_client_09_2020_dataplanepreview=self._service_client_09_2020_dataplanepreview,
            **ops_kwargs,  # type: ignore[arg-type]
        )
        self._operation_container.add(AzureMLResourceType.BATCH_ENDPOINT, self._batch_endpoints)
        self._operation_container.add(AzureMLResourceType.ONLINE_ENDPOINT, self._online_endpoints)
        self._online_deployments = OnlineDeploymentOperations(
            self._ws_operation_scope if registry_reference else self._operation_scope,
            self._operation_config,
            self._service_client_04_2023_preview,
            self._operation_container,
            self._local_deployment_helper,
            self._credential,
            **ops_kwargs,  # type: ignore[arg-type]
        )
        self._batch_deployments = BatchDeploymentOperations(
            self._operation_scope,
            self._operation_config,
            self._service_client_01_2024_preview,
            self._operation_container,
            credentials=self._credential,
            requests_pipeline=self._requests_pipeline,
            service_client_09_2020_dataplanepreview=self._service_client_09_2020_dataplanepreview,
            service_client_02_2023_preview=self._service_client_02_2023_preview,
            **ops_kwargs,
        )
        self._operation_container.add(AzureMLResourceType.ONLINE_DEPLOYMENT, self._online_deployments)
        self._operation_container.add(AzureMLResourceType.BATCH_DEPLOYMENT, self._batch_deployments)
        self._data = DataOperations(
            self._operation_scope,
            self._operation_config,
            self._service_client_10_2021_dataplanepreview if registry_name else self._service_client_04_2023_preview,
            self._service_client_01_2024_preview,
            self._datastores,
            requests_pipeline=self._requests_pipeline,
            all_operations=self._operation_container,
            **ops_kwargs,
        )
        self._operation_container.add(AzureMLResourceType.DATA, self._data)
        self._components = ComponentOperations(
            self._operation_scope,
            self._operation_config,
            self._service_client_10_2021_dataplanepreview if registry_name else self._service_client_01_2024_preview,
            self._operation_container,
            self._preflight,
            **ops_kwargs,  # type: ignore[arg-type]
        )
        self._operation_container.add(AzureMLResourceType.COMPONENT, self._components)
        self._jobs = JobOperations(
            self._operation_scope,
            self._operation_config,
            self._service_client_04_2023_preview,
            self._operation_container,
            self._credential,
            _service_client_kwargs=kwargs,
            requests_pipeline=self._requests_pipeline,
            service_client_01_2024_preview=self._service_client_01_2024_preview,
            **ops_kwargs,
        )
        self._operation_container.add(AzureMLResourceType.JOB, self._jobs)
        self._schedules = ScheduleOperations(
            self._operation_scope,
            self._operation_config,
            self._service_client_06_2023_preview,
            self._service_client_01_2024_preview,
            self._operation_container,
            self._credential,
            _service_client_kwargs=kwargs,
            **ops_kwargs,
        )
        self._operation_container.add(AzureMLResourceType.SCHEDULE, self._schedules)

        self._indexes = IndexOperations(
            operation_scope=self._operation_scope,
            operation_config=self._operation_config,
            credential=self._credential,
            all_operations=self._operation_container,
            datastore_operations=self._datastores,
            _service_client_kwargs=kwargs,
            requests_pipeline=self._requests_pipeline,
            **ops_kwargs,
        )
        self._operation_container.add(AzureMLResourceType.INDEX, self._indexes)

        try:
            from azure.ai.ml.operations._virtual_cluster_operations import VirtualClusterOperations

            self._virtual_clusters = VirtualClusterOperations(
                self._operation_scope,
                self._credential,
                _service_client_kwargs=kwargs,
                **ops_kwargs,  # type: ignore[arg-type]
            )
            self._operation_container.add(
                AzureMLResourceType.VIRTUALCLUSTER, self._virtual_clusters  # type: ignore[arg-type]
            )
        except Exception as ex:  # pylint: disable=broad-except
            module_logger.debug("Virtual Cluster operations could not be initialized due to %s ", ex)

        self._featurestores = FeatureStoreOperations(
            self._operation_scope,
            self._service_client_08_2023_preview,
            self._operation_container,
            self._credential,
            **app_insights_handler_kwargs,  # type: ignore[arg-type]
        )

        self._featuresets = FeatureSetOperations(
            self._operation_scope,
            self._operation_config,
            self._service_client_10_2023,
            self._service_client_08_2023_preview,
            self._datastores,
            **ops_kwargs,  # type: ignore[arg-type]
        )

        self._featurestoreentities = FeatureStoreEntityOperations(
            self._operation_scope,
            self._operation_config,
            self._service_client_10_2023,
            **ops_kwargs,  # type: ignore[arg-type]
        )
        self._azure_openai_deployments = AzureOpenAIDeploymentOperations(
            self._operation_scope,
            self._operation_config,
            self._service_client_04_2024_preview,
            self._connections,
        )

        self._serverless_endpoints = ServerlessEndpointOperations(
            self._operation_scope,
            self._operation_config,
            self._service_client_01_2024_preview,
            self._operation_container,
        )
        self._marketplace_subscriptions = MarketplaceSubscriptionOperations(
            self._operation_scope,
            self._operation_config,
            self._service_client_01_2024_preview,
        )
        self._operation_container.add(AzureMLResourceType.FEATURE_STORE, self._featurestores)  # type: ignore[arg-type]
        self._operation_container.add(AzureMLResourceType.FEATURE_SET, self._featuresets)
        self._operation_container.add(AzureMLResourceType.FEATURE_STORE_ENTITY, self._featurestoreentities)
        self._operation_container.add(AzureMLResourceType.SERVERLESS_ENDPOINT, self._serverless_endpoints)
        self._operation_container.add(AzureMLResourceType.MARKETPLACE_SUBSCRIPTION, self._marketplace_subscriptions)

    @classmethod
    def from_config(  # pylint: disable=C4758
        cls,
        credential: TokenCredential,
        *,
        path: Optional[Union[os.PathLike, str]] = None,
        file_name=None,
        **kwargs,
    ) -> "MLClient":
        """Returns a client from an existing Azure Machine Learning Workspace using a file configuration.

        This method provides a simple way to reuse the same workspace across multiple Python notebooks or projects.
        You can save a workspace's Azure Resource Manager (ARM) properties in a JSON configuration file using this
        format:

        .. code-block:: json

            {
                "subscription_id": "<subscription-id>",
                "resource_group": "<resource-group>",
                "workspace_name": "<workspace-name>"
            }

        Then, you can use this method to load the same workspace in different Python notebooks or projects without
        retyping the workspace ARM properties. Note that `from_config` accepts the same kwargs as the main
        `~azure.ai.ml.MLClient` constructor such as `cloud`.

        :param credential: The credential object for the workspace.
        :type credential: ~azure.core.credentials.TokenCredential
        :keyword path: The path to the configuration file or starting directory to search for the configuration file
            within. Defaults to None, indicating the current directory will be used.
        :paramtype path: Optional[Union[os.PathLike, str]]
        :keyword file_name: The configuration file name to search for when path is a directory path. Defaults to
            "config.json".
        :paramtype file_name: Optional[str]
        :keyword cloud: The cloud name to use. Defaults to "AzureCloud".
        :paramtype cloud: Optional[str]
        :raises ~azure.ai.ml.exceptions.ValidationException: Raised if "config.json", or file_name if overridden,
            cannot be found in directory. Details will be provided in the error message.
        :returns: The client for an existing Azure ML Workspace.
        :rtype: ~azure.ai.ml.MLClient

        .. admonition:: Example:

            .. literalinclude:: ../samples/ml_samples_authentication.py
                :start-after: [START create_ml_client_from_config_default]
                :end-before: [END create_ml_client_from_config_default]
                :language: python
                :dedent: 8
                :caption: Creating an MLClient from a file named "config.json" in directory "src".

            .. literalinclude:: ../samples/ml_samples_authentication.py
                :start-after: [START create_ml_client_from_config_custom_filename]
                :end-before: [END create_ml_client_from_config_custom_filename]
                :language: python
                :dedent: 8
                :caption: Creating an MLClient from a file named "team_workspace_configuration.json" in the current
                    directory.
        """

        path = Path(".") if path is None else Path(path)
        found_path: Optional[Union[Path, str]]

        if path.is_file():
            found_path = path
        else:
            # Based on priority
            # Look in config dirs like .azureml, aml_config or plain directory
            # with None
            directories_to_look = [".azureml", "aml_config", None]
            if file_name:
                files_to_look = [file_name]
            else:
                files_to_look = ["config.json", "project.json"]

            found_path = None
            for curr_dir, curr_file in product(directories_to_look, files_to_look):
                module_logger.debug(
                    (
                        "No config file directly found, starting search from %s "
                        "directory, for %s file name to be present in "
                        "%s subdirectory"
                    ),
                    path,
                    curr_file,
                    curr_dir,
                )

                found_path = traverse_up_path_and_find_file(
                    path=path,
                    file_name=curr_file,
                    directory_name=curr_dir,
                    num_levels=20,
                )
                if found_path:
                    break

            if not found_path:
                msg = (
                    "We could not find config.json in: {} or in its parent directories. "
                    "Please provide the full path to the config file or ensure that "
                    "config.json exists in the parent directories."
                )
                raise ValidationException(
                    message=msg.format(path),
                    no_personal_data_message=msg.format("[path]"),
                    target=ErrorTarget.GENERAL,
                    error_category=ErrorCategory.USER_ERROR,
                )

        subscription_id, resource_group, workspace_name = MLClient._get_workspace_info(str(found_path))

        module_logger.info("Found the config file in: %s", found_path)
        return MLClient(
            credential=credential,
            subscription_id=subscription_id,
            resource_group_name=resource_group,
            workspace_name=workspace_name,
            **kwargs,
        )

    @classmethod
    def _ml_client_cli(cls, credentials: TokenCredential, subscription_id: Optional[str], **kwargs) -> "MLClient":
        """This method provides a way to create MLClient object for cli to leverage cli context for authentication.

        With this we do not have to use AzureCliCredentials from azure-identity package (not meant for heavy usage). The
        credentials are passed by cli get_mgmt_service_client when it created a object of this class.

        :param credentials: The authentication credentials
        :type credentials: TokenCredential
        :param subscription_id: The subscription ID
        :type subscription_id: Optional[str]
        :return: An MLClient
        :rtype: ~azure.ai.ml.MLClient
        """

        ml_client = cls(credential=credentials, subscription_id=subscription_id, **kwargs)
        return ml_client

    @property
    def workspaces(self) -> WorkspaceOperations:
        """A collection of workspace-related operations. Also manages workspace
        sub-classes like projects and hubs.

        :return: Workspace operations
        :rtype: ~azure.ai.ml.operations.WorkspaceOperations
        """
        return self._workspaces

    @property
    def workspace_outbound_rules(self) -> WorkspaceOutboundRuleOperations:
        """A collection of workspace outbound rule related operations.

        :return: Workspace outbound rule operations
        :rtype: ~azure.ai.ml.operations.WorkspaceOutboundRuleOperations
        """
        return self._workspace_outbound_rules

    @property
    def registries(self) -> RegistryOperations:
        """A collection of registry-related operations.

        :return: Registry operations
        :rtype: ~azure.ai.ml.operations.RegistryOperations
        """
        return self._registries

    @property
    def feature_stores(self) -> FeatureStoreOperations:
        """A collection of feature store related operations.

        :return: FeatureStore operations
        :rtype: ~azure.ai.ml.operations.FeatureStoreOperations
        """
        return self._featurestores

    @property
    def feature_sets(self) -> FeatureSetOperations:
        """A collection of feature set related operations.

        :return: FeatureSet operations
        :rtype: ~azure.ai.ml.operations.FeatureSetOperations
        """
        return self._featuresets

    @property
    def feature_store_entities(self) -> FeatureStoreEntityOperations:
        """A collection of feature store entity related operations.

        :return: FeatureStoreEntity operations
        :rtype: ~azure.ai.ml.operations.FeatureStoreEntityOperations
        """
        return self._featurestoreentities

    @property
    @experimental
    def connections(self) -> ConnectionsOperations:
        """A collection of connection related operations.

        :return: Connections operations
        :rtype: ~azure.ai.ml.operations.ConnectionsOperations
        """
        return self._connections

    @property
    def jobs(self) -> JobOperations:
        """A collection of job related operations.

        :return: Job operations
        :rtype: ~azure.ai.ml.operations.JobOperations
        """
        return self._jobs

    @property
    def compute(self) -> ComputeOperations:
        """A collection of compute related operations.

        :return: Compute operations
        :rtype: ~azure.ai.ml.operations.ComputeOperations
        """
        return self._compute

    @property
    def models(self) -> ModelOperations:
        """A collection of model related operations.

        :return: Model operations
        :rtype: ~azure.ai.ml.operations.ModelOperations
        """
        return self._models

    @property
<<<<<<< HEAD
=======
    @experimental
>>>>>>> 60435eaa
    def evaluators(self) -> EvaluatorOperations:
        """A collection of model related operations.

        :return: Model operations
        :rtype: ~azure.ai.ml.operations.ModelOperations
        """
        return self._evaluators

    @property
    def online_endpoints(self) -> OnlineEndpointOperations:
        """A collection of online endpoint related operations.

        :return: Online Endpoint operations
        :rtype: ~azure.ai.ml.operations.OnlineEndpointOperations
        """
        return self._online_endpoints

    @property
    def batch_endpoints(self) -> BatchEndpointOperations:
        """A collection of batch endpoint related operations.

        :return: Batch Endpoint operations
        :rtype: ~azure.ai.ml.operations.BatchEndpointOperations
        """
        return self._batch_endpoints

    @property
    def online_deployments(self) -> OnlineDeploymentOperations:
        """A collection of online deployment related operations.

        :return: Online Deployment operations
        :rtype: ~azure.ai.ml.operations.OnlineDeploymentOperations
        """
        return self._online_deployments

    @property
    def batch_deployments(self) -> BatchDeploymentOperations:
        """A collection of batch deployment related operations.

        :return: Batch Deployment operations.
        :rtype: ~azure.ai.ml.operations.BatchDeploymentOperations
        """
        return self._batch_deployments

    @property
    def datastores(self) -> DatastoreOperations:
        """A collection of datastore related operations.

        :return: Datastore operations.
        :rtype: ~azure.ai.ml.operations.DatastoreOperations
        """
        return self._datastores

    @property
    def environments(self) -> EnvironmentOperations:
        """A collection of environment related operations.

        :return: Environment operations.
        :rtype: ~azure.ai.ml.operations.EnvironmentOperations
        """
        return self._environments

    @property
    def data(self) -> DataOperations:
        """A collection of data related operations.

        :return: Data operations.
        :rtype: ~azure.ai.ml.operations.DataOperations
        """
        return self._data

    @property
    def components(self) -> ComponentOperations:
        """A collection of component related operations.

        :return: Component operations.
        :rtype: ~azure.ai.ml.operations.ComponentOperations
        """
        return self._components

    @property
    def schedules(self) -> ScheduleOperations:
        """A collection of schedule related operations.

        :return: Schedule operations.
        :rtype: ~azure.ai.ml.operations.ScheduleOperations
        """
        return self._schedules

    @property
    @experimental
    def serverless_endpoints(self) -> ServerlessEndpointOperations:
        """A collection of serverless endpoint related operations.

        :return: Serverless endpoint operations.
        :rtype: ~azure.ai.ml.operations.ServerlessEndpointOperations
        """
        return self._serverless_endpoints

    @property
    @experimental
    def marketplace_subscriptions(self) -> MarketplaceSubscriptionOperations:
        """A collection of marketplace subscription related operations.

        :return: Marketplace subscription operations.
        :rtype: ~azure.ai.ml.operations.MarketplaceSubscriptionOperations
        """
        return self._marketplace_subscriptions

    @property
    @experimental
    def indexes(self) -> IndexOperations:
        """A collection of index related operations.

        :return: Index operations.
        :rtype: ~azure.ai.ml.operations.IndexOperations
        """
        return self._indexes

    @property
    @experimental
    def azure_openai_deployments(self) -> AzureOpenAIDeploymentOperations:
        """A collection of Azure OpenAI deployment related operations.

        :return: Azure OpenAI deployment operations.
        :rtype: ~azure.ai.ml.operations.AzureOpenAIDeploymentOperations
        """
        return self._azure_openai_deployments

    @property
    def subscription_id(self) -> str:
        """Get the subscription ID of an MLClient object.

        :return: An Azure subscription ID.
        :rtype: str
        """
        return self._operation_scope.subscription_id

    @property
    def resource_group_name(self) -> str:
        """Get the resource group name of an MLClient object.

        :return: An Azure resource group name.
        :rtype: str
        """
        return self._operation_scope.resource_group_name

    @property
    def workspace_name(self) -> Optional[str]:
        """The name of the workspace where workspace-dependent operations will be executed.

        :return: The name of the default workspace.
        :rtype: Optional[str]
        """
        return self._operation_scope.workspace_name

    def _get_new_client(self, workspace_name: str, **kwargs) -> "MLClient":
        """Returns a new MLClient object with the specified arguments.

        :param workspace_name: AzureML workspace of the new MLClient.
        :type workspace_name: str
        :return: An updated MLClient
        :rtype: MLClient
        """

        return MLClient(
            credential=self._credential,
            subscription_id=self._operation_scope.subscription_id,
            resource_group_name=self._operation_scope.resource_group_name,
            workspace_name=workspace_name,
            **kwargs,
        )

    @classmethod
    def _get_workspace_info(cls, found_path: Optional[str]) -> Tuple[str, str, str]:
        with open(str(found_path), encoding=DefaultOpenEncoding.READ) as config_file:
            config = json.load(config_file)

        # Checking the keys in the config.json file to check for required parameters.
        scope = config.get("Scope")
        if not scope:
            if not all(k in config.keys() for k in ("subscription_id", "resource_group", "workspace_name")):
                msg = (
                    "The config file found in: {} does not seem to contain the required "
                    "parameters. Please make sure it contains your subscription_id, "
                    "resource_group and workspace_name."
                )
                raise ValidationException(
                    message=msg.format(found_path),
                    no_personal_data_message=msg.format("[found_path]"),
                    target=ErrorTarget.GENERAL,
                    error_category=ErrorCategory.USER_ERROR,
                )
            # User provided ARM parameters take precedence over values from config.json
            subscription_id_from_config = config["subscription_id"]
            resource_group_from_config = config["resource_group"]
            workspace_name_from_config = config["workspace_name"]
        else:
            pieces = scope.split("/")
            # User provided ARM parameters take precedence over values from config.json
            subscription_id_from_config = pieces[2]
            resource_group_from_config = pieces[4]
            workspace_name_from_config = pieces[8]
        return (
            subscription_id_from_config,
            resource_group_from_config,
            workspace_name_from_config,
        )

    # Leftover thoughts for anyone considering refactoring begin_create_or_update and create_or_update
    # Advantages of using generics+singledispatch (current impl)
    # - Minimal refactoring over previous iteration AKA Easy
    # - Only one docstring
    # Advantages of using @overload on public functions
    # - Custom docstring per overload
    # - More customized code per input type without needing @singledispatch helper function
    # IMO we don't need custom docstrings yet, so the former option's simplicity wins for now.

    # T = valid inputs/outputs for create_or_update
    # Each entry here requires a registered _create_or_update function below
    T = TypeVar("T", Job, Model, Environment, Component, Datastore)

    # pylint: disable-next=client-method-missing-tracing-decorator
    def create_or_update(
        self,
        entity: T,
        **kwargs,
    ) -> T:
        """Creates or updates an Azure ML resource.

        :param entity: The resource to create or update.
        :type entity: typing.Union[~azure.ai.ml.entities.Job
            , ~azure.ai.ml.entities.Model, ~azure.ai.ml.entities.Environment, ~azure.ai.ml.entities.Component
            , ~azure.ai.ml.entities.Datastore]
        :return: The created or updated resource.
        :rtype: typing.Union[~azure.ai.ml.entities.Job, ~azure.ai.ml.entities.Model
            , ~azure.ai.ml.entities.Environment, ~azure.ai.ml.entities.Component, ~azure.ai.ml.entities.Datastore]
        """

        return _create_or_update(entity, self._operation_container.all_operations, **kwargs)

    # R = valid inputs/outputs for begin_create_or_update
    # Each entry here requires a registered _begin_create_or_update function below
    R = TypeVar(
        "R",
        Workspace,
        Registry,
        Compute,
        OnlineDeployment,
        OnlineEndpoint,
        BatchDeployment,
        BatchEndpoint,
        Schedule,
    )

    # pylint: disable-next=client-method-missing-tracing-decorator
    def begin_create_or_update(
        self,
        entity: R,
        **kwargs,
    ) -> LROPoller[R]:
        """Creates or updates an Azure ML resource asynchronously.

        :param entity: The resource to create or update.
        :type entity: typing.Union[~azure.ai.ml.entities.Workspace
            , ~azure.ai.ml.entities.Registry, ~azure.ai.ml.entities.Compute, ~azure.ai.ml.entities.OnlineDeployment
            , ~azure.ai.ml.entities.OnlineEndpoint, ~azure.ai.ml.entities.BatchDeployment
            , ~azure.ai.ml.entities.BatchEndpoint, ~azure.ai.ml.entities.Schedule]
        :return: The resource after create/update operation.
        :rtype: azure.core.polling.LROPoller[typing.Union[~azure.ai.ml.entities.Workspace
            , ~azure.ai.ml.entities.Registry, ~azure.ai.ml.entities.Compute, ~azure.ai.ml.entities.OnlineDeployment
            , ~azure.ai.ml.entities.OnlineEndpoint, ~azure.ai.ml.entities.BatchDeployment
            , ~azure.ai.ml.entities.BatchEndpoint, ~azure.ai.ml.entities.Schedule]]
        """

        return _begin_create_or_update(entity, self._operation_container.all_operations, **kwargs)

    def __repr__(self) -> str:
        return f"""MLClient(credential={self._credential},
         subscription_id={self._operation_scope.subscription_id},
         resource_group_name={self._operation_scope.resource_group_name},
         workspace_name={self.workspace_name})"""


def _add_user_agent(kwargs) -> None:
    user_agent = kwargs.pop("user_agent", None)
    user_agent = f"{user_agent} {USER_AGENT}" if user_agent else USER_AGENT
    kwargs.setdefault("user_agent", user_agent)


@singledispatch
def _create_or_update(entity, operations, **kwargs):
    raise TypeError("Please refer to create_or_update docstring for valid input types.")


@_create_or_update.register(Job)
def _(entity: Job, operations, **kwargs):
    module_logger.debug("Creating or updating job")
    return operations[AzureMLResourceType.JOB].create_or_update(entity, **kwargs)


@_create_or_update.register(Model)
def _(entity: Model, operations):
    module_logger.debug("Creating or updating model")
    return operations[AzureMLResourceType.MODEL].create_or_update(entity)


@_create_or_update.register(WorkspaceAssetReference)
def _(entity: WorkspaceAssetReference, operations):
    module_logger.debug("Promoting model to registry")
    return operations[AzureMLResourceType.MODEL].create_or_update(entity)


@_create_or_update.register(Environment)
def _(entity: Environment, operations):
    module_logger.debug("Creating or updating environment")
    return operations[AzureMLResourceType.ENVIRONMENT].create_or_update(entity)


@_create_or_update.register(WorkspaceAssetReference)
def _(entity: WorkspaceAssetReference, operations):
    module_logger.debug("Promoting environment to registry")
    return operations[AzureMLResourceType.ENVIRONMENT].create_or_update(entity)


@_create_or_update.register(Component)
def _(entity: Component, operations, **kwargs):
    module_logger.debug("Creating or updating components")
    return operations[AzureMLResourceType.COMPONENT].create_or_update(entity, **kwargs)


@_create_or_update.register(Datastore)
def _(entity: Datastore, operations):
    module_logger.debug("Creating or updating datastores")
    return operations[AzureMLResourceType.DATASTORE].create_or_update(entity)


@_create_or_update.register(Index)
def _(entity: Index, operations, *args, **kwargs):
    module_logger.debug("Creating or updating indexes")
    return operations[AzureMLResourceType.INDEX].create_or_update(entity, **kwargs)


@singledispatch
def _begin_create_or_update(entity, operations, **kwargs):
    raise TypeError("Please refer to begin_create_or_update docstring for valid input types.")


@_begin_create_or_update.register(Workspace)
def _(entity: Workspace, operations, *args, **kwargs):
    module_logger.debug("Creating or updating workspaces")
    return operations[AzureMLResourceType.WORKSPACE].begin_create(entity, **kwargs)


@_begin_create_or_update.register(Registry)
def _(entity: Registry, operations, *args, **kwargs):
    module_logger.debug("Creating or updating registries")
    return operations[AzureMLResourceType.REGISTRY].begin_create_or_update(entity, **kwargs)


@_begin_create_or_update.register(Compute)
def _(entity: Compute, operations, *args, **kwargs):
    module_logger.debug("Creating or updating compute")
    return operations[AzureMLResourceType.COMPUTE].begin_create_or_update(entity, **kwargs)


@_begin_create_or_update.register(OnlineEndpoint)
def _(entity: OnlineEndpoint, operations, *args, **kwargs):
    module_logger.debug("Creating or updating online_endpoints")
    return operations[AzureMLResourceType.ONLINE_ENDPOINT].begin_create_or_update(entity, **kwargs)


@_begin_create_or_update.register(BatchEndpoint)
def _(entity: BatchEndpoint, operations, *args, **kwargs):
    module_logger.debug("Creating or updating batch_endpoints")
    return operations[AzureMLResourceType.BATCH_ENDPOINT].begin_create_or_update(entity, **kwargs)


@_begin_create_or_update.register(OnlineDeployment)
def _(entity: OnlineDeployment, operations, *args, **kwargs):
    module_logger.debug("Creating or updating online_deployments")
    return operations[AzureMLResourceType.ONLINE_DEPLOYMENT].begin_create_or_update(entity, **kwargs)


@_begin_create_or_update.register(BatchDeployment)
def _(entity: BatchDeployment, operations, *args, **kwargs):
    module_logger.debug("Creating or updating batch_deployments")
    return operations[AzureMLResourceType.BATCH_DEPLOYMENT].begin_create_or_update(entity, **kwargs)


@_begin_create_or_update.register(ModelBatchDeployment)
def _(entity: ModelBatchDeployment, operations, *args, **kwargs):
    module_logger.debug("Creating or updating batch_deployments")
    return operations[AzureMLResourceType.BATCH_DEPLOYMENT].begin_create_or_update(entity, **kwargs)


@_begin_create_or_update.register(PipelineComponentBatchDeployment)
def _(entity: PipelineComponentBatchDeployment, operations, *args, **kwargs):
    module_logger.debug("Creating or updating batch_deployments")
    return operations[AzureMLResourceType.BATCH_DEPLOYMENT].begin_create_or_update(entity, **kwargs)


@_begin_create_or_update.register(Schedule)
def _(entity: Schedule, operations, *args, **kwargs):
    module_logger.debug("Creating or updating schedules")
    return operations[AzureMLResourceType.SCHEDULE].begin_create_or_update(entity, **kwargs)


@_begin_create_or_update.register(ServerlessEndpoint)
def _(entity: ServerlessEndpoint, operations, *args, **kwargs):
    module_logger.debug("Creating or updating serverless endpoints")
    return operations[AzureMLResourceType.SERVERLESS_ENDPOINT].begin_create_or_update(entity, **kwargs)


@_begin_create_or_update.register(MarketplaceSubscription)
def _(entity: MarketplaceSubscription, operations, *args, **kwargs):
    module_logger.debug("Creating or updating marketplace subscriptions")
    return operations[AzureMLResourceType.MARKETPLACE_SUBSCRIPTION].begin_create_or_update(entity, **kwargs)<|MERGE_RESOLUTION|>--- conflicted
+++ resolved
@@ -87,7 +87,6 @@
     JobOperations,
     MarketplaceSubscriptionOperations,
     ModelOperations,
-    EvaluatorOperations,
     OnlineDeploymentOperations,
     OnlineEndpointOperations,
     RegistryOperations,
@@ -971,10 +970,7 @@
         return self._models
 
     @property
-<<<<<<< HEAD
-=======
     @experimental
->>>>>>> 60435eaa
     def evaluators(self) -> EvaluatorOperations:
         """A collection of model related operations.
 
