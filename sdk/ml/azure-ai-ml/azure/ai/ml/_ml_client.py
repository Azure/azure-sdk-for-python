# ---------------------------------------------------------
# Copyright (c) Microsoft Corporation. All rights reserved.
# ---------------------------------------------------------

# pylint: disable=client-accepts-api-version-keyword,too-many-statements,too-many-instance-attributes,too-many-lines,using-constant-test

import json
import logging
import os
from functools import singledispatch
from itertools import product
from pathlib import Path
from typing import Any, Optional, Tuple, TypeVar, Union

from azure.core.credentials import TokenCredential
from azure.core.polling import LROPoller

from azure.ai.ml._azure_environments import (
    CloudArgumentKeys,
    _get_base_url_from_metadata,
    _get_cloud_information_from_metadata,
    _get_default_cloud_name,
    _set_cloud,
    _add_cloud_to_environments,
)
from azure.ai.ml._file_utils.file_utils import traverse_up_path_and_find_file
from azure.ai.ml._restclient.v2020_09_01_dataplanepreview import (
    AzureMachineLearningWorkspaces as ServiceClient092020DataplanePreview,
)
from azure.ai.ml._restclient.v2022_01_01_preview import (
    AzureMachineLearningWorkspaces as ServiceClient012022Preview,
)
from azure.ai.ml._restclient.v2022_02_01_preview import (
    AzureMachineLearningWorkspaces as ServiceClient022022Preview,
)
from azure.ai.ml._restclient.v2022_05_01 import (
    AzureMachineLearningWorkspaces as ServiceClient052022,
)
from azure.ai.ml._restclient.v2022_10_01 import (
    AzureMachineLearningWorkspaces as ServiceClient102022,
)
from azure.ai.ml._restclient.v2022_10_01_preview import (
    AzureMachineLearningWorkspaces as ServiceClient102022Preview,
)
from azure.ai.ml._restclient.v2022_12_01_preview import (
    AzureMachineLearningWorkspaces as ServiceClient122022Preview,
)
from azure.ai.ml._restclient.v2023_02_01_preview import (
    AzureMachineLearningWorkspaces as ServiceClient022023Preview,
)
<<<<<<< HEAD
from azure.ai.ml._restclient.v2023_04_01 import (
    AzureMachineLearningWorkspaces as ServiceClient042023,
)
=======
from azure.ai.ml._restclient.v2023_04_01_preview import (
    AzureMachineLearningWorkspaces as ServiceClient042023Preview,
)

>>>>>>> 7b462cf0
from azure.ai.ml._scope_dependent_operations import (
    OperationConfig,
    OperationsContainer,
    OperationScope,
)

from azure.ai.ml._telemetry.logging_handler import get_appinsights_log_handler
from azure.ai.ml._user_agent import USER_AGENT
from azure.ai.ml._utils._experimental import experimental
from azure.ai.ml._utils._http_utils import HttpPipeline
from azure.ai.ml._utils._registry_utils import get_registry_client
from azure.ai.ml._utils.utils import _is_https_url, is_private_preview_enabled
from azure.ai.ml.constants._common import AzureMLResourceType
from azure.ai.ml.entities import (
    BatchDeployment,
    BatchEndpoint,
    Component,
    Compute,
    Datastore,
    Environment,
    Job,
    JobSchedule,
    Model,
    OnlineDeployment,
    OnlineEndpoint,
    Registry,
    Workspace,
)
from azure.ai.ml.entities._assets import WorkspaceAssetReference
from azure.ai.ml.exceptions import ErrorCategory, ErrorTarget, ValidationException
from azure.ai.ml.operations import (
    BatchDeploymentOperations,
    BatchEndpointOperations,
    ComponentOperations,
    ComputeOperations,
    DataOperations,
    DatastoreOperations,
    EnvironmentOperations,
    JobOperations,
    ModelOperations,
    OnlineDeploymentOperations,
    OnlineEndpointOperations,
    RegistryOperations,
    WorkspaceConnectionsOperations,
    WorkspaceOperations,
)
from azure.ai.ml.operations._workspace_outbound_rule_operations import WorkspaceOutboundRuleOperations
from azure.ai.ml.operations._code_operations import CodeOperations
from azure.ai.ml.operations._local_deployment_helper import _LocalDeploymentHelper
from azure.ai.ml.operations._local_endpoint_helper import _LocalEndpointHelper
from azure.ai.ml.operations._schedule_operations import ScheduleOperations
from azure.ai.ml.operations._feature_set_operations import _FeatureSetOperations
from azure.ai.ml.operations._feature_store_operations import _FeatureStoreOperations
from azure.ai.ml.operations._feature_store_entity_operations import _FeatureStoreEntityOperations

module_logger = logging.getLogger(__name__)


# pylint: disable=too-many-public-methods
class MLClient:
    """A client class to interact with Azure ML services.

    Use this client to manage Azure ML resources, e.g. workspaces, jobs, models and so on.

    :param credential: Credential to use for authentication.
    :type credential: ~azure.core.credentials.TokenCredential
    :param subscription_id: Azure subscription ID, optional for registry assets only, defaults to None.
    :type subscription_id: typing.Optional[str]
    :param resource_group_name: Azure resource group, optional for registry assets only, defaults to None.
    :type resource_group_name: typing.Optional[str]
    :param workspace_name: Workspace to use in the client, optional for non workspace dependent operations only,
            defaults to None.
    :type workspace_name: typing.Optional[str]
    :param registry_name: Registry to use in the client, optional for non registry dependent operations only,
            defaults to None.
    :type registry_name: typing.Optional[str]
    :param show_progress: Whether to display progress bars for long-running operations. E.g. customers may consider
            setting this to False if not using this SDK in an interactive setup. defaults to True.
    :type show_progress: typing.Optional[bool]
    :param enable_telemetry: Whether to enable telemetry. Will be overridden to False if not in a Jupyter Notebook.
    :type enable_telemetry: typing.Optional[bool]
    :keyword cloud: The cloud name to use, defaults to AzureCloud.
    :paramtype cloud: str

    .. admonition:: Example:

        .. literalinclude:: ../samples/ml_samples_authentication_sovereign_cloud.py
            :start-after: [START create_ml_client_default_credential]
            :end-before: [END create_ml_client_default_credential]
            :language: python
            :dedent: 8
            :caption: Creating the MLClient with Azure Identity credentials.
    """

    # pylint: disable=client-method-missing-type-annotations
    def __init__(
        self,
        credential: TokenCredential,
        subscription_id: Optional[str] = None,
        resource_group_name: Optional[str] = None,
        workspace_name: Optional[str] = None,
        registry_name: Optional[str] = None,
        **kwargs: Any,
    ):
        """A client class to interact with Azure ML services.

        Use this client to manage Azure ML resources, e.g. workspaces, jobs, models and so on.

        :param credential: Credential to use for authentication.
        :type credential: ~azure.core.credentials.TokenCredential
        :param subscription_id: Azure subscription ID, optional for registry assets only, defaults to None
        :type subscription_id: typing.Optional[str]
        :param resource_group_name: Azure resource group, optional for registry assets only, defaults to None
        :type resource_group_name: typing.Optional[str]
        :param workspace_name: Workspace to use in the client, optional for non workspace dependent operations only,
                defaults to None
        :type workspace_name: typing.Optional[str]
        :param registry_name: Registry to use in the client, optional for non registry dependent operations only,
                defaults to None
        :type registry_name: typing.Optional[str]
        :raises ValueError: Will raise ValueError when both workspace_name and registry_name are used for ml_client
        :raises ~azure.ai.ml.ValidationException: Raises client-side validation
        """

        if credential is None:
            raise ValueError("credential can not be None")

        if registry_name and workspace_name:
            raise ValidationException(
                message="Both workspace_name and registry_name cannot be used together, for the ml_client.",
                no_personal_data_message="Both workspace_name and registry_name are used for ml_client.",
                target=ErrorTarget.GENERAL,
                error_category=ErrorCategory.USER_ERROR,
            )

        self._credential = credential

        show_progress = kwargs.pop("show_progress", True)
        enable_telemetry = kwargs.pop("enable_telemetry", True)
        self._operation_config = OperationConfig(show_progress=show_progress, enable_telemetry=enable_telemetry)

        if "cloud" in kwargs:
            cloud_name = kwargs["cloud"]
            if CloudArgumentKeys.CLOUD_METADATA in kwargs:
                try:
                    _add_cloud_to_environments(kwargs)
                except AttributeError as e:
                    module_logger.debug("Cloud already exists: %s", e)
                except LookupError as e:
                    module_logger.debug("Missing keyword: %s", e)
            else:
                module_logger.debug("%s key not found in kwargs", CloudArgumentKeys.CLOUD_METADATA)
        else:
            module_logger.debug("cloud key not found in kwargs")
            cloud_name = _get_default_cloud_name()

        self._cloud = cloud_name
        _set_cloud(cloud_name)
        if "cloud" not in kwargs:
            module_logger.debug(
                "Cloud input is missing. Using default Cloud setting in MLClient: '%s'.",
                cloud_name,
            )
        module_logger.debug("Cloud configured in MLClient: '%s'.", cloud_name)

        # registry_name is present when the operations need referring assets from registry.
        # the subscription, resource group, if provided, will be ignored and replaced by
        # whatever is received from the registry discovery service.
        if registry_name:
            self._service_client_10_2021_dataplanepreview, resource_group_name, subscription_id = get_registry_client(
                self._credential, registry_name, **kwargs
            )

        self._operation_scope = OperationScope(subscription_id, resource_group_name, workspace_name, registry_name)

        # Cannot send multiple base_url as azure-cli sets the base_url automatically.
        kwargs.pop("base_url", None)
        _add_user_agent(kwargs)

        properties = {
            "subscription_id": subscription_id,
            "resource_group_name": resource_group_name,
        }
        if workspace_name:
            properties.update({"workspace_name": workspace_name})
        if registry_name:
            properties.update({"registry_name": registry_name})

        user_agent = kwargs.get("user_agent", None)

        app_insights_handler = get_appinsights_log_handler(
            user_agent, **{"properties": properties}, enable_telemetry=self._operation_config.enable_telemetry
        )
        app_insights_handler_kwargs = {"app_insights_handler": app_insights_handler}

        base_url = _get_base_url_from_metadata(cloud_name=cloud_name, is_local_mfe=True)
        self._base_url = base_url
        kwargs.update(_get_cloud_information_from_metadata(cloud_name))
        self._kwargs = kwargs

        self._operation_container = OperationsContainer()

        self._rp_service_client_2022_01_01_preview = ServiceClient012022Preview(
            subscription_id=self._operation_scope._subscription_id,
            credential=self._credential,
            base_url=base_url,
            **kwargs,
        )

        self._rp_service_client = ServiceClient122022Preview(
            subscription_id=self._operation_scope._subscription_id,
            credential=self._credential,
            base_url=base_url,
            **kwargs,
        )

        # kwargs related to operations alone not all kwargs passed to MLClient are needed by operations
        ops_kwargs = app_insights_handler_kwargs
        if base_url:
            ops_kwargs["enforce_https"] = _is_https_url(base_url)

        self._service_client_09_2020_dataplanepreview = ServiceClient092020DataplanePreview(
            subscription_id=self._operation_scope._subscription_id,
            credential=self._credential,
            base_url=base_url,
            **kwargs,
        )

        self._service_client_02_2022_preview = ServiceClient022022Preview(
            subscription_id=self._operation_scope._subscription_id,
            credential=self._credential,
            base_url=base_url,
            **kwargs,
        )

        self._service_client_05_2022 = ServiceClient052022(
            credential=self._credential,
            subscription_id=self._operation_scope._subscription_id,
            base_url=base_url,
            **kwargs,
        )

        self._service_client_04_2023 = ServiceClient042023(
            credential=self._credential,
            subscription_id=self._operation_scope._subscription_id,
            base_url=base_url,
            **kwargs,
        )

        # A general purpose, user-configurable pipeline for making
        # http requests
        self._requests_pipeline = HttpPipeline(**kwargs)

        self._service_client_10_2022_preview = ServiceClient102022Preview(
            credential=self._credential,
            subscription_id=self._operation_scope._subscription_id,
            base_url=base_url,
            **kwargs,
        )

        self._service_client_10_2022 = ServiceClient102022(
            credential=self._credential,
            subscription_id=self._operation_scope._subscription_id,
            base_url=base_url,
            **kwargs,
        )

        self._service_client_04_2023_preview = ServiceClient042023Preview(
            credential=self._credential,
            subscription_id=self._operation_scope._subscription_id,
            base_url=base_url,
            **kwargs,
        )

        self._service_client_12_2022_preview = ServiceClient122022Preview(
            credential=self._credential,
            subscription_id=self._operation_scope._subscription_id,
            base_url=base_url,
            **kwargs,
        )

        self._service_client_02_2023_preview = ServiceClient022023Preview(
            credential=self._credential,
            subscription_id=self._operation_scope._subscription_id,
            base_url=base_url,
            **kwargs,
        )

        self._workspaces = WorkspaceOperations(
            self._operation_scope,
            self._rp_service_client,
            self._operation_container,
            self._credential,
            **app_insights_handler_kwargs,
        )
        self._operation_container.add(AzureMLResourceType.WORKSPACE, self._workspaces)

        self._workspace_outbound_rules = WorkspaceOutboundRuleOperations(
            self._operation_scope,
            self._rp_service_client,
            self._operation_container,
            self._credential,
            **kwargs,
        )

        # TODO make sure that at least one reviewer who understands operation initialization details reviews this
        self._registries = RegistryOperations(
            self._operation_scope,
            self._service_client_10_2022_preview,
            self._operation_container,
            self._credential,
            **app_insights_handler_kwargs,
        )
        self._operation_container.add(AzureMLResourceType.REGISTRY, self._registries)

        self._workspace_connections = WorkspaceConnectionsOperations(
            self._operation_scope,
            self._operation_config,
            self._rp_service_client,
            self._operation_container,
            self._credential,
        )

        self._compute = ComputeOperations(
            self._operation_scope,
            self._operation_config,
            self._service_client_10_2022_preview,
            **app_insights_handler_kwargs,
        )
        self._operation_container.add(AzureMLResourceType.COMPUTE, self._compute)
        self._datastores = DatastoreOperations(
            operation_scope=self._operation_scope,
            operation_config=self._operation_config,
            serviceclient_2022_10_01=self._service_client_10_2022,
            **ops_kwargs,
        )
        self._operation_container.add(AzureMLResourceType.DATASTORE, self._datastores)
        self._models = ModelOperations(
            self._operation_scope,
            self._operation_config,
            self._service_client_10_2021_dataplanepreview
            if registry_name
            else self._service_client_02_2023_preview
            if is_private_preview_enabled
            else self._service_client_05_2022,
            self._datastores,
            self._operation_container,
            requests_pipeline=self._requests_pipeline,
            **app_insights_handler_kwargs,
        )
        self._operation_container.add(AzureMLResourceType.MODEL, self._models)
        self._code = CodeOperations(
            self._operation_scope,
            self._operation_config,
            self._service_client_10_2021_dataplanepreview if registry_name else self._service_client_04_2023,
            self._datastores,
            **ops_kwargs,
        )
        self._operation_container.add(AzureMLResourceType.CODE, self._code)
        self._environments = EnvironmentOperations(
            self._operation_scope,
            self._operation_config,
            self._service_client_10_2021_dataplanepreview if registry_name else self._service_client_05_2022,
            self._operation_container,
            **ops_kwargs,
        )
        self._operation_container.add(AzureMLResourceType.ENVIRONMENT, self._environments)
        self._local_endpoint_helper = _LocalEndpointHelper(requests_pipeline=self._requests_pipeline)
        self._local_deployment_helper = _LocalDeploymentHelper(self._operation_container)
        self._online_endpoints = OnlineEndpointOperations(
            self._operation_scope,
            self._operation_config,
            self._service_client_02_2022_preview,
            self._operation_container,
            self._local_endpoint_helper,
            self._credential,
            requests_pipeline=self._requests_pipeline,
            **ops_kwargs,
        )
        self._batch_endpoints = BatchEndpointOperations(
            self._operation_scope,
            self._operation_config,
            self._service_client_05_2022,
            self._operation_container,
            self._credential,
            requests_pipeline=self._requests_pipeline,
            service_client_09_2020_dataplanepreview=self._service_client_09_2020_dataplanepreview,
            **ops_kwargs,
        )
        self._operation_container.add(AzureMLResourceType.BATCH_ENDPOINT, self._batch_endpoints)
        self._operation_container.add(AzureMLResourceType.ONLINE_ENDPOINT, self._online_endpoints)
        self._online_deployments = OnlineDeploymentOperations(
            self._operation_scope,
            self._operation_config,
            self._service_client_02_2022_preview,
            self._operation_container,
            self._local_deployment_helper,
            self._credential,
            **ops_kwargs,
        )
        self._batch_deployments = BatchDeploymentOperations(
            self._operation_scope,
            self._operation_config,
            self._service_client_05_2022,
            self._operation_container,
            credentials=self._credential,
            requests_pipeline=self._requests_pipeline,
            service_client_09_2020_dataplanepreview=self._service_client_09_2020_dataplanepreview,
            **ops_kwargs,
        )
        self._operation_container.add(AzureMLResourceType.ONLINE_DEPLOYMENT, self._online_deployments)
        self._operation_container.add(AzureMLResourceType.BATCH_DEPLOYMENT, self._batch_deployments)
        self._data = DataOperations(
            self._operation_scope,
            self._operation_config,
            self._service_client_10_2021_dataplanepreview if registry_name else self._service_client_10_2022,
            self._datastores,
            requests_pipeline=self._requests_pipeline,
            **ops_kwargs,
        )
        self._operation_container.add(AzureMLResourceType.DATA, self._data)
        self._components = ComponentOperations(
            self._operation_scope,
            self._operation_config,
            self._service_client_10_2021_dataplanepreview if registry_name else self._service_client_10_2022,
            self._operation_container,
            **ops_kwargs,
        )
        self._operation_container.add(AzureMLResourceType.COMPONENT, self._components)
        self._jobs = JobOperations(
            self._operation_scope,
            self._operation_config,
            self._service_client_02_2023_preview,
            self._operation_container,
            self._credential,
            _service_client_kwargs=kwargs,
            requests_pipeline=self._requests_pipeline,
            **ops_kwargs,
        )
        self._data._job_operation = self._jobs
        self._operation_container.add(AzureMLResourceType.JOB, self._jobs)
        self._schedules = ScheduleOperations(
            self._operation_scope,
            self._operation_config,
            self._service_client_02_2023_preview,
            self._operation_container,
            self._credential,
            _service_client_kwargs=kwargs,
            **ops_kwargs,
        )
        self._operation_container.add(AzureMLResourceType.SCHEDULE, self._schedules)

        try:
            from azure.ai.ml.operations._virtual_cluster_operations import VirtualClusterOperations

            self._virtual_clusters = VirtualClusterOperations(
                self._operation_scope,
                self._credential,
                _service_client_kwargs=kwargs,
                **ops_kwargs,
            )
            self._operation_container.add(AzureMLResourceType.VIRTUALCLUSTER, self._virtual_clusters)
        except Exception as ex:  # pylint: disable=broad-except
            module_logger.debug("Virtual Cluster operations could not be initialized due to %s ", ex)

        self._featurestores = _FeatureStoreOperations(
            self._operation_scope,
            self._rp_service_client,
            self._operation_container,
            self._credential,
            **app_insights_handler_kwargs,
        )

        self._featuresets = _FeatureSetOperations(
            self._operation_scope,
            self._operation_config,
            self._service_client_02_2023_preview,
            self._datastores,
            **ops_kwargs,
        )

        self._featurestoreentities = _FeatureStoreEntityOperations(
            self._operation_scope, self._operation_config, self._service_client_02_2023_preview, **ops_kwargs
        )

        if is_private_preview_enabled():
            self._operation_container.add(AzureMLResourceType.FEATURE_STORE, self._featurestores)
            self._operation_container.add(AzureMLResourceType.FEATURE_SET, self._featuresets)
            self._operation_container.add(AzureMLResourceType.FEATURE_STORE_ENTITY, self._featurestoreentities)

    @classmethod
    def from_config(
        cls,
        credential: TokenCredential,
        *,
        path: Optional[Union[os.PathLike, str]] = None,
        file_name=None,
        **kwargs,
    ) -> "MLClient":
        """Return a workspace object from an existing Azure Machine Learning Workspace.

        Reads workspace configuration from a file. Throws an exception if the config file can't be found.

        The method provides a simple way to reuse the same workspace across multiple Python notebooks or projects.
        Users can save the workspace Azure Resource Manager (ARM) properties using the
        [workspace.write_config](https://aka.ms/ml-workspace-class) method,
        and use this method to load the same workspace in different Python notebooks or projects without
        retyping the workspace ARM properties.

        :param credential: The credential object for the workspace.
        :type credential: ~azure.core.credentials.TokenCredential
        :param path: The path to the config file or starting directory to search.
            The parameter defaults to starting the search in the current directory.
            Defaults to None
        :type path: typing.Union[os.PathLike, str]
        :param file_name: Allows overriding the config file name to search for when path is a directory path.
            (Default value = None)
        :type file_name: str
        :keyword str cloud: The cloud name to use. Defaults to AzureCloud.
        :raises ~azure.ai.ml.exceptions.ValidationException: Raised if config.json cannot be found in directory.
            Details will be provided in the error message.
        :returns: The workspace object for an existing Azure ML Workspace.
        :rtype: ~azure.ai.ml.MLClient
        """

        path = Path(".") if path is None else Path(path)

        if path.is_file():
            found_path = path
        else:
            # Based on priority
            # Look in config dirs like .azureml, aml_config or plain directory
            # with None
            directories_to_look = [".azureml", "aml_config", None]
            if file_name:
                files_to_look = [file_name]
            else:
                files_to_look = ["config.json", "project.json"]

            found_path = None
            for curr_dir, curr_file in product(directories_to_look, files_to_look):
                module_logger.debug(
                    (
                        "No config file directly found, starting search from %s "
                        "directory, for %s file name to be present in "
                        "%s subdirectory"
                    ),
                    path,
                    curr_file,
                    curr_dir,
                )

                found_path = traverse_up_path_and_find_file(
                    path=path,
                    file_name=curr_file,
                    directory_name=curr_dir,
                    num_levels=20,
                )
                if found_path:
                    break

            if not found_path:
                msg = (
                    "We could not find config.json in: {} or in its parent directories. "
                    "Please provide the full path to the config file or ensure that "
                    "config.json exists in the parent directories."
                )
                raise ValidationException(
                    message=msg.format(path),
                    no_personal_data_message=msg.format("[path]"),
                    target=ErrorTarget.GENERAL,
                    error_category=ErrorCategory.USER_ERROR,
                )

        subscription_id, resource_group, workspace_name = MLClient._get_workspace_info(found_path)

        module_logger.info("Found the config file in: %s", found_path)
        return MLClient(
            credential=credential,
            subscription_id=subscription_id,
            resource_group_name=resource_group,
            workspace_name=workspace_name,
            **kwargs,
        )

    @classmethod
    def _ml_client_cli(cls, credentials, subscription_id, **kwargs):
        """This method provides a way to create MLClient object for cli to leverage cli context for authentication.

        With this we do not have to use AzureCliCredentials from azure-identity package (not meant for heavy usage). The
        credentials are passed by cli get_mgmt_service_client when it created a object of this class.
        """

        ml_client = cls(credential=credentials, subscription_id=subscription_id, **kwargs)
        return ml_client

    @property
    def workspaces(self) -> WorkspaceOperations:
        """A collection of workspace related operations.

        :return: Workspace operations
        :rtype: WorkspaceOperations
        """
        return self._workspaces

    @property
    @experimental
    def registries(self) -> RegistryOperations:
        """A collection of registry-related operations.

        :return: Registry operations
        :rtype: RegistryOperations
        """
        return self._registries

    @property
    @experimental
    def _feature_stores(self) -> _FeatureStoreOperations:
        """A collection of feature-store related operations.
        :return: Featurestore operations
        :rtype: _FeatureStoreOperations
        """
        if is_private_preview_enabled():
            return self._featurestores
        raise Exception("feature store operations not supported")

    @property
    @experimental
    def _feature_sets(self) -> _FeatureSetOperations:
        """A collection of feature set related operations.
        :return: FeatureSet operations
        :rtype: _FeatureSetOperations
        """
        if is_private_preview_enabled():
            return self._featuresets
        raise Exception("feature set operations not supported")

    @property
    @experimental
    def _feature_store_entities(self) -> _FeatureStoreEntityOperations:
        """A collection of feature store entity related operations.
        :return: FeatureStoreEntity operations
        :rtype: _FeatureStoreEntityOperations
        """
        if is_private_preview_enabled():
            return self._featurestoreentities
        raise Exception("feature store entity operations not supported")

    @property
    def connections(self) -> WorkspaceConnectionsOperations:
        """A collection of workspace connection related operations.

        :return: Workspace Connections operations
        :rtype: WorkspaceConnectionsOperations
        """
        return self._workspace_connections

    @property
    def jobs(self) -> JobOperations:
        """A collection of job related operations.

        :return: Job operations
        :rtype: JobOperations
        """
        return self._jobs

    @property
    def compute(self) -> ComputeOperations:
        """A collection of compute related operations.

        :return: Compute operations
        :rtype: ComputeOperations
        """
        return self._compute

    @property
    def models(self) -> ModelOperations:
        """A collection of model related operations.

        :return: Model operations
        :rtype: ModelOperations
        """
        return self._models

    @property
    def online_endpoints(self) -> OnlineEndpointOperations:
        """A collection of online endpoint related operations.

        :return: Online Endpoint operations
        :rtype: OnlineEndpointOperations
        """
        return self._online_endpoints

    @property
    def batch_endpoints(self) -> BatchEndpointOperations:
        """A collection of batch endpoint related operations.

        :return: Batch Endpoint operations
        :rtype: BatchEndpointOperations
        """
        return self._batch_endpoints

    @property
    def online_deployments(self) -> OnlineDeploymentOperations:
        """A collection of online deployment related operations.

        :return: Online Deployment operations
        :rtype: OnlineDeploymentOperations
        """
        return self._online_deployments

    @property
    def batch_deployments(self) -> BatchDeploymentOperations:
        """A collection of batch deployment related operations.

        :return: Batch Deployment operations.
        :rtype: BatchDeploymentOperations
        """
        return self._batch_deployments

    @property
    def datastores(self) -> DatastoreOperations:
        """A collection of datastore related operations.

        :return: Datastore operations.
        :rtype: DatastoreOperations
        """
        return self._datastores

    @property
    def environments(self) -> EnvironmentOperations:
        """A collection of environment related operations.

        :return: Environment operations.
        :rtype: EnvironmentOperations
        """
        return self._environments

    @property
    def data(self) -> DataOperations:
        """A collection of data related operations.

        :return: Data operations.
        :rtype: DataOperations
        """
        return self._data

    @property
    def components(self) -> ComponentOperations:
        """A collection of component related operations.

        :return: Component operations.
        :rtype: ComponentOperations
        """
        return self._components

    @property
    def schedules(self) -> ScheduleOperations:
        """A collection of schedule related operations.

        :return: Schedule operations.
        :rtype: ScheduleOperations
        """
        return self._schedules

    @property
    def subscription_id(self) -> str:
        """Get the subscription Id of a MLClient object.

        :return: An Azure subscription Id.
        :rtype: str
        """
        return self._operation_scope.subscription_id

    @property
    def resource_group_name(self) -> str:
        """Get the resource group name of a MLClient object.

        :return: An Azure resource group name.
        :rtype: str
        """
        return self._operation_scope.resource_group_name

    @property
    def workspace_name(self) -> Optional[str]:
        """The workspace where workspace dependent operations will be executed in.

        :return: Default workspace name.
        :rtype: str
        """
        return self._operation_scope.workspace_name

    def _get_new_client(self, workspace_name: str, **kwargs) -> "MLClient":
        """Returns a new MLClient object with the specified arguments.

        :param workspace_name: AzureML workspace of the new MLClient.
        :type workspace_name: str
        """

        return MLClient(
            credential=self._credential,
            subscription_id=self._operation_scope.subscription_id,
            resource_group_name=self._operation_scope.resource_group_name,
            workspace_name=workspace_name,
            **kwargs,
        )

    @classmethod
    def _get_workspace_info(cls, found_path: Optional[str]) -> Tuple[str, str, str]:
        with open(found_path) as config_file:
            config = json.load(config_file)

        # Checking the keys in the config.json file to check for required parameters.
        scope = config.get("Scope")
        if not scope:
            if not all([k in config.keys() for k in ("subscription_id", "resource_group", "workspace_name")]):
                msg = (
                    "The config file found in: {} does not seem to contain the required "
                    "parameters. Please make sure it contains your subscription_id, "
                    "resource_group and workspace_name."
                )
                raise ValidationException(
                    message=msg.format(found_path),
                    no_personal_data_message=msg.format("[found_path]"),
                    target=ErrorTarget.GENERAL,
                    error_category=ErrorCategory.USER_ERROR,
                )
            # User provided ARM parameters take precedence over values from config.json
            subscription_id_from_config = config["subscription_id"]
            resource_group_from_config = config["resource_group"]
            workspace_name_from_config = config["workspace_name"]
        else:
            pieces = scope.split("/")
            # User provided ARM parameters take precedence over values from config.json
            subscription_id_from_config = pieces[2]
            resource_group_from_config = pieces[4]
            workspace_name_from_config = pieces[8]
        return (
            subscription_id_from_config,
            resource_group_from_config,
            workspace_name_from_config,
        )

    # Leftover thoughts for anyone considering refactoring begin_create_or_update and create_or_update
    # Advantages of using generics+singledispatch (current impl)
    # - Minimal refactoring over previous iteration AKA Easy
    # - Only one docstring
    # Advantages of using @overload on public functions
    # - Custom docstring per overload
    # - More customized code per input type without needing @singledispatch helper function
    # IMO we don't need custom docstrings yet, so the former option's simplicity wins for now.

    # T = valid inputs/outputs for create_or_update
    # Each entry here requires a registered _create_or_update function below
    T = TypeVar("T", Job, Model, Environment, Component, Datastore)

    def create_or_update(
        self,
        entity: T,
        **kwargs,
    ) -> T:
        """Creates or updates an Azure ML resource.

        :param entity: The resource to create or update.
        :type entity: typing.Union[~azure.ai.ml.entities.Job
            , ~azure.ai.ml.entities.Model, ~azure.ai.ml.entities.Environment, ~azure.ai.ml.entities.Component
            , ~azure.ai.ml.entities.Datastore]
        :return: The created or updated resource.
        :rtype: typing.Union[~azure.ai.ml.entities.Job, ~azure.ai.ml.entities.Model
            , ~azure.ai.ml.entities.Environment, ~azure.ai.ml.entities.Component, ~azure.ai.ml.entities.Datastore]
        """

        return _create_or_update(entity, self._operation_container.all_operations, **kwargs)

    # R = valid inputs/outputs for begin_create_or_update
    # Each entry here requires a registered _begin_create_or_update function below
    R = TypeVar(
        "R",
        Workspace,
        Registry,
        Compute,
        OnlineDeployment,
        OnlineEndpoint,
        BatchDeployment,
        BatchEndpoint,
        JobSchedule,
    )

    def begin_create_or_update(
        self,
        entity: R,
        **kwargs,
    ) -> LROPoller[R]:
        """Creates or updates an Azure ML resource asynchronously.

        :param entity: The resource to create or update.
        :type entity: typing.Union[~azure.ai.ml.entities.Workspace
            , ~azure.ai.ml.entities.Registry, ~azure.ai.ml.entities.Compute, ~azure.ai.ml.entities.OnlineDeployment
            , ~azure.ai.ml.entities.OnlineEndpoint, ~azure.ai.ml.entities.BatchDeployment
            , ~azure.ai.ml.entities.BatchEndpoint, ~azure.ai.ml.entities.JobSchedule]
        :return: The resource after create/update operation.
        :rtype: azure.core.polling.LROPoller[typing.Union[~azure.ai.ml.entities.Workspace
            , ~azure.ai.ml.entities.Registry, ~azure.ai.ml.entities.Compute, ~azure.ai.ml.entities.OnlineDeployment
            , ~azure.ai.ml.entities.OnlineEndpoint, ~azure.ai.ml.entities.BatchDeployment
            , ~azure.ai.ml.entities.BatchEndpoint, ~azure.ai.ml.entities.JobSchedule]]
        """

        return _begin_create_or_update(entity, self._operation_container.all_operations, **kwargs)

    def __repr__(self) -> str:
        return f"""MLClient(credential={self._credential},
         subscription_id={self._operation_scope.subscription_id},
         resource_group_name={self._operation_scope.resource_group_name},
         workspace_name={self.workspace_name})"""


def _add_user_agent(kwargs) -> None:
    user_agent = kwargs.pop("user_agent", None)
    user_agent = f"{user_agent} {USER_AGENT}" if user_agent else USER_AGENT
    kwargs.setdefault("user_agent", user_agent)


@singledispatch
def _create_or_update(entity, operations, **kwargs):
    raise TypeError("Please refer to create_or_update docstring for valid input types.")


@_create_or_update.register(Job)
def _(entity: Job, operations, **kwargs):
    module_logger.debug("Creating or updating job")
    return operations[AzureMLResourceType.JOB].create_or_update(entity, **kwargs)


@_create_or_update.register(Model)
def _(entity: Model, operations):
    module_logger.debug("Creating or updating model")
    return operations[AzureMLResourceType.MODEL].create_or_update(entity)


@_create_or_update.register(WorkspaceAssetReference)
def _(entity: WorkspaceAssetReference, operations):
    module_logger.debug("Promoting model to registry")
    return operations[AzureMLResourceType.MODEL].create_or_update(entity)


@_create_or_update.register(Environment)
def _(entity: Environment, operations):
    module_logger.debug("Creating or updating environment")
    return operations[AzureMLResourceType.ENVIRONMENT].create_or_update(entity)


@_create_or_update.register(WorkspaceAssetReference)
def _(entity: WorkspaceAssetReference, operations):
    module_logger.debug("Promoting environment to registry")
    return operations[AzureMLResourceType.ENVIRONMENT].create_or_update(entity)


@_create_or_update.register(Component)
def _(entity: Component, operations, **kwargs):
    module_logger.debug("Creating or updating components")
    return operations[AzureMLResourceType.COMPONENT].create_or_update(entity, **kwargs)


@_create_or_update.register(Datastore)
def _(entity: Datastore, operations):
    module_logger.debug("Creating or updating datastores")
    return operations[AzureMLResourceType.DATASTORE].create_or_update(entity)


@singledispatch
def _begin_create_or_update(entity, operations, **kwargs):
    raise TypeError("Please refer to begin_create_or_update docstring for valid input types.")


@_begin_create_or_update.register(Workspace)
def _(entity: Workspace, operations, *args, **kwargs):
    module_logger.debug("Creating or updating workspaces")
    return operations[AzureMLResourceType.WORKSPACE].begin_create(entity, **kwargs)


@_begin_create_or_update.register(Registry)
def _(entity: Registry, operations, *args, **kwargs):
    module_logger.debug("Creating or updating registries")
    return operations[AzureMLResourceType.REGISTRY].begin_create_or_update(entity, **kwargs)


@_begin_create_or_update.register(Compute)
def _(entity: Compute, operations, *args, **kwargs):
    module_logger.debug("Creating or updating compute")
    return operations[AzureMLResourceType.COMPUTE].begin_create_or_update(entity, **kwargs)


@_begin_create_or_update.register(OnlineEndpoint)
def _(entity: OnlineEndpoint, operations, *args, **kwargs):
    module_logger.debug("Creating or updating online_endpoints")
    return operations[AzureMLResourceType.ONLINE_ENDPOINT].begin_create_or_update(entity, **kwargs)


@_begin_create_or_update.register(BatchEndpoint)
def _(entity: BatchEndpoint, operations, *args, **kwargs):
    module_logger.debug("Creating or updating batch_endpoints")
    return operations[AzureMLResourceType.BATCH_ENDPOINT].begin_create_or_update(entity, **kwargs)


@_begin_create_or_update.register(OnlineDeployment)
def _(entity: OnlineDeployment, operations, *args, **kwargs):
    module_logger.debug("Creating or updating online_deployments")
    return operations[AzureMLResourceType.ONLINE_DEPLOYMENT].begin_create_or_update(entity, **kwargs)


@_begin_create_or_update.register(BatchDeployment)
def _(entity: BatchDeployment, operations, *args, **kwargs):
    module_logger.debug("Creating or updating batch_deployments")
    return operations[AzureMLResourceType.BATCH_DEPLOYMENT].begin_create_or_update(entity, **kwargs)


@_begin_create_or_update.register(JobSchedule)
def _(entity: JobSchedule, operations, *args, **kwargs):
    module_logger.debug("Creating or updating schedules")
    return operations[AzureMLResourceType.SCHEDULE].begin_create_or_update(entity, **kwargs)<|MERGE_RESOLUTION|>--- conflicted
+++ resolved
@@ -48,16 +48,13 @@
 from azure.ai.ml._restclient.v2023_02_01_preview import (
     AzureMachineLearningWorkspaces as ServiceClient022023Preview,
 )
-<<<<<<< HEAD
+from azure.ai.ml._restclient.v2023_04_01_preview import (
+    AzureMachineLearningWorkspaces as ServiceClient042023Preview,
+)
+
 from azure.ai.ml._restclient.v2023_04_01 import (
     AzureMachineLearningWorkspaces as ServiceClient042023,
 )
-=======
-from azure.ai.ml._restclient.v2023_04_01_preview import (
-    AzureMachineLearningWorkspaces as ServiceClient042023Preview,
-)
-
->>>>>>> 7b462cf0
 from azure.ai.ml._scope_dependent_operations import (
     OperationConfig,
     OperationsContainer,
