# ---------------------------------------------------------
# Copyright (c) Microsoft Corporation. All rights reserved.
# ---------------------------------------------------------

# pylint: disable=client-accepts-api-version-keyword,too-many-statements,too-many-instance-attributes,too-many-lines,using-constant-test

import json
import logging
import os
from functools import singledispatch
from itertools import product
from pathlib import Path
from typing import Any, Optional, Tuple, TypeVar, Union

from azure.core.credentials import TokenCredential
from azure.core.polling import LROPoller

from azure.ai.ml._azure_environments import (
    CloudArgumentKeys,
    _get_base_url_from_metadata,
    _get_cloud_information_from_metadata,
    _get_default_cloud_name,
    _set_cloud,
    _add_cloud_to_environments,
)
from azure.ai.ml._file_utils.file_utils import traverse_up_path_and_find_file
from azure.ai.ml._restclient.v2020_09_01_dataplanepreview import (
    AzureMachineLearningWorkspaces as ServiceClient092020DataplanePreview,
)
from azure.ai.ml._restclient.v2022_02_01_preview import (
    AzureMachineLearningWorkspaces as ServiceClient022022Preview,
)
from azure.ai.ml._restclient.v2022_05_01 import (
    AzureMachineLearningWorkspaces as ServiceClient052022,
)
from azure.ai.ml._restclient.v2022_10_01 import (
    AzureMachineLearningWorkspaces as ServiceClient102022,
)
from azure.ai.ml._restclient.v2022_10_01_preview import (
    AzureMachineLearningWorkspaces as ServiceClient102022Preview,
)
from azure.ai.ml._restclient.v2023_02_01_preview import (
    AzureMachineLearningWorkspaces as ServiceClient022023Preview,
)
from azure.ai.ml._restclient.v2023_04_01_preview import (
    AzureMachineLearningWorkspaces as ServiceClient042023Preview,
)
from azure.ai.ml._restclient.v2023_04_01 import (
    AzureMachineLearningWorkspaces as ServiceClient042023,
)
<<<<<<< HEAD

from azure.ai.ml._restclient.v2023_06_01_preview import (
    AzureMachineLearningWorkspaces as ServiceClient062023Preview,
)

=======
from azure.ai.ml._restclient.v2023_06_01_preview import (
    AzureMachineLearningWorkspaces as ServiceClient062023Preview,
)
>>>>>>> b035b2fd
from azure.ai.ml._scope_dependent_operations import (
    OperationConfig,
    OperationsContainer,
    OperationScope,
)

from azure.ai.ml._telemetry.logging_handler import get_appinsights_log_handler
from azure.ai.ml._user_agent import USER_AGENT
from azure.ai.ml._utils._experimental import experimental
from azure.ai.ml._utils._http_utils import HttpPipeline
from azure.ai.ml._utils._preflight_utils import get_deployments_operation
from azure.ai.ml._utils._registry_utils import get_registry_client
from azure.ai.ml._utils.utils import _is_https_url
from azure.ai.ml.constants._common import AzureMLResourceType, DefaultOpenEncoding
from azure.ai.ml.entities import (
    BatchDeployment,
    ModelBatchDeployment,
    PipelineComponentBatchDeployment,
    BatchEndpoint,
    Component,
    Compute,
    Datastore,
    Environment,
    Job,
    Schedule,
    Model,
    OnlineDeployment,
    OnlineEndpoint,
    Registry,
    Workspace,
)
from azure.ai.ml.entities._assets import WorkspaceAssetReference
from azure.ai.ml.exceptions import ErrorCategory, ErrorTarget, ValidationException
from azure.ai.ml.operations import (
    BatchDeploymentOperations,
    BatchEndpointOperations,
    ComponentOperations,
    ComputeOperations,
    DataOperations,
    DatastoreOperations,
    EnvironmentOperations,
    JobOperations,
    ModelOperations,
    OnlineDeploymentOperations,
    OnlineEndpointOperations,
    RegistryOperations,
    WorkspaceConnectionsOperations,
    WorkspaceOperations,
    WorkspaceHubOperations,
)
from azure.ai.ml.operations._workspace_outbound_rule_operations import WorkspaceOutboundRuleOperations
from azure.ai.ml.operations._code_operations import CodeOperations
from azure.ai.ml.operations._local_deployment_helper import _LocalDeploymentHelper
from azure.ai.ml.operations._local_endpoint_helper import _LocalEndpointHelper
from azure.ai.ml.operations._schedule_operations import ScheduleOperations
from azure.ai.ml.operations._feature_set_operations import FeatureSetOperations
from azure.ai.ml.operations._feature_store_operations import FeatureStoreOperations
from azure.ai.ml.operations._feature_store_entity_operations import FeatureStoreEntityOperations

module_logger = logging.getLogger(__name__)


# pylint: disable=too-many-public-methods
class MLClient:
    """A client class to interact with Azure ML services.

    Use this client to manage Azure ML resources, e.g. workspaces, jobs, models and so on.

    :param credential: Credential to use for authentication.
    :type credential: ~azure.core.credentials.TokenCredential
    :param subscription_id: Azure subscription ID, optional for registry assets only, defaults to None.
    :type subscription_id: typing.Optional[str]
    :param resource_group_name: Azure resource group, optional for registry assets only, defaults to None.
    :type resource_group_name: typing.Optional[str]
    :param workspace_name: Workspace to use in the client, optional for non workspace dependent operations only,
            defaults to None.
    :type workspace_name: typing.Optional[str]
    :param registry_name: Registry to use in the client, optional for non registry dependent operations only,
            defaults to None.
    :type registry_name: typing.Optional[str]
    :param show_progress: Whether to display progress bars for long-running operations. E.g. customers may consider
            setting this to False if not using this SDK in an interactive setup. defaults to True.
    :type show_progress: typing.Optional[bool]
    :param enable_telemetry: Whether to enable telemetry. Will be overridden to False if not in a Jupyter Notebook.
    :type enable_telemetry: typing.Optional[bool]
    :keyword cloud: The cloud name to use, defaults to AzureCloud.
    :paramtype cloud: str

    .. admonition:: Example:

        .. literalinclude:: ../samples/ml_samples_authentication_sovereign_cloud.py
            :start-after: [START create_ml_client_default_credential]
            :end-before: [END create_ml_client_default_credential]
            :language: python
            :dedent: 8
            :caption: Creating the MLClient with Azure Identity credentials.
    """

    # pylint: disable=client-method-missing-type-annotations
    def __init__(
        self,
        credential: TokenCredential,
        subscription_id: Optional[str] = None,
        resource_group_name: Optional[str] = None,
        workspace_name: Optional[str] = None,
        registry_name: Optional[str] = None,
        **kwargs: Any,
    ):
        """A client class to interact with Azure ML services.

        Use this client to manage Azure ML resources, e.g. workspaces, jobs, models and so on.

        :param credential: Credential to use for authentication.
        :type credential: ~azure.core.credentials.TokenCredential
        :param subscription_id: Azure subscription ID, optional for registry assets only, defaults to None
        :type subscription_id: typing.Optional[str]
        :param resource_group_name: Azure resource group, optional for registry assets only, defaults to None
        :type resource_group_name: typing.Optional[str]
        :param workspace_name: Workspace to use in the client, optional for non workspace dependent operations only,
                defaults to None
        :type workspace_name: typing.Optional[str]
        :param registry_name: Registry to use in the client, optional for non registry dependent operations only,
                defaults to None
        :type registry_name: typing.Optional[str]
        :raises ValueError: Will raise ValueError when both workspace_name and registry_name are used for ml_client
        :raises ~azure.ai.ml.ValidationException: Raises client-side validation
        """

        if credential is None:
            raise ValueError("credential can not be None")

        if registry_name and workspace_name:
            raise ValidationException(
                message="Both workspace_name and registry_name cannot be used together, for the ml_client.",
                no_personal_data_message="Both workspace_name and registry_name are used for ml_client.",
                target=ErrorTarget.GENERAL,
                error_category=ErrorCategory.USER_ERROR,
            )

        self._credential = credential

        show_progress = kwargs.pop("show_progress", True)
        enable_telemetry = kwargs.pop("enable_telemetry", True)
        self._operation_config = OperationConfig(show_progress=show_progress, enable_telemetry=enable_telemetry)

        if "cloud" in kwargs:
            cloud_name = kwargs["cloud"]
            if CloudArgumentKeys.CLOUD_METADATA in kwargs:
                try:
                    _add_cloud_to_environments(kwargs)
                except AttributeError as e:
                    module_logger.debug("Cloud already exists: %s", e)
                except LookupError as e:
                    module_logger.debug("Missing keyword: %s", e)
            else:
                module_logger.debug("%s key not found in kwargs", CloudArgumentKeys.CLOUD_METADATA)
        else:
            module_logger.debug("cloud key not found in kwargs")
            cloud_name = _get_default_cloud_name()

        self._cloud = cloud_name
        _set_cloud(cloud_name)
        if "cloud" not in kwargs:
            module_logger.debug(
                "Cloud input is missing. Using default Cloud setting in MLClient: '%s'.",
                cloud_name,
            )
        module_logger.debug("Cloud configured in MLClient: '%s'.", cloud_name)

        # Add cloud information to kwargs
        kwargs.update(_get_cloud_information_from_metadata(cloud_name))

        # registry_name is present when the operations need referring assets from registry.
        # the subscription, resource group, if provided, will be ignored and replaced by
        # whatever is received from the registry discovery service.
        if registry_name:
            self._service_client_10_2021_dataplanepreview, resource_group_name, subscription_id = get_registry_client(
                self._credential, registry_name, **kwargs
            )

        self._operation_scope = OperationScope(subscription_id, resource_group_name, workspace_name, registry_name)

        # Cannot send multiple base_url as azure-cli sets the base_url automatically.
        kwargs.pop("base_url", None)
        _add_user_agent(kwargs)

        properties = {
            "subscription_id": subscription_id,
            "resource_group_name": resource_group_name,
        }
        if workspace_name:
            properties.update({"workspace_name": workspace_name})
        if registry_name:
            properties.update({"registry_name": registry_name})

        user_agent = kwargs.get("user_agent", None)

        app_insights_handler = get_appinsights_log_handler(
            user_agent, **{"properties": properties}, enable_telemetry=self._operation_config.enable_telemetry
        )
        app_insights_handler_kwargs = {"app_insights_handler": app_insights_handler}

        base_url = _get_base_url_from_metadata(cloud_name=cloud_name, is_local_mfe=True)
        self._base_url = base_url
        self._kwargs = kwargs

        self._operation_container = OperationsContainer()

        # kwargs related to operations alone not all kwargs passed to MLClient are needed by operations
        ops_kwargs = app_insights_handler_kwargs
        if base_url:
            ops_kwargs["enforce_https"] = _is_https_url(base_url)

        self._service_client_09_2020_dataplanepreview = ServiceClient092020DataplanePreview(
            subscription_id=self._operation_scope._subscription_id,
            credential=self._credential,
            base_url=base_url,
            **kwargs,
        )

        self._service_client_02_2022_preview = ServiceClient022022Preview(
            subscription_id=self._operation_scope._subscription_id,
            credential=self._credential,
            base_url=base_url,
            **kwargs,
        )

        self._service_client_05_2022 = ServiceClient052022(
            credential=self._credential,
            subscription_id=self._operation_scope._subscription_id,
            base_url=base_url,
            **kwargs,
        )

        self._service_client_04_2023 = ServiceClient042023(
            credential=self._credential,
            subscription_id=self._operation_scope._subscription_id,
            base_url=base_url,
            **kwargs,
        )

        self._service_client_06_2023_preview = ServiceClient062023Preview(
            credential=self._credential,
            subscription_id=self._operation_scope._subscription_id,
            base_url=base_url,
            **kwargs,
        )

        # A general purpose, user-configurable pipeline for making
        # http requests
        self._requests_pipeline = HttpPipeline(**kwargs)

        self._service_client_10_2022_preview = ServiceClient102022Preview(
            credential=self._credential,
            subscription_id=self._operation_scope._subscription_id,
            base_url=base_url,
            **kwargs,
        )

        self._service_client_10_2022 = ServiceClient102022(
            credential=self._credential,
            subscription_id=self._operation_scope._subscription_id,
            base_url=base_url,
            **kwargs,
        )

        self._service_client_02_2023_preview = ServiceClient022023Preview(
            credential=self._credential,
            subscription_id=self._operation_scope._subscription_id,
            base_url=base_url,
            **kwargs,
        )

        self._service_client_04_2023_preview = ServiceClient042023Preview(
            credential=self._credential,
            subscription_id=self._operation_scope._subscription_id,
            base_url=base_url,
            **kwargs,
        )

        self._service_client_06_2023_preview = ServiceClient062023Preview(
            credential=self._credential,
            subscription_id=self._operation_scope._subscription_id,
            base_url=base_url,
            **kwargs,
        )

        self._workspaces = WorkspaceOperations(
            self._operation_scope,
            self._service_client_06_2023_preview,
            self._operation_container,
            self._credential,
            **app_insights_handler_kwargs,
        )
        self._operation_container.add(AzureMLResourceType.WORKSPACE, self._workspaces)

        self._workspace_outbound_rules = WorkspaceOutboundRuleOperations(
            self._operation_scope,
            self._service_client_06_2023_preview,
            self._operation_container,
            self._credential,
            **kwargs,
        )

        # TODO make sure that at least one reviewer who understands operation initialization details reviews this
        self._registries = RegistryOperations(
            self._operation_scope,
            self._service_client_10_2022_preview,
            self._operation_container,
            self._credential,
            **app_insights_handler_kwargs,
        )
        self._operation_container.add(AzureMLResourceType.REGISTRY, self._registries)

        self._workspace_connections = WorkspaceConnectionsOperations(
            self._operation_scope,
            self._operation_config,
            self._service_client_06_2023_preview,
            self._operation_container,
            self._credential,
        )

        self._preflight = get_deployments_operation(
            credentials=self._credential,
            subscription_id=self._operation_scope._subscription_id,
        )

        self._compute = ComputeOperations(
            self._operation_scope,
            self._operation_config,
            self._service_client_10_2022_preview,
            **app_insights_handler_kwargs,
        )
        self._operation_container.add(AzureMLResourceType.COMPUTE, self._compute)
        self._datastores = DatastoreOperations(
            operation_scope=self._operation_scope,
            operation_config=self._operation_config,
            serviceclient_2022_10_01=self._service_client_10_2022,
            **ops_kwargs,
        )
        self._operation_container.add(AzureMLResourceType.DATASTORE, self._datastores)
        self._models = ModelOperations(
            self._operation_scope,
            self._operation_config,
            self._service_client_10_2021_dataplanepreview if registry_name else self._service_client_04_2023_preview,
            self._datastores,
            self._operation_container,
            requests_pipeline=self._requests_pipeline,
            **app_insights_handler_kwargs,
        )
        self._operation_container.add(AzureMLResourceType.MODEL, self._models)
        self._code = CodeOperations(
            self._operation_scope,
            self._operation_config,
            self._service_client_10_2021_dataplanepreview if registry_name else self._service_client_04_2023,
            self._datastores,
            **ops_kwargs,
        )
        self._operation_container.add(AzureMLResourceType.CODE, self._code)
        self._environments = EnvironmentOperations(
            self._operation_scope,
            self._operation_config,
            self._service_client_10_2021_dataplanepreview if registry_name else self._service_client_04_2023_preview,
            self._operation_container,
            **ops_kwargs,
        )
        self._operation_container.add(AzureMLResourceType.ENVIRONMENT, self._environments)
        self._local_endpoint_helper = _LocalEndpointHelper(requests_pipeline=self._requests_pipeline)
        self._local_deployment_helper = _LocalDeploymentHelper(self._operation_container)
        self._online_endpoints = OnlineEndpointOperations(
            self._operation_scope,
            self._operation_config,
            self._service_client_02_2022_preview,
            self._operation_container,
            self._local_endpoint_helper,
            self._credential,
            requests_pipeline=self._requests_pipeline,
            **ops_kwargs,
        )
        self._batch_endpoints = BatchEndpointOperations(
            self._operation_scope,
            self._operation_config,
            self._service_client_05_2022,
            self._operation_container,
            self._credential,
            requests_pipeline=self._requests_pipeline,
            service_client_09_2020_dataplanepreview=self._service_client_09_2020_dataplanepreview,
            **ops_kwargs,
        )
        self._operation_container.add(AzureMLResourceType.BATCH_ENDPOINT, self._batch_endpoints)
        self._operation_container.add(AzureMLResourceType.ONLINE_ENDPOINT, self._online_endpoints)
        self._online_deployments = OnlineDeploymentOperations(
            self._operation_scope,
            self._operation_config,
            self._service_client_04_2023_preview,
            self._operation_container,
            self._local_deployment_helper,
            self._credential,
            **ops_kwargs,
        )
        self._batch_deployments = BatchDeploymentOperations(
            self._operation_scope,
            self._operation_config,
            self._service_client_05_2022,
            self._operation_container,
            credentials=self._credential,
            requests_pipeline=self._requests_pipeline,
            service_client_09_2020_dataplanepreview=self._service_client_09_2020_dataplanepreview,
            service_client_02_2023_preview=self._service_client_02_2023_preview,
            **ops_kwargs,
        )
        self._operation_container.add(AzureMLResourceType.ONLINE_DEPLOYMENT, self._online_deployments)
        self._operation_container.add(AzureMLResourceType.BATCH_DEPLOYMENT, self._batch_deployments)
        self._data = DataOperations(
            self._operation_scope,
            self._operation_config,
            self._service_client_10_2021_dataplanepreview if registry_name else self._service_client_04_2023_preview,
            self._datastores,
            requests_pipeline=self._requests_pipeline,
            all_operations=self._operation_container,
            **ops_kwargs,
        )
        self._operation_container.add(AzureMLResourceType.DATA, self._data)
        self._components = ComponentOperations(
            self._operation_scope,
            self._operation_config,
            self._service_client_10_2021_dataplanepreview if registry_name else self._service_client_10_2022,
            self._operation_container,
            self._preflight,
            **ops_kwargs,
        )
        self._operation_container.add(AzureMLResourceType.COMPONENT, self._components)
        self._jobs = JobOperations(
            self._operation_scope,
            self._operation_config,
            self._service_client_04_2023_preview,
            self._operation_container,
            self._credential,
            _service_client_kwargs=kwargs,
            requests_pipeline=self._requests_pipeline,
            **ops_kwargs,
        )
        self._operation_container.add(AzureMLResourceType.JOB, self._jobs)
        self._schedules = ScheduleOperations(
            self._operation_scope,
            self._operation_config,
            self._service_client_04_2023_preview,
            self._operation_container,
            self._credential,
            _service_client_kwargs=kwargs,
            **ops_kwargs,
        )
        self._operation_container.add(AzureMLResourceType.SCHEDULE, self._schedules)

        try:
            from azure.ai.ml.operations._virtual_cluster_operations import VirtualClusterOperations

            self._virtual_clusters = VirtualClusterOperations(
                self._operation_scope,
                self._credential,
                _service_client_kwargs=kwargs,
                **ops_kwargs,
            )
            self._operation_container.add(AzureMLResourceType.VIRTUALCLUSTER, self._virtual_clusters)
        except Exception as ex:  # pylint: disable=broad-except
            module_logger.debug("Virtual Cluster operations could not be initialized due to %s ", ex)

        self._featurestores = FeatureStoreOperations(
            self._operation_scope,
            self._service_client_04_2023_preview,
            self._operation_container,
            self._credential,
            **app_insights_handler_kwargs,
        )

        self._featuresets = FeatureSetOperations(
            self._operation_scope,
            self._operation_config,
            self._service_client_04_2023_preview,
            self._datastores,
            **ops_kwargs,
        )

        self._featurestoreentities = FeatureStoreEntityOperations(
            self._operation_scope, self._operation_config, self._service_client_04_2023_preview, **ops_kwargs
        )

        self._workspace_hubs = WorkspaceHubOperations(
            self._operation_scope,
            self._service_client_06_2023_preview,
            self._operation_container,
            self._credential,
            **app_insights_handler_kwargs,
        )
        self._operation_container.add(AzureMLResourceType.WORKSPACE_HUB, self._workspace_hubs)

        self._operation_container.add(AzureMLResourceType.FEATURE_STORE, self._featurestores)
        self._operation_container.add(AzureMLResourceType.FEATURE_SET, self._featuresets)
        self._operation_container.add(AzureMLResourceType.FEATURE_STORE_ENTITY, self._featurestoreentities)

    @classmethod
    def from_config(
        cls,
        credential: TokenCredential,
        *,
        path: Optional[Union[os.PathLike, str]] = None,
        file_name=None,
        **kwargs,
    ) -> "MLClient":
        """Return a workspace object from an existing Azure Machine Learning Workspace.

        Reads workspace configuration from a file. Throws an exception if the config file can't be found.

        The method provides a simple way to reuse the same workspace across multiple Python notebooks or projects.
        Users can save the workspace Azure Resource Manager (ARM) properties using the
        [workspace.write_config](https://aka.ms/ml-workspace-class) method,
        and use this method to load the same workspace in different Python notebooks or projects without
        retyping the workspace ARM properties.

        :param credential: The credential object for the workspace.
        :type credential: ~azure.core.credentials.TokenCredential
        :keyword path: The path to the config file or starting directory to search.
            The parameter defaults to starting the search in the current directory.
            Defaults to None
        :type path: typing.Union[os.PathLike, str]
        :keyword file_name: Allows overriding the config file name to search for when path is a directory path.
            (Default value = None)
        :type file_name: str
        :keyword str cloud: The cloud name to use. Defaults to AzureCloud.
        :raises ~azure.ai.ml.exceptions.ValidationException: Raised if config.json cannot be found in directory.
            Details will be provided in the error message.
        :returns: The workspace object for an existing Azure ML Workspace.
        :rtype: ~azure.ai.ml.MLClient
        """

        path = Path(".") if path is None else Path(path)

        if path.is_file():
            found_path = path
        else:
            # Based on priority
            # Look in config dirs like .azureml, aml_config or plain directory
            # with None
            directories_to_look = [".azureml", "aml_config", None]
            if file_name:
                files_to_look = [file_name]
            else:
                files_to_look = ["config.json", "project.json"]

            found_path = None
            for curr_dir, curr_file in product(directories_to_look, files_to_look):
                module_logger.debug(
                    (
                        "No config file directly found, starting search from %s "
                        "directory, for %s file name to be present in "
                        "%s subdirectory"
                    ),
                    path,
                    curr_file,
                    curr_dir,
                )

                found_path = traverse_up_path_and_find_file(
                    path=path,
                    file_name=curr_file,
                    directory_name=curr_dir,
                    num_levels=20,
                )
                if found_path:
                    break

            if not found_path:
                msg = (
                    "We could not find config.json in: {} or in its parent directories. "
                    "Please provide the full path to the config file or ensure that "
                    "config.json exists in the parent directories."
                )
                raise ValidationException(
                    message=msg.format(path),
                    no_personal_data_message=msg.format("[path]"),
                    target=ErrorTarget.GENERAL,
                    error_category=ErrorCategory.USER_ERROR,
                )

        subscription_id, resource_group, workspace_name = MLClient._get_workspace_info(found_path)

        module_logger.info("Found the config file in: %s", found_path)
        return MLClient(
            credential=credential,
            subscription_id=subscription_id,
            resource_group_name=resource_group,
            workspace_name=workspace_name,
            **kwargs,
        )

    @classmethod
    def _ml_client_cli(cls, credentials, subscription_id, **kwargs):
        """This method provides a way to create MLClient object for cli to leverage cli context for authentication.

        With this we do not have to use AzureCliCredentials from azure-identity package (not meant for heavy usage). The
        credentials are passed by cli get_mgmt_service_client when it created a object of this class.
        """

        ml_client = cls(credential=credentials, subscription_id=subscription_id, **kwargs)
        return ml_client

    @property
    def workspaces(self) -> WorkspaceOperations:
        """A collection of workspace related operations.

        :return: Workspace operations
        :rtype: WorkspaceOperations
        """
        return self._workspaces

    @property
    @experimental
    def registries(self) -> RegistryOperations:
        """A collection of registry-related operations.

        :return: Registry operations
        :rtype: RegistryOperations
        """
        return self._registries

    @property
    @experimental
    def feature_stores(self) -> FeatureStoreOperations:
        """A collection of feature-store related operations.
        :return: Featurestore operations
        :rtype: FeatureStoreOperations
        """
        return self._featurestores

    @property
    @experimental
    def feature_sets(self) -> FeatureSetOperations:
        """A collection of feature set related operations.
        :return: FeatureSet operations
        :rtype: FeatureSetOperations
        """
        return self._featuresets

    @property
    @experimental
    def workspace_hubs(self) -> WorkspaceHubOperations:
        """A collection of hubs related operations.
        :return: Hub Operations
        :rtype: HubOperations
        """
        return self._workspace_hubs

    @property
    @experimental
    def feature_store_entities(self) -> FeatureStoreEntityOperations:
        """A collection of feature store entity related operations.
        :return: FeatureStoreEntity operations
        :rtype: FeatureStoreEntityOperations
        """
        return self._featurestoreentities

    @property
    def connections(self) -> WorkspaceConnectionsOperations:
        """A collection of workspace connection related operations.

        :return: Workspace Connections operations
        :rtype: WorkspaceConnectionsOperations
        """
        return self._workspace_connections

    @property
    def jobs(self) -> JobOperations:
        """A collection of job related operations.

        :return: Job operations
        :rtype: JobOperations
        """
        return self._jobs

    @property
    def compute(self) -> ComputeOperations:
        """A collection of compute related operations.

        :return: Compute operations
        :rtype: ComputeOperations
        """
        return self._compute

    @property
    def models(self) -> ModelOperations:
        """A collection of model related operations.

        :return: Model operations
        :rtype: ModelOperations
        """
        return self._models

    @property
    def online_endpoints(self) -> OnlineEndpointOperations:
        """A collection of online endpoint related operations.

        :return: Online Endpoint operations
        :rtype: OnlineEndpointOperations
        """
        return self._online_endpoints

    @property
    def batch_endpoints(self) -> BatchEndpointOperations:
        """A collection of batch endpoint related operations.

        :return: Batch Endpoint operations
        :rtype: BatchEndpointOperations
        """
        return self._batch_endpoints

    @property
    def online_deployments(self) -> OnlineDeploymentOperations:
        """A collection of online deployment related operations.

        :return: Online Deployment operations
        :rtype: OnlineDeploymentOperations
        """
        return self._online_deployments

    @property
    def batch_deployments(self) -> BatchDeploymentOperations:
        """A collection of batch deployment related operations.

        :return: Batch Deployment operations.
        :rtype: BatchDeploymentOperations
        """
        return self._batch_deployments

    @property
    def datastores(self) -> DatastoreOperations:
        """A collection of datastore related operations.

        :return: Datastore operations.
        :rtype: DatastoreOperations
        """
        return self._datastores

    @property
    def environments(self) -> EnvironmentOperations:
        """A collection of environment related operations.

        :return: Environment operations.
        :rtype: EnvironmentOperations
        """
        return self._environments

    @property
    def data(self) -> DataOperations:
        """A collection of data related operations.

        :return: Data operations.
        :rtype: DataOperations
        """
        return self._data

    @property
    def components(self) -> ComponentOperations:
        """A collection of component related operations.

        :return: Component operations.
        :rtype: ComponentOperations
        """
        return self._components

    @property
    def schedules(self) -> ScheduleOperations:
        """A collection of schedule related operations.

        :return: Schedule operations.
        :rtype: ScheduleOperations
        """
        return self._schedules

    @property
    def subscription_id(self) -> str:
        """Get the subscription Id of a MLClient object.

        :return: An Azure subscription Id.
        :rtype: str
        """
        return self._operation_scope.subscription_id

    @property
    def resource_group_name(self) -> str:
        """Get the resource group name of a MLClient object.

        :return: An Azure resource group name.
        :rtype: str
        """
        return self._operation_scope.resource_group_name

    @property
    def workspace_name(self) -> Optional[str]:
        """The workspace where workspace dependent operations will be executed in.

        :return: Default workspace name.
        :rtype: str
        """
        return self._operation_scope.workspace_name

    def _get_new_client(self, workspace_name: str, **kwargs) -> "MLClient":
        """Returns a new MLClient object with the specified arguments.

        :param workspace_name: AzureML workspace of the new MLClient.
        :type workspace_name: str
        """

        return MLClient(
            credential=self._credential,
            subscription_id=self._operation_scope.subscription_id,
            resource_group_name=self._operation_scope.resource_group_name,
            workspace_name=workspace_name,
            **kwargs,
        )

    @classmethod
    def _get_workspace_info(cls, found_path: Optional[str]) -> Tuple[str, str, str]:
        with open(found_path, encoding=DefaultOpenEncoding.READ) as config_file:
            config = json.load(config_file)

        # Checking the keys in the config.json file to check for required parameters.
        scope = config.get("Scope")
        if not scope:
            if not all(k in config.keys() for k in ("subscription_id", "resource_group", "workspace_name")):
                msg = (
                    "The config file found in: {} does not seem to contain the required "
                    "parameters. Please make sure it contains your subscription_id, "
                    "resource_group and workspace_name."
                )
                raise ValidationException(
                    message=msg.format(found_path),
                    no_personal_data_message=msg.format("[found_path]"),
                    target=ErrorTarget.GENERAL,
                    error_category=ErrorCategory.USER_ERROR,
                )
            # User provided ARM parameters take precedence over values from config.json
            subscription_id_from_config = config["subscription_id"]
            resource_group_from_config = config["resource_group"]
            workspace_name_from_config = config["workspace_name"]
        else:
            pieces = scope.split("/")
            # User provided ARM parameters take precedence over values from config.json
            subscription_id_from_config = pieces[2]
            resource_group_from_config = pieces[4]
            workspace_name_from_config = pieces[8]
        return (
            subscription_id_from_config,
            resource_group_from_config,
            workspace_name_from_config,
        )

    # Leftover thoughts for anyone considering refactoring begin_create_or_update and create_or_update
    # Advantages of using generics+singledispatch (current impl)
    # - Minimal refactoring over previous iteration AKA Easy
    # - Only one docstring
    # Advantages of using @overload on public functions
    # - Custom docstring per overload
    # - More customized code per input type without needing @singledispatch helper function
    # IMO we don't need custom docstrings yet, so the former option's simplicity wins for now.

    # T = valid inputs/outputs for create_or_update
    # Each entry here requires a registered _create_or_update function below
    T = TypeVar("T", Job, Model, Environment, Component, Datastore)

    # pylint: disable-next=client-method-missing-tracing-decorator
    def create_or_update(
        self,
        entity: T,
        **kwargs,
    ) -> T:
        """Creates or updates an Azure ML resource.

        :param entity: The resource to create or update.
        :type entity: typing.Union[~azure.ai.ml.entities.Job
            , ~azure.ai.ml.entities.Model, ~azure.ai.ml.entities.Environment, ~azure.ai.ml.entities.Component
            , ~azure.ai.ml.entities.Datastore]
        :return: The created or updated resource.
        :rtype: typing.Union[~azure.ai.ml.entities.Job, ~azure.ai.ml.entities.Model
            , ~azure.ai.ml.entities.Environment, ~azure.ai.ml.entities.Component, ~azure.ai.ml.entities.Datastore]
        """

        return _create_or_update(entity, self._operation_container.all_operations, **kwargs)

    # R = valid inputs/outputs for begin_create_or_update
    # Each entry here requires a registered _begin_create_or_update function below
    R = TypeVar(
        "R",
        Workspace,
        Registry,
        Compute,
        OnlineDeployment,
        OnlineEndpoint,
        BatchDeployment,
        BatchEndpoint,
        Schedule,
    )

    # pylint: disable-next=client-method-missing-tracing-decorator
    def begin_create_or_update(
        self,
        entity: R,
        **kwargs,
    ) -> LROPoller[R]:
        """Creates or updates an Azure ML resource asynchronously.

        :param entity: The resource to create or update.
        :type entity: typing.Union[~azure.ai.ml.entities.Workspace
            , ~azure.ai.ml.entities.Registry, ~azure.ai.ml.entities.Compute, ~azure.ai.ml.entities.OnlineDeployment
            , ~azure.ai.ml.entities.OnlineEndpoint, ~azure.ai.ml.entities.BatchDeployment
            , ~azure.ai.ml.entities.BatchEndpoint, ~azure.ai.ml.entities.Schedule]
        :return: The resource after create/update operation.
        :rtype: azure.core.polling.LROPoller[typing.Union[~azure.ai.ml.entities.Workspace
            , ~azure.ai.ml.entities.Registry, ~azure.ai.ml.entities.Compute, ~azure.ai.ml.entities.OnlineDeployment
            , ~azure.ai.ml.entities.OnlineEndpoint, ~azure.ai.ml.entities.BatchDeployment
            , ~azure.ai.ml.entities.BatchEndpoint, ~azure.ai.ml.entities.Schedule]]
        """

        return _begin_create_or_update(entity, self._operation_container.all_operations, **kwargs)

    def __repr__(self) -> str:
        return f"""MLClient(credential={self._credential},
         subscription_id={self._operation_scope.subscription_id},
         resource_group_name={self._operation_scope.resource_group_name},
         workspace_name={self.workspace_name})"""


def _add_user_agent(kwargs) -> None:
    user_agent = kwargs.pop("user_agent", None)
    user_agent = f"{user_agent} {USER_AGENT}" if user_agent else USER_AGENT
    kwargs.setdefault("user_agent", user_agent)


@singledispatch
def _create_or_update(entity, operations, **kwargs):
    raise TypeError("Please refer to create_or_update docstring for valid input types.")


@_create_or_update.register(Job)
def _(entity: Job, operations, **kwargs):
    module_logger.debug("Creating or updating job")
    return operations[AzureMLResourceType.JOB].create_or_update(entity, **kwargs)


@_create_or_update.register(Model)
def _(entity: Model, operations):
    module_logger.debug("Creating or updating model")
    return operations[AzureMLResourceType.MODEL].create_or_update(entity)


@_create_or_update.register(WorkspaceAssetReference)
def _(entity: WorkspaceAssetReference, operations):
    module_logger.debug("Promoting model to registry")
    return operations[AzureMLResourceType.MODEL].create_or_update(entity)


@_create_or_update.register(Environment)
def _(entity: Environment, operations):
    module_logger.debug("Creating or updating environment")
    return operations[AzureMLResourceType.ENVIRONMENT].create_or_update(entity)


@_create_or_update.register(WorkspaceAssetReference)
def _(entity: WorkspaceAssetReference, operations):
    module_logger.debug("Promoting environment to registry")
    return operations[AzureMLResourceType.ENVIRONMENT].create_or_update(entity)


@_create_or_update.register(Component)
def _(entity: Component, operations, **kwargs):
    module_logger.debug("Creating or updating components")
    return operations[AzureMLResourceType.COMPONENT].create_or_update(entity, **kwargs)


@_create_or_update.register(Datastore)
def _(entity: Datastore, operations):
    module_logger.debug("Creating or updating datastores")
    return operations[AzureMLResourceType.DATASTORE].create_or_update(entity)


@singledispatch
def _begin_create_or_update(entity, operations, **kwargs):
    raise TypeError("Please refer to begin_create_or_update docstring for valid input types.")


@_begin_create_or_update.register(Workspace)
def _(entity: Workspace, operations, *args, **kwargs):
    module_logger.debug("Creating or updating workspaces")
    return operations[AzureMLResourceType.WORKSPACE].begin_create(entity, **kwargs)


@_begin_create_or_update.register(Registry)
def _(entity: Registry, operations, *args, **kwargs):
    module_logger.debug("Creating or updating registries")
    return operations[AzureMLResourceType.REGISTRY].begin_create_or_update(entity, **kwargs)


@_begin_create_or_update.register(Compute)
def _(entity: Compute, operations, *args, **kwargs):
    module_logger.debug("Creating or updating compute")
    return operations[AzureMLResourceType.COMPUTE].begin_create_or_update(entity, **kwargs)


@_begin_create_or_update.register(OnlineEndpoint)
def _(entity: OnlineEndpoint, operations, *args, **kwargs):
    module_logger.debug("Creating or updating online_endpoints")
    return operations[AzureMLResourceType.ONLINE_ENDPOINT].begin_create_or_update(entity, **kwargs)


@_begin_create_or_update.register(BatchEndpoint)
def _(entity: BatchEndpoint, operations, *args, **kwargs):
    module_logger.debug("Creating or updating batch_endpoints")
    return operations[AzureMLResourceType.BATCH_ENDPOINT].begin_create_or_update(entity, **kwargs)


@_begin_create_or_update.register(OnlineDeployment)
def _(entity: OnlineDeployment, operations, *args, **kwargs):
    module_logger.debug("Creating or updating online_deployments")
    return operations[AzureMLResourceType.ONLINE_DEPLOYMENT].begin_create_or_update(entity, **kwargs)


@_begin_create_or_update.register(BatchDeployment)
def _(entity: BatchDeployment, operations, *args, **kwargs):
    module_logger.debug("Creating or updating batch_deployments")
    return operations[AzureMLResourceType.BATCH_DEPLOYMENT].begin_create_or_update(entity, **kwargs)


@_begin_create_or_update.register(ModelBatchDeployment)
def _(entity: ModelBatchDeployment, operations, *args, **kwargs):
    module_logger.debug("Creating or updating batch_deployments")
    return operations[AzureMLResourceType.BATCH_DEPLOYMENT].begin_create_or_update(entity, **kwargs)


@_begin_create_or_update.register(PipelineComponentBatchDeployment)
def _(entity: PipelineComponentBatchDeployment, operations, *args, **kwargs):
    module_logger.debug("Creating or updating batch_deployments")
    return operations[AzureMLResourceType.BATCH_DEPLOYMENT].begin_create_or_update(entity, **kwargs)


@_begin_create_or_update.register(Schedule)
def _(entity: Schedule, operations, *args, **kwargs):
    module_logger.debug("Creating or updating schedules")
    return operations[AzureMLResourceType.SCHEDULE].begin_create_or_update(entity, **kwargs)<|MERGE_RESOLUTION|>--- conflicted
+++ resolved
@@ -48,17 +48,10 @@
 from azure.ai.ml._restclient.v2023_04_01 import (
     AzureMachineLearningWorkspaces as ServiceClient042023,
 )
-<<<<<<< HEAD
 
 from azure.ai.ml._restclient.v2023_06_01_preview import (
     AzureMachineLearningWorkspaces as ServiceClient062023Preview,
 )
-
-=======
-from azure.ai.ml._restclient.v2023_06_01_preview import (
-    AzureMachineLearningWorkspaces as ServiceClient062023Preview,
-)
->>>>>>> b035b2fd
 from azure.ai.ml._scope_dependent_operations import (
     OperationConfig,
     OperationsContainer,
