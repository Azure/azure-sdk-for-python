--- conflicted
+++ resolved
@@ -483,17 +483,13 @@
         try:
             from azure.ai.ml.operations._virtual_cluster_operations import VirtualClusterOperations
 
-<<<<<<< HEAD
-            self._virtual_clusters = VirtualClusterOperations(self._operation_scope, self._credential, **ops_kwargs)
-            self._operation_container.add(AzureMLResourceType.VIRTUALCLUSTER, self._virtual_clusters)
-=======
             self._virtual_clusters = VirtualClusterOperations(
                 self._operation_scope,
                 self._credential,
                 _service_client_kwargs=kwargs,
                 **ops_kwargs,
             )
->>>>>>> 794a6722
+            self._operation_container.add(AzureMLResourceType.VIRTUALCLUSTER, self._virtual_clusters)
         except Exception as ex:  # pylint: disable=broad-except
             module_logger.debug("Virtual Cluster operations could not be initialized due to %s ", ex)
 
