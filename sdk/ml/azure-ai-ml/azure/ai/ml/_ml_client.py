--- conflicted
+++ resolved
@@ -36,11 +36,7 @@
 
 # Same object, but was renamed starting in v2023_08_01_preview
 from azure.ai.ml._restclient.v2023_10_01 import AzureMachineLearningServices as ServiceClient102023
-<<<<<<< HEAD
-from azure.ai.ml._restclient.v2024_01_01_preview import AzureMachineLearningWorkspaces as ServiceClient0124Preview
-=======
 from azure.ai.ml._restclient.v2024_01_01_preview import AzureMachineLearningWorkspaces as ServiceClient012024Preview
->>>>>>> 46ab2122
 from azure.ai.ml._restclient.workspace_dataplane import (
     AzureMachineLearningWorkspaces as ServiceClientWorkspaceDataplane,
 )
@@ -349,7 +345,7 @@
             **kwargs,
         )
 
-        self._service_client_01_2024_preview = ServiceClient0124Preview(
+        self._service_client_01_2024_preview = ServiceClient012024Preview(
             credential=self._credential,
             subscription_id=self._operation_scope._subscription_id,
             base_url=base_url,
