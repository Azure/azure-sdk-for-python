--- conflicted
+++ resolved
@@ -538,7 +538,6 @@
             self._operation_scope, self._operation_config, self._service_client_02_2023_preview, **ops_kwargs
         )
 
-<<<<<<< HEAD
         self._hubs = HubOperations(
             self._operation_scope,
             self._service_client_04_2023_preview,
@@ -548,15 +547,9 @@
         )
         self._operation_container.add(AzureMLResourceType.HUB_WORKSPACE, self._hubs)
 
-        if is_private_preview_enabled():
-            self._operation_container.add(AzureMLResourceType.FEATURE_STORE, self._featurestores)
-            self._operation_container.add(AzureMLResourceType.FEATURE_SET, self._featuresets)
-            self._operation_container.add(AzureMLResourceType.FEATURE_STORE_ENTITY, self._featurestoreentities)
-=======
         self._operation_container.add(AzureMLResourceType.FEATURE_STORE, self._featurestores)
         self._operation_container.add(AzureMLResourceType.FEATURE_SET, self._featuresets)
         self._operation_container.add(AzureMLResourceType.FEATURE_STORE_ENTITY, self._featurestoreentities)
->>>>>>> fdf7c49e
 
     @classmethod
     def from_config(
@@ -703,7 +696,6 @@
 
     @property
     @experimental
-<<<<<<< HEAD
     def hubs(self) -> HubOperations:
         """A collection of hubs related operations.
         :return: Hub Operations
@@ -711,12 +703,7 @@
         """
         return self._hubs
 
-    @property
-    @experimental
-    def _feature_store_entities(self) -> _FeatureStoreEntityOperations:
-=======
     def feature_store_entities(self) -> FeatureStoreEntityOperations:
->>>>>>> fdf7c49e
         """A collection of feature store entity related operations.
         :return: FeatureStoreEntity operations
         :rtype: FeatureStoreEntityOperations
