--- conflicted
+++ resolved
@@ -51,13 +51,9 @@
 from azure.ai.ml._restclient.v2023_04_01_preview import (
     AzureMachineLearningWorkspaces as ServiceClient042023Preview,
 )
-<<<<<<< HEAD
-
 from azure.ai.ml._restclient.v2023_04_01 import (
     AzureMachineLearningWorkspaces as ServiceClient042023,
 )
-=======
->>>>>>> ade14f2c
 from azure.ai.ml._scope_dependent_operations import (
     OperationConfig,
     OperationsContainer,
