# ---------------------------------------------------------
# Copyright (c) Microsoft Corporation. All rights reserved.
# ---------------------------------------------------------

# pylint: disable=client-accepts-api-version-keyword,too-many-statements,too-many-instance-attributes,too-many-lines,using-constant-test

import json
import logging
import os
from functools import singledispatch
from itertools import product
from pathlib import Path
from typing import Any, Optional, Tuple, TypeVar, Union

from azure.core.credentials import TokenCredential
from azure.core.polling import LROPoller

from azure.ai.ml._azure_environments import (
    CloudArgumentKeys,
    _get_base_url_from_metadata,
    _get_cloud_information_from_metadata,
    _get_default_cloud_name,
    _set_cloud,
    _add_cloud_to_environments,
)
from azure.ai.ml._file_utils.file_utils import traverse_up_path_and_find_file
from azure.ai.ml._restclient.v2020_09_01_dataplanepreview import (
    AzureMachineLearningWorkspaces as ServiceClient092020DataplanePreview,
)
from azure.ai.ml._restclient.v2022_01_01_preview import (
    AzureMachineLearningWorkspaces as ServiceClient012022Preview,
)
from azure.ai.ml._restclient.v2022_02_01_preview import (
    AzureMachineLearningWorkspaces as ServiceClient022022Preview,
)
from azure.ai.ml._restclient.v2022_05_01 import (
    AzureMachineLearningWorkspaces as ServiceClient052022,
)
from azure.ai.ml._restclient.v2022_10_01 import (
    AzureMachineLearningWorkspaces as ServiceClient102022,
)
from azure.ai.ml._restclient.v2022_10_01_preview import (
    AzureMachineLearningWorkspaces as ServiceClient102022Preview,
)
from azure.ai.ml._restclient.v2022_12_01_preview import (
    AzureMachineLearningWorkspaces as ServiceClient122022Preview,
)
from azure.ai.ml._restclient.v2023_02_01_preview import (
    AzureMachineLearningWorkspaces as ServiceClient022023Preview,
)
from azure.ai.ml._restclient.v2023_04_01_preview import (
    AzureMachineLearningWorkspaces as ServiceClient042023Preview,
)
<<<<<<< HEAD
=======

>>>>>>> 60ab7bf9
from azure.ai.ml._scope_dependent_operations import (
    OperationConfig,
    OperationsContainer,
    OperationScope,
)

from azure.ai.ml._telemetry.logging_handler import get_appinsights_log_handler
from azure.ai.ml._user_agent import USER_AGENT
from azure.ai.ml._utils._experimental import experimental
from azure.ai.ml._utils._http_utils import HttpPipeline
from azure.ai.ml._utils._registry_utils import get_registry_client
from azure.ai.ml._utils.utils import _is_https_url, is_private_preview_enabled
from azure.ai.ml.constants._common import AzureMLResourceType
from azure.ai.ml.entities import (
    BatchDeployment,
    BatchEndpoint,
    Component,
    Compute,
    Datastore,
    Environment,
    Job,
    JobSchedule,
    Model,
    OnlineDeployment,
    OnlineEndpoint,
    Registry,
    Workspace,
)
from azure.ai.ml.entities._assets import WorkspaceAssetReference
from azure.ai.ml.entities._data_import.schedule import ImportDataSchedule
from azure.ai.ml.exceptions import ErrorCategory, ErrorTarget, ValidationException
from azure.ai.ml.operations import (
    BatchDeploymentOperations,
    BatchEndpointOperations,
    ComponentOperations,
    ComputeOperations,
    DataOperations,
    DatastoreOperations,
    EnvironmentOperations,
    JobOperations,
    ModelOperations,
    OnlineDeploymentOperations,
    OnlineEndpointOperations,
    RegistryOperations,
    WorkspaceConnectionsOperations,
    WorkspaceOperations,
)
from azure.ai.ml.operations._workspace_outbound_rule_operations import WorkspaceOutboundRuleOperations
from azure.ai.ml.operations._code_operations import CodeOperations
from azure.ai.ml.operations._local_deployment_helper import _LocalDeploymentHelper
from azure.ai.ml.operations._local_endpoint_helper import _LocalEndpointHelper
from azure.ai.ml.operations._schedule_operations import ScheduleOperations
from azure.ai.ml.operations._feature_set_operations import _FeatureSetOperations
from azure.ai.ml.operations._feature_store_operations import _FeatureStoreOperations
from azure.ai.ml.operations._feature_store_entity_operations import _FeatureStoreEntityOperations

module_logger = logging.getLogger(__name__)


# pylint: disable=too-many-public-methods
class MLClient:
    """A client class to interact with Azure ML services.

    Use this client to manage Azure ML resources, e.g. workspaces, jobs, models and so on.

    :param credential: Credential to use for authentication.
    :type credential: ~azure.core.credentials.TokenCredential
    :param subscription_id: Azure subscription ID, optional for registry assets only, defaults to None.
    :type subscription_id: typing.Optional[str]
    :param resource_group_name: Azure resource group, optional for registry assets only, defaults to None.
    :type resource_group_name: typing.Optional[str]
    :param workspace_name: Workspace to use in the client, optional for non workspace dependent operations only,
            defaults to None.
    :type workspace_name: typing.Optional[str]
    :param registry_name: Registry to use in the client, optional for non registry dependent operations only,
            defaults to None.
    :type registry_name: typing.Optional[str]
    :param show_progress: Whether to display progress bars for long-running operations. E.g. customers may consider
            setting this to False if not using this SDK in an interactive setup. defaults to True.
    :type show_progress: typing.Optional[bool]
    :param enable_telemetry: Whether to enable telemetry. Will be overridden to False if not in a Jupyter Notebook.
    :type enable_telemetry: typing.Optional[bool]
    :keyword cloud: The cloud name to use, defaults to AzureCloud.
    :paramtype cloud: str

    .. admonition:: Example:

        .. literalinclude:: ../samples/ml_samples_authentication_sovereign_cloud.py
            :start-after: [START create_ml_client_default_credential]
            :end-before: [END create_ml_client_default_credential]
            :language: python
            :dedent: 8
            :caption: Creating the MLClient with Azure Identity credentials.
    """

    # pylint: disable=client-method-missing-type-annotations
    def __init__(
        self,
        credential: TokenCredential,
        subscription_id: Optional[str] = None,
        resource_group_name: Optional[str] = None,
        workspace_name: Optional[str] = None,
        registry_name: Optional[str] = None,
        **kwargs: Any,
    ):
        """A client class to interact with Azure ML services.

        Use this client to manage Azure ML resources, e.g. workspaces, jobs, models and so on.

        :param credential: Credential to use for authentication.
        :type credential: ~azure.core.credentials.TokenCredential
        :param subscription_id: Azure subscription ID, optional for registry assets only, defaults to None
        :type subscription_id: typing.Optional[str]
        :param resource_group_name: Azure resource group, optional for registry assets only, defaults to None
        :type resource_group_name: typing.Optional[str]
        :param workspace_name: Workspace to use in the client, optional for non workspace dependent operations only,
                defaults to None
        :type workspace_name: typing.Optional[str]
        :param registry_name: Registry to use in the client, optional for non registry dependent operations only,
                defaults to None
        :type registry_name: typing.Optional[str]
        :raises ValueError: Will raise ValueError when both workspace_name and registry_name are used for ml_client
        :raises ~azure.ai.ml.ValidationException: Raises client-side validation
        """

        if credential is None:
            raise ValueError("credential can not be None")

        if registry_name and workspace_name:
            raise ValidationException(
                message="Both workspace_name and registry_name cannot be used together, for the ml_client.",
                no_personal_data_message="Both workspace_name and registry_name are used for ml_client.",
                target=ErrorTarget.GENERAL,
                error_category=ErrorCategory.USER_ERROR,
            )

        self._credential = credential

        show_progress = kwargs.pop("show_progress", True)
        enable_telemetry = kwargs.pop("enable_telemetry", True)
        self._operation_config = OperationConfig(show_progress=show_progress, enable_telemetry=enable_telemetry)

        if "cloud" in kwargs:
            cloud_name = kwargs["cloud"]
            if CloudArgumentKeys.CLOUD_METADATA in kwargs:
                try:
                    _add_cloud_to_environments(kwargs)
                except AttributeError as e:
                    module_logger.debug("Cloud already exists: %s", e)
                except LookupError as e:
                    module_logger.debug("Missing keyword: %s", e)
            else:
                module_logger.debug("%s key not found in kwargs", CloudArgumentKeys.CLOUD_METADATA)
        else:
            module_logger.debug("cloud key not found in kwargs")
            cloud_name = _get_default_cloud_name()

        self._cloud = cloud_name
        _set_cloud(cloud_name)
        if "cloud" not in kwargs:
            module_logger.debug(
                "Cloud input is missing. Using default Cloud setting in MLClient: '%s'.",
                cloud_name,
            )
        module_logger.debug("Cloud configured in MLClient: '%s'.", cloud_name)

        # registry_name is present when the operations need referring assets from registry.
        # the subscription, resource group, if provided, will be ignored and replaced by
        # whatever is received from the registry discovery service.
        if registry_name:
            self._service_client_10_2021_dataplanepreview, resource_group_name, subscription_id = get_registry_client(
                self._credential, registry_name, **kwargs
            )

        self._operation_scope = OperationScope(subscription_id, resource_group_name, workspace_name, registry_name)

        # Cannot send multiple base_url as azure-cli sets the base_url automatically.
        kwargs.pop("base_url", None)
        _add_user_agent(kwargs)

        properties = {
            "subscription_id": subscription_id,
            "resource_group_name": resource_group_name,
        }
        if workspace_name:
            properties.update({"workspace_name": workspace_name})
        if registry_name:
            properties.update({"registry_name": registry_name})

        user_agent = kwargs.get("user_agent", None)

        app_insights_handler = get_appinsights_log_handler(
            user_agent, **{"properties": properties}, enable_telemetry=self._operation_config.enable_telemetry
        )
        app_insights_handler_kwargs = {"app_insights_handler": app_insights_handler}

        base_url = _get_base_url_from_metadata(cloud_name=cloud_name, is_local_mfe=True)
        self._base_url = base_url
        kwargs.update(_get_cloud_information_from_metadata(cloud_name))
        self._kwargs = kwargs

        self._operation_container = OperationsContainer()

        self._rp_service_client_2022_01_01_preview = ServiceClient012022Preview(
            subscription_id=self._operation_scope._subscription_id,
            credential=self._credential,
            base_url=base_url,
            **kwargs,
        )

        self._rp_service_client = ServiceClient122022Preview(
            subscription_id=self._operation_scope._subscription_id,
            credential=self._credential,
            base_url=base_url,
            **kwargs,
        )

        # kwargs related to operations alone not all kwargs passed to MLClient are needed by operations
        ops_kwargs = app_insights_handler_kwargs
        if base_url:
            ops_kwargs["enforce_https"] = _is_https_url(base_url)

        self._service_client_09_2020_dataplanepreview = ServiceClient092020DataplanePreview(
            subscription_id=self._operation_scope._subscription_id,
            credential=self._credential,
            base_url=base_url,
            **kwargs,
        )

        self._service_client_02_2022_preview = ServiceClient022022Preview(
            subscription_id=self._operation_scope._subscription_id,
            credential=self._credential,
            base_url=base_url,
            **kwargs,
        )

        self._service_client_05_2022 = ServiceClient052022(
            credential=self._credential,
            subscription_id=self._operation_scope._subscription_id,
            base_url=base_url,
            **kwargs,
        )

        # A general purpose, user-configurable pipeline for making
        # http requests
        self._requests_pipeline = HttpPipeline(**kwargs)

        self._service_client_10_2022_preview = ServiceClient102022Preview(
            credential=self._credential,
            subscription_id=self._operation_scope._subscription_id,
            base_url=base_url,
            **kwargs,
        )

        self._service_client_10_2022 = ServiceClient102022(
            credential=self._credential,
            subscription_id=self._operation_scope._subscription_id,
            base_url=base_url,
            **kwargs,
        )

        self._service_client_04_2023_preview = ServiceClient042023Preview(
            credential=self._credential,
            subscription_id=self._operation_scope._subscription_id,
            base_url=base_url,
            **kwargs,
        )

        self._service_client_12_2022_preview = ServiceClient122022Preview(
            credential=self._credential,
            subscription_id=self._operation_scope._subscription_id,
            base_url=base_url,
            **kwargs,
        )

        self._service_client_02_2023_preview = ServiceClient022023Preview(
            credential=self._credential,
            subscription_id=self._operation_scope._subscription_id,
            base_url=base_url,
            **kwargs,
        )

        self._service_client_04_2023_preview = ServiceClient042023Preview(
            credential=self._credential,
            subscription_id=self._operation_scope._subscription_id,
            base_url=base_url,
            **kwargs,
        )

        self._workspaces = WorkspaceOperations(
            self._operation_scope,
            self._rp_service_client,
            self._operation_container,
            self._credential,
            **app_insights_handler_kwargs,
        )
        self._operation_container.add(AzureMLResourceType.WORKSPACE, self._workspaces)

        self._workspace_outbound_rules = WorkspaceOutboundRuleOperations(
            self._operation_scope,
            self._rp_service_client,
            self._operation_container,
            self._credential,
            **kwargs,
        )

        # TODO make sure that at least one reviewer who understands operation initialization details reviews this
        self._registries = RegistryOperations(
            self._operation_scope,
            self._service_client_10_2022_preview,
            self._operation_container,
            self._credential,
            **app_insights_handler_kwargs,
        )
        self._operation_container.add(AzureMLResourceType.REGISTRY, self._registries)

        self._workspace_connections = WorkspaceConnectionsOperations(
            self._operation_scope,
            self._operation_config,
            self._rp_service_client,
            self._operation_container,
            self._credential,
        )

        self._compute = ComputeOperations(
            self._operation_scope,
            self._operation_config,
            self._service_client_10_2022_preview,
            **app_insights_handler_kwargs,
        )
        self._operation_container.add(AzureMLResourceType.COMPUTE, self._compute)
        self._datastores = DatastoreOperations(
            operation_scope=self._operation_scope,
            operation_config=self._operation_config,
            serviceclient_2022_10_01=self._service_client_10_2022,
            **ops_kwargs,
        )
        self._operation_container.add(AzureMLResourceType.DATASTORE, self._datastores)
        self._models = ModelOperations(
            self._operation_scope,
            self._operation_config,
            self._service_client_10_2021_dataplanepreview
            if registry_name
            else self._service_client_02_2023_preview
            if is_private_preview_enabled
            else self._service_client_05_2022,
            self._datastores,
            self._operation_container,
            requests_pipeline=self._requests_pipeline,
            **app_insights_handler_kwargs,
        )
        self._operation_container.add(AzureMLResourceType.MODEL, self._models)
        self._code = CodeOperations(
            self._operation_scope,
            self._operation_config,
            self._service_client_10_2021_dataplanepreview if registry_name else self._service_client_05_2022,
            self._datastores,
            **ops_kwargs,
        )
        self._operation_container.add(AzureMLResourceType.CODE, self._code)
        self._environments = EnvironmentOperations(
            self._operation_scope,
            self._operation_config,
            self._service_client_10_2021_dataplanepreview if registry_name else self._service_client_05_2022,
            self._operation_container,
            **ops_kwargs,
        )
        self._operation_container.add(AzureMLResourceType.ENVIRONMENT, self._environments)
        self._local_endpoint_helper = _LocalEndpointHelper(requests_pipeline=self._requests_pipeline)
        self._local_deployment_helper = _LocalDeploymentHelper(self._operation_container)
        self._online_endpoints = OnlineEndpointOperations(
            self._operation_scope,
            self._operation_config,
            self._service_client_02_2022_preview,
            self._operation_container,
            self._local_endpoint_helper,
            self._credential,
            requests_pipeline=self._requests_pipeline,
            **ops_kwargs,
        )
        self._batch_endpoints = BatchEndpointOperations(
            self._operation_scope,
            self._operation_config,
            self._service_client_05_2022,
            self._operation_container,
            self._credential,
            requests_pipeline=self._requests_pipeline,
            service_client_09_2020_dataplanepreview=self._service_client_09_2020_dataplanepreview,
            **ops_kwargs,
        )
        self._operation_container.add(AzureMLResourceType.BATCH_ENDPOINT, self._batch_endpoints)
        self._operation_container.add(AzureMLResourceType.ONLINE_ENDPOINT, self._online_endpoints)
        self._online_deployments = OnlineDeploymentOperations(
            self._operation_scope,
            self._operation_config,
            self._service_client_02_2022_preview,
            self._operation_container,
            self._local_deployment_helper,
            self._credential,
            **ops_kwargs,
        )
        self._batch_deployments = BatchDeploymentOperations(
            self._operation_scope,
            self._operation_config,
            self._service_client_05_2022,
            self._operation_container,
            credentials=self._credential,
            requests_pipeline=self._requests_pipeline,
            service_client_09_2020_dataplanepreview=self._service_client_09_2020_dataplanepreview,
            **ops_kwargs,
        )
        self._operation_container.add(AzureMLResourceType.ONLINE_DEPLOYMENT, self._online_deployments)
        self._operation_container.add(AzureMLResourceType.BATCH_DEPLOYMENT, self._batch_deployments)
        self._data = DataOperations(
            self._operation_scope,
            self._operation_config,
            self._service_client_10_2021_dataplanepreview if registry_name else self._service_client_10_2022,
            self._datastores,
            requests_pipeline=self._requests_pipeline,
            **ops_kwargs,
        )
        self._operation_container.add(AzureMLResourceType.DATA, self._data)
        self._components = ComponentOperations(
            self._operation_scope,
            self._operation_config,
            self._service_client_10_2021_dataplanepreview if registry_name else self._service_client_10_2022,
            self._operation_container,
            **ops_kwargs,
        )
        self._operation_container.add(AzureMLResourceType.COMPONENT, self._components)
        self._jobs = JobOperations(
            self._operation_scope,
            self._operation_config,
            self._service_client_02_2023_preview,
            self._operation_container,
            self._credential,
            _service_client_kwargs=kwargs,
            requests_pipeline=self._requests_pipeline,
            **ops_kwargs,
        )
        self._data._job_operation = self._jobs
        self._operation_container.add(AzureMLResourceType.JOB, self._jobs)
        self._schedules = ScheduleOperations(
            self._operation_scope,
            self._operation_config,
            self._service_client_04_2023_preview,
            self._operation_container,
            self._credential,
            _service_client_kwargs=kwargs,
            **ops_kwargs,
        )
        self._operation_container.add(AzureMLResourceType.SCHEDULE, self._schedules)

        try:
            from azure.ai.ml.operations._virtual_cluster_operations import VirtualClusterOperations

            self._virtual_clusters = VirtualClusterOperations(
                self._operation_scope,
                self._credential,
                _service_client_kwargs=kwargs,
                **ops_kwargs,
            )
            self._operation_container.add(AzureMLResourceType.VIRTUALCLUSTER, self._virtual_clusters)
        except Exception as ex:  # pylint: disable=broad-except
            module_logger.debug("Virtual Cluster operations could not be initialized due to %s ", ex)

        self._featurestores = _FeatureStoreOperations(
            self._operation_scope,
            self._rp_service_client,
            self._operation_container,
            self._credential,
            **app_insights_handler_kwargs,
        )

        self._featuresets = _FeatureSetOperations(
            self._operation_scope,
            self._operation_config,
            self._service_client_02_2023_preview,
            self._datastores,
            **ops_kwargs,
        )

        self._featurestoreentities = _FeatureStoreEntityOperations(
            self._operation_scope, self._operation_config, self._service_client_02_2023_preview, **ops_kwargs
        )

        if is_private_preview_enabled():
            self._operation_container.add(AzureMLResourceType.FEATURE_STORE, self._featurestores)
            self._operation_container.add(AzureMLResourceType.FEATURE_SET, self._featuresets)
            self._operation_container.add(AzureMLResourceType.FEATURE_STORE_ENTITY, self._featurestoreentities)

    @classmethod
    def from_config(
        cls,
        credential: TokenCredential,
        *,
        path: Optional[Union[os.PathLike, str]] = None,
        file_name=None,
        **kwargs,
    ) -> "MLClient":
        """Return a workspace object from an existing Azure Machine Learning Workspace.

        Reads workspace configuration from a file. Throws an exception if the config file can't be found.

        The method provides a simple way to reuse the same workspace across multiple Python notebooks or projects.
        Users can save the workspace Azure Resource Manager (ARM) properties using the
        [workspace.write_config](https://aka.ms/ml-workspace-class) method,
        and use this method to load the same workspace in different Python notebooks or projects without
        retyping the workspace ARM properties.

        :param credential: The credential object for the workspace.
        :type credential: ~azure.core.credentials.TokenCredential
        :param path: The path to the config file or starting directory to search.
            The parameter defaults to starting the search in the current directory.
            Defaults to None
        :type path: typing.Union[os.PathLike, str]
        :param file_name: Allows overriding the config file name to search for when path is a directory path.
            (Default value = None)
        :type file_name: str
        :keyword str cloud: The cloud name to use. Defaults to AzureCloud.
        :raises ~azure.ai.ml.exceptions.ValidationException: Raised if config.json cannot be found in directory.
            Details will be provided in the error message.
        :returns: The workspace object for an existing Azure ML Workspace.
        :rtype: ~azure.ai.ml.MLClient
        """

        path = Path(".") if path is None else Path(path)

        if path.is_file():
            found_path = path
        else:
            # Based on priority
            # Look in config dirs like .azureml, aml_config or plain directory
            # with None
            directories_to_look = [".azureml", "aml_config", None]
            if file_name:
                files_to_look = [file_name]
            else:
                files_to_look = ["config.json", "project.json"]

            found_path = None
            for curr_dir, curr_file in product(directories_to_look, files_to_look):
                module_logger.debug(
                    (
                        "No config file directly found, starting search from %s "
                        "directory, for %s file name to be present in "
                        "%s subdirectory"
                    ),
                    path,
                    curr_file,
                    curr_dir,
                )

                found_path = traverse_up_path_and_find_file(
                    path=path,
                    file_name=curr_file,
                    directory_name=curr_dir,
                    num_levels=20,
                )
                if found_path:
                    break

            if not found_path:
                msg = (
                    "We could not find config.json in: {} or in its parent directories. "
                    "Please provide the full path to the config file or ensure that "
                    "config.json exists in the parent directories."
                )
                raise ValidationException(
                    message=msg.format(path),
                    no_personal_data_message=msg.format("[path]"),
                    target=ErrorTarget.GENERAL,
                    error_category=ErrorCategory.USER_ERROR,
                )

        subscription_id, resource_group, workspace_name = MLClient._get_workspace_info(found_path)

        module_logger.info("Found the config file in: %s", found_path)
        return MLClient(
            credential=credential,
            subscription_id=subscription_id,
            resource_group_name=resource_group,
            workspace_name=workspace_name,
            **kwargs,
        )

    @classmethod
    def _ml_client_cli(cls, credentials, subscription_id, **kwargs):
        """This method provides a way to create MLClient object for cli to leverage cli context for authentication.

        With this we do not have to use AzureCliCredentials from azure-identity package (not meant for heavy usage). The
        credentials are passed by cli get_mgmt_service_client when it created a object of this class.
        """

        ml_client = cls(credential=credentials, subscription_id=subscription_id, **kwargs)
        return ml_client

    @property
    def workspaces(self) -> WorkspaceOperations:
        """A collection of workspace related operations.

        :return: Workspace operations
        :rtype: WorkspaceOperations
        """
        return self._workspaces

    @property
    @experimental
    def registries(self) -> RegistryOperations:
        """A collection of registry-related operations.

        :return: Registry operations
        :rtype: RegistryOperations
        """
        return self._registries

    @property
    @experimental
    def _feature_stores(self) -> _FeatureStoreOperations:
        """A collection of feature-store related operations.
        :return: Featurestore operations
        :rtype: _FeatureStoreOperations
        """
        if is_private_preview_enabled():
            return self._featurestores
        raise Exception("feature store operations not supported")

    @property
    @experimental
    def _feature_sets(self) -> _FeatureSetOperations:
        """A collection of feature set related operations.
        :return: FeatureSet operations
        :rtype: _FeatureSetOperations
        """
        if is_private_preview_enabled():
            return self._featuresets
        raise Exception("feature set operations not supported")

    @property
    @experimental
    def _feature_store_entities(self) -> _FeatureStoreEntityOperations:
        """A collection of feature store entity related operations.
        :return: FeatureStoreEntity operations
        :rtype: _FeatureStoreEntityOperations
        """
        if is_private_preview_enabled():
            return self._featurestoreentities
        raise Exception("feature store entity operations not supported")

    @property
    def connections(self) -> WorkspaceConnectionsOperations:
        """A collection of workspace connection related operations.

        :return: Workspace Connections operations
        :rtype: WorkspaceConnectionsOperations
        """
        return self._workspace_connections

    @property
    def jobs(self) -> JobOperations:
        """A collection of job related operations.

        :return: Job operations
        :rtype: JobOperations
        """
        return self._jobs

    @property
    def compute(self) -> ComputeOperations:
        """A collection of compute related operations.

        :return: Compute operations
        :rtype: ComputeOperations
        """
        return self._compute

    @property
    def models(self) -> ModelOperations:
        """A collection of model related operations.

        :return: Model operations
        :rtype: ModelOperations
        """
        return self._models

    @property
    def online_endpoints(self) -> OnlineEndpointOperations:
        """A collection of online endpoint related operations.

        :return: Online Endpoint operations
        :rtype: OnlineEndpointOperations
        """
        return self._online_endpoints

    @property
    def batch_endpoints(self) -> BatchEndpointOperations:
        """A collection of batch endpoint related operations.

        :return: Batch Endpoint operations
        :rtype: BatchEndpointOperations
        """
        return self._batch_endpoints

    @property
    def online_deployments(self) -> OnlineDeploymentOperations:
        """A collection of online deployment related operations.

        :return: Online Deployment operations
        :rtype: OnlineDeploymentOperations
        """
        return self._online_deployments

    @property
    def batch_deployments(self) -> BatchDeploymentOperations:
        """A collection of batch deployment related operations.

        :return: Batch Deployment operations.
        :rtype: BatchDeploymentOperations
        """
        return self._batch_deployments

    @property
    def datastores(self) -> DatastoreOperations:
        """A collection of datastore related operations.

        :return: Datastore operations.
        :rtype: DatastoreOperations
        """
        return self._datastores

    @property
    def environments(self) -> EnvironmentOperations:
        """A collection of environment related operations.

        :return: Environment operations.
        :rtype: EnvironmentOperations
        """
        return self._environments

    @property
    def data(self) -> DataOperations:
        """A collection of data related operations.

        :return: Data operations.
        :rtype: DataOperations
        """
        return self._data

    @property
    def components(self) -> ComponentOperations:
        """A collection of component related operations.

        :return: Component operations.
        :rtype: ComponentOperations
        """
        return self._components

    @property
    def schedules(self) -> ScheduleOperations:
        """A collection of schedule related operations.

        :return: Schedule operations.
        :rtype: ScheduleOperations
        """
        return self._schedules

    @property
    def subscription_id(self) -> str:
        """Get the subscription Id of a MLClient object.

        :return: An Azure subscription Id.
        :rtype: str
        """
        return self._operation_scope.subscription_id

    @property
    def resource_group_name(self) -> str:
        """Get the resource group name of a MLClient object.

        :return: An Azure resource group name.
        :rtype: str
        """
        return self._operation_scope.resource_group_name

    @property
    def workspace_name(self) -> Optional[str]:
        """The workspace where workspace dependent operations will be executed in.

        :return: Default workspace name.
        :rtype: str
        """
        return self._operation_scope.workspace_name

    def _get_new_client(self, workspace_name: str, **kwargs) -> "MLClient":
        """Returns a new MLClient object with the specified arguments.

        :param workspace_name: AzureML workspace of the new MLClient.
        :type workspace_name: str
        """

        return MLClient(
            credential=self._credential,
            subscription_id=self._operation_scope.subscription_id,
            resource_group_name=self._operation_scope.resource_group_name,
            workspace_name=workspace_name,
            **kwargs,
        )

    @classmethod
    def _get_workspace_info(cls, found_path: Optional[str]) -> Tuple[str, str, str]:
        with open(found_path) as config_file:
            config = json.load(config_file)

        # Checking the keys in the config.json file to check for required parameters.
        scope = config.get("Scope")
        if not scope:
            if not all([k in config.keys() for k in ("subscription_id", "resource_group", "workspace_name")]):
                msg = (
                    "The config file found in: {} does not seem to contain the required "
                    "parameters. Please make sure it contains your subscription_id, "
                    "resource_group and workspace_name."
                )
                raise ValidationException(
                    message=msg.format(found_path),
                    no_personal_data_message=msg.format("[found_path]"),
                    target=ErrorTarget.GENERAL,
                    error_category=ErrorCategory.USER_ERROR,
                )
            # User provided ARM parameters take precedence over values from config.json
            subscription_id_from_config = config["subscription_id"]
            resource_group_from_config = config["resource_group"]
            workspace_name_from_config = config["workspace_name"]
        else:
            pieces = scope.split("/")
            # User provided ARM parameters take precedence over values from config.json
            subscription_id_from_config = pieces[2]
            resource_group_from_config = pieces[4]
            workspace_name_from_config = pieces[8]
        return (
            subscription_id_from_config,
            resource_group_from_config,
            workspace_name_from_config,
        )

    # Leftover thoughts for anyone considering refactoring begin_create_or_update and create_or_update
    # Advantages of using generics+singledispatch (current impl)
    # - Minimal refactoring over previous iteration AKA Easy
    # - Only one docstring
    # Advantages of using @overload on public functions
    # - Custom docstring per overload
    # - More customized code per input type without needing @singledispatch helper function
    # IMO we don't need custom docstrings yet, so the former option's simplicity wins for now.

    # T = valid inputs/outputs for create_or_update
    # Each entry here requires a registered _create_or_update function below
    T = TypeVar("T", Job, Model, Environment, Component, Datastore)

    def create_or_update(
        self,
        entity: T,
        **kwargs,
    ) -> T:
        """Creates or updates an Azure ML resource.

        :param entity: The resource to create or update.
        :type entity: typing.Union[~azure.ai.ml.entities.Job
            , ~azure.ai.ml.entities.Model, ~azure.ai.ml.entities.Environment, ~azure.ai.ml.entities.Component
            , ~azure.ai.ml.entities.Datastore]
        :return: The created or updated resource.
        :rtype: typing.Union[~azure.ai.ml.entities.Job, ~azure.ai.ml.entities.Model
            , ~azure.ai.ml.entities.Environment, ~azure.ai.ml.entities.Component, ~azure.ai.ml.entities.Datastore]
        """

        return _create_or_update(entity, self._operation_container.all_operations, **kwargs)

    # R = valid inputs/outputs for begin_create_or_update
    # Each entry here requires a registered _begin_create_or_update function below
    R = TypeVar(
        "R",
        Workspace,
        Registry,
        Compute,
        OnlineDeployment,
        OnlineEndpoint,
        BatchDeployment,
        BatchEndpoint,
        JobSchedule,
    )

    def begin_create_or_update(
        self,
        entity: R,
        **kwargs,
    ) -> LROPoller[R]:
        """Creates or updates an Azure ML resource asynchronously.

        :param entity: The resource to create or update.
        :type entity: typing.Union[~azure.ai.ml.entities.Workspace
            , ~azure.ai.ml.entities.Registry, ~azure.ai.ml.entities.Compute, ~azure.ai.ml.entities.OnlineDeployment
            , ~azure.ai.ml.entities.OnlineEndpoint, ~azure.ai.ml.entities.BatchDeployment
            , ~azure.ai.ml.entities.BatchEndpoint, ~azure.ai.ml.entities.JobSchedule]
        :return: The resource after create/update operation.
        :rtype: azure.core.polling.LROPoller[typing.Union[~azure.ai.ml.entities.Workspace
            , ~azure.ai.ml.entities.Registry, ~azure.ai.ml.entities.Compute, ~azure.ai.ml.entities.OnlineDeployment
            , ~azure.ai.ml.entities.OnlineEndpoint, ~azure.ai.ml.entities.BatchDeployment
            , ~azure.ai.ml.entities.BatchEndpoint, ~azure.ai.ml.entities.JobSchedule]]
        """

        return _begin_create_or_update(entity, self._operation_container.all_operations, **kwargs)

    def __repr__(self) -> str:
        return f"""MLClient(credential={self._credential},
         subscription_id={self._operation_scope.subscription_id},
         resource_group_name={self._operation_scope.resource_group_name},
         workspace_name={self.workspace_name})"""


def _add_user_agent(kwargs) -> None:
    user_agent = kwargs.pop("user_agent", None)
    user_agent = f"{user_agent} {USER_AGENT}" if user_agent else USER_AGENT
    kwargs.setdefault("user_agent", user_agent)


@singledispatch
def _create_or_update(entity, operations, **kwargs):
    raise TypeError("Please refer to create_or_update docstring for valid input types.")


@_create_or_update.register(Job)
def _(entity: Job, operations, **kwargs):
    module_logger.debug("Creating or updating job")
    return operations[AzureMLResourceType.JOB].create_or_update(entity, **kwargs)


@_create_or_update.register(Model)
def _(entity: Model, operations):
    module_logger.debug("Creating or updating model")
    return operations[AzureMLResourceType.MODEL].create_or_update(entity)


@_create_or_update.register(WorkspaceAssetReference)
def _(entity: WorkspaceAssetReference, operations):
    module_logger.debug("Promoting model to registry")
    return operations[AzureMLResourceType.MODEL].create_or_update(entity)


@_create_or_update.register(Environment)
def _(entity: Environment, operations):
    module_logger.debug("Creating or updating environment")
    return operations[AzureMLResourceType.ENVIRONMENT].create_or_update(entity)


@_create_or_update.register(WorkspaceAssetReference)
def _(entity: WorkspaceAssetReference, operations):
    module_logger.debug("Promoting environment to registry")
    return operations[AzureMLResourceType.ENVIRONMENT].create_or_update(entity)


@_create_or_update.register(Component)
def _(entity: Component, operations, **kwargs):
    module_logger.debug("Creating or updating components")
    return operations[AzureMLResourceType.COMPONENT].create_or_update(entity, **kwargs)


@_create_or_update.register(Datastore)
def _(entity: Datastore, operations):
    module_logger.debug("Creating or updating datastores")
    return operations[AzureMLResourceType.DATASTORE].create_or_update(entity)


@singledispatch
def _begin_create_or_update(entity, operations, **kwargs):
    raise TypeError("Please refer to begin_create_or_update docstring for valid input types.")


@_begin_create_or_update.register(Workspace)
def _(entity: Workspace, operations, *args, **kwargs):
    module_logger.debug("Creating or updating workspaces")
    return operations[AzureMLResourceType.WORKSPACE].begin_create(entity, **kwargs)


@_begin_create_or_update.register(Registry)
def _(entity: Registry, operations, *args, **kwargs):
    module_logger.debug("Creating or updating registries")
    return operations[AzureMLResourceType.REGISTRY].begin_create_or_update(entity, **kwargs)


@_begin_create_or_update.register(Compute)
def _(entity: Compute, operations, *args, **kwargs):
    module_logger.debug("Creating or updating compute")
    return operations[AzureMLResourceType.COMPUTE].begin_create_or_update(entity, **kwargs)


@_begin_create_or_update.register(OnlineEndpoint)
def _(entity: OnlineEndpoint, operations, *args, **kwargs):
    module_logger.debug("Creating or updating online_endpoints")
    return operations[AzureMLResourceType.ONLINE_ENDPOINT].begin_create_or_update(entity, **kwargs)


@_begin_create_or_update.register(BatchEndpoint)
def _(entity: BatchEndpoint, operations, *args, **kwargs):
    module_logger.debug("Creating or updating batch_endpoints")
    return operations[AzureMLResourceType.BATCH_ENDPOINT].begin_create_or_update(entity, **kwargs)


@_begin_create_or_update.register(OnlineDeployment)
def _(entity: OnlineDeployment, operations, *args, **kwargs):
    module_logger.debug("Creating or updating online_deployments")
    return operations[AzureMLResourceType.ONLINE_DEPLOYMENT].begin_create_or_update(entity, **kwargs)


@_begin_create_or_update.register(BatchDeployment)
def _(entity: BatchDeployment, operations, *args, **kwargs):
    module_logger.debug("Creating or updating batch_deployments")
    return operations[AzureMLResourceType.BATCH_DEPLOYMENT].begin_create_or_update(entity, **kwargs)


@_begin_create_or_update.register(JobSchedule)
def _(entity: JobSchedule, operations, *args, **kwargs):
    module_logger.debug("Creating or updating schedules")
    return operations[AzureMLResourceType.SCHEDULE].begin_create_or_update(entity, **kwargs)


@_begin_create_or_update.register(ImportDataSchedule)
def _(entity: ImportDataSchedule, operations, *args, **kwargs):
    module_logger.debug("Creating or updating schedules")
    return operations[AzureMLResourceType.SCHEDULE].begin_create_or_update(entity, **kwargs)<|MERGE_RESOLUTION|>--- conflicted
+++ resolved
@@ -51,10 +51,7 @@
 from azure.ai.ml._restclient.v2023_04_01_preview import (
     AzureMachineLearningWorkspaces as ServiceClient042023Preview,
 )
-<<<<<<< HEAD
-=======
-
->>>>>>> 60ab7bf9
+
 from azure.ai.ml._scope_dependent_operations import (
     OperationConfig,
     OperationsContainer,
