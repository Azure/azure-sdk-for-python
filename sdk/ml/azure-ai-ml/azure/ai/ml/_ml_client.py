# ---------------------------------------------------------
# Copyright (c) Microsoft Corporation. All rights reserved.
# ---------------------------------------------------------

# pylint: disable=client-accepts-api-version-keyword,(line-too-long,too-many-locals,no-member,too-many-statements,too-many-instance-attributes,too-many-lines,using-constant-test

import json
import logging
import os
from functools import singledispatch
from itertools import product
from pathlib import Path
from typing import Any, Optional, Tuple, TypeVar, Union

from azure.ai.ml._azure_environments import (
    CloudArgumentKeys,
    _add_cloud_to_environments,
    _get_base_url_from_metadata,
    _get_cloud_information_from_metadata,
    _get_default_cloud_name,
    _set_cloud,
)
from azure.ai.ml._file_utils.file_utils import traverse_up_path_and_find_file
from azure.ai.ml._restclient.v2020_09_01_dataplanepreview import (
    AzureMachineLearningWorkspaces as ServiceClient092020DataplanePreview,
)
<<<<<<< HEAD
from azure.ai.ml._restclient.v2022_02_01_preview import AzureMachineLearningWorkspaces as ServiceClient022022Preview
from azure.ai.ml._restclient.v2022_05_01 import AzureMachineLearningWorkspaces as ServiceClient052022
from azure.ai.ml._restclient.v2022_10_01 import AzureMachineLearningWorkspaces as ServiceClient102022
from azure.ai.ml._restclient.v2022_10_01_preview import AzureMachineLearningWorkspaces as ServiceClient102022Preview
from azure.ai.ml._restclient.v2023_02_01_preview import AzureMachineLearningWorkspaces as ServiceClient022023Preview
from azure.ai.ml._restclient.v2023_04_01 import AzureMachineLearningWorkspaces as ServiceClient042023
from azure.ai.ml._restclient.v2023_04_01_preview import AzureMachineLearningWorkspaces as ServiceClient042023Preview
from azure.ai.ml._restclient.v2023_06_01_preview import AzureMachineLearningWorkspaces as ServiceClient062023Preview
from azure.ai.ml._scope_dependent_operations import OperationConfig, OperationsContainer, OperationScope
=======

from azure.ai.ml._restclient.v2022_02_01_preview import (
    AzureMachineLearningWorkspaces as ServiceClient022022Preview,
)
from azure.ai.ml._restclient.v2022_05_01 import (
    AzureMachineLearningWorkspaces as ServiceClient052022,
)
from azure.ai.ml._restclient.v2022_10_01 import (
    AzureMachineLearningWorkspaces as ServiceClient102022,
)
from azure.ai.ml._restclient.v2022_10_01_preview import (
    AzureMachineLearningWorkspaces as ServiceClient102022Preview,
)
from azure.ai.ml._restclient.v2023_02_01_preview import (
    AzureMachineLearningWorkspaces as ServiceClient022023Preview,
)
from azure.ai.ml._restclient.v2023_04_01 import (
    AzureMachineLearningWorkspaces as ServiceClient042023,
)
from azure.ai.ml._restclient.v2023_04_01_preview import (
    AzureMachineLearningWorkspaces as ServiceClient042023Preview,
)
from azure.ai.ml._restclient.v2023_06_01_preview import (
    AzureMachineLearningWorkspaces as ServiceClient062023Preview,
)
from azure.ai.ml._scope_dependent_operations import (
    OperationConfig,
    OperationsContainer,
    OperationScope,
)
>>>>>>> 14842dd7
from azure.ai.ml._telemetry.logging_handler import get_appinsights_log_handler
from azure.ai.ml._user_agent import USER_AGENT
from azure.ai.ml._utils._experimental import experimental
from azure.ai.ml._utils._http_utils import HttpPipeline
from azure.ai.ml._utils._preflight_utils import get_deployments_operation
from azure.ai.ml._utils._registry_utils import get_registry_client
from azure.ai.ml._utils.utils import _is_https_url
from azure.ai.ml.constants._common import AzureMLResourceType, DefaultOpenEncoding
from azure.ai.ml.entities import (
    BatchDeployment,
    BatchEndpoint,
    Component,
    Compute,
    Datastore,
    Environment,
    Job,
    Model,
    ModelBatchDeployment,
    OnlineDeployment,
    OnlineEndpoint,
    PipelineComponentBatchDeployment,
    Registry,
    Schedule,
    Workspace,
)
from azure.ai.ml.entities._assets import WorkspaceAssetReference
from azure.ai.ml.exceptions import ErrorCategory, ErrorTarget, ValidationException
from azure.ai.ml.operations import (
    BatchDeploymentOperations,
    BatchEndpointOperations,
    ComponentOperations,
    ComputeOperations,
    DataOperations,
    DatastoreOperations,
    EnvironmentOperations,
    JobOperations,
    ModelOperations,
    OnlineDeploymentOperations,
    OnlineEndpointOperations,
    RegistryOperations,
    WorkspaceConnectionsOperations,
    WorkspaceHubOperations,
    WorkspaceOperations,
)
from azure.ai.ml.operations._code_operations import CodeOperations
from azure.ai.ml.operations._feature_set_operations import FeatureSetOperations
from azure.ai.ml.operations._feature_store_entity_operations import (
    FeatureStoreEntityOperations,
)
from azure.ai.ml.operations._feature_store_operations import FeatureStoreOperations
from azure.ai.ml.operations._local_deployment_helper import _LocalDeploymentHelper
from azure.ai.ml.operations._local_endpoint_helper import _LocalEndpointHelper
from azure.ai.ml.operations._schedule_operations import ScheduleOperations
<<<<<<< HEAD
from azure.ai.ml.operations._workspace_outbound_rule_operations import WorkspaceOutboundRuleOperations
from azure.core.credentials import TokenCredential
from azure.core.polling import LROPoller
=======
from azure.ai.ml.operations._workspace_outbound_rule_operations import (
    WorkspaceOutboundRuleOperations,
)
>>>>>>> 14842dd7

module_logger = logging.getLogger(__name__)


# pylint: disable=too-many-public-methods
class MLClient:
    """A client class to interact with Azure ML services.

    Use this client to manage Azure ML resources such as workspaces, jobs, models, and so on.

    :param credential: The credential to use for authentication.
    :type credential: ~azure.core.credentials.TokenCredential
    :param subscription_id: The Azure subscription ID. Optional for registry assets only. Defaults to None.
    :type subscription_id: Optional[str]
    :param resource_group_name: The Azure resource group. Optional for registry assets only. Defaults to None.
    :type resource_group_name: Optional[str]
    :param workspace_name: The workspace to use in the client. Optional only for operations that are not
        workspace-dependent. Defaults to None.
    :type workspace_name: Optional[str]
    :param registry_name: The registry to use in the client. Optional only for operations that are not
        workspace-dependent. Defaults to None.
    :type registry_name: Optional[str]
    :keyword show_progress: Specifies whether or not to display progress bars for long-running operations (e.g.
        customers may consider setting this to False if not using this SDK in an interactive setup). Defaults to True.
    :paramtype show_progress: Optional[bool]
    :keyword enable_telemetry: Specifies whether or not to enable telemetry. Will be overridden to False if not in a
        Jupyter Notebook. Defaults to True if in a Jupyter Notebook.
    :paramtype enable_telemetry: Optional[bool]
    :keyword cloud: The cloud name to use. Defaults to "AzureCloud".
    :paramtype cloud: Optional[str]
    :raises ValueError: Raised if credential is None.
    :raises ~azure.ai.ml.ValidationException: Raised if both workspace_name and registry_name are provided.

    .. admonition:: Example:

        .. literalinclude:: ../samples/ml_samples_authentication.py
            :start-after: [START create_ml_client_default_credential]
            :end-before: [END create_ml_client_default_credential]
            :language: python
            :dedent: 8
            :caption: Creating the MLClient with Azure Identity credentials.

    .. admonition:: Additional Note
       :class: note
       When using sovereign domains (i.e. any cloud other than AZURE_PUBLIC_CLOUD), you must pass in the cloud name in
       kwargs and you must use an authority with DefaultAzureCredential.

       .. literalinclude:: ../samples/ml_samples_authentication.py
            :start-after: [START create_ml_client_sovereign_cloud]
            :end-before: [END create_ml_client_sovereign_cloud]
            :language: python
            :dedent: 8
            :caption: Creating the MLClient with Azure Identity credentials and a sovereign cloud.
    """

    # pylint: disable=client-method-missing-type-annotations
    def __init__(
        self,
        credential: TokenCredential,
        subscription_id: Optional[str] = None,
        resource_group_name: Optional[str] = None,
        workspace_name: Optional[str] = None,
        registry_name: Optional[str] = None,
        **kwargs: Any,
    ) -> None:
        if credential is None:
            raise ValueError("credential can not be None")

        if registry_name and workspace_name:
            raise ValidationException(
                message="Both workspace_name and registry_name cannot be used together, for the ml_client.",
                no_personal_data_message="Both workspace_name and registry_name are used for ml_client.",
                target=ErrorTarget.GENERAL,
                error_category=ErrorCategory.USER_ERROR,
            )

        self._credential = credential
        self._ws_rg = None
        self._ws_sub = None
        show_progress = kwargs.pop("show_progress", True)
        enable_telemetry = kwargs.pop("enable_telemetry", True)
        self._operation_config = OperationConfig(show_progress=show_progress, enable_telemetry=enable_telemetry)

        if "cloud" in kwargs:
            cloud_name = kwargs["cloud"]
            if CloudArgumentKeys.CLOUD_METADATA in kwargs:
                try:
                    _add_cloud_to_environments(kwargs)
                except AttributeError as e:
                    module_logger.debug("Cloud already exists: %s", e)
                except LookupError as e:
                    module_logger.debug("Missing keyword: %s", e)
            else:
                module_logger.debug("%s key not found in kwargs", CloudArgumentKeys.CLOUD_METADATA)
        else:
            module_logger.debug("cloud key not found in kwargs")
            cloud_name = _get_default_cloud_name()

        self._cloud = cloud_name
        _set_cloud(cloud_name)
        if "cloud" not in kwargs:
            module_logger.debug(
                "Cloud input is missing. Using default Cloud setting in MLClient: '%s'.",
                cloud_name,
            )
        module_logger.debug("Cloud configured in MLClient: '%s'.", cloud_name)

        # Add cloud information to kwargs
        kwargs.update(_get_cloud_information_from_metadata(cloud_name))

        # registry_name is present when the operations need referring assets from registry.
        # the subscription, resource group, if provided, will be ignored and replaced by
        # whatever is received from the registry discovery service.
        workspace_location = None
        workspace_id = None
        registry_reference = kwargs.pop("registry_reference", None)
        if registry_name or registry_reference:
            # get the workspace location here if workspace_reference is provided
            self._ws_operation_scope = OperationScope(
                subscription_id,
                resource_group_name,
                workspace_name,
            )
            workspace_reference = kwargs.pop("workspace_reference", None)
            if workspace_reference or registry_reference:
                ws_ops = WorkspaceOperations(
                    OperationScope(subscription_id, resource_group_name, workspace_reference),
                    ServiceClient042023Preview(
                        credential=self._credential,
                        subscription_id=subscription_id,
                        **kwargs,
                    ),
                    self._credential,
                )
                self._ws_rg = resource_group_name
                self._ws_sub = subscription_id
                workspace_details = ws_ops.get(workspace_reference if workspace_reference else workspace_name)
                workspace_location, workspace_id = (
                    workspace_details.location,
                    workspace_details._workspace_id,
                )

            (
                self._service_client_10_2021_dataplanepreview,
                resource_group_name,
                subscription_id,
            ) = get_registry_client(
                self._credential, registry_name if registry_name else registry_reference, workspace_location, **kwargs
            )
            if not workspace_name:
                workspace_name = workspace_reference

        self._operation_scope = OperationScope(
            subscription_id,
            resource_group_name,
            workspace_name,
            registry_name,
            workspace_id,
            workspace_location,
        )

        # Cannot send multiple base_url as azure-cli sets the base_url automatically.
        kwargs.pop("base_url", None)
        _add_user_agent(kwargs)

        properties = {
            "subscription_id": subscription_id,
            "resource_group_name": resource_group_name,
        }
        if workspace_name:
            properties.update({"workspace_name": workspace_name})
        if registry_name:
            properties.update({"registry_name": registry_name})

        user_agent = kwargs.get("user_agent", None)

        app_insights_handler = get_appinsights_log_handler(
            user_agent,
            **{"properties": properties},
            enable_telemetry=self._operation_config.enable_telemetry,
        )
        app_insights_handler_kwargs = {"app_insights_handler": app_insights_handler}

        base_url = _get_base_url_from_metadata(cloud_name=cloud_name, is_local_mfe=True)
        self._base_url = base_url
        self._kwargs = kwargs

        self._operation_container = OperationsContainer()

        # kwargs related to operations alone not all kwargs passed to MLClient are needed by operations
        ops_kwargs = app_insights_handler_kwargs
        if base_url:
            ops_kwargs["enforce_https"] = _is_https_url(base_url)

        self._service_client_09_2020_dataplanepreview = ServiceClient092020DataplanePreview(
            subscription_id=self._operation_scope._subscription_id,
            credential=self._credential,
            base_url=base_url,
            **kwargs,
        )

        self._service_client_02_2022_preview = ServiceClient022022Preview(
            subscription_id=self._operation_scope._subscription_id,
            credential=self._credential,
            base_url=base_url,
            **kwargs,
        )

        self._service_client_05_2022 = ServiceClient052022(
            credential=self._credential,
            subscription_id=self._operation_scope._subscription_id,
            base_url=base_url,
            **kwargs,
        )

        self._service_client_04_2023 = ServiceClient042023(
            credential=self._credential,
            subscription_id=self._ws_operation_scope._subscription_id
            if registry_reference
            else self._operation_scope._subscription_id,
            base_url=base_url,
            **kwargs,
        )

        self._service_client_06_2023_preview = ServiceClient062023Preview(
            credential=self._credential,
            subscription_id=self._operation_scope._subscription_id,
            base_url=base_url,
            **kwargs,
        )

        # A general purpose, user-configurable pipeline for making
        # http requests
        self._requests_pipeline = HttpPipeline(**kwargs)

        self._service_client_10_2022_preview = ServiceClient102022Preview(
            credential=self._credential,
            subscription_id=self._ws_operation_scope._subscription_id
            if registry_reference
            else self._operation_scope._subscription_id,
            base_url=base_url,
            **kwargs,
        )

        self._service_client_10_2022 = ServiceClient102022(
            credential=self._credential,
            subscription_id=self._operation_scope._subscription_id,
            base_url=base_url,
            **kwargs,
        )

        self._service_client_02_2023_preview = ServiceClient022023Preview(
            credential=self._credential,
            subscription_id=self._operation_scope._subscription_id,
            base_url=base_url,
            **kwargs,
        )

        self._service_client_04_2023_preview = ServiceClient042023Preview(
            credential=self._credential,
            subscription_id=self._ws_operation_scope._subscription_id
            if registry_reference
            else self._operation_scope._subscription_id,
            base_url=base_url,
            **kwargs,
        )

        self._service_client_06_2023_preview = ServiceClient062023Preview(
            credential=self._credential,
            subscription_id=self._ws_operation_scope._subscription_id
            if registry_reference
            else self._operation_scope._subscription_id,
            base_url=base_url,
            **kwargs,
        )

        self._workspaces = WorkspaceOperations(
            self._ws_operation_scope if registry_reference else self._operation_scope,
            self._service_client_06_2023_preview,
            self._operation_container,
            self._credential,
            **app_insights_handler_kwargs,
        )
        self._operation_container.add(AzureMLResourceType.WORKSPACE, self._workspaces)

        self._workspace_outbound_rules = WorkspaceOutboundRuleOperations(
            self._operation_scope,
            self._service_client_06_2023_preview,
            self._operation_container,
            self._credential,
            **kwargs,
        )

        # TODO make sure that at least one reviewer who understands operation initialization details reviews this
        self._registries = RegistryOperations(
            self._operation_scope,
            self._service_client_10_2022_preview,
            self._operation_container,
            self._credential,
            **app_insights_handler_kwargs,
        )
        self._operation_container.add(AzureMLResourceType.REGISTRY, self._registries)

        self._workspace_connections = WorkspaceConnectionsOperations(
            self._operation_scope,
            self._operation_config,
            self._service_client_06_2023_preview,
            self._operation_container,
            self._credential,
        )

        self._preflight = get_deployments_operation(
            credentials=self._credential,
            subscription_id=self._operation_scope._subscription_id,
        )

        self._compute = ComputeOperations(
            self._operation_scope,
            self._operation_config,
            self._service_client_10_2022_preview,
            **app_insights_handler_kwargs,
        )
        self._operation_container.add(AzureMLResourceType.COMPUTE, self._compute)
        self._datastores = DatastoreOperations(
            operation_scope=self._operation_scope,
            operation_config=self._operation_config,
            serviceclient_2023_04_01_preview=self._service_client_04_2023_preview,
            **ops_kwargs,
        )
        self._operation_container.add(AzureMLResourceType.DATASTORE, self._datastores)
        self._models = ModelOperations(
            self._operation_scope,
            self._operation_config,
            self._service_client_10_2021_dataplanepreview
            if registry_name or registry_reference
            else self._service_client_04_2023_preview,
            self._datastores,
            self._operation_container,
            requests_pipeline=self._requests_pipeline,
            control_plane_client=self._service_client_04_2023_preview,
            workspace_rg=self._ws_rg,
            workspace_sub=self._ws_sub,
            registry_reference=registry_reference,
            **app_insights_handler_kwargs,
        )
        self._operation_container.add(AzureMLResourceType.MODEL, self._models)
        self._code = CodeOperations(
            self._ws_operation_scope if registry_reference else self._operation_scope,
            self._operation_config,
            self._service_client_10_2021_dataplanepreview if registry_name else self._service_client_04_2023,
            self._datastores,
            **ops_kwargs,
        )
        self._operation_container.add(AzureMLResourceType.CODE, self._code)
        self._environments = EnvironmentOperations(
            self._ws_operation_scope if registry_reference else self._operation_scope,
            self._operation_config,
            self._service_client_10_2021_dataplanepreview if registry_name else self._service_client_04_2023_preview,
            self._operation_container,
            **ops_kwargs,
        )
        self._operation_container.add(AzureMLResourceType.ENVIRONMENT, self._environments)
        self._local_endpoint_helper = _LocalEndpointHelper(requests_pipeline=self._requests_pipeline)
        self._local_deployment_helper = _LocalDeploymentHelper(self._operation_container)
        self._online_endpoints = OnlineEndpointOperations(
            self._operation_scope,
            self._operation_config,
            self._service_client_02_2022_preview,
            self._operation_container,
            self._local_endpoint_helper,
            self._credential,
            requests_pipeline=self._requests_pipeline,
            **ops_kwargs,
        )
        self._batch_endpoints = BatchEndpointOperations(
            self._operation_scope,
            self._operation_config,
            self._service_client_05_2022,
            self._operation_container,
            self._credential,
            requests_pipeline=self._requests_pipeline,
            service_client_09_2020_dataplanepreview=self._service_client_09_2020_dataplanepreview,
            **ops_kwargs,
        )
        self._operation_container.add(AzureMLResourceType.BATCH_ENDPOINT, self._batch_endpoints)
        self._operation_container.add(AzureMLResourceType.ONLINE_ENDPOINT, self._online_endpoints)
        self._online_deployments = OnlineDeploymentOperations(
            self._ws_operation_scope if registry_reference else self._operation_scope,
            self._operation_config,
            self._service_client_04_2023_preview,
            self._operation_container,
            self._local_deployment_helper,
            self._credential,
            **ops_kwargs,
        )
        self._batch_deployments = BatchDeploymentOperations(
            self._operation_scope,
            self._operation_config,
            self._service_client_05_2022,
            self._operation_container,
            credentials=self._credential,
            requests_pipeline=self._requests_pipeline,
            service_client_09_2020_dataplanepreview=self._service_client_09_2020_dataplanepreview,
            service_client_02_2023_preview=self._service_client_02_2023_preview,
            **ops_kwargs,
        )
        self._operation_container.add(AzureMLResourceType.ONLINE_DEPLOYMENT, self._online_deployments)
        self._operation_container.add(AzureMLResourceType.BATCH_DEPLOYMENT, self._batch_deployments)
        self._data = DataOperations(
            self._operation_scope,
            self._operation_config,
            self._service_client_10_2021_dataplanepreview if registry_name else self._service_client_04_2023_preview,
            self._datastores,
            requests_pipeline=self._requests_pipeline,
            all_operations=self._operation_container,
            **ops_kwargs,
        )
        self._operation_container.add(AzureMLResourceType.DATA, self._data)
        self._components = ComponentOperations(
            self._operation_scope,
            self._operation_config,
            self._service_client_10_2021_dataplanepreview if registry_name else self._service_client_10_2022,
            self._operation_container,
            self._preflight,
            **ops_kwargs,
        )
        self._operation_container.add(AzureMLResourceType.COMPONENT, self._components)
        self._jobs = JobOperations(
            self._operation_scope,
            self._operation_config,
            self._service_client_04_2023_preview,
            self._operation_container,
            self._credential,
            _service_client_kwargs=kwargs,
            requests_pipeline=self._requests_pipeline,
            **ops_kwargs,
        )
        self._operation_container.add(AzureMLResourceType.JOB, self._jobs)
        self._schedules = ScheduleOperations(
            self._operation_scope,
            self._operation_config,
            self._service_client_06_2023_preview,
            self._operation_container,
            self._credential,
            _service_client_kwargs=kwargs,
            **ops_kwargs,
        )
        self._operation_container.add(AzureMLResourceType.SCHEDULE, self._schedules)

        try:
            from azure.ai.ml.operations._virtual_cluster_operations import (
                VirtualClusterOperations,
            )

            self._virtual_clusters = VirtualClusterOperations(
                self._operation_scope,
                self._credential,
                _service_client_kwargs=kwargs,
                **ops_kwargs,
            )
            self._operation_container.add(AzureMLResourceType.VIRTUALCLUSTER, self._virtual_clusters)
        except Exception as ex:  # pylint: disable=broad-except
            module_logger.debug("Virtual Cluster operations could not be initialized due to %s ", ex)

        self._featurestores = FeatureStoreOperations(
            self._operation_scope,
            self._service_client_06_2023_preview,
            self._operation_container,
            self._credential,
            **app_insights_handler_kwargs,
        )

        self._featuresets = FeatureSetOperations(
            self._operation_scope,
            self._operation_config,
            self._service_client_04_2023_preview,
            self._datastores,
            **ops_kwargs,
        )

        self._featurestoreentities = FeatureStoreEntityOperations(
            self._operation_scope,
            self._operation_config,
            self._service_client_04_2023_preview,
            **ops_kwargs,
        )

        self._workspace_hubs = WorkspaceHubOperations(
            self._operation_scope,
            self._service_client_06_2023_preview,
            self._operation_container,
            self._credential,
            **app_insights_handler_kwargs,
        )
        self._operation_container.add(AzureMLResourceType.WORKSPACE_HUB, self._workspace_hubs)

        self._operation_container.add(AzureMLResourceType.FEATURE_STORE, self._featurestores)
        self._operation_container.add(AzureMLResourceType.FEATURE_SET, self._featuresets)
        self._operation_container.add(AzureMLResourceType.FEATURE_STORE_ENTITY, self._featurestoreentities)

    @classmethod
    def from_config(
        cls,
        credential: TokenCredential,
        *,
        path: Optional[Union[os.PathLike, str]] = None,
        file_name=None,
        **kwargs,
    ) -> "MLClient":
        """Returns a client from an existing Azure Machine Learning Workspace using a file configuration.

        This method provides a simple way to reuse the same workspace across multiple Python notebooks or projects.
        You can save a workspace's Azure Resource Manager (ARM) properties in a JSON configuration file using this
        format:

        .. code-block:: json
            {
                "subscription_id": "<subscription-id>",
                "resource_group": "<resource-group>",
                "workspace_name": "<workspace-name>"
            }

        Then, you can use this method to load the same workspace in different Python notebooks or projects without
        retyping the workspace ARM properties.

        :param credential: The credential object for the workspace.
        :type credential: ~azure.core.credentials.TokenCredential
        :keyword path: The path to the configuration file or starting directory to search for the configuration file
            within. Defaults to None, indicating the current directory will be used.
        :paramtype path: Optional[Union[os.PathLike, str]]
        :keyword file_name: The configuration file name to search for when path is a directory path. Defaults to
            "config.json".
        :paramtype file_name: Optional[str]
        :keyword cloud: The cloud name to use. Defaults to "AzureCloud".
        :paramtype cloud: Optional[str]
        :raises ~azure.ai.ml.exceptions.ValidationException: Raised if "config.json", or file_name if overridden,
            cannot be found in directory. Details will be provided in the error message.
        :returns: The client for an existing Azure ML Workspace.
        :rtype: ~azure.ai.ml.MLClient

        .. admonition:: Example:

            .. literalinclude:: ../samples/ml_samples_authentication.py
                :start-after: [START create_ml_client_from_config_default]
                :end-before: [END create_ml_client_from_config_default]
                :language: python
                :dedent: 8
                :caption: Creating an MLClient from a file named "config.json" in directory "src".

        .. admonition:: Example:

            .. literalinclude:: ../samples/ml_samples_authentication.py
                :start-after: [START create_ml_client_from_config_custom_filename]
                :end-before: [END create_ml_client_from_config_custom_filename]
                :language: python
                :dedent: 8
                :caption: Creating an MLClient from a file named "team_workspace_configuration.json" in the current
                directory.
        """

        path = Path(".") if path is None else Path(path)

        if path.is_file():
            found_path = path
        else:
            # Based on priority
            # Look in config dirs like .azureml, aml_config or plain directory
            # with None
            directories_to_look = [".azureml", "aml_config", None]
            if file_name:
                files_to_look = [file_name]
            else:
                files_to_look = ["config.json", "project.json"]

            found_path = None
            for curr_dir, curr_file in product(directories_to_look, files_to_look):
                module_logger.debug(
                    (
                        "No config file directly found, starting search from %s "
                        "directory, for %s file name to be present in "
                        "%s subdirectory"
                    ),
                    path,
                    curr_file,
                    curr_dir,
                )

                found_path = traverse_up_path_and_find_file(
                    path=path,
                    file_name=curr_file,
                    directory_name=curr_dir,
                    num_levels=20,
                )
                if found_path:
                    break

            if not found_path:
                msg = (
                    "We could not find config.json in: {} or in its parent directories. "
                    "Please provide the full path to the config file or ensure that "
                    "config.json exists in the parent directories."
                )
                raise ValidationException(
                    message=msg.format(path),
                    no_personal_data_message=msg.format("[path]"),
                    target=ErrorTarget.GENERAL,
                    error_category=ErrorCategory.USER_ERROR,
                )

        subscription_id, resource_group, workspace_name = MLClient._get_workspace_info(found_path)

        module_logger.info("Found the config file in: %s", found_path)
        return MLClient(
            credential=credential,
            subscription_id=subscription_id,
            resource_group_name=resource_group,
            workspace_name=workspace_name,
            **kwargs,
        )

    @classmethod
    def _ml_client_cli(cls, credentials: TokenCredential, subscription_id: Optional[str], **kwargs) -> "MLClient":
        """This method provides a way to create MLClient object for cli to leverage cli context for authentication.

        With this we do not have to use AzureCliCredentials from azure-identity package (not meant for heavy usage). The
        credentials are passed by cli get_mgmt_service_client when it created a object of this class.

        :param credentials: The authentication credentials
        :type credentials: TokenCredential
        :param subscription_id: The subscription ID
        :type subscription_id: Optional[str]
        :return: An MLClient
        :rtype: ~azure.ai.ml.MLClient
        """

        ml_client = cls(credential=credentials, subscription_id=subscription_id, **kwargs)
        return ml_client

    @property
    def workspaces(self) -> WorkspaceOperations:
        """A collection of workspace-related operations.

        :return: Workspace operations
        :rtype: ~azure.ai.ml.operations.WorkspaceOperations
        """
        return self._workspaces

    @property
    def workspace_outbound_rules(self) -> WorkspaceOutboundRuleOperations:
        """A collection of workspace outbound rule related operations.

        :return: Workspace outbound rule operations
        :rtype: ~azure.ai.ml.operations.WorkspaceOutboundRuleOperations
        """
        return self._workspace_outbound_rules

    @property
    @experimental
    def registries(self) -> RegistryOperations:
        """A collection of registry-related operations.

        :return: Registry operations
        :rtype: ~azure.ai.ml.operations.RegistryOperations
        """
        return self._registries

    @property
    @experimental
    def feature_stores(self) -> FeatureStoreOperations:
        """A collection of feature store related operations.

        :return: FeatureStore operations
        :rtype: ~azure.ai.ml.operations.FeatureStoreOperations
        """
        return self._featurestores

    @property
    @experimental
    def feature_sets(self) -> FeatureSetOperations:
        """A collection of feature set related operations.

        :return: FeatureSet operations
        :rtype: ~azure.ai.ml.operations.FeatureSetOperations
        """
        return self._featuresets

    @property
    @experimental
    def workspace_hubs(self) -> WorkspaceHubOperations:
        """A collection of workspace hub-related operations.

        :return: Hub Operations
        :rtype: HubOperations
        """
        return self._workspace_hubs

    @property
    @experimental
    def feature_store_entities(self) -> FeatureStoreEntityOperations:
        """A collection of feature store entity related operations.

        :return: FeatureStoreEntity operations
        :rtype: ~azure.ai.ml.operations.FeatureStoreEntityOperations
        """
        return self._featurestoreentities

    @property
    def connections(self) -> WorkspaceConnectionsOperations:
        """A collection of workspace connection related operations.

        :return: Workspace Connections operations
        :rtype: ~azure.ai.ml.operations.WorkspaceConnectionsOperations
        """
        return self._workspace_connections

    @property
    def jobs(self) -> JobOperations:
        """A collection of job related operations.

        :return: Job operations
        :rtype: ~azure.ai.ml.operations.JobOperations
        """
        return self._jobs

    @property
    def compute(self) -> ComputeOperations:
        """A collection of compute related operations.

        :return: Compute operations
        :rtype: ~azure.ai.ml.operations.ComputeOperations
        """
        return self._compute

    @property
    def models(self) -> ModelOperations:
        """A collection of model related operations.

        :return: Model operations
        :rtype: ~azure.ai.ml.operations.ModelOperations
        """
        return self._models

    @property
    def online_endpoints(self) -> OnlineEndpointOperations:
        """A collection of online endpoint related operations.

        :return: Online Endpoint operations
        :rtype: ~azure.ai.ml.operations.OnlineEndpointOperations
        """
        return self._online_endpoints

    @property
    def batch_endpoints(self) -> BatchEndpointOperations:
        """A collection of batch endpoint related operations.

        :return: Batch Endpoint operations
        :rtype: ~azure.ai.ml.operations.BatchEndpointOperations
        """
        return self._batch_endpoints

    @property
    def online_deployments(self) -> OnlineDeploymentOperations:
        """A collection of online deployment related operations.

        :return: Online Deployment operations
        :rtype: ~azure.ai.ml.operations.OnlineDeploymentOperations
        """
        return self._online_deployments

    @property
    def batch_deployments(self) -> BatchDeploymentOperations:
        """A collection of batch deployment related operations.

        :return: Batch Deployment operations.
        :rtype: ~azure.ai.ml.operations.BatchDeploymentOperations
        """
        return self._batch_deployments

    @property
    def datastores(self) -> DatastoreOperations:
        """A collection of datastore related operations.

        :return: Datastore operations.
        :rtype: ~azure.ai.ml.operations.DatastoreOperations
        """
        return self._datastores

    @property
    def environments(self) -> EnvironmentOperations:
        """A collection of environment related operations.

        :return: Environment operations.
        :rtype: ~azure.ai.ml.operations.EnvironmentOperations
        """
        return self._environments

    @property
    def data(self) -> DataOperations:
        """A collection of data related operations.

        :return: Data operations.
        :rtype: ~azure.ai.ml.operations.DataOperations
        """
        return self._data

    @property
    def components(self) -> ComponentOperations:
        """A collection of component related operations.

        :return: Component operations.
        :rtype: ~azure.ai.ml.operations.ComponentOperations
        """
        return self._components

    @property
    def schedules(self) -> ScheduleOperations:
        """A collection of schedule related operations.

        :return: Schedule operations.
        :rtype: ~azure.ai.ml.operations.ScheduleOperations
        """
        return self._schedules

    @property
    def subscription_id(self) -> str:
        """Get the subscription ID of an MLClient object.

        :return: An Azure subscription ID.
        :rtype: str
        """
        return self._operation_scope.subscription_id

    @property
    def resource_group_name(self) -> str:
        """Get the resource group name of an MLClient object.

        :return: An Azure resource group name.
        :rtype: str
        """
        return self._operation_scope.resource_group_name

    @property
    def workspace_name(self) -> Optional[str]:
        """The name of the workspace where workspace-dependent operations will be executed.

        :return: The name of the default workspace.
        :rtype: Optional[str]
        """
        return self._operation_scope.workspace_name

    def _get_new_client(self, workspace_name: str, **kwargs) -> "MLClient":
        """Returns a new MLClient object with the specified arguments.

        :param workspace_name: AzureML workspace of the new MLClient.
        :type workspace_name: str
        :return: An updated MLClient
        :rtype: MLClient
        """

        return MLClient(
            credential=self._credential,
            subscription_id=self._operation_scope.subscription_id,
            resource_group_name=self._operation_scope.resource_group_name,
            workspace_name=workspace_name,
            **kwargs,
        )

    @classmethod
    def _get_workspace_info(cls, found_path: Optional[str]) -> Tuple[str, str, str]:
        with open(found_path, encoding=DefaultOpenEncoding.READ) as config_file:
            config = json.load(config_file)

        # Checking the keys in the config.json file to check for required parameters.
        scope = config.get("Scope")
        if not scope:
            if not all(k in config.keys() for k in ("subscription_id", "resource_group", "workspace_name")):
                msg = (
                    "The config file found in: {} does not seem to contain the required "
                    "parameters. Please make sure it contains your subscription_id, "
                    "resource_group and workspace_name."
                )
                raise ValidationException(
                    message=msg.format(found_path),
                    no_personal_data_message=msg.format("[found_path]"),
                    target=ErrorTarget.GENERAL,
                    error_category=ErrorCategory.USER_ERROR,
                )
            # User provided ARM parameters take precedence over values from config.json
            subscription_id_from_config = config["subscription_id"]
            resource_group_from_config = config["resource_group"]
            workspace_name_from_config = config["workspace_name"]
        else:
            pieces = scope.split("/")
            # User provided ARM parameters take precedence over values from config.json
            subscription_id_from_config = pieces[2]
            resource_group_from_config = pieces[4]
            workspace_name_from_config = pieces[8]
        return (
            subscription_id_from_config,
            resource_group_from_config,
            workspace_name_from_config,
        )

    # Leftover thoughts for anyone considering refactoring begin_create_or_update and create_or_update
    # Advantages of using generics+singledispatch (current impl)
    # - Minimal refactoring over previous iteration AKA Easy
    # - Only one docstring
    # Advantages of using @overload on public functions
    # - Custom docstring per overload
    # - More customized code per input type without needing @singledispatch helper function
    # IMO we don't need custom docstrings yet, so the former option's simplicity wins for now.

    # T = valid inputs/outputs for create_or_update
    # Each entry here requires a registered _create_or_update function below
    T = TypeVar("T", Job, Model, Environment, Component, Datastore)

    # pylint: disable-next=client-method-missing-tracing-decorator
    def create_or_update(
        self,
        entity: T,
        **kwargs,
    ) -> T:
        """Creates or updates an Azure ML resource.

        :param entity: The resource to create or update.
        :type entity: typing.Union[~azure.ai.ml.entities.Job
            , ~azure.ai.ml.entities.Model, ~azure.ai.ml.entities.Environment, ~azure.ai.ml.entities.Component
            , ~azure.ai.ml.entities.Datastore]
        :return: The created or updated resource.
        :rtype: typing.Union[~azure.ai.ml.entities.Job, ~azure.ai.ml.entities.Model
            , ~azure.ai.ml.entities.Environment, ~azure.ai.ml.entities.Component, ~azure.ai.ml.entities.Datastore]

        .. admonition:: Example:

            .. literalinclude:: ../samples/ml_samples_misc.py
                :start-after: [START ml_client_create_or_update]
                :end-before: [END ml_client_create_or_update]
                :language: python
                :dedent: 8
                :caption: Creating a resource asynchronously via MLClient.
        """

        return _create_or_update(entity, self._operation_container.all_operations, **kwargs)

    # R = valid inputs/outputs for begin_create_or_update
    # Each entry here requires a registered _begin_create_or_update function below
    R = TypeVar(
        "R",
        Workspace,
        Registry,
        Compute,
        OnlineDeployment,
        OnlineEndpoint,
        BatchDeployment,
        BatchEndpoint,
        Schedule,
    )

    # pylint: disable-next=client-method-missing-tracing-decorator
    def begin_create_or_update(
        self,
        entity: R,
        **kwargs,
    ) -> LROPoller[R]:
        """Creates or updates an Azure ML resource asynchronously.

        :param entity: The resource to create or update.
        :type entity: typing.Union[~azure.ai.ml.entities.Workspace
            , ~azure.ai.ml.entities.Registry, ~azure.ai.ml.entities.Compute, ~azure.ai.ml.entities.OnlineDeployment
            , ~azure.ai.ml.entities.OnlineEndpoint, ~azure.ai.ml.entities.BatchDeployment
            , ~azure.ai.ml.entities.BatchEndpoint, ~azure.ai.ml.entities.Schedule]
        :return: The resource after create/update operation.
        :rtype: azure.core.polling.LROPoller[typing.Union[~azure.ai.ml.entities.Workspace
            , ~azure.ai.ml.entities.Registry, ~azure.ai.ml.entities.Compute, ~azure.ai.ml.entities.OnlineDeployment
            , ~azure.ai.ml.entities.OnlineEndpoint, ~azure.ai.ml.entities.BatchDeployment
            , ~azure.ai.ml.entities.BatchEndpoint, ~azure.ai.ml.entities.Schedule]]

        .. admonition:: Example:

            .. literalinclude:: ../samples/ml_samples_misc.py
                :start-after: [START ml_client_begin_create_or_update]
                :end-before: [END ml_client_begin_create_or_update]
                :language: python
                :dedent: 8
                :caption: Creating a resource asynchronously via MLClient.
        """

        return _begin_create_or_update(entity, self._operation_container.all_operations, **kwargs)

    def __repr__(self) -> str:
        return f"""MLClient(credential={self._credential},
         subscription_id={self._operation_scope.subscription_id},
         resource_group_name={self._operation_scope.resource_group_name},
         workspace_name={self.workspace_name})"""


def _add_user_agent(kwargs) -> None:
    user_agent = kwargs.pop("user_agent", None)
    user_agent = f"{user_agent} {USER_AGENT}" if user_agent else USER_AGENT
    kwargs.setdefault("user_agent", user_agent)


@singledispatch
def _create_or_update(entity, operations, **kwargs):
    raise TypeError("Please refer to create_or_update docstring for valid input types.")


@_create_or_update.register(Job)
def _(entity: Job, operations, **kwargs):
    module_logger.debug("Creating or updating job")
    return operations[AzureMLResourceType.JOB].create_or_update(entity, **kwargs)


@_create_or_update.register(Model)
def _(entity: Model, operations):
    module_logger.debug("Creating or updating model")
    return operations[AzureMLResourceType.MODEL].create_or_update(entity)


@_create_or_update.register(WorkspaceAssetReference)
def _(entity: WorkspaceAssetReference, operations):
    module_logger.debug("Promoting model to registry")
    return operations[AzureMLResourceType.MODEL].create_or_update(entity)


@_create_or_update.register(Environment)
def _(entity: Environment, operations):
    module_logger.debug("Creating or updating environment")
    return operations[AzureMLResourceType.ENVIRONMENT].create_or_update(entity)


@_create_or_update.register(WorkspaceAssetReference)
def _(entity: WorkspaceAssetReference, operations):
    module_logger.debug("Promoting environment to registry")
    return operations[AzureMLResourceType.ENVIRONMENT].create_or_update(entity)


@_create_or_update.register(Component)
def _(entity: Component, operations, **kwargs):
    module_logger.debug("Creating or updating components")
    return operations[AzureMLResourceType.COMPONENT].create_or_update(entity, **kwargs)


@_create_or_update.register(Datastore)
def _(entity: Datastore, operations):
    module_logger.debug("Creating or updating datastores")
    return operations[AzureMLResourceType.DATASTORE].create_or_update(entity)


@singledispatch
def _begin_create_or_update(entity, operations, **kwargs):
    raise TypeError("Please refer to begin_create_or_update docstring for valid input types.")


@_begin_create_or_update.register(Workspace)
def _(entity: Workspace, operations, *args, **kwargs):
    module_logger.debug("Creating or updating workspaces")
    return operations[AzureMLResourceType.WORKSPACE].begin_create(entity, **kwargs)


@_begin_create_or_update.register(Registry)
def _(entity: Registry, operations, *args, **kwargs):
    module_logger.debug("Creating or updating registries")
    return operations[AzureMLResourceType.REGISTRY].begin_create_or_update(entity, **kwargs)


@_begin_create_or_update.register(Compute)
def _(entity: Compute, operations, *args, **kwargs):
    module_logger.debug("Creating or updating compute")
    return operations[AzureMLResourceType.COMPUTE].begin_create_or_update(entity, **kwargs)


@_begin_create_or_update.register(OnlineEndpoint)
def _(entity: OnlineEndpoint, operations, *args, **kwargs):
    module_logger.debug("Creating or updating online_endpoints")
    return operations[AzureMLResourceType.ONLINE_ENDPOINT].begin_create_or_update(entity, **kwargs)


@_begin_create_or_update.register(BatchEndpoint)
def _(entity: BatchEndpoint, operations, *args, **kwargs):
    module_logger.debug("Creating or updating batch_endpoints")
    return operations[AzureMLResourceType.BATCH_ENDPOINT].begin_create_or_update(entity, **kwargs)


@_begin_create_or_update.register(OnlineDeployment)
def _(entity: OnlineDeployment, operations, *args, **kwargs):
    module_logger.debug("Creating or updating online_deployments")
    return operations[AzureMLResourceType.ONLINE_DEPLOYMENT].begin_create_or_update(entity, **kwargs)


@_begin_create_or_update.register(BatchDeployment)
def _(entity: BatchDeployment, operations, *args, **kwargs):
    module_logger.debug("Creating or updating batch_deployments")
    return operations[AzureMLResourceType.BATCH_DEPLOYMENT].begin_create_or_update(entity, **kwargs)


@_begin_create_or_update.register(ModelBatchDeployment)
def _(entity: ModelBatchDeployment, operations, *args, **kwargs):
    module_logger.debug("Creating or updating batch_deployments")
    return operations[AzureMLResourceType.BATCH_DEPLOYMENT].begin_create_or_update(entity, **kwargs)


@_begin_create_or_update.register(PipelineComponentBatchDeployment)
def _(entity: PipelineComponentBatchDeployment, operations, *args, **kwargs):
    module_logger.debug("Creating or updating batch_deployments")
    return operations[AzureMLResourceType.BATCH_DEPLOYMENT].begin_create_or_update(entity, **kwargs)


@_begin_create_or_update.register(Schedule)
def _(entity: Schedule, operations, *args, **kwargs):
    module_logger.debug("Creating or updating schedules")
    return operations[AzureMLResourceType.SCHEDULE].begin_create_or_update(entity, **kwargs)<|MERGE_RESOLUTION|>--- conflicted
+++ resolved
@@ -24,7 +24,6 @@
 from azure.ai.ml._restclient.v2020_09_01_dataplanepreview import (
     AzureMachineLearningWorkspaces as ServiceClient092020DataplanePreview,
 )
-<<<<<<< HEAD
 from azure.ai.ml._restclient.v2022_02_01_preview import AzureMachineLearningWorkspaces as ServiceClient022022Preview
 from azure.ai.ml._restclient.v2022_05_01 import AzureMachineLearningWorkspaces as ServiceClient052022
 from azure.ai.ml._restclient.v2022_10_01 import AzureMachineLearningWorkspaces as ServiceClient102022
@@ -34,38 +33,6 @@
 from azure.ai.ml._restclient.v2023_04_01_preview import AzureMachineLearningWorkspaces as ServiceClient042023Preview
 from azure.ai.ml._restclient.v2023_06_01_preview import AzureMachineLearningWorkspaces as ServiceClient062023Preview
 from azure.ai.ml._scope_dependent_operations import OperationConfig, OperationsContainer, OperationScope
-=======
-
-from azure.ai.ml._restclient.v2022_02_01_preview import (
-    AzureMachineLearningWorkspaces as ServiceClient022022Preview,
-)
-from azure.ai.ml._restclient.v2022_05_01 import (
-    AzureMachineLearningWorkspaces as ServiceClient052022,
-)
-from azure.ai.ml._restclient.v2022_10_01 import (
-    AzureMachineLearningWorkspaces as ServiceClient102022,
-)
-from azure.ai.ml._restclient.v2022_10_01_preview import (
-    AzureMachineLearningWorkspaces as ServiceClient102022Preview,
-)
-from azure.ai.ml._restclient.v2023_02_01_preview import (
-    AzureMachineLearningWorkspaces as ServiceClient022023Preview,
-)
-from azure.ai.ml._restclient.v2023_04_01 import (
-    AzureMachineLearningWorkspaces as ServiceClient042023,
-)
-from azure.ai.ml._restclient.v2023_04_01_preview import (
-    AzureMachineLearningWorkspaces as ServiceClient042023Preview,
-)
-from azure.ai.ml._restclient.v2023_06_01_preview import (
-    AzureMachineLearningWorkspaces as ServiceClient062023Preview,
-)
-from azure.ai.ml._scope_dependent_operations import (
-    OperationConfig,
-    OperationsContainer,
-    OperationScope,
-)
->>>>>>> 14842dd7
 from azure.ai.ml._telemetry.logging_handler import get_appinsights_log_handler
 from azure.ai.ml._user_agent import USER_AGENT
 from azure.ai.ml._utils._experimental import experimental
@@ -112,22 +79,14 @@
 )
 from azure.ai.ml.operations._code_operations import CodeOperations
 from azure.ai.ml.operations._feature_set_operations import FeatureSetOperations
-from azure.ai.ml.operations._feature_store_entity_operations import (
-    FeatureStoreEntityOperations,
-)
+from azure.ai.ml.operations._feature_store_entity_operations import FeatureStoreEntityOperations
 from azure.ai.ml.operations._feature_store_operations import FeatureStoreOperations
 from azure.ai.ml.operations._local_deployment_helper import _LocalDeploymentHelper
 from azure.ai.ml.operations._local_endpoint_helper import _LocalEndpointHelper
 from azure.ai.ml.operations._schedule_operations import ScheduleOperations
-<<<<<<< HEAD
 from azure.ai.ml.operations._workspace_outbound_rule_operations import WorkspaceOutboundRuleOperations
 from azure.core.credentials import TokenCredential
 from azure.core.polling import LROPoller
-=======
-from azure.ai.ml.operations._workspace_outbound_rule_operations import (
-    WorkspaceOutboundRuleOperations,
-)
->>>>>>> 14842dd7
 
 module_logger = logging.getLogger(__name__)
 
@@ -578,9 +537,7 @@
         self._operation_container.add(AzureMLResourceType.SCHEDULE, self._schedules)
 
         try:
-            from azure.ai.ml.operations._virtual_cluster_operations import (
-                VirtualClusterOperations,
-            )
+            from azure.ai.ml.operations._virtual_cluster_operations import VirtualClusterOperations
 
             self._virtual_clusters = VirtualClusterOperations(
                 self._operation_scope,
