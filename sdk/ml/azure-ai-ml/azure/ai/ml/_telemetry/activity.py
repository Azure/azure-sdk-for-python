--- conflicted
+++ resolved
@@ -247,14 +247,8 @@
                 activityLogger.error(message)
             else:
                 activityLogger.info(message)
-<<<<<<< HEAD
-
-        except Exception:  # pylint: disable=broad-except
-            return  # pylint: disable=lost-exception
-=======
         except Exception:  # pylint: disable=broad-exception
             return  # pylint: disable=lost-exception,return-in-finally
->>>>>>> 67fbc946
 
 
 # pylint: disable-next=docstring-missing-rtype
