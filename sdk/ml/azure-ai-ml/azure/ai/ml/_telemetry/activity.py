--- conflicted
+++ resolved
@@ -278,11 +278,7 @@
         def wrapper(*args, **kwargs):
             tracer = logger.package_tracer if isinstance(logger, OpsLogger) else None
             if tracer:
-<<<<<<< HEAD
-                with tracer.span(name=f.__name__):
-=======
                 with tracer.span():
->>>>>>> 49af81c0
                     with log_activity(
                         logger.package_logger, activity_name or f.__name__, activity_type, custom_dimensions
                     ):
