--- conflicted
+++ resolved
@@ -21,25 +21,17 @@
         *,
         emails: List[str] = None,
     ):
-<<<<<<< HEAD
-        self.azure_monitoring_signals = azure_monitor_signals
         self.emails = emails
 
     def _to_rest_object(
         self,
     ) -> Union[EmailMonitoringAlertNotificationSettings, AzMonMonitoringAlertNotificationSettings]:
-        if self.emails:
-            return EmailMonitoringAlertNotificationSettings(
-                email_notification_setting=NotificationSetting(emails=self.emails)
-            )
-        elif self.azure_monitoring_signals:
-            return AzMonMonitoringAlertNotificationSettings()
+        return EmailMonitoringAlertNotificationSettings(
+            email_notification_setting=NotificationSetting(emails=self.emails)
+        )
 
     @classmethod
     def _from_rest_object(cls, obj: MonitoringAlertNotificationSettingsBase) -> "AlertNotification":
         if isinstance(obj, EmailMonitoringAlertNotificationSettings):
             return cls(emails=obj.email_notification_setting.emails)
-        return cls(azure_monitoring_signals={})
-=======
-        self.emails = emails
->>>>>>> 7e7ad6a1
+        return cls(azure_monitoring_signals={})