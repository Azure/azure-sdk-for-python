--- conflicted
+++ resolved
@@ -64,24 +64,8 @@
         *,
         compute: ServerlessSparkCompute,
         monitoring_target: Optional[MonitoringTarget] = None,
-<<<<<<< HEAD
-        monitoring_signals: Dict[
-            str,
-            Union[
-                DataDriftSignal,
-                DataQualitySignal,
-                PredictionDriftSignal,
-                FeatureAttributionDriftSignal,
-                CustomMonitoringSignal,
-                GenerationSafetyQualitySignal,
-                ModelPerformanceSignal,
-            ],
-        ] = None,
-        alert_notification: Optional[Union[Literal[AZMONITORING], AlertNotification]] = None,
-=======
         monitoring_signals: Optional[Dict] = None,
         alert_notification: Optional[Union[Literal["azmonitoring"], AlertNotification]] = None,
->>>>>>> 589b7039
     ) -> None:
         self.compute = compute
         self.monitoring_target = monitoring_target
