--- conflicted
+++ resolved
@@ -100,17 +100,6 @@
         )
 
     def _populate_default_signal_information(
-<<<<<<< HEAD
-            self,
-            model_inputs_target_data_id: str,
-            model_outputs_target_data_id: str,
-            baseline_data_id: str,
-    ):
-        self.monitoring_signals = {
-            "data-drift-signal":  DataDriftSignal._get_default_data_drift_signal(model_inputs_target_data_id, baseline_data_id),
-            "prediction-drift-signal": PredictionDriftSignal._get_default_prediction_drift_signal(model_outputs_target_data_id, baseline_data_id),
-            "data-quality-signal": DataQualitySignal._get_default_data_quality_signal(model_inputs_target_data_id, baseline_data_id)
-=======
         self,
         model_inputs_arm_id: str,
         model_inputs_type: str,
@@ -127,5 +116,4 @@
             DefaultMonitorSignalNames.DATA_QUALITY_SIGNAL: DataQualitySignal._get_default_data_quality_signal(
                 model_inputs_arm_id, model_inputs_type
             ),
->>>>>>> 84777fca
         }