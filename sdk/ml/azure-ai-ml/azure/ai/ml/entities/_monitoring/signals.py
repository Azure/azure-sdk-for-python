# ---------------------------------------------------------
# Copyright (c) Microsoft Corporation. All rights reserved.
# ---------------------------------------------------------

# pylint: disable=protected-access

from typing import Dict, List, Optional, Union

from typing_extensions import Literal

from azure.ai.ml._restclient.v2023_04_01_preview.models import AllFeatures as RestAllFeatures
from azure.ai.ml._restclient.v2023_04_01_preview.models import CustomMonitoringSignal as RestCustomMonitoringSignal
from azure.ai.ml._restclient.v2023_04_01_preview.models import (
    DataDriftMonitoringSignal as RestMonitoringDataDriftSignal,
)
from azure.ai.ml._restclient.v2023_04_01_preview.models import (
    DataQualityMonitoringSignal as RestMonitoringDataQualitySignal,
)
from azure.ai.ml._restclient.v2023_04_01_preview.models import (
    FeatureAttributionDriftMonitoringSignal as RestFeatureAttributionDriftMonitoringSignal,
)
from azure.ai.ml._restclient.v2023_04_01_preview.models import FeatureSubset as RestFeatureSubset
from azure.ai.ml._restclient.v2023_04_01_preview.models import ModelPerformanceSignalBase as RestModelPerformanceSignal
from azure.ai.ml._restclient.v2023_04_01_preview.models import MonitoringDataSegment as RestMonitoringDataSegment
from azure.ai.ml._restclient.v2023_04_01_preview.models import (
    MonitoringFeatureFilterBase as RestMonitoringFeatureFilterBase,
)
from azure.ai.ml._restclient.v2023_04_01_preview.models import MonitoringNotificationMode
from azure.ai.ml._restclient.v2023_04_01_preview.models import MonitoringSignalBase as RestMonitoringSignalBase
from azure.ai.ml._restclient.v2023_04_01_preview.models import MonitoringSignalType
from azure.ai.ml._restclient.v2023_04_01_preview.models import (
    PredictionDriftMonitoringSignal as RestPredictionDriftMonitoringSignal,
)
from azure.ai.ml._restclient.v2023_04_01_preview.models import (
    TopNFeaturesByAttribution as RestTopNFeaturesByAttribution,
)
from azure.ai.ml._utils._experimental import experimental
from azure.ai.ml._utils.utils import from_iso_duration_format_days, to_iso_duration_format_days
from azure.ai.ml.constants._monitoring import ALL_FEATURES, MonitorModelType, MonitorSignalType
from azure.ai.ml.entities._mixins import RestTranslatableMixin
from azure.ai.ml.entities._monitoring.input_data import MonitorInputData
from azure.ai.ml.entities._monitoring.thresholds import (
    CustomMonitoringMetricThreshold,
    DataDriftMetricThreshold,
    DataQualityMetricThreshold,
    FeatureAttributionDriftMetricThreshold,
    MetricThreshold,
    ModelPerformanceMetricThreshold,
    PredictionDriftMetricThreshold,
)


@experimental
class DataSegment(RestTranslatableMixin):
    """Data segment for monitoring.

    :param feature_name: The feature to segment the data on.
    :type feature_name: str
    :param feature_values: A list of values for the given segmented feature to filter.
    :param feature_values: list[str]
    """

    def __init__(
        self,
        *,
        feature_name: str = None,
        feature_values: List[str] = None,
    ) -> None:
        self.feature_name = feature_name
        self.feature_values = feature_values

    def _to_rest_object(self) -> RestMonitoringDataSegment:
        return RestMonitoringDataSegment(feature=self.feature_name, values=self.feature_values)

    @classmethod
    def _from_rest_object(cls, obj: RestMonitoringDataSegment) -> "DataSegment":
        return cls(
            feature_name=obj.feature,
            feature_values=obj.values,
        )


@experimental
class MonitorFeatureFilter(RestTranslatableMixin):
    """Monitor feature filter

    :param top_n_feature_importance: The number of top features to include. Defaults to 10.
    :type top_n_feature_importance: int
    """

    def __init__(
        self,
        *,
        top_n_feature_importance: int = 10,
    ) -> None:
        self.top_n_feature_importance = top_n_feature_importance

    def _to_rest_object(self) -> RestTopNFeaturesByAttribution:
        return RestTopNFeaturesByAttribution(
            top=self.top_n_feature_importance,
        )

    @classmethod
    def _from_rest_object(cls, obj: RestTopNFeaturesByAttribution) -> "MonitorFeatureFilter":
        return cls(top_n_feature_importance=obj.top)


@experimental
class TargetDataset:
    """Monitor target dataset.

    :param dataset: The target dataset definition for monitor input.
    :type dataset: ~azure.ai.ml.entities.MonitorInputData
    :param data_window_size: The time window to select for the data, in days.
    :type data_window_size: int
    """

    def __init__(
        self,
        *,
        dataset: MonitorInputData,
        data_window_size: int = None,
    ) -> None:
        self.dataset = dataset
        self.data_window_size = data_window_size


@experimental
class MonitoringSignal(RestTranslatableMixin):
    """
    Base class for monitoring signals.

    This class should not be instantiated directly. Instead, use one of its subclasses.

    :param target_dataset: The target dataset definition for monitor input.
    :type target_dataset: ~azure.ai.ml.entities.TargetDataset
    :param baseline_dataset: The baseline dataset definition for monitor input.
    :type baseline_dataset: ~azure.ai.ml.entities.MonitorInputData
    :param metric_thresholds: The metric thresholds for the signal.
    :type metric_thresholds: Union[
        ~azure.ai.ml.entities.DataDriftMetricThreshold,
        ~azure.ai.ml.entities.DataQualityMetricThreshold,
        ~azure.ai.ml.entities.PredictionDriftMetricThreshold,
        ~azure.ai.ml.entities.FeatureAttributionDriftMetricThreshold,
        ~azure.ai.ml.entities.CustomMonitoringMetricThreshold,
        list[Union[
            ~azure.ai.ml.entities.DataDriftMetricThreshold,
            ~azure.ai.ml.entities.DataQualityMetricThreshold,
            ~azure.ai.ml.entities.PredictionDriftMetricThreshold,
            ~azure.ai.ml.entities.FeatureAttributionDriftMetricThreshold,
            ~azure.ai.ml.entities.CustomMonitoringMetricThreshold
        ]]]
    """

    def __init__(
        self,
        *,
        target_dataset: TargetDataset = None,
        baseline_dataset: MonitorInputData = None,
        metric_thresholds: Union[MetricThreshold, List[MetricThreshold]] = None,
        alert_enabled: bool = True,
    ) -> None:
        self.target_dataset = target_dataset
        self.baseline_dataset = baseline_dataset
        self.metric_thresholds = metric_thresholds
        self.alert_enabled = alert_enabled

    @classmethod
    def _from_rest_object(  # pylint: disable=too-many-return-statements
        cls, obj: RestMonitoringSignalBase
    ) -> Optional["MonitoringSignal"]:
        if obj.signal_type == MonitoringSignalType.DATA_DRIFT:
            return DataDriftSignal._from_rest_object(obj)
        if obj.signal_type == MonitoringSignalType.DATA_QUALITY:
            return DataQualitySignal._from_rest_object(obj)
        if obj.signal_type == MonitoringSignalType.PREDICTION_DRIFT:
            return PredictionDriftSignal._from_rest_object(obj)
        if obj.signal_type == "ModelPerformanceSignalBase":
            return ModelPerformanceSignal._from_rest_object(obj)
        if obj.signal_type == MonitoringSignalType.FEATURE_ATTRIBUTION_DRIFT:
            return FeatureAttributionDriftSignal._from_rest_object(obj)
        if obj.signal_type == MonitoringSignalType.CUSTOM:
            return CustomMonitoringSignal._from_rest_object(obj)

        return None


@experimental
class DataSignal(MonitoringSignal):
    """Base class for data signals.

    This class should not be instantiated directly. Instead, use one of its subclasses.

    :param target_dataset: The target dataset definition for monitor input.
    :type target_dataset: ~azure.ai.ml.entities.TargetDataset
    :param baseline_dataset: The baseline dataset definition for monitor input.
    :type baseline_dataset: ~azure.ai.ml.entities.MonitorInputData
    :param features: The features to include in the signal.
    :type features: Union[list[str], ~azure.ai.ml.entities.MonitorFeatureFilter, Literal[ALL_FEATURES]]
    :param metric_thresholds: The metric thresholds for the signal.
    :type metric_thresholds: list[Union[
        ~azure.ai.ml.entities.DataDriftMetricThreshold,
        ~azure.ai.ml.entities.DataQualityMetricThreshold,
        ~azure.ai.ml.entities.PredictionDriftMetricThreshold,
        ~azure.ai.ml.entities.FeatureAttributionDriftMetricThreshold,
        ~azure.ai.ml.entities.CustomMonitoringMetricThreshold
    ]]
    :param alert_enabled: Whether or not to enable alerts for the signal. Defaults to True.
    :type alert_enabled: bool
    """

    def __init__(
        self,
        *,
        target_dataset: TargetDataset = None,
        baseline_dataset: MonitorInputData = None,
        features: Union[List[str], MonitorFeatureFilter, Literal[ALL_FEATURES]] = None,
        metric_thresholds: List[MetricThreshold] = None,
        alert_enabled: bool = True,
    ) -> None:
        super().__init__(
            target_dataset=target_dataset,
            baseline_dataset=baseline_dataset,
            metric_thresholds=metric_thresholds,
            alert_enabled=alert_enabled,
        )
        self.features = features


@experimental
class DataDriftSignal(DataSignal):
    """Data drift signal.

    :param type: The signal type.
    :type type: str
    :param target_dataset: The dataset for which drift will be calculated.
    :type target_dataset: ~azure.ai.ml.entities.TargetDataset
    :param baseline_dataset: The dataset to calculate drift against.
    :type baseline_dataset: ~azure.ai.ml.entities.MonitorInputData
    :param metric_thresholds: A list of metrics to calculate and their
        associated thresholds.
    :type metric_thresholds: list[~azure.ai.ml.entities.DataDriftMetricThreshold]
    :param alert_enabled: Whether or not to enable alerts for the signal. Defaults to True.
    :type alert_enabled: bool
    :param data_segment: The data segment used for scoping on a subset of the data population.
    :type data_segment: ~azure.ai.ml.entities.DataSegment
    :param features: The feature filter identifying which feature(s) to
        calculate drift over.
    :type features: Union[list[str], ~azure.ai.ml.entities.MonitorFeatureFilter, Literal['all_features']]
    """

    def __init__(
        self,
        *,
        baseline_dataset: MonitorInputData = None,
        target_dataset: TargetDataset = None,
        features: Union[List[str], MonitorFeatureFilter, Literal[ALL_FEATURES]] = None,
        metric_thresholds: List[DataDriftMetricThreshold],
        alert_enabled: bool = True,
        data_segment: DataSegment = None,
    ) -> None:
        super().__init__(
            target_dataset=target_dataset,
            baseline_dataset=baseline_dataset,
            metric_thresholds=metric_thresholds,
            features=features,
            alert_enabled=alert_enabled,
        )
        self.type = MonitorSignalType.DATA_DRIFT
        self.data_segment = data_segment

    def _to_rest_object(self, **kwargs) -> RestMonitoringDataDriftSignal:
        default_data_window_size = kwargs.get("default_data_window_size")
        rest_features = _to_rest_features(self.features) if self.features else None
        return RestMonitoringDataDriftSignal(
            target_data=self.target_dataset.dataset._to_rest_object(),
            baseline_data=self.baseline_dataset._to_rest_object(),
            features=rest_features,
            metric_thresholds=[threshold._to_rest_object() for threshold in self.metric_thresholds],
            mode=MonitoringNotificationMode.ENABLED if self.alert_enabled else MonitoringNotificationMode.DISABLED,
            lookback_period=to_iso_duration_format_days(self.target_dataset.data_window_size)
            if self.target_dataset.data_window_size
            else default_data_window_size,
            data_segment=self.data_segment._to_rest_object() if self.data_segment else None,
        )

    @classmethod
    def _from_rest_object(cls, obj: RestMonitoringDataDriftSignal) -> "DataDriftSignal":
        return cls(
            target_dataset=TargetDataset(
                dataset=MonitorInputData._from_rest_object(obj.target_data),
                data_window_size=from_iso_duration_format_days(obj.lookback_period) if obj.lookback_period else None,
            ),
            baseline_dataset=MonitorInputData._from_rest_object(obj.baseline_data),
            features=_from_rest_features(obj.features),
            metric_thresholds=[
                DataDriftMetricThreshold._from_rest_object(threshold) for threshold in obj.metric_thresholds
            ],
            alert_enabled=False
            if not obj.mode or (obj.mode and obj.mode == MonitoringNotificationMode.DISABLED)
            else MonitoringNotificationMode.ENABLED,
            data_segment=DataSegment._from_rest_object(obj.data_segment) if obj.data_segment else None,
        )

    @classmethod
    def _get_default_data_drift_signal(cls) -> "DataDriftSignal":
        return cls(
            features=ALL_FEATURES,
            metric_thresholds=DataDriftMetricThreshold._get_default_thresholds(),
        )


@experimental
class PredictionDriftSignal(MonitoringSignal):
    """Prediction drift signal.

    :param baseline_dataset: The dataset to calculate drift against.
    :type baseline_dataset: ~azure.ai.ml.entities.MonitorInputData
    :param target_dataset: The dataset for which drift will be calculated.
    :type target_dataset: ~azure.ai.ml.entities.TargetDataset
    :param metric_thresholds: A list of metrics to calculate and their associated thresholds
    :type metric_thresholds: list[~azure.ai.ml.entities.PredictionDriftMetricThreshold]
    :param alert_enabled: Whether or not to enable alerts for the signal. Defaults to True.
    :type alert_enabled: bool
    """

    def __init__(
        self,
        *,
        baseline_dataset: MonitorInputData = None,
        target_dataset: TargetDataset = None,
        metric_thresholds: List[PredictionDriftMetricThreshold],
        alert_enabled: bool = True,
    ) -> None:
        super().__init__(
            target_dataset=target_dataset,
            baseline_dataset=baseline_dataset,
            metric_thresholds=metric_thresholds,
            alert_enabled=alert_enabled,
        )
        self.type = MonitorSignalType.PREDICTION_DRIFT

    def _to_rest_object(self, **kwargs) -> RestPredictionDriftMonitoringSignal:
        default_data_window_size = kwargs.get("default_data_window_size")
        return RestPredictionDriftMonitoringSignal(
            # hack this to a random value since the service ignores it and it's mislabled as a required property
            model_type="classification",
            target_data=self.target_dataset.dataset._to_rest_object(),
            baseline_data=self.baseline_dataset._to_rest_object(),
            metric_thresholds=[threshold._to_rest_object() for threshold in self.metric_thresholds],
            mode=MonitoringNotificationMode.ENABLED if self.alert_enabled else MonitoringNotificationMode.DISABLED,
            lookback_period=to_iso_duration_format_days(self.target_dataset.data_window_size)
            if self.target_dataset.data_window_size
            else default_data_window_size,
        )

    @classmethod
    def _from_rest_object(cls, obj: RestPredictionDriftMonitoringSignal) -> "PredictionDriftSignal":
        return cls(
            target_dataset=TargetDataset(
                dataset=MonitorInputData._from_rest_object(obj.target_data),
                data_window_size=from_iso_duration_format_days(obj.lookback_period) if obj.lookback_period else None,
            ),
            baseline_dataset=MonitorInputData._from_rest_object(obj.baseline_data),
            metric_thresholds=[
                PredictionDriftMetricThreshold._from_rest_object(threshold) for threshold in obj.metric_thresholds
            ],
            alert_enabled=False
            if not obj.mode or (obj.mode and obj.mode == MonitoringNotificationMode.DISABLED)
            else MonitoringNotificationMode.ENABLED,
        )

    @classmethod
    def _get_default_prediction_drift_signal(cls) -> "PredictionDriftSignal":
        return cls(
            metric_thresholds=PredictionDriftMetricThreshold._get_default_thresholds(),
        )


@experimental
class DataQualitySignal(DataSignal):
    """Data quality signal

    :param type: The signal type.
    :type type: str
    :param target_dataset: The data for which quality will be calculated.
    :type target_dataset: ~azure.ai.ml.entities.TargetDataset
    :param baseline_dataset: The data to calculate quality against.
    :type baseline_dataset: ~azure.ai.ml.entities.MonitorInputData
    :param metric_thresholds: A list of metrics to calculate and their
        associated thresholds.
    :type metric_thresholds: list[~azure.ai.ml.entities.DataQualityMetricThreshold]
    :param alert_enabled: Whether or not to enable alerts for the signal. Defaults to True.
    :type alert_enabled: bool
    :param features: The feature filter identifying which feature(s) to
        calculate quality over.
    :type features: Union[list[str], ~azure.ai.ml.entities.MonitorFeatureFilter, Literal['all_features']]
    """

    def __init__(
        self,
        *,
        baseline_dataset: MonitorInputData = None,
        target_dataset: TargetDataset = None,
        features: Union[List[str], MonitorFeatureFilter, Literal[ALL_FEATURES]] = None,
        metric_thresholds: List[DataQualityMetricThreshold],
        alert_enabled: bool = True,
    ) -> None:
        super().__init__(
            target_dataset=target_dataset,
            baseline_dataset=baseline_dataset,
            metric_thresholds=metric_thresholds,
            features=features,
            alert_enabled=alert_enabled,
        )
        self.type = MonitorSignalType.DATA_QUALITY

    def _to_rest_object(self, **kwargs) -> RestMonitoringDataQualitySignal:
        default_data_window_size = kwargs.get("default_data_window_size")
        rest_features = _to_rest_features(self.features) if self.features else None
        return RestMonitoringDataQualitySignal(
            target_data=self.target_dataset.dataset._to_rest_object(),
            baseline_data=self.baseline_dataset._to_rest_object(),
            features=rest_features,
            metric_thresholds=[threshold._to_rest_object() for threshold in self.metric_thresholds],
            mode=MonitoringNotificationMode.ENABLED if self.alert_enabled else MonitoringNotificationMode.DISABLED,
            lookback_period=to_iso_duration_format_days(self.target_dataset.data_window_size)
            if self.target_dataset.data_window_size
            else default_data_window_size,
        )

    @classmethod
    def _from_rest_object(cls, obj: RestMonitoringDataQualitySignal) -> "DataDriftSignal":
        return cls(
            target_dataset=TargetDataset(
                dataset=MonitorInputData._from_rest_object(obj.target_data),
                data_window_size=from_iso_duration_format_days(obj.lookback_period) if obj.lookback_period else None,
            ),
            baseline_dataset=MonitorInputData._from_rest_object(obj.baseline_data),
            features=_from_rest_features(obj.features),
            metric_thresholds=[
                DataQualityMetricThreshold._from_rest_object(threshold) for threshold in obj.metric_thresholds
            ],
            alert_enabled=False
            if not obj.mode or (obj.mode and obj.mode == MonitoringNotificationMode.DISABLED)
            else MonitoringNotificationMode.ENABLED,
        )

    @classmethod
    def _get_default_data_quality_signal(
        cls,
    ) -> "DataQualitySignal":
        return cls(
            features=ALL_FEATURES,
            metric_thresholds=DataQualityMetricThreshold._get_default_thresholds(),
        )


@experimental
class ModelSignal(MonitoringSignal):
    """Base class for model signals.

    This class should not be instantiated directly. Instead, use one of its subclasses.

    :param target_dataset: The data for which quality will be calculated.
    :type target_dataset: ~azure.ai.ml.entities.TargetDataset
    :param baseline_dataset: The data to calculate quality against.
    :type baseline_dataset: ~azure.ai.ml.entities.MonitorInputData
    :param metric_thresholds: A list of metrics to calculate and their
        associated thresholds.
    :type metric_thresholds: list[~azure.ai.ml.entities.MetricThreshold]
    :param model_type: The type of model to monitor.
    :type model_type: ~azure.ai.ml.constants.MonitorModelType
    :param alert_enabled: Whether or not to enable alerts for the signal. Defaults to True.
    :type alert_enabled: bool
    """

    def __init__(
        self,
        *,
        target_dataset: TargetDataset,
        baseline_dataset: MonitorInputData,
        metric_thresholds: List[MetricThreshold],
        model_type: MonitorModelType,
        alert_enabled: bool = True,
    ) -> None:
        super().__init__(
            target_dataset=target_dataset,
            baseline_dataset=baseline_dataset,
            metric_thresholds=metric_thresholds,
            alert_enabled=alert_enabled,
        )
        self.model_type = model_type


@experimental
class FeatureAttributionDriftSignal(ModelSignal):
    """Feature attribution drift signal

    :param target_dataset: The data for which drift will be calculated.
    :type target_dataset: ~azure.ai.ml.entities.TargetDataset
    :param baseline_dataset: The data to calculate drift against.
    :type baseline_dataset: ~azure.ai.ml.entities.MonitorInputData
    :param metric_thresholds: A list of metrics to calculate and their
        associated thresholds.
    :type metric_thresholds: ~azure.ai.ml.entities.FeatureAttributionDriftMetricThreshold
    :param model_type: The model type.
    :type model_type: Union[str, ~azure.ai.ml.constants.MonitorModelType]
    :param alert_enabled: Whether or not to enable alerts for the signal. Defaults to True.
    :type alert_enabled: bool
    """

    def __init__(
        self,
        *,
        target_dataset: TargetDataset,
        baseline_dataset: MonitorInputData,
        metric_thresholds: FeatureAttributionDriftMetricThreshold,
        model_type: MonitorModelType,
        alert_enabled: bool = True,
    ) -> None:
        super().__init__(
            target_dataset=target_dataset,
            baseline_dataset=baseline_dataset,
            metric_thresholds=metric_thresholds,
            model_type=model_type,
            alert_enabled=alert_enabled,
        )
        self.type = MonitorSignalType.FEATURE_ATTRIBUTION_DRIFT

    def _to_rest_object(self, **kwargs) -> RestFeatureAttributionDriftMonitoringSignal:
        default_data_window_size = kwargs.get("default_data_window_size")
        return RestFeatureAttributionDriftMonitoringSignal(
            target_data=self.target_dataset.dataset._to_rest_object(),
            baseline_data=self.baseline_dataset._to_rest_object(),
            metric_threshold=self.metric_thresholds._to_rest_object(),
            model_type=self.model_type,
            mode=MonitoringNotificationMode.ENABLED if self.alert_enabled else MonitoringNotificationMode.DISABLED,
            lookback_period=to_iso_duration_format_days(self.target_dataset.data_window_size)
            if self.target_dataset.data_window_size
            else default_data_window_size,
        )

    @classmethod
    def _from_rest_object(cls, obj: RestFeatureAttributionDriftMonitoringSignal) -> "FeatureAttributionDriftSignal":
        return cls(
            target_dataset=TargetDataset(
                dataset=MonitorInputData._from_rest_object(obj.target_data),
                data_window_size=from_iso_duration_format_days(obj.lookback_period) if obj.lookback_period else None,
            ),
            baseline_dataset=MonitorInputData._from_rest_object(obj.baseline_data),
            metric_thresholds=FeatureAttributionDriftMetricThreshold._from_rest_object(obj.metric_threshold),
            model_type=obj.model_type.lower(),
            alert_enabled=False
            if not obj.mode or (obj.mode and obj.mode == MonitoringNotificationMode.DISABLED)
            else MonitoringNotificationMode.ENABLED,
        )


@experimental
class ModelPerformanceSignal(ModelSignal):
    """Model performance signal.

    :param target_dataset: The data for which performance will be calculated.
    :type target_dataset: ~azure.ai.ml.entities.TargetDataset
    :param baseline_dataset: The data to calculate performance against.
    :type baseline_dataset: ~azure.ai.ml.entities.MonitorInputData
    :param metric_thresholds: A list of metrics to calculate and their
        associated thresholds.
    :type metric_thresholds: ~azure.ai.ml.entities.ModelPerformanceMetricThreshold
    :param model_type: The model type.
    :type model_type: Union[str, ~azure.ai.ml.constants.MonitorModelType]
    :param data_segment: The data segment to calculate performance against.
    :type data_segment: ~azure.ai.ml.entities.DataSegment
    :param alert_enabled: Whether or not to enable alerts for the signal. Defaults to True.
    :type alert_enabled: bool
    """

    def __init__(
        self,
        *,
        target_dataset: TargetDataset,
        baseline_dataset: MonitorInputData,
        metric_thresholds: ModelPerformanceMetricThreshold,
        model_type: MonitorModelType,
        data_segment: DataSegment = None,
        alert_enabled: bool = True,
    ) -> None:
        super().__init__(
            target_dataset=target_dataset,
            baseline_dataset=baseline_dataset,
            metric_thresholds=metric_thresholds,
            model_type=model_type,
            alert_enabled=alert_enabled,
        )
        self.type = MonitorSignalType.MODEL_PERFORMANCE
        self.data_segment = data_segment

    def _to_rest_object(self, **kwargs) -> RestModelPerformanceSignal:
        default_data_window_size = kwargs.get("default_data_window_size")
        return RestModelPerformanceSignal(
            target_data=self.target_dataset.dataset._to_rest_object(),
            baseline_data=self.baseline_dataset._to_rest_object(),
            metric_threshold=self.metric_thresholds._to_rest_object(model_type=self.model_type),
            data_segment=self.data_segment._to_rest_object() if self.data_segment else None,
            mode=MonitoringNotificationMode.ENABLED if self.alert_enabled else MonitoringNotificationMode.DISABLED,
            lookback_period=to_iso_duration_format_days(self.target_dataset.data_window_size)
            if self.target_dataset.data_window_size
            else default_data_window_size,
        )

    @classmethod
    def _from_rest_object(cls, obj: RestModelPerformanceSignal) -> "ModelPerformanceSignal":
        return cls(
            target_dataset=TargetDataset(
                dataset=MonitorInputData._from_rest_object(obj.target_data),
                data_window_size=from_iso_duration_format_days(obj.lookback_period) if obj.lookback_period else None,
            ),
            baseline_dataset=MonitorInputData._from_rest_object(obj.baseline_data),
            metric_thresholds=ModelPerformanceMetricThreshold._from_rest_object(obj.metric_threshold),
            model_type=obj.metric_threshold.model_type.lower(),
            data_segment=DataSegment._from_rest_object(obj.data_segment) if obj.data_segment else None,
            alert_enabled=False
            if not obj.mode or (obj.mode and obj.mode == MonitoringNotificationMode.DISABLED)
            else MonitoringNotificationMode.ENABLED,
        )


@experimental
class CustomMonitoringSignal(RestTranslatableMixin):
<<<<<<< HEAD
    """Custom monitoring signal.

    :param input_datasets: A dictionary of input datasets for monitoring.
        Each key is the component input port name, and its value is the data asset.
    :type input_datasets: dict[str, ~azure.ai.ml.entities.MonitorInputData]
    :param metric_thresholds: A list of metrics to calculate and their
        associated thresholds.
    :type metric_thresholds: list[~azure.ai.ml.entities.CustomMonitoringMetricThreshold]
    :param component_id: The ARM (Azure Resource Manager) ID of the component resource used to
        calculate the custom metrics.
    :type component_id: str
    :param alert_enabled: Whether or not to enable alerts for the signal. Defaults to True.
    :type alert_enabled: bool
=======
    """Custom signal

    :ivar type: The type of the signal
    :vartype type: str
    :param input_datasets: Diction of input datasets for monitoring.
        Key is the component input port name, value is the data asset.
    :type input_datasets: Dict[str, ~azure.ai.ml.entities.MonitorInputData]
    :param metric_thresholds :A list of metrics to calculate and their
        associated thresholds
    :type metric_thresholds: List[~azure.ai.ml.entities.CustomMonitoringMetricThreshold]
    :param alert_enabled: The current notification mode for this signal
    :type alert_enabled: bool
    :param component_id: ARM ID of the component resource used to
        calculate the custom metrics.
    :type component_id: str
    :param data_window_size: The number of days a single monitor looks back
        over the target
    :type data_window_size: int
>>>>>>> 41c1eb32
    """

    def __init__(
        self,
        *,
        input_datasets: Dict[str, MonitorInputData] = None,
        metric_thresholds: List[CustomMonitoringMetricThreshold],
        component_id: str,
        alert_enabled: bool = True,
<<<<<<< HEAD
    ) -> None:
=======
        data_window_size: Optional[int] = None,
    ):
>>>>>>> 41c1eb32
        self.type = MonitorSignalType.CUSTOM
        self.input_datasets = input_datasets
        self.metric_thresholds = metric_thresholds
        self.component_id = component_id
        self.alert_enabled = alert_enabled
        self.data_window_size = data_window_size

    def _to_rest_object(self, **kwargs) -> RestCustomMonitoringSignal:  # pylint:disable=unused-argument
        default_data_window_size = kwargs.get("default_data_window_size")
        return RestCustomMonitoringSignal(
            component_id=self.component_id,
            metric_thresholds=[threshold._to_rest_object() for threshold in self.metric_thresholds],
            input_assets={
                input_name: input_value._to_rest_object() for input_name, input_value in self.input_datasets.items()
            }
            if self.input_datasets
            else None,
            mode=MonitoringNotificationMode.ENABLED if self.alert_enabled else MonitoringNotificationMode.DISABLED,
            lookback_period=to_iso_duration_format_days(self.data_window_size)
            if self.data_window_size
            else default_data_window_size,
        )

    @classmethod
    def _from_rest_object(cls, obj: RestCustomMonitoringSignal) -> "CustomMonitoringSignal":
        return cls(
            input_datasets={
                input_name: MonitorInputData._from_rest_object(input_value)
                for input_name, input_value in obj.input_assets.items()
            }
            if obj.input_assets
            else None,
            metric_thresholds=[
                CustomMonitoringMetricThreshold._from_rest_object(metric) for metric in obj.metric_thresholds
            ],
            component_id=obj.component_id,
            alert_enabled=False
            if not obj.mode or (obj.mode and obj.mode == MonitoringNotificationMode.DISABLED)
            else MonitoringNotificationMode.ENABLED,
        )


def _from_rest_features(
    obj: RestMonitoringFeatureFilterBase,
) -> Optional[Union[List[str], MonitorFeatureFilter, Literal[ALL_FEATURES]]]:
    if isinstance(obj, RestTopNFeaturesByAttribution):
        return MonitorFeatureFilter(top_n_feature_importance=obj.top)
    if isinstance(obj, RestFeatureSubset):
        return obj.features
    if isinstance(obj, RestAllFeatures):
        return ALL_FEATURES

    return None


def _to_rest_features(
    features: Union[List[str], MonitorFeatureFilter, Literal[ALL_FEATURES]]
) -> RestMonitoringFeatureFilterBase:
    rest_features = None
    if isinstance(features, list):
        rest_features = RestFeatureSubset(features=features)
    elif isinstance(features, MonitorFeatureFilter):
        rest_features = features._to_rest_object()
    elif isinstance(features, str) and features == ALL_FEATURES:
        rest_features = RestAllFeatures()
    return rest_features<|MERGE_RESOLUTION|>--- conflicted
+++ resolved
@@ -628,7 +628,6 @@
 
 @experimental
 class CustomMonitoringSignal(RestTranslatableMixin):
-<<<<<<< HEAD
     """Custom monitoring signal.
 
     :param input_datasets: A dictionary of input datasets for monitoring.
@@ -642,26 +641,9 @@
     :type component_id: str
     :param alert_enabled: Whether or not to enable alerts for the signal. Defaults to True.
     :type alert_enabled: bool
-=======
-    """Custom signal
-
-    :ivar type: The type of the signal
-    :vartype type: str
-    :param input_datasets: Diction of input datasets for monitoring.
-        Key is the component input port name, value is the data asset.
-    :type input_datasets: Dict[str, ~azure.ai.ml.entities.MonitorInputData]
-    :param metric_thresholds :A list of metrics to calculate and their
-        associated thresholds
-    :type metric_thresholds: List[~azure.ai.ml.entities.CustomMonitoringMetricThreshold]
-    :param alert_enabled: The current notification mode for this signal
-    :type alert_enabled: bool
-    :param component_id: ARM ID of the component resource used to
-        calculate the custom metrics.
-    :type component_id: str
     :param data_window_size: The number of days a single monitor looks back
         over the target
     :type data_window_size: int
->>>>>>> 41c1eb32
     """
 
     def __init__(
@@ -671,12 +653,8 @@
         metric_thresholds: List[CustomMonitoringMetricThreshold],
         component_id: str,
         alert_enabled: bool = True,
-<<<<<<< HEAD
-    ) -> None:
-=======
         data_window_size: Optional[int] = None,
-    ):
->>>>>>> 41c1eb32
+    ) -> None:
         self.type = MonitorSignalType.CUSTOM
         self.input_datasets = input_datasets
         self.metric_thresholds = metric_thresholds
