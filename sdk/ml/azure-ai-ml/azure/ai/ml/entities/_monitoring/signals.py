--- conflicted
+++ resolved
@@ -55,25 +55,7 @@
 
 
 @experimental
-<<<<<<< HEAD
-class MonitoringMetricThreshold:
-    def __init__(
-        self,
-        *,
-        applicable_feature_type: str = None,
-        metric_name: str = None,
-        threshold: float = None,
-    ):
-        self.applicable_feature_type = applicable_feature_type
-        self.metric_name = metric_name
-        self.threshold = threshold
-
-
-@experimental
 class MonitorFeatureFilter(RestTranslatableMixin):
-=======
-class MonitorFeatureFilter:
->>>>>>> 46041f22
     def __init__(
         self,
         *,
@@ -96,25 +78,8 @@
     def __init__(
         self,
         *,
-<<<<<<< HEAD
-        dataset_name: str = None,
-        lookback_period_days: int = None,
-    ):
-        self.dataset_name = dataset_name
-        self.lookback_period_days = lookback_period_days
-
-
-@experimental
-class BaselineDataset:
-    def __init__(
-        self,
-        *,
-        dataset_name: str,
-        data_range: BaselineDataRange,
-=======
         dataset: MonitorInputData = None,
         lookback_period: int = None,
->>>>>>> 46041f22
     ):
         self.dataset = dataset
         self.lookback_period = lookback_period
