--- conflicted
+++ resolved
@@ -384,7 +384,7 @@
 
 
 @experimental
-class CustomMonitoringSignal:
+class CustomMonitoringSignal(RestTranslatableMixin):
     def __init__(
         self,
         *,
@@ -393,14 +393,9 @@
         component_id: str = None,
         alert_enabled: bool = True,
     ):
-<<<<<<< HEAD
-        super().__init__(
-            target_dataset=target_dataset,
-            baseline_dataset=baseline_dataset,
-            metric_thresholds=metric_thresholds,
-            alert_enabled=alert_enabled,
-        )
         self.type = MonitorSignalType.CUSTOM
+        self.input_datasets = input_datasets
+        self.metric_thresholds = metric_thresholds
         self.component_id = component_id
 
     def _to_rest_object(self) -> RestCustomMonitoringSignal:
@@ -446,11 +441,4 @@
         rest_features = features._to_rest_object()
     elif isinstance(features, str) and features == ALL_FEATURES:
         rest_features = RestAllFeatures()
-    return rest_features
-=======
-        self.type = MonitorSignalType.CUSTOM
-        self.input_datasets = input_datasets
-        self.metric_thresholds = metric_thresholds
-        self.component_id = component_id
-        self.alert_enabled = alert_enabled
->>>>>>> 841a0fb1
+    return rest_features