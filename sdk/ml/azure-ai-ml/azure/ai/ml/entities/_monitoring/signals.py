# ---------------------------------------------------------
# Copyright (c) Microsoft Corporation. All rights reserved.
# ---------------------------------------------------------

# pylint: disable=protected-access, too-many-lines

import datetime
<<<<<<< HEAD
from typing import Any, Dict, List, Optional, Union
=======
from typing import Any, Dict, List, Optional, Union, cast
>>>>>>> 093531ee

import isodate
from typing_extensions import Literal

from azure.ai.ml._exception_helper import log_and_raise_error
from azure.ai.ml._restclient.v2023_06_01_preview.models import AllFeatures as RestAllFeatures
from azure.ai.ml._restclient.v2023_06_01_preview.models import CustomMonitoringSignal as RestCustomMonitoringSignal
from azure.ai.ml._restclient.v2023_06_01_preview.models import (
    DataDriftMonitoringSignal as RestMonitoringDataDriftSignal,
)
from azure.ai.ml._restclient.v2023_06_01_preview.models import (
    DataQualityMonitoringSignal as RestMonitoringDataQualitySignal,
)
from azure.ai.ml._restclient.v2023_06_01_preview.models import (
    FeatureAttributionDriftMonitoringSignal as RestFeatureAttributionDriftMonitoringSignal,
)
from azure.ai.ml._restclient.v2023_06_01_preview.models import FeatureSubset as RestFeatureSubset
from azure.ai.ml._restclient.v2023_06_01_preview.models import (
    GenerationSafetyQualityMonitoringSignal as RestGenerationSafetyQualityMonitoringSignal,
)
from azure.ai.ml._restclient.v2023_06_01_preview.models import ModelPerformanceSignal as RestModelPerformanceSignal
from azure.ai.ml._restclient.v2023_06_01_preview.models import MonitoringDataSegment as RestMonitoringDataSegment
from azure.ai.ml._restclient.v2023_06_01_preview.models import (
    MonitoringFeatureFilterBase as RestMonitoringFeatureFilterBase,
)
from azure.ai.ml._restclient.v2023_06_01_preview.models import MonitoringInputDataBase as RestMonitoringInputData
from azure.ai.ml._restclient.v2023_06_01_preview.models import MonitoringNotificationMode
from azure.ai.ml._restclient.v2023_06_01_preview.models import MonitoringSignalBase as RestMonitoringSignalBase
from azure.ai.ml._restclient.v2023_06_01_preview.models import MonitoringSignalType
from azure.ai.ml._restclient.v2023_06_01_preview.models import (
    MonitoringWorkspaceConnection as RestMonitoringWorkspaceConnection,
)
from azure.ai.ml._restclient.v2023_06_01_preview.models import (
    PredictionDriftMonitoringSignal as RestPredictionDriftMonitoringSignal,
)
from azure.ai.ml._restclient.v2023_06_01_preview.models import (
    TopNFeaturesByAttribution as RestTopNFeaturesByAttribution,
)
from azure.ai.ml._utils._experimental import experimental
from azure.ai.ml.constants._monitoring import (
    ALL_FEATURES,
    MonitorDatasetContext,
    MonitorFeatureDataType,
    MonitorModelType,
    MonitorSignalType,
)
from azure.ai.ml.entities._inputs_outputs import Input
from azure.ai.ml.entities._job._input_output_helpers import (
    from_rest_inputs_to_dataset_literal,
    to_rest_dataset_literal_inputs,
)
from azure.ai.ml.entities._mixins import RestTranslatableMixin
from azure.ai.ml.entities._monitoring.input_data import FixedInputData, StaticInputData, TrailingInputData
from azure.ai.ml.entities._monitoring.thresholds import (
    CustomMonitoringMetricThreshold,
    DataDriftMetricThreshold,
    DataQualityMetricThreshold,
    FeatureAttributionDriftMetricThreshold,
    GenerationSafetyQualityMonitoringMetricThreshold,
    MetricThreshold,
    ModelPerformanceMetricThreshold,
    PredictionDriftMetricThreshold,
)
from azure.ai.ml.exceptions import ErrorCategory, ErrorTarget, ValidationErrorType, ValidationException


@experimental
class DataSegment(RestTranslatableMixin):
    """Data segment for monitoring.

    :keyword feature_name: The feature to segment the data on.
    :paramtype feature_name: str
    :keyword feature_values: A list of values for the given segmented feature to filter.
    :paramtype feature_values: list[str]
    """

    def __init__(
        self,
        *,
        feature_name: Optional[str] = None,
        feature_values: Optional[List[str]] = None,
    ) -> None:
        self.feature_name = feature_name
        self.feature_values = feature_values

    def _to_rest_object(self) -> RestMonitoringDataSegment:
        return RestMonitoringDataSegment(feature=self.feature_name, values=self.feature_values)

    @classmethod
    def _from_rest_object(cls, obj: RestMonitoringDataSegment) -> "DataSegment":
        return cls(
            feature_name=obj.feature,
            feature_values=obj.values,
        )


@experimental
class MonitorFeatureFilter(RestTranslatableMixin):
    """Monitor feature filter

    :keyword top_n_feature_importance: The number of top features to include. Defaults to 10.
    :paramtype top_n_feature_importance: int
    """

    def __init__(
        self,
        *,
        top_n_feature_importance: int = 10,
    ) -> None:
        self.top_n_feature_importance = top_n_feature_importance

    def _to_rest_object(self) -> RestTopNFeaturesByAttribution:
        return RestTopNFeaturesByAttribution(
            top=self.top_n_feature_importance,
        )

    @classmethod
    def _from_rest_object(cls, obj: RestTopNFeaturesByAttribution) -> "MonitorFeatureFilter":
        return cls(top_n_feature_importance=obj.top)


@experimental
class BaselineDataRange:
    """Baseline data range for monitoring.

    This class is used when initializing a data_window for a ReferenceData object.
    For trailing input, set lookback_window_size and lookback_window_offset to a desired value.
    For static input, set window_start and window_end to a desired value.

    """

    def __init__(
        self,
        *,
        window_start: Optional[str] = None,
        window_end: Optional[str] = None,
        lookback_window_size: Optional[str] = None,
        lookback_window_offset: Optional[str] = None,
    ):
        self.window_start = window_start
        self.window_end = window_end
        self.lookback_window_size = lookback_window_size
        self.lookback_window_offset = lookback_window_offset


@experimental
class ProductionData(RestTranslatableMixin):
    """Production Data

    :param input_data: The data for which drift will be calculated
    :type Input: ~azure.ai.ml.entities._input_outputs
    :param data_context: The context of the input dataset. Possible values
        include: model_inputs, model_outputs, training, test, validation,
        ground_truth
    :type MonitorDatasetContext: ~azure.ai.ml.constants.MonitorDatasetContext
    :param pre_processing_component : ARM resource ID of the component resource used to
        preprocess the data.
    :type pre_processing_component: string
    :param data_window: The number of days or a time frame that a singal monitor looks back over the target.
    :type data_window_size: BaselineDataRange
    """

    def __init__(
        self,
        *,
        input_data: Input,
        data_context: Optional[MonitorDatasetContext] = None,
        pre_processing_component: Optional[str] = None,
        data_window: Optional[BaselineDataRange] = None,
    ):
        self.input_data = input_data
        self.data_context = data_context
        self.pre_processing_component = pre_processing_component
        self.data_window = data_window

    def _to_rest_object(self, **kwargs: Any) -> RestMonitoringInputData:
        self._validate()
        default_data_window_size = kwargs.get("default_data_window_size")
        if self.data_window is None:
            self.data_window = BaselineDataRange(
                lookback_window_size=default_data_window_size, lookback_window_offset="P0D"
            )
        if self.data_window.lookback_window_size in ["default", None]:
            self.data_window.lookback_window_size = default_data_window_size
        uri = self.input_data.path
        job_type = self.input_data.type
        monitoring_input_data = TrailingInputData(
            data_context=self.data_context,
            target_columns=None,
            job_type=job_type,
            uri=uri,
            pre_processing_component_id=self.pre_processing_component,
            window_size=self.data_window.lookback_window_size,
            window_offset=self.data_window.lookback_window_offset
            if self.data_window.lookback_window_offset is not None
            else "P0D",
        )
        return monitoring_input_data._to_rest_object()

    @classmethod
    def _from_rest_object(cls, obj: RestMonitoringInputData) -> "ProductionData":
        data_window = BaselineDataRange(
            lookback_window_size=isodate.duration_isoformat(obj.window_size),
            lookback_window_offset=isodate.duration_isoformat(obj.window_offset),
        )
        return cls(
            input_data=Input(
                path=obj.uri,
                type=obj.job_input_type,
            ),
            data_context=obj.data_context,
            pre_processing_component=obj.preprocessing_component_id,
            data_window=data_window,
        )

    def _validate(self) -> None:
        if self.data_window:
            if self.data_window.window_start or self.data_window.window_end:
                msg = "ProductionData only accepts lookback_window_size and lookback_window_offset."
                err = ValidationException(
                    message=msg,
                    target=ErrorTarget.MODEL_MONITORING,
                    no_personal_data_message=msg,
                    error_category=ErrorCategory.USER_ERROR,
                    error_type=ValidationErrorType.MISSING_FIELD,
                )
                log_and_raise_error(err)


@experimental
class ReferenceData(RestTranslatableMixin):
    """Reference Data
    :param input_data: The data for which drift will be calculated
    :type Input: ~azure.ai.ml.entities._input_outputs
    :param data_context: The context of the input dataset. Possible values
        include: model_inputs, model_outputs, training, test, validation,
        ground_truth
    :type MonitorDatasetContext: ~azure.ai.ml.constants.MonitorDatasetContext
    :param pre_processing_component: ARM resource ID of the component resource used to
        preprocess the data.
    :type pre_processing_component: string
    :param target_column_name: The name of the target column in the dataset.
    :type target_column_name: string
    :param data_window: The number of days or a time frame that a singal monitor looks back over the target.
    :type data_window_size: BaselineDataRange
    """

    def __init__(
        self,
        *,
        input_data: Input,
        data_context: MonitorDatasetContext = None,
        pre_processing_component: Optional[str] = None,
        target_column_name: Optional[str] = None,
        data_window: Optional[BaselineDataRange] = None,
    ):
        self.input_data = input_data
        self.data_context = data_context
        self.pre_processing_component = pre_processing_component
        self.target_column_name = target_column_name
        self.data_window = data_window

    def _to_rest_object(self, **kwargs: Any) -> RestMonitoringInputData:
        default_data_window = kwargs.get("default_data_window")
        if self.data_window is not None:
            if self.data_window.lookback_window_size is not None:
                if self.data_window.lookback_window_offset == "default":
                    self.data_window.lookback_window_offset = default_data_window
                return TrailingInputData(
                    data_context=self.data_context,
                    target_columns={"target_column": self.target_column_name}
                    if self.target_column_name is not None
                    else None,
                    job_type=self.input_data.type,
                    uri=self.input_data.path,
                    pre_processing_component_id=self.pre_processing_component,
                    window_size=self.data_window.lookback_window_size,
                    window_offset=self.data_window.lookback_window_offset
                    if self.data_window.lookback_window_offset is not None
                    else "P0D",
                )._to_rest_object()
            if self.data_window.window_start is not None and self.data_window.window_end is not None:
                return StaticInputData(
                    data_context=self.data_context,
                    target_columns={"target_column": self.target_column_name}
                    if self.target_column_name is not None
                    else None,
                    job_type=self.input_data.type,
                    uri=self.input_data.path,
                    pre_processing_component_id=self.pre_processing_component,
                    window_start=self.data_window.window_start,
                    window_end=self.data_window.window_end,
                )._to_rest_object()

        return FixedInputData(
            data_context=self.data_context,
            target_columns={"target_column": self.target_column_name} if self.target_column_name is not None else None,
            job_type=self.input_data.type,
            uri=self.input_data.path,
        )._to_rest_object()

    @classmethod
    def _from_rest_object(cls, obj: RestMonitoringInputData) -> "ReferenceData":
        data_window = None
        if obj.input_data_type == "Static":
            data_window = BaselineDataRange(
                window_start=datetime.datetime.strftime(obj.window_start, "%Y-%m-%d"),
                window_end=datetime.datetime.strftime(obj.window_end, "%Y-%m-%d"),
            )
        if obj.input_data_type == "Trailing":
            data_window = BaselineDataRange(
                lookback_window_size=isodate.duration_isoformat(obj.window_size),
                lookback_window_offset=isodate.duration_isoformat(obj.window_offset),
            )

        return cls(
            input_data=Input(
                path=obj.uri,
                type=obj.job_input_type,
            ),
            data_context=obj.data_context,
            pre_processing_component=obj.preprocessing_component_id if obj.input_data_type != "Fixed" else None,
            data_window=data_window,
            target_column_name=obj.columns["target_column"] if obj.columns is not None else None,
        )


@experimental
class MonitoringSignal(RestTranslatableMixin):
    """
    Base class for monitoring signals.

    This class should not be instantiated directly. Instead, use one of its subclasses.

    :keyword baseline_dataset: The baseline dataset definition for monitor input.
    :paramtype baseline_dataset: ~azure.ai.ml.entities.MonitorInputData
    :keyword metric_thresholds: The metric thresholds for the signal.
    :paramtype metric_thresholds: Union[
        ~azure.ai.ml.entities.DataDriftMetricThreshold,
        ~azure.ai.ml.entities.DataQualityMetricThreshold,
        ~azure.ai.ml.entities.PredictionDriftMetricThreshold,
        ~azure.ai.ml.entities.FeatureAttributionDriftMetricThreshold,
        ~azure.ai.ml.entities.CustomMonitoringMetricThreshold,
        ~azure.ai.ml.entities.GenerationSafetyQualityMonitoringMetricThreshold,
        list[Union[
            ~azure.ai.ml.entities.DataDriftMetricThreshold,
            ~azure.ai.ml.entities.DataQualityMetricThreshold,
            ~azure.ai.ml.entities.PredictionDriftMetricThreshold,
            ~azure.ai.ml.entities.FeatureAttributionDriftMetricThreshold,
            ~azure.ai.ml.entities.CustomMonitoringMetricThreshold,
            ~azure.ai.ml.entities.GenerationSafetyQualityMonitoringMetricThreshold,
        ]]]
    :keyword alert_enabled: Whether or not to enable alerts for the signal. Defaults to True.
    :paramtype alert_enabled: bool
    """

    def __init__(
        self,
        *,
        production_data: Optional[ProductionData] = None,
        reference_data: Optional[ReferenceData] = None,
        metric_thresholds: Optional[Union[MetricThreshold, List[MetricThreshold]]],
        properties: Optional[Dict[str, str]] = None,
        alert_enabled: bool = True,
    ):
        self.production_data = production_data
        self.reference_data = reference_data
        self.metric_thresholds = metric_thresholds
        self.alert_enabled = alert_enabled
        self.properties = properties

    @classmethod
    def _from_rest_object(  # pylint: disable=too-many-return-statements
        cls, obj: RestMonitoringSignalBase
<<<<<<< HEAD
    ) -> Optional[
        Union[
            "DataDriftSignal",
            "DataQualitySignal",
            "PredictionDriftSignal",
            "ModelPerformanceSignal",
            "FeatureAttributionDriftSignal",
            "CustomMonitoringSignal",
            "GenerationSafetyQualitySignal",
        ]
    ]:
=======
    ) -> Optional["MonitoringSignal"]:
        res: Optional["MonitoringSignal"] = None
>>>>>>> 093531ee
        if obj.signal_type == MonitoringSignalType.DATA_DRIFT:
            res = DataDriftSignal._from_rest_object(obj)
        elif obj.signal_type == MonitoringSignalType.DATA_QUALITY:
            res = DataQualitySignal._from_rest_object(obj)
        elif obj.signal_type == MonitoringSignalType.PREDICTION_DRIFT:
            res = PredictionDriftSignal._from_rest_object(obj)
        elif obj.signal_type == "ModelPerformanceSignalBase":
            res = ModelPerformanceSignal._from_rest_object(obj)
        elif obj.signal_type == MonitoringSignalType.FEATURE_ATTRIBUTION_DRIFT:
            res = cast(MonitoringSignal, FeatureAttributionDriftSignal._from_rest_object(obj))
        elif obj.signal_type == MonitoringSignalType.CUSTOM:
            res = cast(MonitoringSignal, CustomMonitoringSignal._from_rest_object(obj))
        elif obj.signal_type == MonitoringSignalType.GENERATION_SAFETY_QUALITY:
            res = cast(MonitoringSignal, GenerationSafetyQualitySignal._from_rest_object(obj))

        return res


@experimental
class DataSignal(MonitoringSignal):
    """Base class for data signals.

    This class should not be instantiated directly. Instead, use one of its subclasses.

    :keyword baseline_dataset: The baseline dataset definition for monitor input.
    :paramtype baseline_dataset: ~azure.ai.ml.entities.MonitorInputData
    :keyword features: The features to include in the signal.
    :paramtype features: Union[list[str], ~azure.ai.ml.entities.MonitorFeatureFilter, Literal[ALL_FEATURES]]
    :keyword metric_thresholds: The metric thresholds for the signal.
    :paramtype metric_thresholds: list[Union[
        ~azure.ai.ml.entities.DataDriftMetricThreshold,
        ~azure.ai.ml.entities.DataQualityMetricThreshold,
        ~azure.ai.ml.entities.PredictionDriftMetricThreshold,
        ~azure.ai.ml.entities.FeatureAttributionDriftMetricThreshold,
        ~azure.ai.ml.entities.CustomMonitoringMetricThreshold,
        ~azure.ai.ml.entities.GenerationSafetyQualityMonitoringMetricThreshold,
    ]]
    :keyword alert_enabled: Whether or not to enable alerts for the signal. Defaults to True.
    :paramtype alert_enabled: bool
    """

    def __init__(
        self,
        *,
        production_data: Optional[ProductionData] = None,
        reference_data: Optional[ReferenceData] = None,
        features: Optional[Union[List[str], MonitorFeatureFilter, Literal["all_features"]]] = None,
        feature_type_override: Optional[Dict[str, Union[str, MonitorFeatureDataType]]] = None,
        metric_thresholds: Optional[Union[MetricThreshold, List[MetricThreshold]]],
        alert_enabled: bool = True,
        properties: Optional[Dict[str, str]] = None,
    ):
        super().__init__(
            production_data=production_data,
            reference_data=reference_data,
            metric_thresholds=metric_thresholds,
            alert_enabled=alert_enabled,
            properties=properties,
        )
        self.features = features
        self.feature_type_override = feature_type_override


@experimental
class DataDriftSignal(DataSignal):
    """Data drift signal.

    :ivar type: The type of the signal, set to "data_drift" for this class.
    :vartype type: str
    :param production_data: The data for which drift will be calculated
    :paramtype production_data: ~azure.ai.ml.entities.ProductionData
    :param reference_data: The data to calculate drift against
    :paramtype reference_data: ~azure.ai.ml.entities.ReferenceData
    :param metric_thresholds :Metrics to calculate and their
        associated thresholds
    :paramtype metric_thresholds: ~azure.ai.ml.entities.DataDriftMetricThreshold
    :param alert_enabled: The current notification mode for this signal
    :paramtype alert_enabled: bool
    :param data_segment: The data segment used for scoping on a subset of the data population.
    :paramtype data_segment: ~azure.ai.ml.entities.DataSegment
    :keyword features: The feature filter identifying which feature(s) to
        calculate drift over.
    :paramtype features: Union[list[str], ~azure.ai.ml.entities.MonitorFeatureFilter, Literal['all_features']]
    :param feature_type_override: Dictionary of features and what they should be overridden to.
    :paramtype feature_type_override: dict[str, str]
    :param properties: Dictionary of additional properties.
    :paramtype properties: dict[str, str]
    """

    def __init__(
        self,
        *,
        production_data: Optional[ProductionData] = None,
        reference_data: Optional[ReferenceData] = None,
        features: Optional[Union[List[str], MonitorFeatureFilter, Literal["all_features"]]] = None,
        feature_type_override: Optional[Dict[str, Union[str, MonitorFeatureDataType]]] = None,
        metric_thresholds: Optional[Union[DataDriftMetricThreshold, List[MetricThreshold]]] = None,
        alert_enabled: bool = True,
        data_segment: Optional[DataSegment] = None,
        properties: Optional[Dict[str, str]] = None,
    ):
        super().__init__(
            production_data=production_data,
            reference_data=reference_data,
            metric_thresholds=metric_thresholds,
            features=features,
            feature_type_override=feature_type_override,
            alert_enabled=alert_enabled,
            properties=properties,
        )
        self.type = MonitorSignalType.DATA_DRIFT
        self.data_segment = data_segment

    def _to_rest_object(self, **kwargs: Any) -> RestMonitoringDataDriftSignal:
        default_data_window_size = kwargs.get("default_data_window_size")
        if self.production_data is not None and self.production_data.data_window is None:
            self.production_data.data_window = BaselineDataRange(lookback_window_size=default_data_window_size)
        rest_features = _to_rest_features(self.features) if self.features else None
        return RestMonitoringDataDriftSignal(
            production_data=self.production_data._to_rest_object(default_data_window_size=default_data_window_size)
            if self.production_data is not None
            else None,
            reference_data=self.reference_data._to_rest_object(default_data_window=default_data_window_size)
            if self.reference_data is not None
            else None,
            features=rest_features,
            feature_data_type_override=self.feature_type_override,
            metric_thresholds=self.metric_thresholds._to_rest_object()
            if isinstance(self.metric_thresholds, MetricThreshold)
            else None,
            mode=MonitoringNotificationMode.ENABLED if self.alert_enabled else MonitoringNotificationMode.DISABLED,
            data_segment=self.data_segment._to_rest_object() if self.data_segment else None,
            properties=self.properties,
        )

    @classmethod
    def _from_rest_object(cls, obj: RestMonitoringDataDriftSignal) -> "DataDriftSignal":
        return cls(
            production_data=ProductionData._from_rest_object(obj.production_data),
            reference_data=ReferenceData._from_rest_object(obj.reference_data),
            features=_from_rest_features(obj.features),
            feature_type_override=obj.feature_data_type_override,
            metric_thresholds=DataDriftMetricThreshold._from_rest_object(obj.metric_thresholds),
            alert_enabled=False
            if not obj.mode or (obj.mode and obj.mode == MonitoringNotificationMode.DISABLED)
            else MonitoringNotificationMode.ENABLED,
            data_segment=DataSegment._from_rest_object(obj.data_segment) if obj.data_segment else None,
            properties=obj.properties,
        )

    @classmethod
    def _get_default_data_drift_signal(cls) -> "DataDriftSignal":
        return cls(
            features=ALL_FEATURES,
            metric_thresholds=DataDriftMetricThreshold._get_default_thresholds(),
        )


@experimental
class PredictionDriftSignal(MonitoringSignal):
    """Prediction drift signal.

    :ivar type: The type of the signal, set to "prediction_drift" for this class.
    :vartype type: str
    :param production_data: The data for which drift will be calculated
    :paramtype production_data: ~azure.ai.ml.entities.ProductionData
    :param reference_data: The data to calculate drift against
    :paramtype reference_data: ~azure.ai.ml.entities.ReferenceData
    :param metric_thresholds :Metrics to calculate and their
        associated thresholds
    :paramtype metric_thresholds: ~azure.ai.ml.entities.DataDriftMetricThreshold
    :param alert_enabled: The current notification mode for this signal
    :paramtype alert_enabled: bool
    :param properties: Dictionary of additional properties.
    :paramtype properties: dict[str, str]
    """

    def __init__(
        self,
        *,
        production_data: Optional[ProductionData] = None,
        reference_data: Optional[ReferenceData] = None,
        metric_thresholds: PredictionDriftMetricThreshold,
        alert_enabled: bool = True,
        properties: Optional[Dict[str, str]] = None,
    ):
        super().__init__(
            production_data=production_data,
            reference_data=reference_data,
            metric_thresholds=metric_thresholds,
            alert_enabled=alert_enabled,
            properties=properties,
        )
        self.type = MonitorSignalType.PREDICTION_DRIFT

    def _to_rest_object(self, **kwargs: Any) -> RestPredictionDriftMonitoringSignal:
        default_data_window_size = kwargs.get("default_data_window_size")
        if self.production_data is not None and self.production_data.data_window is None:
            self.production_data.data_window = BaselineDataRange(lookback_window_size=default_data_window_size)
        return RestPredictionDriftMonitoringSignal(
            production_data=self.production_data._to_rest_object(default_data_window_size=default_data_window_size)
            if self.production_data is not None
            else None,
            reference_data=self.reference_data._to_rest_object(default_data_window=default_data_window_size)
            if self.reference_data is not None
            else None,
            metric_thresholds=self.metric_thresholds._to_rest_object()
            if isinstance(self.metric_thresholds, MetricThreshold)
            else None,
            properties=self.properties,
            mode=MonitoringNotificationMode.ENABLED if self.alert_enabled else MonitoringNotificationMode.DISABLED,
            model_type="classification",
        )

    @classmethod
    def _from_rest_object(cls, obj: RestPredictionDriftMonitoringSignal) -> "PredictionDriftSignal":
        return cls(
            production_data=ProductionData._from_rest_object(obj.production_data),
            reference_data=ReferenceData._from_rest_object(obj.reference_data),
            metric_thresholds=PredictionDriftMetricThreshold._from_rest_object(obj.metric_thresholds),
            alert_enabled=False
            if not obj.mode or (obj.mode and obj.mode == MonitoringNotificationMode.DISABLED)
            else MonitoringNotificationMode.ENABLED,
            properties=obj.properties,
        )

    @classmethod
    def _get_default_prediction_drift_signal(cls) -> "PredictionDriftSignal":
        return cls(
            metric_thresholds=PredictionDriftMetricThreshold._get_default_thresholds(),
        )


@experimental
class DataQualitySignal(DataSignal):
    """Data quality signal

    :ivar type: The type of the signal. Set to "data_quality" for this class.
    :vartype type: str
    :param production_data: The data for which drift will be calculated
    :paramtype production_data: ~azure.ai.ml.entities.ProductionData
    :param reference_data: The data to calculate drift against
    :paramtype reference_data: ~azure.ai.ml.entities.ReferenceData
    :param metric_thresholds :Metrics to calculate and their
        associated thresholds
    :paramtype metric_thresholds: ~azure.ai.ml.entities.DataDriftMetricThreshold
    :param alert_enabled: The current notification mode for this signal
    :paramtype alert_enabled: bool
    :keyword features: The feature filter identifying which feature(s) to
        calculate drift over.
    :paramtype features: Union[list[str], ~azure.ai.ml.entities.MonitorFeatureFilter, Literal['all_features']]
    :param feature_type_override: Dictionary of features and what they should be overridden to.
    :paramtype feature_type_override: dict[str, str]
    :param properties: Dictionary of additional properties.
    :paramtype properties: dict[str, str]
    """

    def __init__(
        self,
        *,
        production_data: Optional[ProductionData] = None,
        reference_data: Optional[ReferenceData] = None,
        features: Optional[Union[List[str], MonitorFeatureFilter, Literal["all_features"]]] = None,
        feature_type_override: Optional[Dict[str, Union[str, MonitorFeatureDataType]]] = None,
        metric_thresholds: Optional[Union[MetricThreshold, List[MetricThreshold]]] = None,
        alert_enabled: bool = True,
        properties: Optional[Dict[str, str]] = None,
    ):
        super().__init__(
            production_data=production_data,
            reference_data=reference_data,
            metric_thresholds=metric_thresholds,
            features=features,
            feature_type_override=feature_type_override,
            alert_enabled=alert_enabled,
            properties=properties,
        )
        self.type = MonitorSignalType.DATA_QUALITY

    def _to_rest_object(self, **kwargs: Any) -> RestMonitoringDataQualitySignal:
        default_data_window_size = kwargs.get("default_data_window_size")
        if self.production_data is not None and self.production_data.data_window is None:
            self.production_data.data_window = BaselineDataRange(
                lookback_window_size=default_data_window_size,
            )
        rest_features = _to_rest_features(self.features) if self.features else None
        rest_metrics = (
<<<<<<< HEAD
            # Bug Item number: 2883365
            _to_rest_data_quality_metrics(
                self.metric_thresholds.numerical, self.metric_thresholds.categorical
            )  # type: ignore
=======
            _to_rest_data_quality_metrics(self.metric_thresholds.numerical, self.metric_thresholds.categorical)
>>>>>>> 093531ee
            if isinstance(self.metric_thresholds, MetricThreshold)
            else None
        )
        return RestMonitoringDataQualitySignal(
            production_data=self.production_data._to_rest_object(default_data_window_size=default_data_window_size)
            if self.production_data is not None
            else None,
            reference_data=self.reference_data._to_rest_object(default_data_window=default_data_window_size)
            if self.reference_data is not None
            else None,
            features=rest_features,
            feature_data_type_override=self.feature_type_override,
            metric_thresholds=rest_metrics,
            mode=MonitoringNotificationMode.ENABLED if self.alert_enabled else MonitoringNotificationMode.DISABLED,
            properties=self.properties,
        )

    @classmethod
    def _from_rest_object(cls, obj: RestMonitoringDataQualitySignal) -> "DataQualitySignal":
        return cls(
            production_data=ProductionData._from_rest_object(obj.production_data),
            reference_data=ReferenceData._from_rest_object(obj.reference_data),
            features=_from_rest_features(obj.features),
            feature_type_override=obj.feature_data_type_override,
            metric_thresholds=DataQualityMetricThreshold._from_rest_object(obj.metric_thresholds),
            alert_enabled=False
            if not obj.mode or (obj.mode and obj.mode == MonitoringNotificationMode.DISABLED)
            else MonitoringNotificationMode.ENABLED,
            properties=obj.properties,
        )

    @classmethod
    def _get_default_data_quality_signal(
        cls,
    ) -> "DataQualitySignal":
        return cls(
            features=ALL_FEATURES,
            metric_thresholds=DataQualityMetricThreshold._get_default_thresholds(),
        )


@experimental
class ModelSignal(MonitoringSignal):
    """Base class for model signals.

    This class should not be instantiated directly. Instead, use one of its subclasses.

    :keyword baseline_dataset: The data to calculate quality against.
    :paramtype baseline_dataset: ~azure.ai.ml.entities.MonitorInputData
    :keyword metric_thresholds: A list of metrics to calculate and their
        associated thresholds.
    :paramtype metric_thresholds: list[~azure.ai.ml.entities.MetricThreshold]
    :keyword model_type: The type of model to monitor.
    :paramtype model_type: ~azure.ai.ml.constants.MonitorModelType
    :keyword alert_enabled: Whether or not to enable alerts for the signal. Defaults to True.
    :paramtype alert_enabled: bool
    """

    def __init__(
        self,
        *,
        production_data: ProductionData,
        reference_data: ReferenceData,
        metric_thresholds: Union[ModelPerformanceMetricThreshold, List[MetricThreshold]],
        model_type: MonitorModelType,
        alert_enabled: bool = True,
    ) -> None:
        super().__init__(
            production_data=production_data,
            reference_data=reference_data,
            metric_thresholds=metric_thresholds,
            alert_enabled=alert_enabled,
        )
        self.model_type = model_type


@experimental
class FADProductionData(RestTranslatableMixin):
    """Feature Attribution Production Data

    :keyword input_data: Input data used by the monitor.
    :paramtype input_data: ~azure.ai.ml.Input
    :keyword data_context: The context of the input dataset. Accepted values are "model_inputs",
        "model_outputs", "training", "test", "validation", and "ground_truth".
    :paramtype data_context: ~azure.ai.ml.constants._monitoring
    :keyword data_column_names: The names of the columns in the input data.
    :paramtype data_column_names: Dict[str, str]
    :keyword pre_processing_component : The ARM (Azure Resource Manager) resource ID of the component resource used to
        preprocess the data.
    :paramtype pre_processing_component: string
    :param data_window: The number of days or a time frame that a singal monitor looks back over the target.
    :type data_window: BaselineDataRange
    """

    def __init__(
        self,
        *,
        input_data: Input,
        data_context: Optional[MonitorDatasetContext] = None,
        data_column_names: Optional[Dict] = None,
        pre_processing_component: Optional[str] = None,
        data_window: Optional[BaselineDataRange] = None,
    ):
        self.input_data = input_data
        self.data_context = data_context
        self.data_column_names = data_column_names
        self.pre_processing_component = pre_processing_component
        self.data_window = data_window

    def _to_rest_object(self, **kwargs: Any) -> RestMonitoringInputData:
        default_data_window_size = kwargs.get("default")
        if self.data_window is None:
            self.data_window = BaselineDataRange(
                lookback_window_size=default_data_window_size, lookback_window_offset="P0D"
            )
        if self.data_window.lookback_window_size == "default":
            self.data_window.lookback_window_size = default_data_window_size
        uri = self.input_data.path
        job_type = self.input_data.type
        monitoring_input_data = TrailingInputData(
            data_context=self.data_context,
            target_columns=self.data_column_names,
            job_type=job_type,
            uri=uri,
            pre_processing_component_id=self.pre_processing_component,
            window_size=self.data_window.lookback_window_size,
            window_offset=self.data_window.lookback_window_offset
            if self.data_window.lookback_window_offset is not None
            else "P0D",
        )
        return monitoring_input_data._to_rest_object()

    @classmethod
    def _from_rest_object(cls, obj: RestMonitoringInputData) -> "FADProductionData":
        data_window = BaselineDataRange(
            lookback_window_size=isodate.duration_isoformat(obj.window_size),
            lookback_window_offset=isodate.duration_isoformat(obj.window_offset),
        )
        return cls(
            input_data=Input(
                path=obj.uri,
                type=obj.job_input_type,
            ),
            data_context=obj.data_context,
            data_column_names=obj.columns,
            pre_processing_component=obj.preprocessing_component_id,
            data_window=data_window,
        )


@experimental
class FeatureAttributionDriftSignal(RestTranslatableMixin):
    """Feature attribution drift signal

    :ivar type: The type of the signal. Set to "feature_attribution_drift" for this class.
    :vartype type: str
    :keyword production_data: The data for which drift will be calculated.
    :paratype production_data: ~azure.ai.ml.entities.FADProductionData
    :keyword reference_data: The data to calculate drift against.
    :paramtype reference_data: ~azure.ai.ml.entities.ReferenceData
    :keyword metric_thresholds: Metrics to calculate and their
        associated thresholds.
    :paramtype metric_thresholds: ~azure.ai.ml.entities.FeatureAttributionDriftMetricThreshold
    :keyword alert_enabled: Whether or not to enable alerts for the signal. Defaults to True.
    :paramtype alert_enabled: bool
    """

    def __init__(
        self,
        *,
        production_data: Optional[List[FADProductionData]] = None,
        reference_data: ReferenceData,
        metric_thresholds: FeatureAttributionDriftMetricThreshold,
        alert_enabled: bool = True,
        properties: Optional[Dict[str, str]] = None,
    ):
        self.production_data = production_data
        self.reference_data = reference_data
        self.metric_thresholds = metric_thresholds
        self.alert_enabled = alert_enabled
        self.properties = properties
        self.type = MonitorSignalType.FEATURE_ATTRIBUTION_DRIFT

    def _to_rest_object(
        self, **kwargs: Any  # pylint: disable=unused-argument
    ) -> RestFeatureAttributionDriftMonitoringSignal:
        default_window_size = kwargs.get("default_data_window_size")
        return RestFeatureAttributionDriftMonitoringSignal(
            production_data=[data._to_rest_object(default=default_window_size) for data in self.production_data]
            if self.production_data is not None
            else None,
            reference_data=self.reference_data._to_rest_object(),
            metric_threshold=self.metric_thresholds._to_rest_object(),
            mode=MonitoringNotificationMode.ENABLED if self.alert_enabled else MonitoringNotificationMode.DISABLED,
            properties=self.properties,
        )

    @classmethod
    def _from_rest_object(cls, obj: RestFeatureAttributionDriftMonitoringSignal) -> "FeatureAttributionDriftSignal":
        return cls(
            production_data=[FADProductionData._from_rest_object(data) for data in obj.production_data],
            reference_data=ReferenceData._from_rest_object(obj.reference_data),
            metric_thresholds=FeatureAttributionDriftMetricThreshold._from_rest_object(obj.metric_threshold),
            alert_enabled=False
            if not obj.mode or (obj.mode and obj.mode == MonitoringNotificationMode.DISABLED)
            else MonitoringNotificationMode.ENABLED,
            properties=obj.properties,
        )


@experimental
class ModelPerformanceSignal(ModelSignal):
    """Model performance signal.

    :keyword baseline_dataset: The data to calculate performance against.
    :paramtype baseline_dataset: ~azure.ai.ml.entities.MonitorInputData
    :keyword metric_thresholds: A list of metrics to calculate and their
        associated thresholds.
    :paramtype metric_thresholds: ~azure.ai.ml.entities.ModelPerformanceMetricThreshold
    :keyword model_type: The model type.
    :paramtype model_type: ~azure.ai.ml.constants.MonitorModelType
    :keyword data_segment: The data segment to calculate performance against.
    :paramtype data_segment: ~azure.ai.ml.entities.DataSegment
    :keyword alert_enabled: Whether or not to enable alerts for the signal. Defaults to True.
    :paramtype alert_enabled: bool
    """

    def __init__(
        self,
        *,
        production_data: ProductionData,
        reference_data: ReferenceData,
        metric_thresholds: ModelPerformanceMetricThreshold,
        model_type: MonitorModelType,
        data_segment: Optional[DataSegment] = None,
        alert_enabled: bool = True,
    ) -> None:
        super().__init__(
            production_data=production_data,
            reference_data=reference_data,
            metric_thresholds=metric_thresholds,
            model_type=model_type,
            alert_enabled=alert_enabled,
        )
        self.type = MonitorSignalType.MODEL_PERFORMANCE
        self.data_segment = data_segment

    def _to_rest_object(self, **kwargs: Any) -> RestModelPerformanceSignal:
        default_data_window_size = kwargs.get("default_data_window_size")
        if self.production_data is not None and self.production_data.data_window is None:
            self.production_data.data_window = BaselineDataRange(
                lookback_window_size=default_data_window_size,
            )
        return RestModelPerformanceSignal(
            production_data=self.production_data._to_rest_object() if self.production_data is not None else None,
            reference_data=self.reference_data._to_rest_object() if self.reference_data is not None else None,
            metric_threshold=self.metric_thresholds._to_rest_object()
            if isinstance(self.metric_thresholds, MetricThreshold)
            else None,
            data_segment=self.data_segment._to_rest_object() if self.data_segment else None,
            mode=MonitoringNotificationMode.ENABLED if self.alert_enabled else MonitoringNotificationMode.DISABLED,
        )

    @classmethod
    def _from_rest_object(cls, obj: RestModelPerformanceSignal) -> "ModelPerformanceSignal":
        return cls(
            production_data=ProductionData._from_rest_object(obj.production_data),
            reference_data=ReferenceData._from_rest_object(obj.reference_data),
            metric_thresholds=ModelPerformanceMetricThreshold._from_rest_object(obj.metric_threshold),
            model_type=obj.metric_threshold.model_type.lower(),
            data_segment=DataSegment._from_rest_object(obj.data_segment) if obj.data_segment else None,
            alert_enabled=False
            if not obj.mode or (obj.mode and obj.mode == MonitoringNotificationMode.DISABLED)
            else MonitoringNotificationMode.ENABLED,
        )


@experimental
class WorkspaceConnection(RestTranslatableMixin):
    """Monitoring Workspace Connection

    :param environment_variables: A dictionary of environment variables to set for the workspace.
    :paramtype environment_variables: Optional[dict[str, str]]
    :param secret_config: A dictionary of secrets to set for the workspace.
    :paramtype secret_config: Optional[dict[str, str]]
    """

    def __init__(
        self,
        *,
        environment_variables: Optional[Dict[str, str]] = None,
        secret_config: Optional[Dict[str, str]] = None,
    ):
        self.environment_variables = environment_variables
        self.secret_config = secret_config

    def _to_rest_object(self) -> RestMonitoringWorkspaceConnection:
        return RestMonitoringWorkspaceConnection(
            environment_variables=self.environment_variables,
            secrets=self.secret_config,
        )

    @classmethod
    def _from_rest_object(cls, obj: RestMonitoringWorkspaceConnection) -> "WorkspaceConnection":
        return cls(
            environment_variables=obj.environment_variables,
            secret_config=obj.secrets,
        )


@experimental
class CustomMonitoringSignal(RestTranslatableMixin):
    """Custom monitoring signal.

    :ivar type: The type of the signal. Set to "custom" for this class.
    :vartype type: str
    :keyword input_data: A dictionary of input datasets for monitoring.
        Each key is the component input port name, and its value is the data asset.
    :paramtype input_data: Optional[dict[str, ~azure.ai.ml.entities.ReferenceData]]
    :keyword metric_thresholds: A list of metrics to calculate and their
        associated thresholds.
    :paramtype metric_thresholds: list[~azure.ai.ml.entities.CustomMonitoringMetricThreshold]
    :keyword inputs:
    :paramtype inputs: Optional[dict[str, ~azure.ai.ml.entities.Input]]
    :keyword component_id: The ARM (Azure Resource Manager) ID of the component resource used to
        calculate the custom metrics.
    :paramtype component_id: str
    :keyword workspace_connection: Specify workspace connection with environment variables and secret configs.
    :paramtype workspace_connection: Optional[~azure.ai.ml.entities.WorkspaceConnection]
    :keyword alert_enabled: Whether or not to enable alerts for the signal. Defaults to True.
    :paramtype alert_enabled: bool
    :keyword properties: A dictionary of custom properties for the signal.
    :paramtype properties: Optional[dict[str, str]]
    """

    def __init__(
        self,
        *,
        inputs: Optional[Dict[str, Input]] = None,
        metric_thresholds: List[CustomMonitoringMetricThreshold],
        component_id: str,
        workspace_connection: Optional[WorkspaceConnection] = None,
        input_data: Optional[Dict[str, ReferenceData]] = None,
        alert_enabled: bool = True,
        properties: Optional[Dict[str, str]] = None,
    ):
        self.type = MonitorSignalType.CUSTOM
        self.inputs = inputs
        self.metric_thresholds = metric_thresholds
        self.component_id = component_id
        self.alert_enabled = alert_enabled
        self.input_data = input_data
        self.properties = properties
        self.workspace_connection = workspace_connection

    def _to_rest_object(self, **kwargs: Any) -> RestCustomMonitoringSignal:  # pylint:disable=unused-argument
        if self.workspace_connection is None:
            self.workspace_connection = WorkspaceConnection()
        return RestCustomMonitoringSignal(
            component_id=self.component_id,
            metric_thresholds=[threshold._to_rest_object() for threshold in self.metric_thresholds],
            inputs=to_rest_dataset_literal_inputs(self.inputs, job_type=None) if self.inputs else None,
            input_assets={
                asset_name: asset_value._to_rest_object() for asset_name, asset_value in self.input_data.items()
            }
            if self.input_data
            else None,
            workspace_connection=self.workspace_connection._to_rest_object(),
            mode=MonitoringNotificationMode.ENABLED if self.alert_enabled else MonitoringNotificationMode.DISABLED,
            properties=self.properties,
        )

    @classmethod
    def _from_rest_object(cls, obj: RestCustomMonitoringSignal) -> "CustomMonitoringSignal":
        return cls(
            inputs=from_rest_inputs_to_dataset_literal(obj.inputs) if obj.inputs else None,
            input_data={key: ReferenceData._from_rest_object(data) for key, data in obj.input_assets.items()},
            metric_thresholds=[
                CustomMonitoringMetricThreshold._from_rest_object(metric) for metric in obj.metric_thresholds
            ],
            component_id=obj.component_id,
            alert_enabled=False
            if not obj.mode or (obj.mode and obj.mode == MonitoringNotificationMode.DISABLED)
            else MonitoringNotificationMode.ENABLED,
            properties=obj.properties,
            workspace_connection=WorkspaceConnection._from_rest_object(obj.workspace_connection),
        )


@experimental
class LlmData(RestTranslatableMixin):
    """LLM Request Response Data

    :param input_data: Input data used by the monitor.
    :paramtype input_data: ~azure.ai.ml.entities.Input
    :param data_column_names: The names of columns in the input data.
    :paramtype data_column_names: Dict[str, str]
    :param data_window: The number of days or a time frame that a singal monitor looks back over the target.
    :type data_window_size: BaselineDataRange
    """

    def __init__(
        self,
        *,
        input_data: Input,
        data_column_names: Optional[Dict[str, str]] = None,
        data_window: Optional[BaselineDataRange] = None,
    ):
        self.input_data = input_data
        self.data_column_names = data_column_names
        self.data_window = data_window

    def _to_rest_object(self, **kwargs: Any) -> RestMonitoringInputData:
        if self.data_window is None:
            self.data_window = BaselineDataRange(
                lookback_window_size=kwargs.get("default"),
            )
        return TrailingInputData(
            target_columns=self.data_column_names,
            job_type=self.input_data.type,
            uri=self.input_data.path,
            window_size=self.data_window.lookback_window_size,
            window_offset=self.data_window.lookback_window_offset
            if self.data_window.lookback_window_offset is not None
            else "P0D",
        )._to_rest_object()

    @classmethod
    def _from_rest_object(cls, obj: RestMonitoringInputData) -> "LlmData":
        data_window = BaselineDataRange(
            lookback_window_size=isodate.duration_isoformat(obj.window_size),
            lookback_window_offset=isodate.duration_isoformat(obj.window_offset),
        )
        return cls(
            input_data=Input(
                path=obj.uri,
                type=obj.job_input_type,
            ),
            data_column_names=obj.columns,
            data_window=data_window,
        )


@experimental
class GenerationSafetyQualitySignal(RestTranslatableMixin):
    """Generation Safety Quality monitoring signal.

    :ivar type: The type of the signal. Set to "generationsafetyquality" for this class.
    :vartype type: str
    :keyword production_data: A list of input datasets for monitoring.
    :paramtype input_datasets: Optional[dict[str, ~azure.ai.ml.entities.LlmData]]
    :keyword metric_thresholds: Metrics to calculate and their associated thresholds.
    :paramtype metric_thresholds: ~azure.ai.ml.entities.GenerationSafetyQualityMonitoringMetricThreshold
    :keyword alert_enabled: Whether or not to enable alerts for the signal. Defaults to True.
    :paramtype alert_enabled: bool
    :keyword workspace_connection_id: Gets or sets the workspace connection ID used to connect to the
        content generation endpoint.
    :paramtype workspace_connection_id: str
    :keyword properties: The properties of the signal
    :paramtype properties: Dict[str, str]
    :keyword sampling_rate: The sample rate of the target data, should be greater
        than 0 and at most 1.
    :paramtype sampling_rate: float
    """

    def __init__(
        self,
        *,
        production_data: Optional[List[LlmData]] = None,
        workspace_connection_id: Optional[str] = None,
        metric_thresholds: GenerationSafetyQualityMonitoringMetricThreshold,
        alert_enabled: bool = True,
        properties: Optional[Dict[str, str]] = None,
        sampling_rate: Optional[float] = None,
    ):
        self.type = MonitorSignalType.GENERATION_SAFETY_QUALITY
        self.production_data = production_data
        self.workspace_connection_id = workspace_connection_id
        self.metric_thresholds = metric_thresholds
        self.alert_enabled = alert_enabled
        self.properties = properties
        self.sampling_rate = sampling_rate

    def _to_rest_object(self, **kwargs: Any) -> RestGenerationSafetyQualityMonitoringSignal:
        data_window_size = kwargs.get("default_data_window_size")
        return RestGenerationSafetyQualityMonitoringSignal(
            production_data=[data._to_rest_object(default=data_window_size) for data in self.production_data]
            if self.production_data is not None
            else None,
            workspace_connection_id=self.workspace_connection_id,
            metric_thresholds=self.metric_thresholds._to_rest_object(),
            mode=MonitoringNotificationMode.ENABLED if self.alert_enabled else MonitoringNotificationMode.DISABLED,
            properties=self.properties,
            sampling_rate=self.sampling_rate,
        )

    @classmethod
    def _from_rest_object(cls, obj: RestGenerationSafetyQualityMonitoringSignal) -> "GenerationSafetyQualitySignal":
        return cls(
            production_data=[LlmData._from_rest_object(data) for data in obj.production_data],
            workspace_connection_id=obj.workspace_connection_id,
            metric_thresholds=GenerationSafetyQualityMonitoringMetricThreshold._from_rest_object(obj.metric_thresholds),
            alert_enabled=False
            if not obj.mode or (obj.mode and obj.mode == MonitoringNotificationMode.DISABLED)
            else MonitoringNotificationMode.ENABLED,
            properties=obj.properties,
            sampling_rate=obj.sampling_rate,
        )


def _from_rest_features(
    obj: RestMonitoringFeatureFilterBase,
) -> Optional[Union[List[str], MonitorFeatureFilter, Literal["all_features"]]]:
    if isinstance(obj, RestTopNFeaturesByAttribution):
        return MonitorFeatureFilter(top_n_feature_importance=obj.top)
    if isinstance(obj, RestFeatureSubset):
        _restFeatureSubset: List[str] = obj.features
        return _restFeatureSubset
    if isinstance(obj, RestAllFeatures):
        _restAllFeatures: Literal["all_features"] = ALL_FEATURES
        return _restAllFeatures

    return None


def _to_rest_features(
    features: Union[List[str], MonitorFeatureFilter, Literal["all_features"]]
) -> RestMonitoringFeatureFilterBase:
    rest_features = None
    if isinstance(features, list):
        rest_features = RestFeatureSubset(features=features)
    elif isinstance(features, MonitorFeatureFilter):
        rest_features = features._to_rest_object()
    elif isinstance(features, str) and features == ALL_FEATURES:
        rest_features = RestAllFeatures()
    return rest_features


def _to_rest_num_cat_metrics(numerical_metrics: Any, categorical_metrics: Any) -> List:
    metrics = []
    if numerical_metrics is not None:
        metrics.append(numerical_metrics._to_rest_object())

    if categorical_metrics is not None:
        metrics.append(categorical_metrics._to_rest_object())

    return metrics


def _to_rest_data_quality_metrics(numerical_metrics: Any, categorical_metrics: Any) -> List:
    metric_thresholds: List = []
    if numerical_metrics is not None:
        metric_thresholds = metric_thresholds + numerical_metrics._to_rest_object()

    if categorical_metrics is not None:
        metric_thresholds = metric_thresholds + categorical_metrics._to_rest_object()

    return metric_thresholds<|MERGE_RESOLUTION|>--- conflicted
+++ resolved
@@ -5,11 +5,7 @@
 # pylint: disable=protected-access, too-many-lines
 
 import datetime
-<<<<<<< HEAD
-from typing import Any, Dict, List, Optional, Union
-=======
 from typing import Any, Dict, List, Optional, Union, cast
->>>>>>> 093531ee
 
 import isodate
 from typing_extensions import Literal
@@ -384,7 +380,6 @@
     @classmethod
     def _from_rest_object(  # pylint: disable=too-many-return-statements
         cls, obj: RestMonitoringSignalBase
-<<<<<<< HEAD
     ) -> Optional[
         Union[
             "DataDriftSignal",
@@ -396,10 +391,6 @@
             "GenerationSafetyQualitySignal",
         ]
     ]:
-=======
-    ) -> Optional["MonitoringSignal"]:
-        res: Optional["MonitoringSignal"] = None
->>>>>>> 093531ee
         if obj.signal_type == MonitoringSignalType.DATA_DRIFT:
             res = DataDriftSignal._from_rest_object(obj)
         elif obj.signal_type == MonitoringSignalType.DATA_QUALITY:
@@ -687,14 +678,10 @@
             )
         rest_features = _to_rest_features(self.features) if self.features else None
         rest_metrics = (
-<<<<<<< HEAD
             # Bug Item number: 2883365
             _to_rest_data_quality_metrics(
                 self.metric_thresholds.numerical, self.metric_thresholds.categorical
             )  # type: ignore
-=======
-            _to_rest_data_quality_metrics(self.metric_thresholds.numerical, self.metric_thresholds.categorical)
->>>>>>> 093531ee
             if isinstance(self.metric_thresholds, MetricThreshold)
             else None
         )
