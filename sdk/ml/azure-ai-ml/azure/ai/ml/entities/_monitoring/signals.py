--- conflicted
+++ resolved
@@ -302,8 +302,7 @@
             target_dataset=target_dataset,
             baseline_dataset=baseline_dataset,
         )
-<<<<<<< HEAD
-        self.type = "custom_monitoring_signal"
+        self.type = MonitorSignalType.CUSTOM
         self.component_id = component_id
 
     def _to_rest_object(self) -> RestCustomMonitoringSignal:
@@ -311,8 +310,4 @@
 
     @classmethod
     def _from_rest_object(cls, obj: RestCustomMonitoringSignal) -> "CustomMonitoringSignal":
-        return cls(component_id=obj.component_id)
-=======
-        self.type = MonitorSignalType.CUSTOM
-        self.component_id = component_id
->>>>>>> 7b5eb954
+        return cls(component_id=obj.component_id)