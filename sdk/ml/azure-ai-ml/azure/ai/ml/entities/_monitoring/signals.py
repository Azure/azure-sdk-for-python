# ---------------------------------------------------------
# Copyright (c) Microsoft Corporation. All rights reserved.
# ---------------------------------------------------------

# pylint: disable=protected-access, too-many-lines

import datetime
from typing import Any, Dict, List, Optional, Union, cast

import isodate
from typing_extensions import Literal

from azure.ai.ml._restclient.v2023_06_01_preview.models import AllFeatures as RestAllFeatures
from azure.ai.ml._restclient.v2023_06_01_preview.models import CustomMonitoringSignal as RestCustomMonitoringSignal
from azure.ai.ml._restclient.v2023_06_01_preview.models import (
    DataDriftMonitoringSignal as RestMonitoringDataDriftSignal,
)
from azure.ai.ml._restclient.v2023_06_01_preview.models import (
    DataQualityMonitoringSignal as RestMonitoringDataQualitySignal,
)
from azure.ai.ml._restclient.v2023_06_01_preview.models import (
    FeatureAttributionDriftMonitoringSignal as RestFeatureAttributionDriftMonitoringSignal,
)
from azure.ai.ml._restclient.v2023_06_01_preview.models import FeatureSubset as RestFeatureSubset
from azure.ai.ml._restclient.v2023_06_01_preview.models import (
    GenerationSafetyQualityMonitoringSignal as RestGenerationSafetyQualityMonitoringSignal,
)
from azure.ai.ml._restclient.v2023_06_01_preview.models import ModelPerformanceSignal as RestModelPerformanceSignal
from azure.ai.ml._restclient.v2023_06_01_preview.models import MonitoringDataSegment as RestMonitoringDataSegment
from azure.ai.ml._restclient.v2023_06_01_preview.models import (
    MonitoringFeatureFilterBase as RestMonitoringFeatureFilterBase,
)
from azure.ai.ml._restclient.v2023_06_01_preview.models import MonitoringInputDataBase as RestMonitoringInputData
from azure.ai.ml._restclient.v2023_06_01_preview.models import MonitoringNotificationMode
from azure.ai.ml._restclient.v2023_06_01_preview.models import MonitoringSignalBase as RestMonitoringSignalBase
from azure.ai.ml._restclient.v2023_06_01_preview.models import MonitoringSignalType
from azure.ai.ml._restclient.v2023_06_01_preview.models import (
    MonitoringWorkspaceConnection as RestMonitoringWorkspaceConnection,
)
from azure.ai.ml._restclient.v2023_06_01_preview.models import (
    PredictionDriftMonitoringSignal as RestPredictionDriftMonitoringSignal,
)
from azure.ai.ml._restclient.v2023_06_01_preview.models import (
    TopNFeaturesByAttribution as RestTopNFeaturesByAttribution,
)
from azure.ai.ml._utils._experimental import experimental
from azure.ai.ml.constants._monitoring import (
    ALL_FEATURES,
    MonitorDatasetContext,
    MonitorFeatureDataType,
    MonitorModelType,
    MonitorSignalType,
)
from azure.ai.ml.entities._inputs_outputs import Input
from azure.ai.ml.entities._job._input_output_helpers import (
    from_rest_inputs_to_dataset_literal,
    to_rest_dataset_literal_inputs,
)
from azure.ai.ml.entities._mixins import RestTranslatableMixin
from azure.ai.ml.entities._monitoring.input_data import FixedInputData, StaticInputData, TrailingInputData
from azure.ai.ml.entities._monitoring.thresholds import (
    CustomMonitoringMetricThreshold,
    DataDriftMetricThreshold,
    DataQualityMetricThreshold,
    FeatureAttributionDriftMetricThreshold,
    GenerationSafetyQualityMonitoringMetricThreshold,
    MetricThreshold,
    ModelPerformanceMetricThreshold,
    PredictionDriftMetricThreshold,
)
from azure.ai.ml.exceptions import ErrorCategory, ErrorTarget, ValidationErrorType, ValidationException
from azure.ai.ml._exception_helper import log_and_raise_error


@experimental
class DataSegment(RestTranslatableMixin):
    """Data segment for monitoring.

    :keyword feature_name: The feature to segment the data on.
    :paramtype feature_name: str
    :keyword feature_values: A list of values for the given segmented feature to filter.
    :paramtype feature_values: list[str]
    """

    def __init__(
        self,
        *,
        feature_name: Optional[str] = None,
        feature_values: Optional[List[str]] = None,
    ) -> None:
        self.feature_name = feature_name
        self.feature_values = feature_values

    def _to_rest_object(self) -> RestMonitoringDataSegment:
        return RestMonitoringDataSegment(feature=self.feature_name, values=self.feature_values)

    @classmethod
    def _from_rest_object(cls, obj: RestMonitoringDataSegment) -> "DataSegment":
        return cls(
            feature_name=obj.feature,
            feature_values=obj.values,
        )


@experimental
class MonitorFeatureFilter(RestTranslatableMixin):
    """Monitor feature filter

    :keyword top_n_feature_importance: The number of top features to include. Defaults to 10.
    :paramtype top_n_feature_importance: int
    """

    def __init__(
        self,
        *,
        top_n_feature_importance: int = 10,
    ) -> None:
        self.top_n_feature_importance = top_n_feature_importance

    def _to_rest_object(self) -> RestTopNFeaturesByAttribution:
        return RestTopNFeaturesByAttribution(
            top=self.top_n_feature_importance,
        )

    @classmethod
    def _from_rest_object(cls, obj: RestTopNFeaturesByAttribution) -> "MonitorFeatureFilter":
        return cls(top_n_feature_importance=obj.top)


@experimental
class BaselineDataRange:
    """Baseline data range for monitoring.

    This class is used when initializing a data_window for a ReferenceData object.
    For trailing input, set lookback_window_size and lookback_window_offset to a desired value.
    For static input, set window_start and window_end to a desired value.

    """

    def __init__(
        self,
        *,
<<<<<<< HEAD
        window_start: Optional[str] = None,
        window_end: Optional[str] = None,
        trailing_window_size: Optional[str] = None,
        trailing_window_offset: Optional[str] = None,
=======
        window_start: str = None,
        window_end: str = None,
        lookback_window_size: str = None,
        lookback_window_offset: str = None,
>>>>>>> 727f5109
    ):
        self.window_start = window_start
        self.window_end = window_end
        self.lookback_window_size = lookback_window_size
        self.lookback_window_offset = lookback_window_offset


@experimental
class ProductionData(RestTranslatableMixin):
    """Production Data

    :param input_data: The data for which drift will be calculated
    :type Input: ~azure.ai.ml.entities._input_outputs
    :param data_context: The context of the input dataset. Possible values
        include: model_inputs, model_outputs, training, test, validation,
        ground_truth
    :type MonitorDatasetContext: ~azure.ai.ml.constants.MonitorDatasetContext
    :param pre_processing_component : ARM resource ID of the component resource used to
        preprocess the data.
    :type pre_processing_component: string
    :param data_window: The number of days or a time frame that a singal monitor looks back over the target.
    :type data_window_size: BaselineDataRange
    """

    def __init__(
        self,
        *,
        input_data: Input,
<<<<<<< HEAD
        data_context: Optional[MonitorDatasetContext] = None,
        pre_processing_component: Optional[str] = None,
        data_window_size: Optional[str] = None,
=======
        data_context: MonitorDatasetContext = None,
        pre_processing_component: str = None,
        data_window: Optional[BaselineDataRange] = None,
>>>>>>> 727f5109
    ):
        self.input_data = input_data
        self.data_context = data_context
        self.pre_processing_component = pre_processing_component
        self.data_window = data_window

<<<<<<< HEAD
    def _to_rest_object(self, **kwargs: Any) -> RestMonitoringInputData:
=======
    def _to_rest_object(self, **kwargs) -> RestMonitoringInputData:
        self._validate()
>>>>>>> 727f5109
        default_data_window_size = kwargs.get("default_data_window_size")
        if self.data_window is None:
            self.data_window = BaselineDataRange(
                lookback_window_size=default_data_window_size, lookback_window_offset="P0D"
            )
        if self.data_window.lookback_window_size in ["default", None]:
            self.data_window.lookback_window_size = default_data_window_size
        uri = self.input_data.path
        job_type = self.input_data.type
        monitoring_input_data = TrailingInputData(
            data_context=self.data_context,
            target_columns=None,
            job_type=job_type,
            uri=uri,
            pre_processing_component_id=self.pre_processing_component,
            window_size=self.data_window.lookback_window_size,
            window_offset=self.data_window.lookback_window_offset
            if self.data_window.lookback_window_offset is not None
            else "P0D",
        )
        return monitoring_input_data._to_rest_object()

    @classmethod
    def _from_rest_object(cls, obj: RestMonitoringInputData) -> "ProductionData":
        data_window = BaselineDataRange(
            lookback_window_size=isodate.duration_isoformat(obj.window_size),
            lookback_window_offset=isodate.duration_isoformat(obj.window_offset),
        )
        return cls(
            input_data=Input(
                path=obj.uri,
                type=obj.job_input_type,
            ),
            data_context=obj.data_context,
            pre_processing_component=obj.preprocessing_component_id,
            data_window=data_window,
        )

    def _validate(self):
        if self.data_window:
            if self.data_window.window_start or self.data_window.window_end:
                msg = "ProductionData only accepts lookback_window_size and lookback_window_offset."
                err = ValidationException(
                    message=msg,
                    target=ErrorTarget.MODEL_MONITORING,
                    no_personal_data_message=msg,
                    error_category=ErrorCategory.USER_ERROR,
                    error_type=ValidationErrorType.MISSING_FIELD,
                )
                log_and_raise_error(err)


@experimental
class ReferenceData(RestTranslatableMixin):
    """Reference Data
    :param input_data: The data for which drift will be calculated
    :type Input: ~azure.ai.ml.entities._input_outputs
    :param data_context: The context of the input dataset. Possible values
        include: model_inputs, model_outputs, training, test, validation,
        ground_truth
    :type MonitorDatasetContext: ~azure.ai.ml.constants.MonitorDatasetContext
    :param pre_processing_component: ARM resource ID of the component resource used to
        preprocess the data.
    :type pre_processing_component: string
    :param target_column_name: The name of the target column in the dataset.
    :type target_column_name: string
    :param data_window: The number of days or a time frame that a singal monitor looks back over the target.
    :type data_window_size: BaselineDataRange
    """

    def __init__(
        self,
        *,
        input_data: Input,
        data_context: MonitorDatasetContext = None,
        pre_processing_component: Optional[str] = None,
        target_column_name: Optional[str] = None,
        data_window: Optional[BaselineDataRange] = None,
    ):
        self.input_data = input_data
        self.data_context = data_context
        self.pre_processing_component = pre_processing_component
        self.target_column_name = target_column_name
        self.data_window = data_window

    def _to_rest_object(self, **kwargs) -> RestMonitoringInputData:
        default_data_window = kwargs.get("default_data_window")
        if self.data_window is not None:
            if self.data_window.lookback_window_size is not None:
                if self.data_window.lookback_window_offset == "default":
                    self.data_window.lookback_window_offset = default_data_window
                return TrailingInputData(
                    data_context=self.data_context,
                    target_columns={"target_column": self.target_column_name}
                    if self.target_column_name is not None
                    else None,
                    job_type=self.input_data.type,
                    uri=self.input_data.path,
                    pre_processing_component_id=self.pre_processing_component,
                    window_size=self.data_window.lookback_window_size,
                    window_offset=self.data_window.lookback_window_offset
                    if self.data_window.lookback_window_offset is not None
                    else "P0D",
                )._to_rest_object()
            if self.data_window.window_start is not None and self.data_window.window_end is not None:
                return StaticInputData(
                    data_context=self.data_context,
                    target_columns={"target_column": self.target_column_name}
                    if self.target_column_name is not None
                    else None,
                    job_type=self.input_data.type,
                    uri=self.input_data.path,
                    pre_processing_component_id=self.pre_processing_component,
                    window_start=self.data_window.window_start,
                    window_end=self.data_window.window_end,
                )._to_rest_object()

        return FixedInputData(
            data_context=self.data_context,
            target_columns={"target_column": self.target_column_name} if self.target_column_name is not None else None,
            job_type=self.input_data.type,
            uri=self.input_data.path,
        )._to_rest_object()

    @classmethod
    def _from_rest_object(cls, obj: RestMonitoringInputData) -> "ReferenceData":
        data_window = None
        if obj.input_data_type == "Static":
            data_window = BaselineDataRange(
                window_start=datetime.datetime.strftime(obj.window_start, "%Y-%m-%d"),
                window_end=datetime.datetime.strftime(obj.window_end, "%Y-%m-%d"),
            )
        if obj.input_data_type == "Trailing":
            data_window = BaselineDataRange(
                lookback_window_size=isodate.duration_isoformat(obj.window_size),
                lookback_window_offset=isodate.duration_isoformat(obj.window_offset),
            )

        return cls(
            input_data=Input(
                path=obj.uri,
                type=obj.job_input_type,
            ),
            data_context=obj.data_context,
            pre_processing_component=obj.preprocessing_component_id if obj.input_data_type != "Fixed" else None,
            data_window=data_window,
            target_column_name=obj.columns["target_column"] if obj.columns is not None else None,
        )


@experimental
class MonitoringSignal(RestTranslatableMixin):
    """
    Base class for monitoring signals.

    This class should not be instantiated directly. Instead, use one of its subclasses.

    :keyword baseline_dataset: The baseline dataset definition for monitor input.
    :paramtype baseline_dataset: ~azure.ai.ml.entities.MonitorInputData
    :keyword metric_thresholds: The metric thresholds for the signal.
    :paramtype metric_thresholds: Union[
        ~azure.ai.ml.entities.DataDriftMetricThreshold,
        ~azure.ai.ml.entities.DataQualityMetricThreshold,
        ~azure.ai.ml.entities.PredictionDriftMetricThreshold,
        ~azure.ai.ml.entities.FeatureAttributionDriftMetricThreshold,
        ~azure.ai.ml.entities.CustomMonitoringMetricThreshold,
        ~azure.ai.ml.entities.GenerationSafetyQualityMonitoringMetricThreshold,
        list[Union[
            ~azure.ai.ml.entities.DataDriftMetricThreshold,
            ~azure.ai.ml.entities.DataQualityMetricThreshold,
            ~azure.ai.ml.entities.PredictionDriftMetricThreshold,
            ~azure.ai.ml.entities.FeatureAttributionDriftMetricThreshold,
            ~azure.ai.ml.entities.CustomMonitoringMetricThreshold,
            ~azure.ai.ml.entities.GenerationSafetyQualityMonitoringMetricThreshold,
        ]]]
    :keyword alert_enabled: Whether or not to enable alerts for the signal. Defaults to True.
    :paramtype alert_enabled: bool
    """

    def __init__(
        self,
        *,
        production_data: Optional[ProductionData] = None,
        reference_data: Optional[ReferenceData] = None,
        metric_thresholds: Optional[Union[MetricThreshold, List[MetricThreshold]]],
        properties: Optional[Dict[str, str]] = None,
        alert_enabled: bool = True,
    ):
        self.production_data = production_data
        self.reference_data = reference_data
        self.metric_thresholds = metric_thresholds
        self.alert_enabled = alert_enabled
        self.properties = properties

    @classmethod
    def _from_rest_object(  # pylint: disable=too-many-return-statements
        cls, obj: RestMonitoringSignalBase
    ) -> Optional["MonitoringSignal"]:
        res: Optional["MonitoringSignal"] = None
        if obj.signal_type == MonitoringSignalType.DATA_DRIFT:
            res = DataDriftSignal._from_rest_object(obj)
        elif obj.signal_type == MonitoringSignalType.DATA_QUALITY:
            res = DataQualitySignal._from_rest_object(obj)
        elif obj.signal_type == MonitoringSignalType.PREDICTION_DRIFT:
            res = PredictionDriftSignal._from_rest_object(obj)
        elif obj.signal_type == "ModelPerformanceSignalBase":
            res = ModelPerformanceSignal._from_rest_object(obj)
        elif obj.signal_type == MonitoringSignalType.FEATURE_ATTRIBUTION_DRIFT:
            res = cast(MonitoringSignal, FeatureAttributionDriftSignal._from_rest_object(obj))
        elif obj.signal_type == MonitoringSignalType.CUSTOM:
            res = cast(MonitoringSignal, CustomMonitoringSignal._from_rest_object(obj))
        elif obj.signal_type == MonitoringSignalType.GENERATION_SAFETY_QUALITY:
            res = cast(MonitoringSignal, GenerationSafetyQualitySignal._from_rest_object(obj))

        return res


@experimental
class DataSignal(MonitoringSignal):
    """Base class for data signals.

    This class should not be instantiated directly. Instead, use one of its subclasses.

    :keyword baseline_dataset: The baseline dataset definition for monitor input.
    :paramtype baseline_dataset: ~azure.ai.ml.entities.MonitorInputData
    :keyword features: The features to include in the signal.
    :paramtype features: Union[list[str], ~azure.ai.ml.entities.MonitorFeatureFilter, Literal[ALL_FEATURES]]
    :keyword metric_thresholds: The metric thresholds for the signal.
    :paramtype metric_thresholds: list[Union[
        ~azure.ai.ml.entities.DataDriftMetricThreshold,
        ~azure.ai.ml.entities.DataQualityMetricThreshold,
        ~azure.ai.ml.entities.PredictionDriftMetricThreshold,
        ~azure.ai.ml.entities.FeatureAttributionDriftMetricThreshold,
        ~azure.ai.ml.entities.CustomMonitoringMetricThreshold,
        ~azure.ai.ml.entities.GenerationSafetyQualityMonitoringMetricThreshold,
    ]]
    :keyword alert_enabled: Whether or not to enable alerts for the signal. Defaults to True.
    :paramtype alert_enabled: bool
    """

    def __init__(
        self,
        *,
        production_data: Optional[ProductionData] = None,
        reference_data: Optional[ReferenceData] = None,
        features: Optional[Union[List[str], MonitorFeatureFilter, Literal["all_features"]]] = None,
        feature_type_override: Optional[Dict[str, Union[str, MonitorFeatureDataType]]] = None,
        metric_thresholds: Optional[Union[MetricThreshold, List[MetricThreshold]]],
        alert_enabled: bool = True,
        properties: Optional[Dict[str, str]] = None,
    ):
        super().__init__(
            production_data=production_data,
            reference_data=reference_data,
            metric_thresholds=metric_thresholds,
            alert_enabled=alert_enabled,
            properties=properties,
        )
        self.features = features
        self.feature_type_override = feature_type_override


@experimental
class DataDriftSignal(DataSignal):
    """Data drift signal.

    :ivar type: The type of the signal, set to "data_drift" for this class.
    :vartype type: str
    :param production_data: The data for which drift will be calculated
    :paramtype production_data: ~azure.ai.ml.entities.ProductionData
    :param reference_data: The data to calculate drift against
    :paramtype reference_data: ~azure.ai.ml.entities.ReferenceData
    :param metric_thresholds :Metrics to calculate and their
        associated thresholds
    :paramtype metric_thresholds: ~azure.ai.ml.entities.DataDriftMetricThreshold
    :param alert_enabled: The current notification mode for this signal
    :paramtype alert_enabled: bool
    :param data_segment: The data segment used for scoping on a subset of the data population.
    :paramtype data_segment: ~azure.ai.ml.entities.DataSegment
    :keyword features: The feature filter identifying which feature(s) to
        calculate drift over.
    :paramtype features: Union[list[str], ~azure.ai.ml.entities.MonitorFeatureFilter, Literal['all_features']]
    :param feature_type_override: Dictionary of features and what they should be overridden to.
    :paramtype feature_type_override: dict[str, str]
    :param properties: Dictionary of additional properties.
    :paramtype properties: dict[str, str]
    """

    def __init__(
        self,
        *,
        production_data: Optional[ProductionData] = None,
        reference_data: Optional[ReferenceData] = None,
        features: Optional[Union[List[str], MonitorFeatureFilter, Literal["all_features"]]] = None,
        feature_type_override: Optional[Dict[str, Union[str, MonitorFeatureDataType]]] = None,
        metric_thresholds: Optional[Union[DataDriftMetricThreshold, List[MetricThreshold]]] = None,
        alert_enabled: bool = True,
        data_segment: Optional[DataSegment] = None,
        properties: Optional[Dict[str, str]] = None,
    ):
        super().__init__(
            production_data=production_data,
            reference_data=reference_data,
            metric_thresholds=metric_thresholds,
            features=features,
            feature_type_override=feature_type_override,
            alert_enabled=alert_enabled,
            properties=properties,
        )
        self.type = MonitorSignalType.DATA_DRIFT
        self.data_segment = data_segment

    def _to_rest_object(self, **kwargs: Any) -> RestMonitoringDataDriftSignal:
        default_data_window_size = kwargs.get("default_data_window_size")
<<<<<<< HEAD
        if self.production_data is not None:
            if self.production_data.data_window_size is None:
                self.production_data.data_window_size = default_data_window_size
        rest_features = _to_rest_features(self.features) if self.features else None
        return RestMonitoringDataDriftSignal(
            production_data=self.production_data._to_rest_object() if self.production_data is not None else None,
            reference_data=self.reference_data._to_rest_object() if self.reference_data is not None else None,
=======
        if self.production_data.data_window is None:
            self.production_data.data_window = BaselineDataRange(lookback_window_size=default_data_window_size)
        rest_features = _to_rest_features(self.features) if self.features else None
        return RestMonitoringDataDriftSignal(
            production_data=self.production_data._to_rest_object(default_data_window_size=default_data_window_size),
            reference_data=self.reference_data._to_rest_object(default_data_window=default_data_window_size),
>>>>>>> 727f5109
            features=rest_features,
            feature_data_type_override=self.feature_type_override,
            metric_thresholds=self.metric_thresholds._to_rest_object()
            if isinstance(self.metric_thresholds, MetricThreshold)
            else None,
            mode=MonitoringNotificationMode.ENABLED if self.alert_enabled else MonitoringNotificationMode.DISABLED,
            data_segment=self.data_segment._to_rest_object() if self.data_segment else None,
            properties=self.properties,
        )

    @classmethod
    def _from_rest_object(cls, obj: RestMonitoringDataDriftSignal) -> "DataDriftSignal":
        return cls(
            production_data=ProductionData._from_rest_object(obj.production_data),
            reference_data=ReferenceData._from_rest_object(obj.reference_data),
            features=_from_rest_features(obj.features),
            feature_type_override=obj.feature_data_type_override,
            metric_thresholds=DataDriftMetricThreshold._from_rest_object(obj.metric_thresholds),
            alert_enabled=False
            if not obj.mode or (obj.mode and obj.mode == MonitoringNotificationMode.DISABLED)
            else MonitoringNotificationMode.ENABLED,
            data_segment=DataSegment._from_rest_object(obj.data_segment) if obj.data_segment else None,
            properties=obj.properties,
        )

    @classmethod
    def _get_default_data_drift_signal(cls) -> "DataDriftSignal":
        return cls(
            features=ALL_FEATURES,
            metric_thresholds=DataDriftMetricThreshold._get_default_thresholds(),
        )


@experimental
class PredictionDriftSignal(MonitoringSignal):
    """Prediction drift signal.

    :ivar type: The type of the signal, set to "prediction_drift" for this class.
    :vartype type: str
    :param production_data: The data for which drift will be calculated
    :paramtype production_data: ~azure.ai.ml.entities.ProductionData
    :param reference_data: The data to calculate drift against
    :paramtype reference_data: ~azure.ai.ml.entities.ReferenceData
    :param metric_thresholds :Metrics to calculate and their
        associated thresholds
    :paramtype metric_thresholds: ~azure.ai.ml.entities.DataDriftMetricThreshold
    :param alert_enabled: The current notification mode for this signal
    :paramtype alert_enabled: bool
    :param properties: Dictionary of additional properties.
    :paramtype properties: dict[str, str]
    """

    def __init__(
        self,
        *,
        production_data: Optional[ProductionData] = None,
        reference_data: Optional[ReferenceData] = None,
        metric_thresholds: PredictionDriftMetricThreshold,
        alert_enabled: bool = True,
        properties: Optional[Dict[str, str]] = None,
    ):
        super().__init__(
            production_data=production_data,
            reference_data=reference_data,
            metric_thresholds=metric_thresholds,
            alert_enabled=alert_enabled,
            properties=properties,
        )
        self.type = MonitorSignalType.PREDICTION_DRIFT

    def _to_rest_object(self, **kwargs: Any) -> RestPredictionDriftMonitoringSignal:
        default_data_window_size = kwargs.get("default_data_window_size")
<<<<<<< HEAD
        if self.production_data is not None:
            if self.production_data.data_window_size is None:
                self.production_data.data_window_size = default_data_window_size
        return RestPredictionDriftMonitoringSignal(
            production_data=self.production_data._to_rest_object() if self.production_data is not None else None,
            reference_data=self.reference_data._to_rest_object() if self.reference_data is not None else None,
            metric_thresholds=self.metric_thresholds._to_rest_object()
            if isinstance(self.metric_thresholds, MetricThreshold)
            else None,
=======
        if self.production_data.data_window is None:
            self.production_data.data_window = BaselineDataRange(lookback_window_size=default_data_window_size)
        return RestPredictionDriftMonitoringSignal(
            production_data=self.production_data._to_rest_object(default_data_window_size=default_data_window_size),
            reference_data=self.reference_data._to_rest_object(default_data_window=default_data_window_size),
            metric_thresholds=self.metric_thresholds._to_rest_object(),
>>>>>>> 727f5109
            properties=self.properties,
            mode=MonitoringNotificationMode.ENABLED if self.alert_enabled else MonitoringNotificationMode.DISABLED,
            model_type="classification",
        )

    @classmethod
    def _from_rest_object(cls, obj: RestPredictionDriftMonitoringSignal) -> "PredictionDriftSignal":
        return cls(
            production_data=ProductionData._from_rest_object(obj.production_data),
            reference_data=ReferenceData._from_rest_object(obj.reference_data),
            metric_thresholds=PredictionDriftMetricThreshold._from_rest_object(obj.metric_thresholds),
            alert_enabled=False
            if not obj.mode or (obj.mode and obj.mode == MonitoringNotificationMode.DISABLED)
            else MonitoringNotificationMode.ENABLED,
            properties=obj.properties,
        )

    @classmethod
    def _get_default_prediction_drift_signal(cls) -> "PredictionDriftSignal":
        return cls(
            metric_thresholds=PredictionDriftMetricThreshold._get_default_thresholds(),
        )


@experimental
class DataQualitySignal(DataSignal):
    """Data quality signal

    :ivar type: The type of the signal. Set to "data_quality" for this class.
    :vartype type: str
    :param production_data: The data for which drift will be calculated
    :paramtype production_data: ~azure.ai.ml.entities.ProductionData
    :param reference_data: The data to calculate drift against
    :paramtype reference_data: ~azure.ai.ml.entities.ReferenceData
    :param metric_thresholds :Metrics to calculate and their
        associated thresholds
    :paramtype metric_thresholds: ~azure.ai.ml.entities.DataDriftMetricThreshold
    :param alert_enabled: The current notification mode for this signal
    :paramtype alert_enabled: bool
    :keyword features: The feature filter identifying which feature(s) to
        calculate drift over.
    :paramtype features: Union[list[str], ~azure.ai.ml.entities.MonitorFeatureFilter, Literal['all_features']]
    :param feature_type_override: Dictionary of features and what they should be overridden to.
    :paramtype feature_type_override: dict[str, str]
    :param properties: Dictionary of additional properties.
    :paramtype properties: dict[str, str]
    """

    def __init__(
        self,
        *,
        production_data: Optional[ProductionData] = None,
        reference_data: Optional[ReferenceData] = None,
        features: Optional[Union[List[str], MonitorFeatureFilter, Literal["all_features"]]] = None,
        feature_type_override: Optional[Dict[str, Union[str, MonitorFeatureDataType]]] = None,
        metric_thresholds: Optional[Union[MetricThreshold, List[MetricThreshold]]] = None,
        alert_enabled: bool = True,
        properties: Optional[Dict[str, str]] = None,
    ):
        super().__init__(
            production_data=production_data,
            reference_data=reference_data,
            metric_thresholds=metric_thresholds,
            features=features,
            feature_type_override=feature_type_override,
            alert_enabled=alert_enabled,
            properties=properties,
        )
        self.type = MonitorSignalType.DATA_QUALITY

    def _to_rest_object(self, **kwargs: Any) -> RestMonitoringDataQualitySignal:
        default_data_window_size = kwargs.get("default_data_window_size")
<<<<<<< HEAD
        if self.production_data is not None:
            if self.production_data.data_window_size is None:
                self.production_data.data_window_size = default_data_window_size
=======
        if self.production_data.data_window is None:
            self.production_data.data_window = BaselineDataRange(
                lookback_window_size=default_data_window_size,
            )
>>>>>>> 727f5109
        rest_features = _to_rest_features(self.features) if self.features else None
        rest_metrics = (
            _to_rest_data_quality_metrics(self.metric_thresholds.numerical, self.metric_thresholds.categorical)
            if isinstance(self.metric_thresholds, MetricThreshold)
            else None
        )
        return RestMonitoringDataQualitySignal(
<<<<<<< HEAD
            production_data=self.production_data._to_rest_object() if self.production_data is not None else None,
            reference_data=self.reference_data._to_rest_object() if self.reference_data is not None else None,
=======
            production_data=self.production_data._to_rest_object(default_data_window_size=default_data_window_size),
            reference_data=self.reference_data._to_rest_object(default_data_window=default_data_window_size),
>>>>>>> 727f5109
            features=rest_features,
            feature_data_type_override=self.feature_type_override,
            metric_thresholds=rest_metrics,
            mode=MonitoringNotificationMode.ENABLED if self.alert_enabled else MonitoringNotificationMode.DISABLED,
            properties=self.properties,
        )

    @classmethod
    def _from_rest_object(cls, obj: RestMonitoringDataQualitySignal) -> "DataQualitySignal":
        return cls(
            production_data=ProductionData._from_rest_object(obj.production_data),
            reference_data=ReferenceData._from_rest_object(obj.reference_data),
            features=_from_rest_features(obj.features),
            feature_type_override=obj.feature_data_type_override,
            metric_thresholds=DataQualityMetricThreshold._from_rest_object(obj.metric_thresholds),
            alert_enabled=False
            if not obj.mode or (obj.mode and obj.mode == MonitoringNotificationMode.DISABLED)
            else MonitoringNotificationMode.ENABLED,
            properties=obj.properties,
        )

    @classmethod
    def _get_default_data_quality_signal(
        cls,
    ) -> "DataQualitySignal":
        return cls(
            features=ALL_FEATURES,
            metric_thresholds=DataQualityMetricThreshold._get_default_thresholds(),
        )


@experimental
class ModelSignal(MonitoringSignal):
    """Base class for model signals.

    This class should not be instantiated directly. Instead, use one of its subclasses.

    :keyword baseline_dataset: The data to calculate quality against.
    :paramtype baseline_dataset: ~azure.ai.ml.entities.MonitorInputData
    :keyword metric_thresholds: A list of metrics to calculate and their
        associated thresholds.
    :paramtype metric_thresholds: list[~azure.ai.ml.entities.MetricThreshold]
    :keyword model_type: The type of model to monitor.
    :paramtype model_type: ~azure.ai.ml.constants.MonitorModelType
    :keyword alert_enabled: Whether or not to enable alerts for the signal. Defaults to True.
    :paramtype alert_enabled: bool
    """

    def __init__(
        self,
        *,
        production_data: ProductionData,
        reference_data: ReferenceData,
        metric_thresholds: Union[ModelPerformanceMetricThreshold, List[MetricThreshold]],
        model_type: MonitorModelType,
        alert_enabled: bool = True,
    ) -> None:
        super().__init__(
            production_data=production_data,
            reference_data=reference_data,
            metric_thresholds=metric_thresholds,
            alert_enabled=alert_enabled,
        )
        self.model_type = model_type


@experimental
class FADProductionData(RestTranslatableMixin):
    """Feature Attribution Production Data

    :keyword input_data: Input data used by the monitor.
    :paramtype input_data: ~azure.ai.ml.Input
    :keyword data_context: The context of the input dataset. Accepted values are "model_inputs",
        "model_outputs", "training", "test", "validation", and "ground_truth".
    :paramtype data_context: ~azure.ai.ml.constants._monitoring
    :keyword data_column_names: The names of the columns in the input data.
    :paramtype data_column_names: Dict[str, str]
    :keyword pre_processing_component : The ARM (Azure Resource Manager) resource ID of the component resource used to
        preprocess the data.
    :paramtype pre_processing_component: string
    :param data_window: The number of days or a time frame that a singal monitor looks back over the target.
    :type data_window: BaselineDataRange
    """

    def __init__(
        self,
        *,
        input_data: Input,
<<<<<<< HEAD
        data_context: Optional[MonitorDatasetContext] = None,
        data_column_names: Optional[Dict] = None,
        pre_processing_component: Optional[str] = None,
        data_window_size: Optional[str] = None,
=======
        data_context: MonitorDatasetContext = None,
        data_column_names: Dict = None,
        pre_processing_component: str = None,
        data_window: Optional[BaselineDataRange] = None,
>>>>>>> 727f5109
    ):
        self.input_data = input_data
        self.data_context = data_context
        self.data_column_names = data_column_names
        self.pre_processing_component = pre_processing_component
        self.data_window = data_window

    def _to_rest_object(self, **kwargs: Any) -> RestMonitoringInputData:
        default_data_window_size = kwargs.get("default")
        if self.data_window is None:
            self.data_window = BaselineDataRange(
                lookback_window_size=default_data_window_size, lookback_window_offset="P0D"
            )
        if self.data_window.lookback_window_size == "default":
            self.data_window.lookback_window_size = default_data_window_size
        uri = self.input_data.path
        job_type = self.input_data.type
        monitoring_input_data = TrailingInputData(
            data_context=self.data_context,
            target_columns=self.data_column_names,
            job_type=job_type,
            uri=uri,
            pre_processing_component_id=self.pre_processing_component,
            window_size=self.data_window.lookback_window_size,
            window_offset=self.data_window.lookback_window_offset
            if self.data_window.lookback_window_offset is not None
            else "P0D",
        )
        return monitoring_input_data._to_rest_object()

    @classmethod
    def _from_rest_object(cls, obj: RestMonitoringInputData) -> "FADProductionData":
        data_window = BaselineDataRange(
            lookback_window_size=isodate.duration_isoformat(obj.window_size),
            lookback_window_offset=isodate.duration_isoformat(obj.window_offset),
        )
        return cls(
            input_data=Input(
                path=obj.uri,
                type=obj.job_input_type,
            ),
            data_context=obj.data_context,
            data_column_names=obj.columns,
            pre_processing_component=obj.preprocessing_component_id,
            data_window=data_window,
        )


@experimental
class FeatureAttributionDriftSignal(RestTranslatableMixin):
    """Feature attribution drift signal

    :ivar type: The type of the signal. Set to "feature_attribution_drift" for this class.
    :vartype type: str
    :keyword production_data: The data for which drift will be calculated.
    :paratype production_data: ~azure.ai.ml.entities.FADProductionData
    :keyword reference_data: The data to calculate drift against.
    :paramtype reference_data: ~azure.ai.ml.entities.ReferenceData
    :keyword metric_thresholds: Metrics to calculate and their
        associated thresholds.
    :paramtype metric_thresholds: ~azure.ai.ml.entities.FeatureAttributionDriftMetricThreshold
    :keyword alert_enabled: Whether or not to enable alerts for the signal. Defaults to True.
    :paramtype alert_enabled: bool
    """

    def __init__(
        self,
        *,
        production_data: Optional[List[FADProductionData]] = None,
        reference_data: ReferenceData,
        metric_thresholds: FeatureAttributionDriftMetricThreshold,
        alert_enabled: bool = True,
        properties: Optional[Dict[str, str]] = None,
    ):
        self.production_data = production_data
        self.reference_data = reference_data
        self.metric_thresholds = metric_thresholds
        self.alert_enabled = alert_enabled
        self.properties = properties
        self.type = MonitorSignalType.FEATURE_ATTRIBUTION_DRIFT

    def _to_rest_object(
        self, **kwargs: Any  # pylint: disable=unused-argument
    ) -> RestFeatureAttributionDriftMonitoringSignal:
        default_window_size = kwargs.get("default_data_window_size")
        return RestFeatureAttributionDriftMonitoringSignal(
            production_data=[data._to_rest_object(default=default_window_size) for data in self.production_data]
            if self.production_data is not None
            else None,
            reference_data=self.reference_data._to_rest_object(),
            metric_threshold=self.metric_thresholds._to_rest_object(),
            mode=MonitoringNotificationMode.ENABLED if self.alert_enabled else MonitoringNotificationMode.DISABLED,
            properties=self.properties,
        )

    @classmethod
    def _from_rest_object(cls, obj: RestFeatureAttributionDriftMonitoringSignal) -> "FeatureAttributionDriftSignal":
        return cls(
            production_data=[FADProductionData._from_rest_object(data) for data in obj.production_data],
            reference_data=ReferenceData._from_rest_object(obj.reference_data),
            metric_thresholds=FeatureAttributionDriftMetricThreshold._from_rest_object(obj.metric_threshold),
            alert_enabled=False
            if not obj.mode or (obj.mode and obj.mode == MonitoringNotificationMode.DISABLED)
            else MonitoringNotificationMode.ENABLED,
            properties=obj.properties,
        )


@experimental
class ModelPerformanceSignal(ModelSignal):
    """Model performance signal.

    :keyword baseline_dataset: The data to calculate performance against.
    :paramtype baseline_dataset: ~azure.ai.ml.entities.MonitorInputData
    :keyword metric_thresholds: A list of metrics to calculate and their
        associated thresholds.
    :paramtype metric_thresholds: ~azure.ai.ml.entities.ModelPerformanceMetricThreshold
    :keyword model_type: The model type.
    :paramtype model_type: ~azure.ai.ml.constants.MonitorModelType
    :keyword data_segment: The data segment to calculate performance against.
    :paramtype data_segment: ~azure.ai.ml.entities.DataSegment
    :keyword alert_enabled: Whether or not to enable alerts for the signal. Defaults to True.
    :paramtype alert_enabled: bool
    """

    def __init__(
        self,
        *,
        production_data: ProductionData,
        reference_data: ReferenceData,
        metric_thresholds: ModelPerformanceMetricThreshold,
        model_type: MonitorModelType,
        data_segment: Optional[DataSegment] = None,
        alert_enabled: bool = True,
    ) -> None:
        super().__init__(
            production_data=production_data,
            reference_data=reference_data,
            metric_thresholds=metric_thresholds,
            model_type=model_type,
            alert_enabled=alert_enabled,
        )
        self.type = MonitorSignalType.MODEL_PERFORMANCE
        self.data_segment = data_segment

    def _to_rest_object(self, **kwargs: Any) -> RestModelPerformanceSignal:
        default_data_window_size = kwargs.get("default_data_window_size")
<<<<<<< HEAD
        if self.production_data is not None:
            if self.production_data.data_window_size is None:
                self.production_data.data_window_size = default_data_window_size
=======
        if self.production_data.data_window is None:
            self.production_data.data_window = BaselineDataRange(
                lookback_window_size=default_data_window_size,
            )
>>>>>>> 727f5109
        return RestModelPerformanceSignal(
            production_data=self.production_data._to_rest_object() if self.production_data is not None else None,
            reference_data=self.reference_data._to_rest_object() if self.reference_data is not None else None,
            metric_threshold=self.metric_thresholds._to_rest_object()
            if isinstance(self.metric_thresholds, MetricThreshold)
            else None,
            data_segment=self.data_segment._to_rest_object() if self.data_segment else None,
            mode=MonitoringNotificationMode.ENABLED if self.alert_enabled else MonitoringNotificationMode.DISABLED,
        )

    @classmethod
    def _from_rest_object(cls, obj: RestModelPerformanceSignal) -> "ModelPerformanceSignal":
        return cls(
            production_data=ProductionData._from_rest_object(obj.production_data),
            reference_data=ReferenceData._from_rest_object(obj.reference_data),
            metric_thresholds=ModelPerformanceMetricThreshold._from_rest_object(obj.metric_threshold),
            model_type=obj.metric_threshold.model_type.lower(),
            data_segment=DataSegment._from_rest_object(obj.data_segment) if obj.data_segment else None,
            alert_enabled=False
            if not obj.mode or (obj.mode and obj.mode == MonitoringNotificationMode.DISABLED)
            else MonitoringNotificationMode.ENABLED,
        )


@experimental
class WorkspaceConnection(RestTranslatableMixin):
    """Monitoring Workspace Connection

    :param environment_variables: A dictionary of environment variables to set for the workspace.
    :paramtype environment_variables: Optional[dict[str, str]]
    :param secret_config: A dictionary of secrets to set for the workspace.
    :paramtype secret_config: Optional[dict[str, str]]
    """

    def __init__(
        self,
        *,
        environment_variables: Optional[Dict[str, str]] = None,
        secret_config: Optional[Dict[str, str]] = None,
    ):
        self.environment_variables = environment_variables
        self.secret_config = secret_config

    def _to_rest_object(self) -> RestMonitoringWorkspaceConnection:
        return RestMonitoringWorkspaceConnection(
            environment_variables=self.environment_variables,
            secrets=self.secret_config,
        )

    @classmethod
    def _from_rest_object(cls, obj: RestMonitoringWorkspaceConnection) -> "WorkspaceConnection":
        return cls(
            environment_variables=obj.environment_variables,
            secret_config=obj.secrets,
        )


@experimental
class CustomMonitoringSignal(RestTranslatableMixin):
    """Custom monitoring signal.

    :ivar type: The type of the signal. Set to "custom" for this class.
    :vartype type: str
    :keyword input_data: A dictionary of input datasets for monitoring.
        Each key is the component input port name, and its value is the data asset.
    :paramtype input_data: Optional[dict[str, ~azure.ai.ml.entities.ReferenceData]]
    :keyword metric_thresholds: A list of metrics to calculate and their
        associated thresholds.
    :paramtype metric_thresholds: list[~azure.ai.ml.entities.CustomMonitoringMetricThreshold]
    :keyword inputs:
    :paramtype inputs: Optional[dict[str, ~azure.ai.ml.entities.Input]]
    :keyword component_id: The ARM (Azure Resource Manager) ID of the component resource used to
        calculate the custom metrics.
    :paramtype component_id: str
    :keyword workspace_connection: Specify workspace connection with environment variables and secret configs.
    :paramtype workspace_connection: Optional[~azure.ai.ml.entities.WorkspaceConnection]
    :keyword alert_enabled: Whether or not to enable alerts for the signal. Defaults to True.
    :paramtype alert_enabled: bool
    :keyword properties: A dictionary of custom properties for the signal.
    :paramtype properties: Optional[dict[str, str]]
    """

    def __init__(
        self,
        *,
        inputs: Optional[Dict[str, Input]] = None,
        metric_thresholds: List[CustomMonitoringMetricThreshold],
        component_id: str,
        workspace_connection: Optional[WorkspaceConnection] = None,
        input_data: Optional[Dict[str, ReferenceData]] = None,
        alert_enabled: bool = True,
        properties: Optional[Dict[str, str]] = None,
    ):
        self.type = MonitorSignalType.CUSTOM
        self.inputs = inputs
        self.metric_thresholds = metric_thresholds
        self.component_id = component_id
        self.alert_enabled = alert_enabled
        self.input_data = input_data
        self.properties = properties
        self.workspace_connection = workspace_connection

    def _to_rest_object(self, **kwargs: Any) -> RestCustomMonitoringSignal:  # pylint:disable=unused-argument
        if self.workspace_connection is None:
            self.workspace_connection = WorkspaceConnection()
        return RestCustomMonitoringSignal(
            component_id=self.component_id,
            metric_thresholds=[threshold._to_rest_object() for threshold in self.metric_thresholds],
            inputs=to_rest_dataset_literal_inputs(self.inputs, job_type=None) if self.inputs else None,
            input_assets={
                asset_name: asset_value._to_rest_object() for asset_name, asset_value in self.input_data.items()
            }
            if self.input_data
            else None,
            workspace_connection=self.workspace_connection._to_rest_object(),
            mode=MonitoringNotificationMode.ENABLED if self.alert_enabled else MonitoringNotificationMode.DISABLED,
            properties=self.properties,
        )

    @classmethod
    def _from_rest_object(cls, obj: RestCustomMonitoringSignal) -> "CustomMonitoringSignal":
        return cls(
            inputs=from_rest_inputs_to_dataset_literal(obj.inputs) if obj.inputs else None,
            input_data={key: ReferenceData._from_rest_object(data) for key, data in obj.input_assets.items()},
            metric_thresholds=[
                CustomMonitoringMetricThreshold._from_rest_object(metric) for metric in obj.metric_thresholds
            ],
            component_id=obj.component_id,
            alert_enabled=False
            if not obj.mode or (obj.mode and obj.mode == MonitoringNotificationMode.DISABLED)
            else MonitoringNotificationMode.ENABLED,
            properties=obj.properties,
            workspace_connection=WorkspaceConnection._from_rest_object(obj.workspace_connection),
        )


@experimental
class LlmData(RestTranslatableMixin):
    """LLM Request Response Data

    :param input_data: Input data used by the monitor.
    :paramtype input_data: ~azure.ai.ml.entities.Input
    :param data_column_names: The names of columns in the input data.
    :paramtype data_column_names: Dict[str, str]
    :param data_window: The number of days or a time frame that a singal monitor looks back over the target.
    :type data_window_size: BaselineDataRange
    """

    def __init__(
        self,
        *,
        input_data: Input,
        data_column_names: Optional[Dict[str, str]] = None,
        data_window: Optional[BaselineDataRange] = None,
    ):
        self.input_data = input_data
        self.data_column_names = data_column_names
        self.data_window = data_window

<<<<<<< HEAD
    def _to_rest_object(self, **kwargs: Any) -> RestMonitoringInputData:
        if self.data_window_size is None:
            self.data_window_size = kwargs.get("default")
=======
    def _to_rest_object(self, **kwargs) -> RestMonitoringInputData:
        if self.data_window is None:
            self.data_window = BaselineDataRange(
                lookback_window_size=kwargs.get("default"),
            )
>>>>>>> 727f5109
        return TrailingInputData(
            target_columns=self.data_column_names,
            job_type=self.input_data.type,
            uri=self.input_data.path,
            window_size=self.data_window.lookback_window_size,
            window_offset=self.data_window.lookback_window_offset
            if self.data_window.lookback_window_offset is not None
            else "P0D",
        )._to_rest_object()

    @classmethod
    def _from_rest_object(cls, obj: RestMonitoringInputData) -> "LlmData":
        data_window = BaselineDataRange(
            lookback_window_size=isodate.duration_isoformat(obj.window_size),
            lookback_window_offset=isodate.duration_isoformat(obj.window_offset),
        )
        return cls(
            input_data=Input(
                path=obj.uri,
                type=obj.job_input_type,
            ),
            data_column_names=obj.columns,
            data_window=data_window,
        )


@experimental
class GenerationSafetyQualitySignal(RestTranslatableMixin):
    """Generation Safety Quality monitoring signal.

    :ivar type: The type of the signal. Set to "generationsafetyquality" for this class.
    :vartype type: str
    :keyword production_data: A list of input datasets for monitoring.
    :paramtype input_datasets: Optional[dict[str, ~azure.ai.ml.entities.LlmData]]
    :keyword metric_thresholds: Metrics to calculate and their associated thresholds.
    :paramtype metric_thresholds: ~azure.ai.ml.entities.GenerationSafetyQualityMonitoringMetricThreshold
    :keyword alert_enabled: Whether or not to enable alerts for the signal. Defaults to True.
    :paramtype alert_enabled: bool
    :keyword workspace_connection_id: Gets or sets the workspace connection ID used to connect to the
        content generation endpoint.
    :paramtype workspace_connection_id: str
    :keyword properties: The properties of the signal
    :paramtype properties: Dict[str, str]
    :keyword sampling_rate: The sample rate of the target data, should be greater
        than 0 and at most 1.
    :paramtype sampling_rate: float
    """

    def __init__(
        self,
        *,
        production_data: Optional[List[LlmData]] = None,
        workspace_connection_id: Optional[str] = None,
        metric_thresholds: GenerationSafetyQualityMonitoringMetricThreshold,
        alert_enabled: bool = True,
        properties: Optional[Dict[str, str]] = None,
        sampling_rate: Optional[float] = None,
    ):
        self.type = MonitorSignalType.GENERATION_SAFETY_QUALITY
        self.production_data = production_data
        self.workspace_connection_id = workspace_connection_id
        self.metric_thresholds = metric_thresholds
        self.alert_enabled = alert_enabled
        self.properties = properties
        self.sampling_rate = sampling_rate

    def _to_rest_object(self, **kwargs: Any) -> RestGenerationSafetyQualityMonitoringSignal:
        data_window_size = kwargs.get("default_data_window_size")
        return RestGenerationSafetyQualityMonitoringSignal(
            production_data=[data._to_rest_object(default=data_window_size) for data in self.production_data]
            if self.production_data is not None
            else None,
            workspace_connection_id=self.workspace_connection_id,
            metric_thresholds=self.metric_thresholds._to_rest_object(),
            mode=MonitoringNotificationMode.ENABLED if self.alert_enabled else MonitoringNotificationMode.DISABLED,
            properties=self.properties,
            sampling_rate=self.sampling_rate,
        )

    @classmethod
    def _from_rest_object(cls, obj: RestGenerationSafetyQualityMonitoringSignal) -> "GenerationSafetyQualitySignal":
        return cls(
            production_data=[LlmData._from_rest_object(data) for data in obj.production_data],
            workspace_connection_id=obj.workspace_connection_id,
            metric_thresholds=GenerationSafetyQualityMonitoringMetricThreshold._from_rest_object(obj.metric_thresholds),
            alert_enabled=False
            if not obj.mode or (obj.mode and obj.mode == MonitoringNotificationMode.DISABLED)
            else MonitoringNotificationMode.ENABLED,
            properties=obj.properties,
            sampling_rate=obj.sampling_rate,
        )


def _from_rest_features(
    obj: RestMonitoringFeatureFilterBase,
) -> Optional[Union[List[str], MonitorFeatureFilter, Literal["all_features"]]]:
    if isinstance(obj, RestTopNFeaturesByAttribution):
        return MonitorFeatureFilter(top_n_feature_importance=obj.top)
    if isinstance(obj, RestFeatureSubset):
        _restFeatureSubset: List[str] = obj.features
        return _restFeatureSubset
    if isinstance(obj, RestAllFeatures):
        _restAllFeatures: Literal["all_features"] = ALL_FEATURES
        return _restAllFeatures

    return None


def _to_rest_features(
    features: Union[List[str], MonitorFeatureFilter, Literal["all_features"]]
) -> RestMonitoringFeatureFilterBase:
    rest_features = None
    if isinstance(features, list):
        rest_features = RestFeatureSubset(features=features)
    elif isinstance(features, MonitorFeatureFilter):
        rest_features = features._to_rest_object()
    elif isinstance(features, str) and features == ALL_FEATURES:
        rest_features = RestAllFeatures()
    return rest_features


def _to_rest_num_cat_metrics(numerical_metrics: Any, categorical_metrics: Any) -> List:
    metrics = []
    if numerical_metrics is not None:
        metrics.append(numerical_metrics._to_rest_object())

    if categorical_metrics is not None:
        metrics.append(categorical_metrics._to_rest_object())

    return metrics


def _to_rest_data_quality_metrics(numerical_metrics: Any, categorical_metrics: Any) -> List:
    metric_thresholds: List = []
    if numerical_metrics is not None:
        metric_thresholds = metric_thresholds + numerical_metrics._to_rest_object()

    if categorical_metrics is not None:
        metric_thresholds = metric_thresholds + categorical_metrics._to_rest_object()

    return metric_thresholds<|MERGE_RESOLUTION|>--- conflicted
+++ resolved
@@ -10,6 +10,7 @@
 import isodate
 from typing_extensions import Literal
 
+from azure.ai.ml._exception_helper import log_and_raise_error
 from azure.ai.ml._restclient.v2023_06_01_preview.models import AllFeatures as RestAllFeatures
 from azure.ai.ml._restclient.v2023_06_01_preview.models import CustomMonitoringSignal as RestCustomMonitoringSignal
 from azure.ai.ml._restclient.v2023_06_01_preview.models import (
@@ -69,7 +70,6 @@
     PredictionDriftMetricThreshold,
 )
 from azure.ai.ml.exceptions import ErrorCategory, ErrorTarget, ValidationErrorType, ValidationException
-from azure.ai.ml._exception_helper import log_and_raise_error
 
 
 @experimental
@@ -140,17 +140,10 @@
     def __init__(
         self,
         *,
-<<<<<<< HEAD
         window_start: Optional[str] = None,
         window_end: Optional[str] = None,
-        trailing_window_size: Optional[str] = None,
-        trailing_window_offset: Optional[str] = None,
-=======
-        window_start: str = None,
-        window_end: str = None,
-        lookback_window_size: str = None,
-        lookback_window_offset: str = None,
->>>>>>> 727f5109
+        lookback_window_size: Optional[str] = None,
+        lookback_window_offset: Optional[str] = None,
     ):
         self.window_start = window_start
         self.window_end = window_end
@@ -179,27 +172,17 @@
         self,
         *,
         input_data: Input,
-<<<<<<< HEAD
         data_context: Optional[MonitorDatasetContext] = None,
         pre_processing_component: Optional[str] = None,
-        data_window_size: Optional[str] = None,
-=======
-        data_context: MonitorDatasetContext = None,
-        pre_processing_component: str = None,
         data_window: Optional[BaselineDataRange] = None,
->>>>>>> 727f5109
     ):
         self.input_data = input_data
         self.data_context = data_context
         self.pre_processing_component = pre_processing_component
         self.data_window = data_window
 
-<<<<<<< HEAD
     def _to_rest_object(self, **kwargs: Any) -> RestMonitoringInputData:
-=======
-    def _to_rest_object(self, **kwargs) -> RestMonitoringInputData:
         self._validate()
->>>>>>> 727f5109
         default_data_window_size = kwargs.get("default_data_window_size")
         if self.data_window is None:
             self.data_window = BaselineDataRange(
@@ -514,22 +497,16 @@
 
     def _to_rest_object(self, **kwargs: Any) -> RestMonitoringDataDriftSignal:
         default_data_window_size = kwargs.get("default_data_window_size")
-<<<<<<< HEAD
-        if self.production_data is not None:
-            if self.production_data.data_window_size is None:
-                self.production_data.data_window_size = default_data_window_size
-        rest_features = _to_rest_features(self.features) if self.features else None
-        return RestMonitoringDataDriftSignal(
-            production_data=self.production_data._to_rest_object() if self.production_data is not None else None,
-            reference_data=self.reference_data._to_rest_object() if self.reference_data is not None else None,
-=======
         if self.production_data.data_window is None:
             self.production_data.data_window = BaselineDataRange(lookback_window_size=default_data_window_size)
         rest_features = _to_rest_features(self.features) if self.features else None
         return RestMonitoringDataDriftSignal(
-            production_data=self.production_data._to_rest_object(default_data_window_size=default_data_window_size),
-            reference_data=self.reference_data._to_rest_object(default_data_window=default_data_window_size),
->>>>>>> 727f5109
+            production_data=self.production_data._to_rest_object(default_data_window_size=default_data_window_size)
+            if self.production_data is not None
+            else None,
+            reference_data=self.reference_data._to_rest_object(default_data_window=default_data_window_size)
+            if self.reference_data is not None
+            else None,
             features=rest_features,
             feature_data_type_override=self.feature_type_override,
             metric_thresholds=self.metric_thresholds._to_rest_object()
@@ -602,24 +579,16 @@
 
     def _to_rest_object(self, **kwargs: Any) -> RestPredictionDriftMonitoringSignal:
         default_data_window_size = kwargs.get("default_data_window_size")
-<<<<<<< HEAD
-        if self.production_data is not None:
-            if self.production_data.data_window_size is None:
-                self.production_data.data_window_size = default_data_window_size
-        return RestPredictionDriftMonitoringSignal(
-            production_data=self.production_data._to_rest_object() if self.production_data is not None else None,
-            reference_data=self.reference_data._to_rest_object() if self.reference_data is not None else None,
-            metric_thresholds=self.metric_thresholds._to_rest_object()
-            if isinstance(self.metric_thresholds, MetricThreshold)
-            else None,
-=======
         if self.production_data.data_window is None:
             self.production_data.data_window = BaselineDataRange(lookback_window_size=default_data_window_size)
         return RestPredictionDriftMonitoringSignal(
-            production_data=self.production_data._to_rest_object(default_data_window_size=default_data_window_size),
-            reference_data=self.reference_data._to_rest_object(default_data_window=default_data_window_size),
+            production_data=self.production_data._to_rest_object(default_data_window_size=default_data_window_size)
+            if self.production_data is not None
+            else None,
+            reference_data=self.reference_data._to_rest_object(default_data_window=default_data_window_size)
+            if self.reference_data is not None
+            else None,
             metric_thresholds=self.metric_thresholds._to_rest_object(),
->>>>>>> 727f5109
             properties=self.properties,
             mode=MonitoringNotificationMode.ENABLED if self.alert_enabled else MonitoringNotificationMode.DISABLED,
             model_type="classification",
@@ -692,16 +661,10 @@
 
     def _to_rest_object(self, **kwargs: Any) -> RestMonitoringDataQualitySignal:
         default_data_window_size = kwargs.get("default_data_window_size")
-<<<<<<< HEAD
-        if self.production_data is not None:
-            if self.production_data.data_window_size is None:
-                self.production_data.data_window_size = default_data_window_size
-=======
         if self.production_data.data_window is None:
             self.production_data.data_window = BaselineDataRange(
                 lookback_window_size=default_data_window_size,
             )
->>>>>>> 727f5109
         rest_features = _to_rest_features(self.features) if self.features else None
         rest_metrics = (
             _to_rest_data_quality_metrics(self.metric_thresholds.numerical, self.metric_thresholds.categorical)
@@ -709,13 +672,12 @@
             else None
         )
         return RestMonitoringDataQualitySignal(
-<<<<<<< HEAD
-            production_data=self.production_data._to_rest_object() if self.production_data is not None else None,
-            reference_data=self.reference_data._to_rest_object() if self.reference_data is not None else None,
-=======
-            production_data=self.production_data._to_rest_object(default_data_window_size=default_data_window_size),
-            reference_data=self.reference_data._to_rest_object(default_data_window=default_data_window_size),
->>>>>>> 727f5109
+            production_data=self.production_data._to_rest_object(default_data_window_size=default_data_window_size)
+            if self.production_data is not None
+            else None,
+            reference_data=self.reference_data._to_rest_object(default_data_window=default_data_window_size)
+            if self.reference_data is not None
+            else None,
             features=rest_features,
             feature_data_type_override=self.feature_type_override,
             metric_thresholds=rest_metrics,
@@ -804,17 +766,10 @@
         self,
         *,
         input_data: Input,
-<<<<<<< HEAD
         data_context: Optional[MonitorDatasetContext] = None,
         data_column_names: Optional[Dict] = None,
         pre_processing_component: Optional[str] = None,
-        data_window_size: Optional[str] = None,
-=======
-        data_context: MonitorDatasetContext = None,
-        data_column_names: Dict = None,
-        pre_processing_component: str = None,
         data_window: Optional[BaselineDataRange] = None,
->>>>>>> 727f5109
     ):
         self.input_data = input_data
         self.data_context = data_context
@@ -962,16 +917,10 @@
 
     def _to_rest_object(self, **kwargs: Any) -> RestModelPerformanceSignal:
         default_data_window_size = kwargs.get("default_data_window_size")
-<<<<<<< HEAD
-        if self.production_data is not None:
-            if self.production_data.data_window_size is None:
-                self.production_data.data_window_size = default_data_window_size
-=======
         if self.production_data.data_window is None:
             self.production_data.data_window = BaselineDataRange(
                 lookback_window_size=default_data_window_size,
             )
->>>>>>> 727f5109
         return RestModelPerformanceSignal(
             production_data=self.production_data._to_rest_object() if self.production_data is not None else None,
             reference_data=self.reference_data._to_rest_object() if self.reference_data is not None else None,
@@ -1131,17 +1080,11 @@
         self.data_column_names = data_column_names
         self.data_window = data_window
 
-<<<<<<< HEAD
     def _to_rest_object(self, **kwargs: Any) -> RestMonitoringInputData:
-        if self.data_window_size is None:
-            self.data_window_size = kwargs.get("default")
-=======
-    def _to_rest_object(self, **kwargs) -> RestMonitoringInputData:
         if self.data_window is None:
             self.data_window = BaselineDataRange(
                 lookback_window_size=kwargs.get("default"),
             )
->>>>>>> 727f5109
         return TrailingInputData(
             target_columns=self.data_column_names,
             job_type=self.input_data.type,
