--- conflicted
+++ resolved
@@ -13,9 +13,8 @@
 class DataAsset:
     """Data Asset entity
 
-<<<<<<< HEAD
     :param data_id: Arm id of registered data asset. If not set, data_id defaults to None.
-    :param data_id: typing.Optional[str]
+    :type data_id: typing.Optional[str]
     :param name: Name of data asset. If not set, name defaults to None.
     :type name: typing.Optional[str]
     :param path: Path where the data asset is stored. If not set, path defaults to None.
@@ -32,12 +31,6 @@
                 :dedent: 8
                 :caption: Creating a DataAsset entity.
 
-=======
-    :keyword Optional[str] data_id: Arm id of registered data asset
-    :keyword Optional[str] name: Name of data asset
-    :keyword Optional[str] path: Path where the data asset is stored.
-    :keyword Optional[int] version: Version of data asset.
->>>>>>> b89c0a26
     """
 
     def __init__(
