# ---------------------------------------------------------
# Copyright (c) Microsoft Corporation. All rights reserved.
# ---------------------------------------------------------
# pylint: disable=protected-access

from typing import Dict, Optional

from azure.ai.ml._schema._deployment.online.data_collector_schema import DataCollectorSchema
from azure.ai.ml._utils._experimental import experimental
from azure.ai.ml.constants._common import BASE_PATH_CONTEXT_KEY
from azure.ai.ml.entities._deployment.request_logging import RequestLogging
from azure.ai.ml.entities._deployment.deployment_collection import DeploymentCollection
from azure.ai.ml._restclient.v2023_04_01_preview.models import DataCollector as RestDataCollector


@experimental
class DataCollector:
    """Data Capture deployment entity.

    :param collections: Mapping dictionary of strings mapped to DeploymentCollection entities.
    :type collections: Mapping[str, DeploymentCollection]
    :param rolling_rate: The rolling rate of mdc files, possible values: ["minute", "hour", "day"].
    :type rolling_rate: str, optional
    :param sampling_rate: The sampling rate of mdc files, possible values: [0.0, 1.0].
    :type sampling_rate: float, optional
    :param request_logging: Logging of request payload parameters.
    :type request_logging: RequestLogging, optional
    """

    def __init__(
        self,
        collections: Dict[str, DeploymentCollection],
        *,
        rolling_rate: Optional[str] = None,
        sampling_rate: Optional[float] = None,
        request_logging: Optional[RequestLogging] = None,
        **kwargs,
    ):  # pylint: disable=unused-argument
        self.collections = collections
        self.rolling_rate = rolling_rate
        self.sampling_rate = sampling_rate
        self.request_logging = request_logging

        if self.sampling_rate:
            for collection in self.collections.values():
                collection.sampling_rate = self.sampling_rate

    def _to_dict(self) -> Dict:
        # pylint: disable=no-member
        return DataCollectorSchema(context={BASE_PATH_CONTEXT_KEY: "./"}).dump(self)

    @classmethod
    def _from_rest_object(cls, rest_obj: RestDataCollector) -> "DataCollector":
<<<<<<< HEAD
        collections = dict()
        sampling_rate = None
=======
        collections = {}
>>>>>>> 7e8f694b
        for k, v in rest_obj.collections.items():
            sampling_rate = v.sampling_rate
            collections[k] = DeploymentCollection._from_rest_object(v)
            delattr(collections[k], "sampling_rate")

        return DataCollector(
            collections=collections,
            rolling_rate=rest_obj.rolling_rate,
            request_logging=RequestLogging._from_rest_object(rest_obj.request_logging)
            if rest_obj.request_logging
            else None,
            sampling_rate=sampling_rate,
        )

    def _to_dict(self) -> Dict:
        # pylint: disable=no-member
        return DataCollectorSchema(context={BASE_PATH_CONTEXT_KEY: "./"}).dump(self)

    def _to_rest_object(self) -> RestDataCollector:
        rest_collections = dict()
        for collection in self.collections.values():
            collection.sampling_rate = self.sampling_rate
        delattr(self, "sampling_rate")
        if self.request_logging:
            self.request_logging = self.request_logging._to_rest_object()
        if self.collections:
<<<<<<< HEAD
=======
            rest_collections = {}
>>>>>>> 7e8f694b
            for k, v in self.collections.items():
                rest_collections[k] = v._to_rest_object()
        return RestDataCollector(
            collections=rest_collections, rolling_rate=self.rolling_rate, request_logging=self.request_logging
        )<|MERGE_RESOLUTION|>--- conflicted
+++ resolved
@@ -51,12 +51,8 @@
 
     @classmethod
     def _from_rest_object(cls, rest_obj: RestDataCollector) -> "DataCollector":
-<<<<<<< HEAD
         collections = dict()
         sampling_rate = None
-=======
-        collections = {}
->>>>>>> 7e8f694b
         for k, v in rest_obj.collections.items():
             sampling_rate = v.sampling_rate
             collections[k] = DeploymentCollection._from_rest_object(v)
@@ -83,10 +79,7 @@
         if self.request_logging:
             self.request_logging = self.request_logging._to_rest_object()
         if self.collections:
-<<<<<<< HEAD
-=======
             rest_collections = {}
->>>>>>> 7e8f694b
             for k, v in self.collections.items():
                 rest_collections[k] = v._to_rest_object()
         return RestDataCollector(
