# ---------------------------------------------------------
# Copyright (c) Microsoft Corporation. All rights reserved.
# ---------------------------------------------------------

from typing import Dict, Optional

from azure.ai.ml._schema._deployment.batch.model_batch_deployment_settings import ModelBatchDeploymentSettingsSchema
from azure.ai.ml._utils._experimental import experimental
from azure.ai.ml.constants._common import BASE_PATH_CONTEXT_KEY
from azure.ai.ml.constants._deployment import BatchDeploymentOutputAction
from azure.ai.ml.entities._deployment.deployment_settings import BatchRetrySettings


@experimental
class ModelBatchDeploymentSettings:
    """Model Batch Deployment Settings entity.

    :param mini_batch_size: Size of the mini-batch passed to each batch invocation, defaults to 10
    :type mini_batch_size: int
    :param instance_count: Number of instances the interfering will run on. Equivalent to resources.instance_count.
    :type instance_count: int
    :param output_action: Indicates how the output will be organized. Possible values include:
     "summary_only", "append_row". Defaults to "append_row"
    :type output_action: str or ~azure.ai.ml.constants._deployment.BatchDeploymentOutputAction
    :param output_file_name: Customized output file name for append_row output action, defaults to "predictions.csv"
    :type output_file_name: str
    :param max_concurrency_per_instance: Indicates maximum number of parallelism per instance, defaults to 1
    :type max_concurrency_per_instance: int
    :param retry_settings: Retry settings for a batch inference operation, defaults to None
<<<<<<< HEAD
    :type retry_settings: ~azure.ai.ml.entities._deployment.deployment_settings.BatchRetrySettings, optional
=======
    :type retry_settings: BatchRetrySettings
>>>>>>> 1203b31d
    :param environment_variables: Environment variables that will be set in deployment.
    :type environment_variables: dict
    :param error_threshold: Error threshold, if the error count for the entire input goes above
        this value,
        the batch inference will be aborted. Range is [-1, int.MaxValue]
        -1 value indicates, ignore all failures during batch inference
        For FileDataset count of file failures
        For TabularDataset, this is the count of record failures, defaults to -1
    :type error_threshold: int
    :param logging_level: Logging level for batch inference operation, defaults to "info"
<<<<<<< HEAD
    :type logging_level: str, optional

    .. admonition:: Example:

        .. literalinclude:: ../../../../../samples/ml_samples_misc.py
            :start-after: [START model_batch_deployment_settings_entity_create]
            :end-before: [END model_batch_deployment_settings_entity_create]
            :language: python
            :dedent: 8
            :caption: Creating a Model Batch Deployment Settings object.
=======
    :type logging_level: str
>>>>>>> 1203b31d
    """

    def __init__(
        self,
        *,
        mini_batch_size: Optional[int],
        instance_count: Optional[int] = None,
        max_concurrency_per_instance: Optional[int] = None,
        output_action: Optional[BatchDeploymentOutputAction] = None,
        output_file_name: Optional[str] = None,
        retry_settings: Optional[BatchRetrySettings] = None,
        environment_variables: Optional[Dict[str, str]] = None,
        error_threshold: Optional[int] = None,
        logging_level: Optional[str] = None,
        **kwargs,  # pylint: disable=unused-argument
    ):
        self.mini_batch_size = mini_batch_size
        self.instance_count = instance_count
        self.max_concurrency_per_instance = max_concurrency_per_instance
        self.output_action = output_action
        self.output_file_name = output_file_name
        self.retry_settings = retry_settings
        self.environment_variables = environment_variables
        self.error_threshold = error_threshold
        self.logging_level = logging_level


def _to_dict(self) -> Dict:
    # pylint: disable=no-member
    return ModelBatchDeploymentSettingsSchema(context={BASE_PATH_CONTEXT_KEY: "./"}).dump(self)<|MERGE_RESOLUTION|>--- conflicted
+++ resolved
@@ -27,11 +27,7 @@
     :param max_concurrency_per_instance: Indicates maximum number of parallelism per instance, defaults to 1
     :type max_concurrency_per_instance: int
     :param retry_settings: Retry settings for a batch inference operation, defaults to None
-<<<<<<< HEAD
-    :type retry_settings: ~azure.ai.ml.entities._deployment.deployment_settings.BatchRetrySettings, optional
-=======
     :type retry_settings: BatchRetrySettings
->>>>>>> 1203b31d
     :param environment_variables: Environment variables that will be set in deployment.
     :type environment_variables: dict
     :param error_threshold: Error threshold, if the error count for the entire input goes above
@@ -42,8 +38,7 @@
         For TabularDataset, this is the count of record failures, defaults to -1
     :type error_threshold: int
     :param logging_level: Logging level for batch inference operation, defaults to "info"
-<<<<<<< HEAD
-    :type logging_level: str, optional
+    :type logging_level: str
 
     .. admonition:: Example:
 
@@ -53,9 +48,6 @@
             :language: python
             :dedent: 8
             :caption: Creating a Model Batch Deployment Settings object.
-=======
-    :type logging_level: str
->>>>>>> 1203b31d
     """
 
     def __init__(
