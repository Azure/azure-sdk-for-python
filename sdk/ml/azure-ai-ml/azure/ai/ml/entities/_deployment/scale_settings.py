--- conflicted
+++ resolved
@@ -41,11 +41,7 @@
     def _to_rest_object(self) -> RestOnlineScaleSettings:
         pass
 
-<<<<<<< HEAD
-    def _merge_with(self, other: Optional["OnlineScaleSettings"]) -> None:
-=======
     def _merge_with(self, other: Any) -> None:
->>>>>>> 093531ee
         if other:
             self.type = other.type or self.type
 
