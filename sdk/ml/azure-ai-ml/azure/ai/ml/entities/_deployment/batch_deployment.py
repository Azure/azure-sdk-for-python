# ---------------------------------------------------------
# Copyright (c) Microsoft Corporation. All rights reserved.
# ---------------------------------------------------------

# pylint: disable=protected-access

import logging
from os import PathLike
from pathlib import Path
from typing import Any, Dict, Optional, Union

from azure.ai.ml._restclient.v2022_05_01.models import BatchDeploymentData
from azure.ai.ml._restclient.v2022_05_01.models import BatchDeploymentDetails as RestBatchDeployment
from azure.ai.ml._restclient.v2022_05_01.models import BatchOutputAction
from azure.ai.ml._restclient.v2022_05_01.models import CodeConfiguration as RestCodeConfiguration
from azure.ai.ml._restclient.v2022_05_01.models import IdAssetReference
from azure.ai.ml._schema._deployment.batch.batch_deployment import BatchDeploymentSchema
from azure.ai.ml._utils._arm_id_utils import _parse_endpoint_name_from_deployment_id
from azure.ai.ml.constants._common import BASE_PATH_CONTEXT_KEY, PARAMS_OVERRIDE_KEY
from azure.ai.ml.constants._deployment import BatchDeploymentOutputAction
from azure.ai.ml.entities._assets import Environment, Model
from azure.ai.ml.entities._deployment.deployment_settings import BatchRetrySettings
from azure.ai.ml.entities._job.resource_configuration import ResourceConfiguration
from azure.ai.ml.entities._system_data import SystemData
from azure.ai.ml.entities._util import load_from_dict
from azure.ai.ml.exceptions import ErrorCategory, ErrorTarget, ValidationErrorType, ValidationException

from .code_configuration import CodeConfiguration
from .deployment import Deployment

module_logger = logging.getLogger(__name__)


class BatchDeployment(Deployment):  # pylint: disable=too-many-instance-attributes
    """Batch endpoint deployment entity.

    :param name: The name of the batch deployment
    :type name: str
    :param description: Description of the resource. If not set, description defaults to None.
    :type description: typing.Optional[str]
    :param tags: A set of tags. Resource tags. Tags can be added, removed, and updated. If not set, tags defaults to None.
    :type tags: typing.Optional[Dict[str, str]]
    :param properties: The asset property dictionary. If not set, properties defaults to None.
    :type properties: typing.Optional[Dict[str, str]]
    :param model: Model entity for the endpoint deployment. If not set, model defaults to None.
    :type model: typing.Optional[Union[str, Model]]
    :param code_configuration: Code configuration for the endpoint deployment. If not set, code_configuration defaults to None
    :type code_configuration: typing.Optional[CodeConfiguration]
    :param environment: Environment entity for the endpoint deployment. If not set, environment defaults to None.
    :type environment: Union[str, Environment]
    :param compute: Compute target for batch inference operation. If not set, compute defaults to None.
    :type compute: typing.Optional[str]
    :param output_action: Indicates how the output will be organized. Possible values include:
     "summary_only", "append_row". Defaults to "append_row"
    :type output_action: typing.Optional[~azure.ai.ml.constants._deployment.BatchDeploymentOutputAction]
    :param output_file_name: Customized output file name for append_row output action. If not set, output_file_name defaults to "predictions.csv".
    :type output_file_name: typing.Optional[str]
    :param max_concurrency_per_instance: Indicates maximum number of parallelism per instance. If not set, max_concurrency_per_instance defaults to 1.
    :type max_concurrency_per_instance: typing.Optional[int]
    :param error_threshold: Error threshold, if the error count for the entire input goes above
        this value,
        the batch inference will be aborted. Range is [-1, int.MaxValue]
        -1 value indicates, ignore all failures during batch inference
        For FileDataset count of file failures
        For TabularDataset, this is the count of record failures, defaults to -1
    :type error_threshold: typing.Optional[int]
    :param retry_settings: Retry settings for a batch inference operation. If not set, retry_settings defaults to None.
    :type retry_settings: typing.Optional[BatchRetrySettings]
    :param resources: Indicates compute configuration for the job.
    :type resources: typing.Optional[~azure.mgmt.machinelearningservices.models.ResourceConfiguration]
    :param logging_level: Logging level for batch inference operation. If not set, logging_level defaults to "info".
    :type logging_level: typing.Optional[str]
    :param mini_batch_size: Size of the mini-batch passed to each batch invocation. If not set, mini_batch_size defaults to 10.
    :type mini_batch_size: typing.Optional[int]
    :param environment_variables: Environment variables that will be set in deployment.
    :type environment_variables: typing.Optional[Dict[str,str]]
    :param code_path: Folder path to local code assets. Equivalent to code_configuration.code.
    :type code_path: typing.Optional[Union[str, PathLike]]
    :param scoring_script: Scoring script name. Equivalent to code_configuration.code.scoring_script.
    :type scoring_script: typing.Optional[Union[str, PathLike]]
    :param instance_count: Number of instances the interfering will run on. Equivalent to resources.instance_count.
    :type instance_count: typing.Optional[int]
    :raises ~azure.ai.ml.exceptions.ValidationException: Raised if BatchDeployment cannot be successfully validated.
        Details will be provided in the error message.

    .. admonition:: Example:

        .. literalinclude:: ../samples/ml_samples_endpoint_deployment_configs.py
            :start-after: [START model_batch_deployment_config]
            :end-before: [END model_batch_deployment_config]
            :language: python
            :dedent: 8
            :caption: Create a batch deployment.
    """

    def __init__(
        self,
        *,
        name: str,
        endpoint_name: Optional[str] = None,
        description: Optional[str] = None,
        tags: Optional[Dict[str, Any]] = None,
        properties: Optional[Dict[str, str]] = None,
        model: Optional[Union[str, Model]] = None,
        code_configuration: Optional[CodeConfiguration] = None,
        environment: Optional[Union[str, Environment]] = None,
        compute: Optional[str] = None,
        resources: Optional[ResourceConfiguration] = None,
        output_file_name: Optional[str] = None,
        output_action: Optional[Union[BatchDeploymentOutputAction, str]] = None,
        error_threshold: Optional[int] = None,
        retry_settings: Optional[BatchRetrySettings] = None,
        logging_level: Optional[str] = None,
        mini_batch_size: Optional[int] = None,
        max_concurrency_per_instance: Optional[int] = None,
        environment_variables: Optional[Dict[str, str]] = None,
        code_path: Optional[Union[str, PathLike]] = None,  # promoted property from code_configuration.code
        scoring_script: Optional[
            Union[str, PathLike]
        ] = None,  # promoted property from code_configuration.scoring_script
        instance_count: Optional[int] = None,  # promoted property from resources.instance_count
        **kwargs: Any,
    ) -> None:
        self._provisioning_state: Optional[str] = kwargs.pop("provisioning_state", None)

        super(BatchDeployment, self).__init__(
            name=name,
            endpoint_name=endpoint_name,
            properties=properties,
            tags=tags,
            description=description,
            model=model,
            code_configuration=code_configuration,
            environment=environment,
            environment_variables=environment_variables,
            code_path=code_path,
            scoring_script=scoring_script,
            **kwargs,
        )

        self.compute = compute
        self.resources = resources
        self.output_action = output_action
        self.output_file_name = output_file_name
        self.error_threshold = error_threshold
        self.retry_settings = retry_settings
        self.logging_level = logging_level
        self.mini_batch_size = mini_batch_size
        self.max_concurrency_per_instance = max_concurrency_per_instance

        if self.resources and instance_count:
            msg = "Can't set instance_count when resources is provided."
            raise ValidationException(
                message=msg,
                target=ErrorTarget.BATCH_DEPLOYMENT,
                no_personal_data_message=msg,
                error_category=ErrorCategory.USER_ERROR,
                error_type=ValidationErrorType.INVALID_VALUE,
            )

        if not self.resources and instance_count:
            self.resources = ResourceConfiguration(instance_count=instance_count)

    @property
<<<<<<< HEAD
    def instance_count(self) -> int:
        """The number of instances in use for the job, readonly.

        :return: The number of instances in use for the job.
        :rtype: int
        """
=======
    def instance_count(self) -> Optional[int]:
>>>>>>> 8f8ec650
        return self.resources.instance_count if self.resources else None

    @instance_count.setter
    def instance_count(self, value: int) -> None:
        if not self.resources:
            self.resources = ResourceConfiguration()

        self.resources.instance_count = value

    @property
    def provisioning_state(self) -> Optional[str]:
        """Batch deployment provisioning state, readonly.

        :return: Batch deployment provisioning state.
        :rtype: Optional[str]
        """
        return self._provisioning_state

<<<<<<< HEAD
    @instance_count.setter
    def instance_count(self, value: int) -> None:
        """Set the number of instances in use for the job.

        :param value: The number of instances in use for the job.
        :type value: int
        """
        if not self.resources:
            self.resources = ResourceConfiguration()

        self.resources.instance_count = value

=======
>>>>>>> 8f8ec650
    def _to_dict(self) -> Dict:
        res: dict = BatchDeploymentSchema(context={BASE_PATH_CONTEXT_KEY: "./"}).dump(self)  # pylint: disable=no-member
        return res

    @classmethod
    def _rest_output_action_to_yaml_output_action(cls, rest_output_action: str) -> str:
        output_switcher = {
            BatchOutputAction.APPEND_ROW: BatchDeploymentOutputAction.APPEND_ROW,
            BatchOutputAction.SUMMARY_ONLY: BatchDeploymentOutputAction.SUMMARY_ONLY,
        }

        return output_switcher.get(rest_output_action, rest_output_action)

    @classmethod
    def _yaml_output_action_to_rest_output_action(cls, yaml_output_action: Any) -> str:
        output_switcher = {
            BatchDeploymentOutputAction.APPEND_ROW: BatchOutputAction.APPEND_ROW,
            BatchDeploymentOutputAction.SUMMARY_ONLY: BatchOutputAction.SUMMARY_ONLY,
        }

        return output_switcher.get(yaml_output_action, yaml_output_action)

    # pylint: disable=arguments-differ
    def _to_rest_object(self, location: str) -> BatchDeploymentData:  # type: ignore
        self._validate()
        code_config = (
            RestCodeConfiguration(
                code_id=self.code_configuration.code,
                scoring_script=self.code_configuration.scoring_script,
            )
            if self.code_configuration
            else None
        )
        model = IdAssetReference(asset_id=self.model) if self.model else None
        environment = self.environment

        batch_deployment: RestBatchDeployment = None
        if isinstance(self.output_action, str):
            batch_deployment = RestBatchDeployment(
                compute=self.compute,
                description=self.description,
                resources=self.resources._to_rest_object() if self.resources else None,
                code_configuration=code_config,
                environment_id=environment,
                model=model,
                output_file_name=self.output_file_name,
                output_action=BatchDeployment._yaml_output_action_to_rest_output_action(self.output_action),
                error_threshold=self.error_threshold,
                retry_settings=self.retry_settings._to_rest_object() if self.retry_settings else None,
                logging_level=self.logging_level,
                mini_batch_size=self.mini_batch_size,
                max_concurrency_per_instance=self.max_concurrency_per_instance,
                environment_variables=self.environment_variables,
                properties=self.properties,
            )
        else:
            batch_deployment = RestBatchDeployment(
                compute=self.compute,
                description=self.description,
                resources=self.resources._to_rest_object() if self.resources else None,
                code_configuration=code_config,
                environment_id=environment,
                model=model,
                output_file_name=self.output_file_name,
                output_action=None,
                error_threshold=self.error_threshold,
                retry_settings=self.retry_settings._to_rest_object() if self.retry_settings else None,
                logging_level=self.logging_level,
                mini_batch_size=self.mini_batch_size,
                max_concurrency_per_instance=self.max_concurrency_per_instance,
                environment_variables=self.environment_variables,
                properties=self.properties,
            )

        return BatchDeploymentData(location=location, properties=batch_deployment, tags=self.tags)

    @classmethod
    def _from_rest_object(  # pylint: disable=arguments-renamed
        cls, deployment: BatchDeploymentData
    ) -> BatchDeploymentData:
        modelId = deployment.properties.model.asset_id if deployment.properties.model else None
        code_configuration = (
            CodeConfiguration._from_rest_code_configuration(deployment.properties.code_configuration)
            if deployment.properties.code_configuration
            else None
        )
        deployment = BatchDeployment(
            name=deployment.name,
            description=deployment.properties.description,
            id=deployment.id,
            tags=deployment.tags,
            model=modelId,
            environment=deployment.properties.environment_id,
            code_configuration=code_configuration,
            output_file_name=deployment.properties.output_file_name
            if cls._rest_output_action_to_yaml_output_action(deployment.properties.output_action)
            == BatchDeploymentOutputAction.APPEND_ROW
            else None,
            output_action=cls._rest_output_action_to_yaml_output_action(deployment.properties.output_action),
            error_threshold=deployment.properties.error_threshold,
            retry_settings=BatchRetrySettings._from_rest_object(deployment.properties.retry_settings),
            logging_level=deployment.properties.logging_level,
            mini_batch_size=deployment.properties.mini_batch_size,
            compute=deployment.properties.compute,
            resources=ResourceConfiguration._from_rest_object(deployment.properties.resources),
            environment_variables=deployment.properties.environment_variables,
            max_concurrency_per_instance=deployment.properties.max_concurrency_per_instance,
            endpoint_name=_parse_endpoint_name_from_deployment_id(deployment.id),
            properties=deployment.properties.properties,
            creation_context=SystemData._from_rest_object(deployment.system_data),
            provisioning_state=deployment.properties.provisioning_state,
        )

        return deployment

    @classmethod
    def _load(
        cls,
        data: Optional[Dict] = None,
        yaml_path: Optional[Union[PathLike, str]] = None,
        params_override: Optional[list] = None,
        **kwargs: Any,
    ) -> "BatchDeployment":
        data = data or {}
        params_override = params_override or []
        cls._update_params(params_override)

        context = {
            BASE_PATH_CONTEXT_KEY: Path(yaml_path).parent if yaml_path else Path.cwd(),
            PARAMS_OVERRIDE_KEY: params_override,
        }
        res: BatchDeployment = load_from_dict(BatchDeploymentSchema, data, context, **kwargs)
        return res

    def _validate(self) -> None:
        self._validate_output_action()

    @classmethod
    def _update_params(cls, params_override: Any) -> None:
        for param in params_override:
            endpoint_name = param.get("endpoint_name")
            if isinstance(endpoint_name, str):
                param["endpoint_name"] = endpoint_name.lower()

    def _validate_output_action(self) -> None:
        if (
            self.output_action
            and self.output_action == BatchDeploymentOutputAction.SUMMARY_ONLY
            and self.output_file_name
        ):
            msg = "When output_action is set to {}, the output_file_name need not to be specified."
            msg = msg.format(BatchDeploymentOutputAction.SUMMARY_ONLY)
            raise ValidationException(
                message=msg,
                target=ErrorTarget.BATCH_DEPLOYMENT,
                no_personal_data_message=msg,
                error_category=ErrorCategory.USER_ERROR,
                error_type=ValidationErrorType.INVALID_VALUE,
            )<|MERGE_RESOLUTION|>--- conflicted
+++ resolved
@@ -162,16 +162,12 @@
             self.resources = ResourceConfiguration(instance_count=instance_count)
 
     @property
-<<<<<<< HEAD
     def instance_count(self) -> int:
         """The number of instances in use for the job, readonly.
 
         :return: The number of instances in use for the job.
         :rtype: int
         """
-=======
-    def instance_count(self) -> Optional[int]:
->>>>>>> 8f8ec650
         return self.resources.instance_count if self.resources else None
 
     @instance_count.setter
@@ -190,7 +186,6 @@
         """
         return self._provisioning_state
 
-<<<<<<< HEAD
     @instance_count.setter
     def instance_count(self, value: int) -> None:
         """Set the number of instances in use for the job.
@@ -203,8 +198,6 @@
 
         self.resources.instance_count = value
 
-=======
->>>>>>> 8f8ec650
     def _to_dict(self) -> Dict:
         res: dict = BatchDeploymentSchema(context={BASE_PATH_CONTEXT_KEY: "./"}).dump(self)  # pylint: disable=no-member
         return res
