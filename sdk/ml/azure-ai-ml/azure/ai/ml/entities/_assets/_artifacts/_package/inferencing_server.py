--- conflicted
+++ resolved
@@ -188,12 +188,9 @@
             )
 
         return RestOnlineInferenceConfiguration(
-<<<<<<< HEAD
-=======
             liveness_route=self.liveness_route._to_rest_object() if self.liveness_route is not None else None,
             readiness_route=self.readiness_route._to_rest_object() if self.readiness_route is not None else None,
             scoring_route=self.scoring_route._to_rest_object() if self.scoring_route is not None else None,
->>>>>>> 6f1ea258
             entry_script=self.entry_script,
             configuration=self.configuration,
         )
