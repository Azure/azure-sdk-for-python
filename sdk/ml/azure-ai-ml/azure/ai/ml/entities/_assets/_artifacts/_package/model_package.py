--- conflicted
+++ resolved
@@ -4,21 +4,10 @@
 
 # pylint: disable=protected-access, redefined-builtin
 
+import re
 from os import PathLike
 from pathlib import Path
-<<<<<<< HEAD
 from typing import IO, Any, AnyStr, Dict, List, Optional, Union, cast
-
-from azure.ai.ml._restclient.v2021_10_01_dataplanepreview.models import PackageRequest as DataPlanePackageRequest
-from azure.ai.ml._restclient.v2023_02_01_preview.models import CodeConfiguration
-from azure.ai.ml._restclient.v2023_02_01_preview.models import ModelPackageInput as RestModelPackageInput
-from azure.ai.ml._restclient.v2023_02_01_preview.models import PackageInputPathId as RestPackageInputPathId
-from azure.ai.ml._restclient.v2023_02_01_preview.models import PackageInputPathUrl as RestPackageInputPathUrl
-from azure.ai.ml._restclient.v2023_02_01_preview.models import PackageInputPathVersion as RestPackageInputPathVersion
-from azure.ai.ml._restclient.v2023_02_01_preview.models import PackageRequest, PackageResponse
-=======
-from typing import IO, AnyStr, Dict, List, Optional, Union
-import re
 
 from azure.ai.ml._restclient.v2023_08_01_preview.models import CodeConfiguration
 from azure.ai.ml._restclient.v2023_08_01_preview.models import ModelPackageInput as RestModelPackageInput
@@ -26,7 +15,6 @@
 from azure.ai.ml._restclient.v2023_08_01_preview.models import PackageInputPathUrl as RestPackageInputPathUrl
 from azure.ai.ml._restclient.v2023_08_01_preview.models import PackageInputPathVersion as RestPackageInputPathVersion
 from azure.ai.ml._restclient.v2023_08_01_preview.models import PackageRequest, PackageResponse
->>>>>>> 03ad628f
 from azure.ai.ml._schema.assets.package.model_package import ModelPackageSchema
 from azure.ai.ml._utils._experimental import experimental
 from azure.ai.ml._utils.utils import dump_yaml_to_file, snake_to_pascal
@@ -240,12 +228,7 @@
     def __init__(
         self,
         *,
-<<<<<<< HEAD
-        target_environment_name: Optional[str] = None,
-        target_environment_id: Optional[str] = None,
-=======
         target_environment: Union[str, Dict[str, str]],
->>>>>>> 03ad628f
         inferencing_server: Union[AzureMLOnlineInferencingServer, AzureMLBatchInferencingServer],
         base_environment_source: BaseEnvironment = None,
         environment_variables: Optional[Dict[str, str]] = None,
