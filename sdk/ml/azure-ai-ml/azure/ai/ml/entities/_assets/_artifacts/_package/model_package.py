--- conflicted
+++ resolved
@@ -275,13 +275,8 @@
             BASE_PATH_CONTEXT_KEY: Path(yaml_path).parent if yaml_path else Path("./"),
             PARAMS_OVERRIDE_KEY: params_override,
         }
-<<<<<<< HEAD
-        res: ModelPackage = load_from_dict(ModelPackageSchema, data, context, **kwargs)
-        return res
-=======
         model_pkg: ModelPackage = load_from_dict(ModelPackageSchema, data, context, **kwargs)
         return model_pkg
->>>>>>> 6f1ea258
 
     def dump(
         self,
@@ -302,13 +297,9 @@
         dump_yaml_to_file(dest, yaml_serialized, default_flow_style=False)
 
     def _to_dict(self) -> Dict:
-<<<<<<< HEAD
-        return dict(ModelPackageSchema(context={BASE_PATH_CONTEXT_KEY: "./"}).dump(self))  # pylint: disable=no-member
-=======
         # pylint: disable=no-member
         model_pkg_schema: Dict = ModelPackageSchema(context={BASE_PATH_CONTEXT_KEY: "./"}).dump(self)
         return model_pkg_schema
->>>>>>> 6f1ea258
 
     @classmethod
     def _from_rest_object(cls, model_package_rest_object: PackageResponse) -> Any:
