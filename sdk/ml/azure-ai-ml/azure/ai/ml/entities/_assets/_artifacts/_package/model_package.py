# ---------------------------------------------------------
# Copyright (c) Microsoft Corporation. All rights reserved.
# ---------------------------------------------------------

# pylint: disable=protected-access, redefined-builtin

from os import PathLike
from pathlib import Path
<<<<<<< HEAD
from typing import IO, AnyStr, List, Dict, Optional, Union


from azure.ai.ml._restclient.v2023_02_01_preview.models import (
    PackageRequest,
    PackageResponse,
    ModelPackageInput as RestModelPackageInput,
    PackageInputPathId as RestPackageInputPathId,
    PackageInputPathVersion as RestPackageInputPathVersion,
    PackageInputPathUrl as RestPackageInputPathUrl,
    CodeConfiguration,
)

from azure.ai.ml._restclient.v2021_10_01_dataplanepreview.models import PackageRequest as DataPlanePackageRequest

from azure.ai.ml.entities._resource import Resource
=======
from typing import IO, AnyStr, Dict, List, Optional, Union

from azure.ai.ml._restclient.v2023_02_01_preview.models import CodeConfiguration
from azure.ai.ml._restclient.v2023_02_01_preview.models import ModelPackageInput as RestModelPackageInput
from azure.ai.ml._restclient.v2023_02_01_preview.models import PackageInputPathId as RestPackageInputPathId
from azure.ai.ml._restclient.v2023_02_01_preview.models import PackageInputPathUrl as RestPackageInputPathUrl
from azure.ai.ml._restclient.v2023_02_01_preview.models import PackageInputPathVersion as RestPackageInputPathVersion
from azure.ai.ml._restclient.v2023_02_01_preview.models import PackageRequest, PackageResponse
>>>>>>> 28ccd2b7
from azure.ai.ml._schema.assets.package.model_package import ModelPackageSchema
from azure.ai.ml._utils._experimental import experimental
from azure.ai.ml._utils.utils import dump_yaml_to_file, snake_to_pascal
from azure.ai.ml.constants._common import BASE_PATH_CONTEXT_KEY, PARAMS_OVERRIDE_KEY
from azure.ai.ml.entities._resource import Resource
from azure.ai.ml.entities._util import load_from_dict

from .base_environment_source import BaseEnvironment
from .inferencing_server import AzureMLBatchInferencingServer, AzureMLOnlineInferencingServer
from .model_configuration import ModelConfiguration


@experimental
class PackageInputPathId:
    """Package input path specified with a resource ID.

    :param input_path_type: The type of the input path. Accepted values are "Url", "PathId", and "PathVersion".
    :type input_path_type: Optional[str]
    :param resource_id: The resource ID of the input path. e.g. "azureml://subscriptions/<>/resourceGroups/
        <>/providers/Microsoft.MachineLearningServices/workspaces/<>/data/<>/versions/<>".
    :type resource_id: Optional[str]
    """

    def __init__(self, *, input_path_type: Optional[str] = None, resource_id: Optional[str] = None) -> None:
        self.input_path_type = input_path_type
        self.resource_id = resource_id

    def _to_rest_object(self) -> RestPackageInputPathId:
        return RestPackageInputPathId(
            input_path_type=self.input_path_type,
            resource_id=self.resource_id,
        )

    @classmethod
    def _from_rest_object(cls, package_input_path_id_rest_object: RestPackageInputPathId) -> "PackageInputPathId":
        return PackageInputPathId(
            input_path_type=package_input_path_id_rest_object.input_path_type,
            resource_id=package_input_path_id_rest_object.resource_id,
        )


@experimental
class PackageInputPathVersion:
    """Package input path specified with a resource name and version.

    :param input_path_type: The type of the input path. Accepted values are "Url", "PathId", and "PathVersion".
    :type input_path_type: Optional[str]
    :param resource_name: The resource name of the input path.
    :type resource_name: Optional[str]
    :param resource_version: The resource version of the input path.
    :type resource_version: Optional[str]
    """

    def __init__(
        self,
        *,
        input_path_type: Optional[str] = None,
        resource_name: Optional[str] = None,
        resource_version: Optional[str] = None,
    ) -> None:
        self.input_path_type = input_path_type
        self.resource_name = resource_name
        self.resource_version = resource_version

    def _to_rest_object(self) -> RestPackageInputPathVersion:
        return RestPackageInputPathVersion(
            input_path_type=self.input_path_type,
            resource_name=self.resource_name,
            resource_version=self.resource_version,
        )

    @classmethod
    def _from_rest_object(
        cls, package_input_path_version_rest_object: RestPackageInputPathVersion
    ) -> "PackageInputPathVersion":
        return PackageInputPathVersion(
            input_path_type=package_input_path_version_rest_object.input_path_type,
            resource_name=package_input_path_version_rest_object.resource_name,
            resource_version=package_input_path_version_rest_object.resource_version,
        )


@experimental
class PackageInputPathUrl:
    """Package input path specified with a url.

    :param input_path_type: The type of the input path. Accepted values are "Url", "PathId", and "PathVersion".
    :type input_path_type: Optional[str]
    :param url: The url of the input path. e.g. "azureml://subscriptions/<>/resourceGroups/
        <>/providers/Microsoft.MachineLearningServices/workspaces/data/<>/versions/<>".
    :type url: Optional[str]
    """

    def __init__(self, *, input_path_type: Optional[str] = None, url: Optional[str] = None) -> None:
        self.input_path_type = input_path_type
        self.url = url

    def _to_rest_object(self) -> RestPackageInputPathUrl:
        return RestPackageInputPathUrl(
            input_path_type=self.input_path_type,
            url=self.url,
        )

    @classmethod
    def _from_rest_object(cls, package_input_path_url_rest_object: RestPackageInputPathUrl) -> "PackageInputPathUrl":
        return PackageInputPathUrl(
            input_path_type=package_input_path_url_rest_object.input_path_type,
            url=package_input_path_url_rest_object.url,
        )


@experimental
class ModelPackageInput:
    """Model package input.

    :param type: The type of the input.
    :type type: Optional[str]
    :param path: The path of the input.
    :type path: Optional[Union[~azure.ai.ml.entities.PackageInputPathId, ~azure.ai.ml.entities.PackageInputPathUrl,
        ~azure.ai.ml.entities.PackageInputPathVersion]]
    :param mode: The input mode.
    :type mode: Optional[str]
    :param mount_path: The mount path for the input.
    :type mount_path: Optional[str]
    """

    def __init__(
        self,
        *,
        type: Optional[str] = None,
        path: Optional[Union[PackageInputPathId, PackageInputPathUrl, PackageInputPathVersion]] = None,
        mode: Optional[str] = None,
        mount_path: Optional[str] = None,
    ) -> None:
        self.type = type
        self.path = path
        self.mode = mode
        self.mount_path = mount_path

    def _to_rest_object(self) -> RestModelPackageInput:
        return RestModelPackageInput(
            input_type=snake_to_pascal(self.type),
            path=self.path._to_rest_object(),
            mode=snake_to_pascal(self.mode),
            mount_path=self.mount_path,
        )

    @classmethod
    def _from_rest_object(cls, model_package_input_rest_object: RestModelPackageInput) -> "ModelPackageInput":
        return ModelPackageInput(
            type=model_package_input_rest_object.input_type,
            path=model_package_input_rest_object.path._from_rest_object(),
            mode=model_package_input_rest_object.mode,
            mount_path=model_package_input_rest_object.mount_path,
        )


@experimental
class ModelPackage(Resource, PackageRequest):
    """Model package.

    :param target_environment_name: The target environment name for the model package.
    :type target_environment_name: str
    :param inferencing_server: The inferencing server of the model package.
    :type inferencing_server: Union[~azure.ai.ml.entities.AzureMLOnlineInferencingServer,
        ~azure.ai.ml.entities.AzureMLBatchInferencingServer]
    :param base_environment_source: The base environment source of the model package.
    :type base_environment_source: Optional[~azure.ai.ml.entities.BaseEnvironment]
    :param target_environment_version: The version of the model package.
    :type target_environment_version: Optional[str]
    :param environment_variables: The environment variables of the model package.
    :type environment_variables: Optional[dict[str, str]]
    :param inputs: The inputs of the model package.
    :type inputs: Optional[list[~azure.ai.ml.entities.ModelPackageInput]]
    :param model_configuration: The model configuration.
    :type model_configuration: Optional[~azure.ai.ml.entities.ModelConfiguration]
    :param tags: The tags of the model package.
    :type tags: Optiona[dict[str, str]]
    """

    def __init__(
        self,
        *,
        target_environment_name: str = None,
        target_environment_id: str = None,
        inferencing_server: Union[AzureMLOnlineInferencingServer, AzureMLBatchInferencingServer],
        base_environment_source: BaseEnvironment = None,
        target_environment_version: Optional[str] = None,
        environment_variables: Optional[Dict[str, str]] = None,
        inputs: Optional[List[ModelPackageInput]] = None,
        model_configuration: Optional[ModelConfiguration] = None,
        tags: Optional[Dict[str, str]] = None,
<<<<<<< HEAD
    ):
        if target_environment_name is None:
            target_environment_name = "dummy_name"
=======
    ) -> None:
>>>>>>> 28ccd2b7
        super().__init__(
            name=target_environment_name,
            target_environment_name=target_environment_name,
            target_environment_version=target_environment_version,
            base_environment_source=base_environment_source,
            inferencing_server=inferencing_server,
            model_configuration=model_configuration,
            inputs=inputs,
            tags=tags,
            environment_variables=environment_variables,
        )
        self.target_environment_id = target_environment_id

    @classmethod
    def _load(
        cls,
        data: Optional[Dict] = None,
        yaml_path: Optional[Union[PathLike, str]] = None,
        params_override: Optional[list] = None,
        **kwargs,
    ) -> "ModelPackage":
        params_override = params_override or []
        data = data or {}
        context = {
            BASE_PATH_CONTEXT_KEY: Path(yaml_path).parent if yaml_path else Path("./"),
            PARAMS_OVERRIDE_KEY: params_override,
        }
        return load_from_dict(ModelPackageSchema, data, context, **kwargs)

    def dump(
        self,
        dest: Union[str, PathLike, IO[AnyStr]],
        **kwargs,  # pylint: disable=unused-argument
    ) -> None:
        """Dumps the job content into a file in YAML format.

        :param dest: The local path or file stream to write the YAML content to.
            If dest is a file path, a new file will be created.
            If dest is an open file, the file will be written to directly.
        :type dest: Union[PathLike, str, IO[AnyStr]]
        :raises FileExistsError: Raised if dest is a file path and the file already exists.
        :raises IOError: Raised if dest is an open file and the file is not writable.
        """
        yaml_serialized = self._to_dict()
        dump_yaml_to_file(dest, yaml_serialized, default_flow_style=False)

    def _to_dict(self) -> Dict:
        return ModelPackageSchema(context={BASE_PATH_CONTEXT_KEY: "./"}).dump(self)  # pylint: disable=no-member

    @classmethod
    def _from_rest_object(cls, model_package_rest_object: PackageResponse) -> "ModelPackageResponse":
        target_environment_id = model_package_rest_object.target_environment_id
        return target_environment_id

    def _to_rest_object(self) -> PackageRequest:
        code = None

        if (
            self.inferencing_server
            and hasattr(self.inferencing_server, "code_configuration")
            and self.inferencing_server.code_configuration
        ):
            self.inferencing_server.code_configuration._validate()
            code_id = (
                self.inferencing_server.code_configuration.code
                if isinstance(self.inferencing_server.code_configuration.code, str)
                else self.inferencing_server.code_configuration.code.id
            )
            code = CodeConfiguration(
                code_id=code_id, scoring_script=self.inferencing_server.code_configuration.scoring_script
            )
            self.inferencing_server.code_configuration = code

        if self.target_environment_id:
            package_request = DataPlanePackageRequest(
                target_environment_id=self.target_environment_id,
                base_environment_source=self.base_environment_source._to_rest_object()
                if self.base_environment_source
                else None,
                inferencing_server=self.inferencing_server._to_rest_object() if self.inferencing_server else None,
                model_configuration=self.model_configuration._to_rest_object() if self.model_configuration else None,
                inputs=[input._to_rest_object() for input in self.inputs] if self.inputs else None,
                tags=self.tags,
                environment_variables=self.environment_variables,
            )
        else:
            package_request = PackageRequest(
                target_environment_name=self.name,
                base_environment_source=self.base_environment_source._to_rest_object()
                if self.base_environment_source
                else None,
                inferencing_server=self.inferencing_server._to_rest_object() if self.inferencing_server else None,
                model_configuration=self.model_configuration._to_rest_object() if self.model_configuration else None,
                inputs=[input._to_rest_object() for input in self.inputs] if self.inputs else None,
                tags=self.tags,
                environment_variables=self.environment_variables,
            )

        return package_request<|MERGE_RESOLUTION|>--- conflicted
+++ resolved
@@ -6,8 +6,7 @@
 
 from os import PathLike
 from pathlib import Path
-<<<<<<< HEAD
-from typing import IO, AnyStr, List, Dict, Optional, Union
+from typing import IO, AnyStr, Dict, List, Optional, Union
 
 
 from azure.ai.ml._restclient.v2023_02_01_preview.models import (
@@ -19,20 +18,9 @@
     PackageInputPathUrl as RestPackageInputPathUrl,
     CodeConfiguration,
 )
-
 from azure.ai.ml._restclient.v2021_10_01_dataplanepreview.models import PackageRequest as DataPlanePackageRequest
-
+from azure.ai.ml._restclient.v2023_02_01_preview.models import PackageRequest, PackageResponse
 from azure.ai.ml.entities._resource import Resource
-=======
-from typing import IO, AnyStr, Dict, List, Optional, Union
-
-from azure.ai.ml._restclient.v2023_02_01_preview.models import CodeConfiguration
-from azure.ai.ml._restclient.v2023_02_01_preview.models import ModelPackageInput as RestModelPackageInput
-from azure.ai.ml._restclient.v2023_02_01_preview.models import PackageInputPathId as RestPackageInputPathId
-from azure.ai.ml._restclient.v2023_02_01_preview.models import PackageInputPathUrl as RestPackageInputPathUrl
-from azure.ai.ml._restclient.v2023_02_01_preview.models import PackageInputPathVersion as RestPackageInputPathVersion
-from azure.ai.ml._restclient.v2023_02_01_preview.models import PackageRequest, PackageResponse
->>>>>>> 28ccd2b7
 from azure.ai.ml._schema.assets.package.model_package import ModelPackageSchema
 from azure.ai.ml._utils._experimental import experimental
 from azure.ai.ml._utils.utils import dump_yaml_to_file, snake_to_pascal
@@ -225,13 +213,9 @@
         inputs: Optional[List[ModelPackageInput]] = None,
         model_configuration: Optional[ModelConfiguration] = None,
         tags: Optional[Dict[str, str]] = None,
-<<<<<<< HEAD
     ):
         if target_environment_name is None:
             target_environment_name = "dummy_name"
-=======
-    ) -> None:
->>>>>>> 28ccd2b7
         super().__init__(
             name=target_environment_name,
             target_environment_name=target_environment_name,
