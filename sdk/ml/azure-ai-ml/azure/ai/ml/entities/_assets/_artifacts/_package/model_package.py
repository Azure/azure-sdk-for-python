# ---------------------------------------------------------
# Copyright (c) Microsoft Corporation. All rights reserved.
# ---------------------------------------------------------

# pylint: disable=protected-access, redefined-builtin

from os import PathLike
from pathlib import Path
<<<<<<< HEAD
from typing import IO, Any, AnyStr, Dict, List, Optional, Union, cast
=======
from typing import IO, AnyStr, Dict, List, Optional, Union
>>>>>>> e4d12475

from azure.ai.ml._restclient.v2021_10_01_dataplanepreview.models import PackageRequest as DataPlanePackageRequest
from azure.ai.ml._restclient.v2023_02_01_preview.models import CodeConfiguration
from azure.ai.ml._restclient.v2023_02_01_preview.models import ModelPackageInput as RestModelPackageInput
from azure.ai.ml._restclient.v2023_02_01_preview.models import PackageInputPathId as RestPackageInputPathId
from azure.ai.ml._restclient.v2023_02_01_preview.models import PackageInputPathUrl as RestPackageInputPathUrl
from azure.ai.ml._restclient.v2023_02_01_preview.models import PackageInputPathVersion as RestPackageInputPathVersion
from azure.ai.ml._restclient.v2023_02_01_preview.models import PackageRequest, PackageResponse
from azure.ai.ml._schema.assets.package.model_package import ModelPackageSchema
from azure.ai.ml._utils._experimental import experimental
from azure.ai.ml._utils.utils import dump_yaml_to_file, snake_to_pascal
from azure.ai.ml.constants._common import BASE_PATH_CONTEXT_KEY, PARAMS_OVERRIDE_KEY
from azure.ai.ml.entities._resource import Resource
from azure.ai.ml.entities._util import load_from_dict

from .base_environment_source import BaseEnvironment
from .inferencing_server import AzureMLBatchInferencingServer, AzureMLOnlineInferencingServer
from .model_configuration import ModelConfiguration


@experimental
class PackageInputPathId:
    """Package input path specified with a resource ID.

    :param input_path_type: The type of the input path. Accepted values are "Url", "PathId", and "PathVersion".
    :type input_path_type: Optional[str]
    :param resource_id: The resource ID of the input path. e.g. "azureml://subscriptions/<>/resourceGroups/
        <>/providers/Microsoft.MachineLearningServices/workspaces/<>/data/<>/versions/<>".
    :type resource_id: Optional[str]
    """

    def __init__(
        self,
        *,
        input_path_type: Optional[str] = None,
        resource_id: Optional[str] = None,
    ) -> None:
        self.input_path_type = input_path_type
        self.resource_id = resource_id

    def _to_rest_object(self) -> RestPackageInputPathId:
        return RestPackageInputPathId(
            input_path_type=self.input_path_type,
            resource_id=self.resource_id,
        )

    @classmethod
    def _from_rest_object(cls, package_input_path_id_rest_object: RestPackageInputPathId) -> "PackageInputPathId":
        return PackageInputPathId(
            input_path_type=package_input_path_id_rest_object.input_path_type,
            resource_id=package_input_path_id_rest_object.resource_id,
        )


@experimental
class PackageInputPathVersion:
    """Package input path specified with a resource name and version.

    :param input_path_type: The type of the input path. Accepted values are "Url", "PathId", and "PathVersion".
    :type input_path_type: Optional[str]
    :param resource_name: The resource name of the input path.
    :type resource_name: Optional[str]
    :param resource_version: The resource version of the input path.
    :type resource_version: Optional[str]
    """

    def __init__(
        self,
        *,
        input_path_type: Optional[str] = None,
        resource_name: Optional[str] = None,
        resource_version: Optional[str] = None,
    ) -> None:
        self.input_path_type = input_path_type
        self.resource_name = resource_name
        self.resource_version = resource_version

    def _to_rest_object(self) -> RestPackageInputPathVersion:
        return RestPackageInputPathVersion(
            input_path_type=self.input_path_type,
            resource_name=self.resource_name,
            resource_version=self.resource_version,
        )

    @classmethod
    def _from_rest_object(
        cls, package_input_path_version_rest_object: RestPackageInputPathVersion
    ) -> "PackageInputPathVersion":
        return PackageInputPathVersion(
            input_path_type=package_input_path_version_rest_object.input_path_type,
            resource_name=package_input_path_version_rest_object.resource_name,
            resource_version=package_input_path_version_rest_object.resource_version,
        )


@experimental
class PackageInputPathUrl:
    """Package input path specified with a url.

    :param input_path_type: The type of the input path. Accepted values are "Url", "PathId", and "PathVersion".
    :type input_path_type: Optional[str]
    :param url: The url of the input path. e.g. "azureml://subscriptions/<>/resourceGroups/
        <>/providers/Microsoft.MachineLearningServices/workspaces/data/<>/versions/<>".
    :type url: Optional[str]
    """

    def __init__(self, *, input_path_type: Optional[str] = None, url: Optional[str] = None) -> None:
        self.input_path_type = input_path_type
        self.url = url

    def _to_rest_object(self) -> RestPackageInputPathUrl:
        return RestPackageInputPathUrl(
            input_path_type=self.input_path_type,
            url=self.url,
        )

    @classmethod
    def _from_rest_object(cls, package_input_path_url_rest_object: RestPackageInputPathUrl) -> "PackageInputPathUrl":
        return PackageInputPathUrl(
            input_path_type=package_input_path_url_rest_object.input_path_type,
            url=package_input_path_url_rest_object.url,
        )


@experimental
class ModelPackageInput:
    """Model package input.

    :param type: The type of the input.
    :type type: Optional[str]
    :param path: The path of the input.
    :type path: Optional[Union[~azure.ai.ml.entities.PackageInputPathId, ~azure.ai.ml.entities.PackageInputPathUrl,
        ~azure.ai.ml.entities.PackageInputPathVersion]]
    :param mode: The input mode.
    :type mode: Optional[str]
    :param mount_path: The mount path for the input.
    :type mount_path: Optional[str]

    .. admonition:: Example:

        .. literalinclude:: ../samples/ml_samples_misc.py
            :start-after: [START model_package_input_entity_create]
            :end-before: [END model_package_input_entity_create]
            :language: python
            :dedent: 8
            :caption: Create a Model Package Input object.
    """

    def __init__(
        self,
        *,
        type: Optional[str] = None,
        path: Optional[Union[PackageInputPathId, PackageInputPathUrl, PackageInputPathVersion]] = None,
        mode: Optional[str] = None,
        mount_path: Optional[str] = None,
    ) -> None:
        self.type = type
        self.path = path
        self.mode = mode
        self.mount_path = mount_path

    def _to_rest_object(self) -> RestModelPackageInput:
        if self.path is None:
            return RestModelPackageInput(
                input_type=snake_to_pascal(self.type),
                path=None,
                mode=snake_to_pascal(self.mode),
                mount_path=self.mount_path,
            )
        return RestModelPackageInput(
            input_type=snake_to_pascal(self.type),
            path=self.path._to_rest_object(),
            mode=snake_to_pascal(self.mode),
            mount_path=self.mount_path,
        )

    @classmethod
    def _from_rest_object(cls, model_package_input_rest_object: RestModelPackageInput) -> "ModelPackageInput":
        return ModelPackageInput(
            type=model_package_input_rest_object.input_type,
            path=model_package_input_rest_object.path._from_rest_object(),
            mode=model_package_input_rest_object.mode,
            mount_path=model_package_input_rest_object.mount_path,
        )


@experimental
class ModelPackage(Resource, PackageRequest):
    """Model package.

    :param target_environment_name: The target environment name for the model package.
    :type target_environment_name: str
    :param inferencing_server: The inferencing server of the model package.
    :type inferencing_server: Union[~azure.ai.ml.entities.AzureMLOnlineInferencingServer,
        ~azure.ai.ml.entities.AzureMLBatchInferencingServer]
    :param base_environment_source: The base environment source of the model package.
    :type base_environment_source: Optional[~azure.ai.ml.entities.BaseEnvironment]
    :param target_environment_version: The version of the model package.
    :type target_environment_version: Optional[str]
    :param environment_variables: The environment variables of the model package.
    :type environment_variables: Optional[dict[str, str]]
    :param inputs: The inputs of the model package.
    :type inputs: Optional[list[~azure.ai.ml.entities.ModelPackageInput]]
    :param model_configuration: The model configuration.
    :type model_configuration: Optional[~azure.ai.ml.entities.ModelConfiguration]
    :param tags: The tags of the model package.
    :type tags: Optional[dict[str, str]]

    .. admonition:: Example:

        .. literalinclude:: ../samples/ml_samples_misc.py
            :start-after: [START model_package_entity_create]
            :end-before: [END model_package_entity_create]
            :language: python
            :dedent: 8
            :caption: Create a Model Package object.
    """

    def __init__(
        self,
        *,
        target_environment_name: Optional[str] = None,
        target_environment_id: Optional[str] = None,
        inferencing_server: Union[AzureMLOnlineInferencingServer, AzureMLBatchInferencingServer],
        base_environment_source: BaseEnvironment = None,
        target_environment_version: Optional[str] = None,
        environment_variables: Optional[Dict[str, str]] = None,
        inputs: Optional[List[ModelPackageInput]] = None,
        model_configuration: Optional[ModelConfiguration] = None,
        tags: Optional[Dict[str, str]] = None,
    ):
        if target_environment_name is None:
            target_environment_name = "dummy_name"
        super().__init__(
            name=target_environment_name,
            target_environment_name=target_environment_name,
            target_environment_version=target_environment_version,
            base_environment_source=base_environment_source,
            inferencing_server=inferencing_server,
            model_configuration=model_configuration,
            inputs=inputs,
            tags=tags,
            environment_variables=environment_variables,
        )
        self.target_environment_id = target_environment_id

    @classmethod
    def _load(
        cls,
        data: Optional[Dict] = None,
        yaml_path: Optional[Union[PathLike, str]] = None,
        params_override: Optional[list] = None,
        **kwargs: Any,
    ) -> "ModelPackage":
        params_override = params_override or []
        data = data or {}
        context = {
            BASE_PATH_CONTEXT_KEY: Path(yaml_path).parent if yaml_path else Path("./"),
            PARAMS_OVERRIDE_KEY: params_override,
        }
        return cast(ModelPackage, load_from_dict(ModelPackageSchema, data, context, **kwargs))

    def dump(
        self,
        dest: Union[str, PathLike, IO[AnyStr]],
        # pylint: disable=unused-argument
        **kwargs: Any,
    ) -> None:
        """Dumps the job content into a file in YAML format.

        :param dest: The local path or file stream to write the YAML content to.
            If dest is a file path, a new file will be created.
            If dest is an open file, the file will be written to directly.
        :type dest: Union[PathLike, str, IO[AnyStr]]
        :raises FileExistsError: Raised if dest is a file path and the file already exists.
        :raises IOError: Raised if dest is an open file and the file is not writable.
        """
        yaml_serialized = self._to_dict()
        dump_yaml_to_file(dest, yaml_serialized, default_flow_style=False)

    def _to_dict(self) -> Dict:
        return dict(ModelPackageSchema(context={BASE_PATH_CONTEXT_KEY: "./"}).dump(self))  # pylint: disable=no-member

    @classmethod
    def _from_rest_object(cls, model_package_rest_object: PackageResponse) -> Any:
        target_environment_id = model_package_rest_object.target_environment_id
        return target_environment_id

    def _to_rest_object(self) -> PackageRequest:
        code = None

        if (
            self.inferencing_server
            and hasattr(self.inferencing_server, "code_configuration")
            and self.inferencing_server.code_configuration
        ):
            self.inferencing_server.code_configuration._validate()
            code_id = (
                self.inferencing_server.code_configuration.code
                if isinstance(self.inferencing_server.code_configuration.code, str)
                else self.inferencing_server.code_configuration.code.id
            )
            code = CodeConfiguration(
                code_id=code_id,
                scoring_script=self.inferencing_server.code_configuration.scoring_script,
            )
            self.inferencing_server.code_configuration = code

        if self.target_environment_id:
            package_request = DataPlanePackageRequest(
                target_environment_id=self.target_environment_id,
                base_environment_source=self.base_environment_source._to_rest_object()
                if self.base_environment_source
                else None,
                inferencing_server=self.inferencing_server._to_rest_object() if self.inferencing_server else None,
                model_configuration=self.model_configuration._to_rest_object() if self.model_configuration else None,
                inputs=[input._to_rest_object() for input in self.inputs] if self.inputs else None,
                tags=self.tags,
                environment_variables=self.environment_variables,
            )
        else:
            package_request = PackageRequest(
                target_environment_name=self.name,
                base_environment_source=self.base_environment_source._to_rest_object()
                if self.base_environment_source
                else None,
                inferencing_server=self.inferencing_server._to_rest_object() if self.inferencing_server else None,
                model_configuration=self.model_configuration._to_rest_object() if self.model_configuration else None,
                inputs=[input._to_rest_object() for input in self.inputs] if self.inputs else None,
                tags=self.tags,
                environment_variables=self.environment_variables,
            )

        return package_request<|MERGE_RESOLUTION|>--- conflicted
+++ resolved
@@ -6,11 +6,7 @@
 
 from os import PathLike
 from pathlib import Path
-<<<<<<< HEAD
 from typing import IO, Any, AnyStr, Dict, List, Optional, Union, cast
-=======
-from typing import IO, AnyStr, Dict, List, Optional, Union
->>>>>>> e4d12475
 
 from azure.ai.ml._restclient.v2021_10_01_dataplanepreview.models import PackageRequest as DataPlanePackageRequest
 from azure.ai.ml._restclient.v2023_02_01_preview.models import CodeConfiguration
