--- conflicted
+++ resolved
@@ -7,11 +7,7 @@
 import re
 from os import PathLike
 from pathlib import Path
-<<<<<<< HEAD
 from typing import IO, Any, AnyStr, Dict, List, Optional, Union
-=======
-from typing import IO, Any, AnyStr, Dict, List, Optional, Union, cast
->>>>>>> 093531ee
 
 from azure.ai.ml._restclient.v2023_08_01_preview.models import CodeConfiguration
 from azure.ai.ml._restclient.v2023_08_01_preview.models import ModelPackageInput as RestModelPackageInput
@@ -279,12 +275,8 @@
             BASE_PATH_CONTEXT_KEY: Path(yaml_path).parent if yaml_path else Path("./"),
             PARAMS_OVERRIDE_KEY: params_override,
         }
-<<<<<<< HEAD
         res: ModelPackage = load_from_dict(ModelPackageSchema, data, context, **kwargs)
         return res
-=======
-        return cast(ModelPackage, load_from_dict(ModelPackageSchema, data, context, **kwargs))
->>>>>>> 093531ee
 
     def dump(
         self,
