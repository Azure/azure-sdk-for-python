# ---------------------------------------------------------
# Copyright (c) Microsoft Corporation. All rights reserved.
# ---------------------------------------------------------

import os
from pathlib import Path
<<<<<<< HEAD
from typing import Any, Dict, Optional, Union
=======
from typing import Any, Dict, Optional, Union, cast
>>>>>>> 093531ee

from azure.ai.ml._restclient.v2021_10_01_dataplanepreview.models import (
    ResourceManagementAssetReferenceData,
    ResourceManagementAssetReferenceDetails,
)
from azure.ai.ml._schema import WorkspaceAssetReferenceSchema
from azure.ai.ml.constants._common import BASE_PATH_CONTEXT_KEY, PARAMS_OVERRIDE_KEY
from azure.ai.ml.entities._assets.asset import Asset
from azure.ai.ml.entities._resource import Resource
from azure.ai.ml.entities._util import load_from_dict


class WorkspaceAssetReference(Asset):
    """Workspace Model Reference.

    This is for SDK internal use only, might be deprecated in the future.
    :param name: Model name
    :type name: str
    :param version: Model version
    :type version: str
    :param asset_id: Model asset id
    :type version: str
    :param kwargs: A dictionary of additional configuration parameters.
    :type kwargs: dict
    """

    def __init__(
        self,
        *,
        name: Optional[str] = None,
        version: Optional[str] = None,
        asset_id: Optional[str] = None,
        properties: Optional[Dict] = None,
        **kwargs: Any,
    ):
        super().__init__(
            name=name,
            version=version,
            properties=properties,
            **kwargs,
        )
        self.asset_id = asset_id

    @classmethod
    def _load(
<<<<<<< HEAD
        cls: Resource,
=======
        cls: Any,
>>>>>>> 093531ee
        data: Optional[dict] = None,
        yaml_path: Optional[Union[os.PathLike, str]] = None,
        params_override: Optional[list] = None,
        **kwargs: Any,
    ) -> "WorkspaceAssetReference":
        data = data or {}
        params_override = params_override or []
        context = {
            BASE_PATH_CONTEXT_KEY: Path(yaml_path).parent if yaml_path else Path("./"),
            PARAMS_OVERRIDE_KEY: params_override,
        }
<<<<<<< HEAD
        res: WorkspaceAssetReference = load_from_dict(WorkspaceAssetReferenceSchema, data, context, **kwargs)
        return res
=======

        return cast(WorkspaceAssetReference, load_from_dict(WorkspaceAssetReferenceSchema, data, context, **kwargs))
>>>>>>> 093531ee

    def _to_rest_object(self) -> ResourceManagementAssetReferenceData:
        resource_management_details = ResourceManagementAssetReferenceDetails(
            destination_name=self.name,
            destination_version=self.version,
            source_asset_id=self.asset_id,
        )
        resource_management = ResourceManagementAssetReferenceData(properties=resource_management_details)
        return resource_management

    @classmethod
    def _from_rest_object(cls, resource_object: ResourceManagementAssetReferenceData) -> "WorkspaceAssetReference":
        resource_management = WorkspaceAssetReference(
            name=resource_object.properties.destination_name,
            version=resource_object.properties.destination_version,
            asset_id=resource_object.properties.source_asset_id,
        )

        return resource_management

    def _to_dict(self) -> Dict:
        # pylint: disable=no-member
        return dict(WorkspaceAssetReferenceSchema(context={BASE_PATH_CONTEXT_KEY: "./"}).dump(self))<|MERGE_RESOLUTION|>--- conflicted
+++ resolved
@@ -4,11 +4,7 @@
 
 import os
 from pathlib import Path
-<<<<<<< HEAD
 from typing import Any, Dict, Optional, Union
-=======
-from typing import Any, Dict, Optional, Union, cast
->>>>>>> 093531ee
 
 from azure.ai.ml._restclient.v2021_10_01_dataplanepreview.models import (
     ResourceManagementAssetReferenceData,
@@ -17,7 +13,6 @@
 from azure.ai.ml._schema import WorkspaceAssetReferenceSchema
 from azure.ai.ml.constants._common import BASE_PATH_CONTEXT_KEY, PARAMS_OVERRIDE_KEY
 from azure.ai.ml.entities._assets.asset import Asset
-from azure.ai.ml.entities._resource import Resource
 from azure.ai.ml.entities._util import load_from_dict
 
 
@@ -54,11 +49,7 @@
 
     @classmethod
     def _load(
-<<<<<<< HEAD
-        cls: Resource,
-=======
         cls: Any,
->>>>>>> 093531ee
         data: Optional[dict] = None,
         yaml_path: Optional[Union[os.PathLike, str]] = None,
         params_override: Optional[list] = None,
@@ -70,13 +61,8 @@
             BASE_PATH_CONTEXT_KEY: Path(yaml_path).parent if yaml_path else Path("./"),
             PARAMS_OVERRIDE_KEY: params_override,
         }
-<<<<<<< HEAD
         res: WorkspaceAssetReference = load_from_dict(WorkspaceAssetReferenceSchema, data, context, **kwargs)
         return res
-=======
-
-        return cast(WorkspaceAssetReference, load_from_dict(WorkspaceAssetReferenceSchema, data, context, **kwargs))
->>>>>>> 093531ee
 
     def _to_rest_object(self) -> ResourceManagementAssetReferenceData:
         resource_management_details = ResourceManagementAssetReferenceDetails(
