# ---------------------------------------------------------
# Copyright (c) Microsoft Corporation. All rights reserved.
# ---------------------------------------------------------

# pylint: disable=protected-access

from os import PathLike
from pathlib import Path
from typing import IO, AnyStr, Dict, List, Optional, Union

from azure.ai.ml._restclient.v2023_02_01_preview.models import (
    FeaturesetContainer,
    FeaturesetContainerProperties,
    FeaturesetVersion,
    FeaturesetVersionProperties,
)
from azure.ai.ml._schema._feature_set.feature_set_schema import FeatureSetSchema
from azure.ai.ml._utils._arm_id_utils import AMLNamedArmId, get_arm_id_object_from_id
from azure.ai.ml._utils._experimental import experimental
from azure.ai.ml.constants._common import BASE_PATH_CONTEXT_KEY, LONG_URI_FORMAT, PARAMS_OVERRIDE_KEY
from azure.ai.ml.entities._assets import Artifact
from azure.ai.ml.entities._feature_set.feature_set_specification import FeatureSetSpecification
from azure.ai.ml.entities._feature_set.materialization_settings import MaterializationSettings
from azure.ai.ml.entities._util import load_from_dict
from azure.ai.ml.exceptions import ErrorCategory, ErrorTarget, ValidationErrorType, ValidationException

from .artifact import ArtifactStorageInfo


@experimental
class FeatureSet(Artifact):
    """Feature Set

    :param name: The name of the Feature Set resource.
    :type name: str
    :param version: The version of the Feature Set resource.
    :type version: str
    :param entities: Specifies list of entities.
    :type entities: list[str]
    :param specification: Specifies the feature spec details.
    :type specification: ~azure.ai.ml.entities.FeatureSetSpecification
    :param stage: Feature set stage. Allowed values: Development, Production, Archived. Defatuls to Development.
    :type stage: Optional[str]
    :param description: The description of the Feature Set resource. Defaults to None.
    :type description: Optional[str]
    :param tags: Tag dictionary. Tags can be added, removed, and updated. Defaults to None.
    :type tags: Optional[dict[str, str]]
    :param materialization_settings: Specifies the materialization settings. Defaults to None.
    :type materialization_settings: Optional[~azure.ai.ml.entities.MaterializationSettings]
    :param kwargs: A dictionary of additional configuration parameters.
    :type kwargs: dict
    :raises ValidationException: Raised if stage is specified and is not valid.

    .. admonition:: Example:
        .. literalinclude:: ../../../../../../samples/ml_samples_featurestore.py
            :start-after: [START configure_feature_set]
            :end-before: [END configure_feature_set]
            :language: Python
            :dedent: 8
            :caption: Instantiating a Feature Set object
    """

    def __init__(
        self,
        *,
        name: str,
        version: str,
        entities: List[str],
        specification: FeatureSetSpecification,
        stage: Optional[str] = "Development",
        description: Optional[str] = None,
        materialization_settings: Optional[MaterializationSettings] = None,
        tags: Optional[Dict] = None,
        **kwargs,
    ) -> None:
        super().__init__(
            name=name,
            version=version,
            description=description,
            tags=tags,
            path=specification.path,
            **kwargs,
        )
        if stage and stage not in ["Development", "Production", "Archived"]:
            msg = f"Stage must be Development, Production, or Archived, found {stage}"
            raise ValidationException(
                message=msg,
                no_personal_data_message=msg,
                error_type=ValidationErrorType.INVALID_VALUE,
                target=ErrorTarget.FEATURE_SET,
                error_category=ErrorCategory.USER_ERROR,
            )
        self.entities = entities
        self.specification = specification
        self.stage = stage
        self.materialization_settings = materialization_settings
        self.latest_version = None

    def _to_rest_object(self) -> FeaturesetVersion:
        featureset_version_properties = FeaturesetVersionProperties(
            description=self.description,
            properties=self.properties,
            tags=self.tags,
            entities=self.entities,
            materialization_settings=self.materialization_settings._to_rest_object()
            if self.materialization_settings
            else None,
            specification=self.specification._to_rest_object(),
            stage=self.stage,
        )
        return FeaturesetVersion(name=self.name, properties=featureset_version_properties)

    @classmethod
    def _from_rest_object(cls, featureset_rest_object: FeaturesetVersion) -> "FeatureSet":
        if not featureset_rest_object:
            return None
        featureset_rest_object_details: FeaturesetVersionProperties = featureset_rest_object.properties
        arm_id_object = get_arm_id_object_from_id(featureset_rest_object.id)
        featureset = FeatureSet(
            id=featureset_rest_object.id,
            name=arm_id_object.asset_name,
            version=arm_id_object.asset_version,
            description=featureset_rest_object_details.description,
            tags=featureset_rest_object_details.tags,
            entities=featureset_rest_object_details.entities,
            materialization_settings=MaterializationSettings._from_rest_object(
                featureset_rest_object_details.materialization_settings
            ),
            specification=FeatureSetSpecification._from_rest_object(featureset_rest_object_details.specification),
            stage=featureset_rest_object_details.stage,
            properties=featureset_rest_object_details.properties,
        )
        return featureset

    @classmethod
    def _from_container_rest_object(cls, rest_obj: FeaturesetContainer) -> "FeatureSet":
        rest_object_details: FeaturesetContainerProperties = rest_obj.properties
        arm_id_object = get_arm_id_object_from_id(rest_obj.id)
        featureset = FeatureSet(
            name=arm_id_object.asset_name,
            description=rest_object_details.description,
            tags=rest_object_details.tags,
            entities=[],
            specification=FeatureSetSpecification(),
            version="",
        )
        featureset.latest_version = rest_object_details.latest_version
        return featureset

    @classmethod
    def _load(
        cls,
        data: Optional[Dict] = None,
        yaml_path: Optional[Union[PathLike, str]] = None,
        params_override: Optional[list] = None,
        **kwargs,
    ) -> "FeatureSet":
        data = data or {}
        params_override = params_override or []
        base_path = Path(yaml_path).parent if yaml_path else Path("./")
        context = {
            BASE_PATH_CONTEXT_KEY: base_path,
            PARAMS_OVERRIDE_KEY: params_override,
        }
        loaded_schema = load_from_dict(FeatureSetSchema, data, context, **kwargs)
        feature_set = FeatureSet(base_path=base_path, **loaded_schema)
        return feature_set

    def _to_dict(self) -> Dict:
        # pylint: disable=no-member
        return FeatureSetSchema(context={BASE_PATH_CONTEXT_KEY: "./"}).dump(self)

    def _update_path(self, asset_artifact: ArtifactStorageInfo) -> None:
        # if datastore_arm_id is null, capture the full_storage_path
        if not asset_artifact.datastore_arm_id and asset_artifact.full_storage_path:
            self.path = asset_artifact.full_storage_path
        else:
            aml_datastore_id = AMLNamedArmId(asset_artifact.datastore_arm_id)
            self.path = LONG_URI_FORMAT.format(
                aml_datastore_id.subscription_id,
                aml_datastore_id.resource_group_name,
                aml_datastore_id.workspace_name,
                aml_datastore_id.asset_name,
                asset_artifact.relative_path,
            )
            self.specification.path = self.path

    def dump(self, dest: Union[str, PathLike, IO[AnyStr]], **kwargs) -> None:
        """Dump the asset content into a file in YAML format.

        :param dest: The local path or file stream to write the YAML content to.
            If dest is a file path, a new file will be created.
            If dest is an open file, the file will be written to directly.
        :type dest: Union[PathLike, str, IO[AnyStr]]
        :keyword kwargs: Additional arguments to pass to the YAML serializer.
        :paramtype kwargs: dict
        :raises FileExistsError: Raised if dest is a file path and the file already exists.
        :raises IOError: Raised if dest is an open file and the file is not writable.
        """
<<<<<<< HEAD
=======

>>>>>>> f2632f6f
        import os
        import shutil
        from azure.ai.ml._utils.utils import is_url

        origin_spec_path = self.specification.path
        if isinstance(dest, (PathLike, str)) and not is_url(self.specification.path):
            relative_path = os.path.basename(self.specification.path)
            src_spec_path = str(Path(self._base_path, self.specification.path))
            dest_spec_path = str(Path(os.path.dirname(dest), relative_path))
            shutil.copytree(src=src_spec_path, dst=dest_spec_path)
            self.specification.path = str(Path("./", relative_path))
        super().dump(dest=dest, **kwargs)
        self.specification.path = origin_spec_path<|MERGE_RESOLUTION|>--- conflicted
+++ resolved
@@ -197,10 +197,7 @@
         :raises FileExistsError: Raised if dest is a file path and the file already exists.
         :raises IOError: Raised if dest is an open file and the file is not writable.
         """
-<<<<<<< HEAD
-=======
-
->>>>>>> f2632f6f
+
         import os
         import shutil
         from azure.ai.ml._utils.utils import is_url
