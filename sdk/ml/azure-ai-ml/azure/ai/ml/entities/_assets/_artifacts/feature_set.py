--- conflicted
+++ resolved
@@ -167,12 +167,8 @@
 
     def _to_dict(self) -> Dict:
         # pylint: disable=no-member
-<<<<<<< HEAD
-        return dict(FeatureSetSchema(context={BASE_PATH_CONTEXT_KEY: "./"}).dump(self))
-=======
         feature_set_schema: Dict = FeatureSetSchema(context={BASE_PATH_CONTEXT_KEY: "./"}).dump(self)
         return feature_set_schema
->>>>>>> 6f1ea258
 
     def _update_path(self, asset_artifact: ArtifactStorageInfo) -> None:
         # if datastore_arm_id is null, capture the full_storage_path
