# ---------------------------------------------------------
# Copyright (c) Microsoft Corporation. All rights reserved.
# ---------------------------------------------------------

# pylint: disable=protected-access

import os
import re
from os import PathLike
from pathlib import Path
<<<<<<< HEAD
from typing import Dict, List, Optional, Tuple, Type, Union
=======
from typing import Any, Dict, List, Optional, Tuple, Type, Union
>>>>>>> 093531ee

from azure.ai.ml._exception_helper import log_and_raise_error
from azure.ai.ml._restclient.v2023_04_01_preview.models import (
    DataContainer,
    DataContainerProperties,
    DataType,
    DataVersionBase,
    DataVersionBaseProperties,
    MLTableData,
    UriFileDataVersion,
    UriFolderDataVersion,
)
from azure.ai.ml._schema import DataSchema
from azure.ai.ml._utils._arm_id_utils import get_arm_id_object_from_id
from azure.ai.ml._utils.utils import is_url
from azure.ai.ml.constants._common import BASE_PATH_CONTEXT_KEY, PARAMS_OVERRIDE_KEY, SHORT_URI_FORMAT, AssetTypes
from azure.ai.ml.entities._assets import Artifact
from azure.ai.ml.entities._system_data import SystemData
from azure.ai.ml.entities._util import load_from_dict
from azure.ai.ml.exceptions import ErrorCategory, ErrorTarget, ValidationErrorType, ValidationException

from .artifact import ArtifactStorageInfo

DataAssetTypeModelMap: Dict[str, Type[DataVersionBaseProperties]] = {
    AssetTypes.URI_FILE: UriFileDataVersion,
    AssetTypes.URI_FOLDER: UriFolderDataVersion,
    AssetTypes.MLTABLE: MLTableData,
}


def getModelForDataAssetType(data_asset_type: str) -> Optional[Type[DataVersionBaseProperties]]:
    model = DataAssetTypeModelMap.get(data_asset_type)
    if model is None:
        msg = "Unknown DataType {}".format(data_asset_type)
        err = ValidationException(
            message=msg,
            no_personal_data_message=msg,
            error_type=ValidationErrorType.INVALID_VALUE,
            target=ErrorTarget.DATA,
            error_category=ErrorCategory.USER_ERROR,
        )
        log_and_raise_error(err)
    return model


DataTypeMap: Dict[DataType, str] = {
    DataType.URI_FILE: AssetTypes.URI_FILE,
    DataType.URI_FOLDER: AssetTypes.URI_FOLDER,
    DataType.MLTABLE: AssetTypes.MLTABLE,
}


def getDataAssetType(data_type: DataType) -> str:
    return DataTypeMap.get(data_type, data_type)  # pass through value if no match found


class Data(Artifact):
    """Data for training and scoring.

    :param name: Name of the resource.
    :type name: str
    :param version: Version of the resource.
    :type version: str
    :param description: Description of the resource.
    :type description: str
    :param tags: Tag dictionary. Tags can be added, removed, and updated.
    :type tags: dict[str, str]
    :param properties: The asset property dictionary.
    :type properties: dict[str, str]
    :param path: The path to the asset on the datastore. This can be local or remote
    :type path: str
    :param type: The type of the asset. Valid values are uri_file, uri_folder, mltable. Defaults to uri_folder.
    :type type: Literal[AssetTypes.URI_FILE, AssetTypes.URI_FOLDER, AssetTypes.MLTABLE]
    :param kwargs: A dictionary of additional configuration parameters.
    :type kwargs: dict
    """

    def __init__(
        self,
        *,
        name: Optional[str] = None,
        version: Optional[str] = None,
        description: Optional[str] = None,
        tags: Optional[Dict] = None,
        properties: Optional[Dict] = None,
        path: Optional[str] = None,  # if type is mltable, the path has to be a folder.
        type: str = AssetTypes.URI_FOLDER,  # pylint: disable=redefined-builtin
        **kwargs: Any,
    ):
        self._path: Optional[Union[Path, str, PathLike]] = None

        self._skip_validation = kwargs.pop("skip_validation", False)
        self._mltable_schema_url = kwargs.pop("mltable_schema_url", None)
        self._referenced_uris = kwargs.pop("referenced_uris", None)
        self.type = type
        super().__init__(
            name=name,
            version=version,
            path=path,
            description=description,
            tags=tags,
            properties=properties,
            **kwargs,
        )
        self.path = path

    @property
    def path(self) -> Optional[Union[Path, str, PathLike]]:
        return self._path

    @path.setter
    def path(self, value: str) -> None:
        # Call the parent setter to resolve the path with base_path if it was a local path
        super(Data, type(self)).path.fset(self, value)
        if self.type == AssetTypes.URI_FOLDER and self._path is not None and not is_url(self._path):
            self._path = Path(os.path.join(self._path, ""))

    @classmethod
    def _load(
        cls,
        data: Optional[Dict] = None,
        yaml_path: Optional[Union[PathLike, str]] = None,
        params_override: Optional[list] = None,
        **kwargs: Any,
    ) -> "Data":
        data = data or {}
        params_override = params_override or []
        context = {
            BASE_PATH_CONTEXT_KEY: Path(yaml_path).parent if yaml_path else Path("./"),
            PARAMS_OVERRIDE_KEY: params_override,
        }
        data_asset = Data._load_from_dict(yaml_data=data, context=context, **kwargs)

        return data_asset

    @classmethod
    def _load_from_dict(cls, yaml_data: Dict, context: Dict, **kwargs: Any) -> "Data":
        return Data(**load_from_dict(DataSchema, yaml_data, context, **kwargs))

    def _to_dict(self) -> Dict:
        # pylint: disable=no-member
        res: dict = DataSchema(context={BASE_PATH_CONTEXT_KEY: "./"}).dump(self)
        return res

    def _to_container_rest_object(self) -> DataContainer:
        VersionDetailsClass = getModelForDataAssetType(self.type)
        return DataContainer(
            properties=DataContainerProperties(
                properties=self.properties,
                tags=self.tags,
                is_archived=False,
                data_type=VersionDetailsClass.data_type if VersionDetailsClass is not None else None,
            )
        )

    def _to_rest_object(self) -> Optional[DataVersionBase]:
        VersionDetailsClass = getModelForDataAssetType(self.type)
        if VersionDetailsClass is not None:
            data_version_details = VersionDetailsClass(
                description=self.description,
                is_anonymous=self._is_anonymous,
                tags=self.tags,
                is_archived=False,
                properties=self.properties,
                data_uri=self.path,
                auto_delete_setting=self.auto_delete_setting,
            )
            if VersionDetailsClass._attribute_map.get("referenced_uris") is not None:
                data_version_details.referenced_uris = self._referenced_uris
            return DataVersionBase(properties=data_version_details)

        return None

    @classmethod
    def _from_container_rest_object(cls, data_container_rest_object: DataContainer) -> "Data":
        data_rest_object_details: DataContainerProperties = data_container_rest_object.properties
        data = Data(
            name=data_container_rest_object.name,
            creation_context=SystemData._from_rest_object(data_container_rest_object.system_data),
            tags=data_rest_object_details.tags,
            properties=data_rest_object_details.properties,
            type=getDataAssetType(data_rest_object_details.data_type),
        )
        data.latest_version = data_rest_object_details.latest_version
        return data

    @classmethod
    def _from_rest_object(cls, data_rest_object: DataVersionBase) -> "Data":
        data_rest_object_details: DataVersionBaseProperties = data_rest_object.properties
        arm_id_object = get_arm_id_object_from_id(data_rest_object.id)
        path = data_rest_object_details.data_uri
        data = Data(
            id=data_rest_object.id,
            name=arm_id_object.asset_name,
            version=arm_id_object.asset_version,
            path=path,
            type=getDataAssetType(data_rest_object_details.data_type),
            description=data_rest_object_details.description,
            tags=data_rest_object_details.tags,
            properties=data_rest_object_details.properties,
            creation_context=SystemData._from_rest_object(data_rest_object.system_data),
            is_anonymous=data_rest_object_details.is_anonymous,
            referenced_uris=getattr(data_rest_object_details, "referenced_uris", None),
            auto_delete_setting=getattr(data_rest_object_details, "auto_delete_setting", None),
        )
        return data

    @classmethod
    def _resolve_cls_and_type(cls, data: Dict, params_override: Optional[List[Dict]] = None) -> Tuple:
        from azure.ai.ml.entities._data_import.data_import import DataImport

        if "source" in data:
            return DataImport, None

        return cls, None

    def _update_path(self, asset_artifact: ArtifactStorageInfo) -> None:
        regex = r"datastores\/(.+)"
        # datastore_arm_id is null for registry scenario, so capture the full_storage_path
        if not asset_artifact.datastore_arm_id and asset_artifact.full_storage_path:
            self.path = asset_artifact.full_storage_path
        else:
            groups = re.search(regex, asset_artifact.datastore_arm_id)
            if groups:
                datastore_name = groups.group(1)
                self.path = SHORT_URI_FORMAT.format(datastore_name, asset_artifact.relative_path)<|MERGE_RESOLUTION|>--- conflicted
+++ resolved
@@ -8,11 +8,7 @@
 import re
 from os import PathLike
 from pathlib import Path
-<<<<<<< HEAD
-from typing import Dict, List, Optional, Tuple, Type, Union
-=======
 from typing import Any, Dict, List, Optional, Tuple, Type, Union
->>>>>>> 093531ee
 
 from azure.ai.ml._exception_helper import log_and_raise_error
 from azure.ai.ml._restclient.v2023_04_01_preview.models import (
