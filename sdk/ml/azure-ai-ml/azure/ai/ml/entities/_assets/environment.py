--- conflicted
+++ resolved
@@ -326,18 +326,11 @@
     def _generate_anonymous_name_version(self, source: str, conda_file: str = None, inference_config: Dict = None):
         hash_str = ""
         if source == "image":
-<<<<<<< HEAD
-            if not conda_file:
-                hash_str = hash_str.join(get_sha256_string(self.image))
-            else:
-                hash_str = hash_str.join(get_sha256_string(self.image)).join(get_sha256_string(conda_file))
-=======
-            hash_str = hash_str.join(get_md5_string(self.image))
+            hash_str = hash_str.join(get_sha256_string(self.image))
             if inference_config:
-                hash_str = hash_str.join(get_md5_string(yaml.dump(inference_config, sort_keys=True)))
+                hash_str = hash_str.join(get_sha256_string(yaml.dump(inference_config, sort_keys=True)))
             if conda_file:
-                hash_str = hash_str.join(get_md5_string(conda_file))
->>>>>>> ea9fb996
+                hash_str = hash_str.join(get_sha256_string(conda_file))
         if source == "build":
             if not self.build.dockerfile_path:
                 hash_str = hash_str.join(get_sha256_string(self._upload_hash))
