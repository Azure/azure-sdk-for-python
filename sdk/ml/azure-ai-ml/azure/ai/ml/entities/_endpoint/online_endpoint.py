# ---------------------------------------------------------
# Copyright (c) Microsoft Corporation. All rights reserved.
# ---------------------------------------------------------

# pylint: disable=no-member

import logging
from os import PathLike
from pathlib import Path
from typing import IO, Any, AnyStr, Dict, Optional, Union

from azure.ai.ml._restclient.v2022_02_01_preview.models import EndpointAuthKeys as RestEndpointAuthKeys
from azure.ai.ml._restclient.v2022_02_01_preview.models import EndpointAuthMode
from azure.ai.ml._restclient.v2022_02_01_preview.models import EndpointAuthToken as RestEndpointAuthToken
from azure.ai.ml._restclient.v2022_02_01_preview.models import OnlineEndpointData
from azure.ai.ml._restclient.v2022_02_01_preview.models import OnlineEndpointDetails as RestOnlineEndpoint
from azure.ai.ml._restclient.v2022_05_01.models import ManagedServiceIdentity as RestManagedServiceIdentityConfiguration
from azure.ai.ml._schema._endpoint import KubernetesOnlineEndpointSchema, ManagedOnlineEndpointSchema
from azure.ai.ml._utils.utils import dict_eq
from azure.ai.ml.constants._common import (
    AAD_TOKEN_YAML,
    AML_TOKEN_YAML,
    BASE_PATH_CONTEXT_KEY,
    KEY,
    PARAMS_OVERRIDE_KEY,
)
from azure.ai.ml.constants._endpoint import EndpointYamlFields
from azure.ai.ml.entities._credentials import IdentityConfiguration
from azure.ai.ml.entities._mixins import RestTranslatableMixin
from azure.ai.ml.entities._util import is_compute_in_override, load_from_dict
from azure.ai.ml.exceptions import ErrorCategory, ErrorTarget, ValidationErrorType, ValidationException

from ._endpoint_helpers import validate_endpoint_or_deployment_name, validate_identity_type_defined
from .endpoint import Endpoint

module_logger = logging.getLogger(__name__)


class OnlineEndpoint(Endpoint):
    """Online endpoint entity.

    :keyword name: Name of the resource, defaults to None
    :paramtype name: typing.Optional[str]
    :keyword tags: Tag dictionary. Tags can be added, removed, and updated. defaults to None
    :paramtype tags: typing.Optional[typing.Dict[str, typing.Any]]
    :keyword properties: The asset property dictionary, defaults to None
    :paramtype properties: typing.Optional[typing.Dict[str, typing.Any]]
    :keyword auth_mode: Possible values include: "aml_token", "key", defaults to KEY
    :type auth_mode: typing.Optional[str]
    :keyword description: Description of the inference endpoint, defaults to None
    :paramtype description: typing.Optional[str]
    :keyword location: Location of the resource, defaults to None
    :paramtype location: typing.Optional[str]
    :keyword traffic: Traffic rules on how the traffic will be routed across deployments, defaults to None
    :paramtype traffic: typing.Optional[typing.Dict[str, int]]
    :keyword mirror_traffic: Duplicated live traffic used to inference a single deployment, defaults to None
    :paramtype mirror_traffic: typing.Optional[typing.Dict[str, int]]
    :keyword identity: Identity Configuration, defaults to SystemAssigned
    :paramtype identity: typing.Optional[IdentityConfiguration]
    :keyword scoring_uri: Scoring URI, defaults to None
    :paramtype scoring_uri: typing.Optional[str]
    :keyword openapi_uri: OpenAPI URI, defaults to None
    :paramtype openapi_uri: typing.Optional[str]
    :keyword provisioning_state: Provisioning state of an endpoint, defaults to None
    :paramtype provisioning_state: typing.Optional[str]
    :keyword kind: Kind of the resource, we have two kinds: K8s and Managed online endpoints, defaults to None
    :paramtype kind: typing.Optional[str]
    """

    def __init__(
        self,
        *,
        name: Optional[str] = None,
        tags: Optional[Dict[str, Any]] = None,
        properties: Optional[Dict[str, Any]] = None,
        auth_mode: str = KEY,
        description: Optional[str] = None,
        location: Optional[str] = None,
        traffic: Optional[Dict[str, int]] = None,
        mirror_traffic: Optional[Dict[str, int]] = None,
        identity: Optional[IdentityConfiguration] = None,
        scoring_uri: Optional[str] = None,
        openapi_uri: Optional[str] = None,
        provisioning_state: Optional[str] = None,
        kind: Optional[str] = None,
        **kwargs: Any,
    ):
        """Online endpoint entity.

        Constructor for an Online endpoint entity.

        :keyword name: Name of the resource, defaults to None
        :paramtype name: typing.Optional[str]
        :keyword tags: Tag dictionary. Tags can be added, removed, and updated. defaults to None
        :paramtype tags: typing.Optional[typing.Dict[str, typing.Any]]
        :keyword properties: The asset property dictionary, defaults to None
        :paramtype properties: typing.Optional[typing.Dict[str, typing.Any]]
        :keyword auth_mode: Possible values include: "aml_token", "key", defaults to KEY
        :type auth_mode: typing.Optional[str]
        :keyword description: Description of the inference endpoint, defaults to None
        :paramtype description: typing.Optional[str]
        :keyword location: Location of the resource, defaults to None
        :paramtype location: typing.Optional[str]
        :keyword traffic: Traffic rules on how the traffic will be routed across deployments, defaults to None
        :paramtype traffic: typing.Optional[typing.Dict[str, int]]
        :keyword mirror_traffic: Duplicated live traffic used to inference a single deployment, defaults to None
        :paramtype mirror_traffic: typing.Optional[typing.Dict[str, int]]
        :keyword identity: Identity Configuration, defaults to SystemAssigned
        :paramtype identity: typing.Optional[IdentityConfiguration]
        :keyword scoring_uri: Scoring URI, defaults to None
        :paramtype scoring_uri: typing.Optional[str]
        :keyword openapi_uri: OpenAPI URI, defaults to None
        :paramtype openapi_uri: typing.Optional[str]
        :keyword provisioning_state: Provisioning state of an endpoint, defaults to None
        :paramtype provisioning_state: typing.Optional[str]
        :keyword kind: Kind of the resource, we have two kinds: K8s and Managed online endpoints, defaults to None
        :type kind: typing.Optional[str]
        """
        self._provisioning_state = kwargs.pop("provisioning_state", None)

        super(OnlineEndpoint, self).__init__(
            name=name,
            properties=properties,
            tags=tags,
            auth_mode=auth_mode,
            description=description,
            location=location,
            scoring_uri=scoring_uri,
            openapi_uri=openapi_uri,
            provisioning_state=provisioning_state,
            **kwargs,
        )

        self.identity = identity
        self.traffic = dict(traffic) if traffic else {}
        self.mirror_traffic = dict(mirror_traffic) if mirror_traffic else {}
        self.kind = kind

    @property
    def provisioning_state(self) -> Optional[str]:
        """Endpoint provisioning state, readonly.

        :return: Endpoint provisioning state.
        :rtype: typing.Optional[str]
        """
        return self._provisioning_state

    def _to_rest_online_endpoint(self, location: str) -> OnlineEndpointData:
        # pylint: disable=protected-access
        identity = (
            self.identity._to_online_endpoint_rest_object()
            if self.identity
            else RestManagedServiceIdentityConfiguration(type="SystemAssigned")
        )
        validate_endpoint_or_deployment_name(self.name)
        validate_identity_type_defined(self.identity)
        properties = RestOnlineEndpoint(
            description=self.description,
            auth_mode=OnlineEndpoint._yaml_auth_mode_to_rest_auth_mode(self.auth_mode),
            properties=self.properties,
            traffic=self.traffic,
            mirror_traffic=self.mirror_traffic,
        )

        if hasattr(self, "public_network_access") and self.public_network_access:
            properties.public_network_access = self.public_network_access
        return OnlineEndpointData(
            location=location,
            properties=properties,
            identity=identity,
            tags=self.tags,
        )

    def _to_rest_online_endpoint_traffic_update(self, location: str, no_validation: bool = False) -> OnlineEndpointData:
        if not no_validation:
            # validate_deployment_name_matches_traffic(self.deployments, self.traffic)
            validate_identity_type_defined(self.identity)
            # validate_uniqueness_of_deployment_names(self.deployments)
        properties = RestOnlineEndpoint(
            description=self.description,
            auth_mode=OnlineEndpoint._yaml_auth_mode_to_rest_auth_mode(self.auth_mode),
            endpoint=self.name,
            traffic=self.traffic,
            properties=self.properties,
        )
        return OnlineEndpointData(
            location=location,
            properties=properties,
            identity=self.identity,
            tags=self.tags,
        )

    @classmethod
    def _rest_auth_mode_to_yaml_auth_mode(cls, rest_auth_mode: str) -> str:
        switcher = {
            EndpointAuthMode.AML_TOKEN: AML_TOKEN_YAML,
            EndpointAuthMode.AAD_TOKEN: AAD_TOKEN_YAML,
            EndpointAuthMode.KEY: KEY,
        }

        return switcher.get(rest_auth_mode, rest_auth_mode)

    @classmethod
    def _yaml_auth_mode_to_rest_auth_mode(cls, yaml_auth_mode: Optional[str]) -> str:
        if yaml_auth_mode is None:
            return ""

        yaml_auth_mode = yaml_auth_mode.lower()

        switcher = {
            AML_TOKEN_YAML: EndpointAuthMode.AML_TOKEN,
            AAD_TOKEN_YAML: EndpointAuthMode.AAD_TOKEN,
            KEY: EndpointAuthMode.KEY,
        }

        return switcher.get(yaml_auth_mode, yaml_auth_mode)

    @classmethod
    def _from_rest_object(cls, obj: OnlineEndpointData) -> "OnlineEndpoint":
        auth_mode = cls._rest_auth_mode_to_yaml_auth_mode(obj.properties.auth_mode)
        # pylint: disable=protected-access
        identity = IdentityConfiguration._from_online_endpoint_rest_object(obj.identity) if obj.identity else None

        endpoint: Any = KubernetesOnlineEndpoint()
        if obj.properties.compute:
            endpoint = KubernetesOnlineEndpoint(
                id=obj.id,
                name=obj.name,
                tags=obj.tags,
                properties=obj.properties.properties,
                compute=obj.properties.compute,
                auth_mode=auth_mode,
                description=obj.properties.description,
                location=obj.location,
                traffic=obj.properties.traffic,
                provisioning_state=obj.properties.provisioning_state,
                scoring_uri=obj.properties.scoring_uri,
                openapi_uri=obj.properties.swagger_uri,
                identity=identity,
                kind=obj.kind,
            )
        else:
            endpoint = ManagedOnlineEndpoint(
                id=obj.id,
                name=obj.name,
                tags=obj.tags,
                properties=obj.properties.properties,
                auth_mode=auth_mode,
                description=obj.properties.description,
                location=obj.location,
                traffic=obj.properties.traffic,
                mirror_traffic=obj.properties.mirror_traffic,
                provisioning_state=obj.properties.provisioning_state,
                scoring_uri=obj.properties.scoring_uri,
                openapi_uri=obj.properties.swagger_uri,
                identity=identity,
                kind=obj.kind,
                public_network_access=obj.properties.public_network_access,
            )

        return endpoint

    def __eq__(self, other: object) -> bool:
        if not isinstance(other, OnlineEndpoint):
            return NotImplemented
        if not other:
            return False
        if self.auth_mode is None or other.auth_mode is None:
            return False
<<<<<<< HEAD
        # only compare mutable fields
        return (
            self.name.lower() == other.name.lower()
            and self.auth_mode.lower() == other.auth_mode.lower()
            and dict_eq(self.tags, other.tags)
            and self.description == other.description
            and dict_eq(self.traffic, other.traffic)
        )
=======

        if self.name is None and other.name is None:
            return (
                self.auth_mode.lower() == other.auth_mode.lower()
                and dict_eq(self.tags, other.tags)
                and self.description == other.description
                and dict_eq(self.traffic, other.traffic)
            )

        if self.name is not None and other.name is not None:
            # only compare mutable fields
            return (
                self.name.lower() == other.name.lower()
                and self.auth_mode.lower() == other.auth_mode.lower()
                and dict_eq(self.tags, other.tags)
                and self.description == other.description
                and dict_eq(self.traffic, other.traffic)
            )

        return False
>>>>>>> 6f1ea258

    def __ne__(self, other: object) -> bool:
        return not self.__eq__(other)

    @classmethod
    def _load(
        cls,
        data: Optional[Dict] = None,
        yaml_path: Optional[Union[PathLike, str]] = None,
        params_override: Optional[list] = None,
        **kwargs: Any,
    ) -> "Endpoint":
        data = data or {}
        params_override = params_override or []
        context = {
            BASE_PATH_CONTEXT_KEY: Path(yaml_path).parent if yaml_path else Path.cwd(),
            PARAMS_OVERRIDE_KEY: params_override,
        }

        if data.get(EndpointYamlFields.COMPUTE) or is_compute_in_override(params_override):
            res_kub: Endpoint = load_from_dict(KubernetesOnlineEndpointSchema, data, context)
            return res_kub

        res_managed: Endpoint = load_from_dict(ManagedOnlineEndpointSchema, data, context)
        return res_managed


class KubernetesOnlineEndpoint(OnlineEndpoint):
    """K8s Online endpoint entity.

    :keyword name: Name of the resource, defaults to None
    :paramtype name: typing.Optional[str]
    :keyword tags: Tag dictionary. Tags can be added, removed, and updated, defaults to None
    :paramtype tags: typing.Optional[typing.Dict[str, typing.Any]]
    :keyword properties: The asset property dictionary, defaults to None
    :paramtype properties: typing.Optional[typing.Dict[str, typing.Any]]
    :keyword auth_mode: Possible values include: "aml_token", "key", defaults to KEY
    :type auth_mode: typing.Optional[str]
    :keyword description: Description of the inference endpoint, defaults to None
    :paramtype description: typing.Optional[str]
    :keyword location: Location of the resource, defaults to None
    :paramtype location: typing.Optional[str]
    :keyword traffic: Traffic rules on how the traffic will be routed across deployments, defaults to None
    :paramtype traffic: typing.Optional[typing.Dict[str, int]]
    :keyword mirror_traffic: Duplicated live traffic used to inference a single deployment, defaults to None
    :paramtype mirror_traffic: typing.Optional[typing.Dict[str, int]]
    :keyword compute: Compute cluster id, defaults to None
    :paramtype compute: typing.Optional[str]
    :keyword identity: Identity Configuration, defaults to SystemAssigned
    :paramtype identity: typing.Optional[IdentityConfiguration]
    :keyword kind: Kind of the resource, we have two kinds: K8s and Managed online endpoints, defaults to None
    :paramtype kind: typing.Optional[str]
    """

    def __init__(
        self,
        *,
        name: Optional[str] = None,
        tags: Optional[Dict[str, Any]] = None,
        properties: Optional[Dict[str, Any]] = None,
        auth_mode: str = KEY,
        description: Optional[str] = None,
        location: Optional[str] = None,
        traffic: Optional[Dict[str, int]] = None,
        mirror_traffic: Optional[Dict[str, int]] = None,
        compute: Optional[str] = None,
        identity: Optional[IdentityConfiguration] = None,
        kind: Optional[str] = None,
        **kwargs: Any,
    ):
        """K8s Online endpoint entity.

        Constructor for K8s Online endpoint entity.

        :keyword name: Name of the resource, defaults to None
        :paramtype name: typing.Optional[str]
        :keyword tags: Tag dictionary. Tags can be added, removed, and updated, defaults to None
        :paramtype tags: typing.Optional[typing.Dict[str, typing.Any]]
        :keyword properties: The asset property dictionary, defaults to None
        :paramtype properties: typing.Optional[typing.Dict[str, typing.Any]]
        :keyword auth_mode: Possible values include: "aml_token", "key", defaults to KEY
        :type auth_mode: typing.Optional[str]
        :keyword description: Description of the inference endpoint, defaults to None
        :paramtype description: typing.Optional[str]
        :keyword location: Location of the resource, defaults to None
        :paramtype location: typing.Optional[str]
        :keyword traffic: Traffic rules on how the traffic will be routed across deployments, defaults to None
        :paramtype traffic: typing.Optional[typing.Dict[str, int]]
        :keyword mirror_traffic: Duplicated live traffic used to inference a single deployment, defaults to None
        :paramtype mirror_traffic: typing.Optional[typing.Dict[str, int]]
        :keyword compute: Compute cluster id, defaults to None
        :paramtype compute: typing.Optional[str]
        :keyword identity: Identity Configuration, defaults to SystemAssigned
        :paramtype identity: typing.Optional[IdentityConfiguration]
        :keyword kind: Kind of the resource, we have two kinds: K8s and Managed online endpoints, defaults to None
        :type kind: typing.Optional[str]
        """
        super(KubernetesOnlineEndpoint, self).__init__(
            name=name,
            properties=properties,
            tags=tags,
            auth_mode=auth_mode,
            description=description,
            location=location,
            traffic=traffic,
            mirror_traffic=mirror_traffic,
            identity=identity,
            kind=kind,
            **kwargs,
        )

        self.compute = compute

    def dump(
        self,
        dest: Optional[Union[str, PathLike, IO[AnyStr]]] = None,  # pylint: disable=unused-argument
        **kwargs: Any,  # pylint: disable=unused-argument
    ) -> Dict:
        context = {BASE_PATH_CONTEXT_KEY: Path(".").parent}
        res: dict = KubernetesOnlineEndpointSchema(context=context).dump(self)
        return res

    def _to_rest_online_endpoint(self, location: str) -> OnlineEndpointData:
        resource = super()._to_rest_online_endpoint(location)
        resource.properties.compute = self.compute
        return resource

    def _to_rest_online_endpoint_traffic_update(self, location: str, no_validation: bool = False) -> OnlineEndpointData:
        resource = super()._to_rest_online_endpoint_traffic_update(location, no_validation)
        resource.properties.compute = self.compute
        return resource

    def _merge_with(self, other: "KubernetesOnlineEndpoint") -> None:
        if other:
            if self.name != other.name:
                msg = "The endpoint name: {} and {} are not matched when merging."
                raise ValidationException(
                    message=msg.format(self.name, other.name),
                    target=ErrorTarget.ONLINE_ENDPOINT,
                    no_personal_data_message=msg.format("[name1]", "[name2]"),
                    error_category=ErrorCategory.USER_ERROR,
                    error_type=ValidationErrorType.INVALID_VALUE,
                )
            super()._merge_with(other)
            self.compute = other.compute or self.compute

    def _to_dict(self) -> Dict:
        res: dict = KubernetesOnlineEndpointSchema(context={BASE_PATH_CONTEXT_KEY: "./"}).dump(self)
        return res


class ManagedOnlineEndpoint(OnlineEndpoint):
    """Managed Online endpoint entity.

    :keyword name: Name of the resource, defaults to None
    :paramtype name: typing.Optional[str]
    :keyword tags: Tag dictionary. Tags can be added, removed, and updated, defaults to None
    :paramtype tags: typing.Optional[typing.Dict[str, typing.Any]]
    :keyword properties: The asset property dictionary, defaults to None
    :paramtype properties: typing.Optional[typing.Dict[str, typing.Any]]
    :keyword auth_mode: Possible values include: "aml_token", "key", defaults to KEY
    :type auth_mode: str
    :keyword description: Description of the inference endpoint, defaults to None
    :paramtype description: typing.Optional[str]
    :keyword location: Location of the resource, defaults to None
    :paramtype location: typing.Optional[str]
    :keyword traffic: Traffic rules on how the traffic will be routed across deployments, defaults to None
    :paramtype traffic: typing.Optional[typing.Dict[str, int]]
    :keyword mirror_traffic: Duplicated live traffic used to inference a single deployment, defaults to None
    :paramtype mirror_traffic: typing.Optional[typing.Dict[str, int]]
    :keyword identity: Identity Configuration, defaults to SystemAssigned
    :paramtype identity: typing.Optional[IdentityConfiguration]
    :keyword kind: Kind of the resource, we have two kinds: K8s and Managed online endpoints, defaults to None.
    :paramtype kind: typing.Optional[str]
    :keyword public_network_access: Whether to allow public endpoint connectivity, defaults to None
        Allowed values are: "enabled", "disabled"
    :type public_network_access: typing.Optional[str]
    """

    def __init__(
        self,
        *,
        name: Optional[str] = None,
        tags: Optional[Dict[str, Any]] = None,
        properties: Optional[Dict[str, Any]] = None,
        auth_mode: str = KEY,
        description: Optional[str] = None,
        location: Optional[str] = None,
        traffic: Optional[Dict[str, int]] = None,
        mirror_traffic: Optional[Dict[str, int]] = None,
        identity: Optional[IdentityConfiguration] = None,
        kind: Optional[str] = None,
        public_network_access: Optional[str] = None,
        **kwargs: Any,
    ):
        """Managed Online endpoint entity.

        Constructor for Managed Online endpoint entity.

        :keyword name: Name of the resource, defaults to None
        :paramtype name: typing.Optional[str]
        :keyword tags: Tag dictionary. Tags can be added, removed, and updated, defaults to None
        :paramtype tags: typing.Optional[typing.Dict[str, typing.Any]]
        :keyword properties: The asset property dictionary, defaults to None
        :paramtype properties: typing.Optional[typing.Dict[str, typing.Any]]
        :keyword auth_mode: Possible values include: "aml_token", "key", defaults to KEY
        :type auth_mode: str
        :keyword description: Description of the inference endpoint, defaults to None
        :paramtype description: typing.Optional[str]
        :keyword location: Location of the resource, defaults to None
        :paramtype location: typing.Optional[str]
        :keyword traffic: Traffic rules on how the traffic will be routed across deployments, defaults to None
        :paramtype traffic: typing.Optional[typing.Dict[str, int]]
        :keyword mirror_traffic: Duplicated live traffic used to inference a single deployment, defaults to None
        :paramtype mirror_traffic: typing.Optional[typing.Dict[str, int]]
        :keyword identity: Identity Configuration, defaults to SystemAssigned
        :paramtype identity: typing.Optional[IdentityConfiguration]
        :keyword kind: Kind of the resource, we have two kinds: K8s and Managed online endpoints, defaults to None.
        :type kind: typing.Optional[str]
        :keyword public_network_access: Whether to allow public endpoint connectivity, defaults to None
            Allowed values are: "enabled", "disabled"
        :type public_network_access: typing.Optional[str]
        """
        self.public_network_access = public_network_access

        super(ManagedOnlineEndpoint, self).__init__(
            name=name,
            properties=properties,
            tags=tags,
            auth_mode=auth_mode,
            description=description,
            location=location,
            traffic=traffic,
            mirror_traffic=mirror_traffic,
            identity=identity,
            kind=kind,
            **kwargs,
        )

    def dump(
        self,
        dest: Optional[Union[str, PathLike, IO[AnyStr]]] = None,  # pylint: disable=unused-argument
        **kwargs: Any,  # pylint: disable=unused-argument
    ) -> Dict[str, Any]:
        context = {BASE_PATH_CONTEXT_KEY: Path(".").parent}
        res: dict = ManagedOnlineEndpointSchema(context=context).dump(self)
        return res

    def _to_dict(self) -> Dict:
        res: dict = ManagedOnlineEndpointSchema(context={BASE_PATH_CONTEXT_KEY: "./"}).dump(self)
        return res


class EndpointAuthKeys(RestTranslatableMixin):
    """Keys for endpoint authentication.

    :ivar primary_key: The primary key.
    :vartype primary_key: str
    :ivar secondary_key: The secondary key.
    :vartype secondary_key: str
    """

    def __init__(self, **kwargs: Any):
        """Constructor for keys for endpoint authentication.

        :keyword primary_key: The primary key.
        :paramtype primary_key: str
        :keyword secondary_key: The secondary key.
        :paramtype secondary_key: str
        """
        self.primary_key = kwargs.get("primary_key", None)
        self.secondary_key = kwargs.get("secondary_key", None)

    @classmethod
    def _from_rest_object(cls, obj: RestEndpointAuthKeys) -> "EndpointAuthKeys":
        return cls(primary_key=obj.primary_key, secondary_key=obj.secondary_key)

    def _to_rest_object(self) -> RestEndpointAuthKeys:
        return RestEndpointAuthKeys(primary_key=self.primary_key, secondary_key=self.secondary_key)


class EndpointAuthToken(RestTranslatableMixin):
    """Endpoint authentication token.

    :ivar access_token: Access token for endpoint authentication.
    :vartype access_token: str
    :ivar expiry_time_utc: Access token expiry time (UTC).
    :vartype expiry_time_utc: float
    :ivar refresh_after_time_utc: Refresh access token after time (UTC).
    :vartype refresh_after_time_utc: float
    :ivar token_type: Access token type.
    :vartype token_type: str
    """

    def __init__(self, **kwargs: Any):
        """Constuctor for Endpoint authentication token.

        :keyword access_token: Access token for endpoint authentication.
        :paramtype access_token: str
        :keyword expiry_time_utc: Access token expiry time (UTC).
        :paramtype expiry_time_utc: float
        :keyword refresh_after_time_utc: Refresh access token after time (UTC).
        :paramtype refresh_after_time_utc: float
        :keyword token_type: Access token type.
        :paramtype token_type: str
        """
        self.access_token = kwargs.get("access_token", None)
        self.expiry_time_utc = kwargs.get("expiry_time_utc", 0)
        self.refresh_after_time_utc = kwargs.get("refresh_after_time_utc", 0)
        self.token_type = kwargs.get("token_type", None)

    @classmethod
    def _from_rest_object(cls, obj: RestEndpointAuthToken) -> "EndpointAuthToken":
        return cls(
            access_token=obj.access_token,
            expiry_time_utc=obj.expiry_time_utc,
            refresh_after_time_utc=obj.refresh_after_time_utc,
            token_type=obj.token_type,
        )

    def _to_rest_object(self) -> RestEndpointAuthToken:
        return RestEndpointAuthToken(
            access_token=self.access_token,
            expiry_time_utc=self.expiry_time_utc,
            refresh_after_time_utc=self.refresh_after_time_utc,
            token_type=self.token_type,
        )<|MERGE_RESOLUTION|>--- conflicted
+++ resolved
@@ -267,16 +267,6 @@
             return False
         if self.auth_mode is None or other.auth_mode is None:
             return False
-<<<<<<< HEAD
-        # only compare mutable fields
-        return (
-            self.name.lower() == other.name.lower()
-            and self.auth_mode.lower() == other.auth_mode.lower()
-            and dict_eq(self.tags, other.tags)
-            and self.description == other.description
-            and dict_eq(self.traffic, other.traffic)
-        )
-=======
 
         if self.name is None and other.name is None:
             return (
@@ -297,7 +287,6 @@
             )
 
         return False
->>>>>>> 6f1ea258
 
     def __ne__(self, other: object) -> bool:
         return not self.__eq__(other)
