# ---------------------------------------------------------
# Copyright (c) Microsoft Corporation. All rights reserved.
# ---------------------------------------------------------

# pylint: disable=protected-access

from typing import Any, Callable, Dict, Optional, Tuple

from marshmallow import Schema

from ..._restclient.v2022_10_01.models import ComponentVersion
from ..._utils.utils import is_internal_components_enabled
from ...constants._common import AZUREML_INTERNAL_COMPONENTS_SCHEMA_PREFIX, SOURCE_PATH_CONTEXT_KEY, CommonYamlFields
from ...constants._component import DataTransferTaskType, NodeType
from ...entities._component.automl_component import AutoMLComponent
from ...entities._component.command_component import CommandComponent
from ...entities._component.component import Component
from ...entities._component.datatransfer_component import (
    DataTransferCopyComponent,
    DataTransferExportComponent,
    DataTransferImportComponent,
)
from ...entities._component.import_component import ImportComponent
from ...entities._component.parallel_component import ParallelComponent
from ...entities._component.pipeline_component import PipelineComponent
from ...entities._component.spark_component import SparkComponent
from ...entities._util import get_type_from_spec


class _ComponentFactory:
    """A class to create component instances from yaml dict or rest objects without hard-coded type check."""

    def __init__(self) -> None:
        self._create_instance_funcs = {}
        self._create_schema_funcs = {}

        self.register_type(
            _type=NodeType.PARALLEL,
            create_instance_func=lambda: ParallelComponent.__new__(ParallelComponent),
            create_schema_func=ParallelComponent._create_schema_for_validation,
        )
        self.register_type(
            _type=NodeType.COMMAND,
            create_instance_func=lambda: CommandComponent.__new__(CommandComponent),
            create_schema_func=CommandComponent._create_schema_for_validation,
        )
        self.register_type(
            _type=NodeType.IMPORT,
            create_instance_func=lambda: ImportComponent.__new__(ImportComponent),
            create_schema_func=ImportComponent._create_schema_for_validation,
        )
        self.register_type(
            _type=NodeType.PIPELINE,
            create_instance_func=lambda: PipelineComponent.__new__(PipelineComponent),
            create_schema_func=PipelineComponent._create_schema_for_validation,
        )
        self.register_type(
            _type=NodeType.AUTOML,
            create_instance_func=lambda: AutoMLComponent.__new__(AutoMLComponent),
            create_schema_func=AutoMLComponent._create_schema_for_validation,
        )
        self.register_type(
            _type=NodeType.SPARK,
            create_instance_func=lambda: SparkComponent.__new__(SparkComponent),
            create_schema_func=SparkComponent._create_schema_for_validation,
        )
        self.register_type(
            _type="_".join([NodeType.DATA_TRANSFER, DataTransferTaskType.COPY_DATA]),
            create_instance_func=lambda: DataTransferCopyComponent.__new__(DataTransferCopyComponent),
            create_schema_func=DataTransferCopyComponent._create_schema_for_validation,
        )

        self.register_type(
            _type="_".join([NodeType.DATA_TRANSFER, DataTransferTaskType.IMPORT_DATA]),
            create_instance_func=lambda: DataTransferImportComponent.__new__(DataTransferImportComponent),
            create_schema_func=DataTransferImportComponent._create_schema_for_validation,
        )

        self.register_type(
            _type="_".join([NodeType.DATA_TRANSFER, DataTransferTaskType.EXPORT_DATA]),
            create_instance_func=lambda: DataTransferExportComponent.__new__(DataTransferExportComponent),
            create_schema_func=DataTransferExportComponent._create_schema_for_validation,
        )

    def get_create_funcs(
        self, yaml_spec: dict, for_load=False
    ) -> Tuple[Callable[..., Component], Callable[[Any], Schema]]:
        """Get registered functions to create an instance and its corresponding schema for the given type.

        :param yaml_spec: The YAML specification.
        :type yaml_spec: dict
        :param for_load: Whether the function is called for loading a component. Defaults to False.
        :type for_load: bool
        :return: A tuple containing the create_instance_func and create_schema_func.
        :rtype: tuple
        """

        _type = get_type_from_spec(yaml_spec, valid_keys=self._create_instance_funcs)
        if for_load and is_internal_components_enabled():
            schema_url = yaml_spec[CommonYamlFields.SCHEMA] if CommonYamlFields.SCHEMA in yaml_spec else None
            if (
                _type == NodeType.SPARK
                and schema_url
                and schema_url.startswith(AZUREML_INTERNAL_COMPONENTS_SCHEMA_PREFIX)
            ):
                from azure.ai.ml._internal._schema.node import NodeType as InternalNodeType

                _type = InternalNodeType.SPARK

        create_instance_func = self._create_instance_funcs[_type]
        create_schema_func = self._create_schema_funcs[_type]
        return create_instance_func, create_schema_func

    def register_type(
        self,
        _type: str,
        create_instance_func: Callable[..., Component],
        create_schema_func: Callable[[Any], Schema],
    ):
        """Register a new component type.

        :param _type: The type name of the component.
        :type _type: str
        :param create_instance_func: A function to create an instance of the component.
        :type create_instance_func: Callable[..., ~azure.ai.ml.entities._component.component.Component]
        :param create_schema_func: A function to create a schema for the component.
        :type create_schema_func: Callable[[Any], Schema]
        """
        self._create_instance_funcs[_type] = create_instance_func
        self._create_schema_funcs[_type] = create_schema_func

    @classmethod
    def load_from_dict(cls, *, data: Dict, context: Dict, _type: Optional[str] = None, **kwargs) -> Component:
        """Load a component from a YAML dict.

<<<<<<< HEAD
        :param data: The YAML dict.
        :type data: dict
        :param context: The context of the YAML dict.
        :type context: dict
        :param _type: The type name of the component. When None, it will be inferred from the YAML dict.
=======
        :keyword data: the yaml dict.
        :type data: Dict
        :keyword context: the context of the yaml dict.
        :type context: Dict
        :keyword _type: the type name of the component. When None, it will be inferred from the yaml dict.
>>>>>>> a70658c8
        :type _type: str
        :return: The loaded component.
        :rtype: ~azure.ai.ml.entities._component.component.Component
        """

        return Component._load(
            data=data,
            yaml_path=context.get(SOURCE_PATH_CONTEXT_KEY, None),
            params_override=[{"type": _type}] if _type is not None else [],
            **kwargs,
        )

    @classmethod
    def load_from_rest(cls, *, obj: ComponentVersion, _type: Optional[str] = None) -> Component:
        """Load a component from a REST object.

<<<<<<< HEAD
        :param obj: The REST object.
        :type obj: ComponentVersion
        :param _type: The type name of the component. When None, it will be inferred from the REST object.
=======
        :keyword obj: The rest object.
        :type obj: ComponentVersion
        :keyword _type: the type name of the component. When None, it will be inferred from the rest object.
>>>>>>> a70658c8
        :type _type: str
        :return: The loaded component.
        :rtype: ~azure.ai.ml.entities._component.component.Component
        """
        if _type is not None:
            obj.properties.component_spec["type"] = _type
        return Component._from_rest_object(obj)


component_factory = _ComponentFactory()<|MERGE_RESOLUTION|>--- conflicted
+++ resolved
@@ -122,7 +122,7 @@
         :param _type: The type name of the component.
         :type _type: str
         :param create_instance_func: A function to create an instance of the component.
-        :type create_instance_func: Callable[..., ~azure.ai.ml.entities._component.component.Component]
+        :type create_instance_func: Callable[..., ~azure.ai.ml.entities.Component]
         :param create_schema_func: A function to create a schema for the component.
         :type create_schema_func: Callable[[Any], Schema]
         """
@@ -133,22 +133,14 @@
     def load_from_dict(cls, *, data: Dict, context: Dict, _type: Optional[str] = None, **kwargs) -> Component:
         """Load a component from a YAML dict.
 
-<<<<<<< HEAD
         :param data: The YAML dict.
         :type data: dict
         :param context: The context of the YAML dict.
         :type context: dict
         :param _type: The type name of the component. When None, it will be inferred from the YAML dict.
-=======
-        :keyword data: the yaml dict.
-        :type data: Dict
-        :keyword context: the context of the yaml dict.
-        :type context: Dict
-        :keyword _type: the type name of the component. When None, it will be inferred from the yaml dict.
->>>>>>> a70658c8
         :type _type: str
         :return: The loaded component.
-        :rtype: ~azure.ai.ml.entities._component.component.Component
+        :rtype: ~azure.ai.ml.entities.Component
         """
 
         return Component._load(
@@ -162,18 +154,12 @@
     def load_from_rest(cls, *, obj: ComponentVersion, _type: Optional[str] = None) -> Component:
         """Load a component from a REST object.
 
-<<<<<<< HEAD
         :param obj: The REST object.
         :type obj: ComponentVersion
         :param _type: The type name of the component. When None, it will be inferred from the REST object.
-=======
-        :keyword obj: The rest object.
-        :type obj: ComponentVersion
-        :keyword _type: the type name of the component. When None, it will be inferred from the rest object.
->>>>>>> a70658c8
         :type _type: str
         :return: The loaded component.
-        :rtype: ~azure.ai.ml.entities._component.component.Component
+        :rtype: ~azure.ai.ml.entities.Component
         """
         if _type is not None:
             obj.properties.component_spec["type"] = _type
