--- conflicted
+++ resolved
@@ -13,13 +13,8 @@
 from pathlib import Path
 from typing import Dict, List, Optional, Tuple, Union
 
-<<<<<<< HEAD
-from azure.ai.ml.entities._validation import MutableValidationResult, _ValidationResultBuilder
-from azure.ai.ml.constants._common import AzureDevopsArtifactsType, DefaultOpenEncoding
-=======
 from azure.ai.ml.constants._common import AzureDevopsArtifactsType
 from azure.ai.ml.entities._validation import MutableValidationResult, _ValidationResultBuilder
->>>>>>> 258b250d
 
 from ..._utils._artifact_utils import ArtifactCache
 from ..._utils._asset_utils import IgnoreFile, traverse_directory
@@ -229,28 +224,7 @@
         :return additional_includes: Path list of additional_includes
         :rtype additional_includes: List[str]
         """
-<<<<<<< HEAD
-        self._artifact_validate_result = _ValidationResultBuilder.success()
-        additional_includes, conflict_files = [], {}
-
-        # Load the artifacts config from additional_includes
-        # pylint: disable=no-member
-        if self.additional_includes:
-            additional_includes_configs = self.additional_includes
-        elif (
-            hasattr(self, "additional_includes_file_path")
-            and self.additional_includes_file_path.exists()
-            and self.additional_includes_file_path.suffix == ADDITIONAL_INCLUDES_SUFFIX
-            and self.additional_includes_file_path.is_file()
-        ):
-            with open(self.additional_includes_file_path, encoding=DefaultOpenEncoding.READ) as f:
-                additional_includes_configs = yaml.safe_load(f)
-                additional_includes_configs = additional_includes_configs.get(ADDITIONAL_INCLUDES_KEY, [])
-        else:
-            return additional_includes
-=======
         additional_include_configs_in_local_path = []
->>>>>>> 258b250d
 
         artifact_additional_include_configs = []
         for additional_include_config in self.origin_configs:
