--- conflicted
+++ resolved
@@ -11,11 +11,7 @@
 from contextlib import contextmanager
 from multiprocessing import cpu_count
 from pathlib import Path
-<<<<<<< HEAD
-from typing import Any, Dict, Iterable, List, Optional, Tuple, Union
-=======
 from typing import Any, Dict, Generator, List, Optional, Tuple, Union
->>>>>>> 6f1ea258
 
 from azure.ai.ml.constants._common import AzureDevopsArtifactsType
 from azure.ai.ml.entities._validation import MutableValidationResult, ValidationResultBuilder
