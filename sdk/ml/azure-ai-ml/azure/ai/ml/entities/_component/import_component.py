# ---------------------------------------------------------
# Copyright (c) Microsoft Corporation. All rights reserved.
# ---------------------------------------------------------
from pathlib import Path
from typing import Any, Dict, Optional, Union

from marshmallow import Schema

from azure.ai.ml._schema.component.import_component import ImportComponentSchema
from azure.ai.ml.constants._common import BASE_PATH_CONTEXT_KEY, COMPONENT_TYPE
from azure.ai.ml.constants._component import NodeType

from ..._schema import PathAwareSchema
from ..._utils.utils import parse_args_description_from_docstring
from .._util import convert_ordered_dict_to_dict
from .component import Component


class ImportComponent(Component):
    """Import component version, used to define an import component.

    :param name: Name of the component.
    :type name: str
    :param version: Version of the component.
    :type version: str
    :param description: Description of the component.
    :type description: str
    :param tags: Tag dictionary. Tags can be added, removed, and updated.
    :type tags: dict
    :param display_name: Display name of the component.
    :type display_name: str
    :param source: Input source parameters of the component.
    :type source: dict
    :param output: Output of the component.
    :type output: dict
    :param is_deterministic: Whether the command component is deterministic. Defaults to True.
    :type is_deterministic: bool
    :param kwargs: Additional parameters for the import component.
    """

    def __init__(
        self,
        *,
        name: Optional[str] = None,
        version: Optional[str] = None,
        description: Optional[str] = None,
        tags: Optional[Dict] = None,
        display_name: Optional[str] = None,
        source: Optional[Dict] = None,
        output: Optional[Dict] = None,
        is_deterministic: bool = True,
        **kwargs: Any,
    ) -> None:
        kwargs[COMPONENT_TYPE] = NodeType.IMPORT
        # Set default base path
        if BASE_PATH_CONTEXT_KEY not in kwargs:
            kwargs[BASE_PATH_CONTEXT_KEY] = Path(".")

        super().__init__(
            name=name,
            version=version,
            description=description,
            tags=tags,
            display_name=display_name,
            inputs=source,
            outputs={"output": output} if output else None,
            is_deterministic=is_deterministic,
            **kwargs,
        )

        self.source = source
        self.output = output

    def _to_dict(self) -> Dict:
<<<<<<< HEAD
        res: dict = convert_ordered_dict_to_dict({**self._other_parameter, **super(ImportComponent, self)._to_dict()})
        return res
=======
        # TODO: Bug Item number: 2897665
        convert_dict: Dict = convert_ordered_dict_to_dict(  # type: ignore
            {**self._other_parameter, **super(ImportComponent, self)._to_dict()}
        )
        return convert_dict
>>>>>>> 6f1ea258

    @classmethod
    def _create_schema_for_validation(cls, context: Any) -> Union[PathAwareSchema, Schema]:
        return ImportComponentSchema(context=context)

    @classmethod
    def _parse_args_description_from_docstring(cls, docstring: str) -> Dict:
        res: dict = parse_args_description_from_docstring(docstring)
        return res

    def __str__(self) -> str:
        try:
            toYaml: str = self._to_yaml()
            return toYaml
        except BaseException:  # pylint: disable=broad-except
            toStr: str = super(ImportComponent, self).__str__()
            return toStr<|MERGE_RESOLUTION|>--- conflicted
+++ resolved
@@ -72,16 +72,11 @@
         self.output = output
 
     def _to_dict(self) -> Dict:
-<<<<<<< HEAD
-        res: dict = convert_ordered_dict_to_dict({**self._other_parameter, **super(ImportComponent, self)._to_dict()})
-        return res
-=======
         # TODO: Bug Item number: 2897665
         convert_dict: Dict = convert_ordered_dict_to_dict(  # type: ignore
             {**self._other_parameter, **super(ImportComponent, self)._to_dict()}
         )
         return convert_dict
->>>>>>> 6f1ea258
 
     @classmethod
     def _create_schema_for_validation(cls, context: Any) -> Union[PathAwareSchema, Schema]:
