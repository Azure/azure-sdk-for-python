--- conflicted
+++ resolved
@@ -2,11 +2,7 @@
 # Copyright (c) Microsoft Corporation. All rights reserved.
 # ---------------------------------------------------------
 from pathlib import Path
-<<<<<<< HEAD
-from typing import Any, Dict, Optional, Union
-=======
 from typing import Any, Dict, Optional, Union, cast
->>>>>>> 093531ee
 
 from marshmallow import Schema
 
@@ -76,14 +72,9 @@
         self.output = output
 
     def _to_dict(self) -> Dict:
-<<<<<<< HEAD
-        res: dict = convert_ordered_dict_to_dict({**self._other_parameter, **super(ImportComponent, self)._to_dict()})
-        return res
-=======
         return cast(
             dict, convert_ordered_dict_to_dict({**self._other_parameter, **super(ImportComponent, self)._to_dict()})
         )
->>>>>>> 093531ee
 
     @classmethod
     def _create_schema_for_validation(cls, context: Any) -> Union[PathAwareSchema, Schema]:
