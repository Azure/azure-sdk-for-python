# ---------------------------------------------------------
# Copyright (c) Microsoft Corporation. All rights reserved.
# ---------------------------------------------------------
import os
from pathlib import Path
from typing import Dict, Union

from marshmallow import Schema

from azure.ai.ml._schema.component.command_component import CommandComponentSchema
from azure.ai.ml.constants._common import COMPONENT_TYPE
from azure.ai.ml.constants._component import NodeType
from azure.ai.ml.entities._assets import Environment
from azure.ai.ml.entities._job.distribution import MpiDistribution, PyTorchDistribution, TensorFlowDistribution
from azure.ai.ml.entities._job.job_resource_configuration import JobResourceConfiguration
from azure.ai.ml.entities._job.parameterized_command import ParameterizedCommand
from azure.ai.ml.exceptions import ErrorCategory, ErrorTarget, ValidationException

from ..._schema import PathAwareSchema
from ..._utils.utils import get_all_data_binding_expressions, parse_args_description_from_docstring
from .._util import convert_ordered_dict_to_dict, validate_attribute_type
from .._validation import MutableValidationResult
from .component import Component


class CommandComponent(Component, ParameterizedCommand):
    """Command component version, used to define a command component.

    :param name: Name of the component.
    :type name: str
    :param version: Version of the component.
    :type version: str
    :param description: Description of the component.
    :type description: str
    :param tags: Tag dictionary. Tags can be added, removed, and updated.
    :type tags: dict
    :param display_name: Display name of the component.
    :type display_name: str
    :param command: Command to be executed in component.
    :type command: str
    :param code: Code file or folder that will be uploaded to the cloud for component execution.
    :type code: str
    :param environment: Environment that component will run in.
    :type environment: Union[Environment, str]
    :param distribution: Distribution configuration for distributed training.
    :type distribution: Union[dict, PyTorchDistribution, MpiDistribution, TensorFlowDistribution]
    :param resources: Compute Resource configuration for the component.
    :type resources: Union[dict, ~azure.ai.ml.entities.JobResourceConfiguration]
    :param inputs: Inputs of the component.
    :type inputs: dict
    :param outputs: Outputs of the component.
    :type outputs: dict
    :param instance_count: promoted property from resources.instance_count
    :type instance_count: int
    :param is_deterministic: Whether the command component is deterministic.
    :type is_deterministic: bool
<<<<<<< HEAD
=======
    :param properties: Properties of the component. Contents inside will pass through to backend as a dictionary.
    :type properties: dict

>>>>>>> dce54150
    :raises ~azure.ai.ml.exceptions.ValidationException: Raised if CommandComponent cannot be successfully validated.
        Details will be provided in the error message.
    """

    def __init__(
        self,
        *,
        name: str = None,
        version: str = None,
        description: str = None,
        tags: Dict = None,
        display_name: str = None,
        command: str = None,
        code: str = None,
        environment: Union[str, Environment] = None,
        distribution: Union[PyTorchDistribution, MpiDistribution, TensorFlowDistribution] = None,
        resources: JobResourceConfiguration = None,
        inputs: Dict = None,
        outputs: Dict = None,
        instance_count: int = None,  # promoted property from resources.instance_count
        is_deterministic: bool = True,
        properties: Dict = None,
        **kwargs,
    ):
        # validate init params are valid type
        validate_attribute_type(attrs_to_check=locals(), attr_type_map=self._attr_type_map())

        kwargs[COMPONENT_TYPE] = NodeType.COMMAND
        # Set default base path
        if "base_path" not in kwargs:
            kwargs["base_path"] = Path(".")

        # Component backend doesn't support environment_variables yet,
        # this is to support the case of CommandComponent being the trial of
        # a SweepJob, where environment_variables is stored as part of trial
        environment_variables = kwargs.pop("environment_variables", None)
        super().__init__(
            name=name,
            version=version,
            description=description,
            tags=tags,
            display_name=display_name,
            inputs=inputs,
            outputs=outputs,
            is_deterministic=is_deterministic,
            properties=properties,
            **kwargs,
        )

        # No validation on value passed here because in pipeline job, required code&environment maybe absent
        # and fill in later with job defaults.
        self.command = command
        self.code = code
        self.environment_variables = environment_variables
        self.environment = environment
        self.resources = resources
        self.distribution = distribution

        # check mutual exclusivity of promoted properties
        if self.resources is not None and instance_count is not None:
            msg = "instance_count and resources are mutually exclusive"
            raise ValidationException(
                message=msg,
                target=ErrorTarget.COMPONENT,
                no_personal_data_message=msg,
                error_category=ErrorCategory.USER_ERROR,
            )
        self.instance_count = instance_count

    @property
    def instance_count(self) -> int:
        """Return value of promoted property resources.instance_count.

        :return: Value of resources.instance_count.
        :rtype: Optional[int]
        """
        return self.resources.instance_count if self.resources else None

    @instance_count.setter
    def instance_count(self, value: int):
        if not value:
            return
        if not self.resources:
            self.resources = JobResourceConfiguration(instance_count=value)
        else:
            self.resources.instance_count = value

    @classmethod
    def _attr_type_map(cls) -> dict:
        return {
            "environment": (str, Environment),
            "environment_variables": dict,
            "resources": (dict, JobResourceConfiguration),
            "code": (str, os.PathLike),
        }

    def _to_dict(self) -> Dict:
        """Dump the command component content into a dictionary."""
        return convert_ordered_dict_to_dict({**self._other_parameter, **super(CommandComponent, self)._to_dict()})

    def _get_environment_id(self) -> Union[str, None]:
        # Return environment id of environment
        # handle case when environment is defined inline
        if isinstance(self.environment, Environment):
            return self.environment.id
        return self.environment

    @classmethod
    def _create_schema_for_validation(cls, context) -> Union[PathAwareSchema, Schema]:
        return CommandComponentSchema(context=context)

    def _customized_validate(self):
        return super(CommandComponent, self)._customized_validate().merge_with(self._validate_command())

    def _validate_command(self) -> MutableValidationResult:
        validation_result = self._create_empty_validation_result()
        # command
        if self.command:
            invalid_expressions = []
            for data_binding_expression in get_all_data_binding_expressions(self.command, is_singular=False):
                if not self._is_valid_data_binding_expression(data_binding_expression):
                    invalid_expressions.append(data_binding_expression)

            if invalid_expressions:
                validation_result.append_error(
                    yaml_path="command",
                    message="Invalid data binding expression: {}".format(", ".join(invalid_expressions)),
                )
        return validation_result

    def _is_valid_data_binding_expression(self, data_binding_expression: str) -> bool:
        current_obj = self
        for item in data_binding_expression.split("."):
            if hasattr(current_obj, item):
                current_obj = getattr(current_obj, item)
            else:
                try:
                    current_obj = current_obj[item]
                except Exception:  # pylint: disable=broad-except
                    return False
        return True

    @classmethod
    def _parse_args_description_from_docstring(cls, docstring):
        return parse_args_description_from_docstring(docstring)

    def __str__(self):
        try:
            return self._to_yaml()
        except BaseException:  # pylint: disable=broad-except
            return super(CommandComponent, self).__str__()<|MERGE_RESOLUTION|>--- conflicted
+++ resolved
@@ -54,12 +54,9 @@
     :type instance_count: int
     :param is_deterministic: Whether the command component is deterministic.
     :type is_deterministic: bool
-<<<<<<< HEAD
-=======
     :param properties: Properties of the component. Contents inside will pass through to backend as a dictionary.
     :type properties: dict
 
->>>>>>> dce54150
     :raises ~azure.ai.ml.exceptions.ValidationException: Raised if CommandComponent cannot be successfully validated.
         Details will be provided in the error message.
     """
