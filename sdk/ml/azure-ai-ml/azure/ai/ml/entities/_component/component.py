# ---------------------------------------------------------
# Copyright (c) Microsoft Corporation. All rights reserved.
# ---------------------------------------------------------
import re
import uuid
from os import PathLike
from pathlib import Path
from typing import IO, TYPE_CHECKING, Any, AnyStr, Callable, Dict, Iterable, Optional, Tuple, Union

from marshmallow import INCLUDE

from ..._restclient.v2023_08_01_preview.models import (
    ComponentContainer,
    ComponentContainerProperties,
    ComponentVersion,
    ComponentVersionProperties,
)
from ..._schema import PathAwareSchema
from ..._schema.component import ComponentSchema
from ..._utils.utils import dump_yaml_to_file, hash_dict
from ...constants._common import (
    ANONYMOUS_COMPONENT_NAME,
    BASE_PATH_CONTEXT_KEY,
    PARAMS_OVERRIDE_KEY,
    REGISTRY_URI_FORMAT,
    SOURCE_PATH_CONTEXT_KEY,
    CommonYamlFields,
    SchemaUrl,
)
from ...constants._component import ComponentSource, IOConstants, NodeType
from ...entities._assets.asset import Asset
from ...entities._inputs_outputs import Input, Output
from ...entities._mixins import LocalizableMixin, TelemetryMixin, YamlTranslatableMixin
from ...entities._system_data import SystemData
from ...entities._util import find_type_in_override
from ...entities._validation import MutableValidationResult, PathAwareSchemaValidatableMixin, RemoteValidatableMixin
from ...exceptions import ErrorCategory, ErrorTarget, ValidationException
from .._inputs_outputs import GroupInput

if TYPE_CHECKING:
    from ...entities.builders import BaseNode
# pylint: disable=protected-access, redefined-builtin
# disable redefined-builtin to use id/type as argument name


COMPONENT_PLACEHOLDER = "COMPONENT_PLACEHOLDER"


class Component(
    Asset,
    RemoteValidatableMixin,
    TelemetryMixin,
    YamlTranslatableMixin,
    PathAwareSchemaValidatableMixin,
    LocalizableMixin,
):
    """Base class for component version, used to define a component. Can't be instantiated directly.

    :param name: Name of the resource.
    :type name: str
    :param version: Version of the resource.
    :type version: str
    :param id: Global ID of the resource, Azure Resource Manager ID.
    :type id: str
    :param type: Type of the command, supported is 'command'.
    :type type: str
    :param description: Description of the resource.
    :type description: str
    :param tags: Tag dictionary. Tags can be added, removed, and updated.
    :type tags: dict
    :param properties: Internal use only.
    :type properties: dict
    :param display_name: Display name of the component.
    :type display_name: str
    :param is_deterministic: Whether the component is deterministic. Defaults to True.
    :type is_deterministic: bool
    :param inputs: Inputs of the component.
    :type inputs: dict
    :param outputs: Outputs of the component.
    :type outputs: dict
    :param yaml_str: The YAML string of the component.
    :type yaml_str: str
    :param _schema: Schema of the component.
    :type _schema: str
    :param creation_context: Creation metadata of the component.
    :type creation_context: ~azure.ai.ml.entities.SystemData
    :param kwargs: Additional parameters for the component.
    :raises ~azure.ai.ml.exceptions.ValidationException: Raised if Component cannot be successfully validated.
        Details will be provided in the error message.
    """

    # pylint: disable=too-many-instance-attributes
    def __init__(
        self,
        *,
        name: Optional[str] = None,
        version: Optional[str] = None,
        id: Optional[str] = None,
        type: Optional[str] = None,
        description: Optional[str] = None,
        tags: Optional[Dict] = None,
        properties: Optional[Dict] = None,
        display_name: Optional[str] = None,
        is_deterministic: Optional[bool] = True,
        inputs: Optional[Dict] = None,
        outputs: Optional[Dict] = None,
        yaml_str: Optional[str] = None,
        _schema: Optional[str] = None,
        creation_context: Optional[SystemData] = None,
        **kwargs: Any,
    ) -> None:
        self.latest_version = None
        self._intellectual_property = kwargs.pop("intellectual_property", None)
        # Setting this before super init because when asset init version, _auto_increment_version's value may change
        self._auto_increment_version = kwargs.pop("auto_increment", False)
        # Get source from id first, then kwargs.
        self._source = (
            self._resolve_component_source_from_id(id) if id else kwargs.pop("_source", ComponentSource.CLASS)
        )
        # use ANONYMOUS_COMPONENT_NAME instead of guid
        is_anonymous = kwargs.pop("is_anonymous", False)
        if not name and version is None:
            name = ANONYMOUS_COMPONENT_NAME
            version = "1"
            is_anonymous = True

        super().__init__(
            name=name,
            version=version,
            id=id,
            description=description,
            tags=tags,
            properties=properties,
            creation_context=creation_context,
            is_anonymous=is_anonymous,
            base_path=kwargs.pop(BASE_PATH_CONTEXT_KEY, None),
            source_path=kwargs.pop(SOURCE_PATH_CONTEXT_KEY, None),
        )
        # store kwargs to self._other_parameter instead of pop to super class to allow component have extra
        # fields not defined in current schema.

        inputs = inputs if inputs else {}
        outputs = outputs if outputs else {}

        self.name = name
        self._schema = _schema
        self._type = type
        self._display_name = display_name
        self._is_deterministic = is_deterministic
        self._inputs = self._build_io(inputs, is_input=True)
        self._outputs = self._build_io(outputs, is_input=False)
        # Store original yaml
        self._yaml_str = yaml_str
        self._other_parameter = kwargs

    @property
    def _func(self) -> Callable[..., "BaseNode"]:
        from azure.ai.ml.entities._job.pipeline._load_component import _generate_component_function

        # validate input/output names before creating component function
        validation_result = self._validate_io_names(self.inputs)
        validation_result.merge_with(self._validate_io_names(self.outputs))
        self._try_raise(validation_result)

        res: Callable = _generate_component_function(self)
        return res

    @property
    def type(self) -> Optional[str]:
        """Type of the component, default is 'command'.

        :return: Type of the component.
        :rtype: str
        """
        return self._type

    @property
    def display_name(self) -> Optional[str]:
        """Display name of the component.

        :return: Display name of the component.
        :rtype: str
        """
        return self._display_name

    @display_name.setter
    def display_name(self, custom_display_name: str) -> None:
        """Set display_name of the component.

        :param custom_display_name: The new display name
        :type custom_display_name: str
        """
        self._display_name = custom_display_name

    @property
    def is_deterministic(self) -> Optional[bool]:
        """Whether the component is deterministic.

        :return: Whether the component is deterministic
        :rtype: bool
        """
        return self._is_deterministic

    @property
    def inputs(self) -> Dict:
        """Inputs of the component.

        :return: Inputs of the component.
        :rtype: dict
        """
        res: dict = self._inputs
        return res

    @property
    def outputs(self) -> Dict:
        """Outputs of the component.

        :return: Outputs of the component.
        :rtype: dict
        """
        res: dict = self._outputs
        return res

    @property
    def version(self) -> Optional[str]:
        """Version of the component.

        :return: Version of the component.
        :rtype: str
        """
        return self._version

    @version.setter
    def version(self, value: str) -> None:
        """Set the version of the component.

        :param value: The version of the component.
        :type value: str
        """
        if value:
            if not isinstance(value, str):
                msg = f"Component version must be a string, not type {type(value)}."
                raise ValidationException(
                    message=msg,
                    target=ErrorTarget.COMPONENT,
                    no_personal_data_message=msg,
                    error_category=ErrorCategory.USER_ERROR,
                )
        self._version = value
        self._auto_increment_version = self.name and not self._version

    def dump(self, dest: Union[str, PathLike, IO[AnyStr]], **kwargs: Any) -> None:
        """Dump the component content into a file in yaml format.

        :param dest: The destination to receive this component's content.
            Must be either a path to a local file, or an already-open file stream.
            If dest is a file path, a new file will be created,
            and an exception is raised if the file exists.
            If dest is an open file, the file will be written to directly,
            and an exception will be raised if the file is not writable.
        :type dest: Union[PathLike, str, IO[AnyStr]]
        """
        path = kwargs.pop("path", None)
        yaml_serialized = self._to_dict()
        dump_yaml_to_file(dest, yaml_serialized, default_flow_style=False, path=path, **kwargs)

    @staticmethod
    def _resolve_component_source_from_id(
        id: Optional[Union["Component", str]],
    ) -> Any:
        """Resolve the component source from id.
        :param id: The component ID
        :type id: Optional[str]
        :return: The component source
        :rtype: Literal[
                ComponentSource.CLASS,
                ComponentSource.REMOTE_REGISTRY,
                ComponentSource.REMOTE_WORKSPACE_COMPONENT
            ]
        """
        if id is None:
            return ComponentSource.CLASS
        # Consider default is workspace source, as
        # azureml: prefix will be removed for arm versioned id.
        return (
            ComponentSource.REMOTE_REGISTRY
            if not isinstance(id, Component) and id.startswith(REGISTRY_URI_FORMAT)
            else ComponentSource.REMOTE_WORKSPACE_COMPONENT
        )

    @classmethod
    def _validate_io_names(cls, io_names: Iterable[str], raise_error: bool = False) -> MutableValidationResult:
        """Validate input/output names, raise exception if invalid.

        :param io_names: The names to validate
        :type io_names: Iterable[str]
        :param raise_error: Whether to raise if validation fails. Defaults to False
        :type raise_error: bool
        :return: The validation result
        :rtype: MutableValidationResult
        """
        validation_result = cls._create_empty_validation_result()
        lower2original_kwargs: dict = {}

        for name in io_names:
            if re.match(IOConstants.VALID_KEY_PATTERN, name) is None:
                msg = "{!r} is not a valid parameter name, must be composed letters, numbers, and underscores."
                validation_result.append_error(message=msg.format(name), yaml_path=f"inputs.{name}")
            # validate name conflict
            lower_key = name.lower()
            if lower_key in lower2original_kwargs:
                msg = "Invalid component input names {!r} and {!r}, which are equal ignore case."
                validation_result.append_error(
                    message=msg.format(name, lower2original_kwargs[lower_key]), yaml_path=f"inputs.{name}"
                )
            else:
                lower2original_kwargs[lower_key] = name
        return cls._try_raise(validation_result, raise_error=raise_error)

    @classmethod
    def _build_io(cls, io_dict: Union[Dict, Input, Output], is_input: bool) -> Dict:
<<<<<<< HEAD
        component_io = {}
=======
        component_io: dict = {}
>>>>>>> 6f1ea258
        for name, port in io_dict.items():
            if is_input:
                component_io[name] = port if isinstance(port, Input) else Input(**port)
            else:
                component_io[name] = port if isinstance(port, Output) else Output(**port)

        if is_input:
            # Restore flattened parameters to group
            res: dict = GroupInput.restore_flattened_inputs(component_io)
            return res
        return component_io

    @classmethod
    def _create_schema_for_validation(cls, context: Any) -> PathAwareSchema:
        return ComponentSchema(context=context)

    @classmethod
    def _create_validation_error(cls, message: str, no_personal_data_message: str) -> ValidationException:
        return ValidationException(
            message=message,
            no_personal_data_message=no_personal_data_message,
            target=ErrorTarget.COMPONENT,
        )

    @classmethod
    def _is_flow(cls, data: Any) -> bool:
        _schema = data.get(CommonYamlFields.SCHEMA, None)

        if _schema and _schema in [SchemaUrl.PROMPTFLOW_FLOW, SchemaUrl.PROMPTFLOW_RUN]:
            return True
        return False

    @classmethod
    def _load(
        cls,
        data: Optional[Dict] = None,
        yaml_path: Optional[Union[PathLike, str]] = None,
        params_override: Optional[list] = None,
        **kwargs: Any,
    ) -> "Component":
        data = data or {}
        params_override = params_override or []
        base_path = Path(yaml_path).parent if yaml_path else Path("./")

        type_in_override = find_type_in_override(params_override)

        # type_in_override > type_in_yaml > default (command)
        if type_in_override is None:
            type_in_override = data.get(CommonYamlFields.TYPE, None)
        if type_in_override is None and cls._is_flow(data):
            type_in_override = NodeType.FLOW_PARALLEL
        if type_in_override is None:
            type_in_override = NodeType.COMMAND
        data[CommonYamlFields.TYPE] = type_in_override

        from azure.ai.ml.entities._component.component_factory import component_factory

        create_instance_func, _ = component_factory.get_create_funcs(
            data,
            for_load=True,
        )
        new_instance: Component = create_instance_func()
        # specific keys must be popped before loading with schema using kwargs
        init_kwargs = {
            "yaml_str": kwargs.pop("yaml_str", None),
            "_source": kwargs.pop("_source", ComponentSource.YAML_COMPONENT),
        }
        init_kwargs.update(
            new_instance._load_with_schema(  # pylint: disable=protected-access
                data,
                context={
                    BASE_PATH_CONTEXT_KEY: base_path,
                    SOURCE_PATH_CONTEXT_KEY: yaml_path,
                    PARAMS_OVERRIDE_KEY: params_override,
                },
                unknown=INCLUDE,
                raise_original_exception=True,
                **kwargs,
            )
        )
        # Set base path separately to avoid doing this in post load, as return types of post load are not unified,
        # could be object or dict.
        # base_path in context can be changed in loading, so we use original base_path here.
        init_kwargs[BASE_PATH_CONTEXT_KEY] = base_path.absolute()
        if yaml_path:
            init_kwargs[SOURCE_PATH_CONTEXT_KEY] = Path(yaml_path).absolute().as_posix()
        # Bug Item number: 2883415
        new_instance.__init__(  # type: ignore
            **init_kwargs,
        )
        return new_instance

    @classmethod
    def _from_container_rest_object(cls, component_container_rest_object: ComponentContainer) -> "Component":
        component_container_details: ComponentContainerProperties = component_container_rest_object.properties
        component = Component(
            id=component_container_rest_object.id,
            name=component_container_rest_object.name,
            description=component_container_details.description,
            creation_context=SystemData._from_rest_object(component_container_rest_object.system_data),
            tags=component_container_details.tags,
            properties=component_container_details.properties,
            type=NodeType._CONTAINER,
            # Set this field to None as it hold a default True in init.
            is_deterministic=None,  # type: ignore
        )
        component.latest_version = component_container_details.latest_version
        return component

    @classmethod
    def _from_rest_object(cls, obj: ComponentVersion) -> "Component":
        # TODO: Remove in PuP with native import job/component type support in MFE/Designer
        # Convert command component back to import component private preview
        component_spec = obj.properties.component_spec
        if component_spec[CommonYamlFields.TYPE] == NodeType.COMMAND and component_spec["command"] == NodeType.IMPORT:
            component_spec[CommonYamlFields.TYPE] = NodeType.IMPORT
            component_spec["source"] = component_spec.pop("inputs")
            component_spec["output"] = component_spec.pop("outputs")["output"]

        # shouldn't block serialization when name is not valid
        # maybe override serialization method for name field?
        from azure.ai.ml.entities._component.component_factory import component_factory

        create_instance_func, _ = component_factory.get_create_funcs(obj.properties.component_spec, for_load=True)

        instance: Component = create_instance_func()
<<<<<<< HEAD
        instance.__init__(**instance._from_rest_object_to_init_params(obj))
=======
        # Bug Item number: 2883415
        instance.__init__(**instance._from_rest_object_to_init_params(obj))  # type: ignore
>>>>>>> 6f1ea258
        return instance

    @classmethod
    def _from_rest_object_to_init_params(cls, obj: ComponentVersion) -> Dict:
        # Object got from rest data contain _source, we delete it.
        if "_source" in obj.properties.component_spec:
            del obj.properties.component_spec["_source"]

        rest_component_version = obj.properties
        _type = rest_component_version.component_spec[CommonYamlFields.TYPE]

        # inputs/outputs will be parsed by instance._build_io in instance's __init__
        inputs = rest_component_version.component_spec.pop("inputs", {})
        # parse String -> string, Integer -> integer, etc
        for _input in inputs.values():
            _input["type"] = Input._map_from_rest_type(_input["type"])
        outputs = rest_component_version.component_spec.pop("outputs", {})

        origin_name = rest_component_version.component_spec[CommonYamlFields.NAME]
        rest_component_version.component_spec[CommonYamlFields.NAME] = ANONYMOUS_COMPONENT_NAME
        init_kwargs = cls._load_with_schema(
            rest_component_version.component_spec, context={BASE_PATH_CONTEXT_KEY: Path.cwd()}, unknown=INCLUDE
        )
        init_kwargs.update(
            {
                "id": obj.id,
                "is_anonymous": rest_component_version.is_anonymous,
                "creation_context": obj.system_data,
                "inputs": inputs,
                "outputs": outputs,
                "name": origin_name,
            }
        )

        # remove empty values, because some property only works for specific component, eg: distribution for command
        # note that there is an issue that environment == {} will always be true, so use isinstance here
        return {k: v for k, v in init_kwargs.items() if v is not None and not (isinstance(v, dict) and not v)}

    def _get_anonymous_hash(self) -> str:
        """Return the hash of anonymous component.

        Anonymous Components (same code and interface) will have same hash.

        :return: The component hash
        :rtype: str
        """
        # omit version since anonymous component's version is random guid
        # omit name since name doesn't impact component's uniqueness
        return self._get_component_hash(keys_to_omit=["name", "id", "version"])

    def _get_component_hash(self, keys_to_omit: Optional[Iterable[str]] = None) -> str:
        """Return the hash of component.

        :param keys_to_omit: An iterable of keys to omit when computing the component hash
        :type keys_to_omit: Optional[Iterable[str]]
        :return: The component hash
        :rtype: str
        """
        component_interface_dict = self._to_dict()
        res: str = hash_dict(component_interface_dict, keys_to_omit=keys_to_omit)
        return res

    @classmethod
    def _get_resource_type(cls) -> str:
        return "Microsoft.MachineLearningServices/workspaces/components/versions"

    def _get_resource_name_version(self) -> Tuple:
        version: Optional[str] = None
        if not self.version and not self._auto_increment_version:
            version = str(uuid.uuid4())
        else:
            version = self.version
        return self.name or ANONYMOUS_COMPONENT_NAME, version

    def _validate(self, raise_error: Optional[bool] = False) -> MutableValidationResult:
        origin_name = self.name
        # skip name validation for anonymous component as ANONYMOUS_COMPONENT_NAME will be used in component creation
        if self._is_anonymous:
            self.name = ANONYMOUS_COMPONENT_NAME
        try:
            return super()._validate(raise_error)
        finally:
            self.name = origin_name

    def _customized_validate(self) -> MutableValidationResult:
        validation_result = super(Component, self)._customized_validate()

        # validate inputs names
        validation_result.merge_with(self._validate_io_names(self.inputs, raise_error=False))
        validation_result.merge_with(self._validate_io_names(self.outputs, raise_error=False))

        return validation_result

    def _get_anonymous_component_name_version(self) -> Tuple:
        return ANONYMOUS_COMPONENT_NAME, self._get_anonymous_hash()

    def _get_rest_name_version(self) -> Tuple:
        if self._is_anonymous:
            return self._get_anonymous_component_name_version()
        return self.name, self.version

    def _to_rest_object(self) -> ComponentVersion:
        component = self._to_dict()

        # TODO: Remove in PuP with native import job/component type support in MFE/Designer
        # Convert import component to command component private preview
        if component.get(CommonYamlFields.TYPE, None) == NodeType.IMPORT:
            component[CommonYamlFields.TYPE] = NodeType.COMMAND
            component["inputs"] = component.pop("source")
            component["outputs"] = dict({"output": component.pop("output")})
            # method _to_dict() will remove empty keys
            if "tags" not in component:
                component["tags"] = {}
            component["tags"]["component_type_overwrite"] = NodeType.IMPORT
            component["command"] = NodeType.IMPORT

        # add source type to component rest object
        component["_source"] = self._source
        if self._intellectual_property:
            # hack while full pass through supported is worked on for IPP fields
            component.pop("intellectual_property")
            component["intellectualProperty"] = self._intellectual_property._to_rest_object().serialize()
        properties = ComponentVersionProperties(
            component_spec=component,
            description=self.description,
            is_anonymous=self._is_anonymous,
            properties=dict(self.properties) if self.properties else {},
            tags=self.tags,
        )
        result = ComponentVersion(properties=properties)
        if self._is_anonymous:
            result.name = ANONYMOUS_COMPONENT_NAME
        else:
            result.name = self.name
            result.properties.properties["client_component_hash"] = self._get_component_hash(keys_to_omit=["version"])
        return result

    def _to_dict(self) -> Dict:
        # Replace the name of $schema to schema.
        component_schema_dict: dict = self._dump_for_validation()
        component_schema_dict.pop(BASE_PATH_CONTEXT_KEY, None)

        # TODO: handle other_parameters and remove override from subclass
        return component_schema_dict

    def _localize(self, base_path: str) -> None:
        """Called on an asset got from service to clean up remote attributes like id, creation_context, etc. and update
        base_path.

        :param base_path: The base_path
        :type base_path: str
        """
        if not getattr(self, "id", None):
            raise ValueError("Only remote asset can be localize but got a {} without id.".format(type(self)))
        self._id = None
        self._creation_context = None
        self._base_path = base_path

    def _get_telemetry_values(self, *args: Any, **kwargs: Any) -> Dict:  # pylint: disable=unused-argument
        # Note: the is_anonymous is not reliable here, create_or_update will log is_anonymous from parameter.
        is_anonymous = self.name is None or ANONYMOUS_COMPONENT_NAME in self.name
        return {"type": self.type, "source": self._source, "is_anonymous": is_anonymous}

    # pylint: disable-next=docstring-missing-param
    def __call__(self, *args: Any, **kwargs: Any) -> "BaseNode":
        """Call ComponentVersion as a function and get a Component object.

        :return: The component object
        :rtype: BaseNode
        """
        if args:
            # raise clear error message for unsupported positional args
            if self._func._has_parameters:  # type: ignore
                msg = (
                    f"Component function doesn't support positional arguments, got {args} for {self.name}. "
                    f"Please use keyword arguments like: {self._func._func_calling_example}."  # type: ignore
                )
            else:
                msg = (
                    "Component function doesn't has any parameters, "
                    f"please make sure component {self.name} has inputs. "
                )
            raise ValidationException(
                message=msg,
                target=ErrorTarget.COMPONENT,
                no_personal_data_message=msg,
                error_category=ErrorCategory.USER_ERROR,
            )
        return self._func(*args, **kwargs)  # pylint: disable=not-callable<|MERGE_RESOLUTION|>--- conflicted
+++ resolved
@@ -319,11 +319,7 @@
 
     @classmethod
     def _build_io(cls, io_dict: Union[Dict, Input, Output], is_input: bool) -> Dict:
-<<<<<<< HEAD
-        component_io = {}
-=======
         component_io: dict = {}
->>>>>>> 6f1ea258
         for name, port in io_dict.items():
             if is_input:
                 component_io[name] = port if isinstance(port, Input) else Input(**port)
@@ -450,12 +446,8 @@
         create_instance_func, _ = component_factory.get_create_funcs(obj.properties.component_spec, for_load=True)
 
         instance: Component = create_instance_func()
-<<<<<<< HEAD
-        instance.__init__(**instance._from_rest_object_to_init_params(obj))
-=======
         # Bug Item number: 2883415
         instance.__init__(**instance._from_rest_object_to_init_params(obj))  # type: ignore
->>>>>>> 6f1ea258
         return instance
 
     @classmethod
