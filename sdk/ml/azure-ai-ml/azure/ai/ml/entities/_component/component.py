# ---------------------------------------------------------
# Copyright (c) Microsoft Corporation. All rights reserved.
# ---------------------------------------------------------
import re
import uuid
from os import PathLike
from pathlib import Path
from typing import IO, TYPE_CHECKING, Any, AnyStr, Callable, Dict, Iterable, Optional, Tuple, Union

from marshmallow import INCLUDE

from ..._restclient.v2023_08_01_preview.models import (
    ComponentContainer,
    ComponentContainerProperties,
    ComponentVersion,
    ComponentVersionProperties,
)
from ..._schema import PathAwareSchema
from ..._schema.component import ComponentSchema
from ..._utils.utils import dump_yaml_to_file, hash_dict
from ...constants._common import (
    ANONYMOUS_COMPONENT_NAME,
    BASE_PATH_CONTEXT_KEY,
    PARAMS_OVERRIDE_KEY,
    REGISTRY_URI_FORMAT,
    SOURCE_PATH_CONTEXT_KEY,
    CommonYamlFields,
    SchemaUrl,
)
from ...constants._component import ComponentSource, IOConstants, NodeType
from ...entities._assets.asset import Asset
from ...entities._inputs_outputs import Input, Output
from ...entities._mixins import LocalizableMixin, TelemetryMixin, YamlTranslatableMixin
from ...entities._system_data import SystemData
from ...entities._util import find_type_in_override
from ...entities._validation import MutableValidationResult, PathAwareSchemaValidatableMixin, RemoteValidatableMixin
from ...exceptions import ErrorCategory, ErrorTarget, ValidationException
from .._inputs_outputs import GroupInput

if TYPE_CHECKING:
    from ...entities.builders import BaseNode
# pylint: disable=protected-access, redefined-builtin
# disable redefined-builtin to use id/type as argument name


COMPONENT_PLACEHOLDER = "COMPONENT_PLACEHOLDER"


class Component(
    Asset,
    RemoteValidatableMixin,
    TelemetryMixin,
    YamlTranslatableMixin,
    PathAwareSchemaValidatableMixin,
    LocalizableMixin,
):
    """Base class for component version, used to define a component. Can't be instantiated directly.

    :param name: Name of the resource.
    :type name: str
    :param version: Version of the resource.
    :type version: str
    :param id: Global ID of the resource, Azure Resource Manager ID.
    :type id: str
    :param type: Type of the command, supported is 'command'.
    :type type: str
    :param description: Description of the resource.
    :type description: str
    :param tags: Tag dictionary. Tags can be added, removed, and updated.
    :type tags: dict
    :param properties: Internal use only.
    :type properties: dict
    :param display_name: Display name of the component.
    :type display_name: str
    :param is_deterministic: Whether the component is deterministic. Defaults to True.
    :type is_deterministic: bool
    :param inputs: Inputs of the component.
    :type inputs: dict
    :param outputs: Outputs of the component.
    :type outputs: dict
    :param yaml_str: The YAML string of the component.
    :type yaml_str: str
    :param _schema: Schema of the component.
    :type _schema: str
    :param creation_context: Creation metadata of the component.
    :type creation_context: ~azure.ai.ml.entities.SystemData
    :param kwargs: Additional parameters for the component.
    :raises ~azure.ai.ml.exceptions.ValidationException: Raised if Component cannot be successfully validated.
        Details will be provided in the error message.
    """

    # pylint: disable=too-many-instance-attributes
    def __init__(
        self,
        *,
        name: Optional[str] = None,
        version: Optional[str] = None,
        id: Optional[str] = None,
        type: Optional[str] = None,
        description: Optional[str] = None,
        tags: Optional[Dict] = None,
        properties: Optional[Dict] = None,
        display_name: Optional[str] = None,
        is_deterministic: Optional[bool] = True,
        inputs: Optional[Dict] = None,
        outputs: Optional[Dict] = None,
        yaml_str: Optional[str] = None,
        _schema: Optional[str] = None,
        creation_context: Optional[SystemData] = None,
        **kwargs: Any,
    ) -> None:
        self.latest_version = None
        self._intellectual_property = kwargs.pop("intellectual_property", None)
        # Setting this before super init because when asset init version, _auto_increment_version's value may change
        self._auto_increment_version = kwargs.pop("auto_increment", False)
        # Get source from id first, then kwargs.
        self._source = (
            self._resolve_component_source_from_id(id) if id else kwargs.pop("_source", ComponentSource.CLASS)
        )
        # use ANONYMOUS_COMPONENT_NAME instead of guid
        is_anonymous = kwargs.pop("is_anonymous", False)
        if not name and version is None:
            name = ANONYMOUS_COMPONENT_NAME
            version = "1"
            is_anonymous = True

        super().__init__(
            name=name,
            version=version,
            id=id,
            description=description,
            tags=tags,
            properties=properties,
            creation_context=creation_context,
            is_anonymous=is_anonymous,
            base_path=kwargs.pop(BASE_PATH_CONTEXT_KEY, None),
            source_path=kwargs.pop(SOURCE_PATH_CONTEXT_KEY, None),
        )
        # store kwargs to self._other_parameter instead of pop to super class to allow component have extra
        # fields not defined in current schema.

        inputs = inputs if inputs else {}
        outputs = outputs if outputs else {}

        self.name = name
        self._schema = _schema
        self._type = type
        self._display_name = display_name
        self._is_deterministic = is_deterministic
        self._inputs = self._build_io(inputs, is_input=True)
        self._outputs = self._build_io(outputs, is_input=False)
        # Store original yaml
        self._yaml_str = yaml_str
        self._other_parameter = kwargs

    @property
    def _func(self) -> Callable[..., "BaseNode"]:
        from azure.ai.ml.entities._job.pipeline._load_component import _generate_component_function

        # validate input/output names before creating component function
        validation_result = self._validate_io_names(self.inputs)
        validation_result.merge_with(self._validate_io_names(self.outputs))
        self._try_raise(validation_result)

        res: Callable = _generate_component_function(self)
        return res

    @property
    def type(self) -> Optional[str]:
        """Type of the component, default is 'command'.

        :return: Type of the component.
        :rtype: str
        """
        return self._type

    @property
    def display_name(self) -> Optional[str]:
        """Display name of the component.

        :return: Display name of the component.
        :rtype: str
        """
        return self._display_name

    @display_name.setter
    def display_name(self, custom_display_name: str) -> None:
        """Set display_name of the component.

        :param custom_display_name: The new display name
        :type custom_display_name: str
        """
        self._display_name = custom_display_name

    @property
    def is_deterministic(self) -> Optional[bool]:
        """Whether the component is deterministic.

        :return: Whether the component is deterministic
        :rtype: bool
        """
        return self._is_deterministic

    @property
    def inputs(self) -> Dict:
        """Inputs of the component.

        :return: Inputs of the component.
        :rtype: dict
        """
        res: dict = self._inputs
        return res

    @property
    def outputs(self) -> Dict:
        """Outputs of the component.

        :return: Outputs of the component.
        :rtype: dict
        """
        return self._outputs

    @property
    def version(self) -> Optional[str]:
        """Version of the component.

        :return: Version of the component.
        :rtype: str
        """
        return self._version

    @version.setter
    def version(self, value: str) -> None:
        """Set the version of the component.

        :param value: The version of the component.
        :type value: str
        """
        if value:
            if not isinstance(value, str):
                msg = f"Component version must be a string, not type {type(value)}."
                raise ValidationException(
                    message=msg,
                    target=ErrorTarget.COMPONENT,
                    no_personal_data_message=msg,
                    error_category=ErrorCategory.USER_ERROR,
                )
        self._version = value
        self._auto_increment_version = self.name and not self._version

    def dump(self, dest: Union[str, PathLike, IO[AnyStr]], **kwargs: Any) -> None:
        """Dump the component content into a file in yaml format.

        :param dest: The destination to receive this component's content.
            Must be either a path to a local file, or an already-open file stream.
            If dest is a file path, a new file will be created,
            and an exception is raised if the file exists.
            If dest is an open file, the file will be written to directly,
            and an exception will be raised if the file is not writable.
        :type dest: Union[PathLike, str, IO[AnyStr]]
        """
        path = kwargs.pop("path", None)
        yaml_serialized = self._to_dict()
        dump_yaml_to_file(dest, yaml_serialized, default_flow_style=False, path=path, **kwargs)

    @staticmethod
    def _resolve_component_source_from_id(
        id: Optional[Union["Component", str]],
    ) -> Any:
        """Resolve the component source from id.
        :param id: The component ID
        :type id: Optional[str]
        :return: The component source
        :rtype: Literal[
                ComponentSource.CLASS,
                ComponentSource.REMOTE_REGISTRY,
                ComponentSource.REMOTE_WORKSPACE_COMPONENT
            ]
        """
        if id is None:
            return ComponentSource.CLASS
        # Consider default is workspace source, as
        # azureml: prefix will be removed for arm versioned id.
        return (
            ComponentSource.REMOTE_REGISTRY
            if not isinstance(id, Component) and id.startswith(REGISTRY_URI_FORMAT)
            else ComponentSource.REMOTE_WORKSPACE_COMPONENT
        )

    @classmethod
    def _validate_io_names(cls, io_names: Iterable[str], raise_error: bool = False) -> MutableValidationResult:
        """Validate input/output names, raise exception if invalid.

        :param io_names: The names to validate
        :type io_names: Iterable[str]
        :param raise_error: Whether to raise if validation fails. Defaults to False
        :type raise_error: bool
        :return: The validation result
        :rtype: MutableValidationResult
        """
        validation_result = cls._create_empty_validation_result()
        lower2original_kwargs: dict = {}

        for name in io_names:
            if re.match(IOConstants.VALID_KEY_PATTERN, name) is None:
                msg = "{!r} is not a valid parameter name, must be composed letters, numbers, and underscores."
                validation_result.append_error(message=msg.format(name), yaml_path=f"inputs.{name}")
            # validate name conflict
            lower_key = name.lower()
            if lower_key in lower2original_kwargs:
                msg = "Invalid component input names {!r} and {!r}, which are equal ignore case."
                validation_result.append_error(
                    message=msg.format(name, lower2original_kwargs[lower_key]), yaml_path=f"inputs.{name}"
                )
            else:
                lower2original_kwargs[lower_key] = name
        return cls._try_raise(validation_result, raise_error=raise_error)

    @classmethod
    def _build_io(cls, io_dict: Union[Dict, Input, Output], is_input: bool) -> Dict:
<<<<<<< HEAD
        component_io = {}
=======
        component_io: dict = {}
>>>>>>> 093531ee
        for name, port in io_dict.items():
            if is_input:
                component_io[name] = port if isinstance(port, Input) else Input(**port)
            else:
                component_io[name] = port if isinstance(port, Output) else Output(**port)

        if is_input:
            # Restore flattened parameters to group
            res: dict = GroupInput.restore_flattened_inputs(component_io)
            return res
        return component_io

    @classmethod
    def _create_schema_for_validation(cls, context: Any) -> PathAwareSchema:
        return ComponentSchema(context=context)

    @classmethod
    def _create_validation_error(cls, message: str, no_personal_data_message: str) -> ValidationException:
        return ValidationException(
            message=message,
            no_personal_data_message=no_personal_data_message,
            target=ErrorTarget.COMPONENT,
        )

    @classmethod
    def _is_flow(cls, data: Any) -> bool:
        _schema = data.get(CommonYamlFields.SCHEMA, None)

        if _schema and _schema in [SchemaUrl.PROMPTFLOW_FLOW, SchemaUrl.PROMPTFLOW_RUN]:
            return True
        return False

    @classmethod
    def _load(
        cls,
        data: Optional[Dict] = None,
        yaml_path: Optional[Union[PathLike, str]] = None,
        params_override: Optional[list] = None,
        **kwargs: Any,
    ) -> "Component":
        data = data or {}
        params_override = params_override or []
        base_path = Path(yaml_path).parent if yaml_path else Path("./")

        type_in_override = find_type_in_override(params_override)

        # type_in_override > type_in_yaml > default (command)
        if type_in_override is None:
            type_in_override = data.get(CommonYamlFields.TYPE, None)
        if type_in_override is None and cls._is_flow(data):
            type_in_override = NodeType.FLOW_PARALLEL
        if type_in_override is None:
            type_in_override = NodeType.COMMAND
        data[CommonYamlFields.TYPE] = type_in_override

        from azure.ai.ml.entities._component.component_factory import component_factory

        create_instance_func, _ = component_factory.get_create_funcs(
            data,
            for_load=True,
        )
        new_instance: Component = create_instance_func()
        # specific keys must be popped before loading with schema using kwargs
        init_kwargs = {
            "yaml_str": kwargs.pop("yaml_str", None),
            "_source": kwargs.pop("_source", ComponentSource.YAML_COMPONENT),
        }
        init_kwargs.update(
            new_instance._load_with_schema(  # pylint: disable=protected-access
                data,
                context={
                    BASE_PATH_CONTEXT_KEY: base_path,
                    SOURCE_PATH_CONTEXT_KEY: yaml_path,
                    PARAMS_OVERRIDE_KEY: params_override,
                },
                unknown=INCLUDE,
                raise_original_exception=True,
                **kwargs,
            )
        )
        # Set base path separately to avoid doing this in post load, as return types of post load are not unified,
        # could be object or dict.
        # base_path in context can be changed in loading, so we use original base_path here.
        init_kwargs[BASE_PATH_CONTEXT_KEY] = base_path.absolute()
        if yaml_path:
            init_kwargs[SOURCE_PATH_CONTEXT_KEY] = Path(yaml_path).absolute().as_posix()
        new_instance.__init__(
            **init_kwargs,
        )
        return new_instance

    @classmethod
    def _from_container_rest_object(cls, component_container_rest_object: ComponentContainer) -> "Component":
        component_container_details: ComponentContainerProperties = component_container_rest_object.properties
        component = Component(
            id=component_container_rest_object.id,
            name=component_container_rest_object.name,
            description=component_container_details.description,
            creation_context=SystemData._from_rest_object(component_container_rest_object.system_data),
            tags=component_container_details.tags,
            properties=component_container_details.properties,
            type=NodeType._CONTAINER,
            # Set this field to None as it hold a default True in init.
            is_deterministic=None,  # type: ignore
        )
        component.latest_version = component_container_details.latest_version
        return component

    @classmethod
    def _from_rest_object(cls, obj: ComponentVersion) -> "Component":
        # TODO: Remove in PuP with native import job/component type support in MFE/Designer
        # Convert command component back to import component private preview
        component_spec = obj.properties.component_spec
        if component_spec[CommonYamlFields.TYPE] == NodeType.COMMAND and component_spec["command"] == NodeType.IMPORT:
            component_spec[CommonYamlFields.TYPE] = NodeType.IMPORT
            component_spec["source"] = component_spec.pop("inputs")
            component_spec["output"] = component_spec.pop("outputs")["output"]

        # shouldn't block serialization when name is not valid
        # maybe override serialization method for name field?
        from azure.ai.ml.entities._component.component_factory import component_factory

        create_instance_func, _ = component_factory.get_create_funcs(obj.properties.component_spec, for_load=True)

        instance: Component = create_instance_func()
        instance.__init__(**instance._from_rest_object_to_init_params(obj))
        return instance

    @classmethod
    def _from_rest_object_to_init_params(cls, obj: ComponentVersion) -> Dict:
        # Object got from rest data contain _source, we delete it.
        if "_source" in obj.properties.component_spec:
            del obj.properties.component_spec["_source"]

        rest_component_version = obj.properties
        _type = rest_component_version.component_spec[CommonYamlFields.TYPE]

        # inputs/outputs will be parsed by instance._build_io in instance's __init__
        inputs = rest_component_version.component_spec.pop("inputs", {})
        # parse String -> string, Integer -> integer, etc
        for _input in inputs.values():
            _input["type"] = Input._map_from_rest_type(_input["type"])
        outputs = rest_component_version.component_spec.pop("outputs", {})

        origin_name = rest_component_version.component_spec[CommonYamlFields.NAME]
        rest_component_version.component_spec[CommonYamlFields.NAME] = ANONYMOUS_COMPONENT_NAME
        init_kwargs = cls._load_with_schema(
            rest_component_version.component_spec, context={BASE_PATH_CONTEXT_KEY: Path.cwd()}, unknown=INCLUDE
        )
        init_kwargs.update(
            {
                "id": obj.id,
                "is_anonymous": rest_component_version.is_anonymous,
                "creation_context": obj.system_data,
                "inputs": inputs,
                "outputs": outputs,
                "name": origin_name,
            }
        )

        # remove empty values, because some property only works for specific component, eg: distribution for command
        # note that there is an issue that environment == {} will always be true, so use isinstance here
        return {k: v for k, v in init_kwargs.items() if v is not None and not (isinstance(v, dict) and not v)}

    def _get_anonymous_hash(self) -> str:
        """Return the hash of anonymous component.

        Anonymous Components (same code and interface) will have same hash.

        :return: The component hash
        :rtype: str
        """
        # omit version since anonymous component's version is random guid
        # omit name since name doesn't impact component's uniqueness
        return self._get_component_hash(keys_to_omit=["name", "id", "version"])

    def _get_component_hash(self, keys_to_omit: Optional[Iterable[str]] = None) -> str:
        """Return the hash of component.

        :param keys_to_omit: An iterable of keys to omit when computing the component hash
        :type keys_to_omit: Optional[Iterable[str]]
        :return: The component hash
        :rtype: str
        """
        component_interface_dict = self._to_dict()
        res: str = hash_dict(component_interface_dict, keys_to_omit=keys_to_omit)
        return res

    @classmethod
    def _get_resource_type(cls) -> str:
        return "Microsoft.MachineLearningServices/workspaces/components/versions"

    def _get_resource_name_version(self) -> Tuple:
        version: Optional[str] = None
        if not self.version and not self._auto_increment_version:
            version = str(uuid.uuid4())
        else:
            version = self.version
        return self.name or ANONYMOUS_COMPONENT_NAME, version

    def _validate(self, raise_error: Optional[bool] = False) -> MutableValidationResult:
        origin_name = self.name
        # skip name validation for anonymous component as ANONYMOUS_COMPONENT_NAME will be used in component creation
        if self._is_anonymous:
            self.name = ANONYMOUS_COMPONENT_NAME
        try:
            return super()._validate(raise_error)
        finally:
            self.name = origin_name

    def _customized_validate(self) -> MutableValidationResult:
        validation_result = super(Component, self)._customized_validate()

        # validate inputs names
        validation_result.merge_with(self._validate_io_names(self.inputs, raise_error=False))
        validation_result.merge_with(self._validate_io_names(self.outputs, raise_error=False))

        return validation_result

    def _get_anonymous_component_name_version(self) -> Tuple:
        return ANONYMOUS_COMPONENT_NAME, self._get_anonymous_hash()

    def _get_rest_name_version(self) -> Tuple:
        if self._is_anonymous:
            return self._get_anonymous_component_name_version()
        return self.name, self.version

    def _to_rest_object(self) -> ComponentVersion:
        component = self._to_dict()

        # TODO: Remove in PuP with native import job/component type support in MFE/Designer
        # Convert import component to command component private preview
        if component.get(CommonYamlFields.TYPE, None) == NodeType.IMPORT:
            component[CommonYamlFields.TYPE] = NodeType.COMMAND
            component["inputs"] = component.pop("source")
            component["outputs"] = dict({"output": component.pop("output")})
            # method _to_dict() will remove empty keys
            if "tags" not in component:
                component["tags"] = {}
            component["tags"]["component_type_overwrite"] = NodeType.IMPORT
            component["command"] = NodeType.IMPORT

        # add source type to component rest object
        component["_source"] = self._source
        if self._intellectual_property:
            # hack while full pass through supported is worked on for IPP fields
            component.pop("intellectual_property")
            component["intellectualProperty"] = self._intellectual_property._to_rest_object().serialize()
        properties = ComponentVersionProperties(
            component_spec=component,
            description=self.description,
            is_anonymous=self._is_anonymous,
            properties=dict(self.properties) if self.properties else {},
            tags=self.tags,
        )
        result = ComponentVersion(properties=properties)
        if self._is_anonymous:
            result.name = ANONYMOUS_COMPONENT_NAME
        else:
            result.name = self.name
            result.properties.properties["client_component_hash"] = self._get_component_hash(keys_to_omit=["version"])
        return result

    def _to_dict(self) -> Dict:
        # Replace the name of $schema to schema.
        component_schema_dict: dict = self._dump_for_validation()
        component_schema_dict.pop(BASE_PATH_CONTEXT_KEY, None)

        # TODO: handle other_parameters and remove override from subclass
        return component_schema_dict

    def _localize(self, base_path: str) -> None:
        """Called on an asset got from service to clean up remote attributes like id, creation_context, etc. and update
        base_path.

        :param base_path: The base_path
        :type base_path: str
        """
        if not getattr(self, "id", None):
            raise ValueError("Only remote asset can be localize but got a {} without id.".format(type(self)))
        self._id = None
        self._creation_context = None
        self._base_path = base_path

    def _get_telemetry_values(self, *args: Any, **kwargs: Any) -> Dict:  # pylint: disable=unused-argument
        # Note: the is_anonymous is not reliable here, create_or_update will log is_anonymous from parameter.
        is_anonymous = self.name is None or ANONYMOUS_COMPONENT_NAME in self.name
        return {"type": self.type, "source": self._source, "is_anonymous": is_anonymous}

    # pylint: disable-next=docstring-missing-param
    def __call__(self, *args: Any, **kwargs: Any) -> "BaseNode":
        """Call ComponentVersion as a function and get a Component object.

        :return: The component object
        :rtype: BaseNode
        """
        if args:
            # raise clear error message for unsupported positional args
            if self._func._has_parameters:  # type: ignore
                msg = (
                    f"Component function doesn't support positional arguments, got {args} for {self.name}. "
                    f"Please use keyword arguments like: {self._func._func_calling_example}."  # type: ignore
                )
            else:
                msg = (
                    "Component function doesn't has any parameters, "
                    f"please make sure component {self.name} has inputs. "
                )
            raise ValidationException(
                message=msg,
                target=ErrorTarget.COMPONENT,
                no_personal_data_message=msg,
                error_category=ErrorCategory.USER_ERROR,
            )
        return self._func(*args, **kwargs)  # pylint: disable=not-callable<|MERGE_RESOLUTION|>--- conflicted
+++ resolved
@@ -318,11 +318,7 @@
 
     @classmethod
     def _build_io(cls, io_dict: Union[Dict, Input, Output], is_input: bool) -> Dict:
-<<<<<<< HEAD
-        component_io = {}
-=======
         component_io: dict = {}
->>>>>>> 093531ee
         for name, port in io_dict.items():
             if is_input:
                 component_io[name] = port if isinstance(port, Input) else Input(**port)
@@ -426,7 +422,7 @@
             properties=component_container_details.properties,
             type=NodeType._CONTAINER,
             # Set this field to None as it hold a default True in init.
-            is_deterministic=None,  # type: ignore
+            is_deterministic=None,
         )
         component.latest_version = component_container_details.latest_version
         return component
