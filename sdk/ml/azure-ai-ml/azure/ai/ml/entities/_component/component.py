# ---------------------------------------------------------
# Copyright (c) Microsoft Corporation. All rights reserved.
# ---------------------------------------------------------
import re
import tempfile
from contextlib import contextmanager
from os import PathLike
from pathlib import Path
from typing import IO, AnyStr, Dict, Optional, Union

from marshmallow import INCLUDE

<<<<<<< HEAD
from ..._restclient.v2023_04_01_preview.models import (
=======
from ..._restclient.v2022_10_01.models import (
>>>>>>> 122224da
    ComponentContainer,
    ComponentContainerProperties,
    ComponentVersion,
    ComponentVersionProperties,
)
from ..._schema import PathAwareSchema
from ..._schema.component import ComponentSchema
from ..._utils._arm_id_utils import is_ARM_id_for_resource, is_registry_id_for_resource
from ..._utils.utils import dump_yaml_to_file, hash_dict, is_private_preview_enabled
from ...constants._common import (
    ANONYMOUS_COMPONENT_NAME,
    BASE_PATH_CONTEXT_KEY,
    PARAMS_OVERRIDE_KEY,
    REGISTRY_URI_FORMAT,
    SOURCE_PATH_CONTEXT_KEY,
    AzureMLResourceType,
    CommonYamlFields,
)
from ...constants._component import ComponentSource, IOConstants, NodeType
from ...entities._assets import Code
from ...entities._assets.asset import Asset
from ...entities._inputs_outputs import Input, Output
from ...entities._mixins import RestTranslatableMixin, TelemetryMixin, YamlTranslatableMixin
from ...entities._system_data import SystemData
from ...entities._util import find_type_in_override
from ...entities._validation import MutableValidationResult, SchemaValidatableMixin
from ...exceptions import ErrorCategory, ErrorTarget, ValidationException
from .code import ComponentIgnoreFile

# pylint: disable=protected-access, redefined-builtin
# disable redefined-builtin to use id/type as argument name


COMPONENT_PLACEHOLDER = "COMPONENT_PLACEHOLDER"
COMPONENT_CODE_PLACEHOLDER = "command_component: code_placeholder"


class Component(
    Asset,
    RestTranslatableMixin,
    TelemetryMixin,
    YamlTranslatableMixin,
    SchemaValidatableMixin,
):
    """Base class for component version, used to define a component. Can't be instantiated directly.

    :param name: Name of the resource.
    :type name: str
    :param version: Version of the resource.
    :type version: str
    :param id:  Global id of the resource, Azure Resource Manager ID.
    :type id: str
    :param type:  Type of the command, supported is 'command'.
    :param type:  Type of the command, supported is 'command'.
    :type type: str
    :param description: Description of the resource.
    :type description: str
    :param tags: Tag dictionary. Tags can be added, removed, and updated.
    :type tags: dict
    :param properties: Internal use only.
    :type properties: dict
    :param display_name: Display name of the component.
    :type display_name: str
    :param is_deterministic: Whether the component is deterministic.
    :type is_deterministic: bool
    :param inputs: Inputs of the component.
    :type inputs: dict
    :param outputs: Outputs of the component.
    :type outputs: dict
    :param yaml_str: The yaml string of the component.
    :type yaml_str: str
    :param _schema: Schema of the component.
    :type _schema: str
    :param creation_context: Creation metadata of the component.
    :type creation_context: ~azure.ai.ml.entities.SystemData
    :raises ~azure.ai.ml.exceptions.ValidationException: Raised if Component cannot be successfully validated.
        Details will be provided in the error message.
    """

    # pylint: disable=too-many-instance-attributes
    def __init__(
        self,
        *,
        name: Optional[str] = None,
        version: Optional[str] = None,
        id: Optional[str] = None,
        type: Optional[str] = None,
        description: Optional[str] = None,
        tags: Optional[Dict] = None,
        properties: Optional[Dict] = None,
        display_name: Optional[str] = None,
        is_deterministic: bool = True,
        inputs: Optional[Dict] = None,
        outputs: Optional[Dict] = None,
        yaml_str: Optional[str] = None,
        _schema: Optional[str] = None,
        creation_context: Optional[SystemData] = None,
        **kwargs,
    ):
        self._intellectual_property = kwargs.pop("intellectual_property", None)
        # Setting this before super init because when asset init version, _auto_increment_version's value may change
        self._auto_increment_version = kwargs.pop("auto_increment", False)
        # Get source from id first, then kwargs.
        self._source = (
            self._resolve_component_source_from_id(id) if id else kwargs.pop("_source", ComponentSource.CLASS)
        )
        # use ANONYMOUS_COMPONENT_NAME instead of guid
        is_anonymous = kwargs.pop("is_anonymous", False)
        if not name and version is None:
            name = ANONYMOUS_COMPONENT_NAME
            version = "1"
            is_anonymous = True

        super().__init__(
            name=name,
            version=version,
            id=id,
            description=description,
            tags=tags,
            properties=properties,
            creation_context=creation_context,
            is_anonymous=is_anonymous,
            base_path=kwargs.pop("base_path", None),
            source_path=kwargs.pop("source_path", None),
        )
        # store kwargs to self._other_parameter instead of pop to super class to allow component have extra
        # fields not defined in current schema.

        inputs = inputs if inputs else {}
        outputs = outputs if outputs else {}

        self._schema = _schema
        self._type = type
        self._display_name = display_name
        self._is_deterministic = is_deterministic
        self._inputs = self._build_io(inputs, is_input=True)
        self._outputs = self._build_io(outputs, is_input=False)
        # Store original yaml
        self._yaml_str = yaml_str
        self._other_parameter = kwargs

    @property
    def _func(self):
        from azure.ai.ml.entities._job.pipeline._load_component import _generate_component_function

        # validate input/output names before creating component function
        validation_result = self._validate_io_names(self.inputs)
        validation_result.merge_with(self._validate_io_names(self.outputs))
        validation_result.try_raise(error_target=self._get_validation_error_target())

        return _generate_component_function(self)

    @property
    def type(self) -> str:
        """Type of the component, default is 'command'.

        :return: Type of the component.
        :rtype: str
        """
        return self._type

    @property
    def display_name(self) -> str:
        """Display name of the component.

        :return: Display name of the component.
        :rtype: str
        """
        return self._display_name

    @display_name.setter
    def display_name(self, custom_display_name):
        """Set display_name of the component."""
        self._display_name = custom_display_name

    @property
    def is_deterministic(self) -> bool:
        """Whether the component is deterministic.

        :return: Whether the component is deterministic
        :rtype: bool
        """
        return self._is_deterministic

    @property
    def inputs(self) -> Dict:
        """Inputs of the component.

        :return: Inputs of the component.
        :rtype: dict
        """
        return self._inputs

    @property
    def outputs(self) -> Dict:
        """Outputs of the component.

        :return: Outputs of the component.
        :rtype: dict
        """
        return self._outputs

    @property
    def version(self) -> str:
        return self._version

    @version.setter
    def version(self, value: str) -> None:
        if value:
            if not isinstance(value, str):
                msg = f"Component version must be a string, not type {type(value)}."
                raise ValidationException(
                    message=msg,
                    target=ErrorTarget.COMPONENT,
                    no_personal_data_message=msg,
                    error_category=ErrorCategory.USER_ERROR,
                )
        self._version = value
        self._auto_increment_version = self.name and not self._version

    def dump(self, dest: Union[str, PathLike, IO[AnyStr]], **kwargs) -> None:
        """Dump the component content into a file in yaml format.

        :param dest: The destination to receive this component's content.
            Must be either a path to a local file, or an already-open file stream.
            If dest is a file path, a new file will be created,
            and an exception is raised if the file exists.
            If dest is an open file, the file will be written to directly,
            and an exception will be raised if the file is not writable.
        :type dest: Union[PathLike, str, IO[AnyStr]]
        """
        path = kwargs.pop("path", None)
        yaml_serialized = self._to_dict()
        dump_yaml_to_file(dest, yaml_serialized, default_flow_style=False, path=path, **kwargs)

    @staticmethod
    def _resolve_component_source_from_id(id):
        """Resolve the component source from id."""
        if id is None:
            return ComponentSource.CLASS
        # Consider default is workspace source, as
        # azureml: prefix will be removed for arm versioned id.
        return (
            ComponentSource.REMOTE_REGISTRY
            if id.startswith(REGISTRY_URI_FORMAT)
            else ComponentSource.REMOTE_WORKSPACE_COMPONENT
        )

    @classmethod
    def _validate_io_names(cls, io_dict: Dict, raise_error=False) -> MutableValidationResult:
        """Validate input/output names, raise exception if invalid."""
        validation_result = cls._create_empty_validation_result()
        lower2original_kwargs = {}

        for name in io_dict.keys():
            if re.match(IOConstants.VALID_KEY_PATTERN, name) is None:
                msg = "{!r} is not a valid parameter name, must be composed letters, numbers, and underscores."
                validation_result.append_error(message=msg.format(name), yaml_path=f"inputs.{name}")
            # validate name conflict
            lower_key = name.lower()
            if lower_key in lower2original_kwargs:
                msg = "Invalid component input names {!r} and {!r}, which are equal ignore case."
                validation_result.append_error(
                    message=msg.format(name, lower2original_kwargs[lower_key]), yaml_path=f"inputs.{name}"
                )
            else:
                lower2original_kwargs[lower_key] = name
        return validation_result.try_raise(error_target=cls._get_validation_error_target(), raise_error=raise_error)

    @classmethod
    def _build_io(cls, io_dict: Union[Dict, Input, Output], is_input: bool):
        component_io = {}
        for name, port in io_dict.items():
            if is_input:
                component_io[name] = port if isinstance(port, Input) else Input(**port)
            else:
                component_io[name] = port if isinstance(port, Output) else Output(**port)
        return component_io

    @classmethod
    def _create_schema_for_validation(cls, context) -> PathAwareSchema:
        return ComponentSchema(context=context)

    @classmethod
    def _get_validation_error_target(cls) -> ErrorTarget:
        return ErrorTarget.COMPONENT

    @classmethod
    def _load(
        cls,
        data: Optional[Dict] = None,
        yaml_path: Optional[Union[PathLike, str]] = None,
        params_override: Optional[list] = None,
        **kwargs,
    ) -> "Component":
        data = data or {}
        params_override = params_override or []
        base_path = Path(yaml_path).parent if yaml_path else Path("./")

        type_in_override = find_type_in_override(params_override)

        # type_in_override > type_in_yaml > default (command)
        if type_in_override is None:
            type_in_override = data.get(CommonYamlFields.TYPE, NodeType.COMMAND)
        data[CommonYamlFields.TYPE] = type_in_override

        from azure.ai.ml.entities._component.component_factory import component_factory

        create_instance_func, _ = component_factory.get_create_funcs(
            data,
            for_load=True,
        )
        new_instance = create_instance_func()
        # specific keys must be popped before loading with schema using kwargs
        init_kwargs = {
            "yaml_str": kwargs.pop("yaml_str", None),
            "_source": kwargs.pop("_source", ComponentSource.YAML_COMPONENT),
        }
        init_kwargs.update(
            new_instance._load_with_schema(  # pylint: disable=protected-access
                data,
                context={
                    BASE_PATH_CONTEXT_KEY: base_path,
                    SOURCE_PATH_CONTEXT_KEY: yaml_path,
                    PARAMS_OVERRIDE_KEY: params_override,
                },
                unknown=INCLUDE,
                raise_original_exception=True,
                **kwargs,
            )
        )
        new_instance.__init__(
            **init_kwargs,
        )
        # Set base path separately to avoid doing this in post load, as return types of post load are not unified,
        # could be object or dict.
        # base_path in context can be changed in loading, so we use original base_path here.
        new_instance._base_path = base_path
        if yaml_path:
            new_instance._source_path = yaml_path
        return new_instance

    @classmethod
    def _from_container_rest_object(cls, component_container_rest_object: ComponentContainer) -> "Component":
        component_container_details: ComponentContainerProperties = component_container_rest_object.properties
        component = Component(
            id=component_container_rest_object.id,
            name=component_container_rest_object.name,
            description=component_container_details.description,
            creation_context=SystemData._from_rest_object(component_container_rest_object.system_data),
            tags=component_container_details.tags,
            properties=component_container_details.properties,
            type=NodeType._CONTAINER,
            # Set this field to None as it hold a default True in init.
            is_deterministic=None,
        )
        component.latest_version = component_container_details.latest_version
        return component

    @classmethod
    def _from_rest_object(cls, obj: ComponentVersion) -> "Component":
        # TODO: Remove in PuP with native import job/component type support in MFE/Designer
        # Convert command component back to import component private preview
        component_spec = obj.properties.component_spec
        if component_spec[CommonYamlFields.TYPE] == NodeType.COMMAND and component_spec["command"] == NodeType.IMPORT:
            component_spec[CommonYamlFields.TYPE] = NodeType.IMPORT
            component_spec["source"] = component_spec.pop("inputs")
            component_spec["output"] = component_spec.pop("outputs")["output"]

        # shouldn't block serialization when name is not valid
        # maybe override serialization method for name field?
        from azure.ai.ml.entities._component.component_factory import component_factory

        create_instance_func, _ = component_factory.get_create_funcs(obj.properties.component_spec, for_load=True)

        instance = create_instance_func()
        instance.__init__(**instance._from_rest_object_to_init_params(obj))
        return instance

    @classmethod
    def _from_rest_object_to_init_params(cls, obj: ComponentVersion) -> Dict:
        # Object got from rest data contain _source, we delete it.
        if "_source" in obj.properties.component_spec:
            del obj.properties.component_spec["_source"]

        rest_component_version = obj.properties
        _type = rest_component_version.component_spec[CommonYamlFields.TYPE]

        # inputs/outputs will be parsed by instance._build_io in instance's __init__
        inputs = rest_component_version.component_spec.pop("inputs", {})
        # parse String -> string, Integer -> integer, etc
        for _input in inputs.values():
            _input["type"] = Input._map_from_rest_type(_input["type"])
        outputs = rest_component_version.component_spec.pop("outputs", {})

        origin_name = rest_component_version.component_spec[CommonYamlFields.NAME]
        rest_component_version.component_spec[CommonYamlFields.NAME] = ANONYMOUS_COMPONENT_NAME
        init_kwargs = cls._load_with_schema(rest_component_version.component_spec, unknown=INCLUDE)
        init_kwargs.update(
            dict(
                id=obj.id,
                is_anonymous=rest_component_version.is_anonymous,
                creation_context=obj.system_data,
                inputs=inputs,
                outputs=outputs,
                name=origin_name,
            )
        )

        # remove empty values, because some property only works for specific component, eg: distribution for command
        # note that there is an issue that environment == {} will always be true, so use isinstance here
        return {k: v for k, v in init_kwargs.items() if v is not None and not (isinstance(v, dict) and not v)}

    def _get_anonymous_hash(self) -> str:
        """Return the name of anonymous component.

        same anonymous component(same code and interface) will have same name.
        """
        component_interface_dict = self._to_dict()
        # omit version since anonymous component's version is random guid
        # omit name since name doesn't impact component's uniqueness
        return hash_dict(component_interface_dict, keys_to_omit=["name", "id", "version"])

    def _validate(self, raise_error=False) -> MutableValidationResult:
        origin_name = self.name
        # skip name validation for anonymous component as ANONYMOUS_COMPONENT_NAME will be used in component creation
        if self._is_anonymous:
            self.name = ANONYMOUS_COMPONENT_NAME
        try:
            return super()._validate(raise_error)
        finally:
            self.name = origin_name

    def _customized_validate(self) -> MutableValidationResult:
        validation_result = super(Component, self)._customized_validate()
        # If private features are enable and component has code value of type str we need to check
        # that it is a valid git path case. Otherwise we should throw a ValidationError
        # saying that the code value is not valid
        # pylint: disable=no-member
        if (
            hasattr(self, "code")
            and self.code is not None
            and isinstance(self.code, str)
            and self.code.startswith("git+")
            and not is_private_preview_enabled()
        ):
            validation_result.append_error(
                message="Not a valid code value: git paths are not supported.",
                yaml_path="code",
            )
        # validate inputs names
        validation_result.merge_with(self._validate_io_names(self.inputs, raise_error=False))
        validation_result.merge_with(self._validate_io_names(self.outputs, raise_error=False))

        return validation_result

    def _get_rest_name_version(self):
        if self._is_anonymous:
            return ANONYMOUS_COMPONENT_NAME, self._get_anonymous_hash()
        return self.name, self.version

    def _to_rest_object(self) -> ComponentVersion:
        component = self._to_dict()

        # TODO: Remove in PuP with native import job/component type support in MFE/Designer
        # Convert import component to command component private preview
        if component["type"] == NodeType.IMPORT:
            component["type"] = NodeType.COMMAND
            component["inputs"] = component.pop("source")
            component["outputs"] = dict({"output": component.pop("output")})
            # method _to_dict() will remove empty keys
            if "tags" not in component:
                component["tags"] = {}
            component["tags"]["component_type_overwrite"] = NodeType.IMPORT
            component["command"] = NodeType.IMPORT

        # add source type to component rest object
        component["_source"] = self._source
        if self._intellectual_property:
<<<<<<< HEAD
            # hack while pass through is completely supported for IPP
=======
            # hack while full pass through supported is worked on for IPP fields
>>>>>>> 122224da
            component.pop("intellectual_property")
            component["intellectualProperty"] = self._intellectual_property._to_rest_object().serialize()
        properties = ComponentVersionProperties(
            component_spec=component,
            description=self.description,
            is_anonymous=self._is_anonymous,
            properties=self.properties,
            tags=self.tags,
        )
        result = ComponentVersion(properties=properties)
        if self._is_anonymous:
            result.name = ANONYMOUS_COMPONENT_NAME
        else:
            result.name = self.name
        return result

    def _to_dict(self) -> Dict:
        """Dump the command component content into a dictionary."""

        # Replace the name of $schema to schema.
        component_schema_dict = self._dump_for_validation()
        component_schema_dict.pop("base_path", None)

        # TODO: handle other_parameters and remove override from subclass
        return component_schema_dict

    def _get_telemetry_values(self, *args, **kwargs):  # pylint: disable=unused-argument
        # Note: the is_anonymous is not reliable here, create_or_update will log is_anonymous from parameter.
        is_anonymous = self.name is None or ANONYMOUS_COMPONENT_NAME in self.name
        return {"type": self.type, "source": self._source, "is_anonymous": is_anonymous}

    def __call__(self, *args, **kwargs) -> [..., Union["Command", "Parallel"]]:
        """Call ComponentVersion as a function and get a Component object."""
        if args:
            # raise clear error message for unsupported positional args
            if self._func._has_parameters:
                msg = (
                    f"Component function doesn't support positional arguments, got {args} for {self.name}. "
                    f"Please use keyword arguments like: {self._func._func_calling_example}."
                )
            else:
                msg = (
                    "Component function doesn't has any parameters, "
                    f"please make sure component {self.name} has inputs. "
                )
            raise ValidationException(
                message=msg,
                target=ErrorTarget.COMPONENT,
                no_personal_data_message=msg,
                error_category=ErrorCategory.USER_ERROR,
            )
        return self._func(*args, **kwargs)  # pylint: disable=not-callable

    @contextmanager
    def _resolve_local_code(self) -> Optional[Code]:
        """Try to create a Code object pointing to local code and yield it.

        If there is no local code to upload, yield None. Otherwise, yield a Code object pointing to the code.
        """
        if not hasattr(self, "code"):
            yield None
            return

        code = getattr(self, "code")

        if is_ARM_id_for_resource(code, AzureMLResourceType.CODE) or is_registry_id_for_resource(code):
            # arm id can be passed directly
            yield None
        elif isinstance(code, Code):
            # Code object & registry id need to be resolved into arm id
            # note that:
            # 1. Code & CodeOperation are not public for now
            # 2. AnonymousCodeSchema is not supported in Component for now
            # So isinstance(component.code, Code) will always be false, or an exception will be raised
            # in validation stage.
            yield code
        elif isinstance(code, str) and code.startswith("git+"):
            # git also need to be resolved into arm id
            yield Code(path=code, is_remote=True)
        elif code is None:
            # Hack: when code not specified, we generated a file which contains
            # COMPONENT_PLACEHOLDER as code
            # This hack was introduced because job does not allow running component without a
            # code, and we need to make sure when component updated some field(eg: description),
            # the code remains the same. Benefit of using a constant code for all components
            # without code is this will generate same code for anonymous components which
            # enables component reuse
            with tempfile.TemporaryDirectory() as tmp_dir:
                code = Path(tmp_dir) / COMPONENT_PLACEHOLDER
                with open(code, "w") as f:
                    f.write(COMPONENT_CODE_PLACEHOLDER)
                yield Code(base_path=self._base_path, path=code)
        else:
            yield Code(base_path=self._base_path, path=code, ignore_file=ComponentIgnoreFile(code))<|MERGE_RESOLUTION|>--- conflicted
+++ resolved
@@ -10,11 +10,7 @@
 
 from marshmallow import INCLUDE
 
-<<<<<<< HEAD
-from ..._restclient.v2023_04_01_preview.models import (
-=======
 from ..._restclient.v2022_10_01.models import (
->>>>>>> 122224da
     ComponentContainer,
     ComponentContainerProperties,
     ComponentVersion,
@@ -494,11 +490,7 @@
         # add source type to component rest object
         component["_source"] = self._source
         if self._intellectual_property:
-<<<<<<< HEAD
-            # hack while pass through is completely supported for IPP
-=======
             # hack while full pass through supported is worked on for IPP fields
->>>>>>> 122224da
             component.pop("intellectual_property")
             component["intellectualProperty"] = self._intellectual_property._to_rest_object().serialize()
         properties = ComponentVersionProperties(
