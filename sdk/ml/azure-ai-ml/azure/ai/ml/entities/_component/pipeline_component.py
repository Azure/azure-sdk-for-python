--- conflicted
+++ resolved
@@ -13,11 +13,7 @@
 
 from marshmallow import Schema
 
-<<<<<<< HEAD
-from azure.ai.ml._restclient.v2023_04_01_preview.models import ComponentVersion, ComponentVersionProperties
-=======
 from azure.ai.ml._restclient.v2022_10_01.models import ComponentVersion, ComponentVersionProperties
->>>>>>> 122224da
 from azure.ai.ml._schema import PathAwareSchema
 from azure.ai.ml._schema.pipeline.pipeline_component import PipelineComponentSchema
 from azure.ai.ml._utils.utils import is_data_binding_expression, hash_dict
@@ -455,13 +451,9 @@
         component["jobs"] = self._build_rest_component_jobs()
         component["sourceJobId"] = self._source_job_id
         if self._intellectual_property:
-<<<<<<< HEAD
-            component["intellectualProperty"] = component.pop("intellectual_property")
-=======
             # hack while full pass through supported is worked on for IPP fields
             component.pop("intellectual_property")
             component["intellectualProperty"] = self._intellectual_property._to_rest_object().serialize()
->>>>>>> 122224da
         properties = ComponentVersionProperties(
             component_spec=component,
             description=self.description,
