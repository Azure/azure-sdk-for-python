--- conflicted
+++ resolved
@@ -21,15 +21,10 @@
 from .component import Component
 
 
-<<<<<<< HEAD
-class SparkComponent(Component, ParameterizedSpark, SparkJobEntryMixin):  # pylint: disable=too-many-instance-attributes
-    """Component used to define a Spark job.
-=======
 class SparkComponent(
     Component, ParameterizedSpark, SparkJobEntryMixin, ComponentCodeMixin
 ):  # pylint: disable=too-many-instance-attributes
-    """Spark component version, used to define a spark component.
->>>>>>> 9d5eae12
+    """Spark component version, used to define a Spark Component or Job.
 
     :param code: The source code to run the job.
     :type code: Union[str, os.PathLike]
