# ---------------------------------------------------------
# Copyright (c) Microsoft Corporation. All rights reserved.
# ---------------------------------------------------------

import logging
import warnings
from os import PathLike
from pathlib import Path
<<<<<<< HEAD
from typing import IO, Any, AnyStr, Dict, List, Optional, Type, Union
=======
from typing import IO, Any, AnyStr, Dict, List, Optional, Union, cast
>>>>>>> 6f1ea258

from marshmallow import ValidationError

from azure.ai.ml._utils._experimental import experimental
from azure.ai.ml._utils.utils import load_yaml
from azure.ai.ml.constants._common import BASE_PATH_CONTEXT_KEY
from azure.ai.ml.entities._assets._artifacts._package.model_package import ModelPackage
from azure.ai.ml.entities._assets._artifacts.code import Code
from azure.ai.ml.entities._assets._artifacts.data import Data
from azure.ai.ml.entities._assets._artifacts.feature_set import FeatureSet
from azure.ai.ml.entities._assets._artifacts.model import Model
from azure.ai.ml.entities._assets.environment import Environment
from azure.ai.ml.entities._component.command_component import CommandComponent
from azure.ai.ml.entities._component.component import Component
from azure.ai.ml.entities._component.parallel_component import ParallelComponent
from azure.ai.ml.entities._component.pipeline_component import PipelineComponent
from azure.ai.ml.entities._compute.compute import Compute
from azure.ai.ml.entities._datastore.datastore import Datastore
from azure.ai.ml.entities._deployment.batch_deployment import BatchDeployment
from azure.ai.ml.entities._deployment.model_batch_deployment import ModelBatchDeployment
from azure.ai.ml.entities._deployment.online_deployment import OnlineDeployment
from azure.ai.ml.entities._deployment.pipeline_component_batch_deployment import PipelineComponentBatchDeployment
from azure.ai.ml.entities._endpoint.batch_endpoint import BatchEndpoint
from azure.ai.ml.entities._endpoint.online_endpoint import OnlineEndpoint
from azure.ai.ml.entities._feature_set.feature_set_backfill_request import FeatureSetBackfillRequest
from azure.ai.ml.entities._feature_store.feature_store import FeatureStore
from azure.ai.ml.entities._feature_store_entity.feature_store_entity import FeatureStoreEntity
from azure.ai.ml.entities._job.job import Job
from azure.ai.ml.entities._registry.registry import Registry
from azure.ai.ml.entities._resource import Resource
from azure.ai.ml.entities._schedule.schedule import Schedule
from azure.ai.ml.entities._validation import PathAwareSchemaValidatableMixin, ValidationResultBuilder
from azure.ai.ml.entities._workspace.connections.workspace_connection import WorkspaceConnection
from azure.ai.ml.entities._workspace.workspace import Workspace
from azure.ai.ml.entities._workspace_hub.workspace_hub import WorkspaceHub
from azure.ai.ml.exceptions import ErrorCategory, ErrorTarget, ValidationErrorType, ValidationException

module_logger = logging.getLogger(__name__)

_DEFAULT_RELATIVE_ORIGIN = "./"


def load_common(
    cls: Any,
    source: Union[str, PathLike, IO[AnyStr]],
    relative_origin: Optional[str] = None,
    params_override: Optional[list] = None,
    **kwargs: Any,
) -> Resource:
    """Private function to load a yaml file to an entity object.

    :param cls: The entity class type.
    :type cls: type[Resource]
    :param source: A source of yaml.
    :type source: Union[str, PathLike, IO[AnyStr]]
    :param relative_origin: The origin of to be used when deducing
        the relative locations of files referenced in the parsed yaml.
        Must be provided, and is assumed to be assigned by other internal
        functions that call this.
    :type relative_origin: str
    :param params_override: List of values to override in loaded yaml
    :type params_override: Optional[list]
    :return: The loaded resource
    :rtype: Resource
    """

    path = kwargs.pop("path", None)
    # Check for deprecated path input, either named or as first unnamed input
    if source is None and path is not None:
        source = path
        warnings.warn(
            "the 'path' input for load functions is deprecated. Please use 'source' instead.", DeprecationWarning
        )

    if relative_origin is None:
        if isinstance(source, (str, PathLike)):
            relative_origin = str(source)
        else:
            try:
                relative_origin = source.name
            except AttributeError:  # input is a stream or something
                relative_origin = _DEFAULT_RELATIVE_ORIGIN

    params_override = params_override or []
    yaml_dict = _try_load_yaml_dict(source)

    # pylint: disable=protected-access
    cls, type_str = cls._resolve_cls_and_type(data=yaml_dict, params_override=params_override)

    try:
        return _load_common_raising_marshmallow_error(cls, yaml_dict, relative_origin, params_override, **kwargs)
    except ValidationError as e:
        if issubclass(cls, PathAwareSchemaValidatableMixin):
            validation_result = ValidationResultBuilder.from_validation_error(e, source_path=relative_origin)
            schema = cls._create_schema_for_validation(context={BASE_PATH_CONTEXT_KEY: Path.cwd()})
            if type_str is None:
                additional_message = ""
            else:
                additional_message = (
                    f"If you are trying to configure an entity that is not "
                    f"of type {type_str}, please specify the correct "
                    f"type in the 'type' property."
                )

            def build_error(message: str, _: Any) -> ValidationError:
                from azure.ai.ml.entities._util import decorate_validation_error

                return ValidationError(
                    message=decorate_validation_error(
                        schema=schema.__class__,
                        pretty_error=message,
                        additional_message=additional_message,
                    ),
                )

            validation_result.try_raise(error_func=build_error)
        raise e


def _try_load_yaml_dict(source: Union[str, PathLike, IO[AnyStr]]) -> dict:
    yaml_dict = load_yaml(source)
    if yaml_dict is None:  # This happens when a YAML is empty.
        msg = "Target yaml file is empty"
        raise ValidationException(
            message=msg,
            target=ErrorTarget.COMPONENT,
            no_personal_data_message=msg,
            error_category=ErrorCategory.USER_ERROR,
            error_type=ValidationErrorType.CANNOT_PARSE,
        )
    if not isinstance(yaml_dict, dict):  # This happens when a YAML file is mal formatted.
        msg = "Expect dict but get {} after parsing yaml file"
        raise ValidationException(
            message=msg.format(type(yaml_dict)),
            target=ErrorTarget.COMPONENT,
            no_personal_data_message=msg.format(type(yaml_dict)),
            error_category=ErrorCategory.USER_ERROR,
            error_type=ValidationErrorType.CANNOT_PARSE,
        )
    return yaml_dict


def _load_common_raising_marshmallow_error(
<<<<<<< HEAD
    cls: Type[Resource],
    yaml_dict: Dict,
    relative_origin: Union[PathLike, str, None],
=======
    cls: Any,
    yaml_dict: Dict,
    relative_origin: Optional[Union[PathLike, str, IO[AnyStr]]],
>>>>>>> 6f1ea258
    params_override: Optional[list] = None,
    **kwargs: Any,
) -> Resource:
    # pylint: disable=protected-access
    res: Resource = cls._load(data=yaml_dict, yaml_path=relative_origin, params_override=params_override, **kwargs)
    return res


def load_job(
    source: Union[str, PathLike, IO[AnyStr]],
    *,
    relative_origin: Optional[str] = None,
    **kwargs: Any,
) -> Job:
    """Constructs a Job object from a YAML file.

    :param source: A path to a local YAML file or an already-open file object containing a job configuration.
        If the source is a path, it will be opened and read. If the source is an open file, the file will be read
        directly.
    :type source: Union[PathLike, str, io.TextIOWrapper]
    :keyword relative_origin: The root directory for the YAML. This directory will be used as the origin for deducing
        the relative locations of files referenced in the parsed YAML. Defaults to the same directory as source if
        source is a file or file path input. Defaults to "./" if the source is a stream input with no name value.
    :paramtype relative_origin: Optional[str]
    :keyword params_override: Parameter fields to overwrite values in the YAML file.
    :paramtype params_override: Optional[list[dict]]
    :raises ~azure.ai.ml.exceptions.ValidationException: Raised if Job cannot be successfully validated.
        Details will be provided in the error message.
    :return: A loaded Job object.
    :rtype: ~azure.ai.ml.entities.Job

    .. admonition:: Example:

        .. literalinclude:: ../samples/ml_samples_misc.py
            :start-after: [START load_job]
            :end-before: [END load_job]
            :language: python
            :dedent: 8
            :caption: Loading a Job from a YAML config file.
    """
    return cast(Job, load_common(Job, source, relative_origin, **kwargs))


def load_workspace(
    source: Union[str, PathLike, IO[AnyStr]],
    *,
    relative_origin: Optional[str] = None,
    **kwargs: Any,
) -> Workspace:
    """Load a workspace object from a yaml file.

    :param source: The local yaml source of a workspace. Must be either a
        path to a local file, or an already-open file.
        If the source is a path, it will be open and read.
        An exception is raised if the file does not exist.
        If the source is an open file, the file will be read directly,
        and an exception is raised if the file is not readable.
    :type source: Union[PathLike, str, io.TextIOWrapper]
    :keyword relative_origin: The origin to be used when deducing
        the relative locations of files referenced in the parsed yaml.
        Defaults to the inputted source's directory if it is a file or file path input.
        Defaults to "./" if the source is a stream input with no name value.
    :paramtype relative_origin: str
    :keyword params_override: Fields to overwrite on top of the yaml file.
        Format is [{"field1": "value1"}, {"field2": "value2"}]
    :paramtype params_override: List[Dict]

    :return: Loaded workspace object.
    :rtype: Workspace

    .. admonition:: Example:

        .. literalinclude:: ../samples/ml_samples_workspace.py
            :start-after: [START load_workspace]
            :end-before: [END load_workspace]
            :language: python
            :dedent: 8
            :caption: Loading a Workspace from a YAML config file.
    """
    return cast(Workspace, load_common(Workspace, source, relative_origin, **kwargs))


def load_registry(
    source: Union[str, PathLike, IO[AnyStr]],
    *,
    relative_origin: Optional[str] = None,
    **kwargs: Any,
) -> Registry:
    """Load a registry object from a yaml file.

    :param source: The local yaml source of a registry. Must be either a
        path to a local file, or an already-open file.
        If the source is a path, it will be open and read.
        An exception is raised if the file does not exist.
        If the source is an open file, the file will be read directly,
        and an exception is raised if the file is not readable.
    :type source: Union[PathLike, str, io.TextIOWrapper]
    :keyword relative_origin: The origin to be used when deducing
        the relative locations of files referenced in the parsed yaml.
        Defaults to the inputted source's directory if it is a file or file path input.
        Defaults to "./" if the source is a stream input with no name value.
    :paramtype relative_origin: str
    :keyword params_override: Fields to overwrite on top of the yaml file.
        Format is [{"field1": "value1"}, {"field2": "value2"}]
    :paramtype params_override: List[Dict]

    :return: Loaded registry object.
    :rtype: Registry
    """
    return cast(Registry, load_common(Registry, source, relative_origin, **kwargs))


def load_datastore(
    source: Union[str, PathLike, IO[AnyStr]],
    *,
    relative_origin: Optional[str] = None,
    **kwargs: Any,
) -> Datastore:
    """Construct a datastore object from a yaml file.

    :param source: The local yaml source of a datastore. Must be either a
        path to a local file, or an already-open file.
        If the source is a path, it will be open and read.
        An exception is raised if the file does not exist.
        If the source is an open file, the file will be read directly,
        and an exception is raised if the file is not readable.
    :type source: Union[PathLike, str, io.TextIOWrapper]
    :keyword relative_origin: The origin to be used when deducing
        the relative locations of files referenced in the parsed yaml.
        Defaults to the inputted source's directory if it is a file or file path input.
        Defaults to "./" if the source is a stream input with no name value.
    :paramtype relative_origin: str
    :keyword params_override: Fields to overwrite on top of the yaml file.
        Format is [{"field1": "value1"}, {"field2": "value2"}]
    :paramtype params_override: List[Dict]
    :raises ~azure.ai.ml.exceptions.ValidationException: Raised if Datastore cannot be successfully validated.
        Details will be provided in the error message.
    :return: Loaded datastore object.
    :rtype: Datastore
    """
    return cast(Datastore, load_common(Datastore, source, relative_origin, **kwargs))


def load_code(
    source: Union[str, PathLike, IO[AnyStr]],
    *,
    relative_origin: Optional[str] = None,
    **kwargs: Any,
) -> Code:
    """Construct a code object from a yaml file.

    :param source: The local yaml source of a code object. Must be either a
        path to a local file, or an already-open file.
        If the source is a path, it will be open and read.
        An exception is raised if the file does not exist.
        If the source is an open file, the file will be read directly,
        and an exception is raised if the file is not readable.
    :type source: Union[PathLike, str, io.TextIOWrapper]
    :keyword relative_origin: The origin to be used when deducing
        the relative locations of files referenced in the parsed yaml.
        Defaults to the inputted source's directory if it is a file or file path input.
        Defaults to "./" if the source is a stream input with no name value.
    :paramtype relative_origin: Optional[str]
    :keyword params_override: Fields to overwrite on top of the yaml file.
        Format is [{"field1": "value1"}, {"field2": "value2"}]
    :paramtype params_override: Optional[list[dict]]
    :raises ~azure.ai.ml.exceptions.ValidationException: Raised if Code cannot be successfully validated.
        Details will be provided in the error message.
    :return: Loaded code object.
    :rtype: ~azure.ai.ml.entities._assets._artifacts.code.Code
    """
    return cast(Code, load_common(Code, source, relative_origin, **kwargs))


def load_compute(
    source: Union[str, PathLike, IO[AnyStr]],
    *,
    relative_origin: Optional[str] = None,
    params_override: Optional[List[Dict[str, str]]] = None,
    **kwargs: Any,
) -> Compute:
    """Construct a compute object from a yaml file.

    :param source: The local yaml source of a compute. Must be either a
        path to a local file, or an already-open file.
        If the source is a path, it will be open and read.
        An exception is raised if the file does not exist.
        If the source is an open file, the file will be read directly,
        and an exception is raised if the file is not readable.
    :type source: Union[PathLike, str, io.TextIOWrapper]
    :keyword relative_origin: The origin to be used when deducing
        the relative locations of files referenced in the parsed yaml.
        Defaults to the inputted source's directory if it is a file or file path input.
        Defaults to "./" if the source is a stream input with no name value.
    :paramtype relative_origin: Optional[str]
    :keyword params_override: Fields to overwrite on top of the yaml file.
        Format is [{"field1": "value1"}, {"field2": "value2"}]
    :paramtype params_override: Optional[List[Dict]]
    :return: Loaded compute object.
    :rtype: ~azure.ai.ml.entities.Compute

    .. admonition:: Example:

        .. literalinclude:: ../samples/ml_samples_compute.py
            :start-after: [START load_compute]
            :end-before: [END load_compute]
            :language: python
            :dedent: 8
            :caption: Loading a Compute object from a YAML file and overriding its description.
    """
    return cast(Compute, load_common(Compute, source, relative_origin, params_override=params_override, **kwargs))


def load_component(
    source: Optional[Union[str, PathLike, IO[AnyStr]]] = None,
    *,
    relative_origin: Optional[str] = None,
    **kwargs: Any,
) -> Union[CommandComponent, ParallelComponent, PipelineComponent]:
    """Load component from local or remote to a component function.

    :param source: The local yaml source of a component. Must be either a
        path to a local file, or an already-open file.
        If the source is a path, it will be open and read.
        An exception is raised if the file does not exist.
        If the source is an open file, the file will be read directly,
        and an exception is raised if the file is not readable.
    :type source: Union[PathLike, str, io.TextIOWrapper]
    :keyword relative_origin: The origin to be used when deducing
        the relative locations of files referenced in the parsed yaml.
        Defaults to the inputted source's directory if it is a file or file path input.
        Defaults to "./" if the source is a stream input with no name value.
    :paramtype relative_origin: str
    :keyword params_override: Fields to overwrite on top of the yaml file.
        Format is [{"field1": "value1"}, {"field2": "value2"}]
    :paramtype params_override: List[Dict]
    :return: A Component object
    :rtype: Union[CommandComponent, ParallelComponent, PipelineComponent]

    .. admonition:: Example:

        .. literalinclude:: ../samples/ml_samples_component_configurations.py
            :start-after: [START configure_load_component]
            :end-before: [END configure_load_component]
            :language: python
            :dedent: 8
            :caption: Loading a Component object from a YAML file, overriding its version to "1.0.2", and
                registering it remotely.
    """

    client = kwargs.pop("client", None)
    name = kwargs.pop("name", None)
    version = kwargs.pop("version", None)

    if source:
        component_entity = load_common(Component, source, relative_origin, **kwargs)
    elif client and name and version:
        component_entity = client.components.get(name, version)
    else:
        msg = "One of (client, name, version), (source) should be provided."
        raise ValidationException(
            message=msg,
            no_personal_data_message=msg,
            target=ErrorTarget.COMPONENT,
            error_category=ErrorCategory.USER_ERROR,
            error_type=ValidationErrorType.MISSING_FIELD,
        )
    return cast(Union[CommandComponent, ParallelComponent, PipelineComponent], component_entity)


def load_model(
    source: Union[str, PathLike, IO[AnyStr]],
    *,
    relative_origin: Optional[str] = None,
    **kwargs: Any,
) -> Model:
    """Constructs a Model object from a YAML file.

    :param source: A path to a local YAML file or an already-open file object containing a job configuration.
        If the source is a path, it will be opened and read. If the source is an open file, the file will be read
        directly.
    :type source: Union[PathLike, str, io.TextIOWrapper]
    :keyword relative_origin: The root directory for the YAML. This directory will be used as the origin for deducing
        the relative locations of files referenced in the parsed YAML. Defaults to the same directory as source if
        source is a file or file path input. Defaults to "./" if the source is a stream input with no name value.
    :paramtype relative_origin: Optional[str]
    :keyword params_override: Parameter fields to overwrite values in the YAML file.
    :paramtype params_override: Optional[list[dict]]
    :raises ~azure.ai.ml.exceptions.ValidationException: Raised if Job cannot be successfully validated.
        Details will be provided in the error message.
    :return: A loaded Model object.
    :rtype: ~azure.ai.ml.entities.Model

    .. admonition:: Example:

        .. literalinclude:: ../samples/ml_samples_misc.py
            :start-after: [START load_model]
            :end-before: [END load_model]
            :language: python
            :dedent: 8
            :caption: Loading a Model from a YAML config file, overriding the name and version parameters.
    """
    return cast(Model, load_common(Model, source, relative_origin, **kwargs))


def load_data(
    source: Union[str, PathLike, IO[AnyStr]],
    *,
    relative_origin: Optional[str] = None,
    **kwargs: Any,
) -> Data:
    """Construct a data object from yaml file.

    :param source: The local yaml source of a data object. Must be either a
        path to a local file, or an already-open file.
        If the source is a path, it will be open and read.
        An exception is raised if the file does not exist.
        If the source is an open file, the file will be read directly,
        and an exception is raised if the file is not readable.
    :type source: Union[PathLike, str, io.TextIOWrapper]
    :keyword relative_origin: The origin to be used when deducing
        the relative locations of files referenced in the parsed yaml.
        Defaults to the inputted source's directory if it is a file or file path input.
        Defaults to "./" if the source is a stream input with no name value.
    :paramtype relative_origin: str
    :keyword params_override: Fields to overwrite on top of the yaml file.
        Format is [{"field1": "value1"}, {"field2": "value2"}]
    :paramtype params_override: List[Dict]
    :raises ~azure.ai.ml.exceptions.ValidationException: Raised if Data cannot be successfully validated.
        Details will be provided in the error message.
    :return: Constructed Data or DataImport object.
    :rtype: Data
    """
    return cast(Data, load_common(Data, source, relative_origin, **kwargs))


def load_environment(
    source: Union[str, PathLike, IO[AnyStr]],
    *,
    relative_origin: Optional[str] = None,
    **kwargs: Any,
) -> Environment:
    """Construct a environment object from yaml file.

    :param source: The local yaml source of an environment. Must be either a
        path to a local file, or an already-open file.
        If the source is a path, it will be open and read.
        An exception is raised if the file does not exist.
        If the source is an open file, the file will be read directly,
        and an exception is raised if the file is not readable.
    :type source: Union[PathLike, str, io.TextIOWrapper]
    :keyword relative_origin: The origin to be used when deducing
        the relative locations of files referenced in the parsed yaml.
        Defaults to the inputted source's directory if it is a file or file path input.
        Defaults to "./" if the source is a stream input with no name value.
    :paramtype relative_origin: str
    :keyword params_override: Fields to overwrite on top of the yaml file.
        Format is [{"field1": "value1"}, {"field2": "value2"}]
    :paramtype params_override: List[Dict]
    :raises ~azure.ai.ml.exceptions.ValidationException: Raised if Environment cannot be successfully validated.
        Details will be provided in the error message.
    :return: Constructed environment object.
    :rtype: Environment
    """
    return cast(Environment, load_common(Environment, source, relative_origin, **kwargs))


def load_online_deployment(
    source: Union[str, PathLike, IO[AnyStr]],
    *,
    relative_origin: Optional[str] = None,
    **kwargs: Any,
) -> OnlineDeployment:
    """Construct a online deployment object from yaml file.

    :param source: The local yaml source of an online deployment object. Must be either a
        path to a local file, or an already-open file.
        If the source is a path, it will be open and read.
        An exception is raised if the file does not exist.
        If the source is an open file, the file will be read directly,
        and an exception is raised if the file is not readable.
    :type source: Union[PathLike, str, io.TextIOWrapper]
    :keyword relative_origin: The origin to be used when deducing
        the relative locations of files referenced in the parsed yaml.
        Defaults to the inputted source's directory if it is a file or file path input.
        Defaults to "./" if the source is a stream input with no name value.
    :paramtype relative_origin: str
    :keyword params_override: Fields to overwrite on top of the yaml file.
        Format is [{"field1": "value1"}, {"field2": "value2"}]
    :paramtype params_override: List[Dict]
    :raises ~azure.ai.ml.exceptions.ValidationException: Raised if Online Deployment cannot be successfully validated.
        Details will be provided in the error message.
    :return: Constructed online deployment object.
    :rtype: OnlineDeployment
    """
    return cast(OnlineDeployment, load_common(OnlineDeployment, source, relative_origin, **kwargs))


def load_batch_deployment(
    source: Union[str, PathLike, IO[AnyStr]],
    *,
    relative_origin: Optional[str] = None,
    **kwargs: Any,
) -> BatchDeployment:
    """Construct a batch deployment object from yaml file.

    :param source: The local yaml source of a batch deployment object. Must be either a
        path to a local file, or an already-open file.
        If the source is a path, it will be open and read.
        An exception is raised if the file does not exist.
        If the source is an open file, the file will be read directly,
        and an exception is raised if the file is not readable.
    :type source: Union[PathLike, str, io.TextIOWrapper]
    :keyword relative_origin: The origin to be used when deducing
        the relative locations of files referenced in the parsed yaml.
        Defaults to the inputted source's directory if it is a file or file path input.
        Defaults to "./" if the source is a stream input with no name value.
    :paramtype relative_origin: str
    :keyword params_override: Fields to overwrite on top of the yaml file.
        Format is [{"field1": "value1"}, {"field2": "value2"}]
    :paramtype params_override: List[Dict]

    :return: Constructed batch deployment object.
    :rtype: BatchDeployment
    """
    return cast(BatchDeployment, load_common(BatchDeployment, source, relative_origin, **kwargs))


def load_model_batch_deployment(
    source: Union[str, PathLike, IO[AnyStr]],
    *,
    relative_origin: Optional[str] = None,
    **kwargs: Any,
) -> ModelBatchDeployment:
    """Construct a model batch deployment object from yaml file.

    :param source: The local yaml source of a batch deployment object. Must be either a
        path to a local file, or an already-open file.
        If the source is a path, it will be open and read.
        An exception is raised if the file does not exist.
        If the source is an open file, the file will be read directly,
        and an exception is raised if the file is not readable.
    :type source: Union[PathLike, str, io.TextIOWrapper]
    :keyword relative_origin: The origin to be used when deducing
        the relative locations of files referenced in the parsed yaml.
        Defaults to the inputted source's directory if it is a file or file path input.
        Defaults to "./" if the source is a stream input with no name value.
    :paramtype relative_origin: str
    :keyword params_override: Fields to overwrite on top of the yaml file.
        Format is [{"field1": "value1"}, {"field2": "value2"}]
    :paramtype params_override: List[Dict]

    :return: Constructed model batch deployment object.
    :rtype: ModelBatchDeployment
    """
    return cast(ModelBatchDeployment, load_common(ModelBatchDeployment, source, relative_origin, **kwargs))


def load_pipeline_component_batch_deployment(
    source: Union[str, PathLike, IO[AnyStr]],
    *,
    relative_origin: Optional[str] = None,
    **kwargs: Any,
) -> PipelineComponentBatchDeployment:
    """Construct a pipeline component batch deployment object from yaml file.

    :param source: The local yaml source of a batch deployment object. Must be either a
        path to a local file, or an already-open file.
        If the source is a path, it will be open and read.
        An exception is raised if the file does not exist.
        If the source is an open file, the file will be read directly,
        and an exception is raised if the file is not readable.
    :type source: Union[PathLike, str, io.TextIOWrapper]
    :keyword relative_origin: The origin to be used when deducing
        the relative locations of files referenced in the parsed yaml.
        Defaults to the inputted source's directory if it is a file or file path input.
        Defaults to "./" if the source is a stream input with no name value.
    :paramtype relative_origin: str
    :keyword params_override: Fields to overwrite on top of the yaml file.
        Format is [{"field1": "value1"}, {"field2": "value2"}]
    :paramtype params_override: List[Dict]

    :return: Constructed pipeline component batch deployment object.
    :rtype: PipelineComponentBatchDeployment
    """
    return cast(
        PipelineComponentBatchDeployment,
        load_common(PipelineComponentBatchDeployment, source, relative_origin, **kwargs),
    )


def load_online_endpoint(
    source: Union[str, PathLike, IO[AnyStr]],
    *,
    relative_origin: Optional[str] = None,
    **kwargs: Any,
) -> OnlineEndpoint:
    """Construct a online endpoint object from yaml file.

    :param source: The local yaml source of an online endpoint object. Must be either a
        path to a local file, or an already-open file.
        If the source is a path, it will be open and read.
        An exception is raised if the file does not exist.
        If the source is an open file, the file will be read directly,
        and an exception is raised if the file is not readable.
    :type source: Union[PathLike, str, io.TextIOWrapper]
    :keyword relative_origin: The origin to be used when deducing
        the relative locations of files referenced in the parsed yaml.
        Defaults to the inputted source's directory if it is a file or file path input.
        Defaults to "./" if the source is a stream input with no name value.
    :paramtype relative_origin: str
    :keyword params_override: Fields to overwrite on top of the yaml file.
        Format is [{"field1": "value1"}, {"field2": "value2"}]
    :paramtype params_override: List[Dict]
    :raises ~azure.ai.ml.exceptions.ValidationException: Raised if Online Endpoint cannot be successfully validated.
        Details will be provided in the error message.
    :return: Constructed online endpoint object.
    :rtype: OnlineEndpoint
    """
    return cast(OnlineEndpoint, load_common(OnlineEndpoint, source, relative_origin, **kwargs))


def load_batch_endpoint(
    source: Union[str, PathLike, IO[AnyStr]],
    relative_origin: Optional[str] = None,
    **kwargs: Any,
) -> BatchEndpoint:
    """Construct a batch endpoint object from yaml file.

    :param source: The local yaml source of a batch endpoint object. Must be either a
        path to a local file, or an already-open file.
        If the source is a path, it will be open and read.
        An exception is raised if the file does not exist.
        If the source is an open file, the file will be read directly,
        and an exception is raised if the file is not readable.
    :type source: Union[PathLike, str, io.TextIOWrapper]
    :param relative_origin: The origin to be used when deducing
        the relative locations of files referenced in the parsed yaml.
        Defaults to the inputted source's directory if it is a file or file path input.
        Defaults to "./" if the source is a stream input with no name value.
    :type relative_origin: str
    :keyword params_override: Fields to overwrite on top of the yaml file.
        Format is [{"field1": "value1"}, {"field2": "value2"}]
    :paramtype params_override: List[Dict]

    :return: Constructed batch endpoint object.
    :rtype: BatchEndpoint
    """
    return cast(BatchEndpoint, load_common(BatchEndpoint, source, relative_origin, **kwargs))


def load_workspace_connection(
    source: Union[str, PathLike, IO[AnyStr]],
    *,
    relative_origin: Optional[str] = None,
    **kwargs: Any,
) -> WorkspaceConnection:
    """Construct a workspace connection object from yaml file.

    :param source: The local yaml source of a workspace connection object. Must be either a
        path to a local file, or an already-open file.
        If the source is a path, it will be open and read.
        An exception is raised if the file does not exist.
        If the source is an open file, the file will be read directly,
        and an exception is raised if the file is not readable.
    :type source: Union[PathLike, str, io.TextIOWrapper]
    :keyword relative_origin: The origin to be used when deducing
        the relative locations of files referenced in the parsed yaml.
        Defaults to the inputted source's directory if it is a file or file path input.
        Defaults to "./" if the source is a stream input with no name value.
    :paramtype relative_origin: str
    :keyword params_override: Fields to overwrite on top of the yaml file.
        Format is [{"field1": "value1"}, {"field2": "value2"}]
    :paramtype params_override: List[Dict]

    :return: Constructed workspace connection object.
    :rtype: WorkspaceConnection

    .. admonition:: Example:

        .. literalinclude:: ../samples/ml_samples_workspace.py
            :start-after: [START load_workspace_connection]
            :end-before: [END load_workspace_connection]
            :language: python
            :dedent: 8
            :caption: Loading a Workspace Connection from a YAML config file.
    """
    return cast(WorkspaceConnection, load_common(WorkspaceConnection, source, relative_origin, **kwargs))


def load_schedule(
    source: Union[str, PathLike, IO[AnyStr]],
    relative_origin: Optional[str] = None,
    **kwargs: Any,
) -> Schedule:
    """Construct a schedule object from yaml file.

    :param source: The local yaml source of a schedule object. Must be either a
        path to a local file, or an already-open file.
        If the source is a path, it will be open and read.
        An exception is raised if the file does not exist.
        If the source is an open file, the file will be read directly,
        and an exception is raised if the file is not readable.
    :type source: Union[PathLike, str, io.TextIOWrapper]
    :param relative_origin: The origin to be used when deducing
        the relative locations of files referenced in the parsed yaml.
        Defaults to the inputted source's directory if it is a file or file path input.
        Defaults to "./" if the source is a stream input with no name value.
    :type relative_origin: str
    :keyword params_override: Fields to overwrite on top of the yaml file.
        Format is [{"field1": "value1"}, {"field2": "value2"}]
    :paramtype params_override: List[Dict]

    :return: Constructed schedule object.
    :rtype: Schedule
    """
    return cast(Schedule, load_common(Schedule, source, relative_origin, **kwargs))


def load_feature_store(
    source: Union[str, PathLike, IO[AnyStr]],
    *,
    relative_origin: Optional[str] = None,
    **kwargs: Any,
) -> FeatureStore:
    """Load a feature store object from a yaml file.
    :param source: The local yaml source of a feature store. Must be either a
        path to a local file, or an already-open file.
        If the source is a path, it will be open and read.
        An exception is raised if the file does not exist.
        If the source is an open file, the file will be read directly,
        and an exception is raised if the file is not readable.
    :type source: Union[PathLike, str, io.TextIOWrapper]
    :keyword relative_origin: The origin to be used when deducing
        the relative locations of files referenced in the parsed yaml.
        Defaults to the inputted source's directory if it is a file or file path input.
        Defaults to "./" if the source is a stream input with no name value.
    :paramtype relative_origin: str
    :keyword params_override: Fields to overwrite on top of the yaml file.
        Format is [{"field1": "value1"}, {"field2": "value2"}]
    :paramtype params_override: List[Dict]
    :return: Loaded feature store object.
    :rtype: FeatureStore
    """
    return cast(FeatureStore, load_common(FeatureStore, source, relative_origin, **kwargs))


def load_feature_set(
    source: Union[str, PathLike, IO[AnyStr]],
    *,
    relative_origin: Optional[str] = None,
    **kwargs: Any,
) -> FeatureSet:
    """Construct a FeatureSet object from yaml file.

    :param source: The local yaml source of a FeatureSet object. Must be either a
        path to a local file, or an already-open file.
        If the source is a path, it will be open and read.
        An exception is raised if the file does not exist.
        If the source is an open file, the file will be read directly,
        and an exception is raised if the file is not readable.
    :type source: Union[PathLike, str, io.TextIOWrapper]
    :keyword relative_origin: The origin to be used when deducing
        the relative locations of files referenced in the parsed yaml.
        Defaults to the inputted source's directory if it is a file or file path input.
        Defaults to "./" if the source is a stream input with no name value.
    :paramtype relative_origin: str
    :keyword params_override: Fields to overwrite on top of the yaml file.
        Format is [{"field1": "value1"}, {"field2": "value2"}]
    :paramtype params_override: List[Dict]
    :raises ~azure.ai.ml.exceptions.ValidationException: Raised if FeatureSet cannot be successfully validated.
        Details will be provided in the error message.
    :return: Constructed FeatureSet object.
    :rtype: FeatureSet
    """
    return cast(FeatureSet, load_common(FeatureSet, source, relative_origin, **kwargs))


def load_feature_store_entity(
    source: Union[str, PathLike, IO[AnyStr]],
    *,
    relative_origin: Optional[str] = None,
    **kwargs: Any,
) -> FeatureStoreEntity:
    """Construct a FeatureStoreEntity object from yaml file.

    :param source: The local yaml source of a FeatureStoreEntity object. Must be either a
        path to a local file, or an already-open file.
        If the source is a path, it will be open and read.
        An exception is raised if the file does not exist.
        If the source is an open file, the file will be read directly,
        and an exception is raised if the file is not readable.
    :type source: Union[PathLike, str, io.TextIOWrapper]
    :keyword relative_origin: The origin to be used when deducing
        the relative locations of files referenced in the parsed yaml.
        Defaults to the inputted source's directory if it is a file or file path input.
        Defaults to "./" if the source is a stream input with no name value.
    :paramtype relative_origin: str
    :keyword params_override: Fields to overwrite on top of the yaml file.
        Format is [{"field1": "value1"}, {"field2": "value2"}]
    :paramtype params_override: List[Dict]
    :raises ~azure.ai.ml.exceptions.ValidationException: Raised if FeatureStoreEntity cannot be successfully validated.
        Details will be provided in the error message.
    :return: Constructed FeatureStoreEntity object.
    :rtype: FeatureStoreEntity
    """
    return cast(FeatureStoreEntity, load_common(FeatureStoreEntity, source, relative_origin, **kwargs))


@experimental
def load_workspace_hub(
    source: Union[str, PathLike, IO[AnyStr]],
    *,
    relative_origin: Optional[str] = None,
    **kwargs: Any,
) -> WorkspaceHub:
    """Load a WorkspaceHub object from a yaml file.

    :param source: The local yaml source of a WorkspaceHub. Must be either a
        path to a local file, or an already-open file.
        If the source is a path, it will be open and read.
        An exception is raised if the file does not exist.
        If the source is an open file, the file will be read directly,
        and an exception is raised if the file is not readable.
    :type source: Union[PathLike, str, io.TextIOWrapper]
    :keyword relative_origin: The origin to be used when deducing
        the relative locations of files referenced in the parsed yaml.
        Defaults to the inputted source's directory if it is a file or file path input.
        Defaults to "./" if the source is a stream input with no name value.
    :paramtype relative_origin: str
    :keyword params_override: Fields to overwrite on top of the yaml file.
        Format is [{"field1": "value1"}, {"field2": "value2"}]
    :paramtype params_override: List[Dict]
    :return: Loaded WorkspaceHub object.
    :rtype: WorkspaceHub

    .. admonition:: Example:

        .. literalinclude:: ../samples/ml_samples_workspace.py
            :start-after: [START load_workspace_hub]
            :end-before: [END load_workspace_hub]
            :language: python
            :dedent: 8
            :caption: Loading a Workspace Hub from a YAML config file.
    """
    return cast(WorkspaceHub, load_common(WorkspaceHub, source, relative_origin, **kwargs))


@experimental
def load_model_package(
    source: Union[str, PathLike, IO[AnyStr]],
    *,
    relative_origin: Optional[str] = None,
    **kwargs: Any,
) -> ModelPackage:
    """Constructs a ModelPackage object from a YAML file.

    :param source: A path to a local YAML file or an already-open file object containing a job configuration.
        If the source is a path, it will be opened and read. If the source is an open file, the file will be read
        directly.
    :type source: Union[PathLike, str, io.TextIOWrapper]
    :keyword relative_origin: The root directory for the YAML. This directory will be used as the origin for deducing
        the relative locations of files referenced in the parsed YAML. Defaults to the same directory as source if
        source is a file or file path input. Defaults to "./" if the source is a stream input with no name value.
    :paramtype relative_origin: Optional[str]
    :keyword params_override: Parameter fields to overwrite values in the YAML file.
    :paramtype params_override: Optional[list[dict]]
    :raises ~azure.ai.ml.exceptions.ValidationException: Raised if Job cannot be successfully validated.
        Details will be provided in the error message.
    :return: A loaded ModelPackage object.
    :rtype: ~azure.ai.ml.entities.ModelPackage

    .. admonition:: Example:

        .. literalinclude:: ../samples/ml_samples_misc.py
            :start-after: [START load_model_package]
            :end-before: [END load_model_package]
            :language: python
            :dedent: 8
            :caption: Loading a ModelPackage from a YAML config file.
    """
    return cast(ModelPackage, load_common(ModelPackage, source, relative_origin, **kwargs))


def load_feature_set_backfill_request(
    source: Union[str, PathLike, IO[AnyStr]],
    *,
    relative_origin: Optional[str] = None,
    **kwargs: Any,
) -> FeatureSetBackfillRequest:
    """Construct a FeatureSetBackfillRequest object from yaml file.

    :param source: The local yaml source of a FeatureSetBackfillRequest object. Must be either a
        path to a local file, or an already-open file.
        If the source is a path, it will be open and read.
        An exception is raised if the file does not exist.
        If the source is an open file, the file will be read directly,
        and an exception is raised if the file is not readable.
    :type source: Union[PathLike, str, io.TextIOWrapper]
    :keyword relative_origin: The origin to be used when deducing
        the relative locations of files referenced in the parsed yaml.
        Defaults to the inputted source's directory if it is a file or file path input.
        Defaults to "./" if the source is a stream input with no name value.
    :type relative_origin: str
    :keyword params_override: Fields to overwrite on top of the yaml file.
        Format is [{"field1": "value1"}, {"field2": "value2"}]
    :type params_override: List[Dict]
    :raises ~azure.ai.ml.exceptions.ValidationException: Raised if FeatureSetBackfillRequest
        cannot be successfully validated. Details will be provided in the error message.
    :return: Constructed FeatureSetBackfillRequest object.
    :rtype: FeatureSetBackfillRequest
    """
    return cast(FeatureSetBackfillRequest, load_common(FeatureSetBackfillRequest, source, relative_origin, **kwargs))<|MERGE_RESOLUTION|>--- conflicted
+++ resolved
@@ -6,11 +6,7 @@
 import warnings
 from os import PathLike
 from pathlib import Path
-<<<<<<< HEAD
-from typing import IO, Any, AnyStr, Dict, List, Optional, Type, Union
-=======
 from typing import IO, Any, AnyStr, Dict, List, Optional, Union, cast
->>>>>>> 6f1ea258
 
 from marshmallow import ValidationError
 
@@ -154,15 +150,9 @@
 
 
 def _load_common_raising_marshmallow_error(
-<<<<<<< HEAD
-    cls: Type[Resource],
-    yaml_dict: Dict,
-    relative_origin: Union[PathLike, str, None],
-=======
     cls: Any,
     yaml_dict: Dict,
     relative_origin: Optional[Union[PathLike, str, IO[AnyStr]]],
->>>>>>> 6f1ea258
     params_override: Optional[list] = None,
     **kwargs: Any,
 ) -> Resource:
