--- conflicted
+++ resolved
@@ -813,7 +813,7 @@
     relative_origin: Optional[str] = None,
     **kwargs: Any,
 ) -> Connection:
-    """Construct a connection object from yaml file.
+    """Deprecated - use 'load_connection' instead. Construct a connection object from yaml file.
 
     :param source: The local yaml source of a connection object. Must be either a
         path to a local file, or an already-open file.
@@ -831,12 +831,11 @@
     :return: Constructed connection object.
     :rtype: Connection
 
-    """
-<<<<<<< HEAD
-    return cast(Connection, load_common(Connection, source, relative_origin, **kwargs))
-=======
-    return load_workspace_connection(source, relative_origin=relative_origin, **kwargs)
->>>>>>> 7c624e09
+    """    
+    warnings.warn(
+        "the 'load_workspace_connection' function is deprecated. Use 'load_connection' instead.", DeprecationWarning
+    )
+    return load_connection(source, relative_origin=relative_origin, **kwargs)
 
 
 def load_schedule(
