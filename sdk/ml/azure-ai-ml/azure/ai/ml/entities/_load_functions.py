--- conflicted
+++ resolved
@@ -29,7 +29,6 @@
 from azure.ai.ml.entities._deployment.pipeline_component_batch_deployment import PipelineComponentBatchDeployment
 from azure.ai.ml.entities._endpoint.batch_endpoint import BatchEndpoint
 from azure.ai.ml.entities._endpoint.online_endpoint import OnlineEndpoint
-from azure.ai.ml.entities._workspace_hub.workspace_hub import WorkspaceHub
 from azure.ai.ml.entities._feature_store.feature_store import FeatureStore
 from azure.ai.ml.entities._feature_store_entity.feature_store_entity import FeatureStoreEntity
 from azure.ai.ml.entities._job.job import Job
@@ -39,6 +38,7 @@
 from azure.ai.ml.entities._validation import SchemaValidatableMixin, _ValidationResultBuilder
 from azure.ai.ml.entities._workspace.connections.workspace_connection import WorkspaceConnection
 from azure.ai.ml.entities._workspace.workspace import Workspace
+from azure.ai.ml.entities._workspace_hub.workspace_hub import WorkspaceHub
 from azure.ai.ml.exceptions import ErrorCategory, ErrorTarget, ValidationErrorType, ValidationException
 
 module_logger = logging.getLogger(__name__)
@@ -159,23 +159,12 @@
         If the source is a path, it will be opened and read. If the source is an open file, the file will be read
         directly.
     :type source: Union[PathLike, str, io.TextIOWrapper]
-<<<<<<< HEAD
     :param relative_origin: The root directory for the YAML. This directory will be used as the origin for deducing
         the relative locations of files referenced in the parsed YAML. Defaults to the same directory as source if
         source is a file or file path input. Defaults to "./" if the source is a stream input with no name value.
     :type relative_origin: str
     :param params_override: Parameter fields to overwrite values in the YAML file.
     :type params_override: list[dict]
-=======
-    :keyword relative_origin: The origin to be used when deducing
-        the relative locations of files referenced in the parsed yaml.
-        Defaults to the inputted source's directory if it is a file or file path input.
-        Defaults to "./" if the source is a stream input with no name value.
-    :type relative_origin: str
-    :keyword params_override: Fields to overwrite on top of the yaml file.
-        Format is [{"field1": "value1"}, {"field2": "value2"}]
-    :type params_override: List[Dict]
->>>>>>> 41c1eb32
     :raises ~azure.ai.ml.exceptions.ValidationException: Raised if Job cannot be successfully validated.
         Details will be provided in the error message.
     :return: A loaded Job object.
@@ -422,7 +411,6 @@
         If the source is a path, it will be opened and read. If the source is an open file, the file will be read
         directly.
     :type source: Union[PathLike, str, io.TextIOWrapper]
-<<<<<<< HEAD
     :param relative_origin: The root directory for the YAML. This directory will be used as the origin for deducing
         the relative locations of files referenced in the parsed YAML. Defaults to the same directory as source if
         source is a file or file path input. Defaults to "./" if the source is a stream input with no name value.
@@ -430,17 +418,6 @@
     :param params_override: Parameter fields to overwrite values in the YAML file.
     :type params_override: list[dict]
     :raises ~azure.ai.ml.exceptions.ValidationException: Raised if Job cannot be successfully validated.
-=======
-    :keyword relative_origin: The origin to be used when deducing
-        the relative locations of files referenced in the parsed yaml.
-        Defaults to the inputted source's directory if it is a file or file path input.
-        Defaults to "./" if the source is a stream input with no name value.
-    :type relative_origin: str
-    :keyword params_override: Fields to overwrite on top of the yaml file.
-        Format is [{"field1": "value1"}, {"field2": "value2"}]
-    :type params_override: List[Dict]
-    :raises ~azure.ai.ml.exceptions.ValidationException: Raised if Model cannot be successfully validated.
->>>>>>> 41c1eb32
         Details will be provided in the error message.
     :return: A loaded Model object.
     :rtype: ~azure.ai.ml.entities.Model
