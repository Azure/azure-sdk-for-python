# ---------------------------------------------------------
# Copyright (c) Microsoft Corporation. All rights reserved.
# ---------------------------------------------------------
# pylint: disable=protected-access
import logging
import typing
from os import PathLike
from pathlib import Path
<<<<<<< HEAD
from typing import IO, AnyStr, Dict, List, Optional, Tuple, Union
=======
from typing import IO, AnyStr, Dict, Optional, Union
>>>>>>> 350bab5f

from typing_extensions import Literal

from azure.ai.ml._restclient.v2023_06_01_preview.models import JobBase as RestJobBase
from azure.ai.ml._restclient.v2023_06_01_preview.models import JobScheduleAction
from azure.ai.ml._restclient.v2023_06_01_preview.models import PipelineJob as RestPipelineJob
from azure.ai.ml._restclient.v2023_06_01_preview.models import Schedule as RestSchedule
from azure.ai.ml._restclient.v2023_06_01_preview.models import ScheduleActionType as RestScheduleActionType
from azure.ai.ml._restclient.v2023_06_01_preview.models import ScheduleProperties
from azure.ai.ml._schema.schedule.schedule import JobScheduleSchema
from azure.ai.ml._utils.utils import camel_to_snake, dump_yaml_to_file, is_private_preview_enabled
from azure.ai.ml.constants import JobType
from azure.ai.ml.constants._common import ARM_ID_PREFIX, BASE_PATH_CONTEXT_KEY, PARAMS_OVERRIDE_KEY, ScheduleType
from azure.ai.ml.entities._job.job import Job
from azure.ai.ml.entities._job.pipeline.pipeline_job import PipelineJob
from azure.ai.ml.entities._mixins import RestTranslatableMixin, TelemetryMixin, YamlTranslatableMixin
from azure.ai.ml.entities._resource import Resource
from azure.ai.ml.entities._system_data import SystemData
from azure.ai.ml.entities._util import load_from_dict
from azure.ai.ml.entities._validation import MutableValidationResult, PathAwareSchemaValidatableMixin

from ...exceptions import ErrorCategory, ErrorTarget, ScheduleException, ValidationException
from .. import CommandJob, SparkJob
from .._builders import BaseNode
from .trigger import CronTrigger, RecurrenceTrigger, TriggerBase

module_logger = logging.getLogger(__name__)


class Schedule(YamlTranslatableMixin, PathAwareSchemaValidatableMixin, Resource):
    """Schedule object used to create and manage schedules.

    This class should not be instantiated directly. Instead, please use the subclasses.

    :keyword name: The name of the schedule.
    :paramtype name: str
    :keyword trigger: The schedule trigger configuration.
    :paramtype trigger: Union[~azure.ai.ml.entities.CronTrigger, ~azure.ai.ml.entities.RecurrenceTrigger]
    :keyword display_name: The display name of the schedule.
    :paramtype display_name: Optional[str]
    :keyword description: The description of the schedule.
    :paramtype description: Optional[str]
    :keyword tags: Tag dictionary. Tags can be added, removed, and updated.
    :paramtype tags: Optional[dict]]
    :keyword properties: A dictionary of properties to associate with the schedule.
    :paramtype properties: Optional[dict[str, str]]
    :keyword kwargs: Additional keyword arguments passed to the Resource constructor.
    :paramtype kwargs: dict
    """

    def __init__(
        self,
        *,
        name: str,
        trigger: Union[CronTrigger, RecurrenceTrigger],
        display_name: Optional[str] = None,
        description: Optional[str] = None,
        tags: Optional[Dict] = None,
        properties: Optional[Dict] = None,
        **kwargs,
    ) -> None:
        is_enabled = kwargs.pop("is_enabled", None)
        provisioning_state = kwargs.pop("provisioning_state", None)
        super().__init__(name=name, description=description, tags=tags, properties=properties, **kwargs)
        self.trigger = trigger
        self.display_name = display_name
        self._is_enabled = is_enabled
        self._provisioning_state = provisioning_state
        self._type = None

    def dump(self, dest: Union[str, PathLike, IO[AnyStr]], **kwargs) -> None:
        """Dump the schedule content into a file in YAML format.

        :param dest: The local path or file stream to write the YAML content to.
            If dest is a file path, a new file will be created.
            If dest is an open file, the file will be written to directly.
        :type dest: Union[PathLike, str, IO[AnyStr]]
        :keyword kwargs: Additional arguments to pass to the YAML serializer.
        :paramtype kwargs: dict
        :raises FileExistsError: Raised if dest is a file path and the file already exists.
        :raises IOError: Raised if dest is an open file and the file is not writable.
        """
        path = kwargs.pop("path", None)
        yaml_serialized = self._to_dict()
        dump_yaml_to_file(dest, yaml_serialized, default_flow_style=False, path=path, **kwargs)

    @classmethod
    def _create_validation_error(cls, message: str, no_personal_data_message: str):
        return ValidationException(
            message=message,
            no_personal_data_message=no_personal_data_message,
            target=ErrorTarget.SCHEDULE,
        )

    @classmethod
    def _resolve_cls_and_type(
        cls, data: Dict, params_override: Optional[List[Dict]] = None
    ) -> Tuple:  # pylint: disable=unused-argument
        from azure.ai.ml.entities._data_import.schedule import ImportDataSchedule
        from azure.ai.ml.entities._monitoring.schedule import MonitorSchedule

        if "create_monitor" in data:
            return MonitorSchedule, None
        if "import_data" in data:
            return ImportDataSchedule, None
        return JobSchedule, None

    @property
    def create_job(self) -> None:  # pylint: disable=useless-return
        module_logger.warning("create_job is not a valid property of %s", str(type(self)))
        # return None here just to be explicit
        return None

    @create_job.setter
    def create_job(self, value) -> None:  # pylint: disable=unused-argument
        module_logger.warning("create_job is not a valid property of %s", str(type(self)))

    @property
    def is_enabled(self) -> bool:
        """Specifies if the schedule is enabled or not.

        :return: True if the schedule is enabled, False otherwise.
        :rtype: bool
        """
        return self._is_enabled

    @property
    def provisioning_state(self) -> str:
        """Returns the schedule's provisioning state. The possible values include
        "Creating", "Updating", "Deleting", "Succeeded", "Failed", "Canceled".

        :return: The schedule's provisioning state.
        :rtype: str
        """
        return self._provisioning_state

    @property
    def type(self) -> str:
        """The schedule type. Accepted values are 'job' and 'monitor'.

        :return: The schedule type.
        :rtype: str
        """
        return self._type

    def _to_dict(self) -> Dict:
        return self._dump_for_validation()

    @classmethod
    def _from_rest_object(cls, obj: RestSchedule) -> "Schedule":
        from azure.ai.ml.entities._data_import.schedule import ImportDataSchedule
        from azure.ai.ml.entities._monitoring.schedule import MonitorSchedule

        if obj.properties.action.action_type == RestScheduleActionType.CREATE_JOB:
            return JobSchedule._from_rest_object(obj)
        if obj.properties.action.action_type == RestScheduleActionType.CREATE_MONITOR:
            return MonitorSchedule._from_rest_object(obj)
        if obj.properties.action.action_type == RestScheduleActionType.IMPORT_DATA:
            return ImportDataSchedule._from_rest_object(obj)
        msg = f"Unsupported schedule type {obj.properties.action.action_type}"
        raise ScheduleException(
            message=msg,
            no_personal_data_message=msg,
            target=ErrorTarget.SCHEDULE,
            error_category=ErrorCategory.SYSTEM_ERROR,
        )


class JobSchedule(RestTranslatableMixin, Schedule, TelemetryMixin):
    """Class for managing job schedules.

    :keyword name: The name of the schedule.
    :paramtype name: str
    :keyword trigger: The trigger configuration for the schedule.
    :paramtype trigger: Union[~azure.ai.ml.entities.CronTrigger, ~azure.ai.ml.entities.RecurrenceTrigger]
    :keyword create_job: The job definition or an existing job name.
    :paramtype create_job: Union[~azure.ai.ml.entities.Job, str]
    :keyword display_name: The display name of the schedule.
    :paramtype display_name: Optional[str]
    :keyword description: The description of the schedule.
    :paramtype description: Optional[str]
    :keyword tags: Tag dictionary. Tags can be added, removed, and updated.
    :paramtype tags: Optional[dict[str, str]]
    :keyword properties: A dictionary of properties to associate with the schedule.
    :paramtype properties: Optional[dict[str, str]]

    .. admonition:: Example:

        .. literalinclude:: ../../../../../samples/ml_samples_misc.py
            :start-after: [START job_schedule_configuration]
            :end-before: [END job_schedule_configuration]
            :language: python
            :dedent: 8
            :caption: Configuring a JobSchedule.
    """

    def __init__(
        self,
        *,
        name: str,
        trigger: Union[CronTrigger, RecurrenceTrigger],
        create_job: Union[Job, str],
        display_name: Optional[str] = None,
        description: Optional[str] = None,
        tags: Optional[Dict] = None,
        properties: Optional[Dict] = None,
        **kwargs,
    ) -> None:
        super().__init__(
            name=name,
            trigger=trigger,
            display_name=display_name,
            description=description,
            tags=tags,
            properties=properties,
            **kwargs,
        )
        self._create_job = create_job
        self._type = ScheduleType.JOB

    @property
    def create_job(self) -> Union[Job, str]:
        """Return the job associated with the schedule.

        :return: The job definition or an existing job name.
        :rtype: Union[~azure.ai.ml.entities.Job, str]
        """
        return self._create_job

    @create_job.setter
    def create_job(self, value: Union[Job, str]) -> None:
        """Sets the job that will be run when the schedule is triggered.

        :param value: The job definition or an existing job name.
        :type value: Union[~azure.ai.ml.entities.Job, str]
        """
        self._create_job = value

    @classmethod
    def _load(
        cls,
        data: Optional[Dict] = None,
        yaml_path: Optional[Union[PathLike, str]] = None,
        params_override: Optional[list] = None,
        **kwargs,
    ) -> "JobSchedule":
        data = data or {}
        params_override = params_override or []
        context = {
            BASE_PATH_CONTEXT_KEY: Path(yaml_path).parent if yaml_path else Path("./"),
            PARAMS_OVERRIDE_KEY: params_override,
        }
        return JobSchedule(
            base_path=context[BASE_PATH_CONTEXT_KEY],
            **load_from_dict(JobScheduleSchema, data, context, **kwargs),
        )

    @classmethod
    def _load_from_rest_dict(
        cls,
        data: Optional[Dict] = None,
        yaml_path: Optional[Union[PathLike, str]] = None,
        params_override: Optional[list] = None,
        **kwargs,
    ) -> "JobSchedule":
        """
        Load job schedule from rest object dict.

        This function is added because the user-faced schema is different from the rest one.

        For example:

        user yaml create_job is a file reference with updates(not a job definition):

        .. code-block:: yaml

            create_job:
                job: ./job.yaml
                inputs:
                    input: 10

        while what we get from rest will be a complete job definition:

        .. code-block:: yaml

            create_job:
                name: xx
                jobs:
                    node1: ...
                inputs:
                    input: ..

        :param data: The REST object to convert
        :type data: Optional[Dict]
        :param yaml_path: The yaml path
        :type yaml_path: Optional[Union[PathLike str]]
        :param params_override: A list of parameter overrides
        :type params_override: Optional[list]
        :return: The job schedule
        :rtype: JobSchedule
        """
        data = data or {}
        params_override = params_override or []
        context = {
            BASE_PATH_CONTEXT_KEY: Path(yaml_path).parent if yaml_path else Path("./"),
            PARAMS_OVERRIDE_KEY: params_override,
        }
        create_job_key = "create_job"
        if create_job_key not in data:
            msg = "Job definition for schedule '{}' can not be None."
            raise ScheduleException(
                message=msg.format(data["name"]),
                no_personal_data_message=msg.format("[name]"),
                target=ErrorTarget.JOB,
                error_category=ErrorCategory.SYSTEM_ERROR,
            )
        # Load the job definition separately
        create_job_data = data.pop(create_job_key)
        # Save the id for remote job reference before load job, as data dict will be changed
        job_id = create_job_data.get("id")
        if isinstance(job_id, str) and job_id.startswith(ARM_ID_PREFIX):
            job_id = job_id[len(ARM_ID_PREFIX) :]
        create_job = Job._load(
            data=create_job_data,
            **kwargs,
        )
        # Set id manually as it is a dump only field in schema
        create_job._id = job_id
        schedule = JobSchedule(
            base_path=context[BASE_PATH_CONTEXT_KEY],
            **load_from_dict(JobScheduleSchema, data, context, **kwargs),
            **{create_job_key: None},
        )
        schedule.create_job = create_job
        return schedule

    @classmethod
    def _create_schema_for_validation(cls, context):
        return JobScheduleSchema(context=context)

    def _customized_validate(self) -> MutableValidationResult:
        """Validate the resource with customized logic.

        :return: The validation result
        :rtype: MutableValidationResult
        """
        if isinstance(self.create_job, PipelineJob):
            return self.create_job._validate()
        return self._create_empty_validation_result()

    @classmethod
    def _get_skip_fields_in_schema_validation(cls) -> typing.List[str]:
        """Get the fields that should be skipped in schema validation.

        Override this method to add customized validation logic.

        :return: The list of fields to skip in schema validation
        :rtype: typing.List[str]
        """
        return ["create_job"]

    @classmethod
    def _from_rest_object(cls, obj: RestSchedule) -> "JobSchedule":
        properties = obj.properties
        action: JobScheduleAction = properties.action
        if action.job_definition is None:
            msg = "Job definition for schedule '{}' can not be None."
            raise ScheduleException(
                message=msg.format(obj.name),
                no_personal_data_message=msg.format("[name]"),
                target=ErrorTarget.JOB,
                error_category=ErrorCategory.SYSTEM_ERROR,
            )
        if camel_to_snake(action.job_definition.job_type) not in [JobType.PIPELINE, JobType.COMMAND, JobType.SPARK]:
            msg = f"Unsupported job type {action.job_definition.job_type} for schedule '{{}}'."
            raise ScheduleException(
                message=msg.format(obj.name),
                no_personal_data_message=msg.format("[name]"),
                target=ErrorTarget.JOB,
                # Classified as user_error as we may support other type afterwards.
                error_category=ErrorCategory.USER_ERROR,
            )
        # Wrap job definition with JobBase for Job._from_rest_object call.
        create_job = RestJobBase(properties=action.job_definition)
        # id is a readonly field so set it after init.
        # TODO: Add this support after source job id move to JobBaseProperties
        if hasattr(action.job_definition, "source_job_id"):
            create_job.id = action.job_definition.source_job_id
        create_job = Job._from_rest_object(create_job)
        return cls(
            trigger=TriggerBase._from_rest_object(properties.trigger),
            create_job=create_job,
            name=obj.name,
            display_name=properties.display_name,
            description=properties.description,
            tags=properties.tags,
            properties=properties.properties,
            provisioning_state=properties.provisioning_state,
            is_enabled=properties.is_enabled,
            creation_context=SystemData._from_rest_object(obj.system_data),
        )

    def _to_rest_object(self) -> RestSchedule:
        """Build current parameterized schedule instance to a schedule object before submission.

        :return: Rest schedule.
        :rtype: RestSchedule
        """
        if isinstance(self.create_job, BaseNode):
            self.create_job = self.create_job._to_job()
        private_enabled = is_private_preview_enabled()
        if isinstance(self.create_job, PipelineJob):
            job_definition = self.create_job._to_rest_object().properties
            # Set the source job id, as it is used only for schedule scenario.
            job_definition.source_job_id = self.create_job.id
        elif private_enabled and isinstance(self.create_job, (CommandJob, SparkJob)):
            job_definition = self.create_job._to_rest_object().properties
            # TODO: Merge this branch with PipelineJob after source job id move to JobBaseProperties
            # job_definition.source_job_id = self.create_job.id
        elif isinstance(self.create_job, str):  # arm id reference
            # TODO: Update this after source job id move to JobBaseProperties
            # Rest pipeline job will hold a 'Default' as experiment_name,
            # MFE will add default if None, so pass an empty string here.
            job_definition = RestPipelineJob(source_job_id=self.create_job, experiment_name="")
        else:
            msg = "Unsupported job type '{}' in schedule {}."
            raise ValidationException(
                message=msg.format(type(self.create_job).__name__, self.name),
                no_personal_data_message=msg.format("[type]", "[name]"),
                target=ErrorTarget.SCHEDULE,
                error_category=ErrorCategory.USER_ERROR,
            )
        return RestSchedule(
            properties=ScheduleProperties(
                description=self.description,
                properties=self.properties,
                tags=self.tags,
                action=JobScheduleAction(job_definition=job_definition),
                display_name=self.display_name,
                is_enabled=self._is_enabled,
                trigger=self.trigger._to_rest_object(),
            )
        )

    def __str__(self):
        try:
            return self._to_yaml()
        except BaseException:  # pylint: disable=broad-except
            return super(JobSchedule, self).__str__()

    # pylint: disable-next=docstring-missing-param
    def _get_telemetry_values(self, *args, **kwargs) -> Dict[Literal["trigger_type"], str]:
        """Return the telemetry values of schedule.

        :return: A dictionary with telemetry values
        :rtype: Dict[Literal["trigger_type"], str]
        """
        return {"trigger_type": type(self.trigger).__name__}<|MERGE_RESOLUTION|>--- conflicted
+++ resolved
@@ -6,11 +6,7 @@
 import typing
 from os import PathLike
 from pathlib import Path
-<<<<<<< HEAD
 from typing import IO, AnyStr, Dict, List, Optional, Tuple, Union
-=======
-from typing import IO, AnyStr, Dict, Optional, Union
->>>>>>> 350bab5f
 
 from typing_extensions import Literal
 
