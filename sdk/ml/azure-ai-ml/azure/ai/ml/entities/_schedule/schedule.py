# ---------------------------------------------------------
# Copyright (c) Microsoft Corporation. All rights reserved.
# ---------------------------------------------------------
# pylint: disable=protected-access
import typing
import logging
from os import PathLike
from pathlib import Path
from typing import IO, AnyStr, Dict, Optional, Union

from azure.ai.ml._restclient.v2023_04_01_preview.models import JobBase as RestJobBase
from azure.ai.ml._restclient.v2023_04_01_preview.models import JobScheduleAction
from azure.ai.ml._restclient.v2023_04_01_preview.models import PipelineJob as RestPipelineJob
from azure.ai.ml._restclient.v2023_04_01_preview.models import Schedule as RestSchedule
from azure.ai.ml._restclient.v2023_04_01_preview.models import ScheduleProperties
from azure.ai.ml._restclient.v2023_04_01_preview.models import ScheduleActionType as RestScheduleActionType
from azure.ai.ml._schema.schedule.schedule import JobScheduleSchema
from azure.ai.ml._utils.utils import camel_to_snake, dump_yaml_to_file, is_private_preview_enabled
from azure.ai.ml.constants import JobType
from azure.ai.ml.constants._common import ARM_ID_PREFIX, BASE_PATH_CONTEXT_KEY, PARAMS_OVERRIDE_KEY, ScheduleType
from azure.ai.ml.entities._job.job import Job
from azure.ai.ml.entities._job.pipeline.pipeline_job import PipelineJob
from azure.ai.ml.entities._mixins import RestTranslatableMixin, TelemetryMixin, YamlTranslatableMixin
from azure.ai.ml.entities._resource import Resource
from azure.ai.ml.entities._system_data import SystemData
from azure.ai.ml.entities._util import load_from_dict
from azure.ai.ml.entities._validation import MutableValidationResult, SchemaValidatableMixin

from ...exceptions import ErrorCategory, ErrorTarget, ScheduleException, ValidationException
from .. import CommandJob, SparkJob
from .._builders import BaseNode
from .trigger import CronTrigger, RecurrenceTrigger, TriggerBase

module_logger = logging.getLogger(__name__)


class Schedule(YamlTranslatableMixin, SchemaValidatableMixin, Resource):
    """JobSchedule object.

    :param name: Name of the schedule.
    :type name: str
    :param trigger: Trigger of the schedule.
    :type trigger: Union[CronTrigger, RecurrenceTrigger]
    :param display_name: Display name of the schedule.
    :type display_name: str
    :param description: Description of the schedule, defaults to None
    :type description: str
    :param tags: Tag dictionary. Tags can be added, removed, and updated.
    :type tags: dict[str, str]
    :param properties: The job property dictionary.
    :type properties: dict[str, str]
    """

    def __init__(
        self,
        *,
        name: str,
        trigger: Union[CronTrigger, RecurrenceTrigger],
        display_name: Optional[str] = None,
        description: Optional[str] = None,
        tags: Optional[Dict] = None,
        properties: Optional[Dict] = None,
        **kwargs,
    ):
        is_enabled = kwargs.pop("is_enabled", None)
        provisioning_state = kwargs.pop("provisioning_state", None)
        super().__init__(name=name, description=description, tags=tags, properties=properties, **kwargs)
        self.trigger = trigger
        self.display_name = display_name
        self._is_enabled = is_enabled
        self._provisioning_state = provisioning_state
        self._type = None

    def dump(self, dest: Union[str, PathLike, IO[AnyStr]], **kwargs) -> None:
        """Dump the schedule content into a file in yaml format.

        :param dest: The destination to receive this schedule's content.
            Must be either a path to a local file, or an already-open file stream.
            If dest is a file path, a new file will be created,
            and an exception is raised if the file exists.
            If dest is an open file, the file will be written to directly,
            and an exception will be raised if the file is not writable.
        :type dest: Union[str, PathLike, IO[AnyStr]]
        """
        path = kwargs.pop("path", None)
        yaml_serialized = self._to_dict()
        dump_yaml_to_file(dest, yaml_serialized, default_flow_style=False, path=path, **kwargs)

    @classmethod
    def _get_validation_error_target(cls) -> ErrorTarget:
        return ErrorTarget.SCHEDULE

    @classmethod
    def _resolve_cls_and_type(cls, data, params_override):  # pylint: disable=unused-argument
        from azure.ai.ml.entities._monitoring.schedule import MonitorSchedule
        from azure.ai.ml.entities._data_import.schedule import ImportDataSchedule

        if "create_monitor" in data:
            return MonitorSchedule, None
        if "import_data" in data:
            return ImportDataSchedule, None
        return JobSchedule, None

    @classmethod
    def _from_rest_object(cls, obj: RestSchedule) -> "Schedule":
        from azure.ai.ml.entities._data_import.schedule import ImportDataSchedule

        if obj.properties.action.action_type == RestScheduleActionType.CREATE_JOB:
            return JobSchedule._from_rest_object(obj)
        if obj.properties.action.action_type == RestScheduleActionType.IMPORT_DATA:
            return ImportDataSchedule._from_rest_object(obj)
        msg = f"Unsupported schedule type {obj.properties.action.action_type}"
        raise ScheduleException(
            message=msg,
            no_personal_data_message=msg,
            target=ErrorTarget.SCHEDULE,
            error_category=ErrorCategory.SYSTEM_ERROR,
        )

    @property
    def create_job(self) -> None:  # pylint: disable=useless-return
        module_logger.warning("create_job is not a valid property of %s", str(type(self)))
        # return None here just to be explicit
        return None

    @create_job.setter
    def create_job(self, value) -> None:  # pylint: disable=unused-argument
        module_logger.warning("create_job is not a valid property of %s", str(type(self)))

    @property
    def is_enabled(self):
        """
        Return the schedule is enabled or not.

        :return: Enabled status.
        :rtype: bool
        """
        return self._is_enabled

    @property
    def provisioning_state(self):
        """
        Return the schedule's provisioning state. Possible values include:
        "Creating", "Updating", "Deleting", "Succeeded", "Failed", "Canceled".

        :return: Provisioning state.
        :rtype: str
        """
        return self._provisioning_state

    @property
    def type(self) -> str:
        """Type of the schedule, supported are 'job' and 'monitor'.

        :return: Type of the schedule.
        :rtype: str
        """
        return self._type

<<<<<<< HEAD
    def _to_dict(self) -> Dict:
        """Convert the resource to a dictionary."""
        return self._dump_for_validation()
=======
    @classmethod
    def _from_rest_object(cls, obj: RestSchedule) -> "Schedule":
        from azure.ai.ml.entities._monitoring.schedule import MonitorSchedule

        if obj.properties.action.action_type == RestScheduleActionType.CREATE_JOB:
            return JobSchedule._from_rest_object(obj)
        if obj.properties.action.action_type == RestScheduleActionType.CREATE_MONITOR:
            return MonitorSchedule._from_rest_object(obj)
        msg = f"Unsupported schedule type {obj.properties.action.action_type}"
        raise ScheduleException(
            message=msg,
            no_personal_data_message=msg,
            target=ErrorTarget.SCHEDULE,
            error_category=ErrorCategory.SYSTEM_ERROR,
        )
>>>>>>> 8d510115


class JobSchedule(RestTranslatableMixin, Schedule, TelemetryMixin):
    """JobSchedule object.

    :param name: Name of the schedule.
    :type name: str
    :param trigger: Trigger of the schedule.
    :type trigger: Union[CronTrigger, RecurrenceTrigger]
    :param create_job: The schedule action job definition, or the existing job name.
    :type create_job: Union[Job, str]
    :param display_name: Display name of the schedule.
    :type display_name: str
    :param description: Description of the schedule, defaults to None
    :type description: str
    :param tags: Tag dictionary. Tags can be added, removed, and updated.
    :type tags: dict[str, str]
    :param properties: The job property dictionary.
    :type properties: dict[str, str]
    """

    def __init__(
        self,
        *,
        name: str,
        trigger: Union[CronTrigger, RecurrenceTrigger],
        create_job: Union[Job, str],
        display_name: Optional[str] = None,
        description: Optional[str] = None,
        tags: Optional[Dict] = None,
        properties: Optional[Dict] = None,
        **kwargs,
    ):
        super().__init__(
            name=name,
            trigger=trigger,
            display_name=display_name,
            description=description,
            tags=tags,
            properties=properties,
            **kwargs,
        )
        self._create_job = create_job
        self._type = ScheduleType.JOB

    @property
    def create_job(self) -> Union[Job, str]:
        """
        Return the schedule's action job definition, or the existing job name.

        :return: Create job.
        :rtype: Union[Job, str]
        """
        return self._create_job

    @create_job.setter
    def create_job(self, value: Union[Job, str]) -> None:
        """
        Sets the schedule's action to a job definition or an existing job name.
        """
        self._create_job = value

    @classmethod
    def _load(
        cls,
        data: Optional[Dict] = None,
        yaml_path: Optional[Union[PathLike, str]] = None,
        params_override: Optional[list] = None,
        **kwargs,
    ) -> "JobSchedule":
        data = data or {}
        params_override = params_override or []
        context = {
            BASE_PATH_CONTEXT_KEY: Path(yaml_path).parent if yaml_path else Path("./"),
            PARAMS_OVERRIDE_KEY: params_override,
        }
        return JobSchedule(
            base_path=context[BASE_PATH_CONTEXT_KEY],
            **load_from_dict(JobScheduleSchema, data, context, **kwargs),
        )

    @classmethod
    def _load_from_rest_dict(
        cls,
        data: Optional[Dict] = None,
        yaml_path: Optional[Union[PathLike, str]] = None,
        params_override: Optional[list] = None,
        **kwargs,
    ) -> "JobSchedule":
        """
        Load job schedule from rest object dict.

        This function is added because the user-faced schema is different from the rest one.
        For example:
        user yaml create_job is a file reference with updates(not a job definition):
        create_job:
            job: ./job.yaml
            inputs:
                input: 10
        while what we get from rest will be a complete job definition:
        create_job:
            name: xx
            jobs:
                node1: ...
            inputs:
                input: ..
        """
        data = data or {}
        params_override = params_override or []
        context = {
            BASE_PATH_CONTEXT_KEY: Path(yaml_path).parent if yaml_path else Path("./"),
            PARAMS_OVERRIDE_KEY: params_override,
        }
        create_job_key = "create_job"
        if create_job_key not in data:
            msg = "Job definition for schedule '{}' can not be None."
            raise ScheduleException(
                message=msg.format(data["name"]),
                no_personal_data_message=msg.format("[name]"),
                target=ErrorTarget.JOB,
                error_category=ErrorCategory.SYSTEM_ERROR,
            )
        # Load the job definition separately
        create_job_data = data.pop(create_job_key)
        # Save the id for remote job reference before load job, as data dict will be changed
        job_id = create_job_data.get("id")
        if isinstance(job_id, str) and job_id.startswith(ARM_ID_PREFIX):
            job_id = job_id[len(ARM_ID_PREFIX) :]
        create_job = Job._load(
            data=create_job_data,
            **kwargs,
        )
        # Set id manually as it is a dump only field in schema
        create_job._id = job_id
        schedule = JobSchedule(
            base_path=context[BASE_PATH_CONTEXT_KEY],
            **load_from_dict(JobScheduleSchema, data, context, **kwargs),
            **{create_job_key: None},
        )
        schedule.create_job = create_job
        return schedule

    @classmethod
    def _create_schema_for_validation(cls, context):
        return JobScheduleSchema(context=context)

    def _customized_validate(self) -> MutableValidationResult:
        """Validate the resource with customized logic."""
        if isinstance(self.create_job, PipelineJob):
            return self.create_job._validate()
        return self._create_empty_validation_result()

    @classmethod
    def _get_skip_fields_in_schema_validation(cls) -> typing.List[str]:
        """Get the fields that should be skipped in schema validation.

        Override this method to add customized validation logic.
        """
        return ["create_job"]

    @classmethod
    def _from_rest_object(cls, obj: RestSchedule) -> "JobSchedule":
        properties = obj.properties
        action: JobScheduleAction = properties.action
        if action.job_definition is None:
            msg = "Job definition for schedule '{}' can not be None."
            raise ScheduleException(
                message=msg.format(obj.name),
                no_personal_data_message=msg.format("[name]"),
                target=ErrorTarget.JOB,
                error_category=ErrorCategory.SYSTEM_ERROR,
            )
        if camel_to_snake(action.job_definition.job_type) not in [JobType.PIPELINE, JobType.COMMAND, JobType.SPARK]:
            msg = f"Unsupported job type {action.job_definition.job_type} for schedule '{{}}'."
            raise ScheduleException(
                message=msg.format(obj.name),
                no_personal_data_message=msg.format("[name]"),
                target=ErrorTarget.JOB,
                # Classified as user_error as we may support other type afterwards.
                error_category=ErrorCategory.USER_ERROR,
            )
        # Wrap job definition with JobBase for Job._from_rest_object call.
        create_job = RestJobBase(properties=action.job_definition)
        # id is a readonly field so set it after init.
        # TODO: Add this support after source job id move to JobBaseProperties
        if hasattr(action.job_definition, "source_job_id"):
            create_job.id = action.job_definition.source_job_id
        create_job = Job._from_rest_object(create_job)
        return cls(
            trigger=TriggerBase._from_rest_object(properties.trigger),
            create_job=create_job,
            name=obj.name,
            display_name=properties.display_name,
            description=properties.description,
            tags=properties.tags,
            properties=properties.properties,
            provisioning_state=properties.provisioning_state,
            is_enabled=properties.is_enabled,
            creation_context=SystemData._from_rest_object(obj.system_data),
        )

    def _to_rest_object(self) -> RestSchedule:
        """Build current parameterized schedule instance to a schedule object before submission.

        :return: Rest schedule.
        """
        if isinstance(self.create_job, BaseNode):
            self.create_job = self.create_job._to_job()
        private_enabled = is_private_preview_enabled()
        if isinstance(self.create_job, PipelineJob):
            job_definition = self.create_job._to_rest_object().properties
            # Set the source job id, as it is used only for schedule scenario.
            job_definition.source_job_id = self.create_job.id
        elif private_enabled and isinstance(self.create_job, (CommandJob, SparkJob)):
            job_definition = self.create_job._to_rest_object().properties
            # TODO: Merge this branch with PipelineJob after source job id move to JobBaseProperties
            # job_definition.source_job_id = self.create_job.id
        elif isinstance(self.create_job, str):  # arm id reference
            # TODO: Update this after source job id move to JobBaseProperties
            # Rest pipeline job will hold a 'Default' as experiment_name,
            # MFE will add default if None, so pass an empty string here.
            job_definition = RestPipelineJob(source_job_id=self.create_job, experiment_name="")
        else:
            msg = "Unsupported job type '{}' in schedule {}."
            raise ValidationException(
                message=msg.format(type(self.create_job).__name__, self.name),
                no_personal_data_message=msg.format("[type]", "[name]"),
                target=ErrorTarget.SCHEDULE,
                error_category=ErrorCategory.USER_ERROR,
            )
        return RestSchedule(
            properties=ScheduleProperties(
                description=self.description,
                properties=self.properties,
                tags=self.tags,
                action=JobScheduleAction(job_definition=job_definition),
                display_name=self.display_name,
                is_enabled=self._is_enabled,
                trigger=self.trigger._to_rest_object(),
            )
        )

    def __str__(self):
        try:
            return self._to_yaml()
        except BaseException:  # pylint: disable=broad-except
            return super(JobSchedule, self).__str__()

    def _get_telemetry_values(self, *args, **kwargs):
        """Return the telemetry values of schedule."""
        return {"trigger_type": type(self.trigger).__name__}<|MERGE_RESOLUTION|>--- conflicted
+++ resolved
@@ -101,12 +101,59 @@
             return ImportDataSchedule, None
         return JobSchedule, None
 
+    @property
+    def create_job(self) -> None:  # pylint: disable=useless-return
+        module_logger.warning("create_job is not a valid property of %s", str(type(self)))
+        # return None here just to be explicit
+        return None
+
+    @create_job.setter
+    def create_job(self, value) -> None:  # pylint: disable=unused-argument
+        module_logger.warning("create_job is not a valid property of %s", str(type(self)))
+
+    @property
+    def is_enabled(self):
+        """
+        Return the schedule is enabled or not.
+
+        :return: Enabled status.
+        :rtype: bool
+        """
+        return self._is_enabled
+
+    @property
+    def provisioning_state(self):
+        """
+        Return the schedule's provisioning state. Possible values include:
+        "Creating", "Updating", "Deleting", "Succeeded", "Failed", "Canceled".
+
+        :return: Provisioning state.
+        :rtype: str
+        """
+        return self._provisioning_state
+
+    @property
+    def type(self) -> str:
+        """Type of the schedule, supported are 'job' and 'monitor'.
+
+        :return: Type of the schedule.
+        :rtype: str
+        """
+        return self._type
+
+    def _to_dict(self) -> Dict:
+        """Convert the resource to a dictionary."""
+        return self._dump_for_validation()
+
     @classmethod
     def _from_rest_object(cls, obj: RestSchedule) -> "Schedule":
+        from azure.ai.ml.entities._monitoring.schedule import MonitorSchedule
         from azure.ai.ml.entities._data_import.schedule import ImportDataSchedule
 
         if obj.properties.action.action_type == RestScheduleActionType.CREATE_JOB:
             return JobSchedule._from_rest_object(obj)
+        if obj.properties.action.action_type == RestScheduleActionType.CREATE_MONITOR:
+            return MonitorSchedule._from_rest_object(obj)
         if obj.properties.action.action_type == RestScheduleActionType.IMPORT_DATA:
             return ImportDataSchedule._from_rest_object(obj)
         msg = f"Unsupported schedule type {obj.properties.action.action_type}"
@@ -116,68 +163,6 @@
             target=ErrorTarget.SCHEDULE,
             error_category=ErrorCategory.SYSTEM_ERROR,
         )
-
-    @property
-    def create_job(self) -> None:  # pylint: disable=useless-return
-        module_logger.warning("create_job is not a valid property of %s", str(type(self)))
-        # return None here just to be explicit
-        return None
-
-    @create_job.setter
-    def create_job(self, value) -> None:  # pylint: disable=unused-argument
-        module_logger.warning("create_job is not a valid property of %s", str(type(self)))
-
-    @property
-    def is_enabled(self):
-        """
-        Return the schedule is enabled or not.
-
-        :return: Enabled status.
-        :rtype: bool
-        """
-        return self._is_enabled
-
-    @property
-    def provisioning_state(self):
-        """
-        Return the schedule's provisioning state. Possible values include:
-        "Creating", "Updating", "Deleting", "Succeeded", "Failed", "Canceled".
-
-        :return: Provisioning state.
-        :rtype: str
-        """
-        return self._provisioning_state
-
-    @property
-    def type(self) -> str:
-        """Type of the schedule, supported are 'job' and 'monitor'.
-
-        :return: Type of the schedule.
-        :rtype: str
-        """
-        return self._type
-
-<<<<<<< HEAD
-    def _to_dict(self) -> Dict:
-        """Convert the resource to a dictionary."""
-        return self._dump_for_validation()
-=======
-    @classmethod
-    def _from_rest_object(cls, obj: RestSchedule) -> "Schedule":
-        from azure.ai.ml.entities._monitoring.schedule import MonitorSchedule
-
-        if obj.properties.action.action_type == RestScheduleActionType.CREATE_JOB:
-            return JobSchedule._from_rest_object(obj)
-        if obj.properties.action.action_type == RestScheduleActionType.CREATE_MONITOR:
-            return MonitorSchedule._from_rest_object(obj)
-        msg = f"Unsupported schedule type {obj.properties.action.action_type}"
-        raise ScheduleException(
-            message=msg,
-            no_personal_data_message=msg,
-            target=ErrorTarget.SCHEDULE,
-            error_category=ErrorCategory.SYSTEM_ERROR,
-        )
->>>>>>> 8d510115
 
 
 class JobSchedule(RestTranslatableMixin, Schedule, TelemetryMixin):
