# ---------------------------------------------------------
# Copyright (c) Microsoft Corporation. All rights reserved.
# ---------------------------------------------------------

# pylint: disable=protected-access,redefined-builtin

from abc import ABC
from typing import List

from azure.ai.ml._azure_environments import _get_active_directory_url_from_metadata
from azure.ai.ml._utils.utils import camel_to_snake, snake_to_pascal
from azure.ai.ml.entities._mixins import RestTranslatableMixin, DictMixin
from azure.ai.ml._restclient.v2022_05_01.models import (
    AccountKeyDatastoreCredentials as RestAccountKeyDatastoreCredentials,
    AccountKeyDatastoreSecrets as RestAccountKeyDatastoreSecrets,
    CertificateDatastoreCredentials as RestCertificateDatastoreCredentials,
    CertificateDatastoreSecrets,
    CredentialsType,
    SasDatastoreCredentials as RestSasDatastoreCredentials,
    SasDatastoreSecrets as RestSasDatastoreSecrets,
    ServicePrincipalDatastoreCredentials as RestServicePrincipalDatastoreCredentials,
    ServicePrincipalDatastoreSecrets as RestServicePrincipalDatastoreSecrets,
    NoneDatastoreCredentials as RestNoneDatastoreCredentials,
)

from azure.ai.ml._restclient.v2022_01_01_preview.models import (
    ConnectionAuthType,
    ManagedIdentity as RestWorkspaceConnectionManagedIdentity,
    PersonalAccessToken as RestWorkspaceConnectionPersonalAccessToken,
    ServicePrincipal as RestWorkspaceConnectionServicePrincipal,
    SharedAccessSignature as RestWorkspaceConnectionSharedAccessSignature,
    UsernamePassword as RestWorkspaceConnectionUsernamePassword,
)

from azure.ai.ml._restclient.v2022_06_01_preview.models import (
    IdentityConfigurationType,
    ManagedIdentity as RestJobManagedIdentity,
    UserIdentity as RestUserIdentity,
    AmlToken as RestAmlToken
)

from azure.ai.ml._restclient.v2022_01_01_preview.models import (
    UserAssignedIdentity as RestUserAssignedIdentity,
    Identity as RestIdentityConfiguration
)

from azure.ai.ml._restclient.v2022_10_01_preview.models import (
    ManagedServiceIdentity as RestRegistryManagedIdentity
)


class AccountKeyConfiguration(RestTranslatableMixin, ABC):
    def __init__(
            self,
            *,
            account_key: str,
    ):
        self.type = camel_to_snake(CredentialsType.ACCOUNT_KEY)
        self.account_key = account_key

    def _to_datastore_rest_object(self) -> RestAccountKeyDatastoreCredentials:
        secrets = RestAccountKeyDatastoreSecrets(key=self.account_key)
        return RestAccountKeyDatastoreCredentials(secrets=secrets)

    @classmethod
    def _from_datastore_rest_object(cls, obj: RestAccountKeyDatastoreCredentials) -> "AccountKeyConfiguration":
        return cls(account_key=obj.secrets.key if obj.secrets else None)

    def __eq__(self, other: object) -> bool:
        if not isinstance(other, AccountKeyConfiguration):
            return NotImplemented
        return self.account_key == other.account_key

    def __ne__(self, other: object) -> bool:
        return not self.__eq__(other)


class SasTokenConfiguration(RestTranslatableMixin, ABC):
    def __init__(
            self,
            *,
            sas_token: str,
    ):
        super().__init__()
        self.type = camel_to_snake(CredentialsType.SAS)
        self.sas_token = sas_token

    def _to_datastore_rest_object(self) -> RestSasDatastoreCredentials:
        secrets = RestSasDatastoreSecrets(sas_token=self.sas_token)
        return RestSasDatastoreCredentials(secrets=secrets)

    @classmethod
    def _from_datastore_rest_object(cls, obj: RestSasDatastoreCredentials) -> "SasTokenConfiguration":
        return cls(sas_token=obj.secrets.sas_token if obj.secrets else None)

    def _to_rest_workspace_connection_object(self) -> RestWorkspaceConnectionSharedAccessSignature:
        return RestWorkspaceConnectionSharedAccessSignature(sas=self.sas_token)

    @classmethod
    def _from_workspace_connection_rest_object(
        cls,
        obj: RestWorkspaceConnectionSharedAccessSignature
    ) -> "SasTokenConfiguration":
        return cls(sas_token=obj.sas if obj.sas else None)

    def __eq__(self, other: object) -> bool:
        if not isinstance(other, SasTokenConfiguration):
            return NotImplemented
        return self.sas_token == other.sas_token

    def __ne__(self, other: object) -> bool:
        return not self.__eq__(other)


class PatTokenConfiguration(RestTranslatableMixin, DictMixin):
    """Personal access token credentials.

    :param pat: personal access token
    :type pat: str
    """

    def __init__(self, *, pat: str):
        super().__init__()
        self.type = camel_to_snake(ConnectionAuthType.PAT)
        self.pat = pat

    def _to_workspace_connection_rest_object(self) -> RestWorkspaceConnectionPersonalAccessToken:
        return RestWorkspaceConnectionPersonalAccessToken(pat=self.pat)

    @classmethod
    def _from_workspace_connection_rest_object(cls, obj: RestWorkspaceConnectionPersonalAccessToken) \
            -> "PatTokenConfiguration":
        return cls(pat=obj.pat if obj and obj.pat else None)

    def __eq__(self, other: object) -> bool:
        if not isinstance(other, PatTokenConfiguration):
            return NotImplemented
        return self.pat == other.pat


class UsernamePasswordConfiguration(RestTranslatableMixin, ABC):
    """Username Password Credentials.

    :param username: username
    :type username: str
    :param password: password
    :type password: str
    """

    def __init__(
            self,
            *,
            username: str,
            password: str,
    ):
        super().__init__()
        self.type = camel_to_snake(ConnectionAuthType.USERNAME_PASSWORD)
        self.username = username
        self.password = password

    def _to_workspace_connection_rest_object(self) -> RestWorkspaceConnectionUsernamePassword:
        return RestWorkspaceConnectionUsernamePassword(username=self.username, password=self.password)

    @classmethod
    def _from_workspace_connection_rest_object(cls, obj: RestWorkspaceConnectionUsernamePassword) \
            -> "UsernamePasswordConfiguration":
        return cls(
            username=obj.username if obj and obj.username else None,
            password=obj.password if obj and obj.password else None,
        )

    def __eq__(self, other: object) -> bool:
        if not isinstance(other, UsernamePasswordConfiguration):
            return NotImplemented
        return self.username == other.username and self.password == other.password


class BaseTenantCredentials(RestTranslatableMixin, ABC):
    def __init__(
            self,
            authority_url: str = _get_active_directory_url_from_metadata(),
            resource_url: str = None,
            tenant_id: str = None,
            client_id: str = None,
    ):
        super().__init__()
        self.authority_url = authority_url
        self.resource_url = resource_url
        self.tenant_id = tenant_id
        self.client_id = client_id


class ServicePrincipalConfiguration(BaseTenantCredentials):
    def __init__(
            self,
            *,
            client_secret: str,
            **kwargs,
    ):
        super().__init__(**kwargs)
        self.type = camel_to_snake(CredentialsType.SERVICE_PRINCIPAL)
        self.client_secret = client_secret

    def _to_datastore_rest_object(self) -> RestServicePrincipalDatastoreCredentials:
        secrets = RestServicePrincipalDatastoreSecrets(client_secret=self.client_secret)
        return RestServicePrincipalDatastoreCredentials(
            authority_url=self.authority_url,
            resource_uri=self.resource_url,
            tenant_id=self.tenant_id,
            client_id=self.client_id,
            secrets=secrets,
        )

    @classmethod
    def _from_datastore_rest_object(cls, obj: RestServicePrincipalDatastoreCredentials) \
            -> "ServicePrincipalConfiguration":
        return cls(
            authority_url=obj.authority_url,
            resource_url=obj.resource_url,
            tenant_id=obj.tenant_id,
            client_id=obj.client_id,
            client_secret=obj.secrets.client_secret if obj.secrets else None,
        )

    def _to_workspace_connection_rest_object(self) -> RestWorkspaceConnectionServicePrincipal:
        return RestWorkspaceConnectionServicePrincipal(
            client_id=self.client_id,
            client_secret=self.client_secret,
            tenant_id=self.tenant_id,
        )

    @classmethod
    def _from_workspace_connection_rest_object(cls, obj: RestWorkspaceConnectionServicePrincipal) \
            -> "ServicePrincipalConfiguration":
        return cls(
            client_id=obj.client_id if obj.client_id else None,
            client_secret=obj.client_secret if obj.client_secret else None,
            tenant_id=obj.tenant_id if obj.tenant_id else None,
            authority_url=None,
        )

    def __eq__(self, other: object) -> bool:
        if not isinstance(other, ServicePrincipalConfiguration):
            return NotImplemented
        return (
                self.authority_url == other.authority_url
                and self.resource_url == other.resource_url
                and self.tenant_id == other.tenant_id
                and self.client_id == other.client_id
                and self.client_secret == other.client_secret
        )

    def __ne__(self, other: object) -> bool:
        return not self.__eq__(other)


class CertificateConfiguration(BaseTenantCredentials):
    def __init__(
            self,
            certificate: str = None,
            thumbprint: str = None,
            **kwargs,
    ):
        super().__init__(**kwargs)
        self.type = CredentialsType.CERTIFICATE
        self.certificate = certificate
        self.thumbprint = thumbprint

    def _to_datastore_rest_object(self) -> RestCertificateDatastoreCredentials:
        secrets = CertificateDatastoreSecrets(certificate=self.certificate)
        return RestCertificateDatastoreCredentials(
            authority_url=self.authority_url,
            resource_uri=self.resource_url,
            tenant_id=self.tenant_id,
            client_id=self.client_id,
            thumbprint=self.thumbprint,
            secrets=secrets,
        )

    @classmethod
    def _from_datastore_rest_object(cls, obj: RestCertificateDatastoreCredentials) -> "CertificateConfiguration":
        return cls(
            authority_url=obj.authority_url,
            resource_url=obj.resource_uri,
            tenant_id=obj.tenant_id,
            client_id=obj.client_id,
            thumbprint=obj.thumbprint,
            certificate=obj.secrets.certificate if obj.secrets else None,
        )

    def __eq__(self, other: object) -> bool:
        if not isinstance(other, CertificateConfiguration):
            return NotImplemented
        return (
                self.authority_url == other.authority_url
                and self.resource_url == other.resource_url
                and self.tenant_id == other.tenant_id
                and self.client_id == other.client_id
                and self.thumbprint == other.thumbprint
                and self.certificate == other.certificate
        )

    def __ne__(self, other: object) -> bool:
        return not self.__eq__(other)


class ManagedIdentityConfiguration(RestTranslatableMixin, DictMixin):
    """Managed Identity Credentials.

    :param client_id: client id, should be guid
    :type client_id: str
    :param resource_id: resource id
    :type resource_id: str
    """

    def __init__(
            self,
            *,
            client_id: str = None,
            resource_id: str = None,
            object_id: str = None,
    ):
        self.type = camel_to_snake(ConnectionAuthType.MANAGED_IDENTITY)
        self.client_id = client_id
        # TODO: Check if both client_id and resource_id are required
        self.resource_id = resource_id
        self.object_id = object_id

    def _to_workspace_connection_rest_object(self) -> RestWorkspaceConnectionManagedIdentity:
        return RestWorkspaceConnectionManagedIdentity(client_id=self.client_id, resource_id=self.resource_id)

    @classmethod
    def _from_workspace_connection_rest_object(cls,
            obj: RestWorkspaceConnectionManagedIdentity) -> "ManagedIdentityConfiguration":
        return cls(
            client_id=obj.client_id if obj else None,
            resource_id=obj.resource_id if obj else None,
        )

    def _to_job_rest_object(self) -> RestJobManagedIdentity:
        return RestJobManagedIdentity(
            client_id=self.client_id,
            object_id=self.object_id,
            resource_id=self.resource_id,
        )

    @classmethod
    def _from_job_rest_object(cls, obj: RestJobManagedIdentity) -> "ManagedIdentityConfiguration":
        return cls(
            client_id=obj.client_id,
            object_id=obj.client_id,
            resource_id=obj.resource_id,
        )

    # pylint: disable=no-self-use
    def _to_identity_configuration_rest_object(self) -> RestUserAssignedIdentity:
        return RestUserAssignedIdentity()

    @classmethod
    def _from_identity_configuration_rest_object(cls, rest_obj: RestUserAssignedIdentity,
                                                 **kwargs) -> "ManagedIdentityConfiguration":
        result = cls(resource_id=kwargs["resource_id"])
        result.__dict__.update(rest_obj.as_dict())
        return result

    def __eq__(self, other: object) -> bool:
        if not isinstance(other, ManagedIdentityConfiguration):
            return NotImplemented
        return self.client_id == other.client_id and self.resource_id == other.resource_id


class UserIdentityConfiguration(ABC, RestTranslatableMixin):
    """User identity configuration."""

    def __init__(self):
        self.type = camel_to_snake(IdentityConfigurationType.USER_IDENTITY)

    # pylint: disable=no-self-use
    def _to_job_rest_object(self) -> RestUserIdentity:
        return RestUserIdentity()

    @classmethod
    # pylint: disable=unused-argument
    def _from_job_rest_object(cls, obj: RestUserIdentity) -> "UserIdentity":
        return cls()


class AmlTokenConfiguration(ABC, RestTranslatableMixin):
    """AML Token identity configuration."""

    def __init__(self):
        self.type = camel_to_snake(IdentityConfigurationType.AML_TOKEN)

    # pylint: disable=no-self-use
    def _to_job_rest_object(self) -> RestAmlToken:
        return RestAmlToken()

    @classmethod
    # pylint: disable=unused-argument
    def _from_job_rest_object(cls, obj: RestAmlToken) -> "AmlTokenConfiguration":
        return cls()


# This class will be used to represent Identity property on compute, endpoint, and registry
class IdentityConfiguration(RestTranslatableMixin):
    """Managed identity specification."""

    def __init__(self, *, type: str, user_assigned_identities: List[ManagedIdentityConfiguration] = None):
        """Managed identity specification.

        :param type: Managed identity type, defaults to None
        :type type: str, optional
        :param user_assigned_identities: List of UserAssignedIdentity objects.
        :type user_assigned_identities: list, optional
        """

        self.type = type
        self.user_assigned_identities = user_assigned_identities
        self.principal_id = None
        self.tenant_id = None

    def _to_compute_rest_object(self) -> RestIdentityConfiguration:
        rest_user_assigned_identities = (
            {uai.resource_id: uai._to_identity_configuration_rest_object() for uai in self.user_assigned_identities}
            if self.user_assigned_identities
            else None
        )
        return RestIdentityConfiguration(type=snake_to_pascal(self.type),
                                         user_assigned_identities=rest_user_assigned_identities)

    @classmethod
    def _from_compute_rest_object(cls, obj: RestIdentityConfiguration) -> "IdentityConfiguration":
        from_rest_user_assigned_identities = (
            [
                ManagedIdentityConfiguration._from_identity_configuration_rest_object(uai, resource_id=resource_id)
                for (resource_id, uai) in obj.user_assigned_identities.items()
            ]
            if obj.user_assigned_identities
            else None
        )
        result = cls(
            type=camel_to_snake(obj.type),
            user_assigned_identities=from_rest_user_assigned_identities,
        )
        result.principal_id = obj.principal_id
        result.tenant_id = obj.tenant_id
        return result

<<<<<<< HEAD
    def _to_rest_object(self) -> RestRegistryManagedIdentity:
        return RestRegistryManagedIdentity(
            type=self.type,
            principal_id=self.principal_id,
            tenant_id=self.tenant_id,
        )

    @classmethod
    def _from_rest_object(cls, obj: RestRegistryManagedIdentity) -> "IdentityConfiguration":
        result = cls(
            type=obj.type,
            user_assigned_identities=None,
        )
        result.principal_id = obj.principal_id
        result.tenant_id = obj.tenant_id
        return result
=======
class NoneCredentialConfiguration(RestTranslatableMixin):
    """None Credential Configuration."""

    def __init__(self):
        self.type = CredentialsType.NONE

    # pylint: disable=no-self-use
    def _to_datastore_rest_object(self) -> RestNoneDatastoreCredentials:
        return RestNoneDatastoreCredentials()

    @classmethod
    # pylint: disable=unused-argument
    def _from_datastore_rest_object(cls, obj: RestNoneDatastoreCredentials) -> "NoneCredentialConfiguration":
        return cls()

    def __eq__(self, other: object) -> bool:
        if isinstance(other, NoneCredentialConfiguration):
            return True
        return False

    def __ne__(self, other: object) -> bool:
        return not self.__eq__(other)
>>>>>>> 24a12c1f
<|MERGE_RESOLUTION|>--- conflicted
+++ resolved
@@ -446,7 +446,6 @@
         result.tenant_id = obj.tenant_id
         return result
 
-<<<<<<< HEAD
     def _to_rest_object(self) -> RestRegistryManagedIdentity:
         return RestRegistryManagedIdentity(
             type=self.type,
@@ -463,7 +462,6 @@
         result.principal_id = obj.principal_id
         result.tenant_id = obj.tenant_id
         return result
-=======
 class NoneCredentialConfiguration(RestTranslatableMixin):
     """None Credential Configuration."""
 
@@ -485,5 +483,4 @@
         return False
 
     def __ne__(self, other: object) -> bool:
-        return not self.__eq__(other)
->>>>>>> 24a12c1f
+        return not self.__eq__(other)