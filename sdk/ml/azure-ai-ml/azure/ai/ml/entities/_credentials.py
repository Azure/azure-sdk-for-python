# ---------------------------------------------------------
# Copyright (c) Microsoft Corporation. All rights reserved.
# ---------------------------------------------------------

# pylint: disable=protected-access,redefined-builtin

from abc import ABC
from typing import Dict, List, Optional, Union

from azure.ai.ml._azure_environments import _get_active_directory_url_from_metadata
from azure.ai.ml._restclient.v2022_01_01_preview.models import Identity as RestIdentityConfiguration
from azure.ai.ml._restclient.v2022_01_01_preview.models import ManagedIdentity as RestWorkspaceConnectionManagedIdentity
from azure.ai.ml._restclient.v2022_01_01_preview.models import (
    PersonalAccessToken as RestWorkspaceConnectionPersonalAccessToken,
)
from azure.ai.ml._restclient.v2022_01_01_preview.models import (
    ServicePrincipal as RestWorkspaceConnectionServicePrincipal,
)
from azure.ai.ml._restclient.v2022_01_01_preview.models import (
    SharedAccessSignature as RestWorkspaceConnectionSharedAccessSignature,
)
from azure.ai.ml._restclient.v2022_01_01_preview.models import UserAssignedIdentity as RestUserAssignedIdentity
from azure.ai.ml._restclient.v2022_01_01_preview.models import (
    UsernamePassword as RestWorkspaceConnectionUsernamePassword,
)
from azure.ai.ml._restclient.v2022_05_01.models import ManagedServiceIdentity as RestManagedServiceIdentityConfiguration
from azure.ai.ml._restclient.v2022_05_01.models import UserAssignedIdentity as RestUserAssignedIdentityConfiguration
from azure.ai.ml._restclient.v2023_04_01_preview.models import (
    AccountKeyDatastoreCredentials as RestAccountKeyDatastoreCredentials,
)
from azure.ai.ml._restclient.v2023_04_01_preview.models import (
    AccountKeyDatastoreSecrets as RestAccountKeyDatastoreSecrets,
)
from azure.ai.ml._restclient.v2023_04_01_preview.models import AmlToken as RestAmlToken
from azure.ai.ml._restclient.v2023_04_01_preview.models import (
    CertificateDatastoreCredentials as RestCertificateDatastoreCredentials,
)
from azure.ai.ml._restclient.v2023_04_01_preview.models import CertificateDatastoreSecrets, CredentialsType
from azure.ai.ml._restclient.v2023_04_01_preview.models import IdentityConfiguration as RestJobIdentityConfiguration
from azure.ai.ml._restclient.v2023_04_01_preview.models import IdentityConfigurationType
from azure.ai.ml._restclient.v2023_04_01_preview.models import ManagedIdentity as RestJobManagedIdentity
from azure.ai.ml._restclient.v2023_04_01_preview.models import ManagedServiceIdentity as RestRegistryManagedIdentity
from azure.ai.ml._restclient.v2023_04_01_preview.models import NoneDatastoreCredentials as RestNoneDatastoreCredentials
from azure.ai.ml._restclient.v2023_04_01_preview.models import SasDatastoreCredentials as RestSasDatastoreCredentials
from azure.ai.ml._restclient.v2023_04_01_preview.models import SasDatastoreSecrets as RestSasDatastoreSecrets
from azure.ai.ml._restclient.v2023_04_01_preview.models import (
    ServicePrincipalDatastoreCredentials as RestServicePrincipalDatastoreCredentials,
)
from azure.ai.ml._restclient.v2023_04_01_preview.models import (
    ServicePrincipalDatastoreSecrets as RestServicePrincipalDatastoreSecrets,
)
from azure.ai.ml._restclient.v2023_04_01_preview.models import UserIdentity as RestUserIdentity
from azure.ai.ml._restclient.v2023_04_01_preview.models import (
    WorkspaceConnectionAccessKey as RestWorkspaceConnectionAccessKey,
)
from azure.ai.ml._restclient.v2023_06_01_preview.models import ConnectionAuthType
from azure.ai.ml._restclient.v2023_06_01_preview.models import (
    WorkspaceConnectionApiKey as RestWorkspaceConnectionApiKey,
)
from azure.ai.ml._utils._experimental import experimental
from azure.ai.ml._utils.utils import camel_to_snake, snake_to_pascal
from azure.ai.ml.constants._common import CommonYamlFields, IdentityType
from azure.ai.ml.entities._mixins import DictMixin, RestTranslatableMixin, YamlTranslatableMixin
from azure.ai.ml.exceptions import ErrorCategory, ErrorTarget, JobException, ValidationErrorType, ValidationException


class _BaseIdentityConfiguration(ABC, DictMixin, RestTranslatableMixin):
    def __init__(self) -> None:
        self.type = None


class AccountKeyConfiguration(RestTranslatableMixin, DictMixin):
    def __init__(
        self,
        *,
        account_key: str,
    ) -> None:
        self.type = camel_to_snake(CredentialsType.ACCOUNT_KEY)
        self.account_key = account_key

    def _to_datastore_rest_object(self) -> RestAccountKeyDatastoreCredentials:
        secrets = RestAccountKeyDatastoreSecrets(key=self.account_key)
        return RestAccountKeyDatastoreCredentials(secrets=secrets)

    @classmethod
    def _from_datastore_rest_object(cls, obj: RestAccountKeyDatastoreCredentials) -> "AccountKeyConfiguration":
        return cls(account_key=obj.secrets.key if obj.secrets else None)

    def __eq__(self, other: object) -> bool:
        if not isinstance(other, AccountKeyConfiguration):
            return NotImplemented
        return self.account_key == other.account_key

    def __ne__(self, other: object) -> bool:
        return not self.__eq__(other)


class SasTokenConfiguration(RestTranslatableMixin, DictMixin):
    def __init__(
        self,
        *,
        sas_token: str,
    ) -> None:
        super().__init__()
        self.type = camel_to_snake(CredentialsType.SAS)
        self.sas_token = sas_token

    def _to_datastore_rest_object(self) -> RestSasDatastoreCredentials:
        secrets = RestSasDatastoreSecrets(sas_token=self.sas_token)
        return RestSasDatastoreCredentials(secrets=secrets)

    @classmethod
    def _from_datastore_rest_object(cls, obj: RestSasDatastoreCredentials) -> "SasTokenConfiguration":
        return cls(sas_token=obj.secrets.sas_token if obj.secrets else None)

    def _to_workspace_connection_rest_object(self) -> RestWorkspaceConnectionSharedAccessSignature:
        return RestWorkspaceConnectionSharedAccessSignature(sas=self.sas_token)

    @classmethod
    def _from_workspace_connection_rest_object(
        cls, obj: Optional[RestWorkspaceConnectionSharedAccessSignature]
    ) -> "SasTokenConfiguration":
        return cls(sas_token=obj.sas if obj is not None and obj.sas else None)

    def __eq__(self, other: object) -> bool:
        if not isinstance(other, SasTokenConfiguration):
            return NotImplemented
        return self.sas_token == other.sas_token

    def __ne__(self, other: object) -> bool:
        return not self.__eq__(other)


class PatTokenConfiguration(RestTranslatableMixin, DictMixin):
    """Personal access token credentials.

    :param pat: Personal access token.
    :type pat: str

    .. admonition:: Example:

        .. literalinclude:: ../samples/ml_samples_misc.py
            :start-after: [START personal_access_token_configuration]
            :end-before: [END personal_access_token_configuration]
            :language: python
            :dedent: 8
            :caption: Configuring a personal access token configuration for a WorkspaceConnection.
    """

    def __init__(self, *, pat: str) -> None:
        super().__init__()
        self.type = camel_to_snake(ConnectionAuthType.PAT)
        self.pat = pat

    def _to_workspace_connection_rest_object(self) -> RestWorkspaceConnectionPersonalAccessToken:
        return RestWorkspaceConnectionPersonalAccessToken(pat=self.pat)

    @classmethod
    def _from_workspace_connection_rest_object(
        cls, obj: Optional[RestWorkspaceConnectionPersonalAccessToken]
    ) -> "PatTokenConfiguration":
        return cls(pat=obj.pat if obj is not None and obj.pat else None)

    def __eq__(self, other: object) -> bool:
        if not isinstance(other, PatTokenConfiguration):
            return NotImplemented
        return self.pat == other.pat


class UsernamePasswordConfiguration(RestTranslatableMixin, DictMixin):
    """Username and password credentials.

    :param username: The username.
    :type username: str
    :param password: The password.
    :type password: str
    """

    def __init__(
        self,
        *,
        username: str,
        password: str,
    ) -> None:
        super().__init__()
        self.type = camel_to_snake(ConnectionAuthType.USERNAME_PASSWORD)
        self.username = username
        self.password = password

    def _to_workspace_connection_rest_object(self) -> RestWorkspaceConnectionUsernamePassword:
        return RestWorkspaceConnectionUsernamePassword(username=self.username, password=self.password)

    @classmethod
    def _from_workspace_connection_rest_object(
        cls, obj: Optional[RestWorkspaceConnectionUsernamePassword]
    ) -> "UsernamePasswordConfiguration":
        return cls(
            username=obj.username if obj is not None and obj.username else None,
            password=obj.password if obj is not None and obj.password else None,
        )

    def __eq__(self, other: object) -> bool:
        if not isinstance(other, UsernamePasswordConfiguration):
            return NotImplemented
        return self.username == other.username and self.password == other.password


class BaseTenantCredentials(RestTranslatableMixin, DictMixin, ABC):
    """Base class for tenant credentials.

    This class should not be instantiated directly. Instead, use one of its subclasses.

    :param authority_url: The authority URL. If None specified, a URL will be retrieved from the metadata in the cloud.
    :type authority_url: Optional[str]
    :param resource_url: The resource URL.
    :type resource_url: Optional[str]
    :param tenant_id: The tenant ID.
    :type tenant_id: Optional[str]
    :param client_id: The client ID.
    :type client_id: Optional[str]
    """

    def __init__(
        self,
        authority_url: str = _get_active_directory_url_from_metadata(),
        resource_url: Optional[str] = None,
        tenant_id: Optional[str] = None,
        client_id: Optional[str] = None,
    ) -> None:
        super().__init__()
        self.authority_url = authority_url
        self.resource_url = resource_url
        self.tenant_id = tenant_id
        self.client_id = client_id


class ServicePrincipalConfiguration(BaseTenantCredentials):
    """Service Principal credentials configuration.

    :param client_secret: The client secret.
    :type client_secret: str
    :keyword kwargs: Additional arguments to pass to the parent class.
    :paramtype kwargs: Optional[dict]
    """

    def __init__(
        self,
        *,
        client_secret: str,
        **kwargs: str,
    ) -> None:
        super().__init__(**kwargs)
        self.type = camel_to_snake(CredentialsType.SERVICE_PRINCIPAL)
        self.client_secret = client_secret

    def _to_datastore_rest_object(self) -> RestServicePrincipalDatastoreCredentials:
        secrets = RestServicePrincipalDatastoreSecrets(client_secret=self.client_secret)
        return RestServicePrincipalDatastoreCredentials(
            authority_url=self.authority_url,
            resource_url=self.resource_url,
            tenant_id=self.tenant_id,
            client_id=self.client_id,
            secrets=secrets,
        )

    @classmethod
    def _from_datastore_rest_object(
        cls, obj: RestServicePrincipalDatastoreCredentials
    ) -> "ServicePrincipalConfiguration":
        return cls(
            authority_url=obj.authority_url,
            resource_url=obj.resource_url,
            tenant_id=obj.tenant_id,
            client_id=obj.client_id,
            client_secret=obj.secrets.client_secret if obj.secrets else None,
        )

    def _to_workspace_connection_rest_object(self) -> RestWorkspaceConnectionServicePrincipal:
        return RestWorkspaceConnectionServicePrincipal(
            client_id=self.client_id,
            client_secret=self.client_secret,
            tenant_id=self.tenant_id,
        )

    @classmethod
    def _from_workspace_connection_rest_object(
        cls, obj: Optional[RestWorkspaceConnectionServicePrincipal]
    ) -> "ServicePrincipalConfiguration":
        return cls(
            client_id=obj.client_id if obj is not None and obj.client_id else None,
            client_secret=obj.client_secret if obj is not None and obj.client_secret else None,
            tenant_id=obj.tenant_id if obj is not None and obj.tenant_id else None,
            authority_url="",
        )

    def __eq__(self, other: object) -> bool:
        if not isinstance(other, ServicePrincipalConfiguration):
            return NotImplemented
        return (
            self.authority_url == other.authority_url
            and self.resource_url == other.resource_url
            and self.tenant_id == other.tenant_id
            and self.client_id == other.client_id
            and self.client_secret == other.client_secret
        )

    def __ne__(self, other: object) -> bool:
        return not self.__eq__(other)


class CertificateConfiguration(BaseTenantCredentials):
    def __init__(
        self,
        certificate: Optional[str] = None,
        thumbprint: Optional[str] = None,
        **kwargs: str,
    ) -> None:
        super().__init__(**kwargs)
        self.type = CredentialsType.CERTIFICATE
        self.certificate = certificate
        self.thumbprint = thumbprint

    def _to_datastore_rest_object(self) -> RestCertificateDatastoreCredentials:
        secrets = CertificateDatastoreSecrets(certificate=self.certificate)
        return RestCertificateDatastoreCredentials(
            authority_url=self.authority_url,
            resource_uri=self.resource_url,
            tenant_id=self.tenant_id,
            client_id=self.client_id,
            thumbprint=self.thumbprint,
            secrets=secrets,
        )

    @classmethod
    def _from_datastore_rest_object(cls, obj: RestCertificateDatastoreCredentials) -> "CertificateConfiguration":
        return cls(
            authority_url=obj.authority_url,
            resource_url=obj.resource_uri,
            tenant_id=obj.tenant_id,
            client_id=obj.client_id,
            thumbprint=obj.thumbprint,
            certificate=obj.secrets.certificate if obj.secrets else None,
        )

    def __eq__(self, other: object) -> bool:
        if not isinstance(other, CertificateConfiguration):
            return NotImplemented
        return (
            self.authority_url == other.authority_url
            and self.resource_url == other.resource_url
            and self.tenant_id == other.tenant_id
            and self.client_id == other.client_id
            and self.thumbprint == other.thumbprint
            and self.certificate == other.certificate
        )

    def __ne__(self, other: object) -> bool:
        return not self.__eq__(other)


class _BaseJobIdentityConfiguration(ABC, RestTranslatableMixin, DictMixin, YamlTranslatableMixin):
    def __init__(self) -> None:
        self.type = None

    @classmethod
    def _from_rest_object(cls, obj: RestJobIdentityConfiguration) -> "RestIdentityConfiguration":
        if obj is None:
            return None
        mapping = {
            IdentityConfigurationType.AML_TOKEN: AmlTokenConfiguration,
            IdentityConfigurationType.MANAGED: ManagedIdentityConfiguration,
            IdentityConfigurationType.USER_IDENTITY: UserIdentityConfiguration,
        }

        if isinstance(obj, dict):
            # TODO: support data binding expression
            obj = RestJobIdentityConfiguration.from_dict(obj)

        identity_class = mapping.get(obj.identity_type, None)
        if identity_class:
            if obj.identity_type == IdentityConfigurationType.AML_TOKEN:
                return AmlTokenConfiguration._from_job_rest_object(obj)

            if obj.identity_type == IdentityConfigurationType.MANAGED:
                return ManagedIdentityConfiguration._from_job_rest_object(obj)

            if obj.identity_type == IdentityConfigurationType.USER_IDENTITY:
                return UserIdentityConfiguration._from_job_rest_object(obj)

        msg = f"Unknown identity type: {obj.identity_type}"
        raise JobException(
            message=msg,
            no_personal_data_message=msg,
            target=ErrorTarget.IDENTITY,
            error_category=ErrorCategory.SYSTEM_ERROR,
        )

    @classmethod
    def _load(
        cls,
        data: Dict,
    ) -> Union["ManagedIdentityConfiguration", "UserIdentityConfiguration", "AmlTokenConfiguration"]:
        type_str = data.get(CommonYamlFields.TYPE)
        if type_str == IdentityType.MANAGED_IDENTITY:
            return ManagedIdentityConfiguration._load_from_dict(data)

        if type_str == IdentityType.USER_IDENTITY:
            return UserIdentityConfiguration._load_from_dict(data)

        if type_str == IdentityType.AML_TOKEN:
            return AmlTokenConfiguration._load_from_dict(data)

        msg = f"Unsupported identity type: {type_str}."
        raise ValidationException(
            message=msg,
            no_personal_data_message=msg,
            target=ErrorTarget.IDENTITY,
            error_category=ErrorCategory.USER_ERROR,
            error_type=ValidationErrorType.INVALID_VALUE,
        )


class ManagedIdentityConfiguration(_BaseIdentityConfiguration):
    """Managed Identity credential configuration.

    :keyword client_id: The client ID of the managed identity.
    :paramtype client_id: Optional[str]
    :keyword resource_id: The resource ID of the managed identity.
    :paramtype resource_id: Optional[str]
    :keyword object_id: The object ID.
    :paramtype object_id: Optional[str]
    :keyword principal_id: The principal ID.
    :paramtype principal_id: Optional[str]
    """

    def __init__(
        self,
        *,
        client_id: Optional[str] = None,
        resource_id: Optional[str] = None,
        object_id: Optional[str] = None,
        principal_id: Optional[str] = None,
    ) -> None:
        super().__init__()
        self.type = IdentityType.MANAGED_IDENTITY
        self.client_id = client_id
        # TODO: Check if both client_id and resource_id are required
        self.resource_id = resource_id
        self.object_id = object_id
        self.principal_id = principal_id

    def _to_workspace_connection_rest_object(self) -> RestWorkspaceConnectionManagedIdentity:
        return RestWorkspaceConnectionManagedIdentity(client_id=self.client_id, resource_id=self.resource_id)

    @classmethod
    def _from_workspace_connection_rest_object(
        cls, obj: Optional[RestWorkspaceConnectionManagedIdentity]
    ) -> "ManagedIdentityConfiguration":
        return cls(
            client_id=obj.client_id if obj is not None and obj.client_id else None,
            resource_id=obj.resource_id if obj is not None and obj.client_id else None,
        )

    def _to_job_rest_object(self) -> RestJobManagedIdentity:
        return RestJobManagedIdentity(
            client_id=self.client_id,
            object_id=self.object_id,
            resource_id=self.resource_id,
        )

    @classmethod
    def _from_job_rest_object(cls, obj: RestJobManagedIdentity) -> "ManagedIdentityConfiguration":
        return cls(
            client_id=obj.client_id,
            object_id=obj.client_id,
            resource_id=obj.resource_id,
        )

    def _to_identity_configuration_rest_object(self) -> RestUserAssignedIdentity:
        return RestUserAssignedIdentity()

    @classmethod
    def _from_identity_configuration_rest_object(
        cls, rest_obj: RestUserAssignedIdentity, **kwargs: Optional[str]
    ) -> "ManagedIdentityConfiguration":
        _rid: Optional[str] = kwargs["resource_id"]
        result = cls(resource_id=_rid)
        result.__dict__.update(rest_obj.as_dict())
        return result

    def _to_online_endpoint_rest_object(self) -> RestUserAssignedIdentityConfiguration:
        return RestUserAssignedIdentityConfiguration()

    def _to_workspace_rest_object(self) -> RestUserAssignedIdentityConfiguration:
        return RestUserAssignedIdentityConfiguration(
            principal_id=self.principal_id,
            client_id=self.client_id,
        )

    @classmethod
    def _from_workspace_rest_object(cls, obj: RestUserAssignedIdentityConfiguration) -> "ManagedIdentityConfiguration":
        return cls(
            principal_id=obj.principal_id,
            client_id=obj.client_id,
        )

    def _to_dict(self) -> Dict:
        # pylint: disable=no-member
        from azure.ai.ml._schema.job.identity import ManagedIdentitySchema

        _dict: Dict = ManagedIdentitySchema().dump(self)
        return _dict

    @classmethod
    def _load_from_dict(cls, data: Dict) -> "ManagedIdentityConfiguration":
        # pylint: disable=no-member
        from azure.ai.ml._schema.job.identity import ManagedIdentitySchema

        _data: ManagedIdentityConfiguration = ManagedIdentitySchema().load(data)
        return _data

    def __eq__(self, other: object) -> bool:
        if not isinstance(other, ManagedIdentityConfiguration):
            return NotImplemented
        return self.client_id == other.client_id and self.resource_id == other.resource_id


class UserIdentityConfiguration(_BaseIdentityConfiguration):
    """User identity configuration.

    .. admonition:: Example:

        .. literalinclude:: ../samples/ml_samples_authentication.py
            :start-after: [START user_identity_configuration]
            :end-before: [END user_identity_configuration]
            :language: python
            :dedent: 8
            :caption: Configuring a UserIdentityConfiguration for a command().
    """

    def __init__(self) -> None:
        super().__init__()
        self.type = IdentityType.USER_IDENTITY

    def _to_job_rest_object(self) -> RestUserIdentity:
        return RestUserIdentity()

    @classmethod
    # pylint: disable=unused-argument
    def _from_job_rest_object(cls, obj: RestUserIdentity) -> "RestUserIdentity":
        return cls()

    def _to_dict(self) -> Dict:
        # pylint: disable=no-member
        from azure.ai.ml._schema.job.identity import UserIdentitySchema

        _dict: Dict = UserIdentitySchema().dump(self)
        return _dict

    @classmethod
    def _load_from_dict(cls, data: Dict) -> "UserIdentityConfiguration":
        # pylint: disable=no-member
        from azure.ai.ml._schema.job.identity import UserIdentitySchema

        _data: UserIdentityConfiguration = UserIdentitySchema().load(data)
        return _data

    def __eq__(self, other: object) -> bool:
        if not isinstance(other, UserIdentityConfiguration):
            return NotImplemented
<<<<<<< HEAD
        return bool(self._to_job_rest_object() == other._to_job_rest_object())
=======
        res: bool = self._to_job_rest_object() == other._to_job_rest_object()
        return res
>>>>>>> 6f1ea258


class AmlTokenConfiguration(_BaseIdentityConfiguration):
    """AzureML Token identity configuration.

    .. admonition:: Example:

        .. literalinclude:: ../samples/ml_samples_authentication.py
            :start-after: [START aml_token_configuration]
            :end-before: [END aml_token_configuration]
            :language: python
            :dedent: 8
            :caption: Configuring an AmlTokenConfiguration for a command().
    """

    def __init__(self) -> None:
        super().__init__()
        self.type = IdentityType.AML_TOKEN

    def _to_job_rest_object(self) -> RestAmlToken:
        return RestAmlToken()

    def _to_dict(self) -> Dict:
        # pylint: disable=no-member
        from azure.ai.ml._schema.job.identity import AMLTokenIdentitySchema

        _dict: Dict = AMLTokenIdentitySchema().dump(self)
        return _dict

    @classmethod
    def _load_from_dict(cls, data: Dict) -> "AmlTokenConfiguration":
        # pylint: disable=no-member
        from azure.ai.ml._schema.job.identity import AMLTokenIdentitySchema

        _data: AmlTokenConfiguration = AMLTokenIdentitySchema().load(data)
        return _data

    @classmethod
    # pylint: disable=unused-argument
    def _from_job_rest_object(cls, obj: RestAmlToken) -> "AmlTokenConfiguration":
        return cls()


# This class will be used to represent Identity property on compute, endpoint, and registry
class IdentityConfiguration(RestTranslatableMixin):
    """Identity configuration used to represent identity property on compute, endpoint, and registry resources.

    :param type: The type of managed identity.
    :type type: str
    :param user_assigned_identities: A list of ManagedIdentityConfiguration objects.
    :type user_assigned_identities: Optional[list[~azure.ai.ml.entities.ManagedIdentityConfiguration]]
    """

    def __init__(
        self,
        *,
        type: str,
        user_assigned_identities: Optional[List[ManagedIdentityConfiguration]] = None,
        **kwargs: dict,
    ) -> None:
        self.type = type
        self.user_assigned_identities = user_assigned_identities
        self.principal_id = kwargs.pop("principal_id", None)
        self.tenant_id = kwargs.pop("tenant_id", None)

    def _to_compute_rest_object(self) -> RestIdentityConfiguration:
        rest_user_assigned_identities = (
            {uai.resource_id: uai._to_identity_configuration_rest_object() for uai in self.user_assigned_identities}
            if self.user_assigned_identities
            else None
        )
        return RestIdentityConfiguration(
            type=snake_to_pascal(self.type), user_assigned_identities=rest_user_assigned_identities
        )

    @classmethod
    def _from_compute_rest_object(cls, obj: RestIdentityConfiguration) -> "IdentityConfiguration":
        from_rest_user_assigned_identities = (
            [
                ManagedIdentityConfiguration._from_identity_configuration_rest_object(uai, resource_id=resource_id)
                for (resource_id, uai) in obj.user_assigned_identities.items()
            ]
            if obj.user_assigned_identities
            else None
        )
        result = cls(
            type=camel_to_snake(obj.type),
            user_assigned_identities=from_rest_user_assigned_identities,
        )
        result.principal_id = obj.principal_id
        result.tenant_id = obj.tenant_id
        return result

    def _to_online_endpoint_rest_object(self) -> RestManagedServiceIdentityConfiguration:
        rest_user_assigned_identities = (
            {uai.resource_id: uai._to_online_endpoint_rest_object() for uai in self.user_assigned_identities}
            if self.user_assigned_identities
            else None
        )

        return RestManagedServiceIdentityConfiguration(
            type=snake_to_pascal(self.type),
            principal_id=self.principal_id,
            tenant_id=self.tenant_id,
            user_assigned_identities=rest_user_assigned_identities,
        )

    @classmethod
    def _from_online_endpoint_rest_object(cls, obj: RestManagedServiceIdentityConfiguration) -> "IdentityConfiguration":
        from_rest_user_assigned_identities = (
            [
                ManagedIdentityConfiguration._from_identity_configuration_rest_object(uai, resource_id=resource_id)
                for (resource_id, uai) in obj.user_assigned_identities.items()
            ]
            if obj.user_assigned_identities
            else None
        )
        result = cls(
            type=camel_to_snake(obj.type),
            user_assigned_identities=from_rest_user_assigned_identities,
        )
        result.principal_id = obj.principal_id
        result.tenant_id = obj.tenant_id
        return result

    @classmethod
    def _from_workspace_rest_object(cls, obj: RestManagedServiceIdentityConfiguration) -> "IdentityConfiguration":
        from_rest_user_assigned_identities = (
            [
                ManagedIdentityConfiguration._from_identity_configuration_rest_object(uai, resource_id=resource_id)
                for (resource_id, uai) in obj.user_assigned_identities.items()
            ]
            if obj.user_assigned_identities
            else None
        )
        result = cls(
            type=camel_to_snake(obj.type),
            user_assigned_identities=from_rest_user_assigned_identities,
        )
        result.principal_id = obj.principal_id
        result.tenant_id = obj.tenant_id
        return result

    def _to_workspace_rest_object(self) -> RestManagedServiceIdentityConfiguration:
        rest_user_assigned_identities = (
            {uai.resource_id: uai._to_workspace_rest_object() for uai in self.user_assigned_identities}
            if self.user_assigned_identities
            else None
        )
        return RestManagedServiceIdentityConfiguration(
            type=snake_to_pascal(self.type), user_assigned_identities=rest_user_assigned_identities
        )

    def _to_rest_object(self) -> RestRegistryManagedIdentity:
        return RestRegistryManagedIdentity(
            type=self.type,
            principal_id=self.principal_id,
            tenant_id=self.tenant_id,
        )

    @classmethod
    def _from_rest_object(cls, obj: RestRegistryManagedIdentity) -> "IdentityConfiguration":
        result = cls(
            type=obj.type,
            user_assigned_identities=None,
        )
        result.principal_id = obj.principal_id
        result.tenant_id = obj.tenant_id
        return result


class NoneCredentialConfiguration(RestTranslatableMixin):
    """None Credential Configuration."""

    def __init__(self) -> None:
        self.type = CredentialsType.NONE

    def _to_datastore_rest_object(self) -> RestNoneDatastoreCredentials:
        return RestNoneDatastoreCredentials()

    @classmethod
    # pylint: disable=unused-argument
    def _from_datastore_rest_object(cls, obj: RestNoneDatastoreCredentials) -> "NoneCredentialConfiguration":
        return cls()

    def __eq__(self, other: object) -> bool:
        if isinstance(other, NoneCredentialConfiguration):
            return True
        return False

    def __ne__(self, other: object) -> bool:
        return not self.__eq__(other)


class AccessKeyConfiguration(RestTranslatableMixin, DictMixin):
    """Access Key Credentials.

    :param access_key_id: The access key ID.
    :type access_key_id: str
    :param secret_access_key: The secret access key.
    :type secret_access_key: str
    """

    def __init__(
        self,
        *,
        access_key_id: str,
        secret_access_key: str,
    ) -> None:
        super().__init__()
        self.type = camel_to_snake(ConnectionAuthType.ACCESS_KEY)
        self.access_key_id = access_key_id
        self.secret_access_key = secret_access_key

    def _to_workspace_connection_rest_object(self) -> RestWorkspaceConnectionAccessKey:
        return RestWorkspaceConnectionAccessKey(
            access_key_id=self.access_key_id, secret_access_key=self.secret_access_key
        )

    @classmethod
    def _from_workspace_connection_rest_object(
        cls, obj: Optional[RestWorkspaceConnectionAccessKey]
    ) -> "AccessKeyConfiguration":
        return cls(
            access_key_id=obj.access_key_id if obj is not None and obj.access_key_id else None,
            secret_access_key=obj.secret_access_key if obj is not None and obj.secret_access_key else None,
        )

    def __eq__(self, other: object) -> bool:
        if not isinstance(other, AccessKeyConfiguration):
            return NotImplemented
        return self.access_key_id == other.access_key_id and self.secret_access_key == other.secret_access_key


@experimental
class ApiKeyConfiguration(RestTranslatableMixin, DictMixin):
    """Api Key Credentials.

    :param key: API key id
    :type key: str
    """

    def __init__(
        self,
        *,
        key: str,
    ):
        super().__init__()
        self.type = camel_to_snake(ConnectionAuthType.API_KEY)
        self.key = key

    def _to_workspace_connection_rest_object(self) -> RestWorkspaceConnectionApiKey:
        return RestWorkspaceConnectionApiKey(
            key=self.key,
        )

    @classmethod
    def _from_workspace_connection_rest_object(
        cls, obj: Optional[RestWorkspaceConnectionApiKey]
    ) -> "ApiKeyConfiguration":
        return cls(
            key=obj.key if obj is not None and obj.key else None,
        )

    def __eq__(self, other: object) -> bool:
        if not isinstance(other, ApiKeyConfiguration):
            return NotImplemented
        return bool(self.key == other.key)<|MERGE_RESOLUTION|>--- conflicted
+++ resolved
@@ -568,12 +568,8 @@
     def __eq__(self, other: object) -> bool:
         if not isinstance(other, UserIdentityConfiguration):
             return NotImplemented
-<<<<<<< HEAD
-        return bool(self._to_job_rest_object() == other._to_job_rest_object())
-=======
         res: bool = self._to_job_rest_object() == other._to_job_rest_object()
         return res
->>>>>>> 6f1ea258
 
 
 class AmlTokenConfiguration(_BaseIdentityConfiguration):
