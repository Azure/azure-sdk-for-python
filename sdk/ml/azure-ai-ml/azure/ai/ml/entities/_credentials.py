--- conflicted
+++ resolved
@@ -44,15 +44,12 @@
     Identity as RestIdentityConfiguration
 )
 
-<<<<<<< HEAD
 from azure.ai.ml._restclient.v2022_05_01.models import (
     ManagedServiceIdentity as RestOnlineEndpointIdentityConfiguration,
     UserAssignedIdentity as RestOnlineEndpointManagedIdentityConfiguration
 )
-=======
 from azure.ai.ml._restclient.v2022_05_01.models import ManagedServiceIdentity as RestWorkspaceIdentityConfiguration
 from azure.ai.ml._restclient.v2022_05_01.models import UserAssignedIdentity as RestWorkspaceUserAssignedIdentity
->>>>>>> 4ed7a631
 from azure.ai.ml._restclient.v2022_10_01_preview.models import (
     ManagedServiceIdentity as RestRegistryManagedIdentity
 )
@@ -374,10 +371,10 @@
         result.__dict__.update(rest_obj.as_dict())
         return result
 
-<<<<<<< HEAD
+
     def _to_online_endpoint_rest_object(self) -> RestOnlineEndpointManagedIdentityConfiguration:
         return RestOnlineEndpointManagedIdentityConfiguration()
-=======
+
     def _to_workspace_rest_object(self) -> RestWorkspaceUserAssignedIdentity:
         return RestWorkspaceUserAssignedIdentity(
             principal_id=self.principal_id,
@@ -390,7 +387,6 @@
             principal_id=obj.principal_id,
             client_id=obj.client_id,
         )
->>>>>>> 4ed7a631
 
     def __eq__(self, other: object) -> bool:
         if not isinstance(other, ManagedIdentityConfiguration):
@@ -552,10 +548,7 @@
         result.tenant_id = obj.tenant_id
         return result
 
-<<<<<<< HEAD
-
-=======
->>>>>>> 4ed7a631
+
 class NoneCredentialConfiguration(RestTranslatableMixin):
     """None Credential Configuration."""
 
