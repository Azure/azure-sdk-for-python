--- conflicted
+++ resolved
@@ -181,17 +181,10 @@
         self._override_missing_properties_from_trial()
         if self.trial is not None:
             self.trial.command = map_single_brackets_and_warn(self.trial.command)
-<<<<<<< HEAD
 
         if self.search_space is not None:
             search_space = {param: space._to_rest_object() for (param, space) in self.search_space.items()}
 
-=======
-
-        if self.search_space is not None:
-            search_space = {param: space._to_rest_object() for (param, space) in self.search_space.items()}
-
->>>>>>> 6f1ea258
         if self.trial is not None:
             validate_inputs_for_command(self.trial.command, self.inputs)
         for key in search_space.keys():
