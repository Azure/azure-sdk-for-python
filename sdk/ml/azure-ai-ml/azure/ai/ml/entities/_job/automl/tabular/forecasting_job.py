--- conflicted
+++ resolved
@@ -31,7 +31,8 @@
     :param primary_metric: The primary metric to use for model selection.
     :type primary_metric: Optional[str]
     :param forecasting_settings: The settings for the forecasting task.
-    :type forecasting_settings:  ~azure.ai.ml.entities._job.automl.tabular.forecasting_settings.ForecastingSettings, optional
+    :type forecasting_settings: 
+        Optional[~azure.ai.ml.entities._job.automl.tabular.forecasting_settings.ForecastingSettings]
     :param kwargs: Job-specific arguments
     :type kwargs: dict
     """
@@ -45,19 +46,7 @@
         forecasting_settings: Optional[ForecastingSettings] = None,
         **kwargs,
     ) -> None:
-<<<<<<< HEAD
         """Initialize a new AutoML Forecasting task."""
-=======
-        """Initialize a new AutoML Forecasting task.
-
-        :param primary_metric: The primary metric to use for optimization
-        :type primary_metric: str
-        :param forecasting_settings: The settings for the forecasting task
-        :type forecasting_settings: ForecastingSettings
-        :param kwargs: Job-specific arguments
-        :type kwargs: dict
-        """
->>>>>>> 33022e47
         # Extract any task specific settings
         featurization = kwargs.pop("featurization", None)
         limits = kwargs.pop("limits", None)
