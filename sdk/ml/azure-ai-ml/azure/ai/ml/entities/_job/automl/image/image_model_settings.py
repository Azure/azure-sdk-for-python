# ---------------------------------------------------------
# Copyright (c) Microsoft Corporation. All rights reserved.
# ---------------------------------------------------------

from typing import Optional

# pylint: disable=R0902,too-many-locals
from azure.ai.ml._restclient.v2023_04_01_preview.models import (
    ImageModelSettingsClassification as RestImageModelSettingsClassification,
)
from azure.ai.ml._restclient.v2023_04_01_preview.models import (
    ImageModelSettingsObjectDetection as RestImageModelSettingsObjectDetection,
)
from azure.ai.ml._restclient.v2023_04_01_preview.models import (
    LearningRateScheduler,
    ModelSize,
    StochasticOptimizer,
    ValidationMetricType,
)
from azure.ai.ml.entities._mixins import RestTranslatableMixin


class ImageModelDistributionSettings(RestTranslatableMixin):
    """Model settings for all AutoML Image Verticals.

    :param advanced_settings: Settings for advanced scenarios.
    :type advanced_settings: str
    :param ams_gradient: Enable AMSGrad when optimizer is 'adam' or 'adamw'.
    :type ams_gradient: bool
    :param beta1: Value of 'beta1' when optimizer is 'adam' or 'adamw'. Must be a float in the range
     [0, 1].
    :type beta1: float
    :param beta2: Value of 'beta2' when optimizer is 'adam' or 'adamw'. Must be a float in the range
     [0, 1].
    :type beta2: float
    :param checkpoint_frequency: Frequency to store model checkpoints. Must be a positive integer.
    :type checkpoint_frequency: int
    :param checkpoint_run_id: The id of a previous run that has a pretrained checkpoint for
     incremental training.
    :type checkpoint_run_id: str
    :param distributed: Whether to use distributed training.
    :type distributed: bool
    :param early_stopping: Enable early stopping logic during training.
    :type early_stopping: bool
    :param early_stopping_delay: Minimum number of epochs or validation evaluations to wait before
     primary metric improvement
     is tracked for early stopping. Must be a positive integer.
    :type early_stopping_delay: int
    :param early_stopping_patience: Minimum number of epochs or validation evaluations with no
     primary metric improvement before
     the run is stopped. Must be a positive integer.
    :type early_stopping_patience: int
    :param enable_onnx_normalization: Enable normalization when exporting ONNX model.
    :type enable_onnx_normalization: bool
    :param evaluation_frequency: Frequency to evaluate validation dataset to get metric scores. Must
     be a positive integer.
    :type evaluation_frequency: int
    :param gradient_accumulation_step: Gradient accumulation means running a configured number of
     "GradAccumulationStep" steps without
     updating the model weights while accumulating the gradients of those steps, and then using
     the accumulated gradients to compute the weight updates. Must be a positive integer.
    :type gradient_accumulation_step: int
    :param layers_to_freeze: Number of layers to freeze for the model. Must be a positive integer.
     For instance, passing 2 as value for 'seresnext' means
     freezing layer0 and layer1. For a full list of models supported and details on layer freeze,
     please
     see: https://docs.microsoft.com/en-us/azure/machine-learning/how-to-auto-train-image-models.
    :type layers_to_freeze: int
    :param learning_rate: Initial learning rate. Must be a float in the range [0, 1].
    :type learning_rate: float
    :param learning_rate_scheduler: Type of learning rate scheduler. Must be 'warmup_cosine' or
     'step'. Possible values include: "None", "WarmupCosine", "Step".
    :type learning_rate_scheduler: str or
     ~azure.mgmt.machinelearningservices.models.LearningRateScheduler
    :param model_name: Name of the model to use for training.
     For more information on the available models please visit the official documentation:
     https://docs.microsoft.com/en-us/azure/machine-learning/how-to-auto-train-image-models.
    :type model_name: str
    :param momentum: Value of momentum when optimizer is 'sgd'. Must be a float in the range [0, 1].
    :type momentum: float
    :param nesterov: Enable nesterov when optimizer is 'sgd'.
    :type nesterov: bool
    :param number_of_epochs: Number of training epochs. Must be a positive integer.
    :type number_of_epochs: int
    :param number_of_workers: Number of data loader workers. Must be a non-negative integer.
    :type number_of_workers: int
    :param optimizer: Type of optimizer. Possible values include: "None", "Sgd", "Adam", "Adamw".
    :type optimizer: str or ~azure.mgmt.machinelearningservices.models.StochasticOptimizer
    :param random_seed: Random seed to be used when using deterministic training.
    :type random_seed: int
    :param step_lr_gamma: Value of gamma when learning rate scheduler is 'step'. Must be a float in
     the range [0, 1].
    :type step_lr_gamma: float
    :param step_lr_step_size: Value of step size when learning rate scheduler is 'step'. Must be a
     positive integer.
    :type step_lr_step_size: int
    :param training_batch_size: Training batch size. Must be a positive integer.
    :type training_batch_size: int
    :param validation_batch_size: Validation batch size. Must be a positive integer.
    :type validation_batch_size: int
    :param warmup_cosine_lr_cycles: Value of cosine cycle when learning rate scheduler is
     'warmup_cosine'. Must be a float in the range [0, 1].
    :type warmup_cosine_lr_cycles: float
    :param warmup_cosine_lr_warmup_epochs: Value of warmup epochs when learning rate scheduler is
     'warmup_cosine'. Must be a positive integer.
    :type warmup_cosine_lr_warmup_epochs: int
    :param weight_decay: Value of weight decay when optimizer is 'sgd', 'adam', or 'adamw'. Must be
     a float in the range[0, 1].
    :type weight_decay: float
    """

    def __init__(
        self,
        *,
        advanced_settings: Optional[str] = None,
        ams_gradient: Optional[bool] = None,
        beta1: Optional[float] = None,
        beta2: Optional[float] = None,
        checkpoint_frequency: Optional[int] = None,
        checkpoint_run_id: Optional[str] = None,
        distributed: Optional[bool] = None,
        early_stopping: Optional[bool] = None,
        early_stopping_delay: Optional[int] = None,
        early_stopping_patience: Optional[int] = None,
        enable_onnx_normalization: Optional[bool] = None,
        evaluation_frequency: Optional[int] = None,
        gradient_accumulation_step: Optional[int] = None,
        layers_to_freeze: Optional[int] = None,
        learning_rate: Optional[float] = None,
        learning_rate_scheduler: Optional[LearningRateScheduler] = None,
        model_name: Optional[str] = None,
        momentum: Optional[float] = None,
        nesterov: Optional[bool] = None,
        number_of_epochs: Optional[int] = None,
        number_of_workers: Optional[int] = None,
        optimizer: Optional[StochasticOptimizer] = None,
        random_seed: Optional[int] = None,
        step_lr_gamma: Optional[float] = None,
        step_lr_step_size: Optional[int] = None,
        training_batch_size: Optional[int] = None,
        validation_batch_size: Optional[int] = None,
        warmup_cosine_lr_cycles: Optional[float] = None,
        warmup_cosine_lr_warmup_epochs: Optional[int] = None,
        weight_decay: Optional[float] = None,
    ):
        self.advanced_settings = advanced_settings
        self.ams_gradient = ams_gradient
        self.beta1 = beta1
        self.beta2 = beta2
        self.checkpoint_frequency = checkpoint_frequency
        self.checkpoint_run_id = checkpoint_run_id
        self.distributed = distributed
        self.early_stopping = early_stopping
        self.early_stopping_delay = early_stopping_delay
        self.early_stopping_patience = early_stopping_patience
        self.enable_onnx_normalization = enable_onnx_normalization
        self.evaluation_frequency = evaluation_frequency
        self.gradient_accumulation_step = gradient_accumulation_step
        self.layers_to_freeze = layers_to_freeze
        self.learning_rate = learning_rate
        self.learning_rate_scheduler = learning_rate_scheduler
        self.model_name = model_name
        self.momentum = momentum
        self.nesterov = nesterov
        self.number_of_epochs = number_of_epochs
        self.number_of_workers = number_of_workers
        self.optimizer = optimizer
        self.random_seed = random_seed
        self.step_lr_gamma = step_lr_gamma
        self.step_lr_step_size = step_lr_step_size
        self.training_batch_size = training_batch_size
        self.validation_batch_size = validation_batch_size
        self.warmup_cosine_lr_cycles = warmup_cosine_lr_cycles
        self.warmup_cosine_lr_warmup_epochs = warmup_cosine_lr_warmup_epochs
        self.weight_decay = weight_decay

    def __eq__(self, other: object) -> bool:
        if not isinstance(other, ImageModelDistributionSettings):
            return NotImplemented

        return (
            self.advanced_settings == other.advanced_settings
            and self.ams_gradient == other.ams_gradient
            and self.beta1 == other.beta1
            and self.beta2 == other.beta2
            and self.checkpoint_frequency == other.checkpoint_frequency
            and self.checkpoint_run_id == other.checkpoint_run_id
            and self.distributed == other.distributed
            and self.early_stopping == other.early_stopping
            and self.early_stopping_delay == other.early_stopping_delay
            and self.early_stopping_patience == other.early_stopping_patience
            and self.enable_onnx_normalization == other.enable_onnx_normalization
            and self.evaluation_frequency == other.evaluation_frequency
            and self.gradient_accumulation_step == other.gradient_accumulation_step
            and self.layers_to_freeze == other.layers_to_freeze
            and self.learning_rate == other.learning_rate
            and self.learning_rate_scheduler == other.learning_rate_scheduler
            and self.model_name == other.model_name
            and self.momentum == other.momentum
            and self.nesterov == other.nesterov
            and self.number_of_epochs == other.number_of_epochs
            and self.number_of_workers == other.number_of_workers
            and self.optimizer == other.optimizer
            and self.random_seed == other.random_seed
            and self.step_lr_gamma == other.step_lr_gamma
            and self.step_lr_step_size == other.step_lr_step_size
            and self.training_batch_size == other.training_batch_size
            and self.validation_batch_size == other.validation_batch_size
            and self.warmup_cosine_lr_cycles == other.warmup_cosine_lr_cycles
            and self.warmup_cosine_lr_warmup_epochs == other.warmup_cosine_lr_warmup_epochs
            and self.weight_decay == other.weight_decay
        )


class ImageModelSettingsClassification(ImageModelDistributionSettings):
    """Model settings for AutoML Image Classification tasks.

    :param advanced_settings: Settings for advanced scenarios.
    :type advanced_settings: str
    :param ams_gradient: Enable AMSGrad when optimizer is 'adam' or 'adamw'.
    :type ams_gradient: bool
    :param beta1: Value of 'beta1' when optimizer is 'adam' or 'adamw'. Must be a float in the range
     [0, 1].
    :type beta1: float
    :param beta2: Value of 'beta2' when optimizer is 'adam' or 'adamw'. Must be a float in the range
     [0, 1].
    :type beta2: float
    :param checkpoint_frequency: Frequency to store model checkpoints. Must be a positive integer.
    :type checkpoint_frequency: int
    :param checkpoint_run_id: The id of a previous run that has a pretrained checkpoint for
     incremental training.
    :type checkpoint_run_id: str
    :param distributed: Whether to use distributed training.
    :type distributed: bool
    :param early_stopping: Enable early stopping logic during training.
    :type early_stopping: bool
    :param early_stopping_delay: Minimum number of epochs or validation evaluations to wait before
     primary metric improvement
     is tracked for early stopping. Must be a positive integer.
    :type early_stopping_delay: int
    :param early_stopping_patience: Minimum number of epochs or validation evaluations with no
     primary metric improvement before
     the run is stopped. Must be a positive integer.
    :type early_stopping_patience: int
    :param enable_onnx_normalization: Enable normalization when exporting ONNX model.
    :type enable_onnx_normalization: bool
    :param evaluation_frequency: Frequency to evaluate validation dataset to get metric scores. Must
     be a positive integer.
    :type evaluation_frequency: int
    :param gradient_accumulation_step: Gradient accumulation means running a configured number of
     "GradAccumulationStep" steps without
     updating the model weights while accumulating the gradients of those steps, and then using
     the accumulated gradients to compute the weight updates. Must be a positive integer.
    :type gradient_accumulation_step: int
    :param layers_to_freeze: Number of layers to freeze for the model. Must be a positive integer.
     For instance, passing 2 as value for 'seresnext' means
     freezing layer0 and layer1. For a full list of models supported and details on layer freeze,
     please
     see: https://docs.microsoft.com/en-us/azure/machine-learning/how-to-auto-train-image-models.
    :type layers_to_freeze: int
    :param learning_rate: Initial learning rate. Must be a float in the range [0, 1].
    :type learning_rate: float
    :param learning_rate_scheduler: Type of learning rate scheduler. Must be 'warmup_cosine' or
     'step'. Possible values include: "None", "WarmupCosine", "Step".
    :type learning_rate_scheduler: str or
     ~azure.mgmt.machinelearningservices.models.LearningRateScheduler
    :param model_name: Name of the model to use for training.
     For more information on the available models please visit the official documentation:
     https://docs.microsoft.com/en-us/azure/machine-learning/how-to-auto-train-image-models.
    :type model_name: str
    :param momentum: Value of momentum when optimizer is 'sgd'. Must be a float in the range [0, 1].
    :type momentum: float
    :param nesterov: Enable nesterov when optimizer is 'sgd'.
    :type nesterov: bool
    :param number_of_epochs: Number of training epochs. Must be a positive integer.
    :type number_of_epochs: int
    :param number_of_workers: Number of data loader workers. Must be a non-negative integer.
    :type number_of_workers: int
    :param optimizer: Type of optimizer. Possible values include: "None", "Sgd", "Adam", "Adamw".
    :type optimizer: str or ~azure.mgmt.machinelearningservices.models.StochasticOptimizer
    :param random_seed: Random seed to be used when using deterministic training.
    :type random_seed: int
    :param step_lr_gamma: Value of gamma when learning rate scheduler is 'step'. Must be a float in
     the range [0, 1].
    :type step_lr_gamma: float
    :param step_lr_step_size: Value of step size when learning rate scheduler is 'step'. Must be a
     positive integer.
    :type step_lr_step_size: int
    :param training_batch_size: Training batch size. Must be a positive integer.
    :type training_batch_size: int
    :param validation_batch_size: Validation batch size. Must be a positive integer.
    :type validation_batch_size: int
    :param warmup_cosine_lr_cycles: Value of cosine cycle when learning rate scheduler is
     'warmup_cosine'. Must be a float in the range [0, 1].
    :type warmup_cosine_lr_cycles: float
    :param warmup_cosine_lr_warmup_epochs: Value of warmup epochs when learning rate scheduler is
     'warmup_cosine'. Must be a positive integer.
    :type warmup_cosine_lr_warmup_epochs: int
    :param weight_decay: Value of weight decay when optimizer is 'sgd', 'adam', or 'adamw'. Must be
     a float in the range[0, 1].
    :type weight_decay: float
    :param training_crop_size: Image crop size that is input to the neural network for the training
     dataset. Must be a positive integer.
    :type training_crop_size: int
    :param validation_crop_size: Image crop size that is input to the neural network for the
     validation dataset. Must be a positive integer.
    :type validation_crop_size: int
    :param validation_resize_size: Image size to which to resize before cropping for validation
     dataset. Must be a positive integer.
    :type validation_resize_size: int
    :param weighted_loss: Weighted loss. The accepted values are 0 for no weighted loss.
     1 for weighted loss with sqrt.(class_weights). 2 for weighted loss with class_weights. Must be
     0 or 1 or 2.
    :type weighted_loss: int
    """

    def __init__(
        self,
        *,
        advanced_settings: Optional[str] = None,
        ams_gradient: Optional[bool] = None,
        beta1: Optional[float] = None,
        beta2: Optional[float] = None,
        checkpoint_frequency: Optional[int] = None,
        checkpoint_run_id: Optional[str] = None,
        distributed: Optional[bool] = None,
        early_stopping: Optional[bool] = None,
        early_stopping_delay: Optional[int] = None,
        early_stopping_patience: Optional[int] = None,
        enable_onnx_normalization: Optional[bool] = None,
        evaluation_frequency: Optional[int] = None,
        gradient_accumulation_step: Optional[int] = None,
        layers_to_freeze: Optional[int] = None,
        learning_rate: Optional[float] = None,
        learning_rate_scheduler: Optional[LearningRateScheduler] = None,
        model_name: Optional[str] = None,
        momentum: Optional[float] = None,
        nesterov: Optional[bool] = None,
        number_of_epochs: Optional[int] = None,
        number_of_workers: Optional[int] = None,
        optimizer: Optional[StochasticOptimizer] = None,
        random_seed: Optional[int] = None,
        step_lr_gamma: Optional[float] = None,
        step_lr_step_size: Optional[int] = None,
        training_batch_size: Optional[int] = None,
        validation_batch_size: Optional[int] = None,
        warmup_cosine_lr_cycles: Optional[float] = None,
        warmup_cosine_lr_warmup_epochs: Optional[int] = None,
        weight_decay: Optional[float] = None,
        training_crop_size: Optional[int] = None,
        validation_crop_size: Optional[int] = None,
        validation_resize_size: Optional[int] = None,
        weighted_loss: Optional[int] = None,
        **kwargs,
    ):
        super(ImageModelSettingsClassification, self).__init__(
            advanced_settings=advanced_settings,
            ams_gradient=ams_gradient,
            beta1=beta1,
            beta2=beta2,
            checkpoint_frequency=checkpoint_frequency,
            checkpoint_run_id=checkpoint_run_id,
            distributed=distributed,
            early_stopping=early_stopping,
            early_stopping_delay=early_stopping_delay,
            early_stopping_patience=early_stopping_patience,
            enable_onnx_normalization=enable_onnx_normalization,
            evaluation_frequency=evaluation_frequency,
            gradient_accumulation_step=gradient_accumulation_step,
            layers_to_freeze=layers_to_freeze,
            learning_rate=learning_rate,
            learning_rate_scheduler=learning_rate_scheduler,
            model_name=model_name,
            momentum=momentum,
            nesterov=nesterov,
            number_of_epochs=number_of_epochs,
            number_of_workers=number_of_workers,
            optimizer=optimizer,
            random_seed=random_seed,
            step_lr_gamma=step_lr_gamma,
            step_lr_step_size=step_lr_step_size,
            training_batch_size=training_batch_size,
            validation_batch_size=validation_batch_size,
            warmup_cosine_lr_cycles=warmup_cosine_lr_cycles,
            warmup_cosine_lr_warmup_epochs=warmup_cosine_lr_warmup_epochs,
            weight_decay=weight_decay,
            **kwargs,
        )
        self.training_crop_size = training_crop_size
        self.validation_crop_size = validation_crop_size
        self.validation_resize_size = validation_resize_size
        self.weighted_loss = weighted_loss

    def _to_rest_object(self) -> RestImageModelSettingsClassification:
        return RestImageModelSettingsClassification(
            advanced_settings=self.advanced_settings,
            ams_gradient=self.ams_gradient,
            beta1=self.beta1,
            beta2=self.beta2,
            checkpoint_frequency=self.checkpoint_frequency,
            checkpoint_run_id=self.checkpoint_run_id,
            distributed=self.distributed,
            early_stopping=self.early_stopping,
            early_stopping_delay=self.early_stopping_delay,
            early_stopping_patience=self.early_stopping_patience,
            enable_onnx_normalization=self.enable_onnx_normalization,
            evaluation_frequency=self.evaluation_frequency,
            gradient_accumulation_step=self.gradient_accumulation_step,
            layers_to_freeze=self.layers_to_freeze,
            learning_rate=self.learning_rate,
            learning_rate_scheduler=self.learning_rate_scheduler,
            model_name=self.model_name,
            momentum=self.momentum,
            nesterov=self.nesterov,
            number_of_epochs=self.number_of_epochs,
            number_of_workers=self.number_of_workers,
            optimizer=self.optimizer,
            random_seed=self.random_seed,
            step_lr_gamma=self.step_lr_gamma,
            step_lr_step_size=self.step_lr_step_size,
            training_batch_size=self.training_batch_size,
            validation_batch_size=self.validation_batch_size,
            warmup_cosine_lr_cycles=self.warmup_cosine_lr_cycles,
            warmup_cosine_lr_warmup_epochs=self.warmup_cosine_lr_warmup_epochs,
            weight_decay=self.weight_decay,
            training_crop_size=self.training_crop_size,
            validation_crop_size=self.validation_crop_size,
            validation_resize_size=self.validation_resize_size,
            weighted_loss=self.weighted_loss,
        )

    @classmethod
    def _from_rest_object(cls, obj: RestImageModelSettingsClassification) -> "ImageModelSettingsClassification":
        return cls(
            advanced_settings=obj.advanced_settings,
            ams_gradient=obj.ams_gradient,
            beta1=obj.beta1,
            beta2=obj.beta2,
            checkpoint_frequency=obj.checkpoint_frequency,
            checkpoint_run_id=obj.checkpoint_run_id,
            distributed=obj.distributed,
            early_stopping=obj.early_stopping,
            early_stopping_delay=obj.early_stopping_delay,
            early_stopping_patience=obj.early_stopping_patience,
            enable_onnx_normalization=obj.enable_onnx_normalization,
            evaluation_frequency=obj.evaluation_frequency,
            gradient_accumulation_step=obj.gradient_accumulation_step,
            layers_to_freeze=obj.layers_to_freeze,
            learning_rate=obj.learning_rate,
            learning_rate_scheduler=obj.learning_rate_scheduler,
            model_name=obj.model_name,
            momentum=obj.momentum,
            nesterov=obj.nesterov,
            number_of_epochs=obj.number_of_epochs,
            number_of_workers=obj.number_of_workers,
            optimizer=obj.optimizer,
            random_seed=obj.random_seed,
            step_lr_gamma=obj.step_lr_gamma,
            step_lr_step_size=obj.step_lr_step_size,
            training_batch_size=obj.training_batch_size,
            validation_batch_size=obj.validation_batch_size,
            warmup_cosine_lr_cycles=obj.warmup_cosine_lr_cycles,
            warmup_cosine_lr_warmup_epochs=obj.warmup_cosine_lr_warmup_epochs,
            weight_decay=obj.weight_decay,
            training_crop_size=obj.training_crop_size,
            validation_crop_size=obj.validation_crop_size,
            validation_resize_size=obj.validation_resize_size,
            weighted_loss=obj.weighted_loss,
        )

    def __eq__(self, other: object) -> bool:
        if not isinstance(other, ImageModelSettingsClassification):
            return NotImplemented

        return (
            super().__eq__(other)
            and self.training_crop_size == other.training_crop_size
            and self.validation_crop_size == other.validation_crop_size
            and self.validation_resize_size == other.validation_resize_size
            and self.weighted_loss == other.weighted_loss
        )

    def __ne__(self, other: object) -> bool:
        return not self.__eq__(other)


class ImageModelSettingsObjectDetection(ImageModelDistributionSettings):
    """Model settings for AutoML Image Object Detection Task.

    :param advanced_settings: Settings for advanced scenarios.
    :type advanced_settings: str
    :param ams_gradient: Enable AMSGrad when optimizer is 'adam' or 'adamw'.
    :type ams_gradient: bool
    :param beta1: Value of 'beta1' when optimizer is 'adam' or 'adamw'. Must be a float in the range
     [0, 1].
    :type beta1: float
    :param beta2: Value of 'beta2' when optimizer is 'adam' or 'adamw'. Must be a float in the range
     [0, 1].
    :type beta2: float
    :param checkpoint_frequency: Frequency to store model checkpoints. Must be a positive integer.
    :type checkpoint_frequency: int
    :param checkpoint_run_id: The id of a previous run that has a pretrained checkpoint for
     incremental training.
    :type checkpoint_run_id: str
    :param distributed: Whether to use distributed training.
    :type distributed: bool
    :param early_stopping: Enable early stopping logic during training.
    :type early_stopping: bool
    :param early_stopping_delay: Minimum number of epochs or validation evaluations to wait before
     primary metric improvement
     is tracked for early stopping. Must be a positive integer.
    :type early_stopping_delay: int
    :param early_stopping_patience: Minimum number of epochs or validation evaluations with no
     primary metric improvement before
     the run is stopped. Must be a positive integer.
    :type early_stopping_patience: int
    :param enable_onnx_normalization: Enable normalization when exporting ONNX model.
    :type enable_onnx_normalization: bool
    :param evaluation_frequency: Frequency to evaluate validation dataset to get metric scores. Must
     be a positive integer.
    :type evaluation_frequency: int
    :param gradient_accumulation_step: Gradient accumulation means running a configured number of
     "GradAccumulationStep" steps without
     updating the model weights while accumulating the gradients of those steps, and then using
     the accumulated gradients to compute the weight updates. Must be a positive integer.
    :type gradient_accumulation_step: int
    :param layers_to_freeze: Number of layers to freeze for the model. Must be a positive integer.
     For instance, passing 2 as value for 'seresnext' means
     freezing layer0 and layer1. For a full list of models supported and details on layer freeze,
     please
     see: https://docs.microsoft.com/en-us/azure/machine-learning/how-to-auto-train-image-models.
    :type layers_to_freeze: int
    :param learning_rate: Initial learning rate. Must be a float in the range [0, 1].
    :type learning_rate: float
    :param learning_rate_scheduler: Type of learning rate scheduler. Must be 'warmup_cosine' or
     'step'. Possible values include: "None", "WarmupCosine", "Step".
    :type learning_rate_scheduler: str or
     ~azure.mgmt.machinelearningservices.models.LearningRateScheduler
    :param model_name: Name of the model to use for training.
     For more information on the available models please visit the official documentation:
     https://docs.microsoft.com/en-us/azure/machine-learning/how-to-auto-train-image-models.
    :type model_name: str
    :param momentum: Value of momentum when optimizer is 'sgd'. Must be a float in the range [0, 1].
    :type momentum: float
    :param nesterov: Enable nesterov when optimizer is 'sgd'.
    :type nesterov: bool
    :param number_of_epochs: Number of training epochs. Must be a positive integer.
    :type number_of_epochs: int
    :param number_of_workers: Number of data loader workers. Must be a non-negative integer.
    :type number_of_workers: int
    :param optimizer: Type of optimizer. Possible values include: "None", "Sgd", "Adam", "Adamw".
    :type optimizer: str or ~azure.mgmt.machinelearningservices.models.StochasticOptimizer
    :param random_seed: Random seed to be used when using deterministic training.
    :type random_seed: int
    :param step_lr_gamma: Value of gamma when learning rate scheduler is 'step'. Must be a float in
     the range [0, 1].
    :type step_lr_gamma: float
    :param step_lr_step_size: Value of step size when learning rate scheduler is 'step'. Must be a
     positive integer.
    :type step_lr_step_size: int
    :param training_batch_size: Training batch size. Must be a positive integer.
    :type training_batch_size: int
    :param validation_batch_size: Validation batch size. Must be a positive integer.
    :type validation_batch_size: int
    :param warmup_cosine_lr_cycles: Value of cosine cycle when learning rate scheduler is
     'warmup_cosine'. Must be a float in the range [0, 1].
    :type warmup_cosine_lr_cycles: float
    :param warmup_cosine_lr_warmup_epochs: Value of warmup epochs when learning rate scheduler is
     'warmup_cosine'. Must be a positive integer.
    :type warmup_cosine_lr_warmup_epochs: int
    :param weight_decay: Value of weight decay when optimizer is 'sgd', 'adam', or 'adamw'. Must be
     a float in the range[0, 1].
    :type weight_decay: float
    :param box_detections_per_image: Maximum number of detections per image, for all classes. Must
     be a positive integer.
     Note: This settings is not supported for the 'yolov5' algorithm.
    :type box_detections_per_image: int
    :param box_score_threshold: During inference, only return proposals with a classification score
     greater than
     BoxScoreThreshold. Must be a float in the range[0, 1].
    :type box_score_threshold: float
    :param image_size: Image size for train and validation. Must be a positive integer.
     Note: The training run may get into CUDA OOM if the size is too big.
     Note: This settings is only supported for the 'yolov5' algorithm.
    :type image_size: int
    :param max_size: Maximum size of the image to be rescaled before feeding it to the backbone.
     Must be a positive integer. Note: training run may get into CUDA OOM if the size is too big.
     Note: This settings is not supported for the 'yolov5' algorithm.
    :type max_size: int
    :param min_size: Minimum size of the image to be rescaled before feeding it to the backbone.
     Must be a positive integer. Note: training run may get into CUDA OOM if the size is too big.
     Note: This settings is not supported for the 'yolov5' algorithm.
    :type min_size: int
    :param model_size: Model size. Must be 'small', 'medium', 'large'.
     Note: training run may get into CUDA OOM if the model size is too big.
     Note: This settings is only supported for the 'yolov5' algorithm. Possible values include:
     "None", "Small", "Medium", "Large", "ExtraLarge".
    :type model_size: str or ~azure.mgmt.machinelearningservices.models.ModelSize
    :param multi_scale: Enable multi-scale image by varying image size by +/- 50%.
     Note: training run may get into CUDA OOM if no sufficient GPU memory.
     Note: This settings is only supported for the 'yolov5' algorithm.
    :type multi_scale: bool
    :param nms_iou_threshold: IOU threshold used during inference in NMS post processing. Must be a
     float in the range [0, 1].
    :type nms_iou_threshold: float
    :param tile_grid_size: The grid size to use for tiling each image. Note: TileGridSize must not
     be
     None to enable small object detection logic. A string containing two integers in mxn format.
     Note: This settings is not supported for the 'yolov5' algorithm.
    :type tile_grid_size: str
    :param tile_overlap_ratio: Overlap ratio between adjacent tiles in each dimension. Must be float
     in the range [0, 1).
     Note: This settings is not supported for the 'yolov5' algorithm.
    :type tile_overlap_ratio: float
    :param tile_predictions_nms_threshold: The IOU threshold to use to perform NMS while merging
     predictions from tiles and image.
     Used in validation/ inference. Must be float in the range [0, 1].
     Note: This settings is not supported for the 'yolov5' algorithm.
    :type tile_predictions_nms_threshold: float
    :param validation_iou_threshold: IOU threshold to use when computing validation metric. Must be
     float in the range [0, 1].
    :type validation_iou_threshold: float
    :param validation_metric_type: Metric computation method to use for validation metrics. Possible
     values include: "None", "Coco", "Voc", "CocoVoc".
    :type validation_metric_type: str or
     ~azure.mgmt.machinelearningservices.models.ValidationMetricType
    """

    def __init__(
        self,
        *,
        advanced_settings: Optional[str] = None,
        ams_gradient: Optional[bool] = None,
        beta1: Optional[float] = None,
        beta2: Optional[float] = None,
        checkpoint_frequency: Optional[int] = None,
        checkpoint_run_id: Optional[str] = None,
        distributed: Optional[bool] = None,
        early_stopping: Optional[bool] = None,
        early_stopping_delay: Optional[int] = None,
        early_stopping_patience: Optional[int] = None,
        enable_onnx_normalization: Optional[bool] = None,
        evaluation_frequency: Optional[int] = None,
        gradient_accumulation_step: Optional[int] = None,
        layers_to_freeze: Optional[int] = None,
        learning_rate: Optional[float] = None,
        learning_rate_scheduler: Optional[LearningRateScheduler] = None,
        model_name: Optional[str] = None,
        momentum: Optional[float] = None,
        nesterov: Optional[bool] = None,
        number_of_epochs: Optional[int] = None,
        number_of_workers: Optional[int] = None,
        optimizer: Optional[StochasticOptimizer] = None,
        random_seed: Optional[int] = None,
        step_lr_gamma: Optional[float] = None,
        step_lr_step_size: Optional[int] = None,
        training_batch_size: Optional[int] = None,
        validation_batch_size: Optional[int] = None,
        warmup_cosine_lr_cycles: Optional[float] = None,
        warmup_cosine_lr_warmup_epochs: Optional[int] = None,
        weight_decay: Optional[float] = None,
        box_detections_per_image: Optional[int] = None,
        box_score_threshold: Optional[float] = None,
        image_size: Optional[int] = None,
        max_size: Optional[int] = None,
        min_size: Optional[int] = None,
        model_size: Optional[ModelSize] = None,
        multi_scale: Optional[bool] = None,
        nms_iou_threshold: Optional[float] = None,
        tile_grid_size: Optional[str] = None,
        tile_overlap_ratio: Optional[float] = None,
        tile_predictions_nms_threshold: Optional[float] = None,
        validation_iou_threshold: Optional[float] = None,
        validation_metric_type: Optional[ValidationMetricType] = None,
        **kwargs,
    ):
        super(ImageModelSettingsObjectDetection, self).__init__(
            advanced_settings=advanced_settings,
            ams_gradient=ams_gradient,
            beta1=beta1,
            beta2=beta2,
            checkpoint_frequency=checkpoint_frequency,
            checkpoint_run_id=checkpoint_run_id,
            distributed=distributed,
            early_stopping=early_stopping,
            early_stopping_delay=early_stopping_delay,
            early_stopping_patience=early_stopping_patience,
            enable_onnx_normalization=enable_onnx_normalization,
            evaluation_frequency=evaluation_frequency,
            gradient_accumulation_step=gradient_accumulation_step,
            layers_to_freeze=layers_to_freeze,
            learning_rate=learning_rate,
            learning_rate_scheduler=learning_rate_scheduler,
            model_name=model_name,
            momentum=momentum,
            nesterov=nesterov,
            number_of_epochs=number_of_epochs,
            number_of_workers=number_of_workers,
            optimizer=optimizer,
            random_seed=random_seed,
            step_lr_gamma=step_lr_gamma,
            step_lr_step_size=step_lr_step_size,
            training_batch_size=training_batch_size,
            validation_batch_size=validation_batch_size,
            warmup_cosine_lr_cycles=warmup_cosine_lr_cycles,
            warmup_cosine_lr_warmup_epochs=warmup_cosine_lr_warmup_epochs,
            weight_decay=weight_decay,
            **kwargs,
        )
        self.box_detections_per_image = box_detections_per_image
        self.box_score_threshold = box_score_threshold
        self.image_size = image_size
        self.max_size = max_size
        self.min_size = min_size
        self.model_size = model_size
        self.multi_scale = multi_scale
        self.nms_iou_threshold = nms_iou_threshold
        self.tile_grid_size = tile_grid_size
        self.tile_overlap_ratio = tile_overlap_ratio
        self.tile_predictions_nms_threshold = tile_predictions_nms_threshold
        self.validation_iou_threshold = validation_iou_threshold
        self.validation_metric_type = validation_metric_type

    def _to_rest_object(self) -> RestImageModelSettingsObjectDetection:
        return RestImageModelSettingsObjectDetection(
<<<<<<< HEAD
            log_training_metrics="Disable",  # Temporary fix for https://msdata.visualstudio.com/Vienna/_workitems/edit/2385143
=======
            # Temporary fix for https://msdata.visualstudio.com/Vienna/_workitems/edit/2385143
            log_training_metrics="Disable",
>>>>>>> 6390c6b1
            advanced_settings=self.advanced_settings,
            ams_gradient=self.ams_gradient,
            beta1=self.beta1,
            beta2=self.beta2,
            checkpoint_frequency=self.checkpoint_frequency,
            checkpoint_run_id=self.checkpoint_run_id,
            distributed=self.distributed,
            early_stopping=self.early_stopping,
            early_stopping_delay=self.early_stopping_delay,
            early_stopping_patience=self.early_stopping_patience,
            enable_onnx_normalization=self.enable_onnx_normalization,
            evaluation_frequency=self.evaluation_frequency,
            gradient_accumulation_step=self.gradient_accumulation_step,
            layers_to_freeze=self.layers_to_freeze,
            learning_rate=self.learning_rate,
            learning_rate_scheduler=self.learning_rate_scheduler,
            model_name=self.model_name,
            momentum=self.momentum,
            nesterov=self.nesterov,
            number_of_epochs=self.number_of_epochs,
            number_of_workers=self.number_of_workers,
            optimizer=self.optimizer,
            random_seed=self.random_seed,
            step_lr_gamma=self.step_lr_gamma,
            step_lr_step_size=self.step_lr_step_size,
            training_batch_size=self.training_batch_size,
            validation_batch_size=self.validation_batch_size,
            warmup_cosine_lr_cycles=self.warmup_cosine_lr_cycles,
            warmup_cosine_lr_warmup_epochs=self.warmup_cosine_lr_warmup_epochs,
            weight_decay=self.weight_decay,
            box_detections_per_image=self.box_detections_per_image,
            box_score_threshold=self.box_score_threshold,
            image_size=self.image_size,
            max_size=self.max_size,
            min_size=self.min_size,
            model_size=self.model_size,
            multi_scale=self.multi_scale,
            nms_iou_threshold=self.nms_iou_threshold,
            tile_grid_size=self.tile_grid_size,
            tile_overlap_ratio=self.tile_overlap_ratio,
            tile_predictions_nms_threshold=self.tile_predictions_nms_threshold,
            validation_iou_threshold=self.validation_iou_threshold,
            validation_metric_type=self.validation_metric_type,
        )

    @classmethod
    def _from_rest_object(cls, obj: RestImageModelSettingsObjectDetection) -> "ImageModelSettingsObjectDetection":
        return cls(
            advanced_settings=obj.advanced_settings,
            ams_gradient=obj.ams_gradient,
            beta1=obj.beta1,
            beta2=obj.beta2,
            checkpoint_frequency=obj.checkpoint_frequency,
            checkpoint_run_id=obj.checkpoint_run_id,
            distributed=obj.distributed,
            early_stopping=obj.early_stopping,
            early_stopping_delay=obj.early_stopping_delay,
            early_stopping_patience=obj.early_stopping_patience,
            enable_onnx_normalization=obj.enable_onnx_normalization,
            evaluation_frequency=obj.evaluation_frequency,
            gradient_accumulation_step=obj.gradient_accumulation_step,
            layers_to_freeze=obj.layers_to_freeze,
            learning_rate=obj.learning_rate,
            learning_rate_scheduler=obj.learning_rate_scheduler,
            model_name=obj.model_name,
            momentum=obj.momentum,
            nesterov=obj.nesterov,
            number_of_epochs=obj.number_of_epochs,
            number_of_workers=obj.number_of_workers,
            optimizer=obj.optimizer,
            random_seed=obj.random_seed,
            step_lr_gamma=obj.step_lr_gamma,
            step_lr_step_size=obj.step_lr_step_size,
            training_batch_size=obj.training_batch_size,
            validation_batch_size=obj.validation_batch_size,
            warmup_cosine_lr_cycles=obj.warmup_cosine_lr_cycles,
            warmup_cosine_lr_warmup_epochs=obj.warmup_cosine_lr_warmup_epochs,
            weight_decay=obj.weight_decay,
            box_detections_per_image=obj.box_detections_per_image,
            box_score_threshold=obj.box_score_threshold,
            image_size=obj.image_size,
            max_size=obj.max_size,
            min_size=obj.min_size,
            model_size=obj.model_size,
            multi_scale=obj.multi_scale,
            nms_iou_threshold=obj.nms_iou_threshold,
            tile_grid_size=obj.tile_grid_size,
            tile_overlap_ratio=obj.tile_overlap_ratio,
            tile_predictions_nms_threshold=obj.tile_predictions_nms_threshold,
            validation_iou_threshold=obj.validation_iou_threshold,
            validation_metric_type=obj.validation_metric_type,
        )

    def __eq__(self, other: object) -> bool:
        if not isinstance(other, ImageModelSettingsObjectDetection):
            return NotImplemented

        return (
            super().__eq__(other)
            and self.box_detections_per_image == other.box_detections_per_image
            and self.box_score_threshold == other.box_score_threshold
            and self.image_size == other.image_size
            and self.max_size == other.max_size
            and self.min_size == other.min_size
            and self.model_size == other.model_size
            and self.multi_scale == other.multi_scale
            and self.nms_iou_threshold == other.nms_iou_threshold
            and self.tile_grid_size == other.tile_grid_size
            and self.tile_overlap_ratio == other.tile_overlap_ratio
            and self.tile_predictions_nms_threshold == other.tile_predictions_nms_threshold
            and self.validation_iou_threshold == other.validation_iou_threshold
            and self.validation_metric_type == other.validation_metric_type
        )

    def __ne__(self, other: object) -> bool:
        return not self.__eq__(other)<|MERGE_RESOLUTION|>--- conflicted
+++ resolved
@@ -723,12 +723,8 @@
 
     def _to_rest_object(self) -> RestImageModelSettingsObjectDetection:
         return RestImageModelSettingsObjectDetection(
-<<<<<<< HEAD
-            log_training_metrics="Disable",  # Temporary fix for https://msdata.visualstudio.com/Vienna/_workitems/edit/2385143
-=======
             # Temporary fix for https://msdata.visualstudio.com/Vienna/_workitems/edit/2385143
             log_training_metrics="Disable",
->>>>>>> 6390c6b1
             advanced_settings=self.advanced_settings,
             ams_gradient=self.ams_gradient,
             beta1=self.beta1,
