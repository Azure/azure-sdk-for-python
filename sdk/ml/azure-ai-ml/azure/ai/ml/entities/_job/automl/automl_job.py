# ---------------------------------------------------------
# Copyright (c) Microsoft Corporation. All rights reserved.
# ---------------------------------------------------------

# pylint: disable=protected-access

import logging
from abc import ABC, abstractmethod
from typing import Any, Dict, Optional, Union

from azure.ai.ml._restclient.v2023_02_01_preview.models import (
    JobBase,
    MLTableJobInput,
    QueueSettings,
    ResourceConfiguration,
    TaskType,
)
from azure.ai.ml._utils.utils import camel_to_snake
from azure.ai.ml.constants import JobType
from azure.ai.ml.constants._common import TYPE, AssetTypes
from azure.ai.ml.constants._job.automl import AutoMLConstants
from azure.ai.ml.entities._credentials import (
    AmlTokenConfiguration,
    ManagedIdentityConfiguration,
    UserIdentityConfiguration,
)
from azure.ai.ml.entities._inputs_outputs import Input
from azure.ai.ml.entities._job.job import Job
from azure.ai.ml.entities._job.job_io_mixin import JobIOMixin
from azure.ai.ml.entities._job.pipeline._io import AutoMLNodeIOMixin
from azure.ai.ml.exceptions import ErrorCategory, ErrorTarget, ValidationException

module_logger = logging.getLogger(__name__)


class AutoMLJob(Job, JobIOMixin, AutoMLNodeIOMixin, ABC):
    """Initialize an AutoML job entity.

    Constructor for an AutoMLJob.

    :keyword resources: Resource configuration for the AutoML job, defaults to None
    :paramtype resources: typing.Optional[ResourceConfiguration]
    :keyword identity: Identity that training job will use while running on compute, defaults to None
    :paramtype identity: typing.Optional[ typing.Union[ManagedIdentityConfiguration, AmlTokenConfiguration
        , UserIdentityConfiguration] ]
    :keyword environment_id: The environment id for the AutoML job, defaults to None
    :paramtype environment_id: typing.Optional[str]
    :keyword environment_variables: The environment variables for the AutoML job, defaults to None
    :paramtype environment_variables: typing.Optional[Dict[str, str]]
    :keyword outputs: The outputs for the AutoML job, defaults to None
    :paramtype outputs: typing.Optional[Dict[str, str]]
    :raises ValidationException: task type validation error
    :raises NotImplementedError: Raises NotImplementedError
    :return: An AutoML Job
    :rtype: AutoMLJob
    """

    def __init__(
        self,
        *,
        resources: Optional[ResourceConfiguration] = None,
        identity: Optional[
            Union[ManagedIdentityConfiguration, AmlTokenConfiguration, UserIdentityConfiguration]
        ] = None,
        queue_settings: Optional[QueueSettings] = None,
        **kwargs: Any,
    ) -> None:
        """Initialize an AutoML job entity.

<<<<<<< HEAD
        Constructor for an AutoMLJob.

        :keyword resources: Resource configuration for the AutoML job, defaults to None
        :paramtype resources: typing.Optional[ResourceConfiguration]
        :keyword identity: Identity that training job will use while running on compute, defaults to None
        :paramtype identity: typing.Optional[ typing.Union[ManagedIdentityConfiguration, AmlTokenConfiguration
            , UserIdentityConfiguration] ]
        :keyword environment_id: The environment id for the AutoML job, defaults to None
        :paramtype environment_id: typing.Optional[str]
        :keyword environment_variables: The environment variables for the AutoML job, defaults to None
        :paramtype environment_variables: typing.Optional[Dict[str, str]]
        :keyword outputs: The outputs for the AutoML job, defaults to None
        :paramtype outputs: typing.Optional[Dict[str, str]]
        :raises ValidationException: task type validation error
        :raises NotImplementedError: Raises NotImplementedError
        :return: An AutoML Job
        :rtype: AutoMLJob
=======
        :param task_details: The task configuration of the job. This can be Classification, Regression, etc.
        :param resources: Resource configuration for the job.
        :param identity: Identity that training job will use while running on compute.
        :type identity: Union[ManagedIdentity, AmlToken, UserIdentity]
        :param queue_settings: Queue settings for the job.
        :type queue_settings: QueueSettings
        :param kwargs:
>>>>>>> f94e35d0
        """
        kwargs[TYPE] = JobType.AUTOML
        self.environment_id = kwargs.pop("environment_id", None)
        self.environment_variables = kwargs.pop("environment_variables", None)
        self.outputs = kwargs.pop("outputs", None)

        super().__init__(**kwargs)

        self.resources = resources
        self.identity = identity
        self.queue_settings = queue_settings

    @property
    @abstractmethod
    def training_data(self) -> Input:
        """The training data for the AutoML job.

        :raises NotImplementedError: Raises NotImplementedError
        :return: Returns the training data for the AutoML job.
        :rtype: Input
        """
        raise NotImplementedError()

    @property
    @abstractmethod
    def validation_data(self) -> Input:
        """The validation data for the AutoML job.

        :raises NotImplementedError: Raises NotImplementedError
        :return: Returns the validation data for the AutoML job.
        :rtype: Input
        """
        raise NotImplementedError()

    @property
    @abstractmethod
    def test_data(self) -> Input:
        """The test data for the AutoML job.

        :raises NotImplementedError: Raises NotImplementedError
        :return: Returns the test data for the AutoML job.
        :rtype: Input
        """
        raise NotImplementedError()

    @classmethod
    def _load_from_rest(cls, obj: JobBase) -> "AutoMLJob":
        """Loads the rest object to a dict containing items to init the AutoMLJob objects.

        :param obj: Azure Resource Manager resource envelope.
        :type obj: JobBase
        :raises ValidationException: task type validation error
        :return: An AutoML Job
        :rtype: AutoMLJob
        """
        task_type = (
            camel_to_snake(obj.properties.task_details.task_type) if obj.properties.task_details.task_type else None
        )
        class_type = cls._get_task_mapping().get(task_type, None)
        if class_type:
            return class_type._from_rest_object(obj)

        msg = f"Unsupported task type: {obj.properties.task_details.task_type}"
        raise ValidationException(
            message=msg,
            no_personal_data_message=msg,
            target=ErrorTarget.AUTOML,
            error_category=ErrorCategory.SYSTEM_ERROR,
        )

    @classmethod
    def _load_from_dict(
        cls,
        data: Dict,
        context: Dict,
        additional_message: str,
        **kwargs,
    ) -> "AutoMLJob":
        """Loads the dictionary objects to an AutoMLJob object.

        :param data: A data dictionary.
        :type data: typing.Dict
        :param context: A context dictionary.
        :type context: typing.Dict
        :param additional_message: An additional message to be logged in the ValidationException.
        :type additional_message: str

        :raises ValidationException: task type validation error
        :return: An AutoML Job
        :rtype: AutoMLJob
        """
        task_type = data.get(AutoMLConstants.TASK_TYPE_YAML)
        class_type = cls._get_task_mapping().get(task_type, None)
        if class_type:
            return class_type._load_from_dict(
                data,
                context,
                additional_message,
                **kwargs,
            )
        msg = f"Unsupported task type: {task_type}"
        raise ValidationException(
            message=msg,
            no_personal_data_message=msg,
            target=ErrorTarget.AUTOML,
            error_category=ErrorCategory.USER_ERROR,
        )

    @classmethod
    def _create_instance_from_schema_dict(cls, loaded_data: Dict) -> "AutoMLJob":
        """Create an automl job instance from schema parsed dict.

        :param loaded_data:  A loaded_data dictionary.
        :type loaded_data: typing.Dict
        :raises ValidationException: task type validation error
        :return: An AutoML Job
        :rtype: AutoMLJob
        """
        task_type = loaded_data.pop(AutoMLConstants.TASK_TYPE_YAML)
        class_type = cls._get_task_mapping().get(task_type, None)
        if class_type:
            return class_type._create_instance_from_schema_dict(loaded_data=loaded_data)
        msg = f"Unsupported task type: {task_type}"
        raise ValidationException(
            message=msg,
            no_personal_data_message=msg,
            target=ErrorTarget.AUTOML,
            error_category=ErrorCategory.USER_ERROR,
        )

    @classmethod
    def _get_task_mapping(cls):
        """Create a mapping of task type to job class.

        :return: An AutoMLVertical object containing the task type to job class mapping.
        :rtype: AutoMLVertical
        """
        from .image import (
            ImageClassificationJob,
            ImageClassificationMultilabelJob,
            ImageInstanceSegmentationJob,
            ImageObjectDetectionJob,
        )
        from .nlp import TextClassificationJob, TextClassificationMultilabelJob, TextNerJob
        from .tabular import ClassificationJob, ForecastingJob, RegressionJob

        # create a mapping of task type to job class
        return {
            camel_to_snake(TaskType.CLASSIFICATION): ClassificationJob,
            camel_to_snake(TaskType.REGRESSION): RegressionJob,
            camel_to_snake(TaskType.FORECASTING): ForecastingJob,
            camel_to_snake(TaskType.IMAGE_CLASSIFICATION): ImageClassificationJob,
            camel_to_snake(TaskType.IMAGE_CLASSIFICATION_MULTILABEL): ImageClassificationMultilabelJob,
            camel_to_snake(TaskType.IMAGE_OBJECT_DETECTION): ImageObjectDetectionJob,
            camel_to_snake(TaskType.IMAGE_INSTANCE_SEGMENTATION): ImageInstanceSegmentationJob,
            camel_to_snake(TaskType.TEXT_NER): TextNerJob,
            camel_to_snake(TaskType.TEXT_CLASSIFICATION): TextClassificationJob,
            camel_to_snake(TaskType.TEXT_CLASSIFICATION_MULTILABEL): TextClassificationMultilabelJob,
        }

    def _resolve_data_inputs(self, rest_job):  # pylint: disable=no-self-use
        """Resolve JobInputs to MLTableJobInputs within data_settings.

        :param rest_job: The rest job object.
        :type rest_job: AutoMLJob
        """
        if isinstance(rest_job.training_data, Input):
            rest_job.training_data = MLTableJobInput(uri=rest_job.training_data.path)
        if isinstance(rest_job.validation_data, Input):
            rest_job.validation_data = MLTableJobInput(uri=rest_job.validation_data.path)
        if hasattr(rest_job, "test_data") and isinstance(rest_job.test_data, Input):
            rest_job.test_data = MLTableJobInput(uri=rest_job.test_data.path)

    def _restore_data_inputs(self):
        """Restore MLTableJobInputs to JobInputs within data_settings."""
        if isinstance(self.training_data, MLTableJobInput):
            self.training_data = Input(
                type=AssetTypes.MLTABLE, path=self.training_data.uri  # pylint: disable=no-member
            )
        if isinstance(self.validation_data, MLTableJobInput):
            self.validation_data = Input(
                type=AssetTypes.MLTABLE, path=self.validation_data.uri  # pylint: disable=no-member
            )
        if hasattr(self, "test_data") and isinstance(self.test_data, MLTableJobInput):
            self.test_data = Input(type=AssetTypes.MLTABLE, path=self.test_data.uri)  # pylint: disable=no-member<|MERGE_RESOLUTION|>--- conflicted
+++ resolved
@@ -49,6 +49,8 @@
     :paramtype environment_variables: typing.Optional[Dict[str, str]]
     :keyword outputs: The outputs for the AutoML job, defaults to None
     :paramtype outputs: typing.Optional[Dict[str, str]]
+    :keyword queue_settings: The queue settings for the AutoML job, defaults to None
+    :paramtype queue_settings: typing.Optional[QueueSettings]
     :raises ValidationException: task type validation error
     :raises NotImplementedError: Raises NotImplementedError
     :return: An AutoML Job
@@ -67,7 +69,6 @@
     ) -> None:
         """Initialize an AutoML job entity.
 
-<<<<<<< HEAD
         Constructor for an AutoMLJob.
 
         :keyword resources: Resource configuration for the AutoML job, defaults to None
@@ -81,19 +82,12 @@
         :paramtype environment_variables: typing.Optional[Dict[str, str]]
         :keyword outputs: The outputs for the AutoML job, defaults to None
         :paramtype outputs: typing.Optional[Dict[str, str]]
-        :raises ValidationException: task type validation error
-        :raises NotImplementedError: Raises NotImplementedError
-        :return: An AutoML Job
-        :rtype: AutoMLJob
-=======
-        :param task_details: The task configuration of the job. This can be Classification, Regression, etc.
-        :param resources: Resource configuration for the job.
-        :param identity: Identity that training job will use while running on compute.
-        :type identity: Union[ManagedIdentity, AmlToken, UserIdentity]
-        :param queue_settings: Queue settings for the job.
-        :type queue_settings: QueueSettings
-        :param kwargs:
->>>>>>> f94e35d0
+        :keyword queue_settings: The queue settings for the AutoML job, defaults to None
+        :paramtype queue_settings: typing.Optional[QueueSettings]
+        :raises ValidationException: task type validation error
+        :raises NotImplementedError: Raises NotImplementedError
+        :return: An AutoML Job
+        :rtype: AutoMLJob
         """
         kwargs[TYPE] = JobType.AUTOML
         self.environment_id = kwargs.pop("environment_id", None)
