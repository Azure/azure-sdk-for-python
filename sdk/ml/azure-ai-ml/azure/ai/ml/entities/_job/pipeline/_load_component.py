--- conflicted
+++ resolved
@@ -3,7 +3,7 @@
 # ---------------------------------------------------------
 
 # pylint: disable=protected-access
-from typing import Any, Callable, Dict, List, Mapping, Optional, Union, cast
+from typing import Any, Callable, Dict, List, Mapping, Optional, Union
 
 from marshmallow import INCLUDE
 
@@ -268,11 +268,7 @@
 
     @classmethod
     def _automl_from_rest_object(cls, node: Dict) -> AutoMLJob:
-<<<<<<< HEAD
-        _outputs = cast(Dict[str, Union[str, dict]], node.get("outputs"))
-=======
         _outputs = node.get("outputs")  # type: ignore
->>>>>>> 6f1ea258
         # rest dict outputs -> Output objects
         outputs = AutoMLJob._from_rest_outputs(_outputs)
         # Output objects -> yaml dict outputs
