# ---------------------------------------------------------
# Copyright (c) Microsoft Corporation. All rights reserved.
# ---------------------------------------------------------

# pylint: disable=protected-access

from typing import Any, Dict, List, Optional, Union

from azure.ai.ml._restclient.v2023_04_01_preview.models import LearningRateScheduler, StochasticOptimizer
from azure.ai.ml._utils.utils import camel_to_snake
from azure.ai.ml.entities._job.automl.image.automl_image import AutoMLImage
from azure.ai.ml.entities._job.automl.image.image_classification_search_space import ImageClassificationSearchSpace
from azure.ai.ml.entities._job.automl.image.image_limit_settings import ImageLimitSettings
from azure.ai.ml.entities._job.automl.image.image_model_settings import ImageModelSettingsClassification
from azure.ai.ml.entities._job.automl.image.image_sweep_settings import ImageSweepSettings
from azure.ai.ml.entities._job.automl.search_space import SearchSpace
from azure.ai.ml.entities._job.automl.utils import cast_to_specific_search_space
from azure.ai.ml.exceptions import ErrorCategory, ErrorTarget, ValidationException


class AutoMLImageClassificationBase(AutoMLImage):
    """Base class for AutoML Image Classification and Image Classification Multilabel tasks.
    Please do not instantiate this class directly. Instantiate one of the child classes instead.

    :keyword task_type: Type of task to run.
    Possible values include: "ImageClassification", "ImageClassificationMultilabel".
    :paramtype task_type: str
    :keyword limits: Limits for Automl image classification jobs. Defaults to None.
    :paramtype limits: Optional[~azure.ai.ml.automl.ImageLimitSettings]
    :keyword sweep: Sweep settings for Automl image classification jobs. Defaults to None.
    :paramtype sweep: Optional[~azure.ai.ml.automl.ImageSweepSettings]
    :keyword training_parameters: Training parameters for Automl image classification jobs. Defaults to None.
    :paramtype training_parameters: Optional[~azure.ai.ml.automl.ImageModelSettingsClassification]
    :keyword search_space: Search space for Automl image classification jobs. Defaults to None.
    :paramtype search_space: Optional[List[~azure.ai.ml.automl.ImageClassificationSearchSpace]]
    :keyword kwargs: Other Keyword arguments for AutoMLImageClassificationBase class.
    :paramtype kwargs: Dict[str, Any]
    """

    def __init__(
        self,
        *,
        task_type: str,
        limits: Optional[ImageLimitSettings] = None,
        sweep: Optional[ImageSweepSettings] = None,
        training_parameters: Optional[ImageModelSettingsClassification] = None,
        search_space: Optional[List[ImageClassificationSearchSpace]] = None,
        **kwargs: Any,
    ) -> None:
        self._training_parameters: Optional[ImageModelSettingsClassification] = None

        super().__init__(task_type=task_type, limits=limits, sweep=sweep, **kwargs)
        self.training_parameters = training_parameters  # Assigning training_parameters through setter method.
        self._search_space = search_space

    @property
<<<<<<< HEAD
    def training_parameters(self) -> Optional[ImageModelSettingsClassification]:
=======
    def training_parameters(self) -> ImageModelSettingsClassification:
        """
        :rtype: ~azure.ai.ml.automl.ImageModelSettingsClassification
        :return: Training parameters for AutoML Image Classification and Image Classification Multilabel tasks.
        """
>>>>>>> 62a2aef4
        return self._training_parameters

    @training_parameters.setter
    def training_parameters(self, value: Union[Dict, ImageModelSettingsClassification]) -> None:
        """Setting Image training parameters for AutoML Image Classification and Image Classification Multilabel tasks.

        :param value: Training parameters for AutoML Image Classification and Image Classification Multilabel tasks.
        :type value: Union[Dict, ~azure.ai.ml.automl.ImageModelSettingsClassification]
        :raises ~azure.ml.exceptions.ValidationException if value is not a dictionary or
         ImageModelSettingsClassification.
        :return: None
        """
        if value is None:
            self._training_parameters = None
        elif isinstance(value, ImageModelSettingsClassification):
            self._training_parameters = value
            # set_training_parameters convert parameter values from snake case str to enum.
            # We need to add any future enum parameters in this call to support snake case str.
            self.set_training_parameters(
                optimizer=value.optimizer,
                learning_rate_scheduler=value.learning_rate_scheduler,
            )
        else:
            if not isinstance(value, dict):
                msg = "Expected a dictionary for model settings."
                raise ValidationException(
                    message=msg,
                    no_personal_data_message=msg,
                    target=ErrorTarget.AUTOML,
                    error_category=ErrorCategory.USER_ERROR,
                )
            self.set_training_parameters(**value)

    @property
<<<<<<< HEAD
    def search_space(self) -> Optional[List[ImageClassificationSearchSpace]]:
=======
    def search_space(self) -> List[ImageClassificationSearchSpace]:
        """
        :rtype: List[~azure.ai.ml.automl.ImageClassificationSearchSpace]
        :return: Search space for AutoML Image Classification and Image Classification Multilabel tasks.
        """
>>>>>>> 62a2aef4
        return self._search_space

    @search_space.setter
    def search_space(self, value: Union[List[Dict], List[SearchSpace]]) -> None:
        """Setting Image search space for AutoML Image Classification and Image Classification Multilabel tasks.

        :param value: Search space for AutoML Image Classification and Image Classification Multilabel tasks.
        :type value: Union[List[Dict], List[~azure.ai.ml.automl.ImageClassificationSearchSpace]]
        :raises ~azure.ml.exceptions.ValidationException if value is not a list of dictionaries or
            ImageClassificationSearchSpace.
        """
        if not isinstance(value, list):
            msg = "Expected a list for search space."
            raise ValidationException(
                message=msg,
                no_personal_data_message=msg,
                target=ErrorTarget.AUTOML,
                error_category=ErrorCategory.USER_ERROR,
            )

        all_dict_type = all(isinstance(item, dict) for item in value)
        all_search_space_type = all(isinstance(item, SearchSpace) for item in value)

        if all_search_space_type or all_dict_type:
            self._search_space = [
                cast_to_specific_search_space(item, ImageClassificationSearchSpace, self.task_type)  # type: ignore
                for item in value
            ]
        else:
            msg = "Expected all items in the list to be either dictionaries or ImageClassificationSearchSpace objects."
            raise ValidationException(
                message=msg,
                no_personal_data_message=msg,
                target=ErrorTarget.AUTOML,
                error_category=ErrorCategory.USER_ERROR,
            )

    # pylint: disable=too-many-locals
    def set_training_parameters(
        self,
        *,
        advanced_settings: Optional[str] = None,
        ams_gradient: Optional[bool] = None,
        beta1: Optional[float] = None,
        beta2: Optional[float] = None,
        checkpoint_frequency: Optional[int] = None,
        checkpoint_run_id: Optional[str] = None,
        distributed: Optional[bool] = None,
        early_stopping: Optional[bool] = None,
        early_stopping_delay: Optional[int] = None,
        early_stopping_patience: Optional[int] = None,
        enable_onnx_normalization: Optional[bool] = None,
        evaluation_frequency: Optional[int] = None,
        gradient_accumulation_step: Optional[int] = None,
        layers_to_freeze: Optional[int] = None,
        learning_rate: Optional[float] = None,
        learning_rate_scheduler: Optional[Union[str, LearningRateScheduler]] = None,
        model_name: Optional[str] = None,
        momentum: Optional[float] = None,
        nesterov: Optional[bool] = None,
        number_of_epochs: Optional[int] = None,
        number_of_workers: Optional[int] = None,
        optimizer: Optional[Union[str, StochasticOptimizer]] = None,
        random_seed: Optional[int] = None,
        step_lr_gamma: Optional[float] = None,
        step_lr_step_size: Optional[int] = None,
        training_batch_size: Optional[int] = None,
        validation_batch_size: Optional[int] = None,
        warmup_cosine_lr_cycles: Optional[float] = None,
        warmup_cosine_lr_warmup_epochs: Optional[int] = None,
        weight_decay: Optional[float] = None,
        training_crop_size: Optional[int] = None,
        validation_crop_size: Optional[int] = None,
        validation_resize_size: Optional[int] = None,
        weighted_loss: Optional[int] = None,
    ) -> None:
        """Setting Image training parameters for AutoML Image Classification and Image Classification Multilabel tasks.

        :keyword advanced_settings: Settings for advanced scenarios.
        :paramtype advanced_settings: str
        :keyword ams_gradient: Enable AMSGrad when optimizer is 'adam' or 'adamw'.
        :paramtype ams_gradient: bool
        :keyword beta1: Value of 'beta1' when optimizer is 'adam' or 'adamw'. Must be a float in the
         range [0, 1].
        :paramtype beta1: float
        :keyword beta2: Value of 'beta2' when optimizer is 'adam' or 'adamw'. Must be a float in the
         range [0, 1].
        :paramtype beta2: float
        :keyword checkpoint_frequency: Frequency to store model checkpoints. Must be a positive
         integer.
        :paramtype checkpoint_frequency: int
        :keyword checkpoint_run_id: The id of a previous run that has a pretrained checkpoint for
         incremental training.
        :paramtype checkpoint_run_id: str
        :keyword distributed: Whether to use distributed training.
        :paramtype distributed: bool
        :keyword early_stopping: Enable early stopping logic during training.
        :paramtype early_stopping: bool
        :keyword early_stopping_delay: Minimum number of epochs or validation evaluations to wait
         before primary metric improvement
         is tracked for early stopping. Must be a positive integer.
        :paramtype early_stopping_delay: int
        :keyword early_stopping_patience: Minimum number of epochs or validation evaluations with no
         primary metric improvement before
         the run is stopped. Must be a positive integer.
        :paramtype early_stopping_patience: int
        :keyword enable_onnx_normalization: Enable normalization when exporting ONNX model.
        :paramtype enable_onnx_normalization: bool
        :keyword evaluation_frequency: Frequency to evaluate validation dataset to get metric scores.
         Must be a positive integer.
        :paramtype evaluation_frequency: int
        :keyword gradient_accumulation_step: Gradient accumulation means running a configured number of
         "GradAccumulationStep" steps without
         updating the model weights while accumulating the gradients of those steps, and then using
         the accumulated gradients to compute the weight updates. Must be a positive integer.
        :paramtype gradient_accumulation_step: int
        :keyword layers_to_freeze: Number of layers to freeze for the model. Must be a positive
         integer.
         For instance, passing 2 as value for 'seresnext' means
         freezing layer0 and layer1. For a full list of models supported and details on layer freeze,
         please
         see: https://docs.microsoft.com/en-us/azure/machine-learning/reference-automl-images-hyperparameters#model-agnostic-hyperparameters.   # pylint: disable=line-too-long
        :type layers_to_freeze: int
        :keyword learning_rate: Initial learning rate. Must be a float in the range [0, 1].
        :paramtype learning_rate: float
        :keyword learning_rate_scheduler: Type of learning rate scheduler. Must be 'warmup_cosine' or
         'step'. Possible values include: "None", "WarmupCosine", "Step".
        :type learning_rate_scheduler: str or
         ~azure.mgmt.machinelearningservices.models.LearningRateScheduler
        :keyword model_name: Name of the model to use for training.
         For more information on the available models please visit the official documentation:
         https://docs.microsoft.com/en-us/azure/machine-learning/how-to-auto-train-image-models.
        :type model_name: str
        :keyword momentum: Value of momentum when optimizer is 'sgd'. Must be a float in the range [0,
         1].
        :paramtype momentum: float
        :keyword nesterov: Enable nesterov when optimizer is 'sgd'.
        :paramtype nesterov: bool
        :keyword number_of_epochs: Number of training epochs. Must be a positive integer.
        :paramtype number_of_epochs: int
        :keyword number_of_workers: Number of data loader workers. Must be a non-negative integer.
        :paramtype number_of_workers: int
        :keyword optimizer: Type of optimizer. Possible values include: "None", "Sgd", "Adam", "Adamw".
        :type optimizer: str or ~azure.mgmt.machinelearningservices.models.StochasticOptimizer
        :keyword random_seed: Random seed to be used when using deterministic training.
        :paramtype random_seed: int
        :keyword step_lr_gamma: Value of gamma when learning rate scheduler is 'step'. Must be a float
         in the range [0, 1].
        :paramtype step_lr_gamma: float
        :keyword step_lr_step_size: Value of step size when learning rate scheduler is 'step'. Must be
         a positive integer.
        :paramtype step_lr_step_size: int
        :keyword training_batch_size: Training batch size. Must be a positive integer.
        :paramtype training_batch_size: int
        :keyword validation_batch_size: Validation batch size. Must be a positive integer.
        :paramtype validation_batch_size: int
        :keyword warmup_cosine_lr_cycles: Value of cosine cycle when learning rate scheduler is
         'warmup_cosine'. Must be a float in the range [0, 1].
        :paramtype warmup_cosine_lr_cycles: float
        :keyword warmup_cosine_lr_warmup_epochs: Value of warmup epochs when learning rate scheduler is
         'warmup_cosine'. Must be a positive integer.
        :paramtype warmup_cosine_lr_warmup_epochs: int
        :keyword weight_decay: Value of weight decay when optimizer is 'sgd', 'adam', or 'adamw'. Must
         be a float in the range[0, 1].
        :paramtype weight_decay: float
        :keyword training_crop_size: Image crop size that is input to the neural network for the
         training dataset. Must be a positive integer.
        :paramtype training_crop_size: int
        :keyword validation_crop_size: Image crop size that is input to the neural network for the
         validation dataset. Must be a positive integer.
        :paramtype validation_crop_size: int
        :keyword validation_resize_size: Image size to which to resize before cropping for validation
         dataset. Must be a positive integer.
        :paramtype validation_resize_size: int
        :keyword weighted_loss: Weighted loss. The accepted values are 0 for no weighted loss.
         1 for weighted loss with sqrt.(class_weights). 2 for weighted loss with class_weights. Must be
         0 or 1 or 2.
        :paramtype weighted_loss: int
        """
        self._training_parameters = self._training_parameters or ImageModelSettingsClassification()

        self._training_parameters.advanced_settings = (
            advanced_settings if advanced_settings is not None else self._training_parameters.advanced_settings
        )
        self._training_parameters.ams_gradient = (
            ams_gradient if ams_gradient is not None else self._training_parameters.ams_gradient
        )
        self._training_parameters.beta1 = beta1 if beta1 is not None else self._training_parameters.beta1
        self._training_parameters.beta2 = beta2 if beta2 is not None else self._training_parameters.beta2
        self._training_parameters.checkpoint_frequency = (
            checkpoint_frequency if checkpoint_frequency is not None else self._training_parameters.checkpoint_frequency
        )
        self._training_parameters.checkpoint_run_id = (
            checkpoint_run_id if checkpoint_run_id is not None else self._training_parameters.checkpoint_run_id
        )
        self._training_parameters.distributed = (
            distributed if distributed is not None else self._training_parameters.distributed
        )
        self._training_parameters.early_stopping = (
            early_stopping if early_stopping is not None else self._training_parameters.early_stopping
        )
        self._training_parameters.early_stopping_delay = (
            early_stopping_delay if early_stopping_delay is not None else self._training_parameters.early_stopping_delay
        )
        self._training_parameters.early_stopping_patience = (
            early_stopping_patience
            if early_stopping_patience is not None
            else self._training_parameters.early_stopping_patience
        )
        self._training_parameters.enable_onnx_normalization = (
            enable_onnx_normalization
            if enable_onnx_normalization is not None
            else self._training_parameters.enable_onnx_normalization
        )
        self._training_parameters.evaluation_frequency = (
            evaluation_frequency if evaluation_frequency is not None else self._training_parameters.evaluation_frequency
        )
        self._training_parameters.gradient_accumulation_step = (
            gradient_accumulation_step
            if gradient_accumulation_step is not None
            else self._training_parameters.gradient_accumulation_step
        )
        self._training_parameters.layers_to_freeze = (
            layers_to_freeze if layers_to_freeze is not None else self._training_parameters.layers_to_freeze
        )
        self._training_parameters.learning_rate = (
            learning_rate if learning_rate is not None else self._training_parameters.learning_rate
        )
        self._training_parameters.learning_rate_scheduler = (
            LearningRateScheduler[camel_to_snake(learning_rate_scheduler).upper()]
            if learning_rate_scheduler is not None
            else self._training_parameters.learning_rate_scheduler
        )
        self._training_parameters.model_name = (
            model_name if model_name is not None else self._training_parameters.model_name
        )
        self._training_parameters.momentum = momentum if momentum is not None else self._training_parameters.momentum
        self._training_parameters.nesterov = nesterov if nesterov is not None else self._training_parameters.nesterov
        self._training_parameters.number_of_epochs = (
            number_of_epochs if number_of_epochs is not None else self._training_parameters.number_of_epochs
        )
        self._training_parameters.number_of_workers = (
            number_of_workers if number_of_workers is not None else self._training_parameters.number_of_workers
        )
        self._training_parameters.optimizer = (
            StochasticOptimizer[camel_to_snake(optimizer).upper()]
            if optimizer is not None
            else self._training_parameters.optimizer
        )
        self._training_parameters.random_seed = (
            random_seed if random_seed is not None else self._training_parameters.random_seed
        )
        self._training_parameters.step_lr_gamma = (
            step_lr_gamma if step_lr_gamma is not None else self._training_parameters.step_lr_gamma
        )
        self._training_parameters.step_lr_step_size = (
            step_lr_step_size if step_lr_step_size is not None else self._training_parameters.step_lr_step_size
        )
        self._training_parameters.training_batch_size = (
            training_batch_size if training_batch_size is not None else self._training_parameters.training_batch_size
        )
        self._training_parameters.validation_batch_size = (
            validation_batch_size
            if validation_batch_size is not None
            else self._training_parameters.validation_batch_size
        )
        self._training_parameters.warmup_cosine_lr_cycles = (
            warmup_cosine_lr_cycles
            if warmup_cosine_lr_cycles is not None
            else self._training_parameters.warmup_cosine_lr_cycles
        )
        self._training_parameters.warmup_cosine_lr_warmup_epochs = (
            warmup_cosine_lr_warmup_epochs
            if warmup_cosine_lr_warmup_epochs is not None
            else self._training_parameters.warmup_cosine_lr_warmup_epochs
        )
        self._training_parameters.weight_decay = (
            weight_decay if weight_decay is not None else self._training_parameters.weight_decay
        )
        self._training_parameters.training_crop_size = (
            training_crop_size if training_crop_size is not None else self._training_parameters.training_crop_size
        )
        self._training_parameters.validation_crop_size = (
            validation_crop_size if validation_crop_size is not None else self._training_parameters.validation_crop_size
        )
        self._training_parameters.validation_resize_size = (
            validation_resize_size
            if validation_resize_size is not None
            else self._training_parameters.validation_resize_size
        )
        self._training_parameters.weighted_loss = (
            weighted_loss if weighted_loss is not None else self._training_parameters.weighted_loss
        )

    # pylint: enable=too-many-locals

    def extend_search_space(
        self,
        value: Union[SearchSpace, List[SearchSpace]],
    ) -> None:
        """Add Search space for AutoML Image Classification and Image Classification Multilabel tasks.

        :param value: specify either an instance of ImageClassificationSearchSpace or list of
            ImageClassificationSearchSpace for searching through the parameter space
        :type value: Union[ImageClassificationSearchSpace, List[ImageClassificationSearchSpace]]
        """
        self._search_space = self._search_space or []

        if isinstance(value, list):
            self._search_space.extend(
                [
                    cast_to_specific_search_space(item, ImageClassificationSearchSpace, self.task_type)  # type: ignore
                    for item in value
                ]
            )
        else:
            self._search_space.append(
                cast_to_specific_search_space(value, ImageClassificationSearchSpace, self.task_type)  # type: ignore
            )

    @classmethod
    def _get_search_space_from_str(cls, search_space_str: str) -> Optional[List[ImageClassificationSearchSpace]]:
        return (
            [ImageClassificationSearchSpace._from_rest_object(entry) for entry in search_space_str if entry is not None]
            if search_space_str is not None
            else None
        )

    def __eq__(self, other: object) -> bool:
        if not isinstance(other, AutoMLImageClassificationBase):
            return NotImplemented

        if not super().__eq__(other):
            return False

        return self._training_parameters == other._training_parameters and self._search_space == other._search_space

    def __ne__(self, other: object) -> bool:
        return not self.__eq__(other)<|MERGE_RESOLUTION|>--- conflicted
+++ resolved
@@ -54,15 +54,11 @@
         self._search_space = search_space
 
     @property
-<<<<<<< HEAD
     def training_parameters(self) -> Optional[ImageModelSettingsClassification]:
-=======
-    def training_parameters(self) -> ImageModelSettingsClassification:
         """
         :rtype: ~azure.ai.ml.automl.ImageModelSettingsClassification
         :return: Training parameters for AutoML Image Classification and Image Classification Multilabel tasks.
         """
->>>>>>> 62a2aef4
         return self._training_parameters
 
     @training_parameters.setter
@@ -97,15 +93,11 @@
             self.set_training_parameters(**value)
 
     @property
-<<<<<<< HEAD
     def search_space(self) -> Optional[List[ImageClassificationSearchSpace]]:
-=======
-    def search_space(self) -> List[ImageClassificationSearchSpace]:
         """
         :rtype: List[~azure.ai.ml.automl.ImageClassificationSearchSpace]
         :return: Search space for AutoML Image Classification and Image Classification Multilabel tasks.
         """
->>>>>>> 62a2aef4
         return self._search_space
 
     @search_space.setter
