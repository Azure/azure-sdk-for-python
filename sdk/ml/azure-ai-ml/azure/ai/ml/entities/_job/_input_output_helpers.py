# ---------------------------------------------------------
# Copyright (c) Microsoft Corporation. All rights reserved.
# ---------------------------------------------------------

import collections.abc
import re
from typing import Any, Dict, Optional, Union

from azure.ai.ml._restclient.v2023_04_01_preview.models import CustomModelJobInput as RestCustomModelJobInput
from azure.ai.ml._restclient.v2023_04_01_preview.models import CustomModelJobOutput as RestCustomModelJobOutput
from azure.ai.ml._restclient.v2023_04_01_preview.models import InputDeliveryMode
from azure.ai.ml._restclient.v2023_04_01_preview.models import JobInput as RestJobInput
from azure.ai.ml._restclient.v2023_04_01_preview.models import JobInputType
from azure.ai.ml._restclient.v2023_04_01_preview.models import JobOutput as RestJobOutput
from azure.ai.ml._restclient.v2023_04_01_preview.models import JobOutputType, LiteralJobInput
from azure.ai.ml._restclient.v2023_04_01_preview.models import MLFlowModelJobInput as RestMLFlowModelJobInput
from azure.ai.ml._restclient.v2023_04_01_preview.models import MLFlowModelJobOutput as RestMLFlowModelJobOutput
from azure.ai.ml._restclient.v2023_04_01_preview.models import MLTableJobInput as RestMLTableJobInput
from azure.ai.ml._restclient.v2023_04_01_preview.models import MLTableJobOutput as RestMLTableJobOutput
from azure.ai.ml._restclient.v2023_04_01_preview.models import OutputDeliveryMode
from azure.ai.ml._restclient.v2023_04_01_preview.models import TritonModelJobInput as RestTritonModelJobInput
from azure.ai.ml._restclient.v2023_04_01_preview.models import TritonModelJobOutput as RestTritonModelJobOutput
from azure.ai.ml._restclient.v2023_04_01_preview.models import UriFileJobInput as RestUriFileJobInput
from azure.ai.ml._restclient.v2023_04_01_preview.models import UriFileJobOutput as RestUriFileJobOutput
from azure.ai.ml._restclient.v2023_04_01_preview.models import UriFolderJobInput as RestUriFolderJobInput
from azure.ai.ml._restclient.v2023_04_01_preview.models import UriFolderJobOutput as RestUriFolderJobOutput
from azure.ai.ml._utils.utils import is_data_binding_expression
from azure.ai.ml.constants import AssetTypes, InputOutputModes, JobType
from azure.ai.ml.constants._component import IOConstants
from azure.ai.ml.entities._inputs_outputs import Input, Output
from azure.ai.ml.entities._job.input_output_entry import InputOutputEntry
from azure.ai.ml.entities._util import normalize_job_input_output_type
from azure.ai.ml.exceptions import ErrorCategory, ErrorTarget, JobException, ValidationErrorType, ValidationException

INPUT_MOUNT_MAPPING_FROM_REST = {
    InputDeliveryMode.READ_WRITE_MOUNT: InputOutputModes.RW_MOUNT,
    InputDeliveryMode.READ_ONLY_MOUNT: InputOutputModes.RO_MOUNT,
    InputDeliveryMode.DOWNLOAD: InputOutputModes.DOWNLOAD,
    InputDeliveryMode.DIRECT: InputOutputModes.DIRECT,
    InputDeliveryMode.EVAL_MOUNT: InputOutputModes.EVAL_MOUNT,
    InputDeliveryMode.EVAL_DOWNLOAD: InputOutputModes.EVAL_DOWNLOAD,
}

INPUT_MOUNT_MAPPING_TO_REST = {
    InputOutputModes.MOUNT: InputDeliveryMode.READ_ONLY_MOUNT,
    InputOutputModes.RO_MOUNT: InputDeliveryMode.READ_ONLY_MOUNT,
    InputOutputModes.DOWNLOAD: InputDeliveryMode.DOWNLOAD,
    InputOutputModes.EVAL_MOUNT: InputDeliveryMode.EVAL_MOUNT,
    InputOutputModes.EVAL_DOWNLOAD: InputDeliveryMode.EVAL_DOWNLOAD,
    InputOutputModes.DIRECT: InputDeliveryMode.DIRECT,
}


OUTPUT_MOUNT_MAPPING_FROM_REST = {
    OutputDeliveryMode.READ_WRITE_MOUNT: InputOutputModes.RW_MOUNT,
    OutputDeliveryMode.UPLOAD: InputOutputModes.UPLOAD,
    OutputDeliveryMode.DIRECT: InputOutputModes.DIRECT,
}

OUTPUT_MOUNT_MAPPING_TO_REST = {
    InputOutputModes.MOUNT: OutputDeliveryMode.READ_WRITE_MOUNT,
    InputOutputModes.UPLOAD: OutputDeliveryMode.UPLOAD,
    InputOutputModes.RW_MOUNT: OutputDeliveryMode.READ_WRITE_MOUNT,
    InputOutputModes.DIRECT: OutputDeliveryMode.DIRECT,
}


# TODO: Remove this as both rest type and sdk type are snake case now.
def get_output_type_mapping_from_rest() -> Dict[str, str]:
    """Gets the mapping of JobOutputType to AssetType

    :return: Mapping of JobOutputType to AssetType
    :rtype: Dict[str, str]
    """
    return {
        JobOutputType.URI_FILE: AssetTypes.URI_FILE,
        JobOutputType.URI_FOLDER: AssetTypes.URI_FOLDER,
        JobOutputType.MLTABLE: AssetTypes.MLTABLE,
        JobOutputType.MLFLOW_MODEL: AssetTypes.MLFLOW_MODEL,
        JobOutputType.CUSTOM_MODEL: AssetTypes.CUSTOM_MODEL,
        JobOutputType.TRITON_MODEL: AssetTypes.TRITON_MODEL,
    }


def get_input_rest_cls_dict() -> Dict[str, RestJobInput]:
    """Gets the mapping of AssetType to RestJobInput

    :return: Map of AssetType to RestJobInput
    :rtype: Dict[str, RestJobInput]
    """
    return {
        AssetTypes.URI_FILE: RestUriFileJobInput,
        AssetTypes.URI_FOLDER: RestUriFolderJobInput,
        AssetTypes.MLTABLE: RestMLTableJobInput,
        AssetTypes.MLFLOW_MODEL: RestMLFlowModelJobInput,
        AssetTypes.CUSTOM_MODEL: RestCustomModelJobInput,
        AssetTypes.TRITON_MODEL: RestTritonModelJobInput,
    }


def get_output_rest_cls_dict() -> Dict[str, RestJobOutput]:
    """Get output rest init cls dict.

    :return: Map of AssetType to RestJobOutput
    :rtype: Dict[str, RestJobOutput]
    """
    return {
        AssetTypes.URI_FILE: RestUriFileJobOutput,
        AssetTypes.URI_FOLDER: RestUriFolderJobOutput,
        AssetTypes.MLTABLE: RestMLTableJobOutput,
        AssetTypes.MLFLOW_MODEL: RestMLFlowModelJobOutput,
        AssetTypes.CUSTOM_MODEL: RestCustomModelJobOutput,
        AssetTypes.TRITON_MODEL: RestTritonModelJobOutput,
    }


def build_input_output(
    item: Union[InputOutputEntry, Input, Output, str, bool, int, float],
    inputs: bool = True,
) -> Union[InputOutputEntry, Input, Output, str, bool, int, float]:
    if isinstance(item, (Input, InputOutputEntry, Output)):
        # return objects constructed at yaml load or specified in sdk
        return item
    # parse dictionary into supported class
    if isinstance(item, collections.abc.Mapping):
        if item.get("data"):
            return InputOutputEntry(**item)
        # else default to JobInput
        return Input(**item) if inputs else Output(**item)
    # return literal inputs as-is
    return item


def _validate_inputs_for(input_consumer_name: str, input_consumer: str, inputs: Optional[Dict]) -> None:
    implicit_inputs = re.findall(r"\${{inputs\.([\w\.-]+)}}", input_consumer)
    # optional inputs no need to validate whether they're in inputs
    optional_inputs = re.findall(r"\[[\w\.\s-]*\${{inputs\.([\w\.-]+)}}]", input_consumer)
    for key in implicit_inputs:
        if inputs is not None and inputs.get(key, None) is None and key not in optional_inputs:
            msg = "Inputs to job does not contain '{}' referenced in " + input_consumer_name
            raise ValidationException(
                message=msg.format(key),
                no_personal_data_message=msg.format("[key]"),
                target=ErrorTarget.JOB,
                error_category=ErrorCategory.USER_ERROR,
                error_type=ValidationErrorType.INVALID_VALUE,
            )


def validate_inputs_for_command(command: Optional[str], inputs: Optional[Dict]) -> None:
    if command is not None:
        _validate_inputs_for("command", command, inputs)


def validate_inputs_for_args(args: str, inputs: Optional[Dict[str, Any]]) -> None:
    _validate_inputs_for("args", args, inputs)


def validate_key_contains_allowed_characters(key: str) -> None:
    if re.match(r"^[a-zA-Z_]+[a-zA-Z0-9_]*$", key) is None:
        msg = "Key name  {} must be composed letters, numbers, and underscore"
        raise ValidationException(
            message=msg.format(key),
            no_personal_data_message=msg.format("[key]"),
            target=ErrorTarget.JOB,
            error_category=ErrorCategory.USER_ERROR,
            error_type=ValidationErrorType.INVALID_VALUE,
        )


def validate_pipeline_input_key_characters(key: str) -> None:
    # Pipeline input allow '.' to support parameter group in key.
    # Note: ([a-zA-Z_]+[a-zA-Z0-9_]*) is a valid single key,
    # so a valid pipeline key is: ^{single_key}([.]{single_key})*$
    if re.match(IOConstants.VALID_KEY_PATTERN, key) is None:
        msg = (
            "Pipeline input key name {} must be composed letters, numbers, and underscores with optional split by dots."
        )
        raise ValidationException(
            message=msg.format(key),
            no_personal_data_message=msg.format("[key]"),
            target=ErrorTarget.JOB,
            error_category=ErrorCategory.USER_ERROR,
        )


def to_rest_dataset_literal_inputs(
    inputs: Optional[Dict],
    *,
    job_type: Optional[str],
) -> Dict[str, RestJobInput]:
    """Turns dataset and literal inputs into dictionary of REST JobInput.

    :param inputs: Dictionary of dataset and literal inputs to job
    :type inputs: Dict[str, Union[int, str, float, bool, JobInput]]
    :return: A dictionary mapping input name to a ComponentJobInput or PipelineInput
    :rtype: Dict[str, Union[ComponentJobInput, PipelineInput]]
    :keyword job_type: When job_type is pipeline, enable dot('.') in parameter keys to support parameter group.
        TODO: Remove this after move name validation to Job's customized validate.
    :paramtype job_type: str
    """
    rest_inputs = {}
<<<<<<< HEAD
    # Pack up the inputs into REST format
    for input_name, input_value in inputs.items():
        if job_type == JobType.PIPELINE:
            validate_pipeline_input_key_characters(input_name)
        elif job_type:
            # We pass job_type=None for pipeline node, and want skip this check for nodes.
            validate_key_contains_allowed_characters(input_name)
        if isinstance(input_value, Input):
            if input_value.path and isinstance(input_value.path, str) and is_data_binding_expression(input_value.path):
                input_data = LiteralJobInput(value=input_value.path)
                # set mode & pathOnCompute attribute manually for binding job input
                if input_value.path_on_compute:
                    input_data.pathOnCompute = input_value.path_on_compute
                if input_value.mode:
                    input_data.mode = INPUT_MOUNT_MAPPING_TO_REST[input_value.mode]
                input_data.job_input_type = JobInputType.LITERAL
            else:
                target_cls_dict = get_input_rest_cls_dict()

                if input_value.type in target_cls_dict:
                    input_data = target_cls_dict[input_value.type](
                        uri=input_value.path,
                        mode=INPUT_MOUNT_MAPPING_TO_REST[input_value.mode.lower()] if input_value.mode else None,
                        pathOnCompute=input_value.path_on_compute if input_value.path_on_compute else None,
                    )
=======
>>>>>>> 83a52c41

    if inputs is not None:
        # Pack up the inputs into REST format
        for input_name, input_value in inputs.items():
            if job_type == JobType.PIPELINE:
                validate_pipeline_input_key_characters(input_name)
            elif job_type:
                # We pass job_type=None for pipeline node, and want skip this check for nodes.
                validate_key_contains_allowed_characters(input_name)
            if isinstance(input_value, Input):
                if (
                    input_value.path
                    and isinstance(input_value.path, str)
                    and is_data_binding_expression(input_value.path)
                ):
                    input_data = LiteralJobInput(value=input_value.path)
                    # set mode attribute manually for binding job input
                    if input_value.mode:
                        input_data.mode = INPUT_MOUNT_MAPPING_TO_REST[input_value.mode]
                    input_data.job_input_type = JobInputType.LITERAL
                else:
                    target_cls_dict = get_input_rest_cls_dict()

                    if input_value.type in target_cls_dict:
                        input_data = target_cls_dict[input_value.type](
                            uri=input_value.path,
                            mode=INPUT_MOUNT_MAPPING_TO_REST[input_value.mode.lower()] if input_value.mode else None,
                        )

                    else:
                        msg = f"Job input type {input_value.type} is not supported as job input."
                        raise ValidationException(
                            message=msg,
                            no_personal_data_message=msg,
                            target=ErrorTarget.JOB,
                            error_category=ErrorCategory.USER_ERROR,
                            error_type=ValidationErrorType.INVALID_VALUE,
                        )
            elif input_value is None:
                # If the input is None, we need to pass the origin None to the REST API
                input_data = LiteralJobInput(value=None)
            else:
                # otherwise, the input is a literal input
                if isinstance(input_value, dict):
                    input_data = LiteralJobInput(value=str(input_value["value"]))
                    # set mode attribute manually for binding job input
                    if "mode" in input_value:
                        input_data.mode = input_value["mode"]
                else:
                    input_data = LiteralJobInput(value=str(input_value))
                input_data.job_input_type = JobInputType.LITERAL
            # Pack up inputs into PipelineInputs or ComponentJobInputs depending on caller
            rest_inputs[input_name] = input_data
    return rest_inputs


def from_rest_inputs_to_dataset_literal(inputs: Dict[str, RestJobInput]) -> Dict:
    """Turns REST dataset and literal inputs into the SDK format.

    :param inputs: Dictionary mapping input name to ComponentJobInput or PipelineInput
    :type inputs: Dict[str, Union[ComponentJobInput, PipelineInput]]
    :return: A dictionary mapping input name to a literal value or JobInput
    :rtype: Dict[str, Union[int, str, float, bool, JobInput]]
    """
    if inputs is None:
        return {}
    from_rest_inputs = {}
    # Unpack the inputs
    for input_name, input_value in inputs.items():
        # TODO:Brandon Clarify with PMs if user should be able to define null input objects
        if input_value is None:
            continue

        # TODO: Remove this as both rest type and sdk type are snake case now.
        type_transfer_dict = get_output_type_mapping_from_rest()
        # deal with invalid input type submitted by feb api
        # todo: backend help convert node level input/output type
        normalize_job_input_output_type(input_value)

        if input_value.job_input_type in type_transfer_dict:
            if input_value.uri:
                path = input_value.uri
                if getattr(input_value, "pathOnCompute", None) is not None:
                    sourcePathOnCompute = input_value.pathOnCompute
                else:
                    sourcePathOnCompute = None
                input_data = Input(
                    type=type_transfer_dict[input_value.job_input_type],
                    path=path,
                    mode=INPUT_MOUNT_MAPPING_FROM_REST[input_value.mode] if input_value.mode else None,
                    path_on_compute=sourcePathOnCompute,
                )
        elif input_value.job_input_type in (JobInputType.LITERAL, JobInputType.LITERAL):
            # otherwise, the input is a literal, so just unpack the InputData value field
            input_data = input_value.value
        else:
            msg = f"Job input type {input_value.job_input_type} is not supported as job input."
            raise ValidationException(
                message=msg,
                no_personal_data_message=msg,
                target=ErrorTarget.JOB,
                error_category=ErrorCategory.USER_ERROR,
                error_type=ValidationErrorType.INVALID_VALUE,
            )

        from_rest_inputs[input_name] = input_data
    return from_rest_inputs


def to_rest_data_outputs(outputs: Optional[Dict]) -> Dict[str, RestJobOutput]:
    """Turns job outputs into REST format.

    :param outputs: Dictionary of dataset outputs from job
    :type outputs: Dict[str, JobOutput]
    :return: A dictionary mapping output name to a RestJobOutput
    :rtype: Dict[str, RestJobOutput]
    """
    rest_outputs = {}
<<<<<<< HEAD
    for output_name, output_value in outputs.items():
        validate_key_contains_allowed_characters(output_name)
        if output_value is None:
            # pipeline output could be none, default to URI folder with None mode
            output_cls = RestUriFolderJobOutput
            rest_outputs[output_name] = output_cls(mode=None)
        else:
            target_cls_dict = get_output_rest_cls_dict()

            output_value_type = output_value.type if output_value.type else AssetTypes.URI_FOLDER
            if output_value_type in target_cls_dict:
                output = target_cls_dict[output_value_type](
                    asset_name=output_value.name,
                    asset_version=output_value.version,
                    uri=output_value.path,
                    mode=OUTPUT_MOUNT_MAPPING_TO_REST[output_value.mode.lower()] if output_value.mode else None,
                    pathOnCompute=output_value.path_on_compute if output_value.path_on_compute else None,
                    description=output_value.description,
                )
=======
    if outputs is not None:
        for output_name, output_value in outputs.items():
            validate_key_contains_allowed_characters(output_name)
            if output_value is None:
                # pipeline output could be none, default to URI folder with None mode
                output_cls = RestUriFolderJobOutput
                rest_outputs[output_name] = output_cls(mode=None)
>>>>>>> 83a52c41
            else:
                target_cls_dict = get_output_rest_cls_dict()

                output_value_type = output_value.type if output_value.type else AssetTypes.URI_FOLDER
                if output_value_type in target_cls_dict:
                    output = target_cls_dict[output_value_type](
                        asset_name=output_value.name,
                        asset_version=output_value.version,
                        uri=output_value.path,
                        mode=OUTPUT_MOUNT_MAPPING_TO_REST[output_value.mode.lower()] if output_value.mode else None,
                        description=output_value.description,
                    )
                else:
                    msg = "unsupported JobOutput type: {}".format(output_value.type)
                    raise ValidationException(
                        message=msg,
                        no_personal_data_message=msg,
                        target=ErrorTarget.JOB,
                        error_category=ErrorCategory.USER_ERROR,
                        error_type=ValidationErrorType.INVALID_VALUE,
                    )
                rest_outputs[output_name] = output
    return rest_outputs


def from_rest_data_outputs(outputs: Dict[str, RestJobOutput]) -> Dict[str, Output]:
    """Turns REST outputs into the SDK format.

    :param outputs: Dictionary of dataset and literal inputs to job
    :type outputs: Dict[str, RestJobOutput]
    :return: A dictionary mapping input name to a InputOutputEntry
    :rtype: Dict[str, JobOutput]
    """
    output_type_mapping = get_output_type_mapping_from_rest()
    from_rest_outputs = {}
    if outputs is None:
        return {}
    for output_name, output_value in outputs.items():
        if output_value is None:
            continue
        # deal with invalid output type submitted by feb api
        # todo: backend help convert node level input/output type
        normalize_job_input_output_type(output_value)
        if getattr(output_value, "pathOnCompute", None) is not None:
            sourcePathOnCompute = output_value.pathOnCompute
        else:
            sourcePathOnCompute = None
        if output_value.job_output_type in output_type_mapping:
            from_rest_outputs[output_name] = Output(
                type=output_type_mapping[output_value.job_output_type],
                path=output_value.uri,
                mode=OUTPUT_MOUNT_MAPPING_FROM_REST[output_value.mode] if output_value.mode else None,
                path_on_compute=sourcePathOnCompute,
                description=output_value.description,
                name=output_value.asset_name,
                version=output_value.asset_version,
            )
        else:
            msg = "unsupported JobOutput type: {}".format(output_value.job_output_type)
            raise JobException(
                message=msg,
                no_personal_data_message=msg,
                target=ErrorTarget.JOB,
                error_category=ErrorCategory.SYSTEM_ERROR,
            )

    return from_rest_outputs<|MERGE_RESOLUTION|>--- conflicted
+++ resolved
@@ -200,7 +200,6 @@
     :paramtype job_type: str
     """
     rest_inputs = {}
-<<<<<<< HEAD
     # Pack up the inputs into REST format
     for input_name, input_value in inputs.items():
         if job_type == JobType.PIPELINE:
@@ -211,9 +210,7 @@
         if isinstance(input_value, Input):
             if input_value.path and isinstance(input_value.path, str) and is_data_binding_expression(input_value.path):
                 input_data = LiteralJobInput(value=input_value.path)
-                # set mode & pathOnCompute attribute manually for binding job input
-                if input_value.path_on_compute:
-                    input_data.pathOnCompute = input_value.path_on_compute
+                # set mode attribute manually for binding job input
                 if input_value.mode:
                     input_data.mode = INPUT_MOUNT_MAPPING_TO_REST[input_value.mode]
                 input_data.job_input_type = JobInputType.LITERAL
@@ -224,38 +221,7 @@
                     input_data = target_cls_dict[input_value.type](
                         uri=input_value.path,
                         mode=INPUT_MOUNT_MAPPING_TO_REST[input_value.mode.lower()] if input_value.mode else None,
-                        pathOnCompute=input_value.path_on_compute if input_value.path_on_compute else None,
                     )
-=======
->>>>>>> 83a52c41
-
-    if inputs is not None:
-        # Pack up the inputs into REST format
-        for input_name, input_value in inputs.items():
-            if job_type == JobType.PIPELINE:
-                validate_pipeline_input_key_characters(input_name)
-            elif job_type:
-                # We pass job_type=None for pipeline node, and want skip this check for nodes.
-                validate_key_contains_allowed_characters(input_name)
-            if isinstance(input_value, Input):
-                if (
-                    input_value.path
-                    and isinstance(input_value.path, str)
-                    and is_data_binding_expression(input_value.path)
-                ):
-                    input_data = LiteralJobInput(value=input_value.path)
-                    # set mode attribute manually for binding job input
-                    if input_value.mode:
-                        input_data.mode = INPUT_MOUNT_MAPPING_TO_REST[input_value.mode]
-                    input_data.job_input_type = JobInputType.LITERAL
-                else:
-                    target_cls_dict = get_input_rest_cls_dict()
-
-                    if input_value.type in target_cls_dict:
-                        input_data = target_cls_dict[input_value.type](
-                            uri=input_value.path,
-                            mode=INPUT_MOUNT_MAPPING_TO_REST[input_value.mode.lower()] if input_value.mode else None,
-                        )
 
                     else:
                         msg = f"Job input type {input_value.type} is not supported as job input."
@@ -346,15 +312,15 @@
     :rtype: Dict[str, RestJobOutput]
     """
     rest_outputs = {}
-<<<<<<< HEAD
-    for output_name, output_value in outputs.items():
-        validate_key_contains_allowed_characters(output_name)
-        if output_value is None:
-            # pipeline output could be none, default to URI folder with None mode
-            output_cls = RestUriFolderJobOutput
-            rest_outputs[output_name] = output_cls(mode=None)
-        else:
-            target_cls_dict = get_output_rest_cls_dict()
+    if outputs is not None:
+        for output_name, output_value in outputs.items():
+            validate_key_contains_allowed_characters(output_name)
+            if output_value is None:
+                # pipeline output could be none, default to URI folder with None mode
+                output_cls = RestUriFolderJobOutput
+                rest_outputs[output_name] = output_cls(mode=None)
+            else:
+                target_cls_dict = get_output_rest_cls_dict()
 
             output_value_type = output_value.type if output_value.type else AssetTypes.URI_FOLDER
             if output_value_type in target_cls_dict:
@@ -363,40 +329,18 @@
                     asset_version=output_value.version,
                     uri=output_value.path,
                     mode=OUTPUT_MOUNT_MAPPING_TO_REST[output_value.mode.lower()] if output_value.mode else None,
-                    pathOnCompute=output_value.path_on_compute if output_value.path_on_compute else None,
                     description=output_value.description,
                 )
-=======
-    if outputs is not None:
-        for output_name, output_value in outputs.items():
-            validate_key_contains_allowed_characters(output_name)
-            if output_value is None:
-                # pipeline output could be none, default to URI folder with None mode
-                output_cls = RestUriFolderJobOutput
-                rest_outputs[output_name] = output_cls(mode=None)
->>>>>>> 83a52c41
             else:
-                target_cls_dict = get_output_rest_cls_dict()
-
-                output_value_type = output_value.type if output_value.type else AssetTypes.URI_FOLDER
-                if output_value_type in target_cls_dict:
-                    output = target_cls_dict[output_value_type](
-                        asset_name=output_value.name,
-                        asset_version=output_value.version,
-                        uri=output_value.path,
-                        mode=OUTPUT_MOUNT_MAPPING_TO_REST[output_value.mode.lower()] if output_value.mode else None,
-                        description=output_value.description,
-                    )
-                else:
-                    msg = "unsupported JobOutput type: {}".format(output_value.type)
-                    raise ValidationException(
-                        message=msg,
-                        no_personal_data_message=msg,
-                        target=ErrorTarget.JOB,
-                        error_category=ErrorCategory.USER_ERROR,
-                        error_type=ValidationErrorType.INVALID_VALUE,
-                    )
-                rest_outputs[output_name] = output
+                msg = "unsupported JobOutput type: {}".format(output_value.type)
+                raise ValidationException(
+                    message=msg,
+                    no_personal_data_message=msg,
+                    target=ErrorTarget.JOB,
+                    error_category=ErrorCategory.USER_ERROR,
+                    error_type=ValidationErrorType.INVALID_VALUE,
+                )
+            rest_outputs[output_name] = output
     return rest_outputs
 
 
