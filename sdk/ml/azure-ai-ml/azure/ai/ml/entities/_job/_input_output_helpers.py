# ---------------------------------------------------------
# Copyright (c) Microsoft Corporation. All rights reserved.
# ---------------------------------------------------------

import collections.abc
import re
from typing import Any, Dict, Optional, Union

from azure.ai.ml._restclient.v2023_04_01_preview.models import (
    CustomModelJobInput as RestCustomModelJobInput,
)
from azure.ai.ml._restclient.v2023_04_01_preview.models import (
    CustomModelJobOutput as RestCustomModelJobOutput,
)
from azure.ai.ml._restclient.v2023_04_01_preview.models import InputDeliveryMode
from azure.ai.ml._restclient.v2023_04_01_preview.models import JobInput as RestJobInput
from azure.ai.ml._restclient.v2023_04_01_preview.models import JobInputType
from azure.ai.ml._restclient.v2023_04_01_preview.models import JobOutput as RestJobOutput
from azure.ai.ml._restclient.v2023_04_01_preview.models import JobOutputType, LiteralJobInput
from azure.ai.ml._restclient.v2023_04_01_preview.models import (
    MLFlowModelJobInput as RestMLFlowModelJobInput,
)
from azure.ai.ml._restclient.v2023_04_01_preview.models import (
    MLFlowModelJobOutput as RestMLFlowModelJobOutput,
)
from azure.ai.ml._restclient.v2023_04_01_preview.models import (
    MLTableJobInput as RestMLTableJobInput,
)
from azure.ai.ml._restclient.v2023_04_01_preview.models import (
    MLTableJobOutput as RestMLTableJobOutput,
)
from azure.ai.ml._restclient.v2023_04_01_preview.models import OutputDeliveryMode
from azure.ai.ml._restclient.v2023_04_01_preview.models import (
    TritonModelJobInput as RestTritonModelJobInput,
)
from azure.ai.ml._restclient.v2023_04_01_preview.models import (
    TritonModelJobOutput as RestTritonModelJobOutput,
)
from azure.ai.ml._restclient.v2023_04_01_preview.models import (
    UriFileJobInput as RestUriFileJobInput,
)
from azure.ai.ml._restclient.v2023_04_01_preview.models import (
    UriFileJobOutput as RestUriFileJobOutput,
)
from azure.ai.ml._restclient.v2023_04_01_preview.models import (
    UriFolderJobInput as RestUriFolderJobInput,
)
from azure.ai.ml._restclient.v2023_04_01_preview.models import (
    UriFolderJobOutput as RestUriFolderJobOutput,
)
from azure.ai.ml._utils.utils import is_data_binding_expression
from azure.ai.ml.constants import AssetTypes, InputOutputModes, JobType
from azure.ai.ml.constants._component import IOConstants
from azure.ai.ml.entities._inputs_outputs import Input, Output
from azure.ai.ml.entities._job.input_output_entry import InputOutputEntry
from azure.ai.ml.entities._util import normalize_job_input_output_type
from azure.ai.ml.exceptions import (
    ErrorCategory,
    ErrorTarget,
    JobException,
    ValidationErrorType,
    ValidationException,
)

INPUT_MOUNT_MAPPING_FROM_REST = {
    InputDeliveryMode.READ_WRITE_MOUNT: InputOutputModes.RW_MOUNT,
    InputDeliveryMode.READ_ONLY_MOUNT: InputOutputModes.RO_MOUNT,
    InputDeliveryMode.DOWNLOAD: InputOutputModes.DOWNLOAD,
    InputDeliveryMode.DIRECT: InputOutputModes.DIRECT,
    InputDeliveryMode.EVAL_MOUNT: InputOutputModes.EVAL_MOUNT,
    InputDeliveryMode.EVAL_DOWNLOAD: InputOutputModes.EVAL_DOWNLOAD,
}

INPUT_MOUNT_MAPPING_TO_REST = {
    InputOutputModes.MOUNT: InputDeliveryMode.READ_ONLY_MOUNT,
    InputOutputModes.RW_MOUNT: InputDeliveryMode.READ_WRITE_MOUNT,
    InputOutputModes.RO_MOUNT: InputDeliveryMode.READ_ONLY_MOUNT,
    InputOutputModes.DOWNLOAD: InputDeliveryMode.DOWNLOAD,
    InputOutputModes.EVAL_MOUNT: InputDeliveryMode.EVAL_MOUNT,
    InputOutputModes.EVAL_DOWNLOAD: InputDeliveryMode.EVAL_DOWNLOAD,
    InputOutputModes.DIRECT: InputDeliveryMode.DIRECT,
}


OUTPUT_MOUNT_MAPPING_FROM_REST = {
    OutputDeliveryMode.READ_WRITE_MOUNT: InputOutputModes.RW_MOUNT,
    OutputDeliveryMode.UPLOAD: InputOutputModes.UPLOAD,
    OutputDeliveryMode.DIRECT: InputOutputModes.DIRECT,
}

OUTPUT_MOUNT_MAPPING_TO_REST = {
    InputOutputModes.MOUNT: OutputDeliveryMode.READ_WRITE_MOUNT,
    InputOutputModes.UPLOAD: OutputDeliveryMode.UPLOAD,
    InputOutputModes.RW_MOUNT: OutputDeliveryMode.READ_WRITE_MOUNT,
    InputOutputModes.DIRECT: OutputDeliveryMode.DIRECT,
}


# TODO: Remove this as both rest type and sdk type are snake case now.
def get_output_type_mapping_from_rest() -> Dict[str, str]:
    """Gets the mapping of JobOutputType to AssetType

    :return: Mapping of JobOutputType to AssetType
    :rtype: Dict[str, str]
    """
    return {
        JobOutputType.URI_FILE: AssetTypes.URI_FILE,
        JobOutputType.URI_FOLDER: AssetTypes.URI_FOLDER,
        JobOutputType.MLTABLE: AssetTypes.MLTABLE,
        JobOutputType.MLFLOW_MODEL: AssetTypes.MLFLOW_MODEL,
        JobOutputType.CUSTOM_MODEL: AssetTypes.CUSTOM_MODEL,
        JobOutputType.TRITON_MODEL: AssetTypes.TRITON_MODEL,
    }


def get_input_rest_cls_dict() -> Dict[str, RestJobInput]:
    """Gets the mapping of AssetType to RestJobInput

    :return: Map of AssetType to RestJobInput
    :rtype: Dict[str, RestJobInput]
    """
    return {
        AssetTypes.URI_FILE: RestUriFileJobInput,
        AssetTypes.URI_FOLDER: RestUriFolderJobInput,
        AssetTypes.MLTABLE: RestMLTableJobInput,
        AssetTypes.MLFLOW_MODEL: RestMLFlowModelJobInput,
        AssetTypes.CUSTOM_MODEL: RestCustomModelJobInput,
        AssetTypes.TRITON_MODEL: RestTritonModelJobInput,
    }


def get_output_rest_cls_dict() -> Dict[str, RestJobOutput]:
    """Get output rest init cls dict.

    :return: Map of AssetType to RestJobOutput
    :rtype: Dict[str, RestJobOutput]
    """
    return {
        AssetTypes.URI_FILE: RestUriFileJobOutput,
        AssetTypes.URI_FOLDER: RestUriFolderJobOutput,
        AssetTypes.MLTABLE: RestMLTableJobOutput,
        AssetTypes.MLFLOW_MODEL: RestMLFlowModelJobOutput,
        AssetTypes.CUSTOM_MODEL: RestCustomModelJobOutput,
        AssetTypes.TRITON_MODEL: RestTritonModelJobOutput,
    }


def build_input_output(
    item: Union[InputOutputEntry, Input, Output, str, bool, int, float],
    inputs: bool = True,
) -> Union[InputOutputEntry, Input, Output, str, bool, int, float]:
    if isinstance(item, (Input, InputOutputEntry, Output)):
        # return objects constructed at yaml load or specified in sdk
        return item
    # parse dictionary into supported class
    if isinstance(item, collections.abc.Mapping):
        if item.get("data"):
            return InputOutputEntry(**item)
        # else default to JobInput
        return Input(**item) if inputs else Output(**item)
    # return literal inputs as-is
    return item


def _validate_inputs_for(
    input_consumer_name: str, input_consumer: str, inputs: Optional[Dict]
) -> None:
    implicit_inputs = re.findall(r"\${{inputs\.([\w\.-]+)}}", input_consumer)
    # optional inputs no need to validate whether they're in inputs
    optional_inputs = re.findall(r"\[[\w\.\s-]*\${{inputs\.([\w\.-]+)}}]", input_consumer)
    for key in implicit_inputs:
        if inputs is not None and inputs.get(key, None) is None and key not in optional_inputs:
            msg = "Inputs to job does not contain '{}' referenced in " + input_consumer_name
            raise ValidationException(
                message=msg.format(key),
                no_personal_data_message=msg.format("[key]"),
                target=ErrorTarget.JOB,
                error_category=ErrorCategory.USER_ERROR,
                error_type=ValidationErrorType.INVALID_VALUE,
            )


def validate_inputs_for_command(command: Optional[str], inputs: Optional[Dict]) -> None:
    if command is not None:
        _validate_inputs_for("command", command, inputs)


def validate_inputs_for_args(args: str, inputs: Optional[Dict[str, Any]]) -> None:
    _validate_inputs_for("args", args, inputs)


def validate_key_contains_allowed_characters(key: str) -> None:
    if re.match(r"^[a-zA-Z_]+[a-zA-Z0-9_]*$", key) is None:
        msg = "Key name  {} must be composed letters, numbers, and underscore"
        raise ValidationException(
            message=msg.format(key),
            no_personal_data_message=msg.format("[key]"),
            target=ErrorTarget.JOB,
            error_category=ErrorCategory.USER_ERROR,
            error_type=ValidationErrorType.INVALID_VALUE,
        )


def validate_pipeline_input_key_characters(key: str) -> None:
    # Pipeline input allow '.' to support parameter group in key.
    # Note: ([a-zA-Z_]+[a-zA-Z0-9_]*) is a valid single key,
    # so a valid pipeline key is: ^{single_key}([.]{single_key})*$
    if re.match(IOConstants.VALID_KEY_PATTERN, key) is None:
<<<<<<< HEAD
        msg = "Pipeline input key name {} must be composed letters, numbers, and underscores with optional split by dots."
=======
        msg = (
            "Pipeline input key name {} must be composed letters, numbers, and underscores with optional "
            "split by dots."
        )
>>>>>>> 347b6cbc
        raise ValidationException(
            message=msg.format(key),
            no_personal_data_message=msg.format("[key]"),
            target=ErrorTarget.JOB,
            error_category=ErrorCategory.USER_ERROR,
        )


def to_rest_dataset_literal_inputs(
    inputs: Optional[Dict],
    *,
    job_type: Optional[str],
) -> Dict[str, RestJobInput]:
    """Turns dataset and literal inputs into dictionary of REST JobInput.

    :param inputs: Dictionary of dataset and literal inputs to job
    :type inputs: Dict[str, Union[int, str, float, bool, JobInput]]
    :return: A dictionary mapping input name to a ComponentJobInput or PipelineInput
    :rtype: Dict[str, Union[ComponentJobInput, PipelineInput]]
    :keyword job_type: When job_type is pipeline, enable dot('.') in parameter keys to support parameter group.
        TODO: Remove this after move name validation to Job's customized validate.
    :paramtype job_type: str
    """
    rest_inputs = {}

    if inputs is not None:
        # Pack up the inputs into REST format
        for input_name, input_value in inputs.items():
            if job_type == JobType.PIPELINE:
                validate_pipeline_input_key_characters(input_name)
            elif job_type:
                # We pass job_type=None for pipeline node, and want skip this check for nodes.
                validate_key_contains_allowed_characters(input_name)
            if isinstance(input_value, Input):
                if (
                    input_value.path
                    and isinstance(input_value.path, str)
                    and is_data_binding_expression(input_value.path)
                ):
                    input_data = LiteralJobInput(value=input_value.path)
                    # set mode attribute manually for binding job input
                    if input_value.mode:
                        input_data.mode = INPUT_MOUNT_MAPPING_TO_REST[input_value.mode]
                    if getattr(input_value, "path_on_compute", None) is not None:
                        input_data.pathOnCompute = input_value.path_on_compute
                    input_data.job_input_type = JobInputType.LITERAL
                else:
                    target_cls_dict = get_input_rest_cls_dict()

                    if input_value.type in target_cls_dict:
                        input_data = target_cls_dict[input_value.type](
                            uri=input_value.path,
<<<<<<< HEAD
                            mode=(
                                INPUT_MOUNT_MAPPING_TO_REST[input_value.mode.lower()]
                                if input_value.mode
                                else None
                            ),
=======
                            mode=(INPUT_MOUNT_MAPPING_TO_REST[input_value.mode.lower()] if input_value.mode else None),
>>>>>>> 347b6cbc
                        )

                    else:
                        msg = f"Job input type {input_value.type} is not supported as job input."
                        raise ValidationException(
                            message=msg,
                            no_personal_data_message=msg,
                            target=ErrorTarget.JOB,
                            error_category=ErrorCategory.USER_ERROR,
                            error_type=ValidationErrorType.INVALID_VALUE,
                        )
            elif input_value is None:
                # If the input is None, we need to pass the origin None to the REST API
                input_data = LiteralJobInput(value=None)
            else:
                # otherwise, the input is a literal input
                if isinstance(input_value, dict):
                    input_data = LiteralJobInput(value=str(input_value["value"]))
                    # set mode attribute manually for binding job input
                    if "mode" in input_value:
                        input_data.mode = input_value["mode"]
                else:
                    input_data = LiteralJobInput(value=str(input_value))
                input_data.job_input_type = JobInputType.LITERAL
            # Pack up inputs into PipelineInputs or ComponentJobInputs depending on caller
            rest_inputs[input_name] = input_data
    return rest_inputs


def from_rest_inputs_to_dataset_literal(inputs: Dict[str, RestJobInput]) -> Dict:
    """Turns REST dataset and literal inputs into the SDK format.

    :param inputs: Dictionary mapping input name to ComponentJobInput or PipelineInput
    :type inputs: Dict[str, Union[ComponentJobInput, PipelineInput]]
    :return: A dictionary mapping input name to a literal value or JobInput
    :rtype: Dict[str, Union[int, str, float, bool, JobInput]]
    """
    if inputs is None:
        return {}
    from_rest_inputs = {}
    # Unpack the inputs
    for input_name, input_value in inputs.items():
        # TODO:Brandon Clarify with PMs if user should be able to define null input objects
        if input_value is None:
            continue

        # TODO: Remove this as both rest type and sdk type are snake case now.
        type_transfer_dict = get_output_type_mapping_from_rest()
        # deal with invalid input type submitted by feb api
        # todo: backend help convert node level input/output type
        normalize_job_input_output_type(input_value)

        if input_value.job_input_type in type_transfer_dict:
            if input_value.uri:
                path = input_value.uri
                if getattr(input_value, "pathOnCompute", None) is not None:
                    sourcePathOnCompute = input_value.pathOnCompute
                else:
                    sourcePathOnCompute = None
                input_data = Input(
                    type=type_transfer_dict[input_value.job_input_type],
                    path=path,
<<<<<<< HEAD
                    mode=(
                        INPUT_MOUNT_MAPPING_FROM_REST[input_value.mode]
                        if input_value.mode
                        else None
                    ),
=======
                    mode=(INPUT_MOUNT_MAPPING_FROM_REST[input_value.mode] if input_value.mode else None),
>>>>>>> 347b6cbc
                    path_on_compute=sourcePathOnCompute,
                )
        elif input_value.job_input_type in (JobInputType.LITERAL, JobInputType.LITERAL):
            # otherwise, the input is a literal, so just unpack the InputData value field
            input_data = input_value.value
        else:
            msg = f"Job input type {input_value.job_input_type} is not supported as job input."
            raise ValidationException(
                message=msg,
                no_personal_data_message=msg,
                target=ErrorTarget.JOB,
                error_category=ErrorCategory.USER_ERROR,
                error_type=ValidationErrorType.INVALID_VALUE,
            )

        from_rest_inputs[input_name] = input_data
    return from_rest_inputs


def to_rest_data_outputs(outputs: Optional[Dict]) -> Dict[str, RestJobOutput]:
    """Turns job outputs into REST format.

    :param outputs: Dictionary of dataset outputs from job
    :type outputs: Dict[str, JobOutput]
    :return: A dictionary mapping output name to a RestJobOutput
    :rtype: Dict[str, RestJobOutput]
    """
    rest_outputs = {}
    if outputs is not None:
        for output_name, output_value in outputs.items():
            validate_key_contains_allowed_characters(output_name)
            if output_value is None:
                # pipeline output could be none, default to URI folder with None mode
                output_cls = RestUriFolderJobOutput
                rest_outputs[output_name] = output_cls(mode=None)
            else:
                target_cls_dict = get_output_rest_cls_dict()

                output_value_type = (
                    output_value.type if output_value.type else AssetTypes.URI_FOLDER
                )
                if output_value_type in target_cls_dict:
                    output = target_cls_dict[output_value_type](
                        asset_name=output_value.name,
                        asset_version=output_value.version,
                        uri=output_value.path,
<<<<<<< HEAD
                        mode=(
                            OUTPUT_MOUNT_MAPPING_TO_REST[output_value.mode.lower()]
                            if output_value.mode
                            else None
                        ),
=======
                        mode=(OUTPUT_MOUNT_MAPPING_TO_REST[output_value.mode.lower()] if output_value.mode else None),
>>>>>>> 347b6cbc
                        pathOnCompute=getattr(output_value, "path_on_compute", None),
                        description=output_value.description,
                    )
                else:
                    msg = "unsupported JobOutput type: {}".format(output_value.type)
                    raise ValidationException(
                        message=msg,
                        no_personal_data_message=msg,
                        target=ErrorTarget.JOB,
                        error_category=ErrorCategory.USER_ERROR,
                        error_type=ValidationErrorType.INVALID_VALUE,
                    )
                rest_outputs[output_name] = output
    return rest_outputs


def from_rest_data_outputs(outputs: Dict[str, RestJobOutput]) -> Dict[str, Output]:
    """Turns REST outputs into the SDK format.

    :param outputs: Dictionary of dataset and literal inputs to job
    :type outputs: Dict[str, RestJobOutput]
    :return: A dictionary mapping input name to a InputOutputEntry
    :rtype: Dict[str, JobOutput]
    """
    output_type_mapping = get_output_type_mapping_from_rest()
    from_rest_outputs = {}
    if outputs is None:
        return {}
    for output_name, output_value in outputs.items():
        if output_value is None:
            continue
        # deal with invalid output type submitted by feb api
        # todo: backend help convert node level input/output type
        normalize_job_input_output_type(output_value)
        if getattr(output_value, "pathOnCompute", None) is not None:
            sourcePathOnCompute = output_value.pathOnCompute
        else:
            sourcePathOnCompute = None
        if output_value.job_output_type in output_type_mapping:
            from_rest_outputs[output_name] = Output(
                type=output_type_mapping[output_value.job_output_type],
                path=output_value.uri,
<<<<<<< HEAD
                mode=(
                    OUTPUT_MOUNT_MAPPING_FROM_REST[output_value.mode] if output_value.mode else None
                ),
=======
                mode=(OUTPUT_MOUNT_MAPPING_FROM_REST[output_value.mode] if output_value.mode else None),
>>>>>>> 347b6cbc
                path_on_compute=sourcePathOnCompute,
                description=output_value.description,
                name=output_value.asset_name,
                version=(
                    output_value.asset_version if hasattr(output_value, "asset_version") else None
                ),
            )
        else:
            msg = "unsupported JobOutput type: {}".format(output_value.job_output_type)
            raise JobException(
                message=msg,
                no_personal_data_message=msg,
                target=ErrorTarget.JOB,
                error_category=ErrorCategory.SYSTEM_ERROR,
            )

    return from_rest_outputs<|MERGE_RESOLUTION|>--- conflicted
+++ resolved
@@ -206,14 +206,9 @@
     # Note: ([a-zA-Z_]+[a-zA-Z0-9_]*) is a valid single key,
     # so a valid pipeline key is: ^{single_key}([.]{single_key})*$
     if re.match(IOConstants.VALID_KEY_PATTERN, key) is None:
-<<<<<<< HEAD
         msg = "Pipeline input key name {} must be composed letters, numbers, and underscores with optional split by dots."
-=======
-        msg = (
             "Pipeline input key name {} must be composed letters, numbers, and underscores with optional "
             "split by dots."
-        )
->>>>>>> 347b6cbc
         raise ValidationException(
             message=msg.format(key),
             no_personal_data_message=msg.format("[key]"),
@@ -266,15 +261,11 @@
                     if input_value.type in target_cls_dict:
                         input_data = target_cls_dict[input_value.type](
                             uri=input_value.path,
-<<<<<<< HEAD
-                            mode=(
+                            mode=(INPUT_MOUNT_MAPPING_TO_REST[input_value.mode.lower()] if input_value.mode else None),
                                 INPUT_MOUNT_MAPPING_TO_REST[input_value.mode.lower()]
                                 if input_value.mode
                                 else None
                             ),
-=======
-                            mode=(INPUT_MOUNT_MAPPING_TO_REST[input_value.mode.lower()] if input_value.mode else None),
->>>>>>> 347b6cbc
                         )
 
                     else:
@@ -337,15 +328,11 @@
                 input_data = Input(
                     type=type_transfer_dict[input_value.job_input_type],
                     path=path,
-<<<<<<< HEAD
-                    mode=(
+                    mode=(INPUT_MOUNT_MAPPING_FROM_REST[input_value.mode] if input_value.mode else None),
                         INPUT_MOUNT_MAPPING_FROM_REST[input_value.mode]
                         if input_value.mode
                         else None
                     ),
-=======
-                    mode=(INPUT_MOUNT_MAPPING_FROM_REST[input_value.mode] if input_value.mode else None),
->>>>>>> 347b6cbc
                     path_on_compute=sourcePathOnCompute,
                 )
         elif input_value.job_input_type in (JobInputType.LITERAL, JobInputType.LITERAL):
@@ -392,15 +379,11 @@
                         asset_name=output_value.name,
                         asset_version=output_value.version,
                         uri=output_value.path,
-<<<<<<< HEAD
-                        mode=(
+                        mode=(OUTPUT_MOUNT_MAPPING_TO_REST[output_value.mode.lower()] if output_value.mode else None),
                             OUTPUT_MOUNT_MAPPING_TO_REST[output_value.mode.lower()]
                             if output_value.mode
                             else None
                         ),
-=======
-                        mode=(OUTPUT_MOUNT_MAPPING_TO_REST[output_value.mode.lower()] if output_value.mode else None),
->>>>>>> 347b6cbc
                         pathOnCompute=getattr(output_value, "path_on_compute", None),
                         description=output_value.description,
                     )
@@ -443,13 +426,9 @@
             from_rest_outputs[output_name] = Output(
                 type=output_type_mapping[output_value.job_output_type],
                 path=output_value.uri,
-<<<<<<< HEAD
-                mode=(
+                mode=(OUTPUT_MOUNT_MAPPING_FROM_REST[output_value.mode] if output_value.mode else None),
                     OUTPUT_MOUNT_MAPPING_FROM_REST[output_value.mode] if output_value.mode else None
                 ),
-=======
-                mode=(OUTPUT_MOUNT_MAPPING_FROM_REST[output_value.mode] if output_value.mode else None),
->>>>>>> 347b6cbc
                 path_on_compute=sourcePathOnCompute,
                 description=output_value.description,
                 name=output_value.asset_name,
