# ---------------------------------------------------------
# Copyright (c) Microsoft Corporation. All rights reserved.
# ---------------------------------------------------------

# pylint: disable=protected-access

import logging
from typing import Dict, List, Union

from azure.ai.ml._restclient.v2022_10_01_preview.models import BlockedTransformers
from azure.ai.ml._restclient.v2022_10_01_preview.models import ColumnTransformer as RestColumnTransformer
from azure.ai.ml._restclient.v2022_10_01_preview.models import (
    TableVerticalFeaturizationSettings as RestTabularFeaturizationSettings,
)
from azure.ai.ml._utils.utils import camel_to_snake
from azure.ai.ml.constants._job.automl import AutoMLTransformerParameterKeys
from azure.ai.ml.entities._job.automl.featurization_settings import FeaturizationSettings, FeaturizationSettingsType
from azure.ai.ml.entities._mixins import RestTranslatableMixin

module_logger = logging.getLogger(__name__)


class ColumnTransformer(RestTranslatableMixin):
    """Column transformer settings.

    :param fields: The fields on which to perform custom featurization
    :type field: List[str]
    :param parameters: parameters used for custom featurization
    :type parameters: Dict[str, Optional[str, float]]
    """

    def __init__(
        self,
        *,
        fields: List[str] = None,
        parameters: Dict[str, Union[str, float]] = None,
    ):
        self.fields = fields
        self.parameters = parameters

    def _to_rest_object(self) -> RestColumnTransformer:
        return RestColumnTransformer(fields=self.fields, parameters=self.parameters)

    @classmethod
    def _from_rest_object(cls, obj: RestColumnTransformer) -> "ColumnTransformer":
        if obj:
            fields = obj.fields
            parameters = obj.parameters
            return ColumnTransformer(fields=fields, parameters=parameters)

    def __eq__(self, other: object) -> bool:
        if not isinstance(other, ColumnTransformer):
            return NotImplemented
        return self.fields == other.fields and self.parameters == other.parameters

    def __ne__(self, other: object) -> bool:
        return not self.__eq__(other)


class TabularFeaturizationSettings(FeaturizationSettings):
    """Featurization settings for an AutoML Job."""

    def __init__(
        self,
        *,
        blocked_transformers: List[Union[BlockedTransformers, str]] = None,
        column_name_and_types: Dict[str, str] = None,
        dataset_language: str = None,
        transformer_params: Dict[str, List[ColumnTransformer]] = None,
        mode: str = None,
        enable_dnn_featurization: bool = None,
    ):
        """
        :param blocked_transformers: A list of transformers to ignore when featurizing.
        :type blocked_transformers: List[Union[BlockedTransformers, str]]
        :param column_name_and_types: A dictionary of column names and feature types used to update column purpose.
        :type column_name_and_types: Dict[str, str]
        :param dataset_language: The language of the dataset.
        :type dataset_language: str
        :param transformer_params: A dictionary of transformers and their parameters.
        :type transformer_params: Dict[str, List[ColumnTransformer]]
        :param mode: The mode of the featurization.
        :type mode: str
        :param enable_dnn_featurization: Whether to enable DNN featurization.
        :type enable_dnn_featurization: bool
        :ivar type: Specifies the type of FeaturizationSettings. Set automatically to "Tabular" for this class.
        :vartype type: str
        """
        super().__init__(dataset_language=dataset_language)
        self.blocked_transformers = blocked_transformers
        self.column_name_and_types = column_name_and_types
        self.transformer_params = transformer_params
        self.mode = mode
        self.enable_dnn_featurization = enable_dnn_featurization
        self.type = FeaturizationSettingsType.TABULAR

    @property
    def transformer_params(self) -> Dict[str, List[ColumnTransformer]]:
        """A dictionary of transformers and their parameters."""
        return self._transformer_params

    @transformer_params.setter
    def transformer_params(self, value: Dict[str, List[ColumnTransformer]]) -> None:
        self._transformer_params = (
<<<<<<< HEAD
            None if not value
=======
            None
            if not value
>>>>>>> 63b94b62
            else {(AutoMLTransformerParameterKeys[camel_to_snake(k).upper()].value): v for k, v in value.items()}
        )

    @property
<<<<<<< HEAD
    def blocked_transformers(self) -> List[Union[BlockedTransformers, str]]:
        """ A list of transformers to ignore when featurizing."""
=======
    def blocked_transformers(self) -> List[BlockedTransformers]:
        """A list of transformers to ignore when featurizing."""
>>>>>>> 63b94b62
        return self._blocked_transformers

    @blocked_transformers.setter
    def blocked_transformers(self, blocked_transformers_list: List[Union[BlockedTransformers, str]]):
        self._blocked_transformers = (
            None
            if blocked_transformers_list is None
            else [BlockedTransformers[camel_to_snake(o)] for o in blocked_transformers_list]
        )

    def _to_rest_object(self) -> RestTabularFeaturizationSettings:
        transformer_dict = {}
        if self.transformer_params:
            for key, settings in self.transformer_params.items():
                transformer_dict[key] = [o._to_rest_object() for o in settings]
        return RestTabularFeaturizationSettings(
            blocked_transformers=self.blocked_transformers,
            column_name_and_types=self.column_name_and_types,
            dataset_language=self.dataset_language,
            mode=self.mode,
            transformer_params=transformer_dict,
            enable_dnn_featurization=self.enable_dnn_featurization,
        )

    @classmethod
    def _from_rest_object(cls, obj: RestTabularFeaturizationSettings) -> "TabularFeaturizationSettings":
        rest_transformers_params = obj.transformer_params
        transformer_dict = None
        if rest_transformers_params:
            transformer_dict = {}
            for key, settings in rest_transformers_params.items():
                transformer_dict[key] = [ColumnTransformer._from_rest_object(o) for o in settings]
        transformer_params = transformer_dict

        return TabularFeaturizationSettings(
            blocked_transformers=obj.blocked_transformers,
            column_name_and_types=obj.column_name_and_types,
            dataset_language=obj.dataset_language,
            transformer_params=transformer_params,
            mode=obj.mode,
            enable_dnn_featurization=obj.enable_dnn_featurization,
        )

    def __eq__(self, other: object) -> bool:
        if not isinstance(other, TabularFeaturizationSettings):
            return NotImplemented
        return (
            super().__eq__(other)
            and self.blocked_transformers == other.blocked_transformers
            and self.column_name_and_types == other.column_name_and_types
            and self.transformer_params == other.transformer_params
            and self.mode == other.mode
            and self.enable_dnn_featurization == other.enable_dnn_featurization
        )

    def __ne__(self, other: object) -> bool:
        return not self.__eq__(other)<|MERGE_RESOLUTION|>--- conflicted
+++ resolved
@@ -102,23 +102,14 @@
     @transformer_params.setter
     def transformer_params(self, value: Dict[str, List[ColumnTransformer]]) -> None:
         self._transformer_params = (
-<<<<<<< HEAD
-            None if not value
-=======
             None
             if not value
->>>>>>> 63b94b62
             else {(AutoMLTransformerParameterKeys[camel_to_snake(k).upper()].value): v for k, v in value.items()}
         )
 
     @property
-<<<<<<< HEAD
     def blocked_transformers(self) -> List[Union[BlockedTransformers, str]]:
         """ A list of transformers to ignore when featurizing."""
-=======
-    def blocked_transformers(self) -> List[BlockedTransformers]:
-        """A list of transformers to ignore when featurizing."""
->>>>>>> 63b94b62
         return self._blocked_transformers
 
     @blocked_transformers.setter
