--- conflicted
+++ resolved
@@ -73,22 +73,17 @@
             **kwargs,
         )
 
-<<<<<<< HEAD
     @property
     def primary_metric(self) -> Union[str, ClassificationPrimaryMetrics]:
         return self._primary_metric
 
     @primary_metric.setter
     def primary_metric(self, value: Union[str, ClassificationPrimaryMetrics]) -> None:
-=======
-    @AutoMLNLPJob.primary_metric.setter
-    def primary_metric(self, value: Union[str, ClassificationPrimaryMetrics]):
         """setter for primary metric
 
         :param value: _description_
         :type value: Union[str, ClassificationPrimaryMetrics]
         """
->>>>>>> 3a90a6f9
         if is_data_binding_expression(str(value), ["parent"]):
             self._primary_metric = value
             return
