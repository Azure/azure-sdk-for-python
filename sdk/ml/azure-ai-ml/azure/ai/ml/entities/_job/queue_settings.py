--- conflicted
+++ resolved
@@ -38,13 +38,8 @@
     def __init__(
         self,  # pylint: disable=unused-argument
         *,
-<<<<<<< HEAD
-        job_tier: Optional[Literal["spot", "basic", "standard", "premium"]] = None,
-        priority: Optional[Literal["low", "medium", "high"]] = None,
-=======
         job_tier: Optional[str] = None,
         priority: Optional[str] = None,
->>>>>>> 6f1ea258
         **kwargs: Any,
     ) -> None:
         self.job_tier = job_tier
