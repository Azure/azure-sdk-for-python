--- conflicted
+++ resolved
@@ -44,11 +44,7 @@
 
     def __init__(
         self,
-<<<<<<< HEAD
-        code: Union[str, os.PathLike] = ".",
-=======
         code: Optional[Union[str, os.PathLike]] = ".",
->>>>>>> 6f1ea258
         entry: Optional[Union[Dict[str, str], SparkJobEntry]] = None,
         py_files: Optional[List[str]] = None,
         jars: Optional[List[str]] = None,
