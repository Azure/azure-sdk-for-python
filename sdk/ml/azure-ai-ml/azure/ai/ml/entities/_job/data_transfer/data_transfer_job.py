# ---------------------------------------------------------
# Copyright (c) Microsoft Corporation. All rights reserved.
# ---------------------------------------------------------

# pylint: disable=protected-access

import logging
from pathlib import Path
<<<<<<< HEAD
from typing import Any, Dict, Optional, Union
=======
from typing import TYPE_CHECKING, Any, Dict, Optional, Union
>>>>>>> 6f1ea258

from azure.ai.ml._restclient.v2023_04_01_preview.models import JobBase
from azure.ai.ml._schema.job.data_transfer_job import (
    DataTransferCopyJobSchema,
    DataTransferExportJobSchema,
    DataTransferImportJobSchema,
)
from azure.ai.ml.constants import JobType
from azure.ai.ml.constants._common import BASE_PATH_CONTEXT_KEY, TYPE
from azure.ai.ml.constants._component import DataTransferBuiltinComponentUri, DataTransferTaskType, ExternalDataType
from azure.ai.ml.entities._inputs_outputs.external_data import Database, FileSystem
from azure.ai.ml.entities._util import load_from_dict
from azure.ai.ml.exceptions import ErrorCategory, ErrorTarget, ValidationErrorType, ValidationException

from ..job import Job
from ..job_io_mixin import JobIOMixin

# avoid circular import error
if TYPE_CHECKING:
    from azure.ai.ml.entities._builders import DataTransferCopy, DataTransferExport, DataTransferImport
    from azure.ai.ml.entities._component.datatransfer_component import DataTransferCopyComponent

module_logger = logging.getLogger(__name__)


class DataTransferJob(Job, JobIOMixin):
    """DataTransfer job.

    :param name: Name of the job.
    :type name: str
    :param description: Description of the job.
    :type description: str
    :param tags: Tag dictionary. Tags can be added, removed, and updated.
    :type tags: dict[str, str]
    :param display_name: Display name of the job.
    :type display_name: str
    :param properties: The asset property dictionary.
    :type properties: dict[str, str]
    :param experiment_name:  Name of the experiment the job will be created under.
        If None is provided, default will be set to current directory name.
    :type experiment_name: str
    :param services: Information on services associated with the job, readonly.
    :type services: dict[str, JobService]
    :param inputs: Inputs to the command.
    :type inputs: dict[str, Union[azure.ai.ml.Input, str, bool, int, float]]
    :param outputs: Mapping of output data bindings used in the job.
    :type outputs: dict[str, azure.ai.ml.Output]
    :param compute: The compute target the job runs on.
    :type compute: str
    :param task: task type in data transfer component, possible value is "copy_data".
    :type task: str
    :param data_copy_mode: data copy mode in copy task, possible value is "merge_with_overwrite", "fail_if_conflict".
    :type data_copy_mode: str
    :keyword kwargs: A dictionary of additional configuration parameters.
    :paramtype kwargs: dict
    """

    def __init__(
        self,
        task: str,
        **kwargs: Any,
    ):
        kwargs[TYPE] = JobType.DATA_TRANSFER
        self._parameters: Dict = kwargs.pop("parameters", {})
        super().__init__(**kwargs)
        self.task = task

    @property
    def parameters(self) -> Dict:
        """MLFlow parameters.

        :return: MLFlow parameters logged in job.
        :rtype: Dict[str, str]
        """
        return self._parameters

    def _validate(self) -> None:
        if self.compute is None:
            msg = "compute is required"
            raise ValidationException(
                message=msg,
                no_personal_data_message=msg,
                target=ErrorTarget.JOB,
                error_category=ErrorCategory.USER_ERROR,
                error_type=ValidationErrorType.MISSING_FIELD,
            )

    @classmethod
    def _load_from_rest(cls, obj: JobBase) -> "DataTransferJob":
        # Todo: need update rest api
        raise NotImplementedError("Not support submit standalone job for now")

    def _to_rest_object(self) -> JobBase:
        # Todo: need update rest api
        raise NotImplementedError("Not support submit standalone job for now")

    @classmethod
<<<<<<< HEAD
    def _build_source_sink(cls, io_dict: Union[Dict, Database, FileSystem]) -> Union[(Database, FileSystem)]:
=======
    def _build_source_sink(
        cls, io_dict: Optional[Union[Dict, Database, FileSystem]]
    ) -> Optional[Union[(Database, FileSystem)]]:
>>>>>>> 6f1ea258
        if io_dict is None:
            return io_dict
        if isinstance(io_dict, (Database, FileSystem)):
            component_io = io_dict
        else:
            if isinstance(io_dict, dict):
                data_type = io_dict.pop("type", None)
                if data_type == ExternalDataType.DATABASE:
                    component_io = Database(**io_dict)
                elif data_type == ExternalDataType.FILE_SYSTEM:
                    component_io = FileSystem(**io_dict)
                else:
                    msg = "Type in source or sink only support {} and {}, currently got {}."
                    raise ValidationException(
                        message=msg.format(
                            ExternalDataType.DATABASE,
                            ExternalDataType.FILE_SYSTEM,
                            data_type,
                        ),
                        no_personal_data_message=msg.format(
                            ExternalDataType.DATABASE,
                            ExternalDataType.FILE_SYSTEM,
                            "data_type",
                        ),
                        target=ErrorTarget.DATA_TRANSFER_JOB,
                        error_category=ErrorCategory.USER_ERROR,
                        error_type=ValidationErrorType.INVALID_VALUE,
                    )
            else:
                msg = "Source or sink only support dict, Database and FileSystem"
                raise ValidationException(
                    message=msg,
                    no_personal_data_message=msg,
                    target=ErrorTarget.DATA_TRANSFER_JOB,
                    error_category=ErrorCategory.USER_ERROR,
                    error_type=ValidationErrorType.INVALID_VALUE,
                )

        return component_io


class DataTransferCopyJob(DataTransferJob):
    def __init__(
        self,
        *,
        inputs: Optional[Dict] = None,
        outputs: Optional[Dict] = None,
        data_copy_mode: Optional[str] = None,
        **kwargs: Any,
    ):
        kwargs["task"] = DataTransferTaskType.COPY_DATA
        super().__init__(**kwargs)

        self.outputs = outputs
        self.inputs = inputs
        self.data_copy_mode = data_copy_mode

    def _to_dict(self) -> Dict:
        res: dict = DataTransferCopyJobSchema(context={BASE_PATH_CONTEXT_KEY: "./"}).dump(self)
        return res

    @classmethod
    def _load_from_dict(
        cls, data: Dict, context: Dict, additional_message: str, **kwargs: Any
    ) -> "DataTransferCopyJob":
        loaded_data = load_from_dict(DataTransferCopyJobSchema, data, context, additional_message, **kwargs)
        return DataTransferCopyJob(base_path=context[BASE_PATH_CONTEXT_KEY], **loaded_data)

    def _to_component(self, context: Optional[Dict] = None, **kwargs: Any) -> "DataTransferCopyComponent":
        """Translate a data transfer copy job to component.

        :param context: Context of data transfer job YAML file.
        :type context: dict
        :keyword kwargs: Extra arguments.
        :return: Translated data transfer copy component.
        :rtype: DataTransferCopyComponent
        """
        from azure.ai.ml.entities._component.datatransfer_component import DataTransferCopyComponent

        pipeline_job_dict = kwargs.get("pipeline_job_dict", {})
        context = context or {BASE_PATH_CONTEXT_KEY: Path("./")}

        # Create anonymous command component with default version as 1
        return DataTransferCopyComponent(
            tags=self.tags,
            is_anonymous=True,
            base_path=context[BASE_PATH_CONTEXT_KEY],
            description=self.description,
            inputs=self._to_inputs(inputs=self.inputs, pipeline_job_dict=pipeline_job_dict),
            outputs=self._to_outputs(outputs=self.outputs, pipeline_job_dict=pipeline_job_dict),
            data_copy_mode=self.data_copy_mode,
        )

    def _to_node(self, context: Optional[Dict] = None, **kwargs: Any) -> "DataTransferCopy":
        """Translate a data transfer copy job to a pipeline node.

        :param context: Context of data transfer job YAML file.
        :type context: dict
        :keyword kwargs: Extra arguments.
        :return: Translated data transfer component.
        :rtype: DataTransferCopy
        """
        from azure.ai.ml.entities._builders import DataTransferCopy

        component = self._to_component(context, **kwargs)

        return DataTransferCopy(
            component=component,
            compute=self.compute,
            # Need to supply the inputs with double curly.
            inputs=self.inputs,
            outputs=self.outputs,
            description=self.description,
            tags=self.tags,
            display_name=self.display_name,
        )


class DataTransferImportJob(DataTransferJob):
    def __init__(
        self,
        *,
        outputs: Optional[Dict] = None,
        source: Optional[Union[Dict, Database, FileSystem]] = None,
        **kwargs: Any,
    ):
        kwargs["task"] = DataTransferTaskType.IMPORT_DATA
        super().__init__(**kwargs)

        self.outputs = outputs
        self.source = self._build_source_sink(source)

    def _to_dict(self) -> Dict:
        res: dict = DataTransferImportJobSchema(context={BASE_PATH_CONTEXT_KEY: "./"}).dump(self)
        return res

    @classmethod
    def _load_from_dict(
        cls, data: Dict, context: Dict, additional_message: str, **kwargs: Any
    ) -> "DataTransferImportJob":
        loaded_data = load_from_dict(DataTransferImportJobSchema, data, context, additional_message, **kwargs)
        return DataTransferImportJob(base_path=context[BASE_PATH_CONTEXT_KEY], **loaded_data)

    def _to_component(self, context: Optional[Dict] = None, **kwargs: Any) -> str:
        """Translate a data transfer import job to component.

        :param context: Context of data transfer job YAML file.
        :type context: dict
        :keyword kwargs: Extra arguments.
        :return: Translated data transfer import component.
        :rtype: str
        """

        component: str = ""
<<<<<<< HEAD
        if self.source.type == ExternalDataType.DATABASE:
=======
        if self.source is not None and self.source.type == ExternalDataType.DATABASE:
>>>>>>> 6f1ea258
            component = DataTransferBuiltinComponentUri.IMPORT_DATABASE
        else:
            component = DataTransferBuiltinComponentUri.IMPORT_FILE_SYSTEM

        return component

    def _to_node(self, context: Optional[Dict] = None, **kwargs: Any) -> "DataTransferImport":
        """Translate a data transfer import job to a pipeline node.

        :param context: Context of data transfer job YAML file.
        :type context: dict
        :keyword kwargs: Extra arguments.
        :return: Translated data transfer import node.
        :rtype: DataTransferImport
        """
        from azure.ai.ml.entities._builders import DataTransferImport

        component = self._to_component(context, **kwargs)

        return DataTransferImport(
            component=component,
            compute=self.compute,
            source=self.source,
            outputs=self.outputs,
            description=self.description,
            tags=self.tags,
            display_name=self.display_name,
            properties=self.properties,
        )


class DataTransferExportJob(DataTransferJob):
    def __init__(
        self,
        *,
        inputs: Optional[Dict] = None,
        sink: Optional[Union[Dict, Database, FileSystem]] = None,
        **kwargs: Any,
    ):
        kwargs["task"] = DataTransferTaskType.EXPORT_DATA
        super().__init__(**kwargs)

        self.inputs = inputs
        self.sink = self._build_source_sink(sink)

    def _to_dict(self) -> Dict:
        res: dict = DataTransferExportJobSchema(context={BASE_PATH_CONTEXT_KEY: "./"}).dump(self)
        return res

    @classmethod
    def _load_from_dict(
        cls, data: Dict, context: Dict, additional_message: str, **kwargs: Any
    ) -> "DataTransferExportJob":
        loaded_data = load_from_dict(DataTransferExportJobSchema, data, context, additional_message, **kwargs)
        return DataTransferExportJob(base_path=context[BASE_PATH_CONTEXT_KEY], **loaded_data)

    def _to_component(self, context: Optional[Dict] = None, **kwargs: Any) -> str:
        """Translate a data transfer export job to component.

        :param context: Context of data transfer job YAML file.
        :type context: dict
        :keyword kwargs: Extra arguments.
        :return: Translated data transfer export component.
        :rtype: str
        """
        component: str = ""
<<<<<<< HEAD
        if self.sink.type == ExternalDataType.DATABASE:
=======
        if self.sink is not None and self.sink.type == ExternalDataType.DATABASE:
>>>>>>> 6f1ea258
            component = DataTransferBuiltinComponentUri.EXPORT_DATABASE
        else:
            msg = "Sink is a required field for export data task and we don't support exporting file system for now."
            raise ValidationException(
                message=msg,
                no_personal_data_message=msg,
                target=ErrorTarget.DATA_TRANSFER_JOB,
                error_type=ValidationErrorType.INVALID_VALUE,
            )
        return component

    def _to_node(self, context: Optional[Dict] = None, **kwargs: Any) -> "DataTransferExport":
        """Translate a data transfer export job to a pipeline node.

        :param context: Context of data transfer job YAML file.
        :type context: dict
        :keyword kwargs: Extra arguments.
        :return: Translated data transfer export node.
        :rtype: DataTransferExport
        """
        from azure.ai.ml.entities._builders import DataTransferExport

        component = self._to_component(context, **kwargs)

        return DataTransferExport(
            component=component,
            compute=self.compute,
            sink=self.sink,
            inputs=self.inputs,
            description=self.description,
            tags=self.tags,
            display_name=self.display_name,
            properties=self.properties,
        )<|MERGE_RESOLUTION|>--- conflicted
+++ resolved
@@ -6,11 +6,7 @@
 
 import logging
 from pathlib import Path
-<<<<<<< HEAD
-from typing import Any, Dict, Optional, Union
-=======
 from typing import TYPE_CHECKING, Any, Dict, Optional, Union
->>>>>>> 6f1ea258
 
 from azure.ai.ml._restclient.v2023_04_01_preview.models import JobBase
 from azure.ai.ml._schema.job.data_transfer_job import (
@@ -108,13 +104,9 @@
         raise NotImplementedError("Not support submit standalone job for now")
 
     @classmethod
-<<<<<<< HEAD
-    def _build_source_sink(cls, io_dict: Union[Dict, Database, FileSystem]) -> Union[(Database, FileSystem)]:
-=======
     def _build_source_sink(
         cls, io_dict: Optional[Union[Dict, Database, FileSystem]]
     ) -> Optional[Union[(Database, FileSystem)]]:
->>>>>>> 6f1ea258
         if io_dict is None:
             return io_dict
         if isinstance(io_dict, (Database, FileSystem)):
@@ -269,11 +261,7 @@
         """
 
         component: str = ""
-<<<<<<< HEAD
-        if self.source.type == ExternalDataType.DATABASE:
-=======
         if self.source is not None and self.source.type == ExternalDataType.DATABASE:
->>>>>>> 6f1ea258
             component = DataTransferBuiltinComponentUri.IMPORT_DATABASE
         else:
             component = DataTransferBuiltinComponentUri.IMPORT_FILE_SYSTEM
@@ -340,11 +328,7 @@
         :rtype: str
         """
         component: str = ""
-<<<<<<< HEAD
-        if self.sink.type == ExternalDataType.DATABASE:
-=======
         if self.sink is not None and self.sink.type == ExternalDataType.DATABASE:
->>>>>>> 6f1ea258
             component = DataTransferBuiltinComponentUri.EXPORT_DATABASE
         else:
             msg = "Sink is a required field for export data task and we don't support exporting file system for now."
