# ---------------------------------------------------------
# Copyright (c) Microsoft Corporation. All rights reserved.
# ---------------------------------------------------------
from abc import ABC
from typing import Any, Dict, List, Optional, Union

from azure.ai.ml._restclient.v2023_04_01_preview.models import (
    LogVerbosity,
    NlpLearningRateScheduler,
    SamplingAlgorithmType,
)
from azure.ai.ml._utils.utils import camel_to_snake
from azure.ai.ml.entities._inputs_outputs import Input
from azure.ai.ml.entities._job.automl.automl_vertical import AutoMLVertical
from azure.ai.ml.entities._job.automl.nlp.nlp_featurization_settings import NlpFeaturizationSettings
from azure.ai.ml.entities._job.automl.nlp.nlp_fixed_parameters import NlpFixedParameters
from azure.ai.ml.entities._job.automl.nlp.nlp_limit_settings import NlpLimitSettings
from azure.ai.ml.entities._job.automl.nlp.nlp_search_space import NlpSearchSpace
from azure.ai.ml.entities._job.automl.nlp.nlp_sweep_settings import NlpSweepSettings
from azure.ai.ml.entities._job.automl.search_space import SearchSpace
from azure.ai.ml.entities._job.automl.utils import cast_to_specific_search_space
from azure.ai.ml.entities._job.sweep.early_termination_policy import EarlyTerminationPolicy
from azure.ai.ml.exceptions import ErrorCategory, ErrorTarget, ValidationException


# pylint: disable=too-many-instance-attributes,protected-access
class AutoMLNLPJob(AutoMLVertical, ABC):
    """Base class for AutoML NLP jobs.

    You should not instantiate this class directly. Instead you should
    create classes for specific NLP Jobs.

    :param task_type: NLP task type, must be one of 'TextClassification',
        'TextClassificationMultilabel', or 'TextNER'
    :type task_type: str
    :param primary_metric: Primary metric to display from NLP job
    :type primary_metric: str
    :param training_data: Training data
    :type training_data: Input
    :param validation_data: Validation data
    :type validation_data: Input
    :param target_column_name: Column name of the target column, defaults to None
    :type target_column_name: Optional[str]
    :param log_verbosity: The degree of verbosity used in logging, defaults to None,
        must be one of 'NotSet', 'Debug', 'Info', 'Warning', 'Error', 'Critical', or None
    :type log_verbosity: Optional[str]
    :param featurization: Featurization settings used for NLP job, defaults to None
    :type featurization: Optional[~azure.ai.ml.automl.NlpFeaturizationSettings]
    :param limits: Limit settings for NLP jobs, defaults to None
    :type limits: Optional[~azure.ai.ml.automl.NlpLimitSettings]
    :param sweep: Sweep settings used for NLP job, defaults to None
    :type sweep: Optional[~azure.ai.ml.automl.NlpSweepSettings]
    :param training_parameters: Fixed parameters for the training of all candidates.
        , defaults to None
    :type training_parameters: Optional[~azure.ai.ml.automl.NlpFixedParameters]
    :param search_space: Search space(s) to sweep over for NLP sweep jobs, defaults to None
    :type search_space: Optional[List[~azure.ai.ml.automl.NlpSearchSpace]]
    """

    def __init__(
        self,
        *,
        task_type: str,
        primary_metric: str,
        training_data: Input,
        validation_data: Input,
        target_column_name: Optional[str] = None,
        log_verbosity: Optional[str] = None,
        featurization: Optional[NlpFeaturizationSettings] = None,
        limits: Optional[NlpLimitSettings] = None,
        sweep: Optional[NlpSweepSettings] = None,
        training_parameters: Optional[NlpFixedParameters] = None,
        search_space: Optional[List[NlpSearchSpace]] = None,
        **kwargs: Any,
    ):
        self._training_parameters: Optional[NlpFixedParameters] = None

        super().__init__(task_type, training_data=training_data, validation_data=validation_data, **kwargs)
        self.log_verbosity = log_verbosity
        self._primary_metric: str = ""
        self.primary_metric = primary_metric

        self.target_column_name = target_column_name

        self._featurization = featurization
        self._limits = limits or NlpLimitSettings()
        self._sweep = sweep
        self.training_parameters = training_parameters  # via setter method.
        self._search_space = search_space

    @property
<<<<<<< HEAD
    def training_parameters(self) -> Optional[NlpFixedParameters]:
=======
    def training_parameters(self) -> NlpFixedParameters:
        """Parameters that are used for all submitted jobs.

        :return: fixed training parameters for NLP jobs
        :rtype: ~azure.ai.ml.automl.NlpFixedParameters
        """
>>>>>>> 3a90a6f9
        return self._training_parameters

    @training_parameters.setter
    def training_parameters(self, value: Union[Dict, NlpFixedParameters]) -> None:
        if value is None:
            self._training_parameters = None
        elif isinstance(value, NlpFixedParameters):
            self._training_parameters = value
            # Convert parameters from snake case to enum.
            self.set_training_parameters(learning_rate_scheduler=value.learning_rate_scheduler)
        else:
            if not isinstance(value, dict):
                msg = "Expected a dictionary for nlp training parameters."
                raise ValidationException(
                    message=msg,
                    no_personal_data_message=msg,
                    target=ErrorTarget.AUTOML,
                    error_category=ErrorCategory.USER_ERROR,
                )
            self.set_training_parameters(**value)

    @property
<<<<<<< HEAD
    def search_space(self) -> Optional[List[NlpSearchSpace]]:
=======
    def search_space(self) -> List[NlpSearchSpace]:
        """Search space(s) to sweep over for NLP sweep jobs

        :return: list of search spaces to sweep over for NLP jobs
        :rtype: List[~azure.ai.ml.automl.NlpSearchSpace]
        """
>>>>>>> 3a90a6f9
        return self._search_space

    @search_space.setter
    def search_space(self, value: Union[List[dict], List[SearchSpace]]) -> None:
        if not isinstance(value, list):
            msg = "Expected a list for search space."
            raise ValidationException(
                message=msg,
                no_personal_data_message=msg,
                target=ErrorTarget.AUTOML,
                error_category=ErrorCategory.USER_ERROR,
            )

        all_dict_type = all(isinstance(item, dict) for item in value)
        all_search_space_type = all(isinstance(item, SearchSpace) for item in value)

        if not (all_search_space_type or all_dict_type):
            msg = "Expected all items in the list to be either dictionaries or SearchSpace objects."
            raise ValidationException(
                message=msg,
                no_personal_data_message=msg,
                target=ErrorTarget.AUTOML,
                error_category=ErrorCategory.USER_ERROR,
            )

        self._search_space = [
            cast_to_specific_search_space(item, NlpSearchSpace, self.task_type) for item in value  # type: ignore
        ]

    @property
    def primary_metric(self) -> str:
<<<<<<< HEAD
=======
        """Primary metric to display from NLP job

        :return: primary metric to display
        :rtype: str
        """
>>>>>>> 3a90a6f9
        return self._primary_metric

    @primary_metric.setter
    def primary_metric(self, value: str) -> None:
        self._primary_metric = value

    @property
    def log_verbosity(self) -> LogVerbosity:
        """Log verbosity configuration

        :return: the degree of verbosity used in logging
        :rtype: ~azure.mgmt.machinelearningservices.models.LogVerbosity
        """
        return self._log_verbosity

    @log_verbosity.setter
    def log_verbosity(self, value: Union[str, LogVerbosity]) -> None:
        self._log_verbosity = None if value is None else LogVerbosity[camel_to_snake(value).upper()]

    @property
    def limits(self) -> NlpLimitSettings:
        """Limit settings for NLP jobs

        :return: limit configuration for NLP job
        :rtype: ~azure.ai.ml.automl.NlpLimitSettings
        """
        return self._limits

    @limits.setter
    def limits(self, value: Union[Dict, NlpLimitSettings]) -> None:
        if isinstance(value, NlpLimitSettings):
            self._limits = value
        else:
            if not isinstance(value, dict):
                msg = "Expected a dictionary for limit settings."
                raise ValidationException(
                    message=msg,
                    no_personal_data_message=msg,
                    target=ErrorTarget.AUTOML,
                    error_category=ErrorCategory.USER_ERROR,
                )
            self.set_limits(**value)

    @property
<<<<<<< HEAD
    def sweep(self) -> Optional[NlpSweepSettings]:
=======
    def sweep(self) -> NlpSweepSettings:
        """Sweep settings used for NLP job

        :return: sweep settings
        :rtype: ~azure.ai.ml.automl.NlpSweepSettings
        """
>>>>>>> 3a90a6f9
        return self._sweep

    @sweep.setter
    def sweep(self, value: Union[Dict, NlpSweepSettings]) -> None:
        if isinstance(value, NlpSweepSettings):
            self._sweep = value
        else:
            if not isinstance(value, dict):
                msg = "Expected a dictionary for sweep settings."
                raise ValidationException(
                    message=msg,
                    no_personal_data_message=msg,
                    target=ErrorTarget.AUTOML,
                    error_category=ErrorCategory.USER_ERROR,
                )
            self.set_sweep(**value)

    @property
<<<<<<< HEAD
    def featurization(self) -> Optional[NlpFeaturizationSettings]:
=======
    def featurization(self) -> NlpFeaturizationSettings:
        """Featurization settings used for NLP job

        :return: featurization settings
        :rtype: ~azure.ai.ml.automl.NlpFeaturizationSettings
        """
>>>>>>> 3a90a6f9
        return self._featurization

    @featurization.setter
    def featurization(self, value: Union[Dict, NlpFeaturizationSettings]) -> None:
        if isinstance(value, NlpFeaturizationSettings):
            self._featurization = value
        else:
            if not isinstance(value, dict):
                msg = "Expected a dictionary for featurization settings."
                raise ValidationException(
                    message=msg,
                    no_personal_data_message=msg,
                    target=ErrorTarget.AUTOML,
                    error_category=ErrorCategory.USER_ERROR,
                )
            self.set_featurization(**value)

    def set_data(self, *, training_data: Input, target_column_name: str, validation_data: Input) -> None:
        """Define data configuration for NLP job

        :keyword training_data: Training data
        :type training_data: ~azure.ai.ml.Input
        :keyword target_column_name: Column name of the target column.
        :type target_column_name: str
        :keyword validation_data: Validation data
        :type validation_data: ~azure.ai.ml.Input
        """
        # Properties for NlpVerticalDataSettings
        self.target_column_name = target_column_name
        self.training_data = training_data
        self.validation_data = validation_data

    def set_limits(
        self,
        *,
        max_trials: int = 1,
        max_concurrent_trials: int = 1,
        max_nodes: int = 1,
        timeout_minutes: Optional[int] = None,
        trial_timeout_minutes: Optional[int] = None,
    ) -> None:
        """Define limit configuration for AutoML NLP job

        :keyword max_trials: Maximum number of AutoML iterations, defaults to 1
        :type max_trials: int, optional
        :keyword max_concurrent_trials: Maximum number of concurrent AutoML iterations, defaults to 1
        :type max_concurrent_trials: int, optional
        :keyword max_nodes: Maximum number of nodes used for sweep, defaults to 1
        :type max_nodes: int, optional
        :keyword timeout_minutes: Timeout for the AutoML job, defaults to None
        :type timeout_minutes: Optional[int]
        :keyword trial_timeout_minutes: Timeout for each AutoML trial, defaults to None
        :type trial_timeout_minutes: Optional[int]
        """
        self._limits = NlpLimitSettings(
            max_trials=max_trials,
            max_concurrent_trials=max_concurrent_trials,
            max_nodes=max_nodes,
            timeout_minutes=timeout_minutes,
            trial_timeout_minutes=trial_timeout_minutes,
        )

    def set_sweep(
        self,
        *,
        sampling_algorithm: Union[str, SamplingAlgorithmType],
        early_termination: Optional[EarlyTerminationPolicy] = None,
<<<<<<< HEAD
    ) -> None:
        """Sweep settings for all AutoML NLP tasks.
=======
    ):
        """Define sweep configuration for AutoML NLP job
>>>>>>> 3a90a6f9

        :keyword sampling_algorithm: Required. Specifies type of hyperparameter sampling algorithm.
            Possible values include: "Grid", "Random", and "Bayesian".
        :type sampling_algorithm: Union[str, ~azure.ai.ml.automl.SamplingAlgorithmType]
        :keyword early_termination: Optional. early termination policy to end poorly performing training candidates,
            defaults to None.
        :type early_termination: Optional[~azure.mgmt.machinelearningservices.models.EarlyTerminationPolicy]
        """
        if self._sweep:
            self._sweep.sampling_algorithm = sampling_algorithm
        else:
            self._sweep = NlpSweepSettings(sampling_algorithm=sampling_algorithm)

        self._sweep.early_termination = early_termination or self._sweep.early_termination

    def set_training_parameters(
        self,
        *,
        gradient_accumulation_steps: Optional[int] = None,
        learning_rate: Optional[float] = None,
        learning_rate_scheduler: Optional[Union[str, NlpLearningRateScheduler]] = None,
        model_name: Optional[str] = None,
        number_of_epochs: Optional[int] = None,
        training_batch_size: Optional[int] = None,
        validation_batch_size: Optional[int] = None,
        warmup_ratio: Optional[float] = None,
        weight_decay: Optional[float] = None,
    ) -> None:
        """Fix certain training parameters throughout the training procedure for all candidates.

        :keyword gradient_accumulation_steps: number of steps over which to accumulate gradients before a backward
            pass. This must be a positive integer., defaults to None
        :type gradient_accumulation_steps: Optional[int]
        :keyword learning_rate: initial learning rate. Must be a float in (0, 1)., defaults to None
        :type learning_rate: Optional[float]
        :keyword learning_rate_scheduler: the type of learning rate scheduler. Must choose from 'linear', 'cosine',
            'cosine_with_restarts', 'polynomial', 'constant', and 'constant_with_warmup'., defaults to None
        :type learning_rate_scheduler: Optional[Union[str, ~azure.ai.ml.automl.NlpLearningRateScheduler]]
        :keyword model_name: the model name to use during training. Must choose from 'bert-base-cased',
            'bert-base-uncased', 'bert-base-multilingual-cased', 'bert-base-german-cased', 'bert-large-cased',
            'bert-large-uncased', 'distilbert-base-cased', 'distilbert-base-uncased', 'roberta-base', 'roberta-large',
            'distilroberta-base', 'xlm-roberta-base', 'xlm-roberta-large', xlnet-base-cased', and 'xlnet-large-cased'.,
            defaults to None
        :type model_name: Optional[str]
        :keyword number_of_epochs: the number of epochs to train with. Must be a positive integer., defaults to None
        :type number_of_epochs: Optional[int]
        :keyword training_batch_size: the batch size during training. Must be a positive integer., defaults to None
        :type training_batch_size: Optional[int]
        :keyword validation_batch_size: the batch size during validation. Must be a positive integer., defaults to None
        :type validation_batch_size: Optional[int]
        :keyword warmup_ratio: ratio of total training steps used for a linear warmup from 0 to learning_rate.
            Must be a float in [0, 1]., defaults to None
        :type warmup_ratio: Optional[float]
        :keyword weight_decay: value of weight decay when optimizer is sgd, adam, or adamw. This must be a float in
            the range [0, 1]., defaults to None
        :type weight_decay: Optional[float]
        """
        self._training_parameters = self._training_parameters or NlpFixedParameters()

        self._training_parameters.gradient_accumulation_steps = (
            gradient_accumulation_steps
            if gradient_accumulation_steps is not None
            else self._training_parameters.gradient_accumulation_steps
        )

        self._training_parameters.learning_rate = (
            learning_rate if learning_rate is not None else self._training_parameters.learning_rate
        )

        self._training_parameters.learning_rate_scheduler = (
            NlpLearningRateScheduler[camel_to_snake(learning_rate_scheduler).upper()]
            if learning_rate_scheduler is not None
            else self._training_parameters.learning_rate_scheduler
        )

        self._training_parameters.model_name = (
            model_name if model_name is not None else self._training_parameters.model_name
        )

        self._training_parameters.number_of_epochs = (
            number_of_epochs if number_of_epochs is not None else self._training_parameters.number_of_epochs
        )

        self._training_parameters.training_batch_size = (
            training_batch_size if training_batch_size is not None else self._training_parameters.training_batch_size
        )

        self._training_parameters.validation_batch_size = (
            validation_batch_size
            if validation_batch_size is not None
            else self._training_parameters.validation_batch_size
        )

        self._training_parameters.warmup_ratio = (
            warmup_ratio if warmup_ratio is not None else self._training_parameters.warmup_ratio
        )

        self._training_parameters.weight_decay = (
            weight_decay if weight_decay is not None else self._training_parameters.weight_decay
        )

    def set_featurization(self, *, dataset_language: Optional[str] = None) -> None:
        """Define featurization configuration for AutoML NLP job.

        :keyword dataset_language: Language of the dataset, defaults to None
        :type dataset_language: Optional[str]
        """
        self._featurization = NlpFeaturizationSettings(
            dataset_language=dataset_language,
        )

    def extend_search_space(self, value: Union[SearchSpace, List[SearchSpace]]) -> None:
        """Add (a) search space(s) for an AutoML NLP job.

        :param value: either a SearchSpace object or a list of SearchSpace objects with nlp-specific parameters.
        :type value: Union[~azure.ai.ml.automl.SearchSpace, List[~azure.ai.ml.automl.SearchSpace]]
        """
        self._search_space = self._search_space or []
        if isinstance(value, list):
            self._search_space.extend(
                [cast_to_specific_search_space(item, NlpSearchSpace, self.task_type) for item in value]  # type: ignore
            )
        else:
            self._search_space.append(
                cast_to_specific_search_space(value, NlpSearchSpace, self.task_type)  # type: ignore
            )

    @classmethod
    def _get_search_space_from_str(cls, search_space_str: Optional[str]) -> Optional[List]:
        if search_space_str is not None:
            return [NlpSearchSpace._from_rest_object(entry) for entry in search_space_str if entry is not None]
        return None

    def _restore_data_inputs(self) -> None:
        """Restore MLTableJobInputs to Inputs within data_settings.

        self.training_data and self.validation_data should reflect what user passed in (Input) Once we get response back
        from service (as MLTableJobInput), we should set responsible ones back to Input
        """
        super()._restore_data_inputs()
        self.training_data = self.training_data if self.training_data else None
        self.validation_data = self.validation_data if self.validation_data else None

    def __eq__(self, other: object) -> bool:
        if not isinstance(other, AutoMLNLPJob):
            return NotImplemented

        return (
            self.primary_metric == other.primary_metric
            and self.log_verbosity == other.log_verbosity
            and self.training_data == other.training_data
            and self.validation_data == other.validation_data
            and self._featurization == other._featurization
            and self._limits == other._limits
            and self._sweep == other._sweep
            and self._training_parameters == other._training_parameters
            and self._search_space == other._search_space
        )

    def __ne__(self, other: object) -> bool:
        return not self.__eq__(other)<|MERGE_RESOLUTION|>--- conflicted
+++ resolved
@@ -89,16 +89,12 @@
         self._search_space = search_space
 
     @property
-<<<<<<< HEAD
     def training_parameters(self) -> Optional[NlpFixedParameters]:
-=======
-    def training_parameters(self) -> NlpFixedParameters:
         """Parameters that are used for all submitted jobs.
 
         :return: fixed training parameters for NLP jobs
         :rtype: ~azure.ai.ml.automl.NlpFixedParameters
         """
->>>>>>> 3a90a6f9
         return self._training_parameters
 
     @training_parameters.setter
@@ -121,16 +117,12 @@
             self.set_training_parameters(**value)
 
     @property
-<<<<<<< HEAD
     def search_space(self) -> Optional[List[NlpSearchSpace]]:
-=======
-    def search_space(self) -> List[NlpSearchSpace]:
         """Search space(s) to sweep over for NLP sweep jobs
 
         :return: list of search spaces to sweep over for NLP jobs
         :rtype: List[~azure.ai.ml.automl.NlpSearchSpace]
         """
->>>>>>> 3a90a6f9
         return self._search_space
 
     @search_space.setter
@@ -162,14 +154,11 @@
 
     @property
     def primary_metric(self) -> str:
-<<<<<<< HEAD
-=======
         """Primary metric to display from NLP job
 
         :return: primary metric to display
         :rtype: str
         """
->>>>>>> 3a90a6f9
         return self._primary_metric
 
     @primary_metric.setter
@@ -214,16 +203,12 @@
             self.set_limits(**value)
 
     @property
-<<<<<<< HEAD
     def sweep(self) -> Optional[NlpSweepSettings]:
-=======
-    def sweep(self) -> NlpSweepSettings:
         """Sweep settings used for NLP job
 
         :return: sweep settings
         :rtype: ~azure.ai.ml.automl.NlpSweepSettings
         """
->>>>>>> 3a90a6f9
         return self._sweep
 
     @sweep.setter
@@ -242,16 +227,12 @@
             self.set_sweep(**value)
 
     @property
-<<<<<<< HEAD
     def featurization(self) -> Optional[NlpFeaturizationSettings]:
-=======
-    def featurization(self) -> NlpFeaturizationSettings:
         """Featurization settings used for NLP job
 
         :return: featurization settings
         :rtype: ~azure.ai.ml.automl.NlpFeaturizationSettings
         """
->>>>>>> 3a90a6f9
         return self._featurization
 
     @featurization.setter
@@ -319,13 +300,8 @@
         *,
         sampling_algorithm: Union[str, SamplingAlgorithmType],
         early_termination: Optional[EarlyTerminationPolicy] = None,
-<<<<<<< HEAD
     ) -> None:
-        """Sweep settings for all AutoML NLP tasks.
-=======
-    ):
         """Define sweep configuration for AutoML NLP job
->>>>>>> 3a90a6f9
 
         :keyword sampling_algorithm: Required. Specifies type of hyperparameter sampling algorithm.
             Possible values include: "Grid", "Random", and "Bayesian".
