# ---------------------------------------------------------
# Copyright (c) Microsoft Corporation. All rights reserved.
# ---------------------------------------------------------

# pylint: disable=protected-access

import logging
import os
from typing import Dict, Optional, Union

from marshmallow import INCLUDE

from azure.ai.ml._restclient.v2023_04_01_preview.models import SweepJob
from azure.ai.ml._schema.core.fields import ExperimentalField
from azure.ai.ml.entities._assets import Environment

from ..._schema import NestedField, UnionField
from ..._schema.job.distribution import (
    MPIDistributionSchema,
    PyTorchDistributionSchema,
    RayDistributionSchema,
    TensorFlowDistributionSchema,
)
from .distribution import (
    DistributionConfiguration,
    MpiDistribution,
    PyTorchDistribution,
    RayDistribution,
    TensorFlowDistribution,
)
from .job_resource_configuration import JobResourceConfiguration
from .queue_settings import QueueSettings

module_logger = logging.getLogger(__name__)

# no reference found. leave it for future use.
INPUT_BINDING_PREFIX = "AZURE_ML_INPUT_"
OLD_INPUT_BINDING_PREFIX = "AZURE_ML_INPUT"


class ParameterizedCommand:
    """Command component version that contains the command and supporting parameters for a Command component
    or job.

    This class should not be instantiated directly. Instead, use the child class
    ~azure.ai.ml.entities.CommandComponent.

    :param command: The command to be executed. Defaults to "".
    :type command: str
    :param resources: The compute resource configuration for the command.
    :type resources: Optional[Union[dict, ~azure.ai.ml.entities.JobResourceConfiguration]]
    :param code: The source code to run the job. Can be a local path or "http:", "https:", or "azureml:" url pointing
        to a remote location.
    :type code: Optional[str]
    :param environment_variables: A dictionary of environment variable names and values.
        These environment variables are set on the process where user script is being executed.
    :type environment_variables: Optional[dict[str, str]]
    :param distribution: The distribution configuration for distributed jobs.
    :type distribution: Optional[Union[dict, ~azure.ai.ml.PyTorchDistribution, ~azure.ai.ml.MpiDistribution,
        ~azure.ai.ml.TensorFlowDistribution, ~azure.ai.ml.RayDistribution]]
    :param environment: The environment that the job will run in.
    :type environment: Optional[Union[str, ~azure.ai.ml.entities.Environment]]
    :param queue_settings: The queue settings for the job.
    :type queue_settings: Optional[~azure.ai.ml.entities.QueueSettings]
    :keyword kwargs: A dictionary of additional configuration parameters.
    :paramtype kwargs: dict
    """

    def __init__(
        self,
        command: Optional[str] = "",
        resources: Optional[Union[dict, JobResourceConfiguration]] = None,
        code: Optional[Union[str, os.PathLike]] = None,
        environment_variables: Optional[Dict] = None,
        distribution: Optional[
            Union[
                Dict,
                MpiDistribution,
                TensorFlowDistribution,
                PyTorchDistribution,
                RayDistribution,
                DistributionConfiguration,
            ]
        ] = None,
        environment: Optional[Union[Environment, str]] = None,
        queue_settings: Optional[QueueSettings] = None,
        **kwargs: Dict,
    ) -> None:
        super().__init__(**kwargs)
        self.command = command
        self.code = code
        self.environment_variables = dict(environment_variables) if environment_variables else {}
        self.environment = environment
        self.distribution = distribution
        self.resources = resources
        self.queue_settings = queue_settings

    @property
    def distribution(
        self,
<<<<<<< HEAD
    ) -> Optional[Union[dict, MpiDistribution, TensorFlowDistribution, PyTorchDistribution, RayDistribution,]]:
=======
    ) -> Optional[
        Union[
            dict,
            MpiDistribution,
            TensorFlowDistribution,
            PyTorchDistribution,
            RayDistribution,
            DistributionConfiguration,
        ]
    ]:
>>>>>>> 6f1ea258
        """The configuration for the distributed command component or job.

        :return: The distribution configuration.
        :rtype: Union[~azure.ai.ml.PyTorchDistribution, ~azure.ai.ml.MpiDistribution,
            ~azure.ai.ml.TensorFlowDistribution, ~azure.ai.ml.RayDistribution]
        """
        return self._distribution

    @distribution.setter
    def distribution(self, value: Union[dict, PyTorchDistribution, MpiDistribution]) -> None:
        """Sets the configuration for the distributed command component or job.

        :param value: The distribution configuration for distributed jobs.
        :type value: Union[dict, ~azure.ai.ml.PyTorchDistribution, ~azure.ai.ml.MpiDistribution,
            ~azure.ai.ml.TensorFlowDistribution, ~azure.ai.ml.RayDistribution]
        """
        if isinstance(value, dict):
            dist_schema = UnionField(
                [
                    NestedField(PyTorchDistributionSchema, unknown=INCLUDE),
                    NestedField(TensorFlowDistributionSchema, unknown=INCLUDE),
                    NestedField(MPIDistributionSchema, unknown=INCLUDE),
                    ExperimentalField(NestedField(RayDistributionSchema, unknown=INCLUDE)),
                ]
            )
            value = dist_schema._deserialize(value=value, attr=None, data=None)
        self._distribution = value

    @property
    def resources(self) -> Optional[Union[dict, JobResourceConfiguration]]:
        """The compute resource configuration for the command component or job.

        :return: The compute resource configuration for the command component or job.
        :rtype: ~azure.ai.ml.entities.JobResourceConfiguration
        """
        return self._resources

    @resources.setter
    def resources(self, value: Union[dict, JobResourceConfiguration]) -> None:
        """Sets the compute resource configuration for the command component or job.

        :param value: The compute resource configuration for the command component or job.
        :type value: Union[dict, ~azure.ai.ml.entities.JobResourceConfiguration]
        """
        if isinstance(value, dict):
            value = JobResourceConfiguration(**value)
        self._resources = value

    @classmethod
    def _load_from_sweep_job(cls, sweep_job: SweepJob) -> "ParameterizedCommand":
        parameterized_command = cls(
            command=sweep_job.trial.command,
            code=sweep_job.trial.code_id,
            environment_variables=sweep_job.trial.environment_variables,
            environment=sweep_job.trial.environment_id,
            distribution=DistributionConfiguration._from_rest_object(sweep_job.trial.distribution),
            resources=JobResourceConfiguration._from_rest_object(sweep_job.trial.resources),
            queue_settings=QueueSettings._from_rest_object(sweep_job.queue_settings),
        )
        return parameterized_command<|MERGE_RESOLUTION|>--- conflicted
+++ resolved
@@ -98,9 +98,6 @@
     @property
     def distribution(
         self,
-<<<<<<< HEAD
-    ) -> Optional[Union[dict, MpiDistribution, TensorFlowDistribution, PyTorchDistribution, RayDistribution,]]:
-=======
     ) -> Optional[
         Union[
             dict,
@@ -111,7 +108,6 @@
             DistributionConfiguration,
         ]
     ]:
->>>>>>> 6f1ea258
         """The configuration for the distributed command component or job.
 
         :return: The distribution configuration.
