# ---------------------------------------------------------
# Copyright (c) Microsoft Corporation. All rights reserved.
# ---------------------------------------------------------

# pylint: disable=protected-access

import copy
import logging
from pathlib import Path
<<<<<<< HEAD
from typing import Any, Dict, Optional, Union
=======
from typing import TYPE_CHECKING, Any, Dict, Optional, Union
>>>>>>> 6f1ea258

from azure.ai.ml._restclient.v2023_04_01_preview.models import CommandJob as RestCommandJob
from azure.ai.ml._restclient.v2023_04_01_preview.models import JobBase
from azure.ai.ml._schema.job.command_job import CommandJobSchema
from azure.ai.ml._utils.utils import map_single_brackets_and_warn
from azure.ai.ml.constants import JobType
from azure.ai.ml.constants._common import BASE_PATH_CONTEXT_KEY, LOCAL_COMPUTE_PROPERTY, LOCAL_COMPUTE_TARGET, TYPE
from azure.ai.ml.entities import Environment
from azure.ai.ml.entities._credentials import (
    AmlTokenConfiguration,
    ManagedIdentityConfiguration,
    UserIdentityConfiguration,
    _BaseJobIdentityConfiguration,
)
from azure.ai.ml.entities._inputs_outputs import Input
from azure.ai.ml.entities._job._input_output_helpers import (
    from_rest_data_outputs,
    from_rest_inputs_to_dataset_literal,
    to_rest_data_outputs,
    to_rest_dataset_literal_inputs,
    validate_inputs_for_command,
)
from azure.ai.ml.entities._job.distribution import DistributionConfiguration
from azure.ai.ml.entities._job.job_service import JobServiceBase
from azure.ai.ml.entities._system_data import SystemData
from azure.ai.ml.entities._util import load_from_dict
from azure.ai.ml.exceptions import ErrorCategory, ErrorTarget, ValidationErrorType, ValidationException

from .job import Job
from .job_io_mixin import JobIOMixin
from .job_limits import CommandJobLimits
from .job_resource_configuration import JobResourceConfiguration
from .parameterized_command import ParameterizedCommand
from .queue_settings import QueueSettings

# avoid circular import error
if TYPE_CHECKING:
    from azure.ai.ml.entities import CommandComponent
    from azure.ai.ml.entities._builders import Command

module_logger = logging.getLogger(__name__)


class CommandJob(Job, ParameterizedCommand, JobIOMixin):
    """Command job.

    :keyword services: Read-only information on services associated with the job.
    :paramtype services: Optional[dict[str, ~azure.ai.ml.entities.JobService]]
    :keyword inputs: Mapping of output data bindings used in the command.
    :paramtype inputs: Optional[dict[str, Union[~azure.ai.ml.Input, str, bool, int, float]]]
    :keyword outputs: Mapping of output data bindings used in the job.
    :paramtype outputs: Optional[dict[str, ~azure.ai.ml.Output]]
    :keyword identity: The identity that the job will use while running on compute.
    :paramtype identity: Optional[Union[~azure.ai.ml.ManagedIdentityConfiguration, ~azure.ai.ml.AmlTokenConfiguration,
        ~azure.ai.ml.UserIdentityConfiguration]]
    :keyword limits: The limits for the job.
    :paramtype limits: Optional[~azure.ai.ml.entities.CommandJobLimits]
    :keyword kwargs: A dictionary of additional configuration parameters.
    :paramtype kwargs: dict

    .. admonition:: Example:

        .. literalinclude:: ../samples/ml_samples_command_configurations.py
            :start-after: [START command_job_definition]
            :end-before: [END command_job_definition]
            :language: python
            :dedent: 8
            :caption: Configuring a CommandJob.
    """

    def __init__(
        self,
        *,
        inputs: Optional[Dict[str, Union[Input, str, bool, int, float]]] = None,
        outputs: Optional[Dict] = None,
        limits: Optional[CommandJobLimits] = None,
        identity: Optional[
            Union[Dict, ManagedIdentityConfiguration, AmlTokenConfiguration, UserIdentityConfiguration]
        ] = None,
        services: Optional[Dict] = None,
        **kwargs: Any,
    ) -> None:
        kwargs[TYPE] = JobType.COMMAND
        self._parameters: dict = kwargs.pop("parameters", {})

        super().__init__(**kwargs)

        self.outputs = outputs
        self.inputs = inputs
        self.limits = limits
        self.identity = identity
        self.services = services

    @property
    def parameters(self) -> Dict[str, str]:
        """MLFlow parameters.

        :return: MLFlow parameters logged in job.
        :rtype: dict[str, str]
        """
        return self._parameters

    def _to_dict(self) -> Dict:
        # pylint: disable=no-member
        res: dict = CommandJobSchema(context={BASE_PATH_CONTEXT_KEY: "./"}).dump(self)
        return res

    def _to_rest_object(self) -> JobBase:
        self._validate()
        self.command = map_single_brackets_and_warn(self.command)
        modified_properties = copy.deepcopy(self.properties)
        # Remove any properties set on the service as read-only
        modified_properties.pop("_azureml.ComputeTargetType", None)
        # Handle local compute case
        compute = self.compute
        resources = self.resources
        if self.compute == LOCAL_COMPUTE_TARGET:
            compute = None
            if resources is None:
                resources = JobResourceConfiguration()
            if not isinstance(resources, Dict):
                if resources.properties is None:
                    resources.properties = {}
                # This is the format of the October Api response. We need to match it exactly
                resources.properties[LOCAL_COMPUTE_PROPERTY] = {LOCAL_COMPUTE_PROPERTY: True}

        properties = RestCommandJob(
            display_name=self.display_name,
            description=self.description,
            command=self.command,
            code_id=self.code,
            compute_id=compute,
            properties=modified_properties,
            experiment_name=self.experiment_name,
            inputs=to_rest_dataset_literal_inputs(self.inputs, job_type=self.type),
            outputs=to_rest_data_outputs(self.outputs),
            environment_id=self.environment,
            distribution=self.distribution._to_rest_object()
            if self.distribution and not isinstance(self.distribution, Dict)
            else None,
            tags=self.tags,
            identity=self.identity._to_job_rest_object()
            if self.identity and not isinstance(self.identity, Dict)
            else None,
            environment_variables=self.environment_variables,
            resources=resources._to_rest_object() if resources and not isinstance(resources, Dict) else None,
            limits=self.limits._to_rest_object() if self.limits else None,
            services=JobServiceBase._to_rest_job_services(self.services),
            queue_settings=self.queue_settings._to_rest_object() if self.queue_settings else None,
        )
        result = JobBase(properties=properties)
        result.name = self.name
        return result

    @classmethod
    def _load_from_dict(cls, data: Dict, context: Dict, additional_message: str, **kwargs: Any) -> "CommandJob":
        loaded_data = load_from_dict(CommandJobSchema, data, context, additional_message, **kwargs)
        return CommandJob(base_path=context[BASE_PATH_CONTEXT_KEY], **loaded_data)

    @classmethod
    def _load_from_rest(cls, obj: JobBase) -> "CommandJob":
        rest_command_job: RestCommandJob = obj.properties
        command_job = CommandJob(
            name=obj.name,
            id=obj.id,
            display_name=rest_command_job.display_name,
            description=rest_command_job.description,
            tags=rest_command_job.tags,
            properties=rest_command_job.properties,
            command=rest_command_job.command,
            experiment_name=rest_command_job.experiment_name,
            services=JobServiceBase._from_rest_job_services(rest_command_job.services),
            status=rest_command_job.status,
            creation_context=SystemData._from_rest_object(obj.system_data) if obj.system_data else None,
            code=rest_command_job.code_id,
            compute=rest_command_job.compute_id,
            environment=rest_command_job.environment_id,
            distribution=DistributionConfiguration._from_rest_object(rest_command_job.distribution),
            parameters=rest_command_job.parameters,
            # pylint: disable=protected-access
            identity=_BaseJobIdentityConfiguration._from_rest_object(rest_command_job.identity)
            if rest_command_job.identity
            else None,
            environment_variables=rest_command_job.environment_variables,
            resources=JobResourceConfiguration._from_rest_object(rest_command_job.resources),
            limits=CommandJobLimits._from_rest_object(rest_command_job.limits),
            inputs=from_rest_inputs_to_dataset_literal(rest_command_job.inputs),
            outputs=from_rest_data_outputs(rest_command_job.outputs),
            queue_settings=QueueSettings._from_rest_object(rest_command_job.queue_settings),
        )
        # Handle special case of local job
        if (
            command_job.resources is not None
            and not isinstance(command_job.resources, Dict)
            and command_job.resources.properties is not None
            and command_job.resources.properties.get(LOCAL_COMPUTE_PROPERTY, None)
        ):
            command_job.compute = LOCAL_COMPUTE_TARGET
            command_job.resources.properties.pop(LOCAL_COMPUTE_PROPERTY)
        return command_job

    def _to_component(self, context: Optional[Dict] = None, **kwargs: Any) -> "CommandComponent":
        """Translate a command job to component.

        :param context: Context of command job YAML file.
        :type context: dict
        :keyword kwargs: Extra arguments.
        :return: Translated command component.
        :rtype: CommandComponent
        """
        from azure.ai.ml.entities import CommandComponent

        pipeline_job_dict = kwargs.get("pipeline_job_dict", {})
        context = context or {BASE_PATH_CONTEXT_KEY: Path("./")}

        # Create anonymous command component with default version as 1
        return CommandComponent(
            tags=self.tags,
            is_anonymous=True,
            base_path=context[BASE_PATH_CONTEXT_KEY],
            code=self.code,
            command=self.command,
            environment=self.environment,
            description=self.description,
            inputs=self._to_inputs(inputs=self.inputs, pipeline_job_dict=pipeline_job_dict),
            outputs=self._to_outputs(outputs=self.outputs, pipeline_job_dict=pipeline_job_dict),
            resources=self.resources if self.resources else None,
            distribution=self.distribution if self.distribution else None,
        )

    def _to_node(self, context: Optional[Dict] = None, **kwargs: Any) -> "Command":
        """Translate a command job to a pipeline node.

        :param context: Context of command job YAML file.
        :type context: dict
        :keyword kwargs: Extra arguments.
        :return: Translated command component.
        :rtype: Command
        """
        from azure.ai.ml.entities._builders import Command

        component = self._to_component(context, **kwargs)

        return Command(
            component=component,
            compute=self.compute,
            # Need to supply the inputs with double curly.
            inputs=self.inputs,
            outputs=self.outputs,
            environment_variables=self.environment_variables,
            description=self.description,
            tags=self.tags,
            display_name=self.display_name,
            limits=self.limits,
            services=self.services,
            properties=self.properties,
            identity=self.identity,
            queue_settings=self.queue_settings,
        )

    def _validate(self) -> None:
        if self.command is None:
            msg = "command is required"
            raise ValidationException(
                message=msg,
                no_personal_data_message=msg,
                target=ErrorTarget.JOB,
                error_category=ErrorCategory.USER_ERROR,
                error_type=ValidationErrorType.MISSING_FIELD,
            )
        if self.environment is None:
            msg = "environment is required for non-local runs"
            raise ValidationException(
                message=msg,
                no_personal_data_message=msg,
                target=ErrorTarget.JOB,
                error_category=ErrorCategory.USER_ERROR,
                error_type=ValidationErrorType.MISSING_FIELD,
            )
        if isinstance(self.environment, Environment):
            self.environment.validate()
        validate_inputs_for_command(self.command, self.inputs)<|MERGE_RESOLUTION|>--- conflicted
+++ resolved
@@ -7,11 +7,7 @@
 import copy
 import logging
 from pathlib import Path
-<<<<<<< HEAD
-from typing import Any, Dict, Optional, Union
-=======
 from typing import TYPE_CHECKING, Any, Dict, Optional, Union
->>>>>>> 6f1ea258
 
 from azure.ai.ml._restclient.v2023_04_01_preview.models import CommandJob as RestCommandJob
 from azure.ai.ml._restclient.v2023_04_01_preview.models import JobBase
