--- conflicted
+++ resolved
@@ -8,11 +8,7 @@
 import typing
 from functools import partial
 from pathlib import Path
-<<<<<<< HEAD
-from typing import Any, Dict, Generator, List, Optional, Union
-=======
 from typing import Any, Dict, Generator, List, Optional, Union, cast
->>>>>>> 093531ee
 
 from typing_extensions import Literal
 
@@ -336,11 +332,8 @@
         return validation_result
 
     def _validate_init_finalize_job(self) -> MutableValidationResult:  # pylint: disable=too-many-statements
-<<<<<<< HEAD
-=======
         from azure.ai.ml.entities._job.pipeline._io import InputOutputBase, _GroupAttrDict
 
->>>>>>> 093531ee
         validation_result = self._create_empty_validation_result()
         # subgraph (PipelineComponent) should not have on_init/on_finalize set
         for job_name, job in self.jobs.items():
@@ -386,11 +379,7 @@
         def _is_isolated_job(_validate_job_name: str) -> bool:
             def _try_get_data_bindings(
                 _name: str, _input_output_data: Union["_GroupAttrDict", "InputOutputBase"]
-<<<<<<< HEAD
-            ) -> Optional[List[str]]:
-=======
             ) -> Optional[List]:
->>>>>>> 093531ee
                 """Try to get data bindings from input/output data, return None if not found.
                 :param _name: The name to use when flattening GroupAttrDict
                 :type _name: str
