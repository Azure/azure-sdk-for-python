# ---------------------------------------------------------
# Copyright (c) Microsoft Corporation. All rights reserved.
# ---------------------------------------------------------

import logging
from pathlib import Path
<<<<<<< HEAD
from typing import Any, Dict, Optional, Union
=======
from typing import TYPE_CHECKING, Any, Dict, List, Optional, Union
>>>>>>> 6f1ea258

from azure.ai.ml._restclient.v2022_02_01_preview.models import JobBaseData
from azure.ai.ml._schema.job.parallel_job import ParallelJobSchema
from azure.ai.ml._utils.utils import is_data_binding_expression
from azure.ai.ml.constants import JobType
from azure.ai.ml.constants._common import BASE_PATH_CONTEXT_KEY, TYPE
from azure.ai.ml.entities._credentials import (
    AmlTokenConfiguration,
    ManagedIdentityConfiguration,
    UserIdentityConfiguration,
)
from azure.ai.ml.entities._inputs_outputs import Input, Output
from azure.ai.ml.entities._util import load_from_dict
from azure.ai.ml.exceptions import ErrorCategory, ErrorTarget, ValidationErrorType, ValidationException

from ..job import Job
from ..job_io_mixin import JobIOMixin
from .parameterized_parallel import ParameterizedParallel

# avoid circular import error
if TYPE_CHECKING:
    from azure.ai.ml.entities._builders import Parallel
    from azure.ai.ml.entities._component.parallel_component import ParallelComponent

module_logger = logging.getLogger(__name__)


class ParallelJob(Job, ParameterizedParallel, JobIOMixin):
    """Parallel job.

    :param name: Name of the job.
    :type name: str
    :param version: Version of the job.
    :type version: str
    :param id:  Global id of the resource, Azure Resource Manager ID.
    :type id: str
    :param type:  Type of the job, supported is 'parallel'.
    :type type: str
    :param description: Description of the job.
    :type description: str
    :param tags: Internal use only.
    :type tags: dict
    :param properties: Internal use only.
    :type properties: dict
    :param display_name: Display name of the job.
    :type display_name: str
    :param retry_settings: parallel job run failed retry
    :type retry_settings: BatchRetrySettings
    :param logging_level: A string of the logging level name
    :type logging_level: str
    :param max_concurrency_per_instance: The max parallellism that each compute instance has.
    :type max_concurrency_per_instance: int
    :param error_threshold: The number of item processing failures should be ignored.
    :type error_threshold: int
    :param mini_batch_error_threshold: The number of mini batch processing failures should be ignored.
    :type mini_batch_error_threshold: int
    :keyword identity: The identity that the job will use while running on compute.
    :paramtype identity: Optional[Union[~azure.ai.ml.ManagedIdentityConfiguration, ~azure.ai.ml.AmlTokenConfiguration,
        ~azure.ai.ml.UserIdentityConfiguration]]
    :param task: The parallel task.
    :type task: ParallelTask
    :param mini_batch_size: The mini batch size.
    :type mini_batch_size: str
    :param partition_keys: The partition keys.
    :type partition_keys: list
    :param input_data: The input data.
    :type input_data: str
    :param inputs: Inputs of the job.
    :type inputs: dict
    :param outputs: Outputs of the job.
    :type outputs: dict
    """

    def __init__(
        self,
        *,
        inputs: Optional[Dict[str, Union[Input, str, bool, int, float]]] = None,
        outputs: Optional[Dict[str, Output]] = None,
        identity: Optional[
            Union[ManagedIdentityConfiguration, AmlTokenConfiguration, UserIdentityConfiguration]
        ] = None,
        **kwargs: Any,
    ):
        kwargs[TYPE] = JobType.PARALLEL

        super().__init__(**kwargs)

        self.inputs = inputs
        self.outputs = outputs
        self.identity = identity

    def _to_dict(self) -> Dict:
        res: dict = ParallelJobSchema(context={BASE_PATH_CONTEXT_KEY: "./"}).dump(self)  # pylint: disable=no-member
        return res

    def _to_rest_object(self) -> None:
        pass

    @classmethod
    def _load_from_dict(cls, data: Dict, context: Dict, additional_message: str, **kwargs: Any) -> "ParallelJob":
        loaded_data = load_from_dict(ParallelJobSchema, data, context, additional_message, **kwargs)
        return ParallelJob(base_path=context[BASE_PATH_CONTEXT_KEY], **loaded_data)

    @classmethod
    def _load_from_rest(cls, obj: JobBaseData) -> None:
        pass

    def _to_component(self, context: Optional[Dict] = None, **kwargs: Any) -> "ParallelComponent":
        """Translate a parallel job to component job.

        :param context: Context of parallel job YAML file.
        :type context: dict
        :keyword kwargs: Extra arguments.
        :return: Translated parallel component.
        :rtype: ParallelComponent
        """
        from azure.ai.ml.entities._component.parallel_component import ParallelComponent

        pipeline_job_dict = kwargs.get("pipeline_job_dict", {})
        context = context or {BASE_PATH_CONTEXT_KEY: Path("./")}

        # Create anonymous parallel component with default version as 1
        init_kwargs = {}
        for key in [
            "mini_batch_size",
            "partition_keys",
            "logging_level",
            "max_concurrency_per_instance",
            "error_threshold",
            "mini_batch_error_threshold",
            "retry_settings",
            "resources",
        ]:
            value = getattr(self, key)
            from azure.ai.ml.entities import BatchRetrySettings, JobResourceConfiguration

            values_to_check: List = []
            if key == "retry_settings" and isinstance(value, BatchRetrySettings):
                values_to_check = [value.max_retries, value.timeout]
            elif key == "resources" and isinstance(value, JobResourceConfiguration):
                values_to_check = [
                    value.locations,
                    value.instance_count,
                    value.instance_type,
                    value.shm_size,
                    value.max_instance_count,
                    value.docker_args,
                ]
            else:
                values_to_check = [value]

            # note that component level attributes can not be data binding expressions
            # so filter out data binding expression properties here;
            # they will still take effect at node level according to _to_node
            if any(
                map(
                    lambda x: is_data_binding_expression(x, binding_prefix=["parent", "inputs"], is_singular=False)
                    or is_data_binding_expression(x, binding_prefix=["inputs"], is_singular=False),
                    values_to_check,
                )
            ):
                continue

            init_kwargs[key] = getattr(self, key)

        return ParallelComponent(
            base_path=context[BASE_PATH_CONTEXT_KEY],
            # for parallel_job.task, all attributes for this are string for now so data binding expression is allowed
            # in SDK level naturally, but not sure if such component is valid. leave the validation to service side.
            task=self.task,
            inputs=self._to_inputs(inputs=self.inputs, pipeline_job_dict=pipeline_job_dict),
            outputs=self._to_outputs(outputs=self.outputs, pipeline_job_dict=pipeline_job_dict),
            input_data=self.input_data,
            # keep them if no data binding expression detected to keep the behavior of to_component
            **init_kwargs,
        )

    def _to_node(self, context: Optional[Dict] = None, **kwargs: Any) -> "Parallel":
        """Translate a parallel job to a pipeline node.

        :param context: Context of parallel job YAML file.
        :type context: dict
        :keyword kwargs: Extra arguments.
        :return: Translated parallel component.
        :rtype: Parallel
        """
        from azure.ai.ml.entities._builders import Parallel

        component = self._to_component(context, **kwargs)

        # pylint: disable=abstract-class-instantiated
        return Parallel(
            component=component,
            compute=self.compute,
            # Need to supply the inputs with double curly.
            inputs=self.inputs,
            outputs=self.outputs,
            mini_batch_size=self.mini_batch_size,
            partition_keys=self.partition_keys,
            input_data=self.input_data,
            # task will be inherited from component & base_path will be set correctly.
            retry_settings=self.retry_settings,
            logging_level=self.logging_level,
            max_concurrency_per_instance=self.max_concurrency_per_instance,
            error_threshold=self.error_threshold,
            mini_batch_error_threshold=self.mini_batch_error_threshold,
            environment_variables=self.environment_variables,
            properties=self.properties,
            identity=self.identity,
            resources=self.resources if self.resources and not isinstance(self.resources, dict) else None,
        )

    def _validate(self) -> None:
        if self.name is None:
            msg = "Job name is required"
            raise ValidationException(
                message=msg,
                no_personal_data_message=msg,
                target=ErrorTarget.JOB,
                error_category=ErrorCategory.USER_ERROR,
                error_type=ValidationErrorType.MISSING_FIELD,
            )
        if self.compute is None:
            msg = "compute is required"
            raise ValidationException(
                message=msg,
                no_personal_data_message=msg,
                target=ErrorTarget.JOB,
                error_category=ErrorCategory.USER_ERROR,
                error_type=ValidationErrorType.MISSING_FIELD,
            )
        if self.task is None:
            msg = "task is required"
            raise ValidationException(
                message=msg,
                no_personal_data_message=msg,
                target=ErrorTarget.JOB,
                error_category=ErrorCategory.USER_ERROR,
                error_type=ValidationErrorType.MISSING_FIELD,
            )<|MERGE_RESOLUTION|>--- conflicted
+++ resolved
@@ -4,11 +4,7 @@
 
 import logging
 from pathlib import Path
-<<<<<<< HEAD
-from typing import Any, Dict, Optional, Union
-=======
 from typing import TYPE_CHECKING, Any, Dict, List, Optional, Union
->>>>>>> 6f1ea258
 
 from azure.ai.ml._restclient.v2022_02_01_preview.models import JobBaseData
 from azure.ai.ml._schema.job.parallel_job import ParallelJobSchema
