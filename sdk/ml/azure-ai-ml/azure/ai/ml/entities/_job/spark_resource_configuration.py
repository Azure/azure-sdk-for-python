# ---------------------------------------------------------
# Copyright (c) Microsoft Corporation. All rights reserved.
# ---------------------------------------------------------

from typing import Optional, Union

from azure.ai.ml._restclient.v2023_04_01_preview.models import (
    SparkResourceConfiguration as RestSparkResourceConfiguration,
)
from azure.ai.ml.entities._mixins import DictMixin, RestTranslatableMixin
from azure.ai.ml.exceptions import ErrorCategory, ErrorTarget, ValidationException


class SparkResourceConfiguration(RestTranslatableMixin, DictMixin):
    """Compute resource configuration for Spark component or job.

    :keyword instance_type: The type of VM to be used by the compute target.
    :paramtype instance_type: Optional[str]
    :keyword runtime_version: The Spark runtime version.
    :paramtype runtime_version: Optional[str]

    .. admonition:: Example:

        .. literalinclude:: ../samples/ml_samples_spark_configurations.py
            :start-after: [START spark_resource_configuration]
            :end-before: [END spark_resource_configuration]
            :language: python
            :dedent: 8
            :caption: Configuring a SparkJob with SparkResourceConfiguration.
    """

    instance_type_list = [
        "standard_e4s_v3",
        "standard_e8s_v3",
        "standard_e16s_v3",
        "standard_e32s_v3",
        "standard_e64s_v3",
    ]

    def __init__(self, *, instance_type: Optional[str] = None, runtime_version: Optional[str] = None) -> None:
        self.instance_type = instance_type
        self.runtime_version = runtime_version

    def _to_rest_object(self) -> RestSparkResourceConfiguration:
        return RestSparkResourceConfiguration(instance_type=self.instance_type, runtime_version=self.runtime_version)

    @classmethod
    def _from_rest_object(
        cls, obj: Union[dict, None, RestSparkResourceConfiguration]
    ) -> Optional["SparkResourceConfiguration"]:
        if obj is None:
            return None
        if isinstance(obj, dict):
            return SparkResourceConfiguration(**obj)
        return SparkResourceConfiguration(instance_type=obj.instance_type, runtime_version=obj.runtime_version)

<<<<<<< HEAD
    def _validate(self) -> None:
=======
    def _validate(self):
        # TODO: below logic is duplicated to SparkResourceConfigurationSchema, maybe make SparkJob schema validatable
>>>>>>> 62a2aef4
        if self.instance_type is None or self.instance_type == "":
            msg = "Instance type must be specified for SparkResourceConfiguration"
            raise ValidationException(
                message=msg,
                no_personal_data_message=msg,
                target=ErrorTarget.SPARK_JOB,
                error_category=ErrorCategory.USER_ERROR,
            )
        if self.instance_type.lower() not in self.instance_type_list:
            msg = "Instance type must be specified for the list of {}".format(",".join(self.instance_type_list))
            raise ValidationException(
                message=msg,
                no_personal_data_message=msg,
                target=ErrorTarget.SPARK_JOB,
                error_category=ErrorCategory.USER_ERROR,
            )

        # runtime_version type is either float or str
        if isinstance(self.runtime_version, float):
            if self.runtime_version < 3.2 or self.runtime_version >= 3.4:
                msg = "runtime version should be either 3.2 or 3.3"
                raise ValidationException(
                    message=msg,
                    no_personal_data_message=msg,
                    target=ErrorTarget.SPARK_JOB,
                    error_category=ErrorCategory.USER_ERROR,
                )
        elif isinstance(self.runtime_version, str):
            runtime_arr = self.runtime_version.split(".")
            try:
                for runtime in runtime_arr:
                    int(runtime)
            except ValueError as e:
                raise ValueError("runtime_version should only contain numbers") from e
            if len(runtime_arr) <= 1:
                msg = "runtime version should be either 3.2 or 3.3"
                raise ValidationException(
                    message=msg,
                    no_personal_data_message=msg,
                    target=ErrorTarget.SPARK_JOB,
                    error_category=ErrorCategory.USER_ERROR,
                )
            first_number = int(runtime_arr[0])
            second_number = int(runtime_arr[1])
            if first_number != 3 or second_number not in (2, 3):
                msg = "runtime version should be either 3.2 or 3.3"
                raise ValidationException(
                    message=msg,
                    no_personal_data_message=msg,
                    target=ErrorTarget.SPARK_JOB,
                    error_category=ErrorCategory.USER_ERROR,
                )
        else:
            msg = "runtime version should be either float or str type"
            raise ValidationException(
                message=msg,
                no_personal_data_message=msg,
                target=ErrorTarget.SPARK_JOB,
                error_category=ErrorCategory.USER_ERROR,
            )

    def __eq__(self, other: object) -> bool:
        if not isinstance(other, SparkResourceConfiguration):
            return NotImplemented
        return self.instance_type == other.instance_type and self.runtime_version == other.runtime_version

    def __ne__(self, other: object) -> bool:
        if not isinstance(other, SparkResourceConfiguration):
            return NotImplemented
        return not self.__eq__(other)

    def _merge_with(self, other: "SparkResourceConfiguration") -> None:
        if other:
            if other.instance_type:
                self.instance_type = other.instance_type
            if other.runtime_version:
                self.runtime_version = other.runtime_version<|MERGE_RESOLUTION|>--- conflicted
+++ resolved
@@ -54,12 +54,8 @@
             return SparkResourceConfiguration(**obj)
         return SparkResourceConfiguration(instance_type=obj.instance_type, runtime_version=obj.runtime_version)
 
-<<<<<<< HEAD
     def _validate(self) -> None:
-=======
-    def _validate(self):
         # TODO: below logic is duplicated to SparkResourceConfigurationSchema, maybe make SparkJob schema validatable
->>>>>>> 62a2aef4
         if self.instance_type is None or self.instance_type == "":
             msg = "Instance type must be specified for SparkResourceConfiguration"
             raise ValidationException(
