# ---------------------------------------------------------
# Copyright (c) Microsoft Corporation. All rights reserved.
# ---------------------------------------------------------

from abc import ABC
from typing import Any, Dict, Optional, Union

from azure.ai.ml._restclient.v2023_04_01_preview.models import LogVerbosity, SamplingAlgorithmType
from azure.ai.ml._utils.utils import camel_to_snake
from azure.ai.ml.entities._inputs_outputs import Input
from azure.ai.ml.entities._job.automl.automl_vertical import AutoMLVertical
from azure.ai.ml.entities._job.automl.image.image_limit_settings import ImageLimitSettings
from azure.ai.ml.entities._job.automl.image.image_sweep_settings import ImageSweepSettings
from azure.ai.ml.entities._job.sweep.early_termination_policy import (
    BanditPolicy,
    MedianStoppingPolicy,
    TruncationSelectionPolicy,
)
from azure.ai.ml.exceptions import ErrorCategory, ErrorTarget, ValidationException


class AutoMLImage(AutoMLVertical, ABC):
    """Base class for all AutoML Image jobs.
    You should not instantiate this class directly.
    Instead you should create classes for specific AutoML Image tasks.

    :keyword task_type: Required. Type of task to run.
    Possible values include: "ImageClassification", "ImageClassificationMultilabel",
                              "ImageObjectDetection", "ImageInstanceSegmentation"
    :paramtype task_type: str
    :keyword limits: Limit settings for all AutoML Image jobs. Defaults to None.
    :paramtype limits: Optional[~azure.ai.ml.automl.ImageLimitSettings]
    :keyword sweep: Sweep settings for all AutoML Image jobs. Defaults to None.
    :paramtype sweep: Optional[~azure.ai.ml.automl.ImageSweepSettings]
    :keyword kwargs: Additional keyword arguments for AutoMLImage.
    :paramtype kwargs: Dict[str, Any]
    """

    def __init__(
        self,
        *,
        task_type: str,
        limits: Optional[ImageLimitSettings] = None,
        sweep: Optional[ImageSweepSettings] = None,
        **kwargs: Any,
    ) -> None:
        self.log_verbosity = kwargs.pop("log_verbosity", LogVerbosity.INFO)
        self.target_column_name = kwargs.pop("target_column_name", None)
        self.validation_data_size = kwargs.pop("validation_data_size", None)

        super().__init__(
            task_type=task_type,
            training_data=kwargs.pop("training_data", None),
            validation_data=kwargs.pop("validation_data", None),
            **kwargs,
        )

        # Set default value for self._limits as it is a required property in rest object.
        self._limits = limits or ImageLimitSettings()
        self._sweep = sweep

    @property
    def log_verbosity(self) -> LogVerbosity:
        """Returns the verbosity of the logger.

        :return: The log verbosity.
        :rtype: ~azure.ai.ml._restclient.v2023_04_01_preview.models.LogVerbosity
        """
        return self._log_verbosity

    @log_verbosity.setter
<<<<<<< HEAD
    def log_verbosity(self, value: Union[str, LogVerbosity]) -> None:
=======
    def log_verbosity(self, value: Union[str, LogVerbosity]):
        """Sets the verbosity of the logger.

        :param value: The value to set the log verbosity to.
                      Possible values include: "NotSet", "Debug", "Info", "Warning", "Error", "Critical".
        :type value: Union[str, ~azure.ai.ml._restclient.v2023_04_01_preview.models.LogVerbosity]
        """
>>>>>>> 62a2aef4
        self._log_verbosity = None if value is None else LogVerbosity[camel_to_snake(value).upper()]

    @property
    def limits(self) -> ImageLimitSettings:
        """Returns the limit settings for all AutoML Image jobs.

        :return: The limit settings.
        :rtype: ~azure.ai.ml.automl.ImageLimitSettings
        """
        return self._limits

    @limits.setter
    def limits(self, value: Union[Dict, ImageLimitSettings]) -> None:
        if isinstance(value, ImageLimitSettings):
            self._limits = value
        else:
            if not isinstance(value, dict):
                msg = "Expected a dictionary for limit settings."
                raise ValidationException(
                    message=msg,
                    no_personal_data_message=msg,
                    target=ErrorTarget.AUTOML,
                    error_category=ErrorCategory.USER_ERROR,
                )
            self.set_limits(**value)

    @property
<<<<<<< HEAD
    def sweep(self) -> Optional[ImageSweepSettings]:
=======
    def sweep(self) -> ImageSweepSettings:
        """Returns the sweep settings for all AutoML Image jobs.

        :return: The sweep settings.
        :rtype: ~azure.ai.ml.automl.ImageSweepSettings
        """
>>>>>>> 62a2aef4
        return self._sweep

    @sweep.setter
    def sweep(self, value: Union[Dict, ImageSweepSettings]) -> None:
        """Sets the sweep settings for all AutoML Image jobs.

        :param value: The value to set the sweep settings to.
        :type value: Union[Dict, ~azure.ai.ml.automl.ImageSweepSettings]
        :raises ~azure.ai.ml.exceptions.ValidationException: If value is not a dictionary.
        :return: None
        """
        if isinstance(value, ImageSweepSettings):
            self._sweep = value
        else:
            if not isinstance(value, dict):
                msg = "Expected a dictionary for sweep settings."
                raise ValidationException(
                    message=msg,
                    no_personal_data_message=msg,
                    target=ErrorTarget.AUTOML,
                    error_category=ErrorCategory.USER_ERROR,
                )
            self.set_sweep(**value)

    def set_data(
        self,
        *,
        training_data: Input,
        target_column_name: str,
        validation_data: Optional[Input] = None,
        validation_data_size: Optional[float] = None,
    ) -> None:
        """Data settings for all AutoML Image jobs.

        :keyword training_data: Required. Training data.
        :type training_data: ~azure.ai.ml.entities.Input
        :keyword target_column_name: Required. Target column name.
        :type target_column_name: str
        :keyword validation_data: Optional. Validation data.
        :type validation_data: Optional[~azure.ai.ml.entities.Input]
        :keyword validation_data_size: Optional. The fraction of training dataset that needs to be set aside for
                                      validation purpose. Values should be in range (0.0 , 1.0).
                                      Applied only when validation dataset is not provided.
        :type validation_data_size: Optional[float]
        :return: None
        """
        self.target_column_name = self.target_column_name if target_column_name is None else target_column_name
        self.training_data = self.training_data if training_data is None else training_data
        self.validation_data = self.validation_data if validation_data is None else validation_data
        self.validation_data_size = self.validation_data_size if validation_data_size is None else validation_data_size

    def set_limits(
        self,
        *,
        max_concurrent_trials: Optional[int] = None,
        max_trials: Optional[int] = None,
        timeout_minutes: Optional[int] = None,
    ) -> None:
        """Limit settings for all AutoML Image Jobs.

        :keyword max_concurrent_trials: Maximum number of trials to run concurrently.
        :type max_concurrent_trials: Optional[int]. Defaults to None.
        :keyword max_trials: Maximum number of trials to run. Defaults to None.
        :type max_trials: Optional[int]
        :keyword timeout_minutes: AutoML job timeout.
        :type timeout_minutes: ~datetime.timedelta
        :return: None
        """
        self._limits = self._limits or ImageLimitSettings()
        self._limits.max_concurrent_trials = (
            max_concurrent_trials if max_concurrent_trials is not None else self._limits.max_concurrent_trials
        )
        self._limits.max_trials = max_trials if max_trials is not None else self._limits.max_trials
        self._limits.timeout_minutes = timeout_minutes if timeout_minutes is not None else self._limits.timeout_minutes

    def set_sweep(
        self,
        *,
        sampling_algorithm: Union[
            str, SamplingAlgorithmType.RANDOM, SamplingAlgorithmType.GRID, SamplingAlgorithmType.BAYESIAN
        ],
        early_termination: Optional[Union[BanditPolicy, MedianStoppingPolicy, TruncationSelectionPolicy]] = None,
    ) -> None:
        """Sweep settings for all AutoML Image jobs.

        :keyword sampling_algorithm: Required. Type of the hyperparameter sampling
            algorithms. Possible values include: "Grid", "Random", "Bayesian".
        :type sampling_algorithm: Union[str, ~azure.mgmt.machinelearningservices.models.SamplingAlgorithmType.RANDOM,
            ~azure.mgmt.machinelearningservices.models.SamplingAlgorithmType.GRID,
            ~azure.mgmt.machinelearningservices.models.SamplingAlgorithmType.BAYESIAN]
        :keyword early_termination: Type of early termination policy.
        :type early_termination: Union[
            ~azure.mgmt.machinelearningservices.models.BanditPolicy,
            ~azure.mgmt.machinelearningservices.models.MedianStoppingPolicy,
            ~azure.mgmt.machinelearningservices.models.TruncationSelectionPolicy]
        :return: None
        """
        if self._sweep:
            self._sweep.sampling_algorithm = sampling_algorithm
        else:
            self._sweep = ImageSweepSettings(sampling_algorithm=sampling_algorithm)

        self._sweep.early_termination = early_termination or self._sweep.early_termination

<<<<<<< HEAD
    def __eq__(self, other: object) -> bool:
=======
    def __eq__(self, other) -> bool:
        """Compares two AutoMLImage objects for equality.

        :param other: The other AutoMLImage object to compare to.
        :type other: ~azure.ai.ml.automl.AutoMLImage
        :return: True if the two AutoMLImage objects are equal; False otherwise.
        :rtype: bool
        """
>>>>>>> 62a2aef4
        if not isinstance(other, AutoMLImage):
            return NotImplemented

        return (
            self.target_column_name == other.target_column_name
            and self.training_data == other.training_data
            and self.validation_data == other.validation_data
            and self.validation_data_size == other.validation_data_size
            and self._limits == other._limits
            and self._sweep == other._sweep
        )

<<<<<<< HEAD
    def __ne__(self, other: object) -> bool:
=======
    def __ne__(self, other) -> bool:
        """Compares two AutoMLImage objects for inequality.

        :param other: The other AutoMLImage object to compare to.
        :type other: ~azure.ai.ml.automl.AutoMLImage
        :return: True if the two AutoMLImage objects are not equal; False otherwise.
        :rtype: bool
        """
>>>>>>> 62a2aef4
        return not self.__eq__(other)<|MERGE_RESOLUTION|>--- conflicted
+++ resolved
@@ -69,17 +69,13 @@
         return self._log_verbosity
 
     @log_verbosity.setter
-<<<<<<< HEAD
     def log_verbosity(self, value: Union[str, LogVerbosity]) -> None:
-=======
-    def log_verbosity(self, value: Union[str, LogVerbosity]):
         """Sets the verbosity of the logger.
 
         :param value: The value to set the log verbosity to.
                       Possible values include: "NotSet", "Debug", "Info", "Warning", "Error", "Critical".
         :type value: Union[str, ~azure.ai.ml._restclient.v2023_04_01_preview.models.LogVerbosity]
         """
->>>>>>> 62a2aef4
         self._log_verbosity = None if value is None else LogVerbosity[camel_to_snake(value).upper()]
 
     @property
@@ -107,16 +103,12 @@
             self.set_limits(**value)
 
     @property
-<<<<<<< HEAD
     def sweep(self) -> Optional[ImageSweepSettings]:
-=======
-    def sweep(self) -> ImageSweepSettings:
         """Returns the sweep settings for all AutoML Image jobs.
 
         :return: The sweep settings.
         :rtype: ~azure.ai.ml.automl.ImageSweepSettings
         """
->>>>>>> 62a2aef4
         return self._sweep
 
     @sweep.setter
@@ -221,10 +213,7 @@
 
         self._sweep.early_termination = early_termination or self._sweep.early_termination
 
-<<<<<<< HEAD
     def __eq__(self, other: object) -> bool:
-=======
-    def __eq__(self, other) -> bool:
         """Compares two AutoMLImage objects for equality.
 
         :param other: The other AutoMLImage object to compare to.
@@ -232,7 +221,6 @@
         :return: True if the two AutoMLImage objects are equal; False otherwise.
         :rtype: bool
         """
->>>>>>> 62a2aef4
         if not isinstance(other, AutoMLImage):
             return NotImplemented
 
@@ -245,10 +233,7 @@
             and self._sweep == other._sweep
         )
 
-<<<<<<< HEAD
     def __ne__(self, other: object) -> bool:
-=======
-    def __ne__(self, other) -> bool:
         """Compares two AutoMLImage objects for inequality.
 
         :param other: The other AutoMLImage object to compare to.
@@ -256,5 +241,4 @@
         :return: True if the two AutoMLImage objects are not equal; False otherwise.
         :rtype: bool
         """
->>>>>>> 62a2aef4
         return not self.__eq__(other)