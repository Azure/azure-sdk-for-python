--- conflicted
+++ resolved
@@ -28,17 +28,6 @@
     dynamically."""
 
     @classmethod
-<<<<<<< HEAD
-    def _get_supported_inputs_types(cls) -> None:
-        return None
-
-    @classmethod
-    def _get_supported_outputs_types(cls) -> None:
-        return None
-
-    @classmethod
-    def _validate_io(cls, value: dict, allowed_types: Optional[tuple], *, key: Optional[str] = None) -> None:
-=======
     def _get_supported_inputs_types(cls) -> Optional[Any]:
         return None
 
@@ -48,7 +37,6 @@
 
     @classmethod
     def _validate_io(cls, value: Any, allowed_types: Optional[tuple], *, key: Optional[str] = None) -> None:
->>>>>>> 6f1ea258
         if allowed_types is None:
             return
 
@@ -64,14 +52,10 @@
             )
 
     def _build_input(
-<<<<<<< HEAD
-        self, name: str, meta: Input, data: Optional[Union[dict, int, bool, float, str, Output, "PipelineInput", Input]]
-=======
         self,
         name: str,
         meta: Optional[Input],
         data: Optional[Union[dict, int, bool, float, str, Output, "PipelineInput", Input]],
->>>>>>> 6f1ea258
     ) -> NodeInput:
         # output mode of last node should not affect input mode of next node
         if isinstance(data, NodeOutput):
@@ -91,11 +75,7 @@
                 self._validate_io(data, self._get_supported_inputs_types(), key=name)
         return NodeInput(port_name=name, meta=meta, data=data, owner=self)
 
-<<<<<<< HEAD
-    def _build_output(self, name: str, meta: Output, data: Optional[Union[Output, str]]) -> NodeOutput:
-=======
     def _build_output(self, name: str, meta: Optional[Output], data: Optional[Union[Output, str]]) -> NodeOutput:
->>>>>>> 6f1ea258
         if isinstance(data, dict):
             data = Output(**data)
 
@@ -142,11 +122,7 @@
         return InputsAttrDict(input_dict)
 
     def _build_outputs_dict(
-<<<<<<< HEAD
-        self, outputs: Dict[str, Output], *, output_definition_dict: Optional[dict] = None, none_data: bool = False
-=======
         self, outputs: Dict, *, output_definition_dict: Optional[dict] = None, none_data: bool = False
->>>>>>> 6f1ea258
     ) -> OutputsAttrDict:
         """Build an output attribute dict so user can get/set outputs by
         accessing attribute, eg: node1.outputs.xxx.
@@ -526,21 +502,12 @@
     """Provides ability to wrap pipeline job inputs/outputs and build data bindings
     dynamically."""
 
-<<<<<<< HEAD
-    def _build_input(
-        self, name: str, meta: Input, data: Optional[Union[int, bool, float, str, Output, PipelineInput, Input]]
-    ) -> "PipelineInput":
-        return PipelineInput(name=name, meta=meta, data=data, owner=self)
-
-    def _build_output(self, name: str, meta: Output, data: Optional[Union[Output, str]]) -> "PipelineOutput":
-=======
     def _build_input(self, name: str, meta: Optional[Input], data: Any) -> "PipelineInput":
         return PipelineInput(name=name, meta=meta, data=data, owner=self)
 
     def _build_output(
         self, name: str, meta: Optional[Union[Input, Output]], data: Optional[Union[Output, str]]
     ) -> "PipelineOutput":
->>>>>>> 6f1ea258
         # TODO: settings data to None for un-configured outputs so we won't passing extra fields(eg: default mode)
         result = PipelineOutput(port_name=name, meta=meta, data=data, owner=self)
         return result
