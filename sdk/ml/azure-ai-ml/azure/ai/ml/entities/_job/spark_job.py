# ---------------------------------------------------------
# Copyright (c) Microsoft Corporation. All rights reserved.
# ---------------------------------------------------------
# pylint: disable=protected-access, too-many-instance-attributes

import copy
import logging
from pathlib import Path
<<<<<<< HEAD
from typing import Any, Dict, Optional, Union
=======
from typing import TYPE_CHECKING, Any, Dict, Optional, Union
>>>>>>> 6f1ea258

from marshmallow import INCLUDE

from azure.ai.ml._restclient.v2023_04_01_preview.models import JobBase
from azure.ai.ml._restclient.v2023_04_01_preview.models import SparkJob as RestSparkJob
from azure.ai.ml._schema.job.identity import AMLTokenIdentitySchema, ManagedIdentitySchema, UserIdentitySchema
from azure.ai.ml._schema.job.parameterized_spark import CONF_KEY_MAP
from azure.ai.ml._schema.job.spark_job import SparkJobSchema
from azure.ai.ml.constants import JobType
from azure.ai.ml.constants._common import BASE_PATH_CONTEXT_KEY, TYPE
from azure.ai.ml.constants._job.job import SparkConfKey
from azure.ai.ml.entities._credentials import (
    AmlTokenConfiguration,
    ManagedIdentityConfiguration,
    UserIdentityConfiguration,
    _BaseJobIdentityConfiguration,
)
from azure.ai.ml.entities._job._input_output_helpers import (
    from_rest_data_outputs,
    from_rest_inputs_to_dataset_literal,
    to_rest_data_outputs,
    to_rest_dataset_literal_inputs,
    validate_inputs_for_args,
)
from azure.ai.ml.entities._job.parameterized_spark import ParameterizedSpark
from azure.ai.ml.entities._util import load_from_dict

from ..._schema import NestedField, UnionField
from .job import Job
from .job_io_mixin import JobIOMixin
from .spark_helpers import _validate_compute_or_resources, _validate_input_output_mode, _validate_spark_configurations
from .spark_job_entry import SparkJobEntry
from .spark_job_entry_mixin import SparkJobEntryMixin
from .spark_resource_configuration import SparkResourceConfiguration

# avoid circular import error
if TYPE_CHECKING:
    from azure.ai.ml.entities import SparkComponent
    from azure.ai.ml.entities._builders import Spark

module_logger = logging.getLogger(__name__)


class SparkJob(Job, ParameterizedSpark, JobIOMixin, SparkJobEntryMixin):
    """A standalone Spark job.

    :keyword driver_cores: The number of cores to use for the driver process, only in cluster mode.
    :paramtype driver_cores: Optional[int]
    :keyword driver_memory: The amount of memory to use for the driver process, formatted as strings with a size unit
        suffix ("k", "m", "g" or "t") (e.g. "512m", "2g").
    :paramtype driver_memory: Optional[str]
    :keyword executor_cores: The number of cores to use on each executor.
    :paramtype executor_cores: Optional[int]
    :keyword executor_memory: The amount of memory to use per executor process, formatted as strings with a size unit
        suffix ("k", "m", "g" or "t") (e.g. "512m", "2g").
    :paramtype executor_memory: Optional[str]
    :keyword executor_instances: The initial number of executors.
    :paramtype executor_instances: Optional[int]
    :keyword dynamic_allocation_enabled: Whether to use dynamic resource allocation, which scales the number of
        executors registered with this application up and down based on the workload.
    :paramtype dynamic_allocation_enabled: Optional[bool]
    :keyword dynamic_allocation_min_executors: The lower bound for the number of executors if dynamic allocation is
        enabled.
    :paramtype dynamic_allocation_min_executors: Optional[int]
    :keyword dynamic_allocation_max_executors: The upper bound for the number of executors if dynamic allocation is
        enabled.
    :paramtype dynamic_allocation_max_executors: Optional[int]
    :keyword inputs: The mapping of input data bindings used in the job.
    :paramtype inputs: Optional[dict[str, ~azure.ai.ml.Input]]
    :keyword outputs: The mapping of output data bindings used in the job.
    :paramtype outputs: Optional[dict[str, ~azure.ai.ml.Output]]
    :keyword compute: The compute resource the job runs on.
    :paramtype compute: Optional[str]
    :keyword identity: The identity that the Spark job will use while running on compute.
    :paramtype identity: Optional[Union[dict[str, str], ~azure.ai.ml.ManagedIdentityConfiguration,
        ~azure.ai.ml.AmlTokenConfiguration, ~azure.ai.ml.UserIdentityConfiguration]]

    .. admonition:: Example:

        .. literalinclude:: ../samples/ml_samples_spark_configurations.py
            :start-after: [START spark_job_configuration]
            :end-before: [END spark_job_configuration]
            :language: python
            :dedent: 8
            :caption: Configuring a SparkJob.
    """

    def __init__(
        self,
        *,
        driver_cores: Optional[Union[int, str]] = None,
        driver_memory: Optional[str] = None,
        executor_cores: Optional[Union[int, str]] = None,
        executor_memory: Optional[str] = None,
        executor_instances: Optional[Union[int, str]] = None,
        dynamic_allocation_enabled: Optional[Union[bool, str]] = None,
        dynamic_allocation_min_executors: Optional[Union[int, str]] = None,
        dynamic_allocation_max_executors: Optional[Union[int, str]] = None,
        inputs: Optional[Dict] = None,
        outputs: Optional[Dict] = None,
        compute: Optional[str] = None,
        identity: Optional[
            Union[Dict[str, str], ManagedIdentityConfiguration, AmlTokenConfiguration, UserIdentityConfiguration]
        ] = None,
        resources: Optional[Union[Dict, SparkResourceConfiguration]] = None,
        **kwargs: Any,
    ) -> None:
        kwargs[TYPE] = JobType.SPARK

        super().__init__(**kwargs)
<<<<<<< HEAD
        self.conf = self.conf or {}
=======
        self.conf: Dict = self.conf or {}
>>>>>>> 6f1ea258
        self.properties_sparkJob = self.properties or {}
        self.driver_cores = driver_cores
        self.driver_memory = driver_memory
        self.executor_cores = executor_cores
        self.executor_memory = executor_memory
        self.executor_instances = executor_instances
        self.dynamic_allocation_enabled = dynamic_allocation_enabled
        self.dynamic_allocation_min_executors = dynamic_allocation_min_executors
        self.dynamic_allocation_max_executors = dynamic_allocation_max_executors
        self.inputs = inputs
        self.outputs = outputs
        self.compute = compute
        self.resources = resources
        self.identity = identity
        if self.executor_instances is None and str(self.dynamic_allocation_enabled).lower() == "true":
            self.executor_instances = self.dynamic_allocation_min_executors

    @property
    def resources(self) -> Optional[Union[Dict, SparkResourceConfiguration]]:
        """The compute resource configuration for the job.

        :return: The compute resource configuration for the job.
        :rtype: Optional[~azure.ai.ml.entities.SparkResourceConfiguration]
        """
        return self._resources

    @resources.setter
    def resources(self, value: Optional[Union[Dict[str, str], SparkResourceConfiguration]]) -> None:
        """Sets the compute resource configuration for the job.

        :param value: The compute resource configuration for the job.
        :type value: Optional[Union[dict[str, str], ~azure.ai.ml.entities.SparkResourceConfiguration]]
        """
        if isinstance(value, dict):
            value = SparkResourceConfiguration(**value)
        self._resources = value

    @property
    def identity(
        self,
    ) -> Optional[Union[Dict, ManagedIdentityConfiguration, AmlTokenConfiguration, UserIdentityConfiguration]]:
        """The identity that the Spark job will use while running on compute.

        :return: The identity that the Spark job will use while running on compute.
        :rtype: Optional[Union[~azure.ai.ml.ManagedIdentityConfiguration, ~azure.ai.ml.AmlTokenConfiguration,
            ~azure.ai.ml.UserIdentityConfiguration]]
        """
        return self._identity

    @identity.setter
    def identity(
        self,
        value: Optional[
            Union[Dict[str, str], ManagedIdentityConfiguration, AmlTokenConfiguration, UserIdentityConfiguration]
        ],
    ) -> None:
        """Sets the identity that the Spark job will use while running on compute.

        :param value: The identity that the Spark job will use while running on compute.
        :type value: Optional[Union[dict[str, str], ~azure.ai.ml.ManagedIdentityConfiguration,
            ~azure.ai.ml.AmlTokenConfiguration, ~azure.ai.ml.UserIdentityConfiguration]]
        """
        if isinstance(value, dict):
            identify_schema = UnionField(
                [
                    NestedField(ManagedIdentitySchema, unknown=INCLUDE),
                    NestedField(AMLTokenIdentitySchema, unknown=INCLUDE),
                    NestedField(UserIdentitySchema, unknown=INCLUDE),
                ]
            )
            value = identify_schema._deserialize(value=value, attr=None, data=None)
        self._identity = value

    def _to_dict(self) -> Dict:
        # pylint: disable=no-member
        res: dict = SparkJobSchema(context={BASE_PATH_CONTEXT_KEY: "./"}).dump(self)
        return res

    def filter_conf_fields(self) -> Dict[str, str]:
        """Filters out the fields of the conf attribute that are not among the Spark configuration fields
        listed in ~azure.ai.ml._schema.job.parameterized_spark.CONF_KEY_MAP and returns them in their own dictionary.

        :return: A dictionary of the conf fields that are not Spark configuration fields.
        :rtype: dict[str, str]
        """
        if self.conf is None:
            return {}
        data_conf = {}
        for conf_key, conf_val in self.conf.items():
            if not conf_key in CONF_KEY_MAP:
                data_conf[conf_key] = conf_val
        return data_conf

    def _to_rest_object(self) -> JobBase:
        self._validate()
        conf = {
            **(self.filter_conf_fields()),
            "spark.driver.cores": self.driver_cores,
            "spark.driver.memory": self.driver_memory,
            "spark.executor.cores": self.executor_cores,
            "spark.executor.memory": self.executor_memory,
        }
        if self.dynamic_allocation_enabled in ["True", "true", True]:
            conf["spark.dynamicAllocation.enabled"] = True
            conf["spark.dynamicAllocation.minExecutors"] = self.dynamic_allocation_min_executors
            conf["spark.dynamicAllocation.maxExecutors"] = self.dynamic_allocation_max_executors
        if self.executor_instances is not None:
            conf["spark.executor.instances"] = self.executor_instances

        properties = RestSparkJob(
            experiment_name=self.experiment_name,
            display_name=self.display_name,
            description=self.description,
            tags=self.tags,
            code_id=self.code,
            entry=self.entry._to_rest_object() if self.entry is not None and not isinstance(self.entry, dict) else None,
            py_files=self.py_files,
            jars=self.jars,
            files=self.files,
            archives=self.archives,
            identity=self.identity._to_job_rest_object()
            if self.identity and not isinstance(self.identity, dict)
            else None,
            conf=conf,
            properties=self.properties_sparkJob,
            environment_id=self.environment,
            inputs=to_rest_dataset_literal_inputs(self.inputs, job_type=self.type),
            outputs=to_rest_data_outputs(self.outputs),
            args=self.args,
            compute_id=self.compute,
            resources=self.resources._to_rest_object()
            if self.resources and not isinstance(self.resources, Dict)
            else None,
        )
        result = JobBase(properties=properties)
        result.name = self.name
        return result

    @classmethod
    def _load_from_dict(cls, data: Dict, context: Dict, additional_message: str, **kwargs: Any) -> "SparkJob":
        loaded_data = load_from_dict(SparkJobSchema, data, context, additional_message, **kwargs)
        return SparkJob(base_path=context[BASE_PATH_CONTEXT_KEY], **loaded_data)

    @classmethod
    def _load_from_rest(cls, obj: JobBase) -> "SparkJob":
        rest_spark_job: RestSparkJob = obj.properties
        rest_spark_conf = copy.copy(rest_spark_job.conf) or {}
        spark_job = SparkJob(
            name=obj.name,
            entry=SparkJobEntry._from_rest_object(rest_spark_job.entry),
            experiment_name=rest_spark_job.experiment_name,
            id=obj.id,
            display_name=rest_spark_job.display_name,
            description=rest_spark_job.description,
            tags=rest_spark_job.tags,
            properties=rest_spark_job.properties,
            services=rest_spark_job.services,
            status=rest_spark_job.status,
            creation_context=obj.system_data,
            code=rest_spark_job.code_id,
            compute=rest_spark_job.compute_id,
            environment=rest_spark_job.environment_id,
            identity=_BaseJobIdentityConfiguration._from_rest_object(rest_spark_job.identity)
            if rest_spark_job.identity
            else None,
            args=rest_spark_job.args,
            conf=rest_spark_conf,
            driver_cores=rest_spark_conf.get(
                SparkConfKey.DRIVER_CORES, None
            ),  # copy fields from conf into the promote attribute in spark
            driver_memory=rest_spark_conf.get(SparkConfKey.DRIVER_MEMORY, None),
            executor_cores=rest_spark_conf.get(SparkConfKey.EXECUTOR_CORES, None),
            executor_memory=rest_spark_conf.get(SparkConfKey.EXECUTOR_MEMORY, None),
            executor_instances=rest_spark_conf.get(SparkConfKey.EXECUTOR_INSTANCES, None),
            dynamic_allocation_enabled=rest_spark_conf.get(SparkConfKey.DYNAMIC_ALLOCATION_ENABLED, None),
            dynamic_allocation_min_executors=rest_spark_conf.get(SparkConfKey.DYNAMIC_ALLOCATION_MIN_EXECUTORS, None),
            dynamic_allocation_max_executors=rest_spark_conf.get(SparkConfKey.DYNAMIC_ALLOCATION_MAX_EXECUTORS, None),
            resources=SparkResourceConfiguration._from_rest_object(rest_spark_job.resources),
            inputs=from_rest_inputs_to_dataset_literal(rest_spark_job.inputs),
            outputs=from_rest_data_outputs(rest_spark_job.outputs),
        )
        return spark_job

    def _to_component(self, context: Optional[Dict] = None, **kwargs: Any) -> "SparkComponent":
        """Translate a spark job to component.

        :param context: Context of spark job YAML file.
        :type context: dict
        :keyword kwargs: Extra arguments.
        :return: Translated spark component.
        :rtype: SparkComponent
        """
        from azure.ai.ml.entities import SparkComponent

        pipeline_job_dict = kwargs.get("pipeline_job_dict", {})
        context = context or {BASE_PATH_CONTEXT_KEY: Path("./")}

        # Create anonymous spark component with default version as 1
        return SparkComponent(
            tags=self.tags,
            is_anonymous=True,
            base_path=context[BASE_PATH_CONTEXT_KEY],
            description=self.description,
            code=self.code,
            entry=self.entry,
            py_files=self.py_files,
            jars=self.jars,
            files=self.files,
            archives=self.archives,
            driver_cores=self.driver_cores,
            driver_memory=self.driver_memory,
            executor_cores=self.executor_cores,
            executor_memory=self.executor_memory,
            executor_instances=self.executor_instances,
            dynamic_allocation_enabled=self.dynamic_allocation_enabled,
            dynamic_allocation_min_executors=self.dynamic_allocation_min_executors,
            dynamic_allocation_max_executors=self.dynamic_allocation_max_executors,
            conf=self.conf,
            properties=self.properties_sparkJob,
            environment=self.environment,
            inputs=self._to_inputs(inputs=self.inputs, pipeline_job_dict=pipeline_job_dict),
            outputs=self._to_outputs(outputs=self.outputs, pipeline_job_dict=pipeline_job_dict),
            args=self.args,
        )

    def _to_node(self, context: Optional[Dict] = None, **kwargs: Any) -> "Spark":
        """Translate a spark job to a pipeline node.

        :param context: Context of spark job YAML file.
        :type context: dict
        :keyword kwargs: Extra arguments.
        :return: Translated spark component.
        :rtype: Spark
        """
        from azure.ai.ml.entities._builders import Spark

        component = self._to_component(context, **kwargs)

        return Spark(
            display_name=self.display_name,
            description=self.description,
            tags=self.tags,
            # code, entry, py_files, jars, files, archives, environment and args are static and not allowed to be
            # overwritten. And we will always get them from component.
            component=component,
            identity=self.identity,
            driver_cores=self.driver_cores,
            driver_memory=self.driver_memory,
            executor_cores=self.executor_cores,
            executor_memory=self.executor_memory,
            executor_instances=self.executor_instances,
            dynamic_allocation_enabled=self.dynamic_allocation_enabled,
            dynamic_allocation_min_executors=self.dynamic_allocation_min_executors,
            dynamic_allocation_max_executors=self.dynamic_allocation_max_executors,
            conf=self.conf,
            inputs=self.inputs,
            outputs=self.outputs,
            compute=self.compute,
            resources=self.resources,
            properties=self.properties_sparkJob,
        )

    def _validate(self) -> None:
        # TODO: make spark job schema validatable?
        if self.resources and not isinstance(self.resources, Dict):
            self.resources._validate()
        _validate_compute_or_resources(self.compute, self.resources)
        _validate_input_output_mode(self.inputs, self.outputs)
        _validate_spark_configurations(self)
        self._validate_entry()

        if self.args:
            validate_inputs_for_args(self.args, self.inputs)<|MERGE_RESOLUTION|>--- conflicted
+++ resolved
@@ -6,11 +6,7 @@
 import copy
 import logging
 from pathlib import Path
-<<<<<<< HEAD
-from typing import Any, Dict, Optional, Union
-=======
 from typing import TYPE_CHECKING, Any, Dict, Optional, Union
->>>>>>> 6f1ea258
 
 from marshmallow import INCLUDE
 
@@ -121,11 +117,7 @@
         kwargs[TYPE] = JobType.SPARK
 
         super().__init__(**kwargs)
-<<<<<<< HEAD
-        self.conf = self.conf or {}
-=======
         self.conf: Dict = self.conf or {}
->>>>>>> 6f1ea258
         self.properties_sparkJob = self.properties or {}
         self.driver_cores = driver_cores
         self.driver_memory = driver_memory
