--- conflicted
+++ resolved
@@ -511,15 +511,9 @@
                 path=self._data._data_binding(),
                 mode=self.mode,
                 is_control=is_control,
-<<<<<<< HEAD
                 name=self._data.name,
                 version=self._data.version,
-                description=self.description
-=======
-                name=self.name,
-                version=self.version,
                 description=self.description,
->>>>>>> d1a3b229
             )
         else:
             msg = "Got unexpected type for output: {}."
