--- conflicted
+++ resolved
@@ -7,11 +7,7 @@
 import copy
 import re
 from abc import ABC, abstractmethod
-<<<<<<< HEAD
-from typing import Any, Dict, List, Optional, TypeVar, Union, cast, overload
-=======
 from typing import TYPE_CHECKING, Any, Dict, List, Optional, Set, TypeVar, Union, cast, overload
->>>>>>> 6f1ea258
 
 from azure.ai.ml._utils.utils import is_data_binding_expression
 from azure.ai.ml.constants import AssetTypes
@@ -23,14 +19,11 @@
 from azure.ai.ml.entities._util import resolve_pipeline_parameter
 from azure.ai.ml.exceptions import ErrorCategory, ErrorTarget, UserErrorException, ValidationException
 
-<<<<<<< HEAD
-=======
 # avoid circular import error
 if TYPE_CHECKING:
     from azure.ai.ml.entities import PipelineJob
     from azure.ai.ml.entities._builders import BaseNode
 
->>>>>>> 6f1ea258
 T = TypeVar("T")
 
 
@@ -100,13 +93,8 @@
 
     def __init__(
         self,
-<<<<<<< HEAD
-        meta: Union[Input, Output],
-        data: Optional[Union[int, bool, float, str, Input, Output]],
-=======
         meta: Optional[Union[Input, Output]],
         data: Optional[Union[int, bool, float, str, Input, Output, "PipelineInput"]],
->>>>>>> 6f1ea258
         default_data: Optional[Union[int, bool, float, str, Input, Output]] = None,
         **kwargs: Any,
     ):
@@ -208,12 +196,8 @@
         # This property is introduced for static intellisense.
         if hasattr(self._data, "path"):
             if self._data is not None and not isinstance(self._data, (int, float, str)):
-<<<<<<< HEAD
-                return self._data.path
-=======
                 res: Optional[str] = self._data.path
                 return res
->>>>>>> 6f1ea258
         msg = f"{type(self._data)} does not have path."
         raise ValidationException(
             message=msg,
@@ -304,12 +288,8 @@
         meta: Optional[Input],
         *,
         data: Optional[Union[int, bool, float, str, Output, "PipelineInput", Input]] = None,
-<<<<<<< HEAD
-        owner: Optional[Union["BaseComponent", "PipelineJob"]] = None,
-=======
         # Bug Item number: 2883405
         owner: Optional[Union["BaseComponent", "PipelineJob"]] = None,  # type: ignore
->>>>>>> 6f1ea258
         **kwargs: Any,
     ):
         """Initialize an input of a component.
@@ -465,11 +445,7 @@
         from azure.ai.ml.entities import Pipeline
         from azure.ai.ml.entities._builders import BaseNode
 
-<<<<<<< HEAD
-        def _resolve_data_owner(data: Union[BaseNode, PipelineInput, NodeOutput]) -> Optional["BaseNode"]:
-=======
         def _resolve_data_owner(data: Any) -> Optional["BaseNode"]:
->>>>>>> 6f1ea258
             if isinstance(data, BaseNode) and not isinstance(data, Pipeline):
                 return data
             while isinstance(data, PipelineInput):
@@ -711,10 +687,7 @@
         )
 
     def _deepcopy(self) -> "NodeOutput":
-<<<<<<< HEAD
-=======
         data_output: Output = copy.copy(self._data)
->>>>>>> 6f1ea258
         return NodeOutput(
             port_name=self._port_name,
             data=data_output,
@@ -727,11 +700,7 @@
 class PipelineInput(NodeInput, PipelineExpressionMixin):
     """Define one input of a Pipeline."""
 
-<<<<<<< HEAD
-    def __init__(self, name: str, meta: Input, group_names: Optional[List[str]] = None, **kwargs: Any):
-=======
     def __init__(self, name: str, meta: Optional[Input], group_names: Optional[List[str]] = None, **kwargs: Any):
->>>>>>> 6f1ea258
         """Initialize a PipelineInput.
 
         :param name: The name of the input.
@@ -776,11 +745,7 @@
         ...
 
     @overload
-<<<<<<< HEAD
-    def _build_data(self, data: T) -> T:  # type: ignore
-=======
     def _build_data(self, data: T) -> Any:
->>>>>>> 6f1ea258
         ...
 
     def _build_data(self, data: Union[Model, Data, T]) -> Any:
@@ -854,12 +819,8 @@
 class PipelineOutput(NodeOutput):
     """Define one output of a Pipeline."""
 
-<<<<<<< HEAD
-    def _to_job_output(self) -> Output:
-=======
     def _to_job_output(self) -> Optional[Output]:
         result: Optional[Output] = None
->>>>>>> 6f1ea258
         if isinstance(self._data, Output):
             # For pipeline output with type Output, always pass to backend.
             result = self._data
