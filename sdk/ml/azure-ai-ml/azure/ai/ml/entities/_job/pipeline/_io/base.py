# ---------------------------------------------------------
# Copyright (c) Microsoft Corporation. All rights reserved.
# ---------------------------------------------------------

# pylint: disable=protected-access

import copy
from abc import ABC, abstractmethod
from typing import List, Union

from azure.ai.ml._utils.utils import is_data_binding_expression
from azure.ai.ml.constants import AssetTypes
from azure.ai.ml.constants._component import IOConstants
from azure.ai.ml.entities._assets._artifacts.data import Data
from azure.ai.ml.entities._assets._artifacts.model import Model
from azure.ai.ml.entities._inputs_outputs import Input, Output
from azure.ai.ml.entities._job.pipeline._pipeline_expression import PipelineExpressionMixin
from azure.ai.ml.entities._util import resolve_pipeline_parameter
from azure.ai.ml.exceptions import (
    ErrorCategory,
    ErrorTarget,
    UserErrorException,
    ValidationException,
)


def _build_data_binding(data: Union["PipelineInput", "Output"]) -> str:
    """Build input builders to data bindings."""
    if isinstance(data, (InputOutputBase)):
        # Build data binding when data is PipelineInput, Output
        result = data._data_binding()
    else:
        # Otherwise just return the data
        result = data
    return result


def _resolve_builders_2_data_bindings(data: Union[list, dict]) -> Union[list, dict, str]:
    """Traverse data and build input builders inside it to data bindings."""
    if isinstance(data, dict):
        for key, val in data.items():
            if isinstance(val, (dict, list)):
                data[key] = _resolve_builders_2_data_bindings(val)
            else:
                data[key] = _build_data_binding(val)
        return data
    if isinstance(data, list):
        resolved_data = []
        for val in data:
            resolved_data.append(_resolve_builders_2_data_bindings(val))
        return resolved_data
    return _build_data_binding(data)


def _data_to_input(data):
    """Convert a Data object to an Input object."""
    if data.id:
        return Input(type=data.type, path=data.id)
    return Input(type=data.type, path=f"{data.name}:{data.version}")


class InputOutputBase(ABC):
    def __init__(self, meta: Union[Input, Output], data, default_data=None, **kwargs):
        """Base class of input & output.

        :param meta: Metadata of this input/output, eg: type, min, max, etc.
        :type meta: Union[Input, Output]
        :param data: Actual value of input/output, None means un-configured data.
        :type data: Union[None, int, bool, float, str
                          azure.ai.ml.Input,
                          azure.ai.ml.Output]
        :param default_data: default value of input/output, None means un-configured data.
        :type default_data: Union[None, int, bool, float, str
                          azure.ai.ml.Input,
                          azure.ai.ml.Output]
        """
        self._meta = meta
        self._original_data = data
        self._data = self._build_data(data)
<<<<<<< HEAD
        self._default_data = default_data
        self._type = meta.type if meta else kwargs.pop("type", None)
        self._mode = self._get_mode(original_data=data, data=self._data, kwargs=kwargs)
=======
        self._type = meta.type if meta is not None else kwargs.pop("type", None)
        self._mode = (
            self._data.mode
            if self._data is not None and hasattr(self._data, "mode")
            else kwargs.pop("mode", None)
        )
>>>>>>> 8cd0b461
        self._description = (
            self._data.description
            if self._data is not None and hasattr(self._data, "description") and self._data.description
            else kwargs.pop("description", None)
        )
        # TODO: remove this
        self._attribute_map = {}
        super(InputOutputBase, self).__init__(**kwargs)

    @abstractmethod
    def _build_data(self, data, key=None):  # pylint: disable=unused-argument, no-self-use
        """Validate if data matches type and translate it to Input/Output
        acceptable type."""

    @abstractmethod
    def _build_default_data(self):
        """Build default data when data not configured."""

    @property
    def type(self) -> str:
        """Type of input/output."""
        return self._type

    @type.setter
    def type(self, type):  # pylint: disable=redefined-builtin
        # For un-configured input/output, we build a default data entry for them.
        self._build_default_data()
        self._type = type
        if isinstance(self._data, (Input, Output)):
            self._data.type = type
        else:  # when type of self._data is InputOutputBase or its child class
            self._data._type = type

    @property
    def mode(self) -> str:
        return self._mode

    @mode.setter
    def mode(self, mode):
        # For un-configured input/output, we build a default data entry for them.
        self._build_default_data()
        self._mode = mode
        if isinstance(self._data, (Input, Output)):
            self._data.mode = mode
        else:
            self._data._mode = mode

    @property
    def description(self) -> str:
        return self._description

    @property
    def path(self) -> str:
        # This property is introduced for static intellisense.
        if hasattr(self._data, "path"):
            return self._data.path
        msg = f"{type(self._data)} does not have path."
        raise ValidationException(
            message=msg,
            no_personal_data_message=msg,
            target=ErrorTarget.PIPELINE,
            error_category=ErrorCategory.USER_ERROR,
        )

    @path.setter
    def path(self, path):
        # For un-configured input/output, we build a default data entry for them.
        self._build_default_data()
        if hasattr(self._data, "path"):
            self._data.path = path
        else:
            msg = f"{type(self._data)} does not support setting path."
            raise ValidationException(
                message=msg,
                no_personal_data_message=msg,
                target=ErrorTarget.PIPELINE,
                error_category=ErrorCategory.USER_ERROR,
            )

    def _data_binding(self) -> str:
        """Return data binding string representation for this input/output."""
        raise NotImplementedError()

    # Why did we have this function? It prevents the DictMixin from being applied.
    # Unclear if we explicitly do NOT want the mapping protocol to be applied to this, or it this was just
    # confirmation that it didn't at the time.
    def keys(self):
        # This property is introduced to raise catchable Exception in marshmallow mapping validation trial.
        raise TypeError(f"'{type(self).__name__}' object is not a mapping")

    def __str__(self):
        try:
            return self._data_binding()
        except AttributeError:
            return super(InputOutputBase, self).__str__()

    def __hash__(self):
        return id(self)

    @classmethod
    def _get_mode(cls, original_data, data, kwargs):
        """Get mode of this input/output builder.

        :param original_data: Original value of input/output.
        :type original_data: Union[None, int, bool, float, str
                          azure.ai.ml.Input,
                          azure.ai.ml.Output,
                          azure.ai.ml.entities._job.pipeline._io.PipelineInput]
        :param data: Built input/output data.
        :type data: Union[None, int, bool, float, str
                          azure.ai.ml.Input,
                          azure.ai.ml.Output]

        """
        # pipeline level inputs won't pass mode to bound node level inputs
        if isinstance(original_data, PipelineInput):
            return None
        else:
            return data.mode if data and hasattr(data, "mode") else kwargs.pop("mode", None)


class NodeInput(InputOutputBase):
    """Define one input of a Component."""

    def __init__(
        self,
        name: str,
        meta: Input,
        *,
        data: Union[int, bool, float, str, Output, "PipelineInput", Input] = None,
        owner: Union["BaseComponent", "PipelineJob"] = None,
        **kwargs,
    ):
        """Initialize an input of a component.

        :param name: The name of the input.
        :type name: str
        :param meta: Metadata of this input, eg: type, min, max, etc.
        :type meta: Input
        :param data: The input data. Valid types include int, bool, float, str,
            Output of another component or pipeline input and Input.
            Note that the output of another component or pipeline input associated should be reachable in the scope
            of current pipeline. Input is introduced to support case like
            TODO: new examples
            component.inputs.xxx = Input(path="arm_id")
        :type data: Union[int, bool, float, str
                          azure.ai.ml.Output,
                          azure.ai.ml.Input]
        :param owner: The owner component of the input, used to calculate binding.
        :type owner: Union[azure.ai.ml.entities.BaseNode, azure.ai.ml.entities.PipelineJob]
        :param kwargs: A dictionary of additional configuration parameters.
        :type kwargs: dict
        """
        # TODO: validate data matches type in meta
        # TODO: validate supported data
        self._name = name
        self._owner = owner
        super().__init__(meta=meta, data=data, **kwargs)

    def _build_default_data(self):
        """Build default data when input not configured."""
        if self._data is None:
            self._data = Input()

    def _build_data(self, data, key=None):  # pylint: disable=unused-argument
        """Build input data according to assigned input, eg: node.inputs.key = data"""
        data = resolve_pipeline_parameter(data)
        if data is None:
            return data
        if type(data) is NodeInput:  # pylint: disable=unidiomatic-typecheck
            msg = "Can not bind input to another component's input."
            raise ValidationException(
                message=msg,
                no_personal_data_message=msg,
                target=ErrorTarget.PIPELINE,
                error_category=ErrorCategory.USER_ERROR,
            )
        if isinstance(data, (PipelineInput, NodeOutput)):
            # If value is input or output, it's a data binding, we require it have a owner so we can convert it to
            # a data binding, eg: ${{inputs.xxx}}
            if isinstance(data, NodeOutput) and data._owner is None:
                msg = "Setting input binding {} to output without owner is not allowed."
                raise ValidationException(
                    message=msg.format(data),
                    no_personal_data_message=msg.format("[data]"),
                    target=ErrorTarget.PIPELINE,
                    error_category=ErrorCategory.USER_ERROR,
                )
            return data
        # for data binding case, set is_singular=False for case like "${{parent.inputs.job_in_folder}}/sample1.csv"
        if isinstance(data, Input) or is_data_binding_expression(data, is_singular=False):
            return data
        if isinstance(data, (Data, Model)):
            return _data_to_input(data)
        # self._meta.type could be None when sub pipeline has no annotation
        if isinstance(self._meta, Input) and self._meta.type and not self._meta._is_primitive_type:
            if isinstance(data, str):
                return Input(type=self._meta.type, path=data)
            msg = "only path input is supported now but get {}: {}."
            raise UserErrorException(
                message=msg.format(type(data), data),
                no_personal_data_message=msg.format(type(data), "[data]"),
            )
        return data

    def _to_job_input(self):
        """convert the input to Input, this logic will change if backend
        contract changes."""
        if self._data is None:
            # None data means this input is not configured.
            result = None
        elif isinstance(self._data, (PipelineInput, NodeOutput)):
            # Build data binding when data is PipelineInput, Output
            result = Input(path=self._data._data_binding(), mode=self.mode)
        elif is_data_binding_expression(self._data):
            result = Input(path=self._data, mode=self.mode)
        else:
            data_binding = _build_data_binding(self._data)
            if is_data_binding_expression(self._data):
                result = Input(path=data_binding, mode=self.mode)
            else:
                result = data_binding
            # TODO: validate is self._data is supported

        return result

    def _data_binding(self):
        msg = "Input binding {} can only come from a pipeline, currently got {}"
        # call type(self._owner) to avoid circular import
        raise ValidationException(
            message=msg.format(self._name, type(self._owner)),
            target=ErrorTarget.PIPELINE,
            no_personal_data_message=msg.format("[name]", "[owner]"),
            error_category=ErrorCategory.USER_ERROR,
        )

    def _copy(self, owner):
        return NodeInput(
            name=self._name,
            data=self._data,
            owner=owner,
            meta=self._meta,
        )

    def _deepcopy(self):
        return NodeInput(
            name=self._name,
            data=copy.copy(self._data),
            owner=self._owner,
            meta=self._meta,
        )


class NodeOutput(InputOutputBase, PipelineExpressionMixin):
    """Define one output of a Component."""

    def __init__(
        self,
        name: str,
        meta: Output,
        *,
        data: Union[Output, str] = None,
        owner: Union["BaseComponent", "PipelineJob"] = None,
        **kwargs,
    ):
        """Initialize an Output of a component.

        :param name: The name of the output.
        :type name: str
        :param data: The output data. Valid types include str, Output
        :type data: Union[str
                          azure.ai.ml.entities.Output]
        :param mode: The mode of the output.
        :type mode: str
        :param owner: The owner component of the output, used to calculate binding.
        :type owner: Union[azure.ai.ml.entities.BaseNode, azure.ai.ml.entities.PipelineJob]
        :param kwargs: A dictionary of additional configuration parameters.
        :type kwargs: dict
        :raises ~azure.ai.ml.exceptions.ValidationException: Raised if object cannot be successfully validated.
            Details will be provided in the error message.
        """
        # Allow inline output binding with string, eg: "component_out_path_1": "${{parents.outputs.job_out_data_1}}"
        if data and not isinstance(data, (Output, str)):
            msg = "Got unexpected type for output: {}."
            raise ValidationException(
                message=msg.format(data),
                target=ErrorTarget.PIPELINE,
                no_personal_data_message=msg.format("[data]"),
            )
        super().__init__(meta=meta, data=data, **kwargs)
        self._name = name
        self._owner = owner
        self._is_control = meta.is_control if meta is not None else None

    @property
    def is_control(self) -> str:
        return self._is_control

    def _build_default_data(self):
        """Build default data when output not configured."""
        if self._data is None:
            # _meta will be None when node._component is not a Component object
            # so we just leave the type inference work to backend
            self._data = Output(type=None)

    def _build_data(self, data, key=None):
        """Build output data according to assigned input, eg: node.outputs.key = data"""
        if data is None:
            return data
        if not isinstance(data, (Output, str)):
            msg = f"{self.__class__.__name__} only allow set {Output.__name__} object, {type(data)} is not supported."
            raise ValidationException(
                message=msg,
                target=ErrorTarget.PIPELINE,
                no_personal_data_message=msg,
                error_category=ErrorCategory.USER_ERROR,
            )
        return data

    def _to_job_output(self):
        """Convert the output to Output, this logic will change if backend
        contract changes."""
        if self._data is None:
            # None data means this output is not configured.
            result = None
        elif isinstance(self._data, str):
            result = Output(path=self._data, mode=self.mode)
        elif isinstance(self._data, Output):
            result = self._data
        elif isinstance(self._data, PipelineOutput):
            is_control = self._meta.is_control if self._meta is not None else None
            result = Output(path=self._data._data_binding(), mode=self.mode, is_control=is_control)
        else:
            msg = "Got unexpected type for output: {}."
            raise ValidationException(
                message=msg.format(self._data),
                target=ErrorTarget.PIPELINE,
                no_personal_data_message=msg.format("[data]"),
            )
        return result

    def _data_binding(self):
        return f"${{{{parent.jobs.{self._owner.name}.outputs.{self._name}}}}}"

    def _copy(self, owner):
        return NodeOutput(
            name=self._name,
            data=self._data,
            owner=owner,
            meta=self._meta,
        )

    def _deepcopy(self):
        return NodeOutput(
            name=self._name,
            data=copy.copy(self._data),
            owner=self._owner,
            meta=self._meta,
        )


class PipelineInput(NodeInput, PipelineExpressionMixin):
    """Define one input of a Pipeline."""

    def __init__(self, name: str, meta: Input, group_names: List[str] = None, **kwargs):
        """
        Initialize a PipelineInput.

        :param name: The name of the input.
        :type name: str
        :param meta: Metadata of this input, eg: type, min, max, etc.
        :type meta: Input
        :param group_names: The input parameter's group names.
        :type group_names: List[str]
        """
        super(PipelineInput, self).__init__(name=name, meta=meta, **kwargs)
        self._group_names = group_names if group_names else []

    def result(self):
        """Return original value of pipeline input."""
        # example:
        #
        # @pipeline
        # def pipeline_func(param1):
        #   node1 = component_func(param1=param1.result())
        #   # node1's param1 will get actual value of param1 instead of a input binding.
        # use this to break self loop
        original_data_cache = set()
        original_data = self._original_data
        while isinstance(original_data, PipelineInput) and original_data not in original_data_cache:
            original_data_cache.add(original_data)
            original_data = original_data._original_data
        return original_data

    def __str__(self) -> str:
        return self._data_binding()

    def _build_data(self, data, key=None):  # pylint: disable=unused-argument
        """Build data according to input type."""
        if data is None:
            return data
        if type(data) is NodeInput:  # pylint: disable=unidiomatic-typecheck
            msg = "Can not bind input to another component's input."
            raise ValidationException(message=msg, no_personal_data_message=msg, target=ErrorTarget.PIPELINE)
        if isinstance(data, (PipelineInput, NodeOutput)):
            # If value is input or output, it's a data binding, owner is required to convert it to
            # a data binding, eg: ${{parent.inputs.xxx}}
            if isinstance(data, NodeOutput) and data._owner is None:
                msg = "Setting input binding {} to output without owner is not allowed."
                raise ValidationException(
                    message=msg.format(data),
                    no_personal_data_message=msg.format("[data]"),
                    target=ErrorTarget.PIPELINE,
                    error_category=ErrorCategory.USER_ERROR,
                )
            return data
        if isinstance(data, (Data, Model)):
            # If value is Data, we convert it to an corresponding Input
            return _data_to_input(data)
        return data

    def _data_binding(self):
        full_name = "%s.%s" % (".".join(self._group_names), self._name) if self._group_names else self._name
        return f"${{{{parent.inputs.{full_name}}}}}"

    def _to_input(self) -> Input:
        """Convert pipeline input to component input for pipeline component."""
        if self._data is None:
            # None data means this input is not configured.
            return self._meta
        data_type = self._data.type if isinstance(self._data, Input) else None
        # If type is asset type, return data type without default.
        # Else infer type from data and set it as default.
        if data_type and data_type.lower() in AssetTypes.__dict__.values():
            result = Input(type=data_type, mode=self._data.mode)
        elif type(self._data) in IOConstants.PRIMITIVE_TYPE_2_STR:
            result = Input(
                type=IOConstants.PRIMITIVE_TYPE_2_STR[type(self._data)],
                default=self._data,
            )
        else:
            msg = f"Unsupported Input type {type(self._data)} detected when translate job to component."
            raise ValidationException(
                message=msg,
                no_personal_data_message=msg,
                target=ErrorTarget.PIPELINE,
                error_category=ErrorCategory.USER_ERROR,
            )
        return result


class PipelineOutput(NodeOutput):
    """Define one output of a Pipeline."""

    def _to_job_output(self):
        if isinstance(self._data, Output):
            # For pipeline output with type Output, always pass to backend.
            return self._data
        return super(PipelineOutput, self)._to_job_output()

    def _data_binding(self):
        return f"${{{{parent.outputs.{self._name}}}}}"

    def _to_output(self) -> Output:
        """Convert pipeline output to component output for pipeline
        component."""
        if self._data is None:
            # None data means this input is not configured.
            return None
        if isinstance(self._meta, Output):
            return self._meta
        # Assign type directly as we didn't have primitive output type for now.
        return Output(type=self._data.type, mode=self._data.mode)<|MERGE_RESOLUTION|>--- conflicted
+++ resolved
@@ -77,18 +77,9 @@
         self._meta = meta
         self._original_data = data
         self._data = self._build_data(data)
-<<<<<<< HEAD
         self._default_data = default_data
-        self._type = meta.type if meta else kwargs.pop("type", None)
+        self._type = meta.type if meta is not None else kwargs.pop("type", None)
         self._mode = self._get_mode(original_data=data, data=self._data, kwargs=kwargs)
-=======
-        self._type = meta.type if meta is not None else kwargs.pop("type", None)
-        self._mode = (
-            self._data.mode
-            if self._data is not None and hasattr(self._data, "mode")
-            else kwargs.pop("mode", None)
-        )
->>>>>>> 8cd0b461
         self._description = (
             self._data.description
             if self._data is not None and hasattr(self._data, "description") and self._data.description
@@ -207,7 +198,7 @@
         if isinstance(original_data, PipelineInput):
             return None
         else:
-            return data.mode if data and hasattr(data, "mode") else kwargs.pop("mode", None)
+            return data.mode if data is not None and hasattr(data, "mode") else kwargs.pop("mode", None)
 
 
 class NodeInput(InputOutputBase):
