# ---------------------------------------------------------
# Copyright (c) Microsoft Corporation. All rights reserved.
# ---------------------------------------------------------

# pylint: disable=protected-access

import json
import logging
import traceback
from abc import abstractmethod
from collections import OrderedDict
from os import PathLike
from pathlib import Path
<<<<<<< HEAD
from typing import IO, Any, AnyStr, Dict, List, Optional, Tuple, Type, Union
=======
from typing import IO, AnyStr, Dict, List, Optional, Type, Union
>>>>>>> 6f1ea258

from azure.ai.ml._restclient.runhistory.models import Run
from azure.ai.ml._restclient.v2023_04_01_preview.models import JobBase, JobService
from azure.ai.ml._restclient.v2023_04_01_preview.models import JobType as RestJobType
from azure.ai.ml._restclient.v2023_08_01_preview.models import JobBase as JobBase_2308
from azure.ai.ml._utils._html_utils import make_link, to_html
from azure.ai.ml._utils.utils import dump_yaml_to_file
from azure.ai.ml.constants._common import BASE_PATH_CONTEXT_KEY, PARAMS_OVERRIDE_KEY, CommonYamlFields
from azure.ai.ml.constants._compute import ComputeType
from azure.ai.ml.constants._job.job import JobServices, JobType
from azure.ai.ml.entities._mixins import TelemetryMixin
from azure.ai.ml.entities._resource import Resource
from azure.ai.ml.entities._util import find_type_in_override
from azure.ai.ml.exceptions import (
    ErrorCategory,
    ErrorTarget,
    JobException,
    JobParsingError,
    PipelineChildJobError,
    ValidationErrorType,
    ValidationException,
)

from ._studio_url_from_job_id import studio_url_from_job_id
from .pipeline._component_translatable import ComponentTranslatableMixin

module_logger = logging.getLogger(__name__)


def _is_pipeline_child_job(job: JobBase) -> bool:
    # pipeline child job has no properties, so we can check through testing job.properties
    # if backend has spec changes, this method need to be updated
    return job.properties is None


class Job(Resource, ComponentTranslatableMixin, TelemetryMixin):
    """Base class for jobs.

    This class should not be instantiated directly. Instead, use one of its subclasses.

    :param name: The name of the job.
    :type name: Optional[str]
    :param display_name: The display name of the job.
    :type display_name: Optional[str]
    :param description: The description of the job.
    :type description: Optional[str]
    :param tags: Tag dictionary. Tags can be added, removed, and updated.
    :type tags: Optional[dict[str, str]]
    :param properties: The job property dictionary.
    :type properties: Optional[dict[str, str]]
    :param experiment_name: The name of the experiment the job will be created under. Defaults to the name of the
        current directory.
    :type experiment_name: Optional[str]
    :param services: Information on services associated with the job.
    :type services: Optional[dict[str, ~azure.ai.ml.entities.JobService]]
    :param compute: Information about the compute resources associated with the job.
    :type compute: Optional[str]
    :keyword kwargs: A dictionary of additional configuration parameters.
    :paramtype kwargs: dict
    """

    def __init__(
        self,
        name: Optional[str] = None,
        display_name: Optional[str] = None,
        description: Optional[str] = None,
        tags: Optional[Dict] = None,
        properties: Optional[Dict] = None,
        experiment_name: Optional[str] = None,
        compute: Optional[str] = None,
        services: Optional[Dict[str, JobService]] = None,
        **kwargs: Any,
    ) -> None:
        self._type: Optional[str] = kwargs.pop("type", JobType.COMMAND)
        self._status: Optional[str] = kwargs.pop("status", None)
        self._log_files: Optional[Dict] = kwargs.pop("log_files", None)

        super().__init__(
            name=name,
            description=description,
            tags=tags,
            properties=properties,
            **kwargs,
        )

        self.display_name = display_name
        self.experiment_name = experiment_name
        self.compute = compute
        self.services = services

    @property
    def type(self) -> Optional[str]:
        """The type of the job.

        :return: The type of the job.
        :rtype: Optional[str]
        """
        return self._type

    @property
    def status(self) -> Optional[str]:
        """The status of the job.

        Common values returned include "Running", "Completed", and "Failed". All possible values are:

            * NotStarted - This is a temporary state that client-side Run objects are in before cloud submission.
            * Starting - The Run has started being processed in the cloud. The caller has a run ID at this point.
            * Provisioning - On-demand compute is being created for a given job submission.
            * Preparing - The run environment is being prepared and is in one of two stages:
                * Docker image build
                * conda environment setup
            * Queued - The job is queued on the compute target. For example, in BatchAI, the job is in a queued state
                while waiting for all the requested nodes to be ready.
            * Running - The job has started to run on the compute target.
            * Finalizing - User code execution has completed, and the run is in post-processing stages.
            * CancelRequested - Cancellation has been requested for the job.
            * Completed - The run has completed successfully. This includes both the user code execution and run
                post-processing stages.
            * Failed - The run failed. Usually the Error property on a run will provide details as to why.
            * Canceled - Follows a cancellation request and indicates that the run is now successfully cancelled.
            * NotResponding - For runs that have Heartbeats enabled, no heartbeat has been recently sent.

        :return: Status of the job.
        :rtype: Optional[str]
        """
        return self._status

    @property
    def log_files(self) -> Optional[Dict]:
        """Job output files.

        :return: The dictionary of log names and URLs.
        :rtype: Optional[Dict[str, str]]
        """
        return self._log_files

    @property
    def studio_url(self) -> Optional[str]:
        """Azure ML studio endpoint.

        :return: The URL to the job details page.
        :rtype: Optional[str]
        """
        if self.services and (JobServices.STUDIO in self.services.keys()):
            res: Optional[str] = self.services[JobServices.STUDIO].endpoint
            return res

        return studio_url_from_job_id(self.id) if self.id else None

    def dump(self, dest: Union[str, PathLike, IO[AnyStr]], **kwargs: Any) -> None:
        """Dumps the job content into a file in YAML format.

        :param dest: The local path or file stream to write the YAML content to.
            If dest is a file path, a new file will be created.
            If dest is an open file, the file will be written to directly.
        :type dest: Union[PathLike, str, IO[AnyStr]]
        :keyword kwargs: Additional arguments to pass to the YAML serializer.
        :paramtype kwargs: dict
        :raises FileExistsError: Raised if dest is a file path and the file already exists.
        :raises IOError: Raised if dest is an open file and the file is not writable.
        """
        path = kwargs.pop("path", None)
        yaml_serialized = self._to_dict()
        dump_yaml_to_file(dest, yaml_serialized, default_flow_style=False, path=path, **kwargs)

    def _get_base_info_dict(self) -> OrderedDict:
        return OrderedDict(
            [
                ("Experiment", self.experiment_name),
                ("Name", self.name),
                ("Type", self._type),
                ("Status", self._status),
            ]
        )

    def _repr_html_(self) -> str:
        info = self._get_base_info_dict()
        if self.studio_url:
            info.update(
                [
                    ("Details Page", make_link(self.studio_url, "Link to Azure Machine Learning studio")),
                ]
            )
        res: str = to_html(info)
        return res

    @abstractmethod
    def _to_dict(self) -> Dict:
        pass

    @classmethod
<<<<<<< HEAD
    def _resolve_cls_and_type(cls, data: Dict, params_override: Optional[List[Dict]] = None) -> Tuple:
=======
    def _resolve_cls_and_type(cls, data: Dict, params_override: Optional[List[Dict]] = None):
>>>>>>> 6f1ea258
        from azure.ai.ml.entities._builders.command import Command
        from azure.ai.ml.entities._builders.spark import Spark
        from azure.ai.ml.entities._job.automl.automl_job import AutoMLJob
        from azure.ai.ml.entities._job.import_job import ImportJob
        from azure.ai.ml.entities._job.pipeline.pipeline_job import PipelineJob
        from azure.ai.ml.entities._job.sweep.sweep_job import SweepJob

        job_type: Optional[Type["Job"]] = None
        type_in_override = find_type_in_override(params_override)
        type_str = type_in_override or data.get(CommonYamlFields.TYPE, JobType.COMMAND)  # override takes the priority
        if type_str == JobType.COMMAND:
            job_type = Command
        elif type_str == JobType.SPARK:
            job_type = Spark
        elif type_str == JobType.IMPORT:
            job_type = ImportJob
        elif type_str == JobType.SWEEP:
            job_type = SweepJob
        elif type_str == JobType.AUTOML:
            job_type = AutoMLJob
        elif type_str == JobType.PIPELINE:
            job_type = PipelineJob
        else:
            msg = f"Unsupported job type: {type_str}."
            raise ValidationException(
                message=msg,
                no_personal_data_message=msg,
                target=ErrorTarget.JOB,
                error_category=ErrorCategory.USER_ERROR,
                error_type=ValidationErrorType.INVALID_VALUE,
            )
        return job_type, type_str

    @classmethod
    def _load(
        cls,
        data: Optional[Dict] = None,
        yaml_path: Optional[Union[PathLike, str]] = None,
        params_override: Optional[list] = None,
        **kwargs: Any,
    ) -> "Job":
        """Load a job object from a yaml file.

        :param cls: Indicates that this is a class method.
        :type cls: class
        :param data: Data Dictionary, defaults to None
        :type data: Dict
        :param yaml_path: YAML Path, defaults to None
        :type yaml_path: Union[PathLike, str]
        :param params_override: Fields to overwrite on top of the yaml file.
            Format is [{"field1": "value1"}, {"field2": "value2"}], defaults to None
        :type params_override: List[Dict]
        :keyword kwargs: A dictionary of additional configuration parameters.
        :paramtype kwargs: dict
        :raises Exception: An exception
        :return: Loaded job object.
        :rtype: Job
        """
        data = data or {}
        params_override = params_override or []
        context = {
            BASE_PATH_CONTEXT_KEY: Path(yaml_path).parent if yaml_path else Path("./"),
            PARAMS_OVERRIDE_KEY: params_override,
        }
        job_type, type_str = cls._resolve_cls_and_type(data, params_override)
        job: Job = job_type._load_from_dict(
            data=data,
            context=context,
            additional_message=f"If you are trying to configure a job that is not of type {type_str}, please specify "
            f"the correct job type in the 'type' property.",
            **kwargs,
        )
        if yaml_path:
            job._source_path = yaml_path
        return job

    @classmethod
    def _from_rest_object(  # pylint: disable=too-many-return-statements
        cls, obj: Union[JobBase, JobBase_2308, Run]
    ) -> "Job":  # pylint: disable=too-many-return-statements
        from azure.ai.ml.entities import PipelineJob
        from azure.ai.ml.entities._builders.command import Command
        from azure.ai.ml.entities._builders.spark import Spark
        from azure.ai.ml.entities._job.automl.automl_job import AutoMLJob
        from azure.ai.ml.entities._job.base_job import _BaseJob
        from azure.ai.ml.entities._job.import_job import ImportJob
        from azure.ai.ml.entities._job.sweep.sweep_job import SweepJob

        try:
            if isinstance(obj, Run):
                # special handling for child jobs
                return _BaseJob._load_from_rest(obj)
            if _is_pipeline_child_job(obj):
                raise PipelineChildJobError(job_id=obj.id)
            if obj.properties.job_type == RestJobType.COMMAND:
                # PrP only until new import job type is ready on MFE in PuP
                # compute type 'DataFactory' is reserved compute name for 'clusterless' ADF jobs
                if obj.properties.compute_id and obj.properties.compute_id.endswith("/" + ComputeType.ADF):
                    return ImportJob._load_from_rest(obj)

                res_command: Job = Command._load_from_rest_job(obj)
                return res_command
            if obj.properties.job_type == RestJobType.SPARK:
                res_spark: Job = Spark._load_from_rest_job(obj)
                return res_spark
            if obj.properties.job_type == RestJobType.SWEEP:
                return SweepJob._load_from_rest(obj)
            if obj.properties.job_type == RestJobType.AUTO_ML:
                return AutoMLJob._load_from_rest(obj)
            if obj.properties.job_type == RestJobType.PIPELINE:
                res_pipeline: Job = PipelineJob._load_from_rest(obj)
                return res_pipeline
        except PipelineChildJobError as ex:
            raise ex
        except Exception as ex:
            error_message = json.dumps(obj.as_dict(), indent=2) if obj else None
            module_logger.info(
                "Exception: %s.\n%s\nUnable to parse the job resource: %s.\n", ex, traceback.format_exc(), error_message
            )
            raise JobParsingError(
                message=str(ex),
                no_personal_data_message=f"Unable to parse a job resource of type:{type(obj).__name__}",
                error_category=ErrorCategory.SYSTEM_ERROR,
            ) from ex
        else:
            msg = f"Unsupported job type {obj.properties.job_type}"
            raise JobException(
                message=msg,
                no_personal_data_message=msg,
                target=ErrorTarget.JOB,
                error_category=ErrorCategory.SYSTEM_ERROR,
            )

    def _get_telemetry_values(self) -> Dict:  # pylint: disable=arguments-differ
        telemetry_values = {"type": self.type}
        return telemetry_values

    @classmethod
    @abstractmethod
    def _load_from_dict(cls, data: Dict, context: Dict, additional_message: str, **kwargs: Any) -> "Job":
        pass<|MERGE_RESOLUTION|>--- conflicted
+++ resolved
@@ -11,11 +11,7 @@
 from collections import OrderedDict
 from os import PathLike
 from pathlib import Path
-<<<<<<< HEAD
-from typing import IO, Any, AnyStr, Dict, List, Optional, Tuple, Type, Union
-=======
-from typing import IO, AnyStr, Dict, List, Optional, Type, Union
->>>>>>> 6f1ea258
+from typing import IO, Any, AnyStr, Dict, List, Optional, Type, Union
 
 from azure.ai.ml._restclient.runhistory.models import Run
 from azure.ai.ml._restclient.v2023_04_01_preview.models import JobBase, JobService
@@ -207,11 +203,7 @@
         pass
 
     @classmethod
-<<<<<<< HEAD
-    def _resolve_cls_and_type(cls, data: Dict, params_override: Optional[List[Dict]] = None) -> Tuple:
-=======
     def _resolve_cls_and_type(cls, data: Dict, params_override: Optional[List[Dict]] = None):
->>>>>>> 6f1ea258
         from azure.ai.ml.entities._builders.command import Command
         from azure.ai.ml.entities._builders.spark import Spark
         from azure.ai.ml.entities._job.automl.automl_job import AutoMLJob
