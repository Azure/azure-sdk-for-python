# ---------------------------------------------------------
# Copyright (c) Microsoft Corporation. All rights reserved.
# ---------------------------------------------------------

import json
import logging
from typing import Any, Dict, List, Optional, Union, cast

from azure.ai.ml._restclient.v2023_04_01_preview.models import JobResourceConfiguration as RestJobResourceConfiguration
from azure.ai.ml.constants._job.job import JobComputePropertyFields
from azure.ai.ml.entities._mixins import DictMixin, RestTranslatableMixin
from azure.ai.ml.entities._util import convert_ordered_dict_to_dict

module_logger = logging.getLogger(__name__)


class BaseProperty(dict):
    """Base class for entity classes to be used as value of JobResourceConfiguration.properties."""

    def __init__(self, **kwargs: Any) -> None:
        super().__init__()
        for key, value in kwargs.items():
            setattr(self, key, value)

    def __setattr__(self, key: str, value: Any) -> None:
        if key.startswith("_"):
            super().__setattr__(key, value)
        else:
            self[key] = value

    def __getattr__(self, key: str) -> Any:
        if key.startswith("_"):
            super().__getattribute__(key)
            return None

        return self[key]

    def __repr__(self) -> str:
        return json.dumps(self.as_dict())

    def __eq__(self, other: Any) -> bool:
        if isinstance(other, dict):
            return self.as_dict() == other
        if isinstance(other, BaseProperty):
            return self.as_dict() == other.as_dict()
        return False

    def as_dict(self) -> Dict[str, Any]:
        res: dict = self._to_dict(self)
        return res

    @classmethod
    def _to_dict(cls, obj: Any) -> Any:
        if isinstance(obj, dict):
            result = {}
            for key, value in obj.items():
                if value is None:
                    continue
                if isinstance(value, dict):
                    result[key] = cls._to_dict(value)
                else:
                    result[key] = value
            return result
        return obj


class Properties(BaseProperty):
    # pre-defined properties are case-insensitive
    # Map Singularity -> AISupercomputer in SDK until MFE does mapping
    _KEY_MAPPING = {
        JobComputePropertyFields.AISUPERCOMPUTER.lower(): JobComputePropertyFields.AISUPERCOMPUTER,
        JobComputePropertyFields.SINGULARITY.lower(): JobComputePropertyFields.AISUPERCOMPUTER,
        JobComputePropertyFields.ITP.lower(): JobComputePropertyFields.ITP,
        JobComputePropertyFields.TARGET_SELECTOR.lower(): JobComputePropertyFields.TARGET_SELECTOR,
    }

    def as_dict(self) -> Dict[str, Any]:
        result = {}
        for key, value in super().as_dict().items():
            if key.lower() in self._KEY_MAPPING:
                key = self._KEY_MAPPING[key.lower()]
            result[key] = value
        # recursively convert Ordered Dict to dictionary
<<<<<<< HEAD
        res: dict = convert_ordered_dict_to_dict(result)
        return res
=======
        return cast(dict, convert_ordered_dict_to_dict(result))
>>>>>>> 093531ee


class JobResourceConfiguration(RestTranslatableMixin, DictMixin):
    """Job resource configuration class, inherited and extended functionalities from ResourceConfiguration.

    :keyword locations: A list of locations where the job can run.
    :paramtype locations: Optional[list[str]]
    :keyword instance_count: The number of instances or nodes used by the compute target.
    :paramtype instance_count: Optional[int]
    :keyword instance_type: The type of VM to be used, as supported by the compute target.
    :paramtype instance_type: Optional[str]
    :keyword properties: A dictionary of properties for the job.
    :paramtype properties: Optional[dict[str, Any]]
    :keyword docker_args: Extra arguments to pass to the Docker run command. This would override any
        parameters that have already been set by the system, or in this section. This parameter is only
        supported for Azure ML compute types.
    :paramtype docker_args: Optional[str]
    :keyword shm_size: The size of the docker container's shared memory block. This should be in the
        format of (number)(unit) where the number has to be greater than 0 and the unit can be one of
        b(bytes), k(kilobytes), m(megabytes), or g(gigabytes).
    :paramtype shm_size: Optional[str]
    :keyword max_instance_count: The maximum number of instances or nodes used by the compute target.
    :paramtype max_instance_count: Optional[int]
    :keyword kwargs: A dictionary of additional configuration parameters.
    :paramtype kwargs: dict

    .. admonition:: Example:

        .. literalinclude:: ../samples/ml_samples_command_configurations.py
            :start-after: [START command_job_resource_configuration]
            :end-before: [END command_job_resource_configuration]
            :language: python
            :dedent: 8
            :caption: Configuring a CommandJob with a JobResourceConfiguration.
    """

    def __init__(
        self,  # pylint: disable=unused-argument
        *,
        locations: Optional[List[str]] = None,
        instance_count: Optional[int] = None,
<<<<<<< HEAD
        instance_type: Optional[str] = None,
=======
        instance_type: Optional[Union[str, List]] = None,
>>>>>>> 093531ee
        properties: Optional[Properties] = None,
        docker_args: Optional[str] = None,
        shm_size: Optional[str] = None,
        max_instance_count: Optional[int] = None,
        **kwargs: Any
    ) -> None:
        self.locations = locations
        self.instance_count = instance_count
        self.instance_type = instance_type
        self.shm_size = shm_size
        self.max_instance_count = max_instance_count
        self.docker_args = docker_args
        self._properties = None
        self.properties = properties

    @property
<<<<<<< HEAD
    def properties(self) -> Optional[Properties]:
=======
    def properties(self) -> Optional[Union[Properties, Dict]]:
>>>>>>> 093531ee
        """The properties of the job.

        :rtype: ~azure.ai.ml.entities._job.job_resource_configuration.Properties
        """
        return self._properties

    @properties.setter
    def properties(self, properties: Dict[str, Any]) -> None:
        """Sets the properties of the job.

        :param properties: A dictionary of properties for the job.
        :type properties: Dict[str, Any]
        :raises TypeError: Raised if properties is not a dictionary type.
        """
        if properties is None:
            self._properties = Properties()
        elif isinstance(properties, dict):
            self._properties = Properties(**properties)
        else:
            raise TypeError("properties must be a dict.")

    def _to_rest_object(self) -> RestJobResourceConfiguration:
        return RestJobResourceConfiguration(
            locations=self.locations,
            instance_count=self.instance_count,
            instance_type=self.instance_type,
            max_instance_count=self.max_instance_count,
<<<<<<< HEAD
            properties=self.properties.as_dict() if self.properties is not None else None,
=======
            properties=self.properties.as_dict() if isinstance(self.properties, Properties) else None,
>>>>>>> 093531ee
            docker_args=self.docker_args,
            shm_size=self.shm_size,
        )

    @classmethod
    def _from_rest_object(cls, obj: Optional[RestJobResourceConfiguration]) -> Optional["JobResourceConfiguration"]:
        if obj is None:
            return None
        if isinstance(obj, dict):
            return cls(**obj)
        return JobResourceConfiguration(
            locations=obj.locations,
            instance_count=obj.instance_count,
            instance_type=obj.instance_type,
            max_instance_count=obj.max_instance_count if hasattr(obj, "max_instance_count") else None,
            properties=obj.properties,
            docker_args=obj.docker_args,
            shm_size=obj.shm_size,
            deserialize_properties=True,
        )

    def __eq__(self, other: object) -> bool:
        if not isinstance(other, JobResourceConfiguration):
            return NotImplemented
        return (
            self.locations == other.locations
            and self.instance_count == other.instance_count
            and self.instance_type == other.instance_type
            and self.max_instance_count == other.max_instance_count
            and self.docker_args == other.docker_args
            and self.shm_size == other.shm_size
        )

    def __ne__(self, other: object) -> bool:
        if not isinstance(other, JobResourceConfiguration):
            return NotImplemented
        return not self.__eq__(other)

    def _merge_with(self, other: "JobResourceConfiguration") -> None:
        if other:
            if other.locations:
                self.locations = other.locations
            if other.instance_count:
                self.instance_count = other.instance_count
            if other.instance_type:
                self.instance_type = other.instance_type
            if other.max_instance_count:
                self.max_instance_count = other.max_instance_count
            if other.properties:
                self.properties = other.properties
            if other.docker_args:
                self.docker_args = other.docker_args
            if other.shm_size:
                self.shm_size = other.shm_size<|MERGE_RESOLUTION|>--- conflicted
+++ resolved
@@ -81,12 +81,7 @@
                 key = self._KEY_MAPPING[key.lower()]
             result[key] = value
         # recursively convert Ordered Dict to dictionary
-<<<<<<< HEAD
-        res: dict = convert_ordered_dict_to_dict(result)
-        return res
-=======
         return cast(dict, convert_ordered_dict_to_dict(result))
->>>>>>> 093531ee
 
 
 class JobResourceConfiguration(RestTranslatableMixin, DictMixin):
@@ -128,11 +123,7 @@
         *,
         locations: Optional[List[str]] = None,
         instance_count: Optional[int] = None,
-<<<<<<< HEAD
-        instance_type: Optional[str] = None,
-=======
         instance_type: Optional[Union[str, List]] = None,
->>>>>>> 093531ee
         properties: Optional[Properties] = None,
         docker_args: Optional[str] = None,
         shm_size: Optional[str] = None,
@@ -149,11 +140,7 @@
         self.properties = properties
 
     @property
-<<<<<<< HEAD
-    def properties(self) -> Optional[Properties]:
-=======
     def properties(self) -> Optional[Union[Properties, Dict]]:
->>>>>>> 093531ee
         """The properties of the job.
 
         :rtype: ~azure.ai.ml.entities._job.job_resource_configuration.Properties
@@ -181,11 +168,7 @@
             instance_count=self.instance_count,
             instance_type=self.instance_type,
             max_instance_count=self.max_instance_count,
-<<<<<<< HEAD
-            properties=self.properties.as_dict() if self.properties is not None else None,
-=======
             properties=self.properties.as_dict() if isinstance(self.properties, Properties) else None,
->>>>>>> 093531ee
             docker_args=self.docker_args,
             shm_size=self.shm_size,
         )
