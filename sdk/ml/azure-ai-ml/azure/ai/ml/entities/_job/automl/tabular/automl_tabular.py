--- conflicted
+++ resolved
@@ -437,23 +437,6 @@
     ) -> None:
         """Define feature engineering configuration.
 
-<<<<<<< HEAD
-        :param blocked_transformers: A list of transformer names to be blocked during featurization
-        :type blocked_transformers: List[Union[BlockedTransformers, str]], optional
-        :param column_name_and_types: A dictionary of column names and feature types used to update column purpose
-        :type column_name_and_types: Dict[str, str], optional
-        :param dataset_language: three character ISO 639-3 code for the language(s) contained in the dataset.
-        Languages other than English are only supported if you use GPU-enabled compute.  The language_code
-        'mul' should be used if the dataset contains multiple languages. To find ISO 639-3 codes for different
-        languages, please refer to https://en.wikipedia.org/wiki/List_of_ISO_639-3_codes
-        :type dataset_language: str, optional
-        :param transformer_params: A dictionary of transformer and corresponding customization parameters
-        :type transformer_params: Dict[str, List[ColumnTransformer]], optional
-        :param mode: "off", "auto", defaults to "auto"
-        :type mode: str, optional
-        :param enable_dnn_featurization: Whether to include DNN based feature engineering methods
-        :type enable_dnn_featurization: bool, optional
-=======
         :keyword blocked_transformers: A list of transformer names to be blocked during featurization, defaults to None
         :paramtype blocked_transformers: Optional[List[Union[BlockedTransformers, str]]]
         :keyword column_name_and_types: A dictionary of column names and feature types used to update column purpose
@@ -471,7 +454,6 @@
         :paramtype mode: Optional[str]
         :keyword enable_dnn_featurization: Whether to include DNN based feature engineering methods, defaults to None
         :paramtype enable_dnn_featurization: Optional[bool]
->>>>>>> 32669522
         """
         self._featurization = self._featurization or TabularFeaturizationSettings()
         self._featurization.blocked_transformers = (
