# ---------------------------------------------------------
# Copyright (c) Microsoft Corporation. All rights reserved.
# ---------------------------------------------------------
from typing import Any, Dict, List, Optional, Type, Union

from azure.ai.ml.exceptions import ErrorCategory, ErrorTarget, ValidationErrorType, ValidationException

from ..job_limits import SweepJobLimits
from ..job_resource_configuration import JobResourceConfiguration
from ..queue_settings import QueueSettings
from .early_termination_policy import (
    BanditPolicy,
    EarlyTerminationPolicy,
    EarlyTerminationPolicyType,
    MedianStoppingPolicy,
    TruncationSelectionPolicy,
)
from .objective import Objective
from .sampling_algorithm import (
    BayesianSamplingAlgorithm,
    GridSamplingAlgorithm,
    RandomSamplingAlgorithm,
    RestBayesianSamplingAlgorithm,
    RestGridSamplingAlgorithm,
    RestRandomSamplingAlgorithm,
    RestSamplingAlgorithm,
    SamplingAlgorithm,
    SamplingAlgorithmType,
)

# pylint: disable=unnecessary-lambda
SAMPLING_ALGORITHM_TO_REST_CONSTRUCTOR: Dict[SamplingAlgorithmType, Type[RestSamplingAlgorithm]] = {
    SamplingAlgorithmType.RANDOM: RestRandomSamplingAlgorithm,
    SamplingAlgorithmType.GRID: RestGridSamplingAlgorithm,
    SamplingAlgorithmType.BAYESIAN: RestBayesianSamplingAlgorithm,
}

# pylint: disable=unnecessary-lambda
SAMPLING_ALGORITHM_CONSTRUCTOR: Dict[SamplingAlgorithmType, Type[SamplingAlgorithm]] = {
    SamplingAlgorithmType.RANDOM: RandomSamplingAlgorithm,
    SamplingAlgorithmType.GRID: GridSamplingAlgorithm,
    SamplingAlgorithmType.BAYESIAN: BayesianSamplingAlgorithm,
}


class ParameterizedSweep:
    """Shared logic for standalone and pipeline sweep job."""

    def __init__(
        self,
        limits: Optional[SweepJobLimits] = None,
        sampling_algorithm: Optional[Union[str, SamplingAlgorithm]] = None,
        objective: Optional[Union[Dict, Objective]] = None,
        early_termination: Optional[Any] = None,
        search_space: Optional[Dict] = None,
        queue_settings: Optional[QueueSettings] = None,
        resources: Optional[Union[dict, JobResourceConfiguration]] = None,
    ) -> None:
        """
        :param limits: Limits for sweep job.
        :type limits: ~azure.ai.ml.sweep.SweepJobLimits
        :param sampling_algorithm: Sampling algorithm for sweep job.
        :type sampling_algorithm: ~azure.ai.ml.sweep.SamplingAlgorithm
        :param objective: Objective for sweep job.
        :type objective: ~azure.ai.ml.sweep.Objective
        :param early_termination: Early termination policy for sweep job.
        :type early_termination: ~azure.ai.ml.entities._job.sweep.early_termination_policy.EarlyTerminationPolicy
        :param search_space: Search space for sweep job.
        :type search_space: Dict[str, Union[~azure.ai.ml.sweep.Choice, ~azure.ai.ml.sweep.LogNormal,
        ~azure.ai.ml.sweep.LogUniform, ~azure.ai.ml.sweep.Normal, ~azure.ai.ml.sweep.QLogNormal,
        ~azure.ai.ml.sweep.QLogUniform, ~azure.ai.ml.sweep.QNormal, ~azure.ai.ml.sweep.QUniform,
        ~azure.ai.ml.sweep.Randint, ~azure.ai.ml.sweep.Uniform]]
        :param queue_settings: Queue settings for sweep job.
        :type queue_settings: ~azure.ai.ml.entities.QueueSettings
        :param resources: Compute Resource configuration for the job.
        :type resources: ~azure.ai.ml.entities.ResourceConfiguration
        """
        self.sampling_algorithm = sampling_algorithm
        self.early_termination = early_termination
        self._limits = limits
        self.search_space = search_space
        self.queue_settings = queue_settings
        self.objective: Optional[Objective] = None
        self.resources = resources

        if isinstance(objective, Dict):
            self.objective = Objective(**objective)
        else:
            self.objective = objective

    @property
    def resources(self) -> Optional[Union[dict, JobResourceConfiguration]]:
        """Resources for sweep job.

        :returns: Resources for sweep job.
        :rtype: ~azure.ai.ml.entities.ResourceConfiguration
        """
        return self._resources

<<<<<<< HEAD
    @property
    def limits(self) -> Optional[SweepJobLimits]:
        """Limits for sweep job.

        :returns: Limits for sweep job.
        :rtype: ~azure.ai.ml.sweep.SweepJobLimits
        """
        return self._limits

=======
>>>>>>> 6f1ea258
    @resources.setter
    def resources(self, value: Optional[Union[dict, JobResourceConfiguration]]) -> None:
        """Set Resources for sweep job.

        :param value: Compute Resource configuration for the job.
        :type value: ~azure.ai.ml.entities.ResourceConfiguration
        """
        if isinstance(value, dict):
            value = JobResourceConfiguration(**value)
        self._resources = value

    @property
    def limits(self) -> Optional[SweepJobLimits]:
        """Limits for sweep job.

        :returns: Limits for sweep job.
        :rtype: ~azure.ai.ml.sweep.SweepJobLimits
        """
        return self._limits

    @limits.setter
    def limits(self, value: SweepJobLimits) -> None:
        """Set limits for sweep job.

        :param value: Limits for sweep job.
        :type value: ~azure.ai.ml.sweep.SweepJobLimits
        """
        if not isinstance(value, SweepJobLimits):
            msg = f"limits must be SweepJobLimits but get {type(value)} instead"
            raise ValidationException(
                message=msg,
                no_personal_data_message=msg,
                target=ErrorTarget.SWEEP_JOB,
                error_category=ErrorCategory.USER_ERROR,
                error_type=ValidationErrorType.INVALID_VALUE,
            )
        self._limits = value

    def set_resources(
        self,
        *,
        instance_type: Optional[Union[str, List[str]]] = None,
        instance_count: Optional[int] = None,
        locations: Optional[List[str]] = None,
        properties: Optional[Dict] = None,
        docker_args: Optional[str] = None,
        shm_size: Optional[str] = None,
    ) -> None:
        """Set resources for Sweep."""
        if self.resources is None:
            self.resources = JobResourceConfiguration()

        if not isinstance(self.resources, dict):
            if locations is not None:
                self.resources.locations = locations
            if instance_type is not None:
                self.resources.instance_type = instance_type
            if instance_count is not None:
                self.resources.instance_count = instance_count
            if properties is not None:
                self.resources.properties = properties
            if docker_args is not None:
                self.resources.docker_args = docker_args
            if shm_size is not None:
                self.resources.shm_size = shm_size

    def set_limits(
        self,
        *,
        max_concurrent_trials: Optional[int] = None,
        max_total_trials: Optional[int] = None,
        timeout: Optional[int] = None,
        trial_timeout: Optional[int] = None,
    ) -> None:
        """Set limits for Sweep node. Leave parameters as None if you don't want to update corresponding values.

        :keyword max_concurrent_trials: maximum concurrent trial number.
        :paramtype max_concurrent_trials: int
        :keyword max_total_trials: maximum total trial number.
        :paramtype max_total_trials: int
        :keyword timeout: total timeout in seconds for sweep node
        :paramtype timeout: int
        :keyword trial_timeout: timeout in seconds for each trial
        :paramtype trial_timeout: int
        """
        if self._limits is None:
            self._limits = SweepJobLimits(
                max_concurrent_trials=max_concurrent_trials,
                max_total_trials=max_total_trials,
                timeout=timeout,
                trial_timeout=trial_timeout,
            )
        else:
            if self.limits is not None:
                if max_concurrent_trials is not None:
                    self.limits.max_concurrent_trials = max_concurrent_trials
                if max_total_trials is not None:
                    self.limits.max_total_trials = max_total_trials
                if timeout is not None:
                    self.limits.timeout = timeout
                if trial_timeout is not None:
                    self.limits.trial_timeout = trial_timeout

    def set_objective(self, *, goal: Optional[str] = None, primary_metric: Optional[str] = None) -> None:
        """Set the sweep object.. Leave parameters as None if you don't want to update corresponding values.

        :keyword goal: Defines supported metric goals for hyperparameter tuning. Acceptable values are:
        "minimize", "maximize".
        :type goal: str
        :keyword primary_metric: Name of the metric to optimize.
        :paramtype primary_metric: str
        """

        if self.objective is not None:
            if goal:
                self.objective.goal = goal
            if primary_metric:
                self.objective.primary_metric = primary_metric
        else:
            self.objective = Objective(goal=goal, primary_metric=primary_metric)

    @property
    def sampling_algorithm(self) -> Optional[Union[str, SamplingAlgorithm]]:
        """Sampling algorithm for sweep job.

        :returns: Sampling algorithm for sweep job.
        :rtype: ~azure.ai.ml.sweep.SamplingAlgorithm
        """
        return self._sampling_algorithm

    @sampling_algorithm.setter
    def sampling_algorithm(self, value: Optional[Union[SamplingAlgorithm, str]] = None) -> None:
        """Set sampling algorithm for sweep job.

        :param value: Sampling algorithm for sweep job.
        :type value: ~azure.ai.ml.sweep.SamplingAlgorithm
        """
        if value is None:
            self._sampling_algorithm = None
        elif isinstance(value, SamplingAlgorithm) or (
            isinstance(value, str) and value.lower().capitalize() in SAMPLING_ALGORITHM_CONSTRUCTOR
        ):
            self._sampling_algorithm = value
        else:
            msg = f"unsupported sampling algorithm: {value}"
            raise ValidationException(
                message=msg,
                no_personal_data_message=msg,
                target=ErrorTarget.SWEEP_JOB,
                error_category=ErrorCategory.USER_ERROR,
                error_type=ValidationErrorType.INVALID_VALUE,
            )

    def _get_rest_sampling_algorithm(self) -> RestSamplingAlgorithm:
        # TODO: self.sampling_algorithm will always return SamplingAlgorithm
        if isinstance(self.sampling_algorithm, SamplingAlgorithm):
            return self.sampling_algorithm._to_rest_object()  # pylint: disable=protected-access

        if isinstance(self.sampling_algorithm, str):
            return SAMPLING_ALGORITHM_CONSTRUCTOR[  # pylint: disable=protected-access
                SamplingAlgorithmType(self.sampling_algorithm.lower().capitalize())
            ]()._to_rest_object()

        msg = f"Received unsupported value {self._sampling_algorithm} as the sampling algorithm"
        raise ValidationException(
            message=msg,
            no_personal_data_message=msg,
            target=ErrorTarget.SWEEP_JOB,
            error_category=ErrorCategory.USER_ERROR,
            error_type=ValidationErrorType.INVALID_VALUE,
        )

    @property
<<<<<<< HEAD
    def early_termination(self) -> Optional[Union[BanditPolicy, MedianStoppingPolicy, TruncationSelectionPolicy]]:
=======
    def early_termination(self) -> Any:
>>>>>>> 6f1ea258
        """Early termination policy for sweep job.

        :returns: Early termination policy for sweep job.
        :rtype: ~azure.ai.ml.entities._job.sweep.early_termination_policy.EarlyTerminationPolicy
        """
        return self._early_termination

    @early_termination.setter
<<<<<<< HEAD
    def early_termination(
        self, value: Optional[Union[BanditPolicy, MedianStoppingPolicy, TruncationSelectionPolicy]]
    ) -> None:
=======
    def early_termination(self, value: Any) -> None:
>>>>>>> 6f1ea258
        """Set early termination policy for sweep job.

        :param value: Early termination policy for sweep job.
        :type value: ~azure.ai.ml.entities._job.sweep.early_termination_policy.EarlyTerminationPolicy
        """
        if value is None:
            self._early_termination = None
        elif isinstance(value, EarlyTerminationPolicy):
            self._early_termination = value
        elif isinstance(value, str):
            value = value.lower().capitalize()
            if value == EarlyTerminationPolicyType.BANDIT:
                self._early_termination = BanditPolicy()
            elif value == EarlyTerminationPolicyType.MEDIAN_STOPPING:
                self._early_termination = MedianStoppingPolicy()
            elif value == EarlyTerminationPolicyType.TRUNCATION_SELECTION:
                self._early_termination = TruncationSelectionPolicy()
            else:
                msg = f"Received unsupported value {value} as the early termination policy"
                raise ValidationException(
                    message=msg,
                    no_personal_data_message=msg,
                    target=ErrorTarget.SWEEP_JOB,
                    error_category=ErrorCategory.USER_ERROR,
                    error_type=ValidationErrorType.INVALID_VALUE,
                )
        else:
            msg = f"Received unsupported value of type {type(value)} as the early termination policy"
            raise ValidationException(
                message=msg,
                no_personal_data_message=msg,
                target=ErrorTarget.SWEEP_JOB,
                error_category=ErrorCategory.USER_ERROR,
                error_type=ValidationErrorType.INVALID_VALUE,
            )<|MERGE_RESOLUTION|>--- conflicted
+++ resolved
@@ -97,18 +97,6 @@
         """
         return self._resources
 
-<<<<<<< HEAD
-    @property
-    def limits(self) -> Optional[SweepJobLimits]:
-        """Limits for sweep job.
-
-        :returns: Limits for sweep job.
-        :rtype: ~azure.ai.ml.sweep.SweepJobLimits
-        """
-        return self._limits
-
-=======
->>>>>>> 6f1ea258
     @resources.setter
     def resources(self, value: Optional[Union[dict, JobResourceConfiguration]]) -> None:
         """Set Resources for sweep job.
@@ -282,11 +270,7 @@
         )
 
     @property
-<<<<<<< HEAD
-    def early_termination(self) -> Optional[Union[BanditPolicy, MedianStoppingPolicy, TruncationSelectionPolicy]]:
-=======
     def early_termination(self) -> Any:
->>>>>>> 6f1ea258
         """Early termination policy for sweep job.
 
         :returns: Early termination policy for sweep job.
@@ -295,13 +279,7 @@
         return self._early_termination
 
     @early_termination.setter
-<<<<<<< HEAD
-    def early_termination(
-        self, value: Optional[Union[BanditPolicy, MedianStoppingPolicy, TruncationSelectionPolicy]]
-    ) -> None:
-=======
     def early_termination(self, value: Any) -> None:
->>>>>>> 6f1ea258
         """Set early termination policy for sweep job.
 
         :param value: Early termination policy for sweep job.
