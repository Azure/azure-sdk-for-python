--- conflicted
+++ resolved
@@ -1,15 +1,12 @@
 # ---------------------------------------------------------
 # Copyright (c) Microsoft Corporation. All rights reserved.
 # ---------------------------------------------------------
-<<<<<<< HEAD
-from typing import Any, Dict, Optional, Type, Union
-=======
-from typing import Dict, List, Optional, Type, Union
->>>>>>> 21106955
+from typing import Any, Dict, List, Optional, Type, Union
 
 from azure.ai.ml.exceptions import ErrorCategory, ErrorTarget, ValidationErrorType, ValidationException
 
 from ..job_limits import SweepJobLimits
+from ..job_resource_configuration import JobResourceConfiguration
 from ..queue_settings import QueueSettings
 from .early_termination_policy import (
     BanditPolicy,
@@ -18,7 +15,6 @@
     MedianStoppingPolicy,
     TruncationSelectionPolicy,
 )
-from ..job_resource_configuration import JobResourceConfiguration
 from .objective import Objective
 from .sampling_algorithm import (
     BayesianSamplingAlgorithm,
@@ -84,11 +80,8 @@
         self._limits = limits
         self.search_space = search_space
         self.queue_settings = queue_settings
-<<<<<<< HEAD
         self.objective: Optional[Objective] = None
-=======
         self.resources = resources
->>>>>>> 21106955
 
         if isinstance(objective, Dict):
             self.objective = Objective(**objective)
@@ -96,9 +89,6 @@
             self.objective = objective
 
     @property
-<<<<<<< HEAD
-    def limits(self) -> Optional[SweepJobLimits]:
-=======
     def resources(self) -> JobResourceConfiguration:
         """Resources for sweep job.
 
@@ -108,8 +98,7 @@
         return self._resources
 
     @property
-    def limits(self) -> SweepJobLimits:
->>>>>>> 21106955
+    def limits(self) -> Optional[SweepJobLimits]:
         """Limits for sweep job.
 
         :returns: Limits for sweep job.
