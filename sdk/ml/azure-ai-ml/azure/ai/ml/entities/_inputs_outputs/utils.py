# ---------------------------------------------------------
# Copyright (c) Microsoft Corporation. All rights reserved.
# ---------------------------------------------------------

# pylint: disable=protected-access
# enable protected access for protected helper functions

import copy
from collections import OrderedDict
from enum import Enum as PyEnum
from enum import EnumMeta
from inspect import Parameter, signature

from azure.ai.ml.constants._component import IOConstants
from azure.ai.ml.exceptions  import UserErrorException


def is_parameter_group(obj):
    """Return True if obj is a parameter group or an instance of a parameter group class."""
    return hasattr(obj, IOConstants.GROUP_ATTR_NAME)


def _get_annotation_by_value(val):
    # TODO: we'd better remove this potential recursive import
    from .enum_input import EnumInput
    from .input import Input

    def _is_dataset(data):
        from azure.ai.ml.entities._job.job_io_mixin import JobIOMixin

        DATASET_TYPES = JobIOMixin
        return isinstance(data, DATASET_TYPES)

    if _is_dataset(val):
        annotation = Input
    elif val is Parameter.empty or val is None:
        # If no default value or default is None, create val as the basic parameter type,
        # it could be replaced using component parameter definition.
        annotation = Input._get_default_unknown_input()
    elif isinstance(val, PyEnum):
        # Handle enum values
        annotation = EnumInput(enum=val.__class__)
    else:
        annotation = _get_annotation_cls_by_type(type(val), raise_error=False)
        if not annotation:
            # Fall back to default
            annotation = Input._get_default_unknown_input()
    return annotation


def _get_annotation_cls_by_type(t: type, raise_error=False, optional=None):
    # TODO: we'd better remove this potential recursive import
    from .input import Input

    cls = Input._get_input_by_type(t, optional=optional)
    if cls is None and raise_error:
        raise UserErrorException(f"Can't convert type {t} to azure.ai.ml.Input")
    return cls


# pylint: disable=too-many-statements
def _get_param_with_standard_annotation(cls_or_func, is_func=False, skip_params=None):
    """Standardize function parameters or class fields with dsl.types
    annotation."""
    # TODO: we'd better remove this potential recursive import
    from .input import Input
    from .output import Output

    def _is_dsl_type_cls(t: type):
        if type(t) is not type:  # pylint: disable=unidiomatic-typecheck
            return False
        return issubclass(t, (Input, Output))

    def _is_dsl_types(o: object):
        return _is_dsl_type_cls(type(o))

    def _get_fields(annotations):
        """Return field names to annotations mapping in class."""
        annotation_fields = OrderedDict()
        for name, annotation in annotations.items():
            # Skip return type
            if name == "return":
                continue
            # Handle EnumMeta annotation
            if isinstance(annotation, EnumMeta):
                from .enum_input import EnumInput

                annotation = EnumInput(type="string", enum=annotation)
            # Handle Group annotation
            if is_parameter_group(annotation):
                annotation = copy.deepcopy(getattr(annotation, IOConstants.GROUP_ATTR_NAME))
            # Try creating annotation by type when got like 'param: int'
            if not _is_dsl_type_cls(annotation) and not _is_dsl_types(annotation):
                origin_annotation = annotation
                annotation = _get_annotation_cls_by_type(annotation, raise_error=False)
                if not annotation:
                    msg = f"Unsupported annotation type {origin_annotation!r} for parameter {name!r}."
                    raise UserErrorException(msg)
            annotation_fields[name] = annotation
        return annotation_fields

    def _merge_field_keys(annotation_fields, defaults_dict):
        """Merge field keys from annotations and cls dict to get all fields in
        class."""
        anno_keys = list(annotation_fields.keys())
        dict_keys = defaults_dict.keys()
        if not dict_keys:
            return anno_keys
        return [*anno_keys, *[key for key in dict_keys if key not in anno_keys]]

    def _update_annotation_with_default(anno, name, default):
        """Create annotation if is type class and update the default."""
        # Create instance if is type class
        complete_annotation = anno
        if _is_dsl_type_cls(anno):
            complete_annotation = anno()
        complete_annotation.name = name
        if default is Input._EMPTY:
            return complete_annotation
        if isinstance(complete_annotation, Input):
            # Non-parameter Input has no default attribute
            if complete_annotation._is_primitive_type and complete_annotation.default is not None:
                # logger.warning(
                #     f"Warning: Default value of f{complete_annotation.name!r} is set twice: "
                #     f"{complete_annotation.default!r} and {default!r}, will use {default!r}"
                # )
                pass
            complete_annotation._update_default(default)
        return complete_annotation

    def _update_fields_with_default(annotation_fields, defaults_dict):
        """Use public values in class dict to update annotations."""
        all_fields = OrderedDict()
        all_filed_keys = _merge_field_keys(annotation_fields, defaults_dict)
        for name in all_filed_keys:
            # Get or create annotation
            annotation = (
                annotation_fields[name]
                if name in annotation_fields
                else _get_annotation_by_value(defaults_dict.get(name, Input._EMPTY))
            )
            # Create annotation if is class type and update default
            annotation = _update_annotation_with_default(annotation, name, defaults_dict.get(name, Input._EMPTY))
            all_fields[name] = annotation
        return all_fields

    def _get_inherited_fields():
        """Get all fields inherit from bases parameter group class."""
        _fields = OrderedDict({})
        if is_func:
            return _fields
        # In reversed order so that more derived classes
        # override earlier field definitions in base classes.
        for base in cls_or_func.__mro__[-1:0:-1]:
            if is_parameter_group(base):
                # merge and reorder fields from current base with previous
                _fields = _merge_and_reorder(_fields, copy.deepcopy(getattr(base, IOConstants.GROUP_ATTR_NAME).values))
        return _fields

    def _merge_and_reorder(inherited_fields, cls_fields):
        """Merge inherited fields with cls fields. The order inside each part
        will not be changed. Order will be.

        {inherited_no_default_fields} + {cls_no_default_fields} + {inherited_default_fields} + {cls_default_fields}.
        Note: If cls overwrite an inherited no default field with default, it will be put in the
        cls_default_fields part and deleted from inherited_no_default_fields:
        e.g.
        @dsl.parameter_group
        class SubGroup:
            int_param0: Integer
            int_param1: int
        @dsl.parameter_group
        class Group(SubGroup):
            int_param3: Integer
            int_param1: int = 1
        The init function of Group will be 'def __init__(self, *, int_param0, int_param3, int_param1=1)'.
        """

        def _split(_fields):
            """Split fields to two parts from the first default field."""
            _no_defaults_fields, _defaults_fields = {}, {}
            seen_default = False
            for key, val in _fields.items():
                if val.get("default", None) or seen_default:
                    seen_default = True
                    _defaults_fields[key] = val
                else:
                    _no_defaults_fields[key] = val
            return _no_defaults_fields, _defaults_fields

        inherited_no_default, inherited_default = _split(inherited_fields)
        cls_no_default, cls_default = _split(cls_fields)
        # Cross comparison and delete from inherited_fields if same key appeared in cls_fields
        # pylint: disable=consider-iterating-dictionary
        for key in cls_default.keys():
            if key in inherited_no_default.keys():
                del inherited_no_default[key]
        for key in cls_no_default.keys():
            if key in inherited_default.keys():
                del inherited_default[key]
        return OrderedDict(
            {
                **inherited_no_default,
                **cls_no_default,
                **inherited_default,
                **cls_default,
            }
        )

    skip_params = skip_params or []
    inherited_fields = _get_inherited_fields()
    # From annotations get field with type
    annotations = getattr(cls_or_func, "__annotations__", {})
    annotations = _update_io_from_mldesigner(annotations)
    annotation_fields = _get_fields(annotations)
    # Update fields use class field with defaults from class dict or signature(func).paramters
    if not is_func:
        # Only consider public fields in class dict
        defaults_dict = {
            key: val for key, val in cls_or_func.__dict__.items()
            if not key.startswith("_") and key not in skip_params
        }
    else:
        # Infer parameter type from value if is function
<<<<<<< HEAD
        defaults_dict = {key: val.default for key, val in signature(cls_or_func).parameters.items() if val.kind not in [val.VAR_KEYWORD, val.VAR_POSITIONAL]}
=======
        defaults_dict = {
            key: val.default for key, val in signature(cls_or_func).parameters.items()
            if key not in skip_params
        }
>>>>>>> fa63b995
    fields = _update_fields_with_default(annotation_fields, defaults_dict)
    all_fields = _merge_and_reorder(inherited_fields, fields)
    return all_fields


def _update_io_from_mldesigner(annotations: dict) -> dict:
    """This function will translate IOBase from mldesigner package to azure.ml.entities.Input/Output.

    This function depend on `mldesigner._input_output._IOBase._to_io_entity_args_dict` to translate Input/Output
    instance annotations to IO entities.
    This function depend on class names of `mldesigner._input_output` to translate Input/Output class annotations
    to IO entities.
    """
    from azure.ai.ml import Input, Output
    mldesigner_pkg = "mldesigner"

    def _is_input_or_output_type(io: type, type_str: str):
        """Return true if type name contains type_str"""
        if isinstance(io, type) and io.__module__.startswith(mldesigner_pkg):
            if type_str in io.__name__:
                return True
        return False

    result = {}
    for key, io in annotations.items():
        if isinstance(io, type):
            if _is_input_or_output_type(io, "Input"):
                # mldesigner.Input -> entities.Input
                io = Input
            elif _is_input_or_output_type(io, "Output"):
                # mldesigner.Output -> entities.Output
                io = Output
        elif hasattr(io, "_to_io_entity_args_dict"):
            try:
                if _is_input_or_output_type(type(io), "Input"):
                    # mldesigner.Input() -> entities.Input()
                    io = Input(**io._to_io_entity_args_dict())
                elif _is_input_or_output_type(type(io), "Output"):
                    # mldesigner.Output() -> entities.Output()
                    io = Output(**io._to_io_entity_args_dict())
            except BaseException as e:
                raise UserErrorException(f"Failed to parse {io} to azure-ai-ml Input/Output: {str(e)}") from e
        result[key] = io
    return result


def _remove_empty_values(data, ignore_keys=None):
    if not isinstance(data, dict):
        return data
    ignore_keys = ignore_keys or {}
    return {
        k: v if k in ignore_keys else _remove_empty_values(v)
        for k, v in data.items()
        if v is not None or k in ignore_keys
    }<|MERGE_RESOLUTION|>--- conflicted
+++ resolved
@@ -222,14 +222,10 @@
         }
     else:
         # Infer parameter type from value if is function
-<<<<<<< HEAD
-        defaults_dict = {key: val.default for key, val in signature(cls_or_func).parameters.items() if val.kind not in [val.VAR_KEYWORD, val.VAR_POSITIONAL]}
-=======
         defaults_dict = {
             key: val.default for key, val in signature(cls_or_func).parameters.items()
-            if key not in skip_params
+            if key not in skip_params and val.kind not in [val.VAR_KEYWORD, val.VAR_POSITIONAL]
         }
->>>>>>> fa63b995
     fields = _update_fields_with_default(annotation_fields, defaults_dict)
     all_fields = _merge_and_reorder(inherited_fields, fields)
     return all_fields
