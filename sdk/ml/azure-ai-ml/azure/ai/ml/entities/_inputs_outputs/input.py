# ---------------------------------------------------------
# Copyright (c) Microsoft Corporation. All rights reserved.
# ---------------------------------------------------------

# pylint: disable=redefined-builtin
# disable redefined-builtin to use type/min/max as argument name

import math
from inspect import Parameter
from typing import Dict, Optional, Union, overload

from typing_extensions import Literal

from azure.ai.ml.constants._component import ComponentParameterTypes, IOConstants
from azure.ai.ml.entities._assets.intellectual_property import IntellectualProperty
from azure.ai.ml.exceptions import (
    ErrorCategory,
    ErrorTarget,
    UserErrorException,
    ValidationErrorType,
    ValidationException,
)

from .base import _InputOutputBase
from .utils import _get_param_with_standard_annotation, _remove_empty_values


class Input(_InputOutputBase):  # pylint: disable=too-many-instance-attributes
    """Defines an input for a Component or Job.

    :param type: The type of the data input. Accepted values are:
        'uri_folder', 'uri_file', 'mltable', 'mlflow_model', 'custom_model', 'integer', 'number', 'string', 'boolean'
    :type type: str
<<<<<<< HEAD
    :param path: The path to the input data. Paths can be local paths, cloud data uris, or a registered AzureML asset
        id.
    :type path: str
    :param mode: The access mode of the data input. Accepted are:
        'ro_mount': Mount the data to the compute target as read-only,
        'download': Download the data to the compute target,
        'direct': Pass in the URI as a string to be accessed at runtime
    :type mode: str
    :param default: The default value of the input. If a default is set, the input data will be optional.
    :type default: Union[str, int, float, bool]
    :param min: The minimum value for the input. If a value smaller than the minimum is passed to the job, the job
        execution will fail.
    :type min: Union[int, float]
    :param max: The maximum value for the input. If a value larger than the maximum is passed to a job, the job
        execution will fail.
    :type max: Union[integer, float]
    :param optional: Specifies if the input is optional.
    :type optional: bool
=======
    :param path: The path to which the input is pointing. Default to None.
        Could be pointing to local data, cloud data, a registered name, etc.
    :type path: str, optional
    :param mode: The mode of the data input. Possible values are:
        'ro_mount': Read-only mount the data,
        'download': Download the data to the compute target,
        'direct': Pass in the URI as a string
    :type mode: str, optional
    :param default: The default value of this input. When a `default` is set, the input will be optional
    :type default: Union[str, int, float, bool], optional
    :param min: The min value -- if a smaller value is passed to a job, the job execution will fail
    :type min: Union[int, float], optional
    :param max: The max value -- if a larger value is passed to a job, the job execution will fail
    :type max: Union[int, float], optional
    :param optional: Determine if this input is optional.
    :type optional: bool, optional
>>>>>>> 41c1eb32
    :param description: Description of the input
    :type description: str, optional
    :param datastore: The datastore to upload local files to.
    :type datastore: str, optional
    :param intellectual_property: Intellectual property for the input.
    :type intellectual_property: IntellectualProperty, optional
    :raises ~azure.ai.ml.exceptions.ValidationException: Raised if Input cannot be successfully validated.
        Details will be provided in the error message.

    .. admonition:: Example:

        .. literalinclude:: ../../../../../samples/ml_samples_misc.py
            :start-after: [START create_inputs_outputs]
            :end-before: [END create_inputs_outputs]
            :language: python
            :dedent: 8
            :caption: Creating a CommandJob with two inputs.
    """

    _EMPTY = Parameter.empty
    _IO_KEYS = ["path", "type", "mode", "description", "default", "min", "max", "enum", "optional", "datastore"]

    @overload
    def __init__(
        self,
        *,
        type: Literal["uri_folder"] = "uri_folder",
        path: Optional[str] = None,
        mode: Optional[str] = None,
        optional: Optional[bool] = None,
        description: Optional[str] = None,
        **kwargs,
    ) -> None:
<<<<<<< HEAD
        """Defines a URI folder input for a Component or Job.

        :param type: The type of the data input. Can only be set to "uri_folder".
        :type type: str
        :param path: The path to the input data. Paths can be local paths, cloud data uris, or a registered AzureML
            asset id.
        :type path: str
        :param mode: The mode of the data input. Accepted are:
            'ro_mount': Mount the data to the compute target as read-only,
            'download': Download the data to the compute target,
            'direct': Pass in the URI as a string to be accessed at runtime
        :type mode: str
        :param optional: Specifies if the input is optional.
        :type optional: bool
        :param description: Description of the input
        :type description: str
=======
        """Initialize an input.

        :param type: The type of the data input. Possible values include:
            'uri_folder', 'uri_file', 'mltable', 'mlflow_model', 'custom_model', and user-defined types.
            Defaults to 'uri_folder'.
        :type type: str
        :param path: The path to which the input is pointing.
            Could be pointing to local data, cloud data, a registered name, etc.
        :type path: str, optional
        :param mode: The mode of the data input. Possible values are:
            'ro_mount': Read-only mount the data,
            'download': Download the data to the compute target,
            'direct': Pass in the URI as a string.
        :type mode: str, optional
        :param optional: Determine if this input is optional.
        :type optional: bool, optional
        :param description: Description of the input.
        :type description: str, optional
        :param datastore: The datastore to upload local files to.
        :type datastore: str, optional
>>>>>>> 41c1eb32
        :raises ~azure.ai.ml.exceptions.ValidationException: Raised if Input cannot be successfully validated.
            Details will be provided in the error message.
        """

    @overload
    def __init__(
        self,
        *,
        type: Literal["number"] = "number",
        default: Optional[float] = None,
        min: Optional[float] = None,
        max: Optional[float] = None,
        optional: Optional[bool] = None,
        description: Optional[str] = None,
        **kwargs,
    ) -> None:
<<<<<<< HEAD
        """Defines a number input for a Component or Job.

        :param type: The type of the data input. Can only be set to "number".
        :type type: str
        :param default: The default value of the input. If a default is set, the input data will be optional.
        :type default: Union[str, int, float, bool]
        :param min: The minimum value for the input. If a value smaller than the minimum is passed to the job, the job
            execution will fail.
        :type min: Union[int, float]
        :param max: The maximum value for the input. If a value larger than the maximum is passed to a job, the job
            execution will fail.
        :type max: Union[integer, float]
        :param optional: Specifies if the input is optional.
        :type optional: bool
        :param description: Description of the input
        :type description: str
=======
        """Initialize a number input.

        :param type: The type of the data input. Can only be set to "number".
        :type type: str
        :param default: The default value of this input. When a `default` is set, the input will be optional.
        :type default: float, optional
        :param min: The min value -- if a smaller value is passed to a job, the job execution will fail.
        :type min: float, optional
        :param max: The max value -- if a larger value is passed to a job, the job execution will fail.
        :type max: float, optional
        :param optional: Determine if this input is optional.
        :type optional: bool, optional
        :param description: Description of the input.
        :type description: str, optional
>>>>>>> 41c1eb32
        :raises ~azure.ai.ml.exceptions.ValidationException: Raised if Input cannot be successfully validated.
            Details will be provided in the error message.
        """

    @overload
    def __init__(
        self,
        *,
        type: Literal["integer"] = "integer",
        default: Optional[int] = None,
        min: Optional[int] = None,
        max: Optional[int] = None,
        optional: Optional[bool] = None,
        description: Optional[str] = None,
        **kwargs,
    ) -> None:
<<<<<<< HEAD
        """Defines an integer input for a Component or Job.

        :param type: The type of the data input. Can only be set to "integer".
        :type type: str
        :param default: The default value of the input. If a default is set, the input data will be optional.
        :type default: Union[str, int, float, bool]
        :param min: The minimum value for the input. If a value smaller than the minimum is passed to the job, the job
            execution will fail.
        :type min: Union[int, float]
        :param max: The maximum value for the input. If a value larger than the maximum is passed to a job, the job
            execution will fail.
        :type max: Union[integer, float]
        :param optional: Specifies if the input is optional.
        :type optional: bool
        :param description: Description of the input
        :type description: str
=======
        """Initialize an integer input.

        :param type: The type of the data input. Can only be set to "integer".
        :type type: str
        :param default: The default value of this input. When a `default` is set,
                        the input will be optional.
        :type default: int, optional
        :param min: The min value -- if a smaller value is passed to a job, the job execution will fail.
        :type min: int, optional
        :param max: The max value -- if a larger value is passed to a job, the job execution will fail.
        :type max: int, optional
        :param optional: Determine if this input is optional.
        :type optional: bool, optional
        :param description: Description of the input.
        :type description: str, optional
>>>>>>> 41c1eb32
        :raises ~azure.ai.ml.exceptions.ValidationException: Raised if Input cannot be successfully validated.
            Details will be provided in the error message.
        """

    @overload
    def __init__(
        self,
        *,
        type: Literal["string"] = "string",
        default: Optional[str] = None,
        optional: Optional[bool] = None,
        description: Optional[str] = None,
        **kwargs,
    ) -> None:
<<<<<<< HEAD
        """Defines a string input for a Component or Job.
=======
        """Initialize a string input.
>>>>>>> 41c1eb32

        :param type: The type of the data input. Can only be set to "string".
        :type type: str
        :param default: The default value of this input. When a `default` is set, the input will be optional.
        :type default: str, optional
        :param optional: Determine if this input is optional.
        :type optional: bool, optional
        :param description: Description of the input.
        :type description: str, optional
        :raises ~azure.ai.ml.exceptions.ValidationException: Raised if Input cannot be successfully validated.
            Details will be provided in the error message.
        """

    @overload
    def __init__(
        self,
        *,
        type: Literal["boolean"] = "boolean",
        default: Optional[bool] = None,
        optional: Optional[bool] = None,
        description: Optional[str] = None,
        **kwargs,
    ) -> None:
<<<<<<< HEAD
        """Defines a boolean input for a Component or Job.

        :param type: The type of the data input. Can only be set to "boolean".
        :type type: str
        :param path: The path to the input data. Paths can be local paths, cloud data uris, or a registered AzureML
            asset id.
        :type path: str
        :param default: The default value of the input. If a default is set, the input data will be optional.
        :type default: Union[str, int, float, bool]
        :param optional: Specifies if the input is optional.
        :type optional: bool
        :param description: Description of the input
        :type description: str
=======
        """Initialize a bool input.

        :param type: The type of the data input. Can only be set to "boolean".
        :type type: str
        :param default: The default value of this input. When a `default` is set, the input will be optional.
        :type default: bool, optional
        :param optional: Determine if this input is optional.
        :type optional: bool, optional
        :param description: Description of the input.
        :type description: str, optional
>>>>>>> 41c1eb32
        :raises ~azure.ai.ml.exceptions.ValidationException: Raised if Input cannot be successfully validated.
            Details will be provided in the error message.
        """

    def __init__(
        self,
        *,
        type: str = "uri_folder",
        path: Optional[str] = None,
        mode: Optional[str] = None,
        default: Optional[Union[str, int, float, bool]] = None,
        optional: Optional[bool] = None,
        min: Optional[Union[int, float]] = None,
        max: Optional[Union[int, float]] = None,
        enum=None,
        description: Optional[str] = None,
        datastore: Optional[str] = None,
        **kwargs,
    ) -> None:
        super(Input, self).__init__(type=type)
        # As an annotation, it is not allowed to initialize the _port_name.
        self._port_name = None
        self.description = description

        if path is not None and not isinstance(path, str):
            # this logic will make dsl data binding expression working in the same way as yaml
            # it's written to handle InputOutputBase, but there will be loop import if we import InputOutputBase here
            self.path = str(path)
        else:
            self.path = path
        self.mode = None if self._is_primitive_type else mode
        self._update_default(default)
        self.optional = optional
        # set the flag to mark if the optional=True is inferred by us.
        self._is_inferred_optional = False
        self.min = min
        self.max = max
        self.enum = enum
        self.datastore = datastore
        intellectual_property = kwargs.pop("intellectual_property", None)
        if intellectual_property:
            self._intellectual_property = (
                intellectual_property
                if isinstance(intellectual_property, IntellectualProperty)
                else IntellectualProperty(**intellectual_property)
            )
        # normalize properties like ["default", "min", "max", "optional"]
        self._normalize_self_properties()

        self._validate_parameter_combinations()

    @property
    def _allowed_types(self):
        if self._multiple_types:
            return None
        return IOConstants.PRIMITIVE_STR_2_TYPE.get(self.type)

    @property
    def _is_primitive_type(self):
        if self._multiple_types:
            # note: we suppose that no primitive type will be included when there are multiple types
            return False
        return self.type in IOConstants.PRIMITIVE_STR_2_TYPE

    @property
    def _multiple_types(self) -> bool:
        """Returns True if this input has multiple types.

        Currently, there are two scenarios that need to check this property:
        1. before `in` as it may throw exception; there will be `in` operation for validation/transformation.
        2. `str()` of list is not ideal, so we need to manually create its string result.
        """
        return isinstance(self.type, list)

    def _is_literal(self) -> bool:
        """Override this function as `self.type` can be list and not hashable for operation `in`."""
        return not self._multiple_types and super(Input, self)._is_literal()

    def _is_enum(self):
        """returns true if the input is enum."""
        return self.type == ComponentParameterTypes.STRING and self.enum

    def _to_dict(self):
        """Convert the Input object to a dict."""
        keys = self._IO_KEYS
        result = {key: getattr(self, key) for key in keys}
        return _remove_empty_values(result)

    def _parse(self, val):
        """Parse value passed from command line.

        :param val: The input value
        :return: The parsed value.
        """
        if self.type == "integer":
            return int(float(val))  # backend returns 10.0，for integer， parse it to float before int
        if self.type == "number":
            return float(val)
        if self.type == "boolean":
            lower_val = str(val).lower()
            if lower_val not in {"true", "false"}:
                msg = "Boolean parameter '{}' only accept True/False, got {}."
                raise ValidationException(
                    message=msg.format(self._port_name, val),
                    no_personal_data_message=msg.format("[self._port_name]", "[val]"),
                    error_category=ErrorCategory.USER_ERROR,
                    target=ErrorTarget.PIPELINE,
                    error_type=ValidationErrorType.INVALID_VALUE,
                )
            return lower_val == "true"
        if self.type == "string":
            return val if isinstance(val, str) else str(val)
        return val

    def _parse_and_validate(self, val):
        """Parse the val passed from the command line and validate the value.

        :param val: The input string value from the command line.
        :return: The parsed value, an exception will be raised if the value is invalid.
        """
        if self._is_primitive_type:
            val = self._parse(val) if isinstance(val, str) else val
            self._validate_or_throw(val)
        return val

    def _update_name(self, name):
        self._port_name = name

    def _update_default(self, default_value):
        """Update provided default values."""
        name = "" if not self._port_name else f"{self._port_name!r} "
        msg_prefix = f"Default value of Input {name}"

        if not self._is_primitive_type and default_value is not None:
            msg = f"{msg_prefix}cannot be set: Non-primitive type Input has no default value."
            raise UserErrorException(msg)
        if isinstance(default_value, float) and not math.isfinite(default_value):
            # Since nan/inf cannot be stored in the backend, just ignore them.
            # logger.warning("Float default value %r is not allowed, ignored." % default_value)
            return
        # pylint: disable=pointless-string-statement
        """Update provided default values.
        Here we need to make sure the type of default value is allowed or it could be parsed..
        """
        if default_value is not None:
            if type(default_value) not in IOConstants.PRIMITIVE_TYPE_2_STR:
                msg = (
                    f"{msg_prefix}cannot be set: type must be one of "
                    f"{list(IOConstants.PRIMITIVE_TYPE_2_STR.values())}, got '{type(default_value)}'."
                )
                raise UserErrorException(msg)

            if not isinstance(default_value, self._allowed_types):
                try:
                    default_value = self._parse(default_value)
                # return original validation exception which is custom defined if raised by self._parse
                except ValidationException as e:
                    raise e
                except Exception as e:
                    msg = f"{msg_prefix}cannot be parsed, got '{default_value}', type = {type(default_value)!r}."
                    raise UserErrorException(msg) from e
        self.default = default_value

    def _validate_or_throw(self, value):
        """Validate input parameter value, throw exception if not as expected.

        It will throw exception if validate failed, otherwise do nothing.
        """
        if not self.optional and value is None:
            msg = "Parameter {} cannot be None since it is not optional."
            raise ValidationException(
                message=msg.format(self._port_name),
                no_personal_data_message=msg.format("[self._port_name]"),
                error_category=ErrorCategory.USER_ERROR,
                target=ErrorTarget.PIPELINE,
                error_type=ValidationErrorType.INVALID_VALUE,
            )
        if self._allowed_types and value is not None:
            if not isinstance(value, self._allowed_types):
                msg = "Unexpected data type for parameter '{}'. Expected {} but got {}."
                raise ValidationException(
                    message=msg.format(self._port_name, self._allowed_types, type(value)),
                    no_personal_data_message=msg.format("[_port_name]", self._allowed_types, type(value)),
                    error_category=ErrorCategory.USER_ERROR,
                    target=ErrorTarget.PIPELINE,
                    error_type=ValidationErrorType.INVALID_VALUE,
                )
        # for numeric values, need extra check for min max value
        if not self._multiple_types and self.type in ("integer", "number"):
            if self.min is not None and value < self.min:
                msg = "Parameter '{}' should not be less than {}."
                raise ValidationException(
                    message=msg.format(self._port_name, self.min),
                    no_personal_data_message=msg.format("[_port_name]", self.min),
                    error_category=ErrorCategory.USER_ERROR,
                    target=ErrorTarget.PIPELINE,
                    error_type=ValidationErrorType.INVALID_VALUE,
                )
            if self.max is not None and value > self.max:
                msg = "Parameter '{}' should not be greater than {}."
                raise ValidationException(
                    message=msg.format(self._port_name, self.max),
                    no_personal_data_message=msg.format("[_port_name]", self.max),
                    error_category=ErrorCategory.USER_ERROR,
                    target=ErrorTarget.PIPELINE,
                    error_type=ValidationErrorType.INVALID_VALUE,
                )

    def _get_python_builtin_type_str(self) -> str:
        """Get python builtin type for current input in string, eg: str.

        Return yaml type if not available.
        """
        if self._multiple_types:
            return "[" + ", ".join(self.type) + "]"
        if self._is_primitive_type:
            return IOConstants.PRIMITIVE_STR_2_TYPE[self.type].__name__
        return self.type

    def _validate_parameter_combinations(self):
        """Validate different parameter combinations according to type."""
        parameters = ["type", "path", "mode", "default", "min", "max"]
        parameters = {key: getattr(self, key, None) for key in parameters}
        type = parameters.pop("type")

        # validate parameter combination
        if not self._multiple_types and type in IOConstants.INPUT_TYPE_COMBINATION:
            valid_parameters = IOConstants.INPUT_TYPE_COMBINATION[type]
            for key, value in parameters.items():
                if key not in valid_parameters and value is not None:
                    msg = "Invalid parameter for '{}' Input, parameter '{}' should be None but got '{}'"
                    raise ValidationException(
                        message=msg.format(type, key, value),
                        no_personal_data_message=msg.format("[type]", "[parameter]", "[parameter_value]"),
                        error_category=ErrorCategory.USER_ERROR,
                        target=ErrorTarget.PIPELINE,
                        error_type=ValidationErrorType.INVALID_VALUE,
                    )

    def _simple_parse(self, value, _type=None):
        if self._multiple_types:
            return value
        if _type is None:
            _type = self.type
        if _type in IOConstants.PARAM_PARSERS:
            return IOConstants.PARAM_PARSERS[_type](value)
        return value

    def _normalize_self_properties(self):
        # parse value from string to its original type. eg: "false" -> False
        for key in ["min", "max"]:
            if getattr(self, key) is not None:
                origin_value = getattr(self, key)
                new_value = self._simple_parse(origin_value)
                setattr(self, key, new_value)
        if self.optional:
            self.optional = self._simple_parse(getattr(self, "optional", "false"), _type="boolean")

    @classmethod
    def _get_input_by_type(cls, t: type, optional=None):
        if t in IOConstants.PRIMITIVE_TYPE_2_STR:
            return cls(type=IOConstants.PRIMITIVE_TYPE_2_STR[t], optional=optional)
        return None

    @classmethod
    def _get_default_unknown_input(cls, optional=None):
        # Set type as None here to avoid schema validation failed
        return cls(type=None, optional=optional)

    @classmethod
    def _get_param_with_standard_annotation(cls, func):
        return _get_param_with_standard_annotation(func, is_func=True)

    def _to_rest_object(self) -> Dict:
        # this is for component rest object when using Input as component inputs, as for job input usage,
        # rest object is generated by extracting Input's properties, see details in to_rest_dataset_literal_inputs()
        result = self._to_dict()
        # parse string -> String, integer -> Integer, etc.
        if result["type"] in IOConstants.TYPE_MAPPING_YAML_2_REST:
            result["type"] = IOConstants.TYPE_MAPPING_YAML_2_REST[result["type"]]
        return result

    @classmethod
    def _map_from_rest_type(cls, _type):
        # this is for component rest object when using Input as component inputs
        reversed_data_type_mapping = {v: k for k, v in IOConstants.TYPE_MAPPING_YAML_2_REST.items()}
        # parse String -> string, Integer -> integer, etc
        if not isinstance(_type, list) and _type in reversed_data_type_mapping:
            return reversed_data_type_mapping[_type]
        return _type

    @classmethod
    def _from_rest_object(cls, obj: Dict) -> "Input":
        obj["type"] = cls._map_from_rest_type(obj["type"])

        return cls(**obj)<|MERGE_RESOLUTION|>--- conflicted
+++ resolved
@@ -26,12 +26,11 @@
 
 
 class Input(_InputOutputBase):  # pylint: disable=too-many-instance-attributes
-    """Defines an input for a Component or Job.
+    """Initialize an Input object.
 
     :param type: The type of the data input. Accepted values are:
         'uri_folder', 'uri_file', 'mltable', 'mlflow_model', 'custom_model', 'integer', 'number', 'string', 'boolean'
     :type type: str
-<<<<<<< HEAD
     :param path: The path to the input data. Paths can be local paths, cloud data uris, or a registered AzureML asset
         id.
     :type path: str
@@ -50,24 +49,6 @@
     :type max: Union[integer, float]
     :param optional: Specifies if the input is optional.
     :type optional: bool
-=======
-    :param path: The path to which the input is pointing. Default to None.
-        Could be pointing to local data, cloud data, a registered name, etc.
-    :type path: str, optional
-    :param mode: The mode of the data input. Possible values are:
-        'ro_mount': Read-only mount the data,
-        'download': Download the data to the compute target,
-        'direct': Pass in the URI as a string
-    :type mode: str, optional
-    :param default: The default value of this input. When a `default` is set, the input will be optional
-    :type default: Union[str, int, float, bool], optional
-    :param min: The min value -- if a smaller value is passed to a job, the job execution will fail
-    :type min: Union[int, float], optional
-    :param max: The max value -- if a larger value is passed to a job, the job execution will fail
-    :type max: Union[int, float], optional
-    :param optional: Determine if this input is optional.
-    :type optional: bool, optional
->>>>>>> 41c1eb32
     :param description: Description of the input
     :type description: str, optional
     :param datastore: The datastore to upload local files to.
@@ -101,8 +82,7 @@
         description: Optional[str] = None,
         **kwargs,
     ) -> None:
-<<<<<<< HEAD
-        """Defines a URI folder input for a Component or Job.
+        """Initialize a uri_folder input.
 
         :param type: The type of the data input. Can only be set to "uri_folder".
         :type type: str
@@ -118,28 +98,6 @@
         :type optional: bool
         :param description: Description of the input
         :type description: str
-=======
-        """Initialize an input.
-
-        :param type: The type of the data input. Possible values include:
-            'uri_folder', 'uri_file', 'mltable', 'mlflow_model', 'custom_model', and user-defined types.
-            Defaults to 'uri_folder'.
-        :type type: str
-        :param path: The path to which the input is pointing.
-            Could be pointing to local data, cloud data, a registered name, etc.
-        :type path: str, optional
-        :param mode: The mode of the data input. Possible values are:
-            'ro_mount': Read-only mount the data,
-            'download': Download the data to the compute target,
-            'direct': Pass in the URI as a string.
-        :type mode: str, optional
-        :param optional: Determine if this input is optional.
-        :type optional: bool, optional
-        :param description: Description of the input.
-        :type description: str, optional
-        :param datastore: The datastore to upload local files to.
-        :type datastore: str, optional
->>>>>>> 41c1eb32
         :raises ~azure.ai.ml.exceptions.ValidationException: Raised if Input cannot be successfully validated.
             Details will be provided in the error message.
         """
@@ -156,8 +114,7 @@
         description: Optional[str] = None,
         **kwargs,
     ) -> None:
-<<<<<<< HEAD
-        """Defines a number input for a Component or Job.
+        """Initialize a number input.
 
         :param type: The type of the data input. Can only be set to "number".
         :type type: str
@@ -173,22 +130,6 @@
         :type optional: bool
         :param description: Description of the input
         :type description: str
-=======
-        """Initialize a number input.
-
-        :param type: The type of the data input. Can only be set to "number".
-        :type type: str
-        :param default: The default value of this input. When a `default` is set, the input will be optional.
-        :type default: float, optional
-        :param min: The min value -- if a smaller value is passed to a job, the job execution will fail.
-        :type min: float, optional
-        :param max: The max value -- if a larger value is passed to a job, the job execution will fail.
-        :type max: float, optional
-        :param optional: Determine if this input is optional.
-        :type optional: bool, optional
-        :param description: Description of the input.
-        :type description: str, optional
->>>>>>> 41c1eb32
         :raises ~azure.ai.ml.exceptions.ValidationException: Raised if Input cannot be successfully validated.
             Details will be provided in the error message.
         """
@@ -205,8 +146,7 @@
         description: Optional[str] = None,
         **kwargs,
     ) -> None:
-<<<<<<< HEAD
-        """Defines an integer input for a Component or Job.
+        """Initialize an integer input.
 
         :param type: The type of the data input. Can only be set to "integer".
         :type type: str
@@ -222,25 +162,6 @@
         :type optional: bool
         :param description: Description of the input
         :type description: str
-=======
-        """Initialize an integer input.
-
-        :param type: The type of the data input. Can only be set to "integer".
-        :type type: str
-        :param default: The default value of this input. When a `default` is set,
-                        the input will be optional.
-        :type default: int, optional
-        :param min: The min value -- if a smaller value is passed to a job, the job execution will fail.
-        :type min: int, optional
-        :param max: The max value -- if a larger value is passed to a job, the job execution will fail.
-        :type max: int, optional
-        :param optional: Determine if this input is optional.
-        :type optional: bool, optional
-        :param description: Description of the input.
-        :type description: str, optional
->>>>>>> 41c1eb32
-        :raises ~azure.ai.ml.exceptions.ValidationException: Raised if Input cannot be successfully validated.
-            Details will be provided in the error message.
         """
 
     @overload
@@ -253,11 +174,7 @@
         description: Optional[str] = None,
         **kwargs,
     ) -> None:
-<<<<<<< HEAD
-        """Defines a string input for a Component or Job.
-=======
         """Initialize a string input.
->>>>>>> 41c1eb32
 
         :param type: The type of the data input. Can only be set to "string".
         :type type: str
@@ -281,8 +198,7 @@
         description: Optional[str] = None,
         **kwargs,
     ) -> None:
-<<<<<<< HEAD
-        """Defines a boolean input for a Component or Job.
+        """Initialize a bool input.
 
         :param type: The type of the data input. Can only be set to "boolean".
         :type type: str
@@ -295,18 +211,6 @@
         :type optional: bool
         :param description: Description of the input
         :type description: str
-=======
-        """Initialize a bool input.
-
-        :param type: The type of the data input. Can only be set to "boolean".
-        :type type: str
-        :param default: The default value of this input. When a `default` is set, the input will be optional.
-        :type default: bool, optional
-        :param optional: Determine if this input is optional.
-        :type optional: bool, optional
-        :param description: Description of the input.
-        :type description: str, optional
->>>>>>> 41c1eb32
         :raises ~azure.ai.ml.exceptions.ValidationException: Raised if Input cannot be successfully validated.
             Details will be provided in the error message.
         """
