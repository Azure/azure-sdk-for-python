--- conflicted
+++ resolved
@@ -155,12 +155,8 @@
         default: Optional[str] = None,
         optional: Optional[bool] = None,
         description: Optional[str] = None,
-<<<<<<< HEAD
+        path: Optional[str] = None,
         **kwargs: Any,
-=======
-        path: Optional[str] = None,
-        **kwargs,
->>>>>>> 62a2aef4
     ) -> None:
         """Initialize a string input.
 
