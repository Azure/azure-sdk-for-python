# ---------------------------------------------------------
# Copyright (c) Microsoft Corporation. All rights reserved.
# ---------------------------------------------------------
import copy
from enum import Enum as PyEnum
<<<<<<< HEAD
from typing import Any, Dict, List, Optional, Union
=======
from typing import TYPE_CHECKING, Any, Dict, List, Optional, Union
>>>>>>> 6f1ea258

from azure.ai.ml.constants._component import IOConstants
from azure.ai.ml.exceptions import ErrorTarget, UserErrorException, ValidationException

from .input import Input
from .output import Output
from .utils import is_group

# avoid circular import error
if TYPE_CHECKING:
    from azure.ai.ml.entities._job.pipeline._io import _GroupAttrDict


class GroupInput(Input):
    """Define a group input object.

    :param values: The values of the group input.
    :type values: dict
    :param _group_class: The class representing the group.
    :type _group_class: Any
    """

    def __init__(self, values: dict, _group_class: Any) -> None:
        super().__init__(type=IOConstants.GROUP_TYPE_NAME)
        self.assert_group_value_valid(values)
        self.values: Any = values
        # Create empty default by values
        # Note Output do not have default so just set a None
        self.default = self._create_default()
        # Save group class for init function generation
        self._group_class = _group_class

    @classmethod
    def _create_group_attr_dict(cls, dct: dict) -> "_GroupAttrDict":
        from .._job.pipeline._io import _GroupAttrDict

        return _GroupAttrDict(dct)

    @classmethod
    def _is_group_attr_dict(cls, obj: object) -> bool:
        from .._job.pipeline._io import _GroupAttrDict

        return isinstance(obj, _GroupAttrDict)

    def __getattr__(self, item: Any) -> Any:
        try:
            # Bug Item number: 2883363
            return super().__getattr__(item)  # type: ignore
        except AttributeError:
            # TODO: why values is not a dict in some cases?
            if isinstance(self.values, dict) and item in self.values:
                return self.values[item]
            raise

    def _create_default(self) -> "_GroupAttrDict":
        from .._job.pipeline._io import PipelineInput

        default_dict: dict = {}
        # Note: no top-level group names at this time.
        for k, v in self.values.items():
            # skip create default for outputs or port inputs
            if isinstance(v, Output):
                continue

            # Create PipelineInput object if not subgroup
            if not isinstance(v, GroupInput):
                default_dict[k] = PipelineInput(name=k, data=v.default, meta=v)
                continue
            # Copy and insert k into group names for subgroup
            default_dict[k] = copy.deepcopy(v.default)
            default_dict[k].insert_group_name_for_items(k)
        return self._create_group_attr_dict(default_dict)

    @classmethod
    def assert_group_value_valid(cls, values: Dict) -> None:
        """Check if all values in the group are supported types.

        :param values: The values of the group.
        :type values: dict
        :raises ValueError: If a value in the group is not a supported type or if a parameter name is duplicated.
        :raises UserErrorException: If a value in the group has an unsupported type.
        """
        names = set()
        msg = (
            f"Parameter {{!r}} with type {{!r}} is not supported in group. "
            f"Supported types are: {list(IOConstants.INPUT_TYPE_COMBINATION.keys())}"
        )
        for key, value in values.items():
            if not isinstance(value, (Input, Output)):
                raise ValueError(msg.format(key, type(value).__name__))
            if value.type is None:
                # Skip check for parameter translated from pipeline job (lost type)
                continue
            if value.type not in IOConstants.INPUT_TYPE_COMBINATION and not isinstance(value, GroupInput):
                raise UserErrorException(msg.format(key, value.type))
            if key in names:
                if not isinstance(value, Input):
                    raise ValueError(f"Duplicate parameter name {value.name!r} found in Group values.")
            names.add(key)

    def flatten(self, group_parameter_name: str) -> Dict:
        """Flatten the group and return all parameters.

        :param group_parameter_name: The name of the group parameter.
        :type group_parameter_name: str
        :return: A dictionary of flattened parameters.
        :rtype: dict
        """
        all_parameters = {}
        group_parameter_name = group_parameter_name if group_parameter_name else ""
        for key, value in self.values.items():
            flattened_name = ".".join([group_parameter_name, key])
            if isinstance(value, GroupInput):
                all_parameters.update(value.flatten(flattened_name))
            else:
                all_parameters[flattened_name] = value
        return all_parameters

    def _to_dict(self) -> dict:
        attr_dict = super()._to_dict()
        attr_dict["values"] = {k: v._to_dict() for k, v in self.values.items()}  # pylint: disable=protected-access
        return attr_dict

    @staticmethod
    def custom_class_value_to_attr_dict(value: Any, group_names: Optional[List] = None) -> Any:
        """Convert a custom parameter group class object to GroupAttrDict.

        :param value: The value to convert.
        :type value: any
        :param group_names: The names of the parent groups.
        :type group_names: list
        :return: The converted value as a GroupAttrDict.
        :rtype: GroupAttrDict or any
        """
        if not is_group(value):
            return value
        group_definition = getattr(value, IOConstants.GROUP_ATTR_NAME)
        group_names = [*group_names] if group_names else []
        attr_dict = {}
        from .._job.pipeline._io import PipelineInput

        for k, v in value.__dict__.items():
            if is_group(v):
                attr_dict[k] = GroupInput.custom_class_value_to_attr_dict(v, [*group_names, k])
                continue
            data = v.value if isinstance(v, PyEnum) else v
            if GroupInput._is_group_attr_dict(data):
                attr_dict[k] = data
                continue
            attr_dict[k] = PipelineInput(name=k, meta=group_definition.get(k), data=data, group_names=group_names)
        return GroupInput._create_group_attr_dict(attr_dict)

    @staticmethod
    def validate_conflict_keys(keys: List) -> None:
        """Validate conflicting keys in a flattened input dictionary, like {'a.b.c': 1, 'a.b': 1}.

        :param keys: The keys to validate.
        :type keys: list
        :raises ValidationException: If conflicting keys are found.
        """
        conflict_msg = "Conflict parameter key '%s' and '%s'."

        def _group_count(s: str) -> int:
            return len(s.split(".")) - 1

        # Sort order by group numbers
        keys = sorted(list(keys), key=_group_count)
        for idx, key1 in enumerate(keys[:-1]):
            for key2 in keys[idx + 1 :]:
                if _group_count(key2) == 0:
                    continue
                # Skip case a.b.c and a.b.c1
                if _group_count(key1) == _group_count(key2):
                    continue
                if not key2.startswith(key1):
                    continue
                # Invalid case 'a.b' in 'a.b.c'
                raise ValidationException(
                    message=conflict_msg % (key1, key2),
                    no_personal_data_message=conflict_msg % ("[key1]", "[key2]"),
                    target=ErrorTarget.PIPELINE,
                )

    @staticmethod
    def restore_flattened_inputs(inputs: Dict) -> Dict:
        """Restore flattened inputs to structured groups.

        :param inputs: The flattened input dictionary.
        :type inputs: dict
        :return: The restored structured inputs.
        :rtype: dict
        """
        GroupInput.validate_conflict_keys(list(inputs.keys()))
        restored_inputs = {}
        group_inputs: Dict = {}
        # 1. Build all group parameters dict
        for name, data in inputs.items():
            # for a.b.c, group names is [a, b]
            name_splits = name.split(".")
            group_names, param_name = name_splits[:-1], name_splits[-1]
            if not group_names:
                restored_inputs[name] = data
                continue
            # change {'a.b.c': data} -> {'a': {'b': {'c': data}}}
            target_dict = group_inputs
            for group_name in group_names:
                if group_name not in target_dict:
                    target_dict[group_name] = {}
                target_dict = target_dict[group_name]
            target_dict[param_name] = data

        def restore_from_dict_recursively(_data: dict) -> Union[GroupInput, "_GroupAttrDict"]:
            for key, val in _data.items():
                if type(val) == dict:  # pylint: disable=unidiomatic-typecheck
                    _data[key] = restore_from_dict_recursively(val)
            # Create GroupInput for definition and _GroupAttrDict for PipelineInput
            # Regard all Input class as parameter definition, as data will not appear in group now.
            if all(isinstance(val, Input) for val in _data.values()):
                return GroupInput(values=_data, _group_class=None)
            return GroupInput._create_group_attr_dict(dct=_data)

        # 2. Rehydrate dict to GroupInput(definition) or GroupAttrDict.
        for name, data in group_inputs.items():
            restored_inputs[name] = restore_from_dict_recursively(data)
        return restored_inputs

    def _update_default(self, default_value: object = None) -> None:  # pylint: disable=protected-access
        default_cls = type(default_value)

        # Assert '__dsl_group__' must in the class of default value
        if self._is_group_attr_dict(default_value):
            self.default = default_value
            self.optional = False
            return
        if default_value and not is_group(default_cls):
            raise ValueError(f"Default value must be instance of parameter group, got {default_cls}.")
        if hasattr(default_value, "__dict__"):
            # Convert default value with customer type to _AttrDict
            self.default = GroupInput.custom_class_value_to_attr_dict(default_value)
            # Update item annotation
            for key, annotation in self.values.items():
                if not hasattr(default_value, key):
                    continue
                annotation._update_default(getattr(default_value, key))  # pylint: disable=protected-access
        self.optional = default_value is None<|MERGE_RESOLUTION|>--- conflicted
+++ resolved
@@ -3,11 +3,7 @@
 # ---------------------------------------------------------
 import copy
 from enum import Enum as PyEnum
-<<<<<<< HEAD
-from typing import Any, Dict, List, Optional, Union
-=======
 from typing import TYPE_CHECKING, Any, Dict, List, Optional, Union
->>>>>>> 6f1ea258
 
 from azure.ai.ml.constants._component import IOConstants
 from azure.ai.ml.exceptions import ErrorTarget, UserErrorException, ValidationException
