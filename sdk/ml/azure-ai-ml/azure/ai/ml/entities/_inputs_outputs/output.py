# ---------------------------------------------------------
# Copyright (c) Microsoft Corporation. All rights reserved.
# ---------------------------------------------------------

# pylint: disable=redefined-builtin, too-many-instance-attributes
import re
from typing import Dict, overload

from typing_extensions import Literal

from azure.ai.ml.constants import AssetTypes
from azure.ai.ml.constants._component import IOConstants
from azure.ai.ml.entities._assets.intellectual_property import IntellectualProperty
from azure.ai.ml.exceptions import UserErrorException

from .base import _InputOutputBase
from .utils import _remove_empty_values


class Output(_InputOutputBase):
    """Define an output for a Component or Job.

<<<<<<< HEAD
    :param type: The type of the data output. Accepted values are 'uri_folder', 'uri_file', 'mltable', 'mlflow_model',
        'custom_model', and user-defined types.
    :type type: str
    :param path: The cloud path where the output should be stored.
    :type path: str
    :param mode: The access mode of the data output. Accepted values are:
        'rw_mount': Read-write mount the data,
        'upload': Upload the data from the compute target,
        'direct': Pass in the URI as a string
    :type mode: str
    :param description: The description of the output.
    :type description: str
    :param name: The name to be used to register the output as a Data or Model asset. A name can be set without
        setting a version.
    :type name: str
    :param version: The version used to register the output as a Data or Model asset. A version can be set only
        when name is set.
    :type version: str

    .. admonition:: Example:

        .. literalinclude:: ../../../../../samples/ml_samples_misc.py
            :start-after: [START create_inputs_outputs]
            :end-before: [END create_inputs_outputs]
            :language: python
            :dedent: 8
            :caption: Creating a CommandJob with a folder output.
=======
    :param type: The type of the data output. Possible values include:
        'uri_folder', 'uri_file', 'mltable', 'mlflow_model', 'custom_model', and user-defined types.
        Defaults to 'uri_folder'.
    :type type: str
    :param path: The path to which the output is pointing. Needs to point to a cloud path.
    :type path: str, optional
    :param mode: The mode of the data output. Possible values are:
        'rw_mount': Read-write mount the data,
        'upload': Upload the data from the compute target,
        'direct': Pass in the URI as a string.
    :type mode: str, optional
    :param description: Description of the output.
    :type description: str, optional
    :param name: The name used to register output as data or model asset.
        Name can be set without setting version.
    :type name: str, optional
    :param version: The version used to register output as data or model asset.
        Version can be set only when name is set.
    :type version: str, optional
    :param is_control: Determine if the output is a control output.
    :type is_control: bool, optional
    :param early_available: Mark the output for early node orchestration.
    :type early_available: bool, optional
    :param intellectual_property: Intellectual property associated with the output.
        It can be an instance of `IntellectualProperty` or a dictionary that will be used to create an instance.
    :type intellectual_property: Union[
        ~azure.ai.ml.entities._assets.intellectual_property.IntellectualProperty,
        dict], optional
    :raises ~azure.ai.ml.exceptions.ValidationException: Raised if Output cannot be successfully validated.
        Details will be provided in the error message.
>>>>>>> 41c1eb32
    """

    _IO_KEYS = ["name", "version", "path", "type", "mode", "description", "is_control", "early_available"]

    @overload
    def __init__(self, type: Literal["uri_folder"] = "uri_folder", path=None, mode=None, description=None) -> None:
<<<<<<< HEAD
        """Define a URI folder output for a Component or Job.

        :param type: The type of the data output. Can only be set to "uri_folder".
        :type type: str
        :param path: The cloud path where the output should be stored.
        :type path: str
        :param mode: The access mode of the data output. Accepted values are:
            'rw_mount': Read-write mount the data,
            'upload': Upload the data from the compute target,
            'direct': Pass in the URI as a string
        :type mode: str
        :param description: The description of the output.
        :type description: str
        :param name: The name to be used to register the output as a Data or Model asset. A name can be set without
            setting a version.
        :type name: str
        :param version: The version used to register the output as a Data or Model asset. A version can be set only
            when name is set.
        :type version: str
        """

    @overload
    def __init__(self, type: Literal["uri_file"] = "uri_file", path=None, mode=None, description=None):
        """Define a URI file output for a Component or Job.

        :param type: The type of the data output. Can only be set to 'uri_file'.
        :type type: str
        :param path: The cloud path where the output should be stored.
        :type path: str
        :param mode: The access mode of the data output. Accepted values are:
            'rw_mount': Read-write mount the data,
            'upload': Upload the data from the compute target,
            'direct': Pass in the URI as a string
        :type mode: str
        :param description: The description of the output.
        :type description: str
        :param name: The name to be used to register the output as a Data or Model asset. A name can be set without
            setting a version.
        :type name: str
        :param version: The version used to register the output as a Data or Model asset. A version can be set only
            when name is set.
        :type version: str
=======
        """Define a uri_folder output.

        :param type: The type of the data output. Possible values include:
            'uri_folder', 'uri_file', 'mltable', 'mlflow_model', 'custom_model', and user-defined types.
            Defaults to 'uri_folder'.
        :type type: str
        :param path: The path to which the output is pointing. Needs to point to a cloud path.
        :type path: str, optional
        :param mode: The mode of the data output. Possible values are:
            'rw_mount': Read-write mount the data,
            'upload': Upload the data from the compute target,
            'direct': Pass in the URI as a string.
        :type mode: str, optional
        :param description: Description of the output.
        :type description: str, optional
        :param name: The name used to register output as data or model asset.
            Name can be set without setting version.
        :type name: str, optional
        :param version: The version used to register output as data or model asset.
            Version can be set only when name is set.
        :type version: str, optional
        """

    @overload
    def __init__(self, type: Literal["uri_file"] = "uri_file", path=None, mode=None, description=None) -> None:
        """Define a uri_file output.

        :param type: The type of the data output. Possible values include:
            'uri_folder', 'uri_file', 'mltable', 'mlflow_model', 'custom_model', and user-defined types.
            Defaults to 'uri_file'.
        :type type: str
        :param path: The path to which the output is pointing. Needs to point to a cloud path.
        :type path: str, optional
        :param mode: The mode of the data output. Possible values are:
            'rw_mount': Read-write mount the data,
            'upload': Upload the data from the compute target,
            'direct': Pass in the URI as a string.
        :type mode: str, optional
        :param description: Description of the output.
        :type description: str, optional
        :param name: The name used to register output as data or model asset.
            Name can be set without setting version.
        :type name: str, optional
        :param version: The version used to register output as data or model asset.
            Version can be set only when name is set.
        :type version: str, optional
>>>>>>> 41c1eb32
        """

    def __init__(self, *, type=AssetTypes.URI_FOLDER, path=None, mode=None, description=None, **kwargs) -> None:
        super(Output, self).__init__(type=type)
        # As an annotation, it is not allowed to initialize the _port_name.
        self._port_name = None
        self.name = kwargs.pop("name", None)
        self.version = kwargs.pop("version", None)
        self._is_primitive_type = self.type in IOConstants.PRIMITIVE_STR_2_TYPE
        self.description = description
        self.path = path
        self.mode = mode
        # use this field to determine the Output is control or not, currently hide in kwargs
        self.is_control = kwargs.pop("is_control", None)
        # use this field to mark Output for early node orchestrate, currently hide in kwargs
        self.early_available = kwargs.pop("early_available", None)
        self._intellectual_property = None
        intellectual_property = kwargs.pop("intellectual_property", None)
        if intellectual_property:
            self._intellectual_property = (
                intellectual_property
                if isinstance(intellectual_property, IntellectualProperty)
                else IntellectualProperty(**intellectual_property)
            )
        self._assert_name_and_version()
        # normalize properties like ["is_control"]
        self._normalize_self_properties()

    def _get_hint(self, new_line_style=False):
        comment_str = self.description.replace('"', '\\"') if self.description else self.type
        return '"""%s"""' % comment_str if comment_str and new_line_style else comment_str

    def _to_dict(self):
        """Convert the Output object to a dict."""
        keys = self._IO_KEYS
        result = {key: getattr(self, key) for key in keys}
        return _remove_empty_values(result)

    def _to_rest_object(self) -> Dict:
        # this is for component rest object when using Output as component outputs, as for job output usage,
        # rest object is generated by extracting Output's properties, see details in to_rest_data_outputs()
        return self._to_dict()

    def _simple_parse(self, value, _type=None):
        if _type is None:
            _type = self.type
        if _type in IOConstants.PARAM_PARSERS:
            return IOConstants.PARAM_PARSERS[_type](value)
        return value

    def _normalize_self_properties(self):
        # parse value from string to its original type. eg: "false" -> False
        if self.is_control:
            self.is_control = self._simple_parse(getattr(self, "is_control", "false"), _type="boolean")
        if self.early_available:
            self.early_available = self._simple_parse(getattr(self, "early_available", "false"), _type="boolean")

    @classmethod
    def _from_rest_object(cls, obj: Dict) -> "Output":
        # this is for component rest object when using Output as component outputs
        return Output(**obj)

    def _assert_name_and_version(self):
        if self.name and not (re.match("^[A-Za-z0-9_-]*$", self.name) and len(self.name) <= 255):
            raise UserErrorException(
                f"The output name {self.name} can only contain alphanumeric characters, dashes and underscores, "
                f"with a limit of 255 characters."
            )
        if self.version and not self.name:
            raise UserErrorException("Output name is required when output version is specified.")<|MERGE_RESOLUTION|>--- conflicted
+++ resolved
@@ -20,11 +20,10 @@
 class Output(_InputOutputBase):
     """Define an output for a Component or Job.
 
-<<<<<<< HEAD
     :param type: The type of the data output. Accepted values are 'uri_folder', 'uri_file', 'mltable', 'mlflow_model',
         'custom_model', and user-defined types.
     :type type: str
-    :param path: The cloud path where the output should be stored.
+    :param path: The remote path where the output should be stored.
     :type path: str
     :param mode: The access mode of the data output. Accepted values are:
         'rw_mount': Read-write mount the data,
@@ -39,6 +38,15 @@
     :param version: The version used to register the output as a Data or Model asset. A version can be set only
         when name is set.
     :type version: str
+    :param is_control: Determine if the output is a control output.
+    :type is_control: bool, optional
+    :param early_available: Mark the output for early node orchestration.
+    :type early_available: bool, optional
+    :param intellectual_property: Intellectual property associated with the output.
+        It can be an instance of `IntellectualProperty` or a dictionary that will be used to create an instance.
+    :type intellectual_property: Union[
+        ~azure.ai.ml.entities._assets.intellectual_property.IntellectualProperty,
+        dict], optional
 
     .. admonition:: Example:
 
@@ -48,46 +56,13 @@
             :language: python
             :dedent: 8
             :caption: Creating a CommandJob with a folder output.
-=======
-    :param type: The type of the data output. Possible values include:
-        'uri_folder', 'uri_file', 'mltable', 'mlflow_model', 'custom_model', and user-defined types.
-        Defaults to 'uri_folder'.
-    :type type: str
-    :param path: The path to which the output is pointing. Needs to point to a cloud path.
-    :type path: str, optional
-    :param mode: The mode of the data output. Possible values are:
-        'rw_mount': Read-write mount the data,
-        'upload': Upload the data from the compute target,
-        'direct': Pass in the URI as a string.
-    :type mode: str, optional
-    :param description: Description of the output.
-    :type description: str, optional
-    :param name: The name used to register output as data or model asset.
-        Name can be set without setting version.
-    :type name: str, optional
-    :param version: The version used to register output as data or model asset.
-        Version can be set only when name is set.
-    :type version: str, optional
-    :param is_control: Determine if the output is a control output.
-    :type is_control: bool, optional
-    :param early_available: Mark the output for early node orchestration.
-    :type early_available: bool, optional
-    :param intellectual_property: Intellectual property associated with the output.
-        It can be an instance of `IntellectualProperty` or a dictionary that will be used to create an instance.
-    :type intellectual_property: Union[
-        ~azure.ai.ml.entities._assets.intellectual_property.IntellectualProperty,
-        dict], optional
-    :raises ~azure.ai.ml.exceptions.ValidationException: Raised if Output cannot be successfully validated.
-        Details will be provided in the error message.
->>>>>>> 41c1eb32
     """
 
     _IO_KEYS = ["name", "version", "path", "type", "mode", "description", "is_control", "early_available"]
 
     @overload
     def __init__(self, type: Literal["uri_folder"] = "uri_folder", path=None, mode=None, description=None) -> None:
-<<<<<<< HEAD
-        """Define a URI folder output for a Component or Job.
+        """Define a URI folder output.
 
         :param type: The type of the data output. Can only be set to "uri_folder".
         :type type: str
@@ -110,7 +85,7 @@
 
     @overload
     def __init__(self, type: Literal["uri_file"] = "uri_file", path=None, mode=None, description=None):
-        """Define a URI file output for a Component or Job.
+        """Define a URI file outputS.
 
         :param type: The type of the data output. Can only be set to 'uri_file'.
         :type type: str
@@ -129,54 +104,6 @@
         :param version: The version used to register the output as a Data or Model asset. A version can be set only
             when name is set.
         :type version: str
-=======
-        """Define a uri_folder output.
-
-        :param type: The type of the data output. Possible values include:
-            'uri_folder', 'uri_file', 'mltable', 'mlflow_model', 'custom_model', and user-defined types.
-            Defaults to 'uri_folder'.
-        :type type: str
-        :param path: The path to which the output is pointing. Needs to point to a cloud path.
-        :type path: str, optional
-        :param mode: The mode of the data output. Possible values are:
-            'rw_mount': Read-write mount the data,
-            'upload': Upload the data from the compute target,
-            'direct': Pass in the URI as a string.
-        :type mode: str, optional
-        :param description: Description of the output.
-        :type description: str, optional
-        :param name: The name used to register output as data or model asset.
-            Name can be set without setting version.
-        :type name: str, optional
-        :param version: The version used to register output as data or model asset.
-            Version can be set only when name is set.
-        :type version: str, optional
-        """
-
-    @overload
-    def __init__(self, type: Literal["uri_file"] = "uri_file", path=None, mode=None, description=None) -> None:
-        """Define a uri_file output.
-
-        :param type: The type of the data output. Possible values include:
-            'uri_folder', 'uri_file', 'mltable', 'mlflow_model', 'custom_model', and user-defined types.
-            Defaults to 'uri_file'.
-        :type type: str
-        :param path: The path to which the output is pointing. Needs to point to a cloud path.
-        :type path: str, optional
-        :param mode: The mode of the data output. Possible values are:
-            'rw_mount': Read-write mount the data,
-            'upload': Upload the data from the compute target,
-            'direct': Pass in the URI as a string.
-        :type mode: str, optional
-        :param description: Description of the output.
-        :type description: str, optional
-        :param name: The name used to register output as data or model asset.
-            Name can be set without setting version.
-        :type name: str, optional
-        :param version: The version used to register output as data or model asset.
-            Version can be set only when name is set.
-        :type version: str, optional
->>>>>>> 41c1eb32
         """
 
     def __init__(self, *, type=AssetTypes.URI_FOLDER, path=None, mode=None, description=None, **kwargs) -> None:
