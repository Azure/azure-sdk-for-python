# ---------------------------------------------------------
# Copyright (c) Microsoft Corporation. All rights reserved.
# ---------------------------------------------------------

# pylint: disable=redefined-builtin, too-many-instance-attributes
import re
from typing import Any, Dict, Optional, overload

from typing_extensions import Literal

from azure.ai.ml.constants import AssetTypes
from azure.ai.ml.constants._component import IOConstants
from azure.ai.ml.entities._assets.intellectual_property import IntellectualProperty
from azure.ai.ml.exceptions import UserErrorException

from .base import _InputOutputBase
from .utils import _remove_empty_values


class Output(_InputOutputBase):
    _IO_KEYS = ["name", "version", "path", "path_on_compute", "type", "mode", "description", "early_available"]

    @overload
    def __init__(
        self,
        *,
        type: str,
        path: Optional[str] = None,
        mode: Optional[str] = None,
        description: Optional[str] = None,
        **kwargs: Any,
    ): ...

    @overload
    def __init__(
        self,
        type: Literal["uri_file"] = "uri_file",
        path: Optional[str] = None,
        mode: Optional[str] = None,
        description: Optional[str] = None,
    ):
        """Define a URI file output.

        :keyword type: The type of the data output. Can only be set to 'uri_file'.
        :paramtype type: str
        :keyword path: The remote path where the output should be stored.
        :paramtype path: str
        :keyword mode: The access mode of the data output. Accepted values are
            * 'rw_mount': Read-write mount the data,
            * 'upload': Upload the data from the compute target,
            * 'direct': Pass in the URI as a string
        :paramtype mode: str
        :keyword description: The description of the output.
        :paramtype description: str
        :keyword name: The name to be used to register the output as a Data or Model asset. A name can be set without
            setting a version.
        :paramtype name: str
        :keyword version: The version used to register the output as a Data or Model asset. A version can be set only
            when name is set.
        :paramtype version: str
        """

<<<<<<< HEAD
    def __init__(
        self,
=======
    def __init__(  # type: ignore[misc]
        self,
        *,
>>>>>>> bc3a1190
        type: str = AssetTypes.URI_FOLDER,
        path: Optional[str] = None,
        mode: Optional[str] = None,
        description: Optional[str] = None,
        **kwargs: Any,
    ) -> None:
        """Define an output.

        :keyword type: The type of the data output. Accepted values are 'uri_folder', 'uri_file', 'mltable',
            'mlflow_model', 'custom_model', and user-defined types. Defaults to 'uri_folder'.
        :paramtype type: str
        :keyword path: The remote path where the output should be stored.
        :paramtype path: Optional[str]
        :keyword mode: The access mode of the data output. Accepted values are
            * 'rw_mount': Read-write mount the data
            * 'upload': Upload the data from the compute target
            * 'direct': Pass in the URI as a string
        :paramtype mode: Optional[str]
        :keyword path_on_compute: The access path of the data output for compute
        :paramtype mode: Optional[str]
        :keyword description: The description of the output.
        :paramtype description: Optional[str]
        :keyword name: The name to be used to register the output as a Data or Model asset. A name can be set without
            setting a version.
        :paramtype name: str
        :keyword version: The version used to register the output as a Data or Model asset. A version can be set only
            when name is set.
        :paramtype version: str
        :keyword is_control: Determine if the output is a control output.
        :paramtype is_control: bool
        :keyword early_available: Mark the output for early node orchestration.
        :paramtype early_available: bool
        :keyword intellectual_property: Intellectual property associated with the output.
            It can be an instance of `IntellectualProperty` or a dictionary that will be used to create an instance.
        :paramtype intellectual_property: Union[
            ~azure.ai.ml.entities._assets.intellectual_property.IntellectualProperty, dict]

        .. admonition:: Example:

            .. literalinclude:: ../samples/ml_samples_misc.py
                :start-after: [START create_inputs_outputs]
                :end-before: [END create_inputs_outputs]
                :language: python
                :dedent: 8
                :caption: Creating a CommandJob with a folder output.
        """
        super(Output, self).__init__(type=type)
        # As an annotation, it is not allowed to initialize the _port_name.
        self._port_name = None
        self.name = kwargs.pop("name", None)
        self.version = kwargs.pop("version", None)
        self._is_primitive_type = self.type in IOConstants.PRIMITIVE_STR_2_TYPE
        self.description = description
        self.path = path
        self.path_on_compute = kwargs.pop("path_on_compute", None)
        self.mode = mode
        # use this field to mark Output for early node orchestrate, currently hide in kwargs
        self.early_available = kwargs.pop("early_available", None)
        self._intellectual_property = None
        intellectual_property = kwargs.pop("intellectual_property", None)
        if intellectual_property:
            self._intellectual_property = (
                intellectual_property
                if isinstance(intellectual_property, IntellectualProperty)
                else IntellectualProperty(**intellectual_property)
            )
        self._assert_name_and_version()
        # normalize properties
        self._normalize_self_properties()

    def _get_hint(self, new_line_style: bool = False) -> Optional[str]:
        comment_str = self.description.replace('"', '\\"') if self.description else self.type
        return '"""%s"""' % comment_str if comment_str and new_line_style else comment_str

    def _to_dict(self) -> Dict:
        """Convert the Output object to a dict.

        :return: The dictionary representation of Output
        :rtype: Dict
        """
        keys = self._IO_KEYS
        result = {key: getattr(self, key) for key in keys}
        res: dict = _remove_empty_values(result)
        return res

    def _to_rest_object(self) -> Dict:
        # this is for component rest object when using Output as component outputs, as for job output usage,
        # rest object is generated by extracting Output's properties, see details in to_rest_data_outputs()
        return self._to_dict()

    def _simple_parse(self, value: Any, _type: Any = None) -> Any:
        if _type is None:
            _type = self.type
        if _type in IOConstants.PARAM_PARSERS:
            return IOConstants.PARAM_PARSERS[_type](value)
        return value

    def _normalize_self_properties(self) -> None:
        # parse value from string to its original type. eg: "false" -> False
        if self.early_available:
            self.early_available = self._simple_parse(getattr(self, "early_available", "false"), _type="boolean")

    @classmethod
    def _from_rest_object(cls, obj: Dict) -> "Output":
        # this is for component rest object when using Output as component outputs
        return Output(**obj)

    def _assert_name_and_version(self) -> None:
        if self.name and not (re.match("^[A-Za-z0-9_-]*$", self.name) and len(self.name) <= 255):
            raise UserErrorException(
                f"The output name {self.name} can only contain alphanumeric characters, dashes and underscores, "
                f"with a limit of 255 characters."
            )
        if self.version and not self.name:
            raise UserErrorException("Output name is required when output version is specified.")<|MERGE_RESOLUTION|>--- conflicted
+++ resolved
@@ -29,7 +29,8 @@
         mode: Optional[str] = None,
         description: Optional[str] = None,
         **kwargs: Any,
-    ): ...
+    ):
+        ...
 
     @overload
     def __init__(
@@ -60,14 +61,9 @@
         :paramtype version: str
         """
 
-<<<<<<< HEAD
-    def __init__(
-        self,
-=======
     def __init__(  # type: ignore[misc]
         self,
         *,
->>>>>>> bc3a1190
         type: str = AssetTypes.URI_FOLDER,
         path: Optional[str] = None,
         mode: Optional[str] = None,
