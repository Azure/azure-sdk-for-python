--- conflicted
+++ resolved
@@ -23,8 +23,6 @@
     @overload
     def __init__(
         self,
-<<<<<<< HEAD
-=======
         type: Any,
         path: Optional[str] = None,
         mode: Optional[str] = None,
@@ -36,7 +34,6 @@
     @overload
     def __init__(
         self,
->>>>>>> 093531ee
         type: Literal["uri_folder"] = "uri_folder",
         path: Optional[str] = None,
         mode: Optional[str] = None,
