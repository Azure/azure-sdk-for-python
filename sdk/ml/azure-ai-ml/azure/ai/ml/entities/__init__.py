--- conflicted
+++ resolved
@@ -138,7 +138,6 @@
 from ._workspace.workspace_keys import ContainerRegistryCredential, NotebookAccessKeys, WorkspaceKeys
 from ._workspace.compute_runtime import ComputeRuntime
 from ._workspace.feature_store_settings import FeatureStoreSettings
-<<<<<<< HEAD
 from ._featurestore_entity.featurestore_entity import FeaturestoreEntity
 from ._featurestore_entity.data_column import DataColumn
 from ._featurestore_entity.data_column_type import DataColumnType
@@ -148,10 +147,8 @@
 from ._featureset.materialization_settings import MaterializationSettings
 from ._featureset.featureset_materialization_operation import FeaturesetMaterializationOperation
 from ._featureset.materialization_type import MaterializationType
-=======
 from ._feature_store.feature_store import FeatureStore
 from ._feature_store.materialization_store import MaterializationStore
->>>>>>> b571e19f
 
 # TODO: enable in PuP
 # from ._job.import_job import ImportJob
@@ -212,7 +209,6 @@
     "WorkspaceConnection",
     "ComputeRuntime",
     "FeatureStoreSettings",
-<<<<<<< HEAD
     "Featureset",
     "FeaturestoreEntity",
     "MaterializationComputeResource",
@@ -223,10 +219,8 @@
     "DataColumn",
     "DataColumnType",
     "Notification",
-=======
     "FeatureStore",
     "MaterializationStore",
->>>>>>> b571e19f
     "DiagnoseRequestProperties",
     "DiagnoseResult",
     "DiagnoseResponseResult",
