--- conflicted
+++ resolved
@@ -345,7 +345,6 @@
     "ContainerRegistryCredential",
     "EndpointAuthKeys",
     "EndpointAuthToken",
-<<<<<<< HEAD
     "ModelPackage",
     "AzureMLOnlineInferencingServer",
     "AzureMLBatchInferencingServer",
@@ -357,7 +356,5 @@
     "PackageInputPathUrl",
     "PackageInputPathVersion",
     "Route",
-=======
     "AccessKeyConfiguration",
->>>>>>> e86b491d
 ]