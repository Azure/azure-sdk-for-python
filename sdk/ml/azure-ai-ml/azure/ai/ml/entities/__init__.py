--- conflicted
+++ resolved
@@ -474,14 +474,11 @@
     "DeploymentCollection",
     "RequestLogging",
     "NoneCredentialConfiguration",
-<<<<<<< HEAD
     "MarketplacePlan",
     "MarketplaceSubscription",
     "ServerlessEndpoint",
-=======
     "AccountKeyConfiguration",
     "AadCredentialConfiguration",
->>>>>>> 20cf5b0b
     "Index",
 ]
 
