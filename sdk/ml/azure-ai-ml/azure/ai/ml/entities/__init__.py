--- conflicted
+++ resolved
@@ -136,21 +136,6 @@
 from ._workspace.private_endpoint import EndpointConnection, PrivateEndpoint
 from ._workspace.workspace import Workspace
 from ._workspace.workspace_keys import ContainerRegistryCredential, NotebookAccessKeys, WorkspaceKeys
-<<<<<<< HEAD
-from ._workspace.compute_runtime import ComputeRuntime
-from ._workspace.feature_store_settings import FeatureStoreSettings
-from ._feature_store_entity.feature_store_entity import FeatureStoreEntity
-from ._feature_store_entity.data_column import DataColumn
-from ._feature_store_entity.data_column_type import DataColumnType
-from ._feature_set.featureset_specification import FeaturesetSpecification
-from ._notification.notification import Notification
-from ._feature_set.materialization_compute_resource import MaterializationComputeResource
-from ._feature_set.materialization_settings import MaterializationSettings
-from ._feature_set.materialization_type import MaterializationType
-from ._feature_store.feature_store import FeatureStore
-from ._feature_store.materialization_store import MaterializationStore
-from ._feature_set.feature import Feature
-=======
 
 from ._assets._artifacts.feature_set import _FeatureSet
 from ._workspace.compute_runtime import _ComputeRuntime
@@ -165,7 +150,6 @@
 from ._feature_store.feature_store import _FeatureStore
 from ._feature_store.materialization_store import _MaterializationStore
 from ._notification.notification import _Notification
->>>>>>> 7d4862f5
 
 # TODO: enable in PuP
 # from ._job.import_job import ImportJob
@@ -225,23 +209,6 @@
     "Workspace",
     "WorkspaceKeys",
     "WorkspaceConnection",
-<<<<<<< HEAD
-    "ComputeRuntime",
-    "Feature",
-    "FeatureStoreSettings",
-    "FeatureSet",
-    "FeatureStoreEntity",
-    "MaterializationComputeResource",
-    "MaterializationSettings",
-    "MaterializationType",
-    "FeaturesetSpecification",
-    "DataColumn",
-    "DataColumnType",
-    "Notification",
-    "FeatureStore",
-    "MaterializationStore",
-=======
->>>>>>> 7d4862f5
     "DiagnoseRequestProperties",
     "DiagnoseResult",
     "DiagnoseResponseResult",
