--- conflicted
+++ resolved
@@ -165,7 +165,7 @@
     FADProductionData,
     FeatureAttributionDriftSignal,
     GenerationSafetyQualitySignal,
-    LlmRequestResponseData,
+    LlmData,
     MonitorFeatureFilter,
     PredictionDriftSignal,
     ProductionData,
@@ -219,64 +219,6 @@
 from ._workspace.private_endpoint import EndpointConnection, PrivateEndpoint
 from ._workspace.workspace import Workspace
 from ._workspace.workspace_keys import ContainerRegistryCredential, NotebookAccessKeys, WorkspaceKeys
-<<<<<<< HEAD
-=======
-from ._assets._artifacts._package.inferencing_server import (
-    AzureMLOnlineInferencingServer,
-    AzureMLBatchInferencingServer,
-    CustomInferencingServer,
-    TritonInferencingServer,
-    Route,
-)
-from ._assets._artifacts._package.model_configuration import ModelConfiguration
-from ._assets._artifacts._package.base_environment_source import BaseEnvironment
-from ._assets._artifacts._package.model_package import (
-    ModelPackage,
-    ModelPackageInput,
-    PackageInputPathId,
-    PackageInputPathUrl,
-    PackageInputPathVersion,
-)
-from ._monitoring.alert_notification import AlertNotification
-from ._monitoring.compute import ServerlessSparkCompute
-from ._monitoring.definition import MonitorDefinition
-from ._monitoring.input_data import MonitorInputData
-from ._monitoring.schedule import MonitorSchedule
-from ._monitoring.signals import (
-    DataDriftSignal,
-    DataQualitySignal,
-    PredictionDriftSignal,
-    FeatureAttributionDriftSignal,
-    CustomMonitoringSignal,
-    GenerationSafetyQualitySignal,
-    MonitorFeatureFilter,
-    DataSegment,
-    FADProductionData,
-    LlmData,
-    ProductionData,
-    ReferenceData,
-    BaselineDataRange,
-)
-from ._monitoring.input_data import (
-    FixedInputData,
-    StaticInputData,
-    TrailingInputData,
-)
-from ._monitoring.target import MonitoringTarget
-from ._monitoring.thresholds import (
-    DataDriftMetricThreshold,
-    DataQualityMetricThreshold,
-    PredictionDriftMetricThreshold,
-    FeatureAttributionDriftMetricThreshold,
-    CustomMonitoringMetricThreshold,
-    CategoricalDriftMetrics,
-    NumericalDriftMetrics,
-    DataQualityMetricsNumerical,
-    DataQualityMetricsCategorical,
-    GenerationSafetyQualityMonitoringMetricThreshold,
-)
-
->>>>>>> cdb4cad5
 from ._workspace_hub.workspace_hub import WorkspaceHub, WorkspaceHubConfig
 
 __all__ = [
