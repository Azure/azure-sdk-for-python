--- conflicted
+++ resolved
@@ -298,22 +298,15 @@
 from ._workspace.private_endpoint import EndpointConnection, PrivateEndpoint
 from ._workspace.serverless_compute import ServerlessComputeSettings
 from ._workspace.workspace import Workspace
-<<<<<<< HEAD
 from ._workspace._ai_workspaces.capability_host import (
     CapabilityHost,
     CapabilityHostKind,
 )
-=======
->>>>>>> 77665336
 from ._workspace.workspace_keys import (
     ContainerRegistryCredential,
     NotebookAccessKeys,
     WorkspaceKeys,
 )
-<<<<<<< HEAD
-
-=======
->>>>>>> 77665336
 
 __all__ = [
     "Resource",
