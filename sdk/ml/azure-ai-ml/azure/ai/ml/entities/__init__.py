--- conflicted
+++ resolved
@@ -457,12 +457,9 @@
     "DeploymentCollection",
     "RequestLogging",
     "NoneCredentialConfiguration",
-<<<<<<< HEAD
     "MarketplaceSubscription",
     "ServerlessEndpoint",
-=======
     "Index",
->>>>>>> 2669c52d
 ]
 
 # Allow importing these types for backwards compatibility
