--- conflicted
+++ resolved
@@ -32,26 +32,20 @@
 
     @property
     def target(self):
-<<<<<<< HEAD
-=======
         """Get target value
 
         :return: returns the ID of the target
         :rtype: str
         """
->>>>>>> c66cdbd4
         return self.__target
 
     @target.setter
     def target(self, value: str):
-<<<<<<< HEAD
-=======
         """Set target value
 
         :param value: the ID of the target
         :type value: str
         :raises ~azure.ai.ml.exceptions.ValidationException~: Raised if the value is an invalid ARM ID.
         """
->>>>>>> c66cdbd4
         _ = AzureResourceId(value)
         self.__target = value