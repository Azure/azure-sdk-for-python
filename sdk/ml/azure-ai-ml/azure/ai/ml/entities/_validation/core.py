--- conflicted
+++ resolved
@@ -10,11 +10,7 @@
 import os.path
 import typing
 from pathlib import Path
-<<<<<<< HEAD
-from typing import Dict, List, Optional, Tuple
-=======
 from typing import Any, Dict, List, Optional, Tuple, Union
->>>>>>> 34a3cf8c
 
 import pydash
 import strictyaml
@@ -133,13 +129,8 @@
         """
         return not self._errors
 
-<<<<<<< HEAD
-    def _to_dict(self) -> typing.Dict:
-        result = {
-=======
     def _to_dict(self) -> typing.Dict[str, typing.Any]:
         result: Dict = {
->>>>>>> 34a3cf8c
             "result": _ValidationStatus.SUCCEEDED if self.passed else _ValidationStatus.FAILED,
         }
         for diagnostic_type, diagnostics in [
@@ -175,11 +166,7 @@
     The result is mutable and should not be exposed to the user.
     """
 
-<<<<<<< HEAD
-    def __init__(self, target_obj: Optional[typing.Dict] = None):
-=======
     def __init__(self, target_obj: Optional[Dict] = None):
->>>>>>> 34a3cf8c
         super().__init__()
         self._target_obj = target_obj
 
@@ -463,11 +450,7 @@
         # union field
         elif isinstance(errors, list):
 
-<<<<<<< HEAD
-            def msg2str(msg: object) -> str:
-=======
             def msg2str(msg: Any) -> Any:
->>>>>>> 34a3cf8c
                 if isinstance(msg, str):
                     return msg
                 if isinstance(msg, dict) and len(msg) == 1 and "_schema" in msg and len(msg["_schema"]) == 1:
@@ -485,11 +468,7 @@
     def __init__(self, source_path: str):
         self._source_path = source_path
 
-<<<<<<< HEAD
-    def resolve(self, yaml_path: str, source_path: Optional[str] = None) -> Tuple[Optional[str], Optional[str]]:
-=======
     def resolve(self, yaml_path: str, source_path: Optional[str] = None) -> Optional[Tuple]:
->>>>>>> 34a3cf8c
         """Resolve the location & value of a yaml path starting from source_path.
 
         :param yaml_path: yaml path.
@@ -511,11 +490,7 @@
         res: Optional[Tuple] = self._resolve_recursively(attrs, Path(source_path))
         return res
 
-<<<<<<< HEAD
-    def _resolve_recursively(self, attrs: List[str], source_path: Path) -> Tuple[Optional[str], Optional[str]]:
-=======
     def _resolve_recursively(self, attrs: List[str], source_path: Path) -> Optional[Tuple]:
->>>>>>> 34a3cf8c
         with open(source_path, encoding="utf-8") as f:
             try:
                 loaded_yaml = strictyaml.load(f.read())
