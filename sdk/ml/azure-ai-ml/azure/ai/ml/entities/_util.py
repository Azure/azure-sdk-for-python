--- conflicted
+++ resolved
@@ -6,11 +6,7 @@
 import json
 import os
 import shutil
-<<<<<<< HEAD
-from typing import Any, Dict, Iterable, List, Optional, Tuple, Type, TypeVar, Union, overload
-=======
 from typing import TYPE_CHECKING, Any, Dict, Iterable, List, Optional, Tuple, Type, TypeVar, Union, cast, overload
->>>>>>> 093531ee
 from unittest import mock
 
 import msrest
@@ -209,11 +205,7 @@
     return f"Validation for {schema.__name__} failed:\n\n {pretty_error} \n\n {additional_message}"
 
 
-<<<<<<< HEAD
-def get_md5_string(text: str) -> str:
-=======
 def get_md5_string(text: Optional[str]) -> str:
->>>>>>> 093531ee
     """Get md5 string for a given text.
 
     :param text: The text to get md5 string for.
@@ -371,11 +363,7 @@
         # note that the rest object may be invalid as data binding expression may not fit
         # rest object structure
         # pylint: disable=protected-access
-<<<<<<< HEAD
-        _target_obj: RestTranslatableMixin = _dump_data_binding_expression_in_fields(copy.deepcopy(target_obj))
-=======
         _target_obj = _dump_data_binding_expression_in_fields(copy.deepcopy(target_obj))
->>>>>>> 093531ee
 
         from azure.ai.ml.entities._credentials import _BaseIdentityConfiguration
 
