# ---------------------------------------------------------
# Copyright (c) Microsoft Corporation. All rights reserved.
# ---------------------------------------------------------
import copy
import hashlib
import json
import os
import shutil
from typing import Any, Dict, Iterable, List, Optional, Type, TypeVar, Union, overload
from unittest import mock

import msrest
from marshmallow.exceptions import ValidationError

from .._restclient.v2022_02_01_preview.models import JobInputType as JobInputType02
from .._restclient.v2023_04_01_preview.models import JobInput as RestJobInput
from .._restclient.v2023_04_01_preview.models import JobInputType as JobInputType10
from .._restclient.v2023_04_01_preview.models import JobOutput as RestJobOutput
from .._schema._datastore import AzureBlobSchema, AzureDataLakeGen1Schema, AzureDataLakeGen2Schema, AzureFileSchema
from .._schema._deployment.batch.batch_deployment import BatchDeploymentSchema
from .._schema._deployment.online.online_deployment import (
    KubernetesOnlineDeploymentSchema,
    ManagedOnlineDeploymentSchema,
)
from .._schema._endpoint.batch.batch_endpoint import BatchEndpointSchema
from .._schema._endpoint.online.online_endpoint import KubernetesOnlineEndpointSchema, ManagedOnlineEndpointSchema
from .._schema._sweep import SweepJobSchema
from .._schema.assets.data import DataSchema
from .._schema.assets.environment import EnvironmentSchema
from .._schema.assets.model import ModelSchema
from .._schema.component.command_component import CommandComponentSchema
from .._schema.component.parallel_component import ParallelComponentSchema
from .._schema.compute.aml_compute import AmlComputeSchema
from .._schema.compute.compute_instance import ComputeInstanceSchema
from .._schema.compute.virtual_machine_compute import VirtualMachineComputeSchema
from .._schema.job import CommandJobSchema, ParallelJobSchema
from .._schema.pipeline.pipeline_job import PipelineJobSchema
from .._schema.schedule.schedule import JobScheduleSchema
from .._schema.workspace import WorkspaceSchema
from .._utils.utils import is_internal_component_data, try_enable_internal_components
from ..constants._common import (
    REF_DOC_YAML_SCHEMA_ERROR_MSG_FORMAT,
    CommonYamlFields,
    YAMLRefDocLinks,
    YAMLRefDocSchemaNames,
)
from ..constants._component import NodeType
from ..constants._endpoint import EndpointYamlFields
from ..entities._mixins import RestTranslatableMixin
from ..exceptions import ErrorCategory, ErrorTarget, ValidationErrorType, ValidationException

# Maps schema class name to formatted error message pointing to Microsoft docs reference page for a schema's YAML
REF_DOC_ERROR_MESSAGE_MAP = {
    DataSchema: REF_DOC_YAML_SCHEMA_ERROR_MSG_FORMAT.format(YAMLRefDocSchemaNames.DATA, YAMLRefDocLinks.DATA),
    EnvironmentSchema: REF_DOC_YAML_SCHEMA_ERROR_MSG_FORMAT.format(
        YAMLRefDocSchemaNames.ENVIRONMENT, YAMLRefDocLinks.ENVIRONMENT
    ),
    ModelSchema: REF_DOC_YAML_SCHEMA_ERROR_MSG_FORMAT.format(YAMLRefDocSchemaNames.MODEL, YAMLRefDocLinks.MODEL),
    CommandComponentSchema: REF_DOC_YAML_SCHEMA_ERROR_MSG_FORMAT.format(
        YAMLRefDocSchemaNames.COMMAND_COMPONENT, YAMLRefDocLinks.COMMAND_COMPONENT
    ),
    ParallelComponentSchema: REF_DOC_YAML_SCHEMA_ERROR_MSG_FORMAT.format(
        YAMLRefDocSchemaNames.PARALLEL_COMPONENT, YAMLRefDocLinks.PARALLEL_COMPONENT
    ),
    AmlComputeSchema: REF_DOC_YAML_SCHEMA_ERROR_MSG_FORMAT.format(
        YAMLRefDocSchemaNames.AML_COMPUTE, YAMLRefDocLinks.AML_COMPUTE
    ),
    ComputeInstanceSchema: REF_DOC_YAML_SCHEMA_ERROR_MSG_FORMAT.format(
        YAMLRefDocSchemaNames.COMPUTE_INSTANCE, YAMLRefDocLinks.COMPUTE_INSTANCE
    ),
    VirtualMachineComputeSchema: REF_DOC_YAML_SCHEMA_ERROR_MSG_FORMAT.format(
        YAMLRefDocSchemaNames.VIRTUAL_MACHINE_COMPUTE,
        YAMLRefDocLinks.VIRTUAL_MACHINE_COMPUTE,
    ),
    AzureDataLakeGen1Schema: REF_DOC_YAML_SCHEMA_ERROR_MSG_FORMAT.format(
        YAMLRefDocSchemaNames.DATASTORE_DATA_LAKE_GEN_1,
        YAMLRefDocLinks.DATASTORE_DATA_LAKE_GEN_1,
    ),
    AzureBlobSchema: REF_DOC_YAML_SCHEMA_ERROR_MSG_FORMAT.format(
        YAMLRefDocSchemaNames.DATASTORE_BLOB, YAMLRefDocLinks.DATASTORE_BLOB
    ),
    AzureFileSchema: REF_DOC_YAML_SCHEMA_ERROR_MSG_FORMAT.format(
        YAMLRefDocSchemaNames.DATASTORE_FILE, YAMLRefDocLinks.DATASTORE_FILE
    ),
    AzureDataLakeGen2Schema: REF_DOC_YAML_SCHEMA_ERROR_MSG_FORMAT.format(
        YAMLRefDocSchemaNames.DATASTORE_DATA_LAKE_GEN_2,
        YAMLRefDocLinks.DATASTORE_DATA_LAKE_GEN_2,
    ),
    BatchEndpointSchema: REF_DOC_YAML_SCHEMA_ERROR_MSG_FORMAT.format(
        YAMLRefDocSchemaNames.BATCH_ENDPOINT, YAMLRefDocLinks.BATCH_ENDPOINT
    ),
    KubernetesOnlineEndpointSchema: REF_DOC_YAML_SCHEMA_ERROR_MSG_FORMAT.format(
        YAMLRefDocSchemaNames.ONLINE_ENDPOINT, YAMLRefDocLinks.ONLINE_ENDPOINT
    ),
    ManagedOnlineEndpointSchema: REF_DOC_YAML_SCHEMA_ERROR_MSG_FORMAT.format(
        YAMLRefDocSchemaNames.ONLINE_ENDPOINT, YAMLRefDocLinks.ONLINE_ENDPOINT
    ),
    BatchDeploymentSchema: REF_DOC_YAML_SCHEMA_ERROR_MSG_FORMAT.format(
        YAMLRefDocSchemaNames.BATCH_DEPLOYMENT, YAMLRefDocLinks.BATCH_DEPLOYMENT
    ),
    ManagedOnlineDeploymentSchema: REF_DOC_YAML_SCHEMA_ERROR_MSG_FORMAT.format(
        YAMLRefDocSchemaNames.MANAGED_ONLINE_DEPLOYMENT,
        YAMLRefDocLinks.MANAGED_ONLINE_DEPLOYMENT,
    ),
    KubernetesOnlineDeploymentSchema: REF_DOC_YAML_SCHEMA_ERROR_MSG_FORMAT.format(
        YAMLRefDocSchemaNames.KUBERNETES_ONLINE_DEPLOYMENT,
        YAMLRefDocLinks.KUBERNETES_ONLINE_DEPLOYMENT,
    ),
    PipelineJobSchema: REF_DOC_YAML_SCHEMA_ERROR_MSG_FORMAT.format(
        YAMLRefDocSchemaNames.PIPELINE_JOB, YAMLRefDocLinks.PIPELINE_JOB
    ),
    JobScheduleSchema: REF_DOC_YAML_SCHEMA_ERROR_MSG_FORMAT.format(
        YAMLRefDocSchemaNames.JOB_SCHEDULE, YAMLRefDocLinks.JOB_SCHEDULE
    ),
    SweepJobSchema: REF_DOC_YAML_SCHEMA_ERROR_MSG_FORMAT.format(
        YAMLRefDocSchemaNames.SWEEP_JOB, YAMLRefDocLinks.SWEEP_JOB
    ),
    CommandJobSchema: REF_DOC_YAML_SCHEMA_ERROR_MSG_FORMAT.format(
        YAMLRefDocSchemaNames.COMMAND_JOB, YAMLRefDocLinks.COMMAND_JOB
    ),
    ParallelJobSchema: REF_DOC_YAML_SCHEMA_ERROR_MSG_FORMAT.format(
        YAMLRefDocSchemaNames.PARALLEL_JOB, YAMLRefDocLinks.PARALLEL_JOB
    ),
    WorkspaceSchema: REF_DOC_YAML_SCHEMA_ERROR_MSG_FORMAT.format(
        YAMLRefDocSchemaNames.WORKSPACE, YAMLRefDocLinks.WORKSPACE
    ),
}


def find_type_in_override(params_override: Optional[list] = None) -> Optional[str]:
    """Find type in params override.

    :param params_override: The params override
    :type params_override: Optional[list]
    :return: The type
    :rtype: Optional[str]
    """
    params_override = params_override or []
    for override in params_override:
        if CommonYamlFields.TYPE in override:
            return override[CommonYamlFields.TYPE]
    return None


def is_compute_in_override(params_override: Optional[list] = None) -> bool:
    """Check if compute is in params override.

    :param params_override: The params override
    :type params_override: Optional[list]
    :return: True if compute is in params override
    :rtype: bool
    """
    return any(EndpointYamlFields.COMPUTE in param for param in params_override)


def load_from_dict(schema: Any, data: Dict, context: Dict, additional_message: str = "", **kwargs):
    """Load data from dict.

    :param schema: The schema to load data with.
    :type schema: Any
    :param data: The data to load.
    :type data: Dict
    :param context: The context of the data.
    :type context: Dict
    :param additional_message: The additional message to add to the error message.
    :type additional_message: str
    :return: The loaded data.
    :rtype: Any
    """
    try:
        return schema(context=context).load(data, **kwargs)
    except ValidationError as e:
        pretty_error = json.dumps(e.normalized_messages(), indent=2)
        raise ValidationError(decorate_validation_error(schema, pretty_error, additional_message)) from e


def decorate_validation_error(schema: Any, pretty_error: str, additional_message: str = "") -> str:
    """Decorate validation error with additional message.

    :param schema: The schema that failed validation.
    :type schema: Any
    :param pretty_error: The pretty error message.
    :type pretty_error: str
    :param additional_message: The additional message to add.
    :type additional_message: str
    :return: The decorated error message.
    :rtype: str
    """
    ref_doc_link_error_msg = REF_DOC_ERROR_MESSAGE_MAP.get(schema, "")
    if ref_doc_link_error_msg:
        additional_message += f"\n{ref_doc_link_error_msg}"
    additional_message += (
        "\nThe easiest way to author a specification file is using IntelliSense and auto-completion Azure ML VS "
        "code extension provides: https://code.visualstudio.com/docs/datascience/azure-machine-learning. "
        "To set up: https://docs.microsoft.com/azure/machine-learning/how-to-setup-vs-code"
    )
    return f"Validation for {schema.__name__} failed:\n\n {pretty_error} \n\n {additional_message}"


def get_md5_string(text):
    """Get md5 string for a given text.

    :param text: The text to get md5 string for.
    :type text: str
    :return: The md5 string.
    :rtype: str
    """
    try:
        return hashlib.md5(text.encode("utf8")).hexdigest()  # nosec
    except Exception as ex:
        raise ex


def validate_attribute_type(attrs_to_check: Dict[str, Any], attr_type_map: Dict[str, Type]) -> None:
    """Validate if attributes of object are set with valid types, raise error
    if don't.

    :param attrs_to_check: Mapping from attributes name to actual value.
    :type attrs_to_check: Dict[str, Any]
    :param attr_type_map: Mapping from attributes name to tuple of expecting type
    :type attr_type_map: Dict[str, Type]
    """
    #
    kwargs = attrs_to_check.get("kwargs", {})
    attrs_to_check.update(kwargs)
    for attr, expecting_type in attr_type_map.items():
        attr_val = attrs_to_check.get(attr, None)
        if attr_val is not None and not isinstance(attr_val, expecting_type):
            msg = "Expecting {} for {}, got {} instead."
            raise ValidationException(
                message=msg.format(expecting_type, attr, type(attr_val)),
                no_personal_data_message=msg.format(expecting_type, "[attr]", type(attr_val)),
                target=ErrorTarget.GENERAL,
                error_type=ValidationErrorType.INVALID_VALUE,
            )


def is_empty_target(obj: Optional[Dict]) -> bool:
    """Determines if it's empty target

    :param obj: The object to check
    :type obj: Optional[Dict]
    :return: True if obj is None or an empty Dict
    :rtype: bool
    """
    return (
        obj is None
        # some objs have overloaded "==" and will cause error. e.g CommandComponent obj
        or (isinstance(obj, dict) and len(obj) == 0)
    )


def convert_ordered_dict_to_dict(target_object: Union[Dict, List], remove_empty: bool = True) -> Union[Dict, List]:
    """Convert ordered dict to dict. Remove keys with None value.
    This is a workaround for rest request must be in dict instead of
    ordered dict.

    :param target_object: The object to convert
    :type target_object: Union[Dict, List]
    :param remove_empty: Whether to omit values that are None or empty dictionaries. Defaults to True.
    :type remove_empty: bool
    :return: Converted ordered dict with removed None values
    :rtype: Union[Dict, List]
    """
    # OrderedDict can appear nested in a list
    if isinstance(target_object, list):
        new_list = []
        for item in target_object:
            item = convert_ordered_dict_to_dict(item)
            if not is_empty_target(item) or not remove_empty:
                new_list.append(item)
        return new_list
    if isinstance(target_object, dict):
        new_dict = {}
        for key, value in target_object.items():
            value = convert_ordered_dict_to_dict(value)
            if not is_empty_target(value) or not remove_empty:
                new_dict[key] = value
        return new_dict
    return target_object


def _general_copy(src: Union[str, os.PathLike], dst: Union[str, os.PathLike], make_dirs: bool = True):
    """Wrapped `shutil.copy2` function for possible "Function not implemented" exception raised by it.

    Background: `shutil.copy2` will throw OSError when dealing with Azure File.
    See https://stackoverflow.com/questions/51616058 for more information.

    :param src: The source path to copy from
    :type src: Union[str, os.PathLike]
    :param dst: The destination path to copy to
    :type dst: Union[str, os.PathLike]
    :param make_dirs: Whether to ensure the destination path exists. Defaults to True.
    :type make_dirs: bool
    """
    if make_dirs:
        os.makedirs(os.path.dirname(dst), exist_ok=True)
    if hasattr(os, "listxattr"):
        with mock.patch("shutil._copyxattr", return_value=[]):
            shutil.copy2(src, dst)
    else:
        shutil.copy2(src, dst)


def _dump_data_binding_expression_in_fields(obj):
    for key, value in obj.__dict__.items():
        # PipelineInput is subclass of NodeInput
        from ._job.pipeline._io import NodeInput

        if isinstance(value, NodeInput):
            obj.__dict__[key] = str(value)
        elif isinstance(value, RestTranslatableMixin):
            _dump_data_binding_expression_in_fields(value)
    return obj


T = TypeVar("T")


def get_rest_dict_for_node_attrs(target_obj: T, clear_empty_value: bool = False) -> Union[T, Dict]:
    """Convert object to dict and convert OrderedDict to dict.
    Allow data binding expression as value, disregarding of the type defined in rest object.

    :param target_obj: The object to convert
    :type target_obj: T
    :param clear_empty_value: Whether to clear empty values. Defaults to False.
    :type clear_empty_value: bool
    :return: The translated dict, or the the original object
    :rtype: Union[T, Dict]
    """
    # pylint: disable=too-many-return-statements
    from azure.ai.ml.entities._job.pipeline._io import PipelineInput

    if target_obj is None:
        return None
    if isinstance(target_obj, dict):
        result = {}
        for key, value in target_obj.items():
            if value is None:
                continue
            if key in ["additional_properties"]:
                continue
            result[key] = get_rest_dict_for_node_attrs(value, clear_empty_value)
        return result
    if isinstance(target_obj, list):
        result = []
        for item in target_obj:
            result.append(get_rest_dict_for_node_attrs(item, clear_empty_value))
        return result
    if isinstance(target_obj, RestTranslatableMixin):
        # note that the rest object may be invalid as data binding expression may not fit
        # rest object structure
        # pylint: disable=protected-access
        target_obj = _dump_data_binding_expression_in_fields(copy.deepcopy(target_obj))

        from azure.ai.ml.entities._credentials import _BaseIdentityConfiguration

        if isinstance(target_obj, _BaseIdentityConfiguration):
            return get_rest_dict_for_node_attrs(target_obj._to_job_rest_object(), clear_empty_value=clear_empty_value)
        return get_rest_dict_for_node_attrs(target_obj._to_rest_object(), clear_empty_value=clear_empty_value)

    if isinstance(target_obj, msrest.serialization.Model):
        # can't use result.as_dict() as data binding expression may not fit rest object structure
        return get_rest_dict_for_node_attrs(target_obj.__dict__, clear_empty_value=clear_empty_value)

    if isinstance(target_obj, PipelineInput):
        return get_rest_dict_for_node_attrs(str(target_obj), clear_empty_value=clear_empty_value)

    if not isinstance(target_obj, (str, int, float, bool)):
        raise ValueError("Unexpected type {}".format(type(target_obj)))

    return target_obj


class _DummyRestModelFromDict(msrest.serialization.Model):
    """A dummy rest model that can be initialized from dict, return base_dict[attr_name]
    for getattr(self, attr_name) when attr_name is a public attrs; return None when trying to get
    a non-existent public attribute.
    """

    def __init__(self, rest_dict):
        self._rest_dict = rest_dict or {}
        super().__init__()

    def __getattribute__(self, item):
        if not item.startswith("_"):
            return self._rest_dict.get(item, None)
        return super().__getattribute__(item)


def from_rest_dict_to_dummy_rest_object(rest_dict: Optional[Dict]) -> _DummyRestModelFromDict:
    """Create a dummy rest object based on a rest dict, which is a primitive dict containing
    attributes in a rest object.
    For example, for a rest object class like:
        class A(msrest.serialization.Model):
            def __init__(self, a, b):
                self.a = a
                self.b = b
        rest_object = A(1, None)
        rest_dict = {"a": 1}
        regenerated_rest_object = from_rest_dict_to_fake_rest_object(rest_dict)
        assert regenerated_rest_object.a == 1
        assert regenerated_rest_object.b is None

    :param rest_dict: The rest dict
    :type rest_dict: Optional[Dict]
    :return: A dummy rest object
    :rtype: _DummyRestModelFromDict
    """
    if rest_dict is None or isinstance(rest_dict, dict):
        return _DummyRestModelFromDict(rest_dict)
    raise ValueError("Unexpected type {}".format(type(rest_dict)))


def extract_label(input_str: str):
    """Extract label from input string.

    :param input_str: The input string
    :type input_str: str
    :return: The rest of the string and the label
    :rtype: Tuple[str, Optional[str]]
    """
    if not isinstance(input_str, str):
        return None, None
    if "@" in input_str:
        return input_str.rsplit("@", 1)
    return input_str, None


@overload
def resolve_pipeline_parameters(pipeline_parameters: None, remove_empty: bool = False) -> None:
    ...


@overload
def resolve_pipeline_parameters(
    pipeline_parameters: Dict[str, T], remove_empty: bool = False
) -> Dict[str, Union[T, str, "NodeOutput"]]:
    ...


def resolve_pipeline_parameters(
    pipeline_parameters: Optional[Dict[str, T]], remove_empty: bool = False
) -> Optional[Dict[str, Union[T, str, "NodeOutput"]]]:
    """Resolve pipeline parameters.

    1. Resolve BaseNode and OutputsAttrDict type to NodeOutput.
    2. Remove empty value (optional).

    :param pipeline_parameters: The pipeline parameters
    :type pipeline_parameters: Optional[Dict[str, T]]
    :param remove_empty: Whether to remove None values. Defaults to False.
    :type remove_empty: bool
    :return:
        * None if pipeline_parameters is None
        * The resolved dict of pipeline parameters
    :rtype: Optional[Dict[str, Union[T, str, "NodeOutput"]]]
    """

    if pipeline_parameters is None:
        return None
    if not isinstance(pipeline_parameters, dict):
        raise ValidationException(
            message="pipeline_parameters must in dict {parameter: value} format.",
            no_personal_data_message="pipeline_parameters must in dict {parameter: value} format.",
            target=ErrorTarget.PIPELINE,
        )

    updated_parameters = {}
    for k, v in pipeline_parameters.items():
        v = resolve_pipeline_parameter(v)
        if v is None and remove_empty:
            continue
        updated_parameters[k] = v
    pipeline_parameters = updated_parameters
    return pipeline_parameters


def resolve_pipeline_parameter(data: T) -> Union[T, str, "NodeOutput"]:
    """Resolve pipeline parameter.

    1. Resolve BaseNode and OutputsAttrDict type to NodeOutput.
    2. Remove empty value (optional).

    :param data: The pipeline parameter
    :type data: T
    :return:
        * None if data is None
        * The resolved pipeline parameter
    :rtype: Union[T, str, "NodeOutput"]
    """
    from azure.ai.ml.entities._builders.base_node import BaseNode
    from azure.ai.ml.entities._builders.pipeline import Pipeline
    from azure.ai.ml.entities._job.pipeline._io import NodeOutput, OutputsAttrDict
    from azure.ai.ml.entities._job.pipeline._pipeline_expression import PipelineExpression

    if isinstance(data, PipelineExpression):
        data: Union[str, BaseNode] = data.resolve()
    if isinstance(data, (BaseNode, Pipeline)):
        # For the case use a node/pipeline node as the input, we use its only one output as the real input.
        # Here we set node = node.outputs, then the following logic will get the output object.
        data: OutputsAttrDict = data.outputs
    if isinstance(data, OutputsAttrDict):
        # For the case that use the outputs of another component as the input,
        # we use the only one output as the real input,
        # if multiple outputs are provided, an exception is raised.
        output_len = len(data)
        if output_len != 1:
            raise ValidationException(
                message="Setting input failed: Exactly 1 output is required, got %d. (%s)" % (output_len, data),
                no_personal_data_message="multiple output(s) found of specified outputs, exactly 1 output required.",
                target=ErrorTarget.PIPELINE,
            )
        data: NodeOutput = list(data.values())[0]
    return data


def normalize_job_input_output_type(input_output_value: Union[RestJobOutput, RestJobInput, Dict]):
    """Normalizes the `job_input_type`, `job_output_type`, and `type` keys for REST job output and input objects.

    :param input_output_value: Either a REST input or REST output of a job
    :type input_output_value: Union[RestJobOutput, RestJobInput, Dict]

    .. note::

        We have changed the api starting v2022_06_01_preview version and there are some api interface changes,
        which will result in pipeline submitted by v2022_02_01_preview can't be parsed correctly. And this will block
        az ml job list/show. So we convert the input/output type of camel to snake to be compatible with the Jun/Oct
        api.

    """

    FEB_JUN_JOB_INPUT_OUTPUT_TYPE_MAPPING = {
        JobInputType02.CUSTOM_MODEL: JobInputType10.CUSTOM_MODEL,
        JobInputType02.LITERAL: JobInputType10.LITERAL,
        JobInputType02.ML_FLOW_MODEL: JobInputType10.MLFLOW_MODEL,
        JobInputType02.ML_TABLE: JobInputType10.MLTABLE,
        JobInputType02.TRITON_MODEL: JobInputType10.TRITON_MODEL,
        JobInputType02.URI_FILE: JobInputType10.URI_FILE,
        JobInputType02.URI_FOLDER: JobInputType10.URI_FOLDER,
    }
    if (
        hasattr(input_output_value, "job_input_type")
        and input_output_value.job_input_type in FEB_JUN_JOB_INPUT_OUTPUT_TYPE_MAPPING
    ):
        input_output_value.job_input_type = FEB_JUN_JOB_INPUT_OUTPUT_TYPE_MAPPING[input_output_value.job_input_type]
    elif (
        hasattr(input_output_value, "job_output_type")
        and input_output_value.job_output_type in FEB_JUN_JOB_INPUT_OUTPUT_TYPE_MAPPING
    ):
        input_output_value.job_output_type = FEB_JUN_JOB_INPUT_OUTPUT_TYPE_MAPPING[input_output_value.job_output_type]
    elif isinstance(input_output_value, dict):
        job_output_type = input_output_value.get("job_output_type", None)
        job_input_type = input_output_value.get("job_input_type", None)
        job_type = input_output_value.get("type", None)

        if job_output_type and job_output_type in FEB_JUN_JOB_INPUT_OUTPUT_TYPE_MAPPING:
            input_output_value["job_output_type"] = FEB_JUN_JOB_INPUT_OUTPUT_TYPE_MAPPING[job_output_type]
        if job_input_type and job_input_type in FEB_JUN_JOB_INPUT_OUTPUT_TYPE_MAPPING:
            input_output_value["job_input_type"] = FEB_JUN_JOB_INPUT_OUTPUT_TYPE_MAPPING[job_input_type]
        if job_type and job_type in FEB_JUN_JOB_INPUT_OUTPUT_TYPE_MAPPING:
            input_output_value["type"] = FEB_JUN_JOB_INPUT_OUTPUT_TYPE_MAPPING[job_type]


def get_type_from_spec(data: dict, *, valid_keys: Iterable[str]) -> str:
    """Get the type of the node or component from the yaml spec.

    Yaml spec must have a key named "type" and exception will be raised if it's not once of valid_keys.

    If internal components are enabled, related factory and schema will be updated.

    :param data: The data
    :type data: dict
    :keyword valid_keys: An iterable of valid types
    :paramtype valid_keys: Iterable[str]
    :return: The type of the node or component
    :rtype: str
    """
    _type, _ = extract_label(data.get(CommonYamlFields.TYPE, None))

    # we should keep at least 1 place outside _internal to enable internal components
    # and this is the only place
    try_enable_internal_components()
    # todo: refine Hard code for now to support different task type for DataTransfer component
    if _type == NodeType.DATA_TRANSFER:
        _type = "_".join([NodeType.DATA_TRANSFER, data.get("task", " ")])
    if _type not in valid_keys:
        is_internal_component_data(data, raise_if_not_enabled=True)

        raise ValidationException(
            message="Unsupported component type: %s." % _type,
            target=ErrorTarget.COMPONENT,
            no_personal_data_message="Unsupported component type",
            error_category=ErrorCategory.USER_ERROR,
        )
    return _type


def copy_output_setting(source: Union["Output", "NodeOutput"], target: "NodeOutput"):
    """Copy node output setting from source to target.

    Currently only path, name, version will be copied.

    :param source: The Output to copy from
    :type source: Union[Output, NodeOutput]
    :param target: The Output to copy to
    :type target: NodeOutput
    """
    # pylint: disable=protected-access
    from azure.ai.ml.entities._job.pipeline._io import NodeOutput, PipelineOutput

    if not isinstance(source, NodeOutput):
        # Only copy when source is an output builder
        return
<<<<<<< HEAD
    source_data = source._data
    if isinstance(source_data, PipelineOutput):
        source_data = source_data._data
    if source_data:
        target._data = copy.deepcopy(source_data)
=======
    if source._data:
        target._data = copy.deepcopy(source._data)
    # copy pipeline component output's node output to subgraph builder
    if source._binding_output is not None:
        target._binding_output = source._binding_output
>>>>>>> 252ce2c2
<|MERGE_RESOLUTION|>--- conflicted
+++ resolved
@@ -612,16 +612,11 @@
     if not isinstance(source, NodeOutput):
         # Only copy when source is an output builder
         return
-<<<<<<< HEAD
     source_data = source._data
     if isinstance(source_data, PipelineOutput):
         source_data = source_data._data
     if source_data:
         target._data = copy.deepcopy(source_data)
-=======
-    if source._data:
-        target._data = copy.deepcopy(source._data)
     # copy pipeline component output's node output to subgraph builder
     if source._binding_output is not None:
-        target._binding_output = source._binding_output
->>>>>>> 252ce2c2
+        target._binding_output = source._binding_output