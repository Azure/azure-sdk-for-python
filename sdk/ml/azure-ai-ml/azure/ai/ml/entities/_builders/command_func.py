# ---------------------------------------------------------
# Copyright (c) Microsoft Corporation. All rights reserved.
# ---------------------------------------------------------

# pylint: disable=protected-access

import os
from typing import Any, Callable, Dict, List, Optional, Tuple, Union

from azure.ai.ml.constants._common import AssetTypes, LegacyAssetTypes
from azure.ai.ml.constants._component import ComponentSource
from azure.ai.ml.entities._assets.environment import Environment
from azure.ai.ml.entities._component.command_component import CommandComponent
from azure.ai.ml.entities._credentials import (
    AmlTokenConfiguration,
    ManagedIdentityConfiguration,
    UserIdentityConfiguration,
)
from azure.ai.ml.entities._inputs_outputs import Input, Output
from azure.ai.ml.entities._job.distribution import (
    DistributionConfiguration,
    MpiDistribution,
    PyTorchDistribution,
    RayDistribution,
    TensorFlowDistribution,
)
from azure.ai.ml.entities._job.job_service import (
    JobService,
    JupyterLabJobService,
    SshJobService,
    TensorBoardJobService,
    VsCodeJobService,
)
from azure.ai.ml.entities._job.pipeline._component_translatable import ComponentTranslatableMixin
from azure.ai.ml.entities._job.sweep.search_space import SweepDistribution
from azure.ai.ml.exceptions import ErrorTarget, ValidationErrorType, ValidationException

from .command import Command

SUPPORTED_INPUTS = [
    LegacyAssetTypes.PATH,
    AssetTypes.URI_FILE,
    AssetTypes.URI_FOLDER,
    AssetTypes.CUSTOM_MODEL,
    AssetTypes.MLFLOW_MODEL,
    AssetTypes.MLTABLE,
    AssetTypes.TRITON_MODEL,
]


def _parse_input(input_value: Union[Input, Dict, SweepDistribution, str, bool, int, float]) -> Tuple:
<<<<<<< HEAD
    component_input, job_input = None, None
=======
    component_input = None
    job_input: Optional[Union[Input, Dict, SweepDistribution, str, bool, int, float]] = None

>>>>>>> 6f1ea258
    if isinstance(input_value, Input):
        component_input = Input(**input_value._to_dict())
        input_type = input_value.type
        if input_type in SUPPORTED_INPUTS:
            job_input = Input(**input_value._to_dict())
    elif isinstance(input_value, dict):
        # if user provided dict, we try to parse it to Input.
        # for job input, only parse for path type
        input_type = input_value.get("type", None)
        if input_type in SUPPORTED_INPUTS:
            job_input = Input(**input_value)
        component_input = Input(**input_value)
    elif isinstance(input_value, (SweepDistribution, str, bool, int, float)):
        # Input bindings are not supported
        component_input = ComponentTranslatableMixin._to_input_builder_function(input_value)
        job_input = input_value
    else:
        msg = f"Unsupported input type: {type(input_value)}"
        msg += ", only Input, dict, str, bool, int and float are supported."
        raise ValidationException(
            message=msg,
            no_personal_data_message=msg,
            target=ErrorTarget.JOB,
            error_type=ValidationErrorType.INVALID_VALUE,
        )
    return component_input, job_input


<<<<<<< HEAD
def _parse_output(output_value: Union[Output, Dict, str, None]) -> Tuple:
    component_output, job_output = None, None
=======
def _parse_output(output_value: Optional[Union[Output, Dict, str]]) -> Tuple:
    component_output = None
    job_output: Optional[Union[Output, Dict, str]] = None

>>>>>>> 6f1ea258
    if isinstance(output_value, Output):
        component_output = Output(**output_value._to_dict())
        job_output = Output(**output_value._to_dict())
    elif not output_value:
        # output value can be None or empty dictionary
        # None output value will be packed into a JobOutput object with mode = ReadWriteMount & type = UriFolder
        component_output = ComponentTranslatableMixin._to_output(output_value)
        job_output = output_value
    elif isinstance(output_value, dict):  # When output value is a non-empty dictionary
        job_output = Output(**output_value)
        component_output = Output(**output_value)
    elif isinstance(output_value, str):  # When output is passed in from pipeline job yaml
        job_output = output_value
    else:
        msg = f"Unsupported output type: {type(output_value)}, only Output and dict are supported."
        raise ValidationException(
            message=msg,
            no_personal_data_message=msg,
            target=ErrorTarget.JOB,
            error_type=ValidationErrorType.INVALID_VALUE,
        )
    return component_output, job_output


def _parse_inputs_outputs(io_dict: Dict, parse_func: Callable) -> Tuple[Dict, Dict]:
    component_io_dict, job_io_dict = {}, {}
    if io_dict:
        for key, val in io_dict.items():
            component_io, job_io = parse_func(val)
            component_io_dict[key] = component_io
            job_io_dict[key] = job_io
    return component_io_dict, job_io_dict


def command(
    *,
    name: Optional[str] = None,
    description: Optional[str] = None,
    tags: Optional[Dict] = None,
    properties: Optional[Dict] = None,
    display_name: Optional[str] = None,
    command: Optional[str] = None,  # pylint: disable=redefined-outer-name
    experiment_name: Optional[str] = None,
    environment: Optional[Union[str, Environment]] = None,
    environment_variables: Optional[Dict] = None,
    distribution: Optional[
        Union[
            Dict,
            MpiDistribution,
            TensorFlowDistribution,
            PyTorchDistribution,
            RayDistribution,
            DistributionConfiguration,
        ]
    ] = None,
    compute: Optional[str] = None,
    inputs: Optional[Dict] = None,
    outputs: Optional[Dict] = None,
    instance_count: Optional[int] = None,
    instance_type: Optional[str] = None,
    locations: Optional[List[str]] = None,
    docker_args: Optional[str] = None,
    shm_size: Optional[str] = None,
    timeout: Optional[int] = None,
    code: Optional[Union[str, os.PathLike]] = None,
    identity: Optional[Union[ManagedIdentityConfiguration, AmlTokenConfiguration, UserIdentityConfiguration]] = None,
    is_deterministic: bool = True,
    services: Optional[
        Dict[str, Union[JobService, JupyterLabJobService, SshJobService, TensorBoardJobService, VsCodeJobService]]
    ] = None,
    job_tier: Optional[str] = None,
    priority: Optional[str] = None,
    **kwargs: Any,
) -> Command:
    """Creates a Command object which can be used inside a dsl.pipeline function or used as a standalone Command job.

    :keyword name: The name of the Command job or component.
    :paramtype name: Optional[str]
    :keyword description: The description of the Command. Defaults to None.
    :paramtype description: Optional[str]
    :keyword tags: Tag dictionary. Tags can be added, removed, and updated. Defaults to None.
    :paramtype tags: Optional[dict[str, str]]
    :keyword properties: The job property dictionary. Defaults to None.
    :paramtype properties: Optional[dict[str, str]]
    :keyword display_name: The display name of the job. Defaults to a randomly generated name.
    :paramtype display_name: Optional[str]
    :keyword command: The command to be executed. Defaults to None.
    :paramtype command: Optional[str]
    :keyword experiment_name: The name of the experiment that the job will be created under. Defaults to current
        directory name.
    :paramtype experiment_name: Optional[str]
    :keyword environment: The environment that the job will run in.
    :paramtype environment: Optional[Union[str, ~azure.ai.ml.entities.Environment]]
    :keyword environment_variables: A dictionary of environment variable names and values.
        These environment variables are set on the process where user script is being executed.
        Defaults to None.
    :paramtype environment_variables: Optional[dict[str, str]]
    :keyword distribution: The configuration for distributed jobs. Defaults to None.
    :paramtype distribution: Optional[Union[dict, ~azure.ai.ml.PyTorchDistribution, ~azure.ai.ml.MpiDistribution,
        ~azure.ai.ml.TensorFlowDistribution, ~azure.ai.ml.RayDistribution]]
    :keyword compute: The compute target the job will run on. Defaults to default compute.
    :paramtype compute: Optional[str]
    :keyword inputs: A mapping of input names to input data sources used in the job. Defaults to None.
    :paramtype inputs: Optional[dict[str, Union[~azure.ai.ml.Input, str, bool, int, float, Enum]]]
    :keyword outputs: A mapping of output names to output data sources used in the job. Defaults to None.
    :paramtype outputs: Optional[dict[str, Union[str, ~azure.ai.ml.Output]]]
    :keyword instance_count: The number of instances or nodes to be used by the compute target. Defaults to 1.
    :paramtype instance_count: Optional[int]
    :keyword instance_type: The type of VM to be used by the compute target.
    :paramtype instance_type: Optional[str]
    :keyword locations: The list of locations where the job will run.
    :paramtype locations: Optional[list[str]]
    :keyword docker_args: Extra arguments to pass to the Docker run command. This would override any
        parameters that have already been set by the system, or in this section. This parameter is only
        supported for Azure ML compute types. Defaults to None.
    :paramtype docker_args: Optional[str]
    :keyword shm_size: The size of the Docker container's shared memory block. This should be in the
        format of (number)(unit) where the number has to be greater than 0 and the unit can be one of
        b(bytes), k(kilobytes), m(megabytes), or g(gigabytes).
    :paramtype shm_size: Optional[str]
    :keyword timeout: The number, in seconds, after which the job will be cancelled.
    :paramtype timeout: Optional[int]
    :keyword code: The source code to run the job. Can be a local path or "http:", "https:", or "azureml:" url
        pointing to a remote location.
    :paramtype code: Optional[Union[str, os.PathLike]]
    :keyword identity: The identity that the command job will use while running on compute.
    :paramtype identity: Optional[Union[
        ~azure.ai.ml.entities.ManagedIdentityConfiguration,
        ~azure.ai.ml.entities.AmlTokenConfiguration,
        ~azure.ai.ml.entities.UserIdentityConfiguration]]
    :keyword is_deterministic: Specifies whether the Command will return the same output given the same input.
        Defaults to True. When True, if a Command Component is deterministic and has been run before in the
        current workspace with the same input and settings, it will reuse results from a previously submitted
        job when used as a node or step in a pipeline. In that scenario, no compute resources will be used.
    :paramtype is_deterministic: bool
    :keyword services: The interactive services for the node. Defaults to None. This is an experimental parameter,
        and may change at any time. Please see https://aka.ms/azuremlexperimental for more information.
    :paramtype services: Optional[dict[str, Union[~azure.ai.ml.entities.JobService,
        ~azure.ai.ml.entities.JupyterLabJobService, ~azure.ai.ml.entities.SshJobService,
        ~azure.ai.ml.entities.TensorBoardJobService, ~azure.ai.ml.entities.VsCodeJobService]]]
    :keyword job_tier: The job tier. Accepted values are "Spot", "Basic", "Standard", or "Premium".
    :paramtype job_tier: Optional[str]
    :keyword priority: The priority of the job on the compute. Accepted values are "low", "medium", and "high".
        Defaults to "medium".
    :paramtype priority: Optional[str]
    :return: A Command object.
    :rtype: ~azure.ai.ml.entities.Command

    .. admonition:: Example:

        .. literalinclude:: ../samples/ml_samples_command_configurations.py
            :start-after: [START command_function]
            :end-before: [END command_function]
            :language: python
            :dedent: 8
            :caption: Creating a Command Job using the command() builder method.
    """
    # pylint: disable=too-many-locals
    inputs = inputs or {}
    outputs = outputs or {}
    component_inputs, job_inputs = _parse_inputs_outputs(inputs, parse_func=_parse_input)
    # job inputs can not be None
    job_inputs = {k: v for k, v in job_inputs.items() if v is not None}
    component_outputs, job_outputs = _parse_inputs_outputs(outputs, parse_func=_parse_output)

    component = kwargs.pop("component", None)
    if component is None:
        component = CommandComponent(
            name=name,
            tags=tags,
            code=code,
            command=command,
            environment=environment,
            display_name=display_name,
            description=description,
            inputs=component_inputs,
            outputs=component_outputs,
            distribution=distribution,
            environment_variables=environment_variables,
            _source=ComponentSource.BUILDER,
            is_deterministic=is_deterministic,
            **kwargs,
        )
    command_obj = Command(
        component=component,
        name=name,
        description=description,
        tags=tags,
        properties=properties,
        display_name=display_name,
        experiment_name=experiment_name,
        compute=compute,
        inputs=job_inputs,
        outputs=job_outputs,
        identity=identity,
        distribution=distribution,
        environment=environment,
        environment_variables=environment_variables,
        services=services,
        **kwargs,
    )

    if (
        locations is not None
        or instance_count is not None
        or instance_type is not None
        or docker_args is not None
        or shm_size is not None
    ):
        command_obj.set_resources(
            locations=locations,
            instance_count=instance_count,
            instance_type=instance_type,
            docker_args=docker_args,
            shm_size=shm_size,
        )

    if timeout is not None:
        command_obj.set_limits(timeout=timeout)

    if job_tier is not None or priority is not None:
        command_obj.set_queue_settings(job_tier=job_tier, priority=priority)

    return command_obj<|MERGE_RESOLUTION|>--- conflicted
+++ resolved
@@ -49,13 +49,9 @@
 
 
 def _parse_input(input_value: Union[Input, Dict, SweepDistribution, str, bool, int, float]) -> Tuple:
-<<<<<<< HEAD
-    component_input, job_input = None, None
-=======
     component_input = None
     job_input: Optional[Union[Input, Dict, SweepDistribution, str, bool, int, float]] = None
 
->>>>>>> 6f1ea258
     if isinstance(input_value, Input):
         component_input = Input(**input_value._to_dict())
         input_type = input_value.type
@@ -84,15 +80,10 @@
     return component_input, job_input
 
 
-<<<<<<< HEAD
-def _parse_output(output_value: Union[Output, Dict, str, None]) -> Tuple:
-    component_output, job_output = None, None
-=======
 def _parse_output(output_value: Optional[Union[Output, Dict, str]]) -> Tuple:
     component_output = None
     job_output: Optional[Union[Output, Dict, str]] = None
 
->>>>>>> 6f1ea258
     if isinstance(output_value, Output):
         component_output = Output(**output_value._to_dict())
         job_output = Output(**output_value._to_dict())
