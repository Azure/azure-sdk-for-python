--- conflicted
+++ resolved
@@ -9,12 +9,8 @@
 from .pipeline import Pipeline
 from .spark import Spark
 from .sweep import Sweep
-<<<<<<< HEAD
 from .fl_scatter_gather import FLScatterGather
 from .subcomponents import merge_comp
-
-__all__ = ["BaseNode", "Sweep", "Parallel", "Command", "Import", "Spark", "Pipeline", "parse_inputs_outputs", "DoWhile", "FLScatterGather", "merge_comp"]
-=======
 from .data_transfer import DataTransfer, DataTransferCopy, DataTransferImport, DataTransferExport
 
 __all__ = [
@@ -31,5 +27,6 @@
     "DataTransferCopy",
     "DataTransferImport",
     "DataTransferExport",
-]
->>>>>>> d9b44352
+    "FLScatterGather", 
+    "merge_comp",
+]