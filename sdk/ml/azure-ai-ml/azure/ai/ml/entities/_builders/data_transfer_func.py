--- conflicted
+++ resolved
@@ -209,26 +209,15 @@
     :type tags: dict[str, str]
     :keyword display_name: Display name of the job.
     :type display_name: str
-<<<<<<< HEAD
     :param experiment_name: Name of the experiment the job will be created under.
-=======
-    :keyword experiment_name:  Name of the experiment the job will be created under.
->>>>>>> a70658c8
     :type experiment_name: str
     :keyword compute: The compute resource the job runs on.
     :type compute: str
-<<<<<<< HEAD
     :param source: The data source of file system or database.
     :type source: Union[Dict, ~azure.ai.ml.entities._inputs_outputs.external_data.Database,
         ~azure.ai.ml.entities._inputs_outputs.external_data.FileSystem]
     :param outputs: Mapping of outputs data bindings used in the job.
         The default will be an output port with the key "sink" and type "mltable".
-=======
-    :keyword source: The data source of file system or database
-    :type source: Union[Dict, Database, FileSystem]
-    :keyword outputs: Mapping of outputs data bindings used in the job, default will be an output port with key "sink"
-    and type "mltable".
->>>>>>> a70658c8
     :type outputs: dict
     :return: A DataTransferImport object.
     :rtype: ~azure.ai.ml.entities._job.pipeline._component_translatable.DataTransferImport
@@ -289,26 +278,16 @@
     :type tags: dict[str, str]
     :keyword display_name: Display name of the job.
     :type display_name: str
-<<<<<<< HEAD
     :param experiment_name: Name of the experiment the job will be created under.
-=======
-    :keyword experiment_name:  Name of the experiment the job will be created under.
->>>>>>> a70658c8
     :type experiment_name: str
     :keyword compute: The compute resource the job runs on.
     :type compute: str
-<<<<<<< HEAD
     :param sink: The sink of external data and databases.
     :type sink: Union[
         Dict,
         ~azure.ai.ml.entities._inputs_outputs.external_data.Database,
         ~azure.ai.ml.entities._inputs_outputs.external_data.FileSystem]
     :param inputs: Mapping of inputs data bindings used in the job.
-=======
-    :keyword sink: The sink of external data and databases.
-    :type sink: Union[Dict, Database, FileSystem]
-    :keyword inputs: Mapping of inputs data bindings used in the job.
->>>>>>> a70658c8
     :type inputs: dict
     :return: A DataTransferExport object.
     :rtype: ~azure.ai.ml.entities._job.pipeline._component_translatable.DataTransferExport
