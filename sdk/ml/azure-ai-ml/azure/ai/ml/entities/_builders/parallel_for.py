# ---------------------------------------------------------
# Copyright (c) Microsoft Corporation. All rights reserved.
# ---------------------------------------------------------
import json
import os
<<<<<<< HEAD
from typing import Any, Dict, List, Optional, Union
=======
from typing import Any, Dict, Optional, Union, cast
>>>>>>> 093531ee

from azure.ai.ml import Input, Output
from azure.ai.ml._schema import PathAwareSchema
from azure.ai.ml._schema.pipeline.control_flow_job import ParallelForSchema
from azure.ai.ml._utils.utils import is_data_binding_expression
from azure.ai.ml.constants import AssetTypes
from azure.ai.ml.constants._component import ComponentParameterTypes, ControlFlowType
from azure.ai.ml.entities import Component, Pipeline
from azure.ai.ml.entities._builders import BaseNode
from azure.ai.ml.entities._builders.control_flow_node import LoopNode
from azure.ai.ml.entities._job.pipeline._io import NodeOutput, PipelineInput
from azure.ai.ml.entities._job.pipeline._io.mixin import NodeIOMixin
from azure.ai.ml.entities._util import convert_ordered_dict_to_dict, validate_attribute_type
from azure.ai.ml.entities._validation import MutableValidationResult
from azure.ai.ml.exceptions import UserErrorException


class ParallelFor(LoopNode, NodeIOMixin):
    """Parallel for loop node in the pipeline job. By specifying the loop body and aggregated items, a job-level
    parallel for loop can be implemented. It will be initialized when calling dsl.parallel_for or when loading the
    pipeline yml containing parallel_for node. Please do not manually initialize this class.

    :param body: Pipeline job for the parallel for loop body.
    :type body: ~azure.ai.ml.entities.Pipeline
    :param items: The loop body's input which will bind to the loop node.
    :type items: typing.Union[list, dict, str, ~azure.ai.ml.entities._job.pipeline._io.NodeOutput,
        ~azure.ai.ml.entities._job.pipeline._io.PipelineInput]
    :param max_concurrency: Maximum number of concurrent iterations to run. All loop body nodes will be executed
        in parallel if not specified.
    :type max_concurrency: int
    """

    OUT_TYPE_MAPPING = {
        AssetTypes.URI_FILE: AssetTypes.MLTABLE,
        AssetTypes.URI_FOLDER: AssetTypes.MLTABLE,
        AssetTypes.MLTABLE: AssetTypes.MLTABLE,
        AssetTypes.MLFLOW_MODEL: AssetTypes.MLTABLE,
        AssetTypes.TRITON_MODEL: AssetTypes.MLTABLE,
        AssetTypes.CUSTOM_MODEL: AssetTypes.MLTABLE,
        # legacy path support
        "path": AssetTypes.MLTABLE,
        ComponentParameterTypes.NUMBER: ComponentParameterTypes.STRING,
        ComponentParameterTypes.STRING: ComponentParameterTypes.STRING,
        ComponentParameterTypes.BOOLEAN: ComponentParameterTypes.STRING,
        ComponentParameterTypes.INTEGER: ComponentParameterTypes.STRING,
    }

    def __init__(
        self,
        *,
        body: "Pipeline",
        items: Union[list, dict, str, PipelineInput, NodeOutput],
        max_concurrency: Optional[int] = None,
        **kwargs: Any,
    ) -> None:
        # validate init params are valid type
        validate_attribute_type(attrs_to_check=locals(), attr_type_map=self._attr_type_map())

        kwargs.pop("type", None)
        super(ParallelFor, self).__init__(
            type=ControlFlowType.PARALLEL_FOR,
            body=body,
            **kwargs,
        )
        # loop body is incomplete in submission time, so won't validate required inputs
        self.body._validate_required_input_not_provided = False
        self._outputs: dict = {}

        actual_outputs = kwargs.get("outputs", {})
        # parallel for node shares output meta with body
        try:
            outputs = self.body._component.outputs
            # transform body outputs to aggregate types when available
            self._outputs = self._build_outputs_dict(
                outputs=actual_outputs, output_definition_dict=self._convert_output_meta(outputs)
            )
        except AttributeError:
            # when body output not available, create default output builder without meta
            self._outputs = self._build_outputs_dict(outputs=actual_outputs)

        self._items = items

        self.max_concurrency = max_concurrency

    @property
    def outputs(self) -> Dict[str, Union[str, Output]]:
        """Get the outputs of the parallel for loop.

        :return: The dictionary containing the outputs of the parallel for loop.
        :rtype: dict[str, Union[str, ~azure.ai.ml.Output]]
        """
        return self._outputs

    @property
    def items(self) -> Union[list, dict, str, PipelineInput, NodeOutput]:
        """Get the loop body's input which will bind to the loop node.

        :return: The input for the loop body.
        :rtype: typing.Union[list, dict, str, ~azure.ai.ml.entities._job.pipeline._io.NodeOutput,
            ~azure.ai.ml.entities._job.pipeline._io.PipelineInput]
        """
        return self._items

    @classmethod
    def _create_schema_for_validation(cls, context: Any) -> PathAwareSchema:
        return ParallelForSchema(context=context)

    @classmethod
    def _attr_type_map(cls) -> dict:
        return {
            **super(ParallelFor, cls)._attr_type_map(),
            "items": (dict, list, str, PipelineInput, NodeOutput),
        }

    @classmethod
    # pylint: disable-next=docstring-missing-param
    def _to_rest_item(cls, item: dict) -> dict:
        """Convert item to rest object.

        :return: The rest object
        :rtype: dict
        """
        primitive_inputs, asset_inputs = {}, {}
        # validate item
        for key, val in item.items():
            if isinstance(val, Input):
                asset_inputs[key] = val
            elif isinstance(val, (PipelineInput, NodeOutput)):
                # convert binding object to string
                primitive_inputs[key] = str(val)
            else:
                primitive_inputs[key] = val
        return {
            # asset type inputs will be converted to JobInput dict:
            # {"asset_param": {"uri": "xxx", "job_input_type": "uri_file"}}
            **cls._input_entity_to_rest_inputs(input_entity=asset_inputs),
            # primitive inputs has primitive type value like this
            # {"int_param": 1}
            **primitive_inputs,
        }

    @classmethod
    # pylint: disable-next=docstring-missing-param,docstring-missing-return,docstring-missing-rtype
    def _to_rest_items(cls, items: Union[list, dict, str, NodeOutput, PipelineInput]) -> str:
        """Convert items to rest object."""
        # validate items.
        cls._validate_items(items=items, raise_error=True, body_component=None)
        result: str = ""
        # convert items to rest object
        if isinstance(items, list):
            rest_items_list = [cls._to_rest_item(item=i) for i in items]
            result = json.dumps(rest_items_list)
        elif isinstance(items, dict):
            rest_items_dict = {k: cls._to_rest_item(item=v) for k, v in items.items()}
            result = json.dumps(rest_items_dict)
        elif isinstance(items, (NodeOutput, PipelineInput)):
            result = str(items)
        elif isinstance(items, str):
            result = items
        else:
            raise UserErrorException("Unsupported items type: {}".format(type(items)))
        return result

    def _to_rest_object(self, **kwargs: Any) -> dict:  # pylint: disable=unused-argument
        """Convert self to a rest object for remote call.

        :return: The rest object
        :rtype: dict
        """
        rest_node = super(ParallelFor, self)._to_rest_object(**kwargs)
        # convert items to rest object
        rest_items = self._to_rest_items(items=self.items)
        rest_node.update({"items": rest_items, "outputs": self._to_rest_outputs()})
<<<<<<< HEAD
        res: dict = convert_ordered_dict_to_dict(rest_node)
        return res
=======
        return cast(dict, convert_ordered_dict_to_dict(rest_node))
>>>>>>> 093531ee

    @classmethod
    # pylint: disable-next=docstring-missing-param,docstring-missing-return,docstring-missing-rtype
    def _from_rest_item(cls, rest_item: Any) -> Dict:
        """Convert rest item to item."""
        primitive_inputs, asset_inputs = {}, {}
        for key, val in rest_item.items():
            if isinstance(val, dict) and val.get("job_input_type"):
                asset_inputs[key] = val
            else:
                primitive_inputs[key] = val
        return {**cls._from_rest_inputs(inputs=asset_inputs), **primitive_inputs}

    @classmethod
    # pylint: disable-next=docstring-missing-param,docstring-missing-return,docstring-missing-rtype
    def _from_rest_items(cls, rest_items: str) -> Union[dict, list, str]:
        """Convert items from rest object."""
        try:
            items = json.loads(rest_items)
        except json.JSONDecodeError:
            # return original items when failed to load
            return rest_items
        if isinstance(items, list):
            return [cls._from_rest_item(rest_item=i) for i in items]
        if isinstance(items, dict):
            return {k: cls._from_rest_item(rest_item=v) for k, v in items.items()}
        return rest_items

    @classmethod
    def _from_rest_object(cls, obj: dict, pipeline_jobs: dict) -> "ParallelFor":
        # pylint: disable=protected-access
        obj = BaseNode._from_rest_object_to_init_params(obj)
        obj["items"] = cls._from_rest_items(rest_items=obj.get("items", ""))
        return cls._create_instance_from_schema_dict(pipeline_jobs=pipeline_jobs, loaded_data=obj)

    @classmethod
    def _create_instance_from_schema_dict(cls, pipeline_jobs: Dict, loaded_data: Dict, **kwargs: Any) -> "ParallelFor":
        body_name = cls._get_data_binding_expression_value(loaded_data.pop("body"), regex=r"\{\{.*\.jobs\.(.*)\}\}")

        loaded_data["body"] = cls._get_body_from_pipeline_jobs(pipeline_jobs=pipeline_jobs, body_name=body_name)
        return cls(**loaded_data, **kwargs)

    def _convert_output_meta(self, outputs: Dict[str, Union[NodeOutput, Output]]) -> Dict[str, Output]:
        """Convert output meta to aggregate types.

        :param outputs: Output meta
        :type outputs: Dict[str, Union[NodeOutput, Output]]
        :return: Dictionary of aggregate types
        :rtype: Dict[str, Output]
        """
        # pylint: disable=protected-access
        aggregate_outputs = {}
        for name, output in outputs.items():
            if output.type in self.OUT_TYPE_MAPPING:
                new_type = self.OUT_TYPE_MAPPING[output.type]
            else:
                # when loop body introduces some new output type, this will be raised as a reminder to support is in
                # parallel for
                raise UserErrorException(
                    "Referencing output with type {} is not supported in parallel_for node.".format(output.type)
                )
            if isinstance(output, NodeOutput):
                output = output._to_job_output()
            if isinstance(output, Output):
                out_dict = output._to_dict()
                out_dict["type"] = new_type
                resolved_output = Output(**out_dict)
            else:
                resolved_output = Output(type=new_type)
            aggregate_outputs[name] = resolved_output
        return aggregate_outputs

    def _customized_validate(self) -> MutableValidationResult:
        """Customized validation for parallel for node.

        :return: The validation result
        :rtype: MutableValidationResult
        """
        # pylint: disable=protected-access
        validation_result = self._validate_body()
        validation_result.merge_with(
            self._validate_items(items=self.items, raise_error=False, body_component=self.body._component)
        )
        return validation_result

    @classmethod
    def _validate_items(
<<<<<<< HEAD
        cls, items: Union[str, Dict, List], raise_error: bool = True, body_component: Optional[bool] = None
=======
        cls,
        items: Union[list, dict, str, NodeOutput, PipelineInput],
        raise_error: bool = True,
        body_component: Optional[Union[str, Component]] = None,
>>>>>>> 093531ee
    ) -> MutableValidationResult:
        validation_result = cls._create_empty_validation_result()
        if items is not None:
            if isinstance(items, str):
                # TODO: remove the validation
                # try to deserialize str if it's a json string
                try:
                    items = json.loads(items)
                except json.JSONDecodeError as e:
                    if not is_data_binding_expression(items, ["parent"]):
                        validation_result.append_error(
                            yaml_path="items",
                            message=f"Items is neither a valid JSON string due to {e} or a binding string.",
                        )
            if isinstance(items, dict):
                # Validate dict keys
                items = list(items.values())
            if isinstance(items, list):
                if len(items) > 0:
                    cls._validate_items_list(items, validation_result, body_component=body_component)
                else:
                    validation_result.append_error(yaml_path="items", message="Items is an empty list/dict.")
        else:
            validation_result.append_error(
                yaml_path="items",
                message="Items is required for parallel_for node",
            )
        return cls._try_raise(validation_result, raise_error=raise_error)

    @classmethod
    def _validate_items_list(
<<<<<<< HEAD
        cls, items: list, validation_result: MutableValidationResult, body_component: Optional[Component] = None
=======
        cls,
        items: list,
        validation_result: MutableValidationResult,
        body_component: Optional[Union[str, Component]] = None,
>>>>>>> 093531ee
    ) -> None:
        # pylint: disable=protected-access
        meta: dict = {}
        # all items have to be dict and have matched meta
        for item in items:
            # item has to be dict
            # Note: item can be empty dict when loop_body don't have foreach inputs.
            if not isinstance(item, dict):
                validation_result.append_error(
                    yaml_path="items",
                    message=f"Items has to be list/dict of dict as value, " f"but got {type(item)} for {item}.",
                )
            else:
                # item has to have matched meta
                if meta.keys() != item.keys():
                    if not meta.keys():
                        meta = item
                    else:
                        msg = f"Items should have same keys with body inputs, but got {item.keys()} and {meta.keys()}."
                        validation_result.append_error(yaml_path="items", message=msg)
                # items' keys should appear in body's inputs
                if isinstance(body_component, Component) and (not item.keys() <= body_component.inputs.keys()):
                    msg = f"Item {item} got unmatched inputs with loop body component inputs {body_component.inputs}."
                    validation_result.append_error(yaml_path="items", message=msg)
                # validate item value type
                cls._validate_item_value_type(item=item, validation_result=validation_result)

    @classmethod
    def _validate_item_value_type(cls, item: dict, validation_result: MutableValidationResult) -> None:
        # pylint: disable=protected-access
        supported_types = (Input, str, bool, int, float, PipelineInput)
        for _, val in item.items():
            if not isinstance(val, supported_types):
                validation_result.append_error(
                    yaml_path="items",
                    message="Unsupported type {} in parallel_for items. Supported types are: {}".format(
                        type(val), supported_types
                    ),
                )
            if isinstance(val, Input):
                cls._validate_input_item_value(entry=val, validation_result=validation_result)

    @classmethod
    def _validate_input_item_value(cls, entry: Input, validation_result: MutableValidationResult) -> None:
        if not isinstance(entry, Input):
            return
        if not entry.path:
            validation_result.append_error(
                yaml_path="items",
                message=f"Input path not provided for {entry}.",
            )
        if isinstance(entry.path, str) and os.path.exists(entry.path):
            validation_result.append_error(
                yaml_path="items",
                message=f"Local file input {entry} is not supported, please create it as a dataset.",
            )<|MERGE_RESOLUTION|>--- conflicted
+++ resolved
@@ -3,11 +3,7 @@
 # ---------------------------------------------------------
 import json
 import os
-<<<<<<< HEAD
-from typing import Any, Dict, List, Optional, Union
-=======
 from typing import Any, Dict, Optional, Union, cast
->>>>>>> 093531ee
 
 from azure.ai.ml import Input, Output
 from azure.ai.ml._schema import PathAwareSchema
@@ -181,12 +177,7 @@
         # convert items to rest object
         rest_items = self._to_rest_items(items=self.items)
         rest_node.update({"items": rest_items, "outputs": self._to_rest_outputs()})
-<<<<<<< HEAD
-        res: dict = convert_ordered_dict_to_dict(rest_node)
-        return res
-=======
         return cast(dict, convert_ordered_dict_to_dict(rest_node))
->>>>>>> 093531ee
 
     @classmethod
     # pylint: disable-next=docstring-missing-param,docstring-missing-return,docstring-missing-rtype
@@ -274,14 +265,10 @@
 
     @classmethod
     def _validate_items(
-<<<<<<< HEAD
-        cls, items: Union[str, Dict, List], raise_error: bool = True, body_component: Optional[bool] = None
-=======
         cls,
         items: Union[list, dict, str, NodeOutput, PipelineInput],
         raise_error: bool = True,
         body_component: Optional[Union[str, Component]] = None,
->>>>>>> 093531ee
     ) -> MutableValidationResult:
         validation_result = cls._create_empty_validation_result()
         if items is not None:
@@ -313,14 +300,10 @@
 
     @classmethod
     def _validate_items_list(
-<<<<<<< HEAD
-        cls, items: list, validation_result: MutableValidationResult, body_component: Optional[Component] = None
-=======
         cls,
         items: list,
         validation_result: MutableValidationResult,
         body_component: Optional[Union[str, Component]] = None,
->>>>>>> 093531ee
     ) -> None:
         # pylint: disable=protected-access
         meta: dict = {}
