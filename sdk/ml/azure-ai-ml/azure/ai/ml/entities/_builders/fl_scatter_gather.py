# ---------------------------------------------------------
# Copyright (c) Microsoft Corporation. All rights reserved.
# ---------------------------------------------------------
import re
<<<<<<< HEAD
from typing import Any, Dict, List, Optional, Tuple, Union
=======
from typing import Any, Dict, List, Optional, Tuple, Union, cast
>>>>>>> 093531ee

from azure.ai.ml import Output
from azure.ai.ml._schema import PathAwareSchema
from azure.ai.ml._schema.pipeline.control_flow_job import FLScatterGatherSchema
from azure.ai.ml.constants import JobType
from azure.ai.ml.constants._common import AssetTypes
from azure.ai.ml.dsl import pipeline
from azure.ai.ml.dsl._do_while import do_while
from azure.ai.ml.entities._assets.federated_learning_silo import FederatedLearningSilo
from azure.ai.ml.entities._builders.control_flow_node import ControlFlowNode
from azure.ai.ml.entities._builders.pipeline import Pipeline
from azure.ai.ml.entities._component.command_component import CommandComponent
from azure.ai.ml.entities._component.component import Component
from azure.ai.ml.entities._inputs_outputs.input import Input
from azure.ai.ml.entities._job.pipeline._io.mixin import NodeIOMixin
from azure.ai.ml.entities._job.pipeline.pipeline_job import PipelineJob
from azure.ai.ml.entities._util import convert_ordered_dict_to_dict
from azure.ai.ml.entities._validation import MutableValidationResult

from .subcomponents import create_scatter_output_table

# TODO 2293610: add support for more types of outputs besides uri_folder and mltable
# Likely types that ought to be mergeable: string, int, uri_file
MERGE_COMPONENT_MAPPING = {
    "mltable": create_scatter_output_table,
    "uri_folder": create_scatter_output_table,
}


ANCHORABLE_OUTPUT_TYPES = {AssetTypes.MLTABLE, AssetTypes.URI_FOLDER}

ANCHORING_PATH_ROOT = "root"


# big TODO: For some reason, surfacing this file in  __init__.py causes
#  a circular import exception on the first attempted import
# In notebooks, the second import succeeds, but then causes a silent failure where the
# MLDesigner component created by the subcomponents.create_scatter_output_table function
# will produce a ComponentExecutor object instead of the actual component.
# TODO 2293541: Add telemetry of some sort
# pylint: disable=too-many-instance-attributes
class FLScatterGather(ControlFlowNode, NodeIOMixin):
    """A node which creates a federated learning scatter-gather loop as a pipeline subgraph.
    Intended for use inside a pipeline job. This is initialized when calling
    `dsl.fl_scatter_gather()` or when loading a serialized version of this node from YAML.
    Please do not manually initialize this class.

    :param silo_configs: List of federated learning silo configurations.
    :type silo_configs: List[~azure.ai.ml.entities._assets.federated_learning_silo.FederatedLearningSilo]
    :param silo_component: Component representing the silo for federated learning.
    :type silo_component: ~azure.ai.ml.entities.Component
    :param aggregation_component: Component representing the aggregation step.
    :type aggregation_component: ~azure.ai.ml.entities.Component
    :param aggregation_compute: The compute resource for the aggregation step.
    :type aggregation_compute: str
    :param aggregation_datastore: The datastore for the aggregation step.
    :type aggregation_datastore: str
    :param shared_silo_kwargs: Keyword arguments shared across all silos.
    :type shared_silo_kwargs: dict
    :param aggregation_kwargs: Keyword arguments specific to the aggregation step.
    :type aggregation_kwargs: dict
    :param silo_to_aggregation_argument_map: Mapping of silo to aggregation arguments.
    :type silo_to_aggregation_argument_map: dict
    :param aggregation_to_silo_argument_map: Mapping of aggregation to silo arguments.
    :type aggregation_to_silo_argument_map: dict
    :param max_iterations: The maximum number of iterations for the scatter-gather loop.
    :type max_iterations: int
    :param create_default_mappings_if_needed: Whether to create default argument mappings if needed.
    :type create_default_mappings_if_needed: bool
    """

    # See node class for input descriptions, no point maintaining
    # double descriptions between a wrapper its interior.
    def __init__(
        self,
        *,
        silo_configs: List[FederatedLearningSilo],
        silo_component: Component,
        aggregation_component: Component,
        aggregation_compute: Optional[str] = None,
        aggregation_datastore: Optional[str] = None,
        shared_silo_kwargs: Optional[Dict] = None,
        aggregation_kwargs: Optional[Dict] = None,
        silo_to_aggregation_argument_map: Optional[Dict] = None,
        aggregation_to_silo_argument_map: Optional[Dict] = None,
        max_iterations: int = 1,
        create_default_mappings_if_needed: bool = False,
        **kwargs: Any,
    ) -> None:
        # auto-create X_to_Y_argument_map values if allowed and needed.
        if create_default_mappings_if_needed:
            # pylint: disable=line-too-long
            (
                silo_to_aggregation_argument_map,
                aggregation_to_silo_argument_map,
            ) = FLScatterGather._try_create_default_mappings(
                silo_component,
                aggregation_component,
                silo_to_aggregation_argument_map,
                aggregation_to_silo_argument_map,
            )

        # input validation.
        FLScatterGather.validate_inputs(
            silo_configs=silo_configs,
            silo_component=silo_component,
            aggregation_component=aggregation_component,
            shared_silo_kwargs=shared_silo_kwargs,
            aggregation_compute=aggregation_compute,
            aggregation_datastore=aggregation_datastore,
            aggregation_kwargs=aggregation_kwargs,
            silo_to_aggregation_argument_map=silo_to_aggregation_argument_map,
            aggregation_to_silo_argument_map=aggregation_to_silo_argument_map,
            max_iterations=max_iterations,
        )

        # store inputs
        self.silo_configs = silo_configs
        self.aggregation_compute = aggregation_compute
        self.aggregation_datastore = aggregation_datastore
        self.silo_component = silo_component
        self.aggregation_component = aggregation_component
        self.shared_silo_kwargs = shared_silo_kwargs
        self.aggregation_kwargs = aggregation_kwargs
        self.silo_to_aggregation_argument_map = silo_to_aggregation_argument_map
        self.aggregation_to_silo_argument_map = aggregation_to_silo_argument_map
        self.max_iterations = max_iterations
        self._init = True  # Needed by parent class to work properly

        self.scatter_gather_graph = self.scatter_gather()

        # set SG node flag for telemetry
        self.scatter_gather_graph.properties["azureml.telemetry.attribution"] = "FederatedLearningSGJobFlag"
        self.scatter_gather_graph._to_rest_object()

        # set output to final aggregation step's output
        self._outputs = self.scatter_gather_graph.outputs
        super(FLScatterGather, self).__init__(
            type=JobType.COMPONENT,  # pylint: disable=redefined-builtin
            component=None,
            inputs=None,
            outputs=self.scatter_gather_graph.outputs,
            name=None,
            display_name=None,
            description=None,
            tags=None,
            properties=None,
            comment=None,
            compute=None,
            experiment_name=None,
        )

    def scatter_gather(self) -> PipelineJob:
        """Executes the scatter-gather loop by creating and executing a pipeline subgraph.
        Returns the outputs of the final aggregation step.

        :return: Outputs of the final aggregation step.
        :rtype: list[~azure.ai.ml.Output]
        """

        @pipeline(
            name="Scatter gather",
            description="It includes all steps that need to be executed in silo and aggregation",
        )
        # pylint: disable-next=docstring-missing-return,docstring-missing-rtype
        def scatter_gather_iteration_body(**silo_inputs: Input) -> PipelineJob:
            """
                Performs a scatter-gather iteration by running copies of the silo step on different
            computes/datstores according to this node's silo configs. The outputs of these
            silo components are then merged by an internal helper component. The merged values
            are then inputted into the user-provided aggregation component. Returns the executed aggregation component.

            Kwargs are a dictionary of names and Inputs to be injected into each executed silo step. This dictionary is
            merged with silo-specific inputs before each executed.
            """

            silo_outputs = []
            # TODO 2293586 replace this for-loop with a parallel-for node
            for silo_config in self.silo_configs:
                silo_inputs.update(silo_config.inputs)
                executed_silo_component = self.silo_component(**silo_inputs)
                for v, k in executed_silo_component.inputs.items():
                    if v in silo_config.inputs and k.type == "uri_folder":
                        k.mode = "ro_mount"
                FLScatterGather._anchor_step(
                    pipeline_step=executed_silo_component,
                    compute=silo_config.compute,
                    internal_datastore=silo_config.datastore,
                    orchestrator_datastore=self.aggregation_datastore,
                )
                # add to silo outputs list
                silo_outputs.append(executed_silo_component)

            # produce internal argument-merging components and record them in local subgraph
            merge_comp_mapping = self._inject_merge_components(silo_outputs)

            # produce aggregate step inputs by merging static kwargs and mapped arguments from
            # internal merge components
            agg_inputs: Dict = {}
<<<<<<< HEAD
            agg_inputs.update(self.aggregation_kwargs)
=======
            if self.aggregation_kwargs is not None:
                agg_inputs.update(self.aggregation_kwargs)
>>>>>>> 093531ee
            internal_merge_outputs = {
                self._get_aggregator_input_name(k): v.outputs.aggregated_output for k, v in merge_comp_mapping.items()
            }
            agg_inputs.update(internal_merge_outputs)

            # run the user aggregation step
            executed_aggregation_component = self.aggregation_component(**agg_inputs)
            # Set mode of aggregated mltable inputs as eval mount to allow files referenced within the table
            # to be accessible by the component
            for name, agg_input in executed_aggregation_component.inputs.items():
                if (
                    self.silo_to_aggregation_argument_map is not None
                    and name in self.silo_to_aggregation_argument_map.values()
                    and agg_input.type == "mltable"
                ):
                    agg_input.mode = "eval_download"

            # Anchor both the internal merge components and the user-supplied aggregation step
            # to the aggregation compute and datastore
            if self.aggregation_compute is not None and self.aggregation_datastore is not None:
                # internal merge component is also siloed to wherever the aggregation component lives.
                for executed_merge_component in merge_comp_mapping.values():
                    FLScatterGather._anchor_step(
                        pipeline_step=executed_merge_component,
                        compute=self.aggregation_compute,
                        internal_datastore=self.aggregation_datastore,
                        orchestrator_datastore=self.aggregation_datastore,
                    )
                FLScatterGather._anchor_step(
                    pipeline_step=executed_aggregation_component,
                    compute=self.aggregation_compute,
                    internal_datastore=self.aggregation_datastore,
                    orchestrator_datastore=self.aggregation_datastore,
                )
            res: PipelineJob = executed_aggregation_component.outputs
            return res

        @pipeline(name="Scatter gather graph")
        # pylint: disable-next=docstring-missing-return,docstring-missing-rtype
        def create_scatter_gather_graph() -> PipelineJob:
            """
            Creates a scatter-gather graph by executing the scatter_gather_iteration_body
            function in a do-while loop. The loop terminates when the user-supplied
            termination condition is met.
            """

            silo_inputs: Dict = {}
<<<<<<< HEAD
            # Start with static inputs
            silo_inputs.update(self.shared_silo_kwargs)
=======
            if self.shared_silo_kwargs is not None:
                # Start with static inputs
                silo_inputs.update(self.shared_silo_kwargs)
>>>>>>> 093531ee

            # merge in inputs passed in from previous iteration's aggregate step)
            if self.aggregation_to_silo_argument_map is not None:
                silo_inputs.update({v: None for v in self.aggregation_to_silo_argument_map.values()})

            scatter_gather_body = scatter_gather_iteration_body(**silo_inputs)

            # map aggregation outputs to scatter inputs
            if self.aggregation_to_silo_argument_map is not None:
                do_while_mapping = {
                    k: getattr(scatter_gather_body.inputs, v) for k, v in self.aggregation_to_silo_argument_map.items()
                }

            do_while(
                body=scatter_gather_body,
                mapping=do_while_mapping,
                max_iteration_count=self.max_iterations,
            )
            res_scatter: PipelineJob = scatter_gather_body.outputs
            return res_scatter

        res: PipelineJob = create_scatter_gather_graph()
        return res

    @classmethod
    def _get_fl_datastore_path(
        cls,
        datastore_name: Optional[str],
        output_name: str,
        unique_id: str = "${{name}}",
        iteration_num: Optional[int] = None,
    ) -> str:
        """Construct a path string using the inputted values. The important aspect is that this produces a
        path with a specified datastore.

        :param datastore_name: The datastore to use in the constructed path.
        :type datastore_name: str
        :param output_name: The name of the output value that this path is assumed to belong to.
            Is injected into the path.
        :type output_name: str
        :param unique_id: An additional string to inject if needed. Defaults to ${{name}}, which is the
            output name again.
        :type unique_id: str
        :param iteration_num: The iteration number of the current scatter-gather iteration.
            If set, inject this into the resulting path string.
        :type iteration_num: Optional[int]
        :return: A data path string containing the various aforementioned inputs.
        :rtype: str

        """
        data_path = f"azureml://datastores/{datastore_name}/paths/federated_learning/{output_name}/{unique_id}/"
        if iteration_num:
            data_path += f"iteration_{iteration_num}/"
        return data_path

    @classmethod
    def _check_datastore(cls, path: str, expected_datastore: Optional[str]) -> bool:
        """Perform a simple regex check to try determine if the datastore in the inputted path string
        matches the expected_datastore.


        :param path: An output pathstring.
        :type path: str
        :param expected_datastore: A datastore name.
        :type expected_datastore: str
        :return: Whether or not the expected_datastore was found in the path at the expected location.
        :rtype: bool
        """
        match = re.match("(.*datastore/)([^/]*)(/.*)", path)
        if match:
            groups = match.groups()
            if groups[1] == expected_datastore:
                return True
        return False

    @classmethod
    def _check_or_set_datastore(
        cls,
        name: str,
        output: Output,
        target_datastore: Optional[str],
        iteration_num: Optional[int] = None,
    ) -> MutableValidationResult:
        """Tries to assign output.path to a value which includes the target_datastore if it's not already
        set. If the output's path is already set, return a warning if it doesn't match the target_datastore.

        :param name: The name of the output to modify
        :type name: str
        :param output: The output object to examine and potentially change the datastore of.
        :type output: Output
        :param target_datastore: The name of the datastore to try applying to the output
        :type target_datastore: str
        :param iteration_num: the current iteration in the scatter gather loop. If set, include this in the generated
            path.
        :type iteration_num: Optional[int]
        :return: A validation result containing any problems that arose. Contains a warning if the examined output
            already contains a datastore that does not match 'target_datastore'.
        :rtype: MutableValidationResult
        """
        validation_result = cls._create_empty_validation_result()
        if not hasattr(output, "path") or not output.path:
            output.path = cls._get_fl_datastore_path(target_datastore, name, iteration_num=iteration_num)
        # Double check the path's datastore leads to the target if it's already set.
        elif not cls._check_datastore(output.path, target_datastore):
            validation_result.append_warning(
                yaml_path=name,
                message=f"Output '{name}' has an undetermined datastore, or a datstore"
                + f" that does not match the expected datastore for this output, which is '{target_datastore}'."
                + " Make sure this is intended.",
            )
        return validation_result

    # TODO 2293705: Add anchoring for more resource types.
    @classmethod
    def _anchor_step(
        cls,
        pipeline_step: Union[Pipeline, CommandComponent],
        compute: str,
        internal_datastore: str,
        orchestrator_datastore: Optional[str],
        iteration: Optional[int] = 0,
        _path: str = "root",
    ) -> MutableValidationResult:
        """Take a pipeline step and recursively enforces the right compute/datastore config.

        :param pipeline_step: a step to anchor
        :type pipeline_step: Union[Pipeline, CommandComponent]
        :param compute: name of the compute target
        :type compute: str
        :param internal_datastore: The name of the datastore that should be used for internal output anchoring.
        :type internal_datastore: str
        :param orchestrator_datastore: The name of the orchestrator/aggregation datastore that should be used for
            'real' output anchoring.
        :type orchestrator_datastore: str
        :param iteration: The current iteration number in the scatter gather loop. Defaults to 0.
        :type iteration: Optional[int]
        :param _path: for recursive anchoring, codes the "path" inside the pipeline for messaging
        :type _path: str
        :return: A validation result containing any issues that were uncovered during anchoring. This function adds
            warnings when outputs already have assigned paths which don't contain the expected datastore.
        :rtype: MutableValidationResult
        """

        validation_result = cls._create_empty_validation_result()

        # Current step is a pipeline, which means we need to inspect its steps (jobs) and
        # potentially anchor those as well.
        if pipeline_step.type == "pipeline":
            if hasattr(pipeline_step, "component"):
                # Current step is probably not the root of the graph
                # its outputs should be anchored to the internal_datastore.
                for name, output in pipeline_step.outputs.items():
                    if not isinstance(output, str):
                        if output.type in ANCHORABLE_OUTPUT_TYPES:
                            validation_result.merge_with(
                                cls._check_or_set_datastore(
                                    name=name,
                                    output=output,
                                    target_datastore=orchestrator_datastore,
                                    iteration_num=iteration,
                                )
                            )

                # then we need to anchor the internal component of this step
                # The outputs of this sub-component are a deep copy of the outputs of this step
                # This is dangerous, and we need to make sure they both use the same datastore,
                # so we keep datastore types identical across this recursive call.
                cls._anchor_step(
                    pipeline_step.component,  # type: ignore
                    compute,
                    internal_datastore=internal_datastore,
                    orchestrator_datastore=orchestrator_datastore,
                    _path=f"{_path}.component",
                )

            else:
                # This is a pipeline step with multiple jobs beneath it.
                # Anchor its outputs...
                for name, output in pipeline_step.outputs.items():
                    if not isinstance(output, str):
                        if output.type in ANCHORABLE_OUTPUT_TYPES:
                            validation_result.merge_with(
                                cls._check_or_set_datastore(
                                    name=name,
                                    output=output,
                                    target_datastore=orchestrator_datastore,
                                    iteration_num=iteration,
                                )
                            )
                # ...then recursively anchor each job inside the pipeline
                if not isinstance(pipeline_step, CommandComponent):
                    for job_key in pipeline_step.jobs:
                        job = pipeline_step.jobs[job_key]
                        # replace orchestrator with internal datastore, jobs components
                        # should either use the local datastore
                        # or have already had their outputs re-assigned.
                        cls._anchor_step(
                            job,
                            compute,
                            internal_datastore=internal_datastore,
                            orchestrator_datastore=internal_datastore,
                            _path=f"{_path}.jobs.{job_key}",
                        )

        elif pipeline_step.type == "command":
            # if the current step is a command component
            # make sure the compute corresponds to the silo
            if not isinstance(pipeline_step, CommandComponent) and pipeline_step.compute is None:
                pipeline_step.compute = compute
            # then anchor each of the job's outputs
            for name, output in pipeline_step.outputs.items():
                if not isinstance(output, str):
                    if output.type in ANCHORABLE_OUTPUT_TYPES:
                        validation_result.merge_with(
                            cls._check_or_set_datastore(
                                name=name,
                                output=output,
                                target_datastore=orchestrator_datastore,
                                iteration_num=iteration,
                            )
                        )
        else:
            # TODO revisit this and add support for anchoring more things
            raise NotImplementedError(f"under path={_path}: step type={pipeline_step.type} is not supported")

        return validation_result

    # Making this a class method allows for easier, isolated testing, and allows careful
    # users to call this as a pre-init step.
    # TODO: Might be worth migrating this to a schema validation class, but out of scope for now.
    # pylint: disable=too-many-statements,too-many-branches, too-many-locals
    @classmethod
    def validate_inputs(
        cls,
        *,
        silo_configs: List[FederatedLearningSilo],
        silo_component: Component,
        aggregation_component: Component,
        shared_silo_kwargs: Optional[Dict],
        aggregation_compute: Optional[str],
        aggregation_datastore: Optional[str],
        aggregation_kwargs: Optional[Dict],
        silo_to_aggregation_argument_map: Optional[Dict],
        aggregation_to_silo_argument_map: Optional[Dict],
        max_iterations: int,
        raise_error: bool = False,
    ) -> MutableValidationResult:
        """Validates the inputs for the scatter-gather node.

        :keyword silo_configs: List of federated learning silo configurations.
        :paramtype silo_configs: List[~azure.ai.ml.entities._assets.federated_learning_silo.FederatedLearningSilo]
        :keyword silo_component: Component representing the silo for federated learning.
        :paramtype silo_component: ~azure.ai.ml.entities.Component
        :keyword aggregation_component: Component representing the aggregation step.
        :paramtype aggregation_component: ~azure.ai.ml.entities.Component
        :keyword shared_silo_kwargs: Keyword arguments shared across all silos.
        :paramtype shared_silo_kwargs: Dict
        :keyword aggregation_compute: The compute resource for the aggregation step.
        :paramtype aggregation_compute: str
        :keyword aggregation_datastore: The datastore for the aggregation step.
        :paramtype aggregation_datastore: str
        :keyword aggregation_kwargs: Keyword arguments specific to the aggregation step.
        :paramtype aggregation_kwargs: Dict
        :keyword silo_to_aggregation_argument_map: Mapping of silo to aggregation arguments.
        :paramtype silo_to_aggregation_argument_map: Dict
        :keyword aggregation_to_silo_argument_map: Mapping of aggregation to silo arguments.
        :paramtype aggregation_to_silo_argument_map: Dict
        :keyword max_iterations: The maximum number of iterations for the scatter-gather loop.
        :paramtype max_iterations: int
        :keyword raise_error: Whether to raise an exception if validation fails. Defaults to False.
        :paramtype raise_error: bool
        :return: The validation result.
        :rtype: ~azure.ai.ml.entities._validation.MutableValidationResult
        """
        validation_result = cls._create_empty_validation_result()

        # saved values for validation later on
        silo_inputs = None
        silo_outputs = None
        agg_inputs = None
        agg_outputs = None
        # validate silo component
        if silo_component is None:
            validation_result.append_error(
                yaml_path="silo_component",
                message="silo_component is a required argument for the scatter gather node.",
            )
        else:
            # ensure that silo component has both inputs and outputs
            if not hasattr(silo_component, "inputs"):
                validation_result.append_error(
                    yaml_path="silo_component",
                    message="silo_component is missing 'inputs' attribute;"
                    + "it does not appear to be a valid component that can be used in a scatter-gather loop.",
                )
            else:
                silo_inputs = silo_component.inputs
            if not hasattr(silo_component, "outputs"):
                validation_result.append_error(
                    yaml_path="silo_component",
                    message="silo_component is missing 'outputs' attribute;"
                    + "it does not appear to be a valid component that can be used in a scatter-gather loop.",
                )
            else:
                silo_outputs = silo_component.outputs
        # validate aggregation component
        if aggregation_component is None:
            validation_result.append_error(
                yaml_path="aggregation_component",
                message="aggregation_component is a required argument for the scatter gather node.",
            )
        else:
            # ensure that aggregation component has both inputs and outputs
            if not hasattr(aggregation_component, "inputs"):
                validation_result.append_error(
                    yaml_path="aggregation_component",
                    message="aggregation_component is missing 'inputs' attribute;"
                    + "it does not appear to be a valid component that can be used in a scatter-gather loop.",
                )
            else:
                agg_inputs = aggregation_component.inputs
            if not hasattr(aggregation_component, "outputs"):
                validation_result.append_error(
                    yaml_path="aggregation_component",
                    message="aggregation_component is missing 'outputs' attribute;"
                    + " it does not appear to be a valid component that can be used in a scatter-gather loop.",
                )
            else:
                agg_outputs = aggregation_component.outputs

        # validate silos configs
        if silo_configs is None:
            validation_result.append_error(
                yaml_path="silo_configs",
                message="silo_configs is a required argument for the scatter gather node.",
            )
        elif len(silo_configs) == 0:
            validation_result.append_error(
                yaml_path="silo_configs",
                message="silo_configs cannot be an empty list.",
            )
        else:
            first_silo = silo_configs[0]
            expected_inputs: List = []
            if hasattr(first_silo, "inputs"):
                expected_inputs = cast(List, first_silo.inputs.keys())
            num_expected_inputs = len(expected_inputs)
            # pylint: disable=consider-using-enumerate
            for i in range(len(silo_configs)):
                silo = silo_configs[i]
                if not hasattr(silo, "compute"):
                    validation_result.append_error(
                        yaml_path="silo_configs",
                        message=f"Silo at index {i} in silo_configs is missing its compute value.",
                    )
                if not hasattr(silo, "datastore"):
                    validation_result.append_error(
                        yaml_path="silo_configs",
                        message=f"Silo at index {i} in silo_configs is missing its datastore value.",
                    )
                silo_input_len = 0
                if hasattr(silo, "inputs"):
                    silo_input_len = len(silo.inputs)
                    # if inputs exist, make sure the inputs names are consistent across silo configs
                    for expected_input_name in expected_inputs:
                        if expected_input_name not in silo.inputs:
                            validation_result.append_error(
                                yaml_path="silo_configs",
                                message=f"Silo at index {i} has is missing inputs named '{expected_input_name}',"
                                + "which was listed in the first silo config. "
                                + "Silos must have consistent inputs names.",
                            )
                if silo_input_len != num_expected_inputs:
                    validation_result.append_error(
                        yaml_path="silo_configs",
                        message=f"Silo at index {i} has {silo_input_len} inputs, but the first silo established that"
                        + f"each silo would have {num_expected_inputs} silo-specific inputs.",
                    )

        # Make sure both aggregation overrides are set, or not
        if aggregation_datastore is None and aggregation_compute is not None:
            validation_result.append_error(
                yaml_path="aggregation_datastore",
                message="aggregation_datastore cannot be unset if aggregation_compute is set.",
            )
        elif aggregation_datastore is not None and aggregation_compute is None:
            validation_result.append_error(
                yaml_path="aggregation_compute",
                message="aggregation_compute cannot be unset if aggregation_datastore is set.",
            )

        # validate component kwargs, ensuring that the relevant components contain the specified inputs
        if shared_silo_kwargs is None:
            validation_result.append_error(
                yaml_path="shared_silo_kwargs",
                message="shared_silo_kwargs should never be None. Input an empty dictionary instead.",
            )
        elif silo_inputs is not None:
            for k in shared_silo_kwargs.keys():
                if k not in silo_inputs:
                    validation_result.append_error(
                        yaml_path="shared_silo_kwargs",
                        message=f"shared_silo_kwargs keyword {k} not listed in silo_component's inputs",
                    )
        if aggregation_kwargs is None:
            validation_result.append_error(
                yaml_path="aggregation_kwargs",
                message="aggregation_kwargs should never be None. Input an empty dictionary instead.",
            )
        elif silo_inputs is not None:
            for k in aggregation_kwargs.keys():
                if agg_inputs is not None and k not in agg_inputs:
                    validation_result.append_error(
                        yaml_path="aggregation_kwargs",
                        message=f"aggregation_kwargs keyword {k} not listed in aggregation_component's inputs",
                    )

        # validate that argument mappings leverage inputs and outputs that actually exist
        if aggregation_to_silo_argument_map is None:
            validation_result.append_error(
                yaml_path="aggregation_to_silo_argument_map",
                message="aggregation_to_silo_argument_map should never be None. Input an empty dictionary instead.",
            )
        elif silo_inputs is not None and agg_outputs is not None:
            for k, v in aggregation_to_silo_argument_map.items():
                if k not in agg_outputs:
                    validation_result.append_error(
                        yaml_path="aggregation_to_silo_argument_map",
                        message=f"aggregation_to_silo_argument_map key {k} "
                        + "is not a known output of the aggregation component.",
                    )
                if v not in silo_inputs:
                    validation_result.append_error(
                        yaml_path="aggregation_to_silo_argument_map",
                        message=f"aggregation_to_silo_argument_map value {v} "
                        + "is not a known input of the silo component.",
                    )
        # and check the other mapping
        if silo_to_aggregation_argument_map is None:
            validation_result.append_error(
                yaml_path="silo_to_aggregation_argument_map",
                message="silo_to_aggregation_argument_map should never be None. "
                + "Input an empty dictionary instead.",
            )
        elif agg_inputs is not None and silo_outputs is not None:
            for k, v in silo_to_aggregation_argument_map.items():
                if k not in silo_outputs:
                    validation_result.append_error(
                        yaml_path="silo_to_aggregation_argument_map",
                        message=f"silo_to_aggregation_argument_map key {k }"
                        + " is not a known output of the silo component.",
                    )
                if v not in agg_inputs:
                    validation_result.append_error(
                        yaml_path="silo_to_aggregation_argument_map",
                        message=f"silo_to_aggregation_argument_map value {v}"
                        + " is not a known input of the aggregation component.",
                    )

        if max_iterations < 1:
            validation_result.append_error(
                yaml_path="max_iterations",
                message=f"max_iterations must be a positive value, not '{max_iterations}'.",
            )

        return cls._try_raise(validation_result, raise_error=raise_error)

    @classmethod
    def _custom_fl_data_path(
        cls,
        datastore_name: str,
        output_name: str,
        unique_id: str = "${{name}}",
        iteration_num: str = "${{iteration_num}}",
    ) -> str:
        """Produces a path to store the data during FL training.

        :param datastore_name: name of the Azure ML datastore
        :type datastore_name: str
        :param output_name: a name unique to this output
        :type output_name: str
        :param unique_id: a unique id for the run (default: inject run id with ${{name}})
        :type unique_id: str
        :param iteration_num: an iteration number if relevant
        :type iteration_num: str
        :return: direct url to the data path to store the data
        :rtype: str
        """
        data_path = f"azureml://datastores/{datastore_name}/paths/federated_learning/{output_name}/{unique_id}/"
        if iteration_num is not None:
            data_path += f"iteration_{iteration_num}/"

        return data_path

    def _get_aggregator_input_name(self, silo_output_name: str) -> Optional[str]:
        """Retrieves the aggregator input name

        :param silo_output_name: The silo output name
        :type silo_output_name: str
        :return:
            * Returns aggregator input name that maps to silo_output.
            * Returns None if silo_output_name not in silo_to_aggregation_argument_map
        :rtype: Optional[str]
        """
        if self.silo_to_aggregation_argument_map is None:
            return None

        return self.silo_to_aggregation_argument_map.get(silo_output_name)

    @classmethod
    def _try_create_default_mappings(
        cls,
        silo_comp: Optional[Component],
        agg_comp: Optional[Component],
        silo_agg_map: Optional[Dict],
        agg_silo_map: Optional[Dict],
    ) -> Tuple[Optional[Dict], Optional[Dict]]:
        """
        This function tries to produce dictionaries that link the silo and aggregation
        components' outputs to the other's inputs.
        The mapping only occurs for inputted mappings that are None, otherwise
        the inputted mapping is returned unchanged.
        These auto-generated mappings are naive, and simply maps all outputs of a component that have a
        identically-named input in the other component.

        This function does nothing if either inputted component is None. This function will also do nothing
        for a given mapping if either of the relevant inputs or outputs are None (but not empty).

        Example inputs:
            silo_comp.inputs = {"silo_input" : value }
            silo_comp.outputs =  {"c" : ..., "silo_output2" : ... }
            agg_comp.inputs = {"silo_output1" : ... }
            agg_comp.outputs = {"agg_output" : ... }
            silo_agg_map = None
            agg_silo_map = {}

        Example returns:
            {"silo_output1" : "silo_output1"}, {}

        :param silo_comp: The silo component
        :type silo_comp: Optional[Component]
        :param agg_comp: The aggregation component
        :type agg_comp: Optional[Component]
        :param silo_agg_map: Mapping of silo to aggregation arguments.
        :type silo_agg_map: Optional[Dict]
        :param agg_silo_map: Mapping of aggregation to silo arguments.
        :type agg_silo_map: Optional[Dict]
        :return: Returns a tuple of the potentially modified silo to aggregation mapping, followed by the aggregation
            to silo mapping.
        :rtype: Tuple[Optional[Dict], Optional[Dict]]
        """
        if silo_comp is None or agg_comp is None:
            return silo_agg_map, agg_silo_map
        if silo_agg_map is None and silo_comp.outputs is not None and agg_comp.inputs is not None:
            silo_agg_map = {output: output for output in silo_comp.outputs.keys() if output in agg_comp.inputs}
        if agg_silo_map is None:
            agg_silo_map = {output: output for output in agg_comp.outputs.keys() if output in silo_comp.inputs}
        return silo_agg_map, agg_silo_map

    @staticmethod
    # pylint: disable-next=docstring-missing-rtype
    def _get_merge_component(output_type: str) -> Any:
        """Gets the merge component to be used based on type of output

        :param output_type: The output type
        :type output_type: str
        :return: The merge component
        """
        return MERGE_COMPONENT_MAPPING[output_type]

    def _inject_merge_components(self, executed_silo_components: Any) -> Dict:
        """Add a merge component for each silo output in the silo_to_aggregation_argument_map.
            These merge components act as a mediator between the user silo and aggregation steps, reducing
            the variable number of silo outputs into a single input for the aggergation step.

        :param executed_silo_components: A list of executed silo steps to extract outputs from.
        :type executed_silo_components:
        :return: A mapping from silo output names to the corresponding newly created and executed merge component
        :rtype: dict
        """
        executed_component = executed_silo_components[0]

        merge_comp_mapping = {}
        if self.silo_to_aggregation_argument_map is not None:
            for (
                silo_output_argument_name,
                _,
            ) in self.silo_to_aggregation_argument_map.items():
                merge_comp = self._get_merge_component(executed_component.outputs[silo_output_argument_name].type)
                merge_component_inputs = {
                    silo_output_argument_name
                    + "_silo_"
                    + str(i): executed_silo_components[i].outputs[silo_output_argument_name]
                    for i in range(0, len(executed_silo_components))
                }
                executed_merge_component = merge_comp(**merge_component_inputs)
                for input_obj in executed_merge_component.inputs.values():
                    input_obj.mode = "direct"
                for output_obj in executed_merge_component.outputs.values():
                    output_obj.type = "mltable"
                merge_comp_mapping.update({silo_output_argument_name: executed_merge_component})

        return merge_comp_mapping

    # boilerplate functions - largely copied from other node builders

    @property
    def outputs(self) -> Dict[str, Union[str, Output]]:
        """Get the outputs of the scatter-gather node.

        :return: The outputs of the scatter-gather node.
        :rtype: Dict[str, Union[str, ~azure.ai.ml.Output]]
        """
        return dict(self._outputs)

    @classmethod
    def _create_schema_for_validation(cls, context: Any) -> PathAwareSchema:
        return FLScatterGatherSchema(context=context)

    def _to_rest_object(self, **kwargs: Any) -> dict:  # pylint: disable=unused-argument
        """Convert self to a rest object for remote call.

        :return: The rest object
        :rtype: dict
        """
        rest_node = super(FLScatterGather, self)._to_rest_object(**kwargs)
        rest_node.update({"outputs": self._to_rest_outputs()})
<<<<<<< HEAD
        res: dict = convert_ordered_dict_to_dict(rest_node)
=======
        res = cast(dict, convert_ordered_dict_to_dict(rest_node))
>>>>>>> 093531ee
        return res<|MERGE_RESOLUTION|>--- conflicted
+++ resolved
@@ -2,11 +2,7 @@
 # Copyright (c) Microsoft Corporation. All rights reserved.
 # ---------------------------------------------------------
 import re
-<<<<<<< HEAD
-from typing import Any, Dict, List, Optional, Tuple, Union
-=======
 from typing import Any, Dict, List, Optional, Tuple, Union, cast
->>>>>>> 093531ee
 
 from azure.ai.ml import Output
 from azure.ai.ml._schema import PathAwareSchema
@@ -206,12 +202,8 @@
             # produce aggregate step inputs by merging static kwargs and mapped arguments from
             # internal merge components
             agg_inputs: Dict = {}
-<<<<<<< HEAD
-            agg_inputs.update(self.aggregation_kwargs)
-=======
             if self.aggregation_kwargs is not None:
                 agg_inputs.update(self.aggregation_kwargs)
->>>>>>> 093531ee
             internal_merge_outputs = {
                 self._get_aggregator_input_name(k): v.outputs.aggregated_output for k, v in merge_comp_mapping.items()
             }
@@ -259,14 +251,9 @@
             """
 
             silo_inputs: Dict = {}
-<<<<<<< HEAD
-            # Start with static inputs
-            silo_inputs.update(self.shared_silo_kwargs)
-=======
             if self.shared_silo_kwargs is not None:
                 # Start with static inputs
                 silo_inputs.update(self.shared_silo_kwargs)
->>>>>>> 093531ee
 
             # merge in inputs passed in from previous iteration's aggregate step)
             if self.aggregation_to_silo_argument_map is not None:
@@ -894,9 +881,5 @@
         """
         rest_node = super(FLScatterGather, self)._to_rest_object(**kwargs)
         rest_node.update({"outputs": self._to_rest_outputs()})
-<<<<<<< HEAD
-        res: dict = convert_ordered_dict_to_dict(rest_node)
-=======
         res = cast(dict, convert_ordered_dict_to_dict(rest_node))
->>>>>>> 093531ee
         return res