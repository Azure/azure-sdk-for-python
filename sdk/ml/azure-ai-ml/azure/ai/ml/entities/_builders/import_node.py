# ---------------------------------------------------------
# Copyright (c) Microsoft Corporation. All rights reserved.
# ---------------------------------------------------------
# pylint: disable=protected-access

import logging
from typing import Any, Dict, List, Optional, Tuple, Type, Union

from marshmallow import Schema

from azure.ai.ml._restclient.v2022_02_01_preview.models import CommandJob as RestCommandJob
from azure.ai.ml._restclient.v2022_02_01_preview.models import JobBaseData
from azure.ai.ml._schema.job.import_job import ImportJobSchema
from azure.ai.ml.constants._common import BASE_PATH_CONTEXT_KEY
from azure.ai.ml.constants._component import ComponentSource, NodeType
from azure.ai.ml.constants._compute import ComputeType
from azure.ai.ml.entities._component.component import Component
from azure.ai.ml.entities._component.import_component import ImportComponent
from azure.ai.ml.entities._inputs_outputs import Output
from azure.ai.ml.entities._job._input_output_helpers import from_rest_data_outputs, from_rest_inputs_to_dataset_literal
from azure.ai.ml.entities._job.import_job import ImportJob, ImportSource
from azure.ai.ml.exceptions import ErrorTarget, ValidationErrorType, ValidationException

from ..._schema import PathAwareSchema
from .._inputs_outputs import Output
from .._util import convert_ordered_dict_to_dict, load_from_dict, validate_attribute_type
from .base_node import BaseNode

module_logger = logging.getLogger(__name__)


class Import(BaseNode):
    """Base class for import node, used for import component version consumption.

    You should not instantiate this class directly. Instead, you should
    create from a builder function.

    :param component: Id or instance of the import component/job to be run for the step.
    :type component: ~azure.ai.ml.entities._component.import_component.ImportComponent
    :param inputs: Input parameters to the import.
    :type inputs: Dict[str, str]
    :param outputs: Mapping of output data bindings used in the job.
    :type outputs: Dict[str, Union[str, ~azure.ai.ml.entities.Output]]
    :param name: Name of the import.
    :type name: str
    :param description: Description of the import.
    :type description: str
    :param display_name: Display name of the job.
    :type display_name: str
    :param experiment_name: Name of the experiment the job will be created under,
        if None is provided, the default will be set to the current directory name.
    :type experiment_name: str
    """

    def __init__(
        self,
        *,
        component: Union[str, ImportComponent],
<<<<<<< HEAD
        inputs: Optional[Dict[str, Any]] = None,
        outputs: Optional[Dict[str, Output]] = None,
=======
        inputs: Optional[Dict] = None,
        outputs: Optional[Dict] = None,
>>>>>>> 6f1ea258
        **kwargs: Any,
    ) -> None:
        # validate init params are valid type
        validate_attribute_type(attrs_to_check=locals(), attr_type_map=self._attr_type_map())

        kwargs.pop("type", None)
        kwargs.pop("compute", None)

        self._parameters = kwargs.pop("parameters", {})
        BaseNode.__init__(
            self,
            type=NodeType.IMPORT,
            inputs=inputs,
            outputs=outputs,
            component=component,
            compute=ComputeType.ADF,
            **kwargs,
        )

    @classmethod
    def _get_supported_inputs_types(cls) -> Type[str]:
        # import source parameters type, connection, query, path are always str
        return str

    @classmethod
    def _get_supported_outputs_types(cls) -> Tuple:
        return str, Output

    @property
    def component(self) -> Union[str, ImportComponent]:
        res: Union[str, ImportComponent] = self._component
        return res

    @classmethod
    def _attr_type_map(cls) -> dict:
        return {
            "component": (str, ImportComponent),
        }

    def _to_job(self) -> ImportJob:
        return ImportJob(
            id=self.id,
            name=self.name,
            display_name=self.display_name,
            description=self.description,
            experiment_name=self.experiment_name,
            status=self.status,
            source=ImportSource._from_job_inputs(self._job_inputs),
            output=self._job_outputs.get("output"),
            creation_context=self.creation_context,
        )

    @classmethod
    def _picked_fields_from_dict_to_rest_object(cls) -> List[str]:
        return []

    def _to_rest_object(self, **kwargs: Any) -> dict:
<<<<<<< HEAD
        rest_obj = super()._to_rest_object(**kwargs)
=======
        rest_obj: dict = super()._to_rest_object(**kwargs)
>>>>>>> 6f1ea258
        rest_obj.update(
            convert_ordered_dict_to_dict(
                {
                    "componentId": self._get_component_id(),
                }
            )
        )
        return dict(rest_obj)

    @classmethod
    def _load_from_dict(cls, data: Dict, context: Dict, additional_message: str, **kwargs: Any) -> "Import":
        from .import_func import import_job

        loaded_data = load_from_dict(ImportJobSchema, data, context, additional_message, **kwargs)

        _import_job: Import = import_job(base_path=context[BASE_PATH_CONTEXT_KEY], **loaded_data)

        return _import_job

    @classmethod
    def _load_from_rest_job(cls, obj: JobBaseData) -> "Import":
        from .import_func import import_job

        rest_command_job: RestCommandJob = obj.properties
        inputs = from_rest_inputs_to_dataset_literal(rest_command_job.inputs)
        outputs = from_rest_data_outputs(rest_command_job.outputs)

        _import_job: Import = import_job(
            name=obj.name,
            display_name=rest_command_job.display_name,
            description=rest_command_job.description,
            experiment_name=rest_command_job.experiment_name,
            status=rest_command_job.status,
            creation_context=obj.system_data,
            inputs=inputs,
            output=outputs["output"] if "output" in outputs else None,
        )
        _import_job._id = obj.id
        if isinstance(_import_job.component, ImportComponent):
            _import_job.component._source = (
                ComponentSource.REMOTE_WORKSPACE_JOB
            )  # This is used by pipeline job telemetries.

        return _import_job

    @classmethod
    def _create_schema_for_validation(cls, context: Any) -> Union[PathAwareSchema, Schema]:
        from azure.ai.ml._schema.pipeline import ImportSchema

        return ImportSchema(context=context)

    # pylint: disable-next=docstring-missing-param
    def __call__(self, *args: Any, **kwargs: Any) -> "Import":
        """Call Import as a function will return a new instance each time.

        :return: An Import node.
        :rtype: Import
        """
        if isinstance(self._component, Component):
            # call this to validate inputs
            node: Import = self._component(*args, **kwargs)
            # merge inputs
            for name, original_input in self.inputs.items():
                if name not in kwargs:
                    # use setattr here to make sure owner of input won't change
                    setattr(node.inputs, name, original_input._data)
                    node._job_inputs[name] = original_input._data
                # get outputs
            for name, original_output in self.outputs.items():
                # use setattr here to make sure owner of input won't change
                if not isinstance(original_output, str):
                    setattr(node.outputs, name, original_output._data)
            self._refine_optional_inputs_with_no_value(node, kwargs)
            # set default values: compute, environment_variables, outputs
            node._name = self.name
            node.compute = self.compute
            node.tags = self.tags
            # Pass through the display name only if the display name is not system generated.
            node.display_name = self.display_name if self.display_name != self.name else None
            return node
        msg = "Import can be called as a function only when referenced component is {}, currently got {}."
        raise ValidationException(
            message=msg.format(type(Component), self._component),
            no_personal_data_message=msg.format(type(Component), "self._component"),
            target=ErrorTarget.COMMAND_JOB,
            error_type=ValidationErrorType.INVALID_VALUE,
        )<|MERGE_RESOLUTION|>--- conflicted
+++ resolved
@@ -56,13 +56,8 @@
         self,
         *,
         component: Union[str, ImportComponent],
-<<<<<<< HEAD
-        inputs: Optional[Dict[str, Any]] = None,
-        outputs: Optional[Dict[str, Output]] = None,
-=======
         inputs: Optional[Dict] = None,
         outputs: Optional[Dict] = None,
->>>>>>> 6f1ea258
         **kwargs: Any,
     ) -> None:
         # validate init params are valid type
@@ -120,11 +115,7 @@
         return []
 
     def _to_rest_object(self, **kwargs: Any) -> dict:
-<<<<<<< HEAD
-        rest_obj = super()._to_rest_object(**kwargs)
-=======
         rest_obj: dict = super()._to_rest_object(**kwargs)
->>>>>>> 6f1ea258
         rest_obj.update(
             convert_ordered_dict_to_dict(
                 {
