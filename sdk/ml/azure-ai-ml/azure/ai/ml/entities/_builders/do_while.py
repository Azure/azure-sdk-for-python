# ---------------------------------------------------------
# Copyright (c) Microsoft Corporation. All rights reserved.
# ---------------------------------------------------------
import logging
from typing import Dict, List, Union

from marshmallow import ValidationError

from azure.ai.ml._schema.pipeline.control_flow_job import DoWhileSchema
from azure.ai.ml.constants._component import DO_WHILE_MAX_ITERATION, ControlFlowType
from azure.ai.ml.entities._inputs_outputs import Input, Output
from azure.ai.ml.entities._job.job_limits import DoWhileJobLimits
from azure.ai.ml.entities._job.pipeline._io import InputOutputBase
from azure.ai.ml.exceptions import ErrorCategory, ValidationErrorType

from .._util import load_from_dict, validate_attribute_type
from .base_node import BaseNode
from .control_flow_node import LoopNode
from .pipeline import Pipeline

module_logger = logging.getLogger(__name__)


class DoWhile(LoopNode):
    """Do-while loop node in the pipeline job.
    By specifying the loop body and loop termination condition in this class, a job-level do while loop can be
    implemented.
    It will be initialized when calling dsl.do_while or when loading the pipeline yml containing do_while node.
    Please do not manually initialize this class.

    :param body: Pipeline job for the do-while loop body.
    :type body: Pipeline
    :param condition: Boolean type control output of body as do-while loop condition.
    :type condition: Output
    :param mapping: Output-Input mapping for reach round of the do-while loop.
                    Key is the last round output of the body. Value is the input port for current body.
    :type mapping: Dict[Union[str, Output], Union[str, Input, List]]
    :param limits: limits in running the do-while node.
    :type limits: DoWhileJobLimits
    """

    def __init__(
        self,
        *,
        body: Pipeline,
        condition: str,
        mapping: Dict[Union[str, Output], Union[str, Input, List]],
        limits: Union[dict, DoWhileJobLimits] = None,
        **kwargs,
    ):
        # validate init params are valid type
        validate_attribute_type(attrs_to_check=locals(), attr_type_map=self._attr_type_map())

        kwargs.pop("type", None)
        super(DoWhile, self).__init__(
            type=ControlFlowType.DO_WHILE,
            body=body,
            **kwargs,
        )

        # init mark for _AttrDict
        self._init = True
        self._mapping = mapping or {}
        self._condition = condition
        self._limits = limits
        self._init = False

    @property
    def mapping(self):
        return self._mapping

    @property
    def condition(self):
        return self._condition

    @property
    def limits(self):
        return self._limits

    @classmethod
    def _attr_type_map(cls) -> dict:
        return {
            "mapping": dict,
            "limits": (dict, DoWhileJobLimits),
        }

    @classmethod
    def _load_from_dict(cls, data: Dict, context: Dict, additional_message: str, **kwargs):
        loaded_data = load_from_dict(DoWhileSchema, data, context, additional_message, **kwargs)

        return cls(**loaded_data)

    @classmethod
    def _create_instance_from_schema_dict(cls, pipeline_jobs, loaded_data: Dict, validate_port=True) -> "DoWhile":
        """Create a do_while instance from schema parsed dict."""

        # pylint: disable=protected-access

        def get_port_obj(body, port_name, is_input=True, validate_port=True):
            if is_input:
                port = body.inputs.get(port_name, None)
            else:
                port = body.outputs.get(port_name, None)
            if port is None:
                if validate_port:
                    raise ValidationError(
                        message=f"Cannot find {port_name} in do_while loop body {'inputs' if is_input else 'outputs'}.",
                        target=cls._get_validation_error_target(),
                        error_category=ErrorCategory.USER_ERROR,
                        error_type=ValidationErrorType.INVALID_VALUE,
                    )
                return port_name

            return port

        # Get body object from pipeline job list.
        body_name = cls._get_data_binding_expression_value(loaded_data.pop("body"), regex=r"\{\{.*\.jobs\.(.*)\}\}")
        if body_name not in pipeline_jobs:
            raise ValidationError(
                message=f'Cannot find the do-while loop body "{body_name}" in the pipeline.',
                target=cls._get_validation_error_target(),
                error_category=ErrorCategory.USER_ERROR,
                error_type=ValidationErrorType.INVALID_VALUE,
            )
        body = pipeline_jobs[body_name]

        # Convert mapping key-vault to input/output object
        mapping = {}
        for k, v in loaded_data.pop("mapping", {}).items():
            output_name = cls._get_data_binding_expression_value(k, regex=r"\{\{.*\.%s\.outputs\.(.*)\}\}" % body_name)
            input_names = v if isinstance(v, list) else [v]
            input_names = [
                cls._get_data_binding_expression_value(item, regex=r"\{\{.*\.%s\.inputs\.(.*)\}\}" % body_name)
                for item in input_names
            ]
            mapping[output_name] = [get_port_obj(body, item, validate_port=validate_port) for item in input_names]

        # Convert condition to output object
        condition_name = cls._get_data_binding_expression_value(
            loaded_data.pop("condition"), regex=r"\{\{.*\.%s\.outputs\.(.*)\}\}" % body_name
        )

        limits = loaded_data.pop("limits", None)
        do_while_instance = DoWhile(
            body=body,
            mapping=mapping,
            condition=get_port_obj(body, condition_name, is_input=False, validate_port=validate_port),
            **loaded_data,
        )
        do_while_instance.set_limits(**limits)
        # Update referenced control flow node instance id.
        body._set_referenced_control_flow_node_instance_id(do_while_instance._instance_id)
        return do_while_instance

    @classmethod
    def _create_schema_for_validation(cls, context):
        return DoWhileSchema(context=context)

    @classmethod
    def _from_rest_object(cls, obj: dict, reference_node_list: List) -> "DoWhile":
        # pylint: disable=protected-access

        obj = BaseNode._from_rest_object_to_init_params(obj)
        return cls._create_instance_from_schema_dict(reference_node_list, obj, validate_port=False)

    def set_limits(
        self,
        *,
        max_iteration_count: int,
        **kwargs, # pylint: disable=unused-argument
    ):
        """Set max iteration count for do while job. The range of the iteration count is (0, 1000]."""
        if isinstance(self.limits, DoWhileJobLimits):
            self.limits._max_iteration_count = max_iteration_count # pylint: disable=protected-access
        else:
            self._limits = DoWhileJobLimits(max_iteration_count=max_iteration_count)

    def _get_body_binding_str(self):
        return "${{parent.jobs.%s}}" % self.body.name

    def _customized_validate(self):
        validation_result = self._validate_loop_condition(raise_error=False)
        validation_result.merge_with(self._validate_body(raise_error=False))
        validation_result.merge_with(self._validate_do_while_limit(raise_error=False))
        validation_result.merge_with(self._validate_body_output_mapping(raise_error=False))
        return validation_result

    def _validate_port(self, port, node_ports, port_type, yaml_path):
        """Validate input/output port is exist in the dowhile body."""
        validation_result = self._create_empty_validation_result()
        if isinstance(port, str):
            port_obj = node_ports.get(port, None)
        else:
            port_obj = port
<<<<<<< HEAD
        if port_obj is not None and port_obj._owner._instance_id != self.body._instance_id: # pylint: disable=protected-access
=======
        if (
            port_obj is not None
            and port_obj._owner._instance_id != self.body._instance_id  # pylint: disable=protected-access
        ):
>>>>>>> 28d53ac0
            # Check the port owner is dowhile body.
            validation_result.append_error(
                yaml_path=yaml_path,
                message=(
                    f"{port_obj._name} is the {port_type} of {port_obj._owner.name}, " # pylint: disable=protected-access
                    f"dowhile only accept {port_type} of the body: {self.body.name}."
                ),
            )
        elif port_obj is None or port_obj._name not in node_ports: # pylint: disable=protected-access
            # Check port is exist in dowhile body.
            validation_result.append_error(
                yaml_path=yaml_path,
                message=(
                    f"The {port_type} of mapping {port_obj._name if port_obj else port} does not " # pylint: disable=protected-access
                    f"exist in {self.body.name} {port_type}, existing {port_type}: {node_ports.keys()}"
                ),
            )
        return validation_result

    def _validate_loop_condition(self, raise_error=True):
        # pylint: disable=protected-access

        validation_result = self._create_empty_validation_result()
        if self.condition is None:
            validation_result.append_error(yaml_path="condition", message="The condition cannot be empty.")
        else:
            # Check condition exists in dowhile body.
            validation_result.merge_with(
                self._validate_port(self.condition, self.body.outputs, port_type="output", yaml_path="condition")
            )
            if validation_result.passed:
                # Check condition is a control output.
                condition_name = self.condition if isinstance(self.condition, str) else self.condition._name
                if not self.body._outputs[condition_name].is_control:
                    validation_result.append_error(
                        yaml_path="condition",
                        message=(
                            f"{condition_name} is not a control output. "
                            "The condition of dowhile must be the control output of the body."
                        ),
                    )
        return validation_result.try_raise(self._get_validation_error_target(), raise_error=raise_error)

    def _validate_do_while_limit(self, raise_error=True):
        validation_result = self._create_empty_validation_result()
        if not self.limits or self.limits.max_iteration_count is None:
            return validation_result.try_raise(self._get_validation_error_target(), raise_error=raise_error)
        if isinstance(self.limits.max_iteration_count, InputOutputBase):
            validation_result.append_error(
                yaml_path="limit.max_iteration_count",
                message="The max iteration count cannot be linked with an primitive type input.",
            )
        elif self.limits.max_iteration_count > DO_WHILE_MAX_ITERATION or self.limits.max_iteration_count < 0:
            validation_result.append_error(
                yaml_path="limit.max_iteration_count",
                message=f"The max iteration count cannot be less than 0 or larger than {DO_WHILE_MAX_ITERATION}.",
            )
        return validation_result.try_raise(self._get_validation_error_target(), raise_error=raise_error)

    def _validate_body_output_mapping(self, raise_error=True):
        # pylint disable=protected-access
        validation_result = self._create_empty_validation_result()
        if not isinstance(self.mapping, dict):
            validation_result.append_error(
                yaml_path="mapping", message=f"Mapping expects a dict type but passes in a {type(self.mapping)} type."
            )
        else:
            # Record the mapping relationship between input and output
            input_output_mapping = {}
            # Validate mapping input&output should come from while body
            for output, inputs in self.mapping.items():
                # pylint: disable=protected-access
                output_name = output if isinstance(output, str) else output._name
                validate_results = self._validate_port(
                    output, self.body.outputs, port_type="output", yaml_path="mapping"
                )
                if validate_results.passed:
                    is_control_output = self.body._outputs[output_name].is_control
                    inputs = inputs if isinstance(inputs, list) else [inputs]
                    for item in inputs:
                        input_validate_results = self._validate_port(
                            item, self.body.inputs, port_type="input", yaml_path="mapping"
                        )
                        validation_result.merge_with(input_validate_results)
                        # pylint: disable=protected-access
                        input_name = item if isinstance(item, str) else item._name
                        input_output_mapping[input_name] = input_output_mapping.get(input_name, []) + [output_name]
                        is_primitive_type = self.body._inputs[input_name]._meta._is_primitive_type

                        if (
                            input_validate_results.passed
                            and not is_control_output
                            and is_primitive_type  # pylint: disable=protected-access
                        ):
                            validate_results.append_error(
                                yaml_path="mapping",
                                message=(
                                    f"{output_name} is a non-primitive type output and {input_name} "
                                    "is a primitive input. Non-primitive type output cannot be connected "
                                    "to an a primitive type input.",
                                ),
                            )

                validation_result.merge_with(validate_results)
            # Validate whether input is linked to multiple outputs
            for _input, outputs in input_output_mapping.items():
                if len(outputs) > 1:
                    validation_result.append_error(
                        yaml_path="mapping", message=f"Input {_input} has been linked to multiple outputs {outputs}."
                    )
        return validation_result.try_raise(self._get_validation_error_target(), raise_error=raise_error)<|MERGE_RESOLUTION|>--- conflicted
+++ resolved
@@ -192,14 +192,10 @@
             port_obj = node_ports.get(port, None)
         else:
             port_obj = port
-<<<<<<< HEAD
-        if port_obj is not None and port_obj._owner._instance_id != self.body._instance_id: # pylint: disable=protected-access
-=======
         if (
             port_obj is not None
             and port_obj._owner._instance_id != self.body._instance_id  # pylint: disable=protected-access
         ):
->>>>>>> 28d53ac0
             # Check the port owner is dowhile body.
             validation_result.append_error(
                 yaml_path=yaml_path,
