# ---------------------------------------------------------
# Copyright (c) Microsoft Corporation. All rights reserved.
# ---------------------------------------------------------

# pylint: disable=protected-access

import logging
from typing import Any, Dict, List, Optional, Tuple, Union, cast

from marshmallow import Schema

from azure.ai.ml._restclient.v2022_10_01_preview.models import JobBase
from azure.ai.ml._schema.job.data_transfer_job import (
    DataTransferCopyJobSchema,
    DataTransferExportJobSchema,
    DataTransferImportJobSchema,
)
from azure.ai.ml._utils._experimental import experimental
from azure.ai.ml.constants._common import BASE_PATH_CONTEXT_KEY, AssetTypes
from azure.ai.ml.constants._component import DataTransferTaskType, ExternalDataType, NodeType
from azure.ai.ml.entities._component.component import Component
from azure.ai.ml.entities._component.datatransfer_component import (
    DataTransferComponent,
    DataTransferCopyComponent,
    DataTransferExportComponent,
    DataTransferImportComponent,
)
from azure.ai.ml.entities._inputs_outputs import Input, Output
from azure.ai.ml.entities._inputs_outputs.external_data import Database, FileSystem
from azure.ai.ml.entities._job.data_transfer.data_transfer_job import (
    DataTransferCopyJob,
    DataTransferExportJob,
    DataTransferImportJob,
)
from azure.ai.ml.entities._validation.core import MutableValidationResult
from azure.ai.ml.exceptions import ErrorCategory, ErrorTarget, ValidationErrorType, ValidationException

from ..._schema import PathAwareSchema
from .._job.pipeline._io import NodeOutput
from .._util import convert_ordered_dict_to_dict, load_from_dict, validate_attribute_type
from .base_node import BaseNode

module_logger = logging.getLogger(__name__)


def _build_source_sink(io_dict: Optional[Union[Dict, Database, FileSystem]]) -> Optional[Union[Database, FileSystem]]:
    if io_dict is None:
        return io_dict
    if isinstance(io_dict, (Database, FileSystem)):
        component_io = io_dict
    else:
        if isinstance(io_dict, dict):
            data_type = io_dict.pop("type", None)
            if data_type == ExternalDataType.DATABASE:
                component_io = Database(**io_dict)
            elif data_type == ExternalDataType.FILE_SYSTEM:
                component_io = FileSystem(**io_dict)
            else:
                msg = "Type in source or sink only support {} and {}, currently got {}."
                raise ValidationException(
                    message=msg.format(
                        ExternalDataType.DATABASE,
                        ExternalDataType.FILE_SYSTEM,
                        data_type,
                    ),
                    no_personal_data_message=msg.format(
                        ExternalDataType.DATABASE,
                        ExternalDataType.FILE_SYSTEM,
                        "data_type",
                    ),
                    target=ErrorTarget.DATA_TRANSFER_JOB,
                    error_category=ErrorCategory.USER_ERROR,
                    error_type=ValidationErrorType.INVALID_VALUE,
                )
        else:
            msg = "Source or sink only support dict, Database and FileSystem"
            raise ValidationException(
                message=msg,
                no_personal_data_message=msg,
                target=ErrorTarget.DATA_TRANSFER_JOB,
                error_category=ErrorCategory.USER_ERROR,
                error_type=ValidationErrorType.INVALID_VALUE,
            )

    return component_io


class DataTransfer(BaseNode):
    """Base class for data transfer node, used for data transfer component version consumption.

    You should not instantiate this class directly.
    """

    def __init__(
        self,
        *,
        component: Union[str, DataTransferCopyComponent, DataTransferImportComponent],
        compute: Optional[str] = None,
        inputs: Optional[Dict[str, Union[NodeOutput, Input, str]]] = None,
        outputs: Optional[Dict[str, Union[str, Output]]] = None,
        **kwargs: Any,
    ):
        # resolve normal dict to dict[str, JobService]
        kwargs.pop("type", None)
        super().__init__(
            type=NodeType.DATA_TRANSFER,
            inputs=inputs,
            outputs=outputs,
            component=component,
            compute=compute,
            **kwargs,
        )

    @property
    def component(self) -> Union[str, DataTransferComponent]:
        res: Union[str, DataTransferComponent] = self._component
        return res

    @classmethod
    def _load_from_rest_job(cls, obj: JobBase) -> "DataTransfer":
        # Todo: need update rest api
        raise NotImplementedError("Not support submit standalone job for now")

    @classmethod
    def _get_supported_outputs_types(cls) -> Tuple:
        return str, Output

    def _build_inputs(self) -> Dict:
        inputs = super(DataTransfer, self)._build_inputs()
        built_inputs = {}
        # Validate and remove non-specified inputs
        for key, value in inputs.items():
            if value is not None:
                built_inputs[key] = value

        return built_inputs


@experimental
class DataTransferCopy(DataTransfer):
    """Base class for data transfer copy node.

    You should not instantiate this class directly. Instead, you should
    create from builder function: copy_data.

    :param component: Id or instance of the data transfer component/job to be run for the step
    :type component: DataTransferCopyComponent
    :param inputs: Inputs to the data transfer.
    :type inputs: Dict[str, Union[NodeOutput, Input, str]]
    :param outputs: Mapping of output data bindings used in the job.
    :type outputs: Dict[str, Union[str, Output, dict]]
    :param name: Name of the data transfer.
    :type name: str
    :param description: Description of the data transfer.
    :type description: str
    :param tags: Tag dictionary. Tags can be added, removed, and updated.
    :type tags: dict[str, str]
    :param display_name: Display name of the job.
    :type display_name: str
    :param experiment_name:  Name of the experiment the job will be created under,
        if None is provided, default will be set to current directory name.
    :type experiment_name: str
    :param compute: The compute target the job runs on.
    :type compute: str
    :param data_copy_mode: data copy mode in copy task, possible value is "merge_with_overwrite", "fail_if_conflict".
    :type data_copy_mode: str
    :raises ~azure.ai.ml.exceptions.ValidationException: Raised if DataTransferCopy cannot be successfully validated.
        Details will be provided in the error message.
    """

    # pylint: disable=too-many-instance-attributes
    def __init__(
        self,
        *,
        component: Union[str, DataTransferCopyComponent],
        compute: Optional[str] = None,
        inputs: Optional[Dict[str, Union[NodeOutput, Input, str]]] = None,
        outputs: Optional[Dict[str, Union[str, Output]]] = None,
        data_copy_mode: Optional[str] = None,
        **kwargs: Any,
    ):
        # validate init params are valid type
        validate_attribute_type(attrs_to_check=locals(), attr_type_map=self._attr_type_map())
        super().__init__(
            inputs=inputs,
            outputs=outputs,
            component=component,
            compute=compute,
            **kwargs,
        )
        # init mark for _AttrDict
        self._init = True
        self.task = DataTransferTaskType.COPY_DATA
        self.data_copy_mode = data_copy_mode
        is_component = isinstance(component, DataTransferCopyComponent)
        if is_component:
<<<<<<< HEAD
            _component: DataTransferCopyComponent = component
=======
            _component: DataTransferCopyComponent = cast(DataTransferCopyComponent, component)
>>>>>>> 093531ee
            self.task = _component.task or self.task
            self.data_copy_mode = _component.data_copy_mode or self.data_copy_mode
        self._init = False

    @classmethod
    def _attr_type_map(cls) -> dict:
        return {
            "component": (str, DataTransferCopyComponent),
        }

    @classmethod
    def _create_schema_for_validation(cls, context: Any) -> Union[PathAwareSchema, Schema]:
        from azure.ai.ml._schema.pipeline import DataTransferCopySchema

        return DataTransferCopySchema(context=context)

    @classmethod
    def _picked_fields_from_dict_to_rest_object(cls) -> List[str]:
        return ["type", "task", "data_copy_mode"]

    def _to_rest_object(self, **kwargs: Any) -> dict:
        rest_obj = super()._to_rest_object(**kwargs)
        for key, value in {
            "componentId": self._get_component_id(),
            "data_copy_mode": self.data_copy_mode,
        }.items():
            if value is not None:
                rest_obj[key] = value
<<<<<<< HEAD
        # TODO: Bug Item number: 2897665
        convert_dict: dict = convert_ordered_dict_to_dict(rest_obj)  # type: ignore
        return convert_dict
=======
        return cast(dict, convert_ordered_dict_to_dict(rest_obj))
>>>>>>> 093531ee

    @classmethod
    def _load_from_dict(cls, data: Dict, context: Dict, additional_message: str, **kwargs: Any) -> Any:
        from .data_transfer_func import copy_data

        loaded_data = load_from_dict(DataTransferCopyJobSchema, data, context, additional_message, **kwargs)
        data_transfer_job = copy_data(base_path=context[BASE_PATH_CONTEXT_KEY], **loaded_data)

        return data_transfer_job

    def _to_job(self) -> DataTransferCopyJob:
        return DataTransferCopyJob(
            experiment_name=self.experiment_name,
            name=self.name,
            display_name=self.display_name,
            description=self.description,
            tags=self.tags,
            status=self.status,
            inputs=self._job_inputs,
            outputs=self._job_outputs,
            services=self.services,
            compute=self.compute,
            data_copy_mode=self.data_copy_mode,
        )

    # pylint: disable-next=docstring-missing-param
    def __call__(self, *args: Any, **kwargs: Any) -> "DataTransferCopy":
        """Call DataTransferCopy as a function will return a new instance each time.

        :return: A DataTransferCopy node
        :rtype: DataTransferCopy
        """
        if isinstance(self._component, Component):
            # call this to validate inputs
            node: DataTransferCopy = self._component(*args, **kwargs)
            # merge inputs
            for name, original_input in self.inputs.items():
                if name not in kwargs:
                    # use setattr here to make sure owner of input won't change
                    setattr(node.inputs, name, original_input._data)
                    node._job_inputs[name] = original_input._data
                # get outputs
            for name, original_output in self.outputs.items():
                # use setattr here to make sure owner of input won't change
                if not isinstance(original_output, str):
                    setattr(node.outputs, name, original_output._data)
            self._refine_optional_inputs_with_no_value(node, kwargs)
            # set default values: compute, environment_variables, outputs
            node._name = self.name
            node.compute = self.compute
            node.tags = self.tags
            # Pass through the display name only if the display name is not system generated.
            node.display_name = self.display_name if self.display_name != self.name else None
            return cast(DataTransferCopy, node)
        msg = "copy_data can be called as a function only when referenced component is {}, currently got {}."
        raise ValidationException(
            message=msg.format(type(Component), self._component),
            no_personal_data_message=msg.format(type(Component), "self._component"),
            target=ErrorTarget.DATA_TRANSFER_JOB,
            error_type=ValidationErrorType.INVALID_VALUE,
        )


@experimental
class DataTransferImport(DataTransfer):
    """Base class for data transfer import node.

    You should not instantiate this class directly. Instead, you should
    create from builder function: import_data.

    :param component: Id of the data transfer built in component to be run for the step
    :type component: str
    :param source: The data source of file system or database
    :type source: Union[Dict, Database, FileSystem]
    :param outputs: Mapping of output data bindings used in the job.
    :type outputs: Dict[str, Union[str, Output, dict]]
    :param name: Name of the data transfer.
    :type name: str
    :param description: Description of the data transfer.
    :type description: str
    :param tags: Tag dictionary. Tags can be added, removed, and updated.
    :type tags: dict[str, str]
    :param display_name: Display name of the job.
    :type display_name: str
    :param experiment_name:  Name of the experiment the job will be created under,
        if None is provided, default will be set to current directory name.
    :type experiment_name: str
    :param compute: The compute target the job runs on.
    :type compute: str
    :raises ~azure.ai.ml.exceptions.ValidationException: Raised if DataTransferImport cannot be successfully validated.
        Details will be provided in the error message.
    """

    # pylint: disable=too-many-instance-attributes
    def __init__(
        self,
        *,
        component: Union[str, DataTransferImportComponent],
        compute: Optional[str] = None,
        source: Optional[Union[Dict, Database, FileSystem]] = None,
        outputs: Optional[Dict[str, Union[str, Output]]] = None,
        **kwargs: Any,
    ):
        # validate init params are valid type
        validate_attribute_type(attrs_to_check=locals(), attr_type_map=self._attr_type_map())
        super(DataTransferImport, self).__init__(
            component=component,
            outputs=outputs,
            compute=compute,
            **kwargs,
        )
        # init mark for _AttrDict
        self._init = True
        self.task = DataTransferTaskType.IMPORT_DATA
        is_component = isinstance(component, DataTransferImportComponent)
        if is_component:
            _component: DataTransferImportComponent = cast(DataTransferImportComponent, component)
            self.task = _component.task or self.task
        self.source = _build_source_sink(source)
        self._init = False

    @classmethod
    def _attr_type_map(cls) -> dict:
        return {
            "component": (str, DataTransferImportComponent),
        }

    @classmethod
    def _create_schema_for_validation(cls, context: Any) -> Union[PathAwareSchema, Schema]:
        from azure.ai.ml._schema.pipeline import DataTransferImportSchema

        return DataTransferImportSchema(context=context)

    @classmethod
    def _picked_fields_from_dict_to_rest_object(cls) -> List[str]:
        return ["type", "task", "source"]

    def _customized_validate(self) -> MutableValidationResult:
        result = super()._customized_validate()
        if self.source is None:
            result.append_error(
                yaml_path="source",
                message="Source is a required field for import data task in DataTransfer job",
            )
        if len(self.outputs) != 1 or list(self.outputs.keys())[0] != "sink":
            result.append_error(
                yaml_path="outputs.sink",
                message="Outputs field only support one output called sink in import task",
            )
<<<<<<< HEAD
        if "sink" in self.outputs and not isinstance(self.outputs["sink"], str):
=======
        if (
            "sink" in self.outputs
            and not isinstance(self.outputs["sink"], str)
            and isinstance(self.outputs["sink"]._data, Output)
        ):
>>>>>>> 093531ee
            sink_output = self.outputs["sink"]._data
            if self.source is not None:

                if (self.source.type == ExternalDataType.DATABASE and sink_output.type != AssetTypes.MLTABLE) or (
                    self.source.type == ExternalDataType.FILE_SYSTEM and sink_output.type != AssetTypes.URI_FOLDER
                ):
                    result.append_error(
                        yaml_path="outputs.sink.type",
                        message="Outputs field only support type {} for {} and {} for {}".format(
                            AssetTypes.MLTABLE,
                            ExternalDataType.DATABASE,
                            AssetTypes.URI_FOLDER,
                            ExternalDataType.FILE_SYSTEM,
                        ),
                    )
        return result

    def _to_rest_object(self, **kwargs: Any) -> dict:
        rest_obj = super()._to_rest_object(**kwargs)
        for key, value in {
            "componentId": self._get_component_id(),
        }.items():
            if value is not None:
                rest_obj[key] = value
<<<<<<< HEAD
        # TODO: Bug Item number: 2897665
        convert_dict: Dict = convert_ordered_dict_to_dict(rest_obj)  # type: ignore
        return convert_dict
=======
        return cast(dict, convert_ordered_dict_to_dict(rest_obj))
>>>>>>> 093531ee

    @classmethod
    def _load_from_dict(cls, data: Dict, context: Dict, additional_message: str, **kwargs: Any) -> "DataTransferImport":
        from .data_transfer_func import import_data

        loaded_data = load_from_dict(DataTransferImportJobSchema, data, context, additional_message, **kwargs)
        data_transfer_job: DataTransferImport = import_data(base_path=context[BASE_PATH_CONTEXT_KEY], **loaded_data)

        return cast(DataTransferImport, data_transfer_job)

    def _to_job(self) -> DataTransferImportJob:
        return DataTransferImportJob(
            experiment_name=self.experiment_name,
            name=self.name,
            display_name=self.display_name,
            description=self.description,
            tags=self.tags,
            status=self.status,
            source=self.source,
            outputs=self._job_outputs,
            services=self.services,
            compute=self.compute,
        )


@experimental
class DataTransferExport(DataTransfer):
    """Base class for data transfer export node.

    You should not instantiate this class directly. Instead, you should
    create from builder function: export_data.

    :param component: Id of the data transfer built in component to be run for the step
    :type component: str
    :param sink: The sink of external data and databases.
    :type sink: Union[Dict, Database, FileSystem]
    :param inputs: Mapping of input data bindings used in the job.
    :type inputs: Dict[str, Union[NodeOutput, Input, str, Input]]
    :param name: Name of the data transfer.
    :type name: str
    :param description: Description of the data transfer.
    :type description: str
    :param tags: Tag dictionary. Tags can be added, removed, and updated.
    :type tags: dict[str, str]
    :param display_name: Display name of the job.
    :type display_name: str
    :param experiment_name:  Name of the experiment the job will be created under,
        if None is provided, default will be set to current directory name.
    :type experiment_name: str
    :param compute: The compute target the job runs on.
    :type compute: str
    :raises ~azure.ai.ml.exceptions.ValidationException: Raised if DataTransferExport cannot be successfully validated.
        Details will be provided in the error message.
    """

    # pylint: disable=too-many-instance-attributes
    def __init__(
        self,
        *,
        component: Union[str, DataTransferCopyComponent, DataTransferImportComponent],
        compute: Optional[str] = None,
        sink: Optional[Union[Dict, Database, FileSystem]] = None,
        inputs: Optional[Dict[str, Union[NodeOutput, Input, str]]] = None,
        **kwargs: Any,
    ):
        # validate init params are valid type
        validate_attribute_type(attrs_to_check=locals(), attr_type_map=self._attr_type_map())
        super(DataTransferExport, self).__init__(
            component=component,
            inputs=inputs,
            compute=compute,
            **kwargs,
        )
        # init mark for _AttrDict
        self._init = True
        self.task = DataTransferTaskType.EXPORT_DATA
        is_component = isinstance(component, DataTransferExportComponent)
        if is_component:
            _component: DataTransferExportComponent = cast(DataTransferExportComponent, component)
            self.task = _component.task or self.task
        self.sink = sink
        self._init = False

    @property
    def sink(self) -> Optional[Union[Dict, Database, FileSystem]]:
        """The sink of external data and databases.

        :return: The sink of external data and databases.
        :rtype: Union[None, Database, FileSystem]
        """
        return self._sink

    @sink.setter
    def sink(self, value: Union[Dict, Database, FileSystem]) -> None:
        self._sink = _build_source_sink(value)

    @classmethod
    def _attr_type_map(cls) -> dict:
        return {
            "component": (str, DataTransferExportComponent),
        }

    @classmethod
    def _create_schema_for_validation(cls, context: Any) -> Union[PathAwareSchema, Schema]:
        from azure.ai.ml._schema.pipeline import DataTransferExportSchema

        return DataTransferExportSchema(context=context)

    @classmethod
    def _picked_fields_from_dict_to_rest_object(cls) -> List[str]:
        return ["type", "task", "sink"]

    def _customized_validate(self) -> MutableValidationResult:
        result = super()._customized_validate()
        if self.sink is None:
            result.append_error(
                yaml_path="sink",
                message="Sink is a required field for export data task in DataTransfer job",
            )
        if len(self.inputs) != 1 or list(self.inputs.keys())[0] != "source":
            result.append_error(
                yaml_path="inputs.source",
                message="Inputs field only support one input called source in export task",
            )
        if "source" in self.inputs and isinstance(self.inputs["source"]._data, Input):
            source_input = self.inputs["source"]._data
            if self.sink is not None and not isinstance(self.sink, Dict):
                if (self.sink.type == ExternalDataType.DATABASE and source_input.type != AssetTypes.URI_FILE) or (
                    self.sink.type == ExternalDataType.FILE_SYSTEM and source_input.type != AssetTypes.URI_FOLDER
                ):
                    result.append_error(
                        yaml_path="inputs.source.type",
                        message="Inputs field only support type {} for {} and {} for {}".format(
                            AssetTypes.URI_FILE,
                            ExternalDataType.DATABASE,
                            AssetTypes.URI_FOLDER,
                            ExternalDataType.FILE_SYSTEM,
                        ),
                    )

        return result

    def _to_rest_object(self, **kwargs: Any) -> dict:
        rest_obj = super()._to_rest_object(**kwargs)
        for key, value in {
            "componentId": self._get_component_id(),
        }.items():
            if value is not None:
                rest_obj[key] = value
<<<<<<< HEAD
        # TODO: Bug Item number: 2897665
        convert_dict: dict = convert_ordered_dict_to_dict(rest_obj)  # type: ignore
        return convert_dict
=======
        return cast(dict, convert_ordered_dict_to_dict(rest_obj))
>>>>>>> 093531ee

    @classmethod
    def _load_from_dict(cls, data: Dict, context: Dict, additional_message: str, **kwargs: Any) -> "DataTransferExport":
        from .data_transfer_func import export_data

        loaded_data = load_from_dict(DataTransferExportJobSchema, data, context, additional_message, **kwargs)
        data_transfer_job: DataTransferExport = export_data(base_path=context[BASE_PATH_CONTEXT_KEY], **loaded_data)

        return cast(DataTransferExport, data_transfer_job)

    def _to_job(self) -> DataTransferExportJob:
        return DataTransferExportJob(
            experiment_name=self.experiment_name,
            name=self.name,
            display_name=self.display_name,
            description=self.description,
            tags=self.tags,
            status=self.status,
            sink=self.sink,
            inputs=self._job_inputs,
            services=self.services,
            compute=self.compute,
        )<|MERGE_RESOLUTION|>--- conflicted
+++ resolved
@@ -194,11 +194,7 @@
         self.data_copy_mode = data_copy_mode
         is_component = isinstance(component, DataTransferCopyComponent)
         if is_component:
-<<<<<<< HEAD
-            _component: DataTransferCopyComponent = component
-=======
             _component: DataTransferCopyComponent = cast(DataTransferCopyComponent, component)
->>>>>>> 093531ee
             self.task = _component.task or self.task
             self.data_copy_mode = _component.data_copy_mode or self.data_copy_mode
         self._init = False
@@ -227,13 +223,9 @@
         }.items():
             if value is not None:
                 rest_obj[key] = value
-<<<<<<< HEAD
         # TODO: Bug Item number: 2897665
         convert_dict: dict = convert_ordered_dict_to_dict(rest_obj)  # type: ignore
         return convert_dict
-=======
-        return cast(dict, convert_ordered_dict_to_dict(rest_obj))
->>>>>>> 093531ee
 
     @classmethod
     def _load_from_dict(cls, data: Dict, context: Dict, additional_message: str, **kwargs: Any) -> Any:
@@ -287,7 +279,7 @@
             node.tags = self.tags
             # Pass through the display name only if the display name is not system generated.
             node.display_name = self.display_name if self.display_name != self.name else None
-            return cast(DataTransferCopy, node)
+            return node
         msg = "copy_data can be called as a function only when referenced component is {}, currently got {}."
         raise ValidationException(
             message=msg.format(type(Component), self._component),
@@ -383,15 +375,7 @@
                 yaml_path="outputs.sink",
                 message="Outputs field only support one output called sink in import task",
             )
-<<<<<<< HEAD
         if "sink" in self.outputs and not isinstance(self.outputs["sink"], str):
-=======
-        if (
-            "sink" in self.outputs
-            and not isinstance(self.outputs["sink"], str)
-            and isinstance(self.outputs["sink"]._data, Output)
-        ):
->>>>>>> 093531ee
             sink_output = self.outputs["sink"]._data
             if self.source is not None:
 
@@ -416,13 +400,9 @@
         }.items():
             if value is not None:
                 rest_obj[key] = value
-<<<<<<< HEAD
         # TODO: Bug Item number: 2897665
         convert_dict: Dict = convert_ordered_dict_to_dict(rest_obj)  # type: ignore
         return convert_dict
-=======
-        return cast(dict, convert_ordered_dict_to_dict(rest_obj))
->>>>>>> 093531ee
 
     @classmethod
     def _load_from_dict(cls, data: Dict, context: Dict, additional_message: str, **kwargs: Any) -> "DataTransferImport":
@@ -431,7 +411,7 @@
         loaded_data = load_from_dict(DataTransferImportJobSchema, data, context, additional_message, **kwargs)
         data_transfer_job: DataTransferImport = import_data(base_path=context[BASE_PATH_CONTEXT_KEY], **loaded_data)
 
-        return cast(DataTransferImport, data_transfer_job)
+        return data_transfer_job
 
     def _to_job(self) -> DataTransferImportJob:
         return DataTransferImportJob(
@@ -572,13 +552,9 @@
         }.items():
             if value is not None:
                 rest_obj[key] = value
-<<<<<<< HEAD
         # TODO: Bug Item number: 2897665
         convert_dict: dict = convert_ordered_dict_to_dict(rest_obj)  # type: ignore
         return convert_dict
-=======
-        return cast(dict, convert_ordered_dict_to_dict(rest_obj))
->>>>>>> 093531ee
 
     @classmethod
     def _load_from_dict(cls, data: Dict, context: Dict, additional_message: str, **kwargs: Any) -> "DataTransferExport":
@@ -587,7 +563,7 @@
         loaded_data = load_from_dict(DataTransferExportJobSchema, data, context, additional_message, **kwargs)
         data_transfer_job: DataTransferExport = export_data(base_path=context[BASE_PATH_CONTEXT_KEY], **loaded_data)
 
-        return cast(DataTransferExport, data_transfer_job)
+        return data_transfer_job
 
     def _to_job(self) -> DataTransferExportJob:
         return DataTransferExportJob(
