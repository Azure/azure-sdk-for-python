# ---------------------------------------------------------
# Copyright (c) Microsoft Corporation. All rights reserved.
# ---------------------------------------------------------

# pylint: disable=protected-access

import logging
<<<<<<< HEAD
from typing import Any, Dict, List, Optional, Tuple, Union
=======
from typing import Any, Dict, List, Optional, Tuple, Union, cast
>>>>>>> 093531ee

from marshmallow import Schema

from azure.ai.ml._restclient.v2022_10_01_preview.models import JobBase
from azure.ai.ml._schema.job.data_transfer_job import (
    DataTransferCopyJobSchema,
    DataTransferExportJobSchema,
    DataTransferImportJobSchema,
)
from azure.ai.ml._utils._experimental import experimental
from azure.ai.ml.constants._common import BASE_PATH_CONTEXT_KEY, AssetTypes
from azure.ai.ml.constants._component import DataTransferTaskType, ExternalDataType, NodeType
from azure.ai.ml.entities._component.component import Component
from azure.ai.ml.entities._component.datatransfer_component import (
    DataTransferComponent,
    DataTransferCopyComponent,
    DataTransferExportComponent,
    DataTransferImportComponent,
)
from azure.ai.ml.entities._inputs_outputs import Input, Output
from azure.ai.ml.entities._inputs_outputs.external_data import Database, FileSystem
from azure.ai.ml.entities._job.data_transfer.data_transfer_job import (
    DataTransferCopyJob,
    DataTransferExportJob,
    DataTransferImportJob,
)
from azure.ai.ml.entities._validation.core import MutableValidationResult
from azure.ai.ml.exceptions import ErrorCategory, ErrorTarget, ValidationErrorType, ValidationException

from ..._schema import PathAwareSchema
from .._job.pipeline._io import NodeOutput
from .._util import convert_ordered_dict_to_dict, load_from_dict, validate_attribute_type
from .base_node import BaseNode

module_logger = logging.getLogger(__name__)


<<<<<<< HEAD
def _build_source_sink(io_dict: Union[Dict, Database, FileSystem]) -> Union[Database, FileSystem]:
=======
def _build_source_sink(io_dict: Optional[Union[Dict, Database, FileSystem]]) -> Optional[Union[Database, FileSystem]]:
>>>>>>> 093531ee
    if io_dict is None:
        return io_dict
    if isinstance(io_dict, (Database, FileSystem)):
        component_io = io_dict
    else:
        if isinstance(io_dict, dict):
            data_type = io_dict.pop("type", None)
            if data_type == ExternalDataType.DATABASE:
                component_io = Database(**io_dict)
            elif data_type == ExternalDataType.FILE_SYSTEM:
                component_io = FileSystem(**io_dict)
            else:
                msg = "Type in source or sink only support {} and {}, currently got {}."
                raise ValidationException(
                    message=msg.format(
                        ExternalDataType.DATABASE,
                        ExternalDataType.FILE_SYSTEM,
                        data_type,
                    ),
                    no_personal_data_message=msg.format(
                        ExternalDataType.DATABASE,
                        ExternalDataType.FILE_SYSTEM,
                        "data_type",
                    ),
                    target=ErrorTarget.DATA_TRANSFER_JOB,
                    error_category=ErrorCategory.USER_ERROR,
                    error_type=ValidationErrorType.INVALID_VALUE,
                )
        else:
            msg = "Source or sink only support dict, Database and FileSystem"
            raise ValidationException(
                message=msg,
                no_personal_data_message=msg,
                target=ErrorTarget.DATA_TRANSFER_JOB,
                error_category=ErrorCategory.USER_ERROR,
                error_type=ValidationErrorType.INVALID_VALUE,
            )

    return component_io


class DataTransfer(BaseNode):
    """Base class for data transfer node, used for data transfer component version consumption.

    You should not instantiate this class directly.
    """

    def __init__(
        self,
        *,
        component: Union[str, DataTransferCopyComponent, DataTransferImportComponent],
        compute: Optional[str] = None,
        inputs: Optional[Dict[str, Union[NodeOutput, Input, str]]] = None,
        outputs: Optional[Dict[str, Union[str, Output]]] = None,
        **kwargs: Any,
    ):
        # resolve normal dict to dict[str, JobService]
        kwargs.pop("type", None)
        super().__init__(
            type=NodeType.DATA_TRANSFER,
            inputs=inputs,
            outputs=outputs,
            component=component,
            compute=compute,
            **kwargs,
        )

    @property
    def component(self) -> Union[str, DataTransferComponent]:
        res: Union[str, DataTransferComponent] = self._component
        return res

    @classmethod
    def _load_from_rest_job(cls, obj: JobBase) -> "DataTransfer":
        # Todo: need update rest api
        raise NotImplementedError("Not support submit standalone job for now")

    @classmethod
    def _get_supported_outputs_types(cls) -> Tuple:
        return str, Output

    def _build_inputs(self) -> Dict:
        inputs = super(DataTransfer, self)._build_inputs()
        built_inputs = {}
        # Validate and remove non-specified inputs
        for key, value in inputs.items():
            if value is not None:
                built_inputs[key] = value

        return built_inputs


@experimental
class DataTransferCopy(DataTransfer):
    """Base class for data transfer copy node.

    You should not instantiate this class directly. Instead, you should
    create from builder function: copy_data.

    :param component: Id or instance of the data transfer component/job to be run for the step
    :type component: DataTransferCopyComponent
    :param inputs: Inputs to the data transfer.
    :type inputs: Dict[str, Union[NodeOutput, Input, str]]
    :param outputs: Mapping of output data bindings used in the job.
    :type outputs: Dict[str, Union[str, Output, dict]]
    :param name: Name of the data transfer.
    :type name: str
    :param description: Description of the data transfer.
    :type description: str
    :param tags: Tag dictionary. Tags can be added, removed, and updated.
    :type tags: dict[str, str]
    :param display_name: Display name of the job.
    :type display_name: str
    :param experiment_name:  Name of the experiment the job will be created under,
        if None is provided, default will be set to current directory name.
    :type experiment_name: str
    :param compute: The compute target the job runs on.
    :type compute: str
    :param data_copy_mode: data copy mode in copy task, possible value is "merge_with_overwrite", "fail_if_conflict".
    :type data_copy_mode: str
    :raises ~azure.ai.ml.exceptions.ValidationException: Raised if DataTransferCopy cannot be successfully validated.
        Details will be provided in the error message.
    """

    # pylint: disable=too-many-instance-attributes
    def __init__(
        self,
        *,
        component: Union[str, DataTransferCopyComponent],
        compute: Optional[str] = None,
        inputs: Optional[Dict[str, Union[NodeOutput, Input, str]]] = None,
        outputs: Optional[Dict[str, Union[str, Output]]] = None,
        data_copy_mode: Optional[str] = None,
        **kwargs: Any,
    ):
        # validate init params are valid type
        validate_attribute_type(attrs_to_check=locals(), attr_type_map=self._attr_type_map())
        super().__init__(
            inputs=inputs,
            outputs=outputs,
            component=component,
            compute=compute,
            **kwargs,
        )
        # init mark for _AttrDict
        self._init = True
        self.task = DataTransferTaskType.COPY_DATA
        self.data_copy_mode = data_copy_mode
        is_component = isinstance(component, DataTransferCopyComponent)
        if is_component:
<<<<<<< HEAD
            _component: DataTransferCopyComponent = component
=======
            _component: DataTransferCopyComponent = cast(DataTransferCopyComponent, component)
>>>>>>> 093531ee
            self.task = _component.task or self.task
            self.data_copy_mode = _component.data_copy_mode or self.data_copy_mode
        self._init = False

    @classmethod
    def _attr_type_map(cls) -> dict:
        return {
            "component": (str, DataTransferCopyComponent),
        }

    @classmethod
    def _create_schema_for_validation(cls, context: Any) -> Union[PathAwareSchema, Schema]:
        from azure.ai.ml._schema.pipeline import DataTransferCopySchema

        return DataTransferCopySchema(context=context)

    @classmethod
    def _picked_fields_from_dict_to_rest_object(cls) -> List[str]:
        return ["type", "task", "data_copy_mode"]

    def _to_rest_object(self, **kwargs: Any) -> dict:
        rest_obj = super()._to_rest_object(**kwargs)
        for key, value in {
            "componentId": self._get_component_id(),
            "data_copy_mode": self.data_copy_mode,
        }.items():
            if value is not None:
                rest_obj[key] = value
<<<<<<< HEAD
        res: dict = convert_ordered_dict_to_dict(rest_obj)
        return res
=======
        return cast(dict, convert_ordered_dict_to_dict(rest_obj))
>>>>>>> 093531ee

    @classmethod
    def _load_from_dict(cls, data: Dict, context: Dict, additional_message: str, **kwargs: Any) -> Any:
        from .data_transfer_func import copy_data

        loaded_data = load_from_dict(DataTransferCopyJobSchema, data, context, additional_message, **kwargs)
        data_transfer_job = copy_data(base_path=context[BASE_PATH_CONTEXT_KEY], **loaded_data)

        return data_transfer_job

    def _to_job(self) -> DataTransferCopyJob:
        return DataTransferCopyJob(
            experiment_name=self.experiment_name,
            name=self.name,
            display_name=self.display_name,
            description=self.description,
            tags=self.tags,
            status=self.status,
            inputs=self._job_inputs,
            outputs=self._job_outputs,
            services=self.services,
            compute=self.compute,
            data_copy_mode=self.data_copy_mode,
        )

    # pylint: disable-next=docstring-missing-param
    def __call__(self, *args: Any, **kwargs: Any) -> "DataTransferCopy":
        """Call DataTransferCopy as a function will return a new instance each time.

        :return: A DataTransferCopy node
        :rtype: DataTransferCopy
        """
        if isinstance(self._component, Component):
            # call this to validate inputs
            node: DataTransferCopy = self._component(*args, **kwargs)
            # merge inputs
            for name, original_input in self.inputs.items():
                if name not in kwargs:
                    # use setattr here to make sure owner of input won't change
                    setattr(node.inputs, name, original_input._data)
                    node._job_inputs[name] = original_input._data
                # get outputs
            for name, original_output in self.outputs.items():
                # use setattr here to make sure owner of input won't change
                if not isinstance(original_output, str):
                    setattr(node.outputs, name, original_output._data)
            self._refine_optional_inputs_with_no_value(node, kwargs)
            # set default values: compute, environment_variables, outputs
            node._name = self.name
            node.compute = self.compute
            node.tags = self.tags
            # Pass through the display name only if the display name is not system generated.
            node.display_name = self.display_name if self.display_name != self.name else None
            return cast(DataTransferCopy, node)
        msg = "copy_data can be called as a function only when referenced component is {}, currently got {}."
        raise ValidationException(
            message=msg.format(type(Component), self._component),
            no_personal_data_message=msg.format(type(Component), "self._component"),
            target=ErrorTarget.DATA_TRANSFER_JOB,
            error_type=ValidationErrorType.INVALID_VALUE,
        )


@experimental
class DataTransferImport(DataTransfer):
    """Base class for data transfer import node.

    You should not instantiate this class directly. Instead, you should
    create from builder function: import_data.

    :param component: Id of the data transfer built in component to be run for the step
    :type component: str
    :param source: The data source of file system or database
    :type source: Union[Dict, Database, FileSystem]
    :param outputs: Mapping of output data bindings used in the job.
    :type outputs: Dict[str, Union[str, Output, dict]]
    :param name: Name of the data transfer.
    :type name: str
    :param description: Description of the data transfer.
    :type description: str
    :param tags: Tag dictionary. Tags can be added, removed, and updated.
    :type tags: dict[str, str]
    :param display_name: Display name of the job.
    :type display_name: str
    :param experiment_name:  Name of the experiment the job will be created under,
        if None is provided, default will be set to current directory name.
    :type experiment_name: str
    :param compute: The compute target the job runs on.
    :type compute: str
    :raises ~azure.ai.ml.exceptions.ValidationException: Raised if DataTransferImport cannot be successfully validated.
        Details will be provided in the error message.
    """

    # pylint: disable=too-many-instance-attributes
    def __init__(
        self,
        *,
        component: Union[str, DataTransferImportComponent],
        compute: Optional[str] = None,
        source: Optional[Union[Dict, Database, FileSystem]] = None,
        outputs: Optional[Dict[str, Union[str, Output]]] = None,
        **kwargs: Any,
    ):
        # validate init params are valid type
        validate_attribute_type(attrs_to_check=locals(), attr_type_map=self._attr_type_map())
        super(DataTransferImport, self).__init__(
            component=component,
            outputs=outputs,
            compute=compute,
            **kwargs,
        )
        # init mark for _AttrDict
        self._init = True
        self.task = DataTransferTaskType.IMPORT_DATA
        is_component = isinstance(component, DataTransferImportComponent)
        if is_component:
<<<<<<< HEAD
            _component: DataTransferImportComponent = component
=======
            _component: DataTransferImportComponent = cast(DataTransferImportComponent, component)
>>>>>>> 093531ee
            self.task = _component.task or self.task
        self.source = _build_source_sink(source)
        self._init = False

    @classmethod
    def _attr_type_map(cls) -> dict:
        return {
            "component": (str, DataTransferImportComponent),
        }

    @classmethod
    def _create_schema_for_validation(cls, context: Any) -> Union[PathAwareSchema, Schema]:
        from azure.ai.ml._schema.pipeline import DataTransferImportSchema

        return DataTransferImportSchema(context=context)

    @classmethod
    def _picked_fields_from_dict_to_rest_object(cls) -> List[str]:
        return ["type", "task", "source"]

    def _customized_validate(self) -> MutableValidationResult:
        result = super()._customized_validate()
        if self.source is None:
            result.append_error(
                yaml_path="source",
                message="Source is a required field for import data task in DataTransfer job",
            )
        if len(self.outputs) != 1 or list(self.outputs.keys())[0] != "sink":
            result.append_error(
                yaml_path="outputs.sink",
                message="Outputs field only support one output called sink in import task",
            )
        if (
            "sink" in self.outputs
            and not isinstance(self.outputs["sink"], str)
            and isinstance(self.outputs["sink"]._data, Output)
        ):
            sink_output = self.outputs["sink"]._data
            if self.source is not None:

                if (self.source.type == ExternalDataType.DATABASE and sink_output.type != AssetTypes.MLTABLE) or (
                    self.source.type == ExternalDataType.FILE_SYSTEM and sink_output.type != AssetTypes.URI_FOLDER
                ):
                    result.append_error(
                        yaml_path="outputs.sink.type",
                        message="Outputs field only support type {} for {} and {} for {}".format(
                            AssetTypes.MLTABLE,
                            ExternalDataType.DATABASE,
                            AssetTypes.URI_FOLDER,
                            ExternalDataType.FILE_SYSTEM,
                        ),
                    )
        return result

    def _to_rest_object(self, **kwargs: Any) -> dict:
        rest_obj = super()._to_rest_object(**kwargs)
        for key, value in {
            "componentId": self._get_component_id(),
        }.items():
            if value is not None:
                rest_obj[key] = value
<<<<<<< HEAD
        res: dict = convert_ordered_dict_to_dict(rest_obj)
        return res
=======
        return cast(dict, convert_ordered_dict_to_dict(rest_obj))
>>>>>>> 093531ee

    @classmethod
    def _load_from_dict(cls, data: Dict, context: Dict, additional_message: str, **kwargs: Any) -> "DataTransferImport":
        from .data_transfer_func import import_data

        loaded_data = load_from_dict(DataTransferImportJobSchema, data, context, additional_message, **kwargs)
        data_transfer_job: DataTransferImport = import_data(base_path=context[BASE_PATH_CONTEXT_KEY], **loaded_data)

        return cast(DataTransferImport, data_transfer_job)

    def _to_job(self) -> DataTransferImportJob:
        return DataTransferImportJob(
            experiment_name=self.experiment_name,
            name=self.name,
            display_name=self.display_name,
            description=self.description,
            tags=self.tags,
            status=self.status,
            source=self.source,
            outputs=self._job_outputs,
            services=self.services,
            compute=self.compute,
        )


@experimental
class DataTransferExport(DataTransfer):
    """Base class for data transfer export node.

    You should not instantiate this class directly. Instead, you should
    create from builder function: export_data.

    :param component: Id of the data transfer built in component to be run for the step
    :type component: str
    :param sink: The sink of external data and databases.
    :type sink: Union[Dict, Database, FileSystem]
    :param inputs: Mapping of input data bindings used in the job.
    :type inputs: Dict[str, Union[NodeOutput, Input, str, Input]]
    :param name: Name of the data transfer.
    :type name: str
    :param description: Description of the data transfer.
    :type description: str
    :param tags: Tag dictionary. Tags can be added, removed, and updated.
    :type tags: dict[str, str]
    :param display_name: Display name of the job.
    :type display_name: str
    :param experiment_name:  Name of the experiment the job will be created under,
        if None is provided, default will be set to current directory name.
    :type experiment_name: str
    :param compute: The compute target the job runs on.
    :type compute: str
    :raises ~azure.ai.ml.exceptions.ValidationException: Raised if DataTransferExport cannot be successfully validated.
        Details will be provided in the error message.
    """

    # pylint: disable=too-many-instance-attributes
    def __init__(
        self,
        *,
        component: Union[str, DataTransferCopyComponent, DataTransferImportComponent],
        compute: Optional[str] = None,
        sink: Optional[Union[Dict, Database, FileSystem]] = None,
        inputs: Optional[Dict[str, Union[NodeOutput, Input, str]]] = None,
        **kwargs: Any,
    ):
        # validate init params are valid type
        validate_attribute_type(attrs_to_check=locals(), attr_type_map=self._attr_type_map())
        super(DataTransferExport, self).__init__(
            component=component,
            inputs=inputs,
            compute=compute,
            **kwargs,
        )
        # init mark for _AttrDict
        self._init = True
        self.task = DataTransferTaskType.EXPORT_DATA
        is_component = isinstance(component, DataTransferExportComponent)
        if is_component:
<<<<<<< HEAD
            _component: DataTransferExportComponent = component
=======
            _component: DataTransferExportComponent = cast(DataTransferExportComponent, component)
>>>>>>> 093531ee
            self.task = _component.task or self.task
        self.sink = sink
        self._init = False

    @property
    def sink(self) -> Optional[Union[Dict, Database, FileSystem]]:
        """The sink of external data and databases.

        :return: The sink of external data and databases.
        :rtype: Union[None, Database, FileSystem]
        """
        return self._sink

    @sink.setter
    def sink(self, value: Union[Dict, Database, FileSystem]) -> None:
        self._sink = _build_source_sink(value)

    @classmethod
    def _attr_type_map(cls) -> dict:
        return {
            "component": (str, DataTransferExportComponent),
        }

    @classmethod
    def _create_schema_for_validation(cls, context: Any) -> Union[PathAwareSchema, Schema]:
        from azure.ai.ml._schema.pipeline import DataTransferExportSchema

        return DataTransferExportSchema(context=context)

    @classmethod
    def _picked_fields_from_dict_to_rest_object(cls) -> List[str]:
        return ["type", "task", "sink"]

    def _customized_validate(self) -> MutableValidationResult:
        result = super()._customized_validate()
        if self.sink is None:
            result.append_error(
                yaml_path="sink",
                message="Sink is a required field for export data task in DataTransfer job",
            )
        if len(self.inputs) != 1 or list(self.inputs.keys())[0] != "source":
            result.append_error(
                yaml_path="inputs.source",
                message="Inputs field only support one input called source in export task",
            )
        if "source" in self.inputs and isinstance(self.inputs["source"]._data, Input):
            source_input = self.inputs["source"]._data
<<<<<<< HEAD
            if self.sink is not None:
=======
            if self.sink is not None and not isinstance(self.sink, Dict):
>>>>>>> 093531ee
                if (self.sink.type == ExternalDataType.DATABASE and source_input.type != AssetTypes.URI_FILE) or (
                    self.sink.type == ExternalDataType.FILE_SYSTEM and source_input.type != AssetTypes.URI_FOLDER
                ):
                    result.append_error(
                        yaml_path="inputs.source.type",
                        message="Inputs field only support type {} for {} and {} for {}".format(
                            AssetTypes.URI_FILE,
                            ExternalDataType.DATABASE,
                            AssetTypes.URI_FOLDER,
                            ExternalDataType.FILE_SYSTEM,
                        ),
                    )

        return result

    def _to_rest_object(self, **kwargs: Any) -> dict:
        rest_obj = super()._to_rest_object(**kwargs)
        for key, value in {
            "componentId": self._get_component_id(),
        }.items():
            if value is not None:
                rest_obj[key] = value
<<<<<<< HEAD
        res: dict = convert_ordered_dict_to_dict(rest_obj)
        return res
=======
        return cast(dict, convert_ordered_dict_to_dict(rest_obj))
>>>>>>> 093531ee

    @classmethod
    def _load_from_dict(cls, data: Dict, context: Dict, additional_message: str, **kwargs: Any) -> "DataTransferExport":
        from .data_transfer_func import export_data

        loaded_data = load_from_dict(DataTransferExportJobSchema, data, context, additional_message, **kwargs)
        data_transfer_job: DataTransferExport = export_data(base_path=context[BASE_PATH_CONTEXT_KEY], **loaded_data)

        return cast(DataTransferExport, data_transfer_job)

    def _to_job(self) -> DataTransferExportJob:
        return DataTransferExportJob(
            experiment_name=self.experiment_name,
            name=self.name,
            display_name=self.display_name,
            description=self.description,
            tags=self.tags,
            status=self.status,
            sink=self.sink,
            inputs=self._job_inputs,
            services=self.services,
            compute=self.compute,
        )<|MERGE_RESOLUTION|>--- conflicted
+++ resolved
@@ -5,11 +5,7 @@
 # pylint: disable=protected-access
 
 import logging
-<<<<<<< HEAD
-from typing import Any, Dict, List, Optional, Tuple, Union
-=======
 from typing import Any, Dict, List, Optional, Tuple, Union, cast
->>>>>>> 093531ee
 
 from marshmallow import Schema
 
@@ -47,11 +43,7 @@
 module_logger = logging.getLogger(__name__)
 
 
-<<<<<<< HEAD
-def _build_source_sink(io_dict: Union[Dict, Database, FileSystem]) -> Union[Database, FileSystem]:
-=======
 def _build_source_sink(io_dict: Optional[Union[Dict, Database, FileSystem]]) -> Optional[Union[Database, FileSystem]]:
->>>>>>> 093531ee
     if io_dict is None:
         return io_dict
     if isinstance(io_dict, (Database, FileSystem)):
@@ -202,11 +194,7 @@
         self.data_copy_mode = data_copy_mode
         is_component = isinstance(component, DataTransferCopyComponent)
         if is_component:
-<<<<<<< HEAD
-            _component: DataTransferCopyComponent = component
-=======
             _component: DataTransferCopyComponent = cast(DataTransferCopyComponent, component)
->>>>>>> 093531ee
             self.task = _component.task or self.task
             self.data_copy_mode = _component.data_copy_mode or self.data_copy_mode
         self._init = False
@@ -235,12 +223,7 @@
         }.items():
             if value is not None:
                 rest_obj[key] = value
-<<<<<<< HEAD
-        res: dict = convert_ordered_dict_to_dict(rest_obj)
-        return res
-=======
         return cast(dict, convert_ordered_dict_to_dict(rest_obj))
->>>>>>> 093531ee
 
     @classmethod
     def _load_from_dict(cls, data: Dict, context: Dict, additional_message: str, **kwargs: Any) -> Any:
@@ -294,7 +277,7 @@
             node.tags = self.tags
             # Pass through the display name only if the display name is not system generated.
             node.display_name = self.display_name if self.display_name != self.name else None
-            return cast(DataTransferCopy, node)
+            return node
         msg = "copy_data can be called as a function only when referenced component is {}, currently got {}."
         raise ValidationException(
             message=msg.format(type(Component), self._component),
@@ -357,11 +340,7 @@
         self.task = DataTransferTaskType.IMPORT_DATA
         is_component = isinstance(component, DataTransferImportComponent)
         if is_component:
-<<<<<<< HEAD
-            _component: DataTransferImportComponent = component
-=======
             _component: DataTransferImportComponent = cast(DataTransferImportComponent, component)
->>>>>>> 093531ee
             self.task = _component.task or self.task
         self.source = _build_source_sink(source)
         self._init = False
@@ -423,12 +402,7 @@
         }.items():
             if value is not None:
                 rest_obj[key] = value
-<<<<<<< HEAD
-        res: dict = convert_ordered_dict_to_dict(rest_obj)
-        return res
-=======
         return cast(dict, convert_ordered_dict_to_dict(rest_obj))
->>>>>>> 093531ee
 
     @classmethod
     def _load_from_dict(cls, data: Dict, context: Dict, additional_message: str, **kwargs: Any) -> "DataTransferImport":
@@ -437,7 +411,7 @@
         loaded_data = load_from_dict(DataTransferImportJobSchema, data, context, additional_message, **kwargs)
         data_transfer_job: DataTransferImport = import_data(base_path=context[BASE_PATH_CONTEXT_KEY], **loaded_data)
 
-        return cast(DataTransferImport, data_transfer_job)
+        return data_transfer_job
 
     def _to_job(self) -> DataTransferImportJob:
         return DataTransferImportJob(
@@ -507,11 +481,7 @@
         self.task = DataTransferTaskType.EXPORT_DATA
         is_component = isinstance(component, DataTransferExportComponent)
         if is_component:
-<<<<<<< HEAD
-            _component: DataTransferExportComponent = component
-=======
             _component: DataTransferExportComponent = cast(DataTransferExportComponent, component)
->>>>>>> 093531ee
             self.task = _component.task or self.task
         self.sink = sink
         self._init = False
@@ -559,11 +529,7 @@
             )
         if "source" in self.inputs and isinstance(self.inputs["source"]._data, Input):
             source_input = self.inputs["source"]._data
-<<<<<<< HEAD
-            if self.sink is not None:
-=======
             if self.sink is not None and not isinstance(self.sink, Dict):
->>>>>>> 093531ee
                 if (self.sink.type == ExternalDataType.DATABASE and source_input.type != AssetTypes.URI_FILE) or (
                     self.sink.type == ExternalDataType.FILE_SYSTEM and source_input.type != AssetTypes.URI_FOLDER
                 ):
@@ -586,12 +552,7 @@
         }.items():
             if value is not None:
                 rest_obj[key] = value
-<<<<<<< HEAD
-        res: dict = convert_ordered_dict_to_dict(rest_obj)
-        return res
-=======
         return cast(dict, convert_ordered_dict_to_dict(rest_obj))
->>>>>>> 093531ee
 
     @classmethod
     def _load_from_dict(cls, data: Dict, context: Dict, additional_message: str, **kwargs: Any) -> "DataTransferExport":
@@ -600,7 +561,7 @@
         loaded_data = load_from_dict(DataTransferExportJobSchema, data, context, additional_message, **kwargs)
         data_transfer_job: DataTransferExport = export_data(base_path=context[BASE_PATH_CONTEXT_KEY], **loaded_data)
 
-        return cast(DataTransferExport, data_transfer_job)
+        return data_transfer_job
 
     def _to_job(self) -> DataTransferExportJob:
         return DataTransferExportJob(
