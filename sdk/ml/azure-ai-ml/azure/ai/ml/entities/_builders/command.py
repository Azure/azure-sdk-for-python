# ---------------------------------------------------------
# Copyright (c) Microsoft Corporation. All rights reserved.
# ---------------------------------------------------------

# pylint: disable=protected-access

import copy
import logging
import os
from enum import Enum
from os import PathLike
from typing import Dict, List, Optional, Union
from marshmallow import INCLUDE, Schema

from azure.ai.ml._restclient.v2022_10_01_preview.models import CommandJob as RestCommandJob
from azure.ai.ml._restclient.v2022_10_01_preview.models import CommandJobLimits as RestCommandJobLimits
from azure.ai.ml._restclient.v2022_10_01_preview.models import JobBase
from azure.ai.ml._restclient.v2022_10_01_preview.models import JobResourceConfiguration as RestJobResourceConfiguration
from azure.ai.ml._schema.core.fields import NestedField, UnionField
from azure.ai.ml._schema.job.command_job import CommandJobSchema
from azure.ai.ml._schema.job.services import JobServiceSchema
from azure.ai.ml.constants._common import BASE_PATH_CONTEXT_KEY, LOCAL_COMPUTE_PROPERTY, LOCAL_COMPUTE_TARGET
from azure.ai.ml.constants._component import ComponentSource, NodeType
from azure.ai.ml.entities._assets import Environment
from azure.ai.ml.entities._component.command_component import CommandComponent
from azure.ai.ml.entities._component.component import Component
from azure.ai.ml.entities._inputs_outputs import Input, Output
from azure.ai.ml.entities._job._input_output_helpers import from_rest_data_outputs, from_rest_inputs_to_dataset_literal
from azure.ai.ml.entities._job.command_job import CommandJob
from azure.ai.ml.entities._job.distribution import (
    DistributionConfiguration,
    MpiDistribution,
    PyTorchDistribution,
    TensorFlowDistribution,
)
from azure.ai.ml.entities._job.job_limits import CommandJobLimits
from azure.ai.ml.entities._job.job_resource_configuration import JobResourceConfiguration
from azure.ai.ml.entities._job.job_service import JobService
from azure.ai.ml.entities._job.sweep.early_termination_policy import EarlyTerminationPolicy
from azure.ai.ml.entities._job.sweep.objective import Objective
from azure.ai.ml.entities._job.sweep.search_space import (
    Choice,
    LogNormal,
    LogUniform,
    Normal,
    QLogNormal,
    QLogUniform,
    QNormal,
    QUniform,
    Randint,
    SweepDistribution,
    Uniform,
)
from azure.ai.ml.entities._system_data import SystemData
from azure.ai.ml.exceptions import ErrorCategory, ErrorTarget, ValidationErrorType, ValidationException
from azure.ai.ml.entities._credentials import (
    ManagedIdentityConfiguration,
    AmlTokenConfiguration,
    UserIdentityConfiguration,
    _BaseJobIdentityConfiguration,
)

from ..._schema import PathAwareSchema
from ..._schema.job.distribution import MPIDistributionSchema, PyTorchDistributionSchema, TensorFlowDistributionSchema
from .._util import (
    convert_ordered_dict_to_dict,
    from_rest_dict_to_dummy_rest_object,
    get_rest_dict_for_node_attrs,
    load_from_dict,
    validate_attribute_type,
)
from .base_node import BaseNode
from .sweep import Sweep

module_logger = logging.getLogger(__name__)


class Command(BaseNode):
    """Base class for command node, used for command component version
    consumption.

    You should not instantiate this class directly. Instead, you should
    create from builder function: command.

    :param component: Id or instance of the command component/job to be run for the step
    :type component: CommandComponent
    :param inputs: Inputs to the command.
    :type inputs: Dict[str, Union[Input, SweepDistribution, str, bool, int, float, Enum, dict]]
    :param outputs: Mapping of output data bindings used in the job.
    :type outputs: Dict[str, Union[str, Output, dict]]
    :param name: Name of the command.
    :type name: str
    :param description: Description of the command.
    :type description: str
    :param tags: Tag dictionary. Tags can be added, removed, and updated.
    :type tags: dict[str, str]
    :param properties: The job property dictionary.
    :type properties: dict[str, str]
    :param display_name: Display name of the job.
    :type display_name: str
    :param experiment_name:  Name of the experiment the job will be created under,
        if None is provided, default will be set to current directory name.
    :type experiment_name: str
    :param command: Command to be executed in training.
    :type command: str
    :param compute: The compute target the job runs on.
    :type compute: str
    :param resources: Compute Resource configuration for the command.
    :type resources: Union[Dict, ~azure.ai.ml.entities.JobResourceConfiguration]
    :param code: A local path or http:, https:, azureml: url pointing to a remote location.
    :type code: str
    :param distribution: Distribution configuration for distributed training.
    :type distribution: Union[Dict, PyTorchDistribution, MpiDistribution, TensorFlowDistribution]
    :param environment: Environment that training job will run in.
    :type environment: Union[Environment, str]
    :param limits: Command Job limit.
    :type limits: ~azure.ai.ml.entities.CommandJobLimits
    :param identity: Identity that training job will use while running on compute.
    :type identity: Union[ManagedIdentity, AmlToken, UserIdentity]
    :param services: Interactive services for the node.
    :type services: Dict[str, JobService]
    :raises ~azure.ai.ml.exceptions.ValidationException: Raised if Command cannot be successfully validated.
        Details will be provided in the error message.
    """

    # pylint: disable=too-many-instance-attributes
    def __init__(
        self,
        *,
        component: Union[str, CommandComponent],
        compute: str = None,
        inputs: Dict[
            str,
            Union[
                Input,
                str,
                bool,
                int,
                float,
                Enum,
            ],
        ] = None,
        outputs: Dict[str, Union[str, Output]] = None,
        limits: CommandJobLimits = None,
        identity: Union[
            ManagedIdentityConfiguration,
            AmlTokenConfiguration,
            UserIdentityConfiguration] = None,
        distribution: Union[Dict, MpiDistribution, TensorFlowDistribution, PyTorchDistribution] = None,
        environment: Union[Environment, str] = None,
        environment_variables: Dict = None,
        resources: JobResourceConfiguration = None,
        services: Dict[str, JobService] = None,
        **kwargs,
    ):
        # validate init params are valid type
        validate_attribute_type(attrs_to_check=locals(), attr_type_map=self._attr_type_map())

        # resolve normal dict to dict[str, JobService]
        services = _resolve_job_services(services)
        kwargs.pop("type", None)
        self._parameters = kwargs.pop("parameters", {})
        BaseNode.__init__(
            self,
            type=NodeType.COMMAND,
            inputs=inputs,
            outputs=outputs,
            component=component,
            compute=compute,
            services=services,
            **kwargs,
        )

        # init mark for _AttrDict
        self._init = True
        # initialize command job properties
        self.limits = limits
        self.identity = identity
        self._distribution = distribution
        self.environment_variables = {} if environment_variables is None else environment_variables
        self.environment = environment
        self._resources = resources
        self._services = services

        if isinstance(self.component, CommandComponent):
            self.resources = self.resources or self.component.resources
            self.distribution = self.distribution or self.component.distribution

        self._swept = False
        self._init = False

    @classmethod
    def _get_supported_inputs_types(cls):
        supported_types = super()._get_supported_inputs_types() or ()
        return (
            SweepDistribution,
            *supported_types,
        )

    @classmethod
    def _get_supported_outputs_types(cls):
        return str, Output

    @property
    def parameters(self) -> Dict[str, str]:
        """MLFlow parameters.

        :return: MLFlow parameters logged in job.
        :rtype: Dict[str, str]
        """
        return self._parameters

    @property
    def distribution(
        self,
    ) -> Union[PyTorchDistribution, MpiDistribution, TensorFlowDistribution]:
        return self._distribution

    @distribution.setter
    def distribution(
        self,
        value: Union[Dict, PyTorchDistribution, TensorFlowDistribution, MpiDistribution],
    ):
        if isinstance(value, dict):
            dist_schema = UnionField(
                [
                    NestedField(PyTorchDistributionSchema, unknown=INCLUDE),
                    NestedField(TensorFlowDistributionSchema, unknown=INCLUDE),
                    NestedField(MPIDistributionSchema, unknown=INCLUDE),
                ]
            )
            value = dist_schema._deserialize(value=value, attr=None, data=None)
        self._distribution = value

    @property
    def resources(self) -> JobResourceConfiguration:
        return self._resources

    @resources.setter
    def resources(self, value: Union[Dict, JobResourceConfiguration]):
        if isinstance(value, dict):
            value = JobResourceConfiguration(**value)
        self._resources = value

    @property
    def services(self) -> Dict:
        return self._services

    @services.setter
    def services(self, value: Dict):
        self._services = _resolve_job_services(value)

    @property
    def component(self) -> Union[str, CommandComponent]:
        return self._component

    @property
    def command(self) -> Optional[str]:
        # the same as code
        return self.component.command if hasattr(self.component, "command") else None

    @command.setter
    def command(self, value: str) -> None:
        if isinstance(self.component, Component):
            self.component.command = value
        else:
            msg = "Can't set command property for a registered component {}"
            raise ValidationException(
                message=msg.format(self.component),
                no_personal_data_message=msg,
                target=ErrorTarget.COMMAND_JOB,
                error_category=ErrorCategory.USER_ERROR,
                error_type=ValidationErrorType.INVALID_VALUE,
            )

    @property
    def code(self) -> Optional[Union[str, PathLike]]:
        # BaseNode is an _AttrDict to allow dynamic attributes, so that lower version of SDK can work with attributes
        # added in higher version of SDK.
        # self.code will be treated as an Arbitrary attribute if it raises AttributeError in getting
        # (when self.component doesn't have attribute code, self.component = 'azureml:xxx:1' e.g.
        # you may check _AttrDict._is_arbitrary_attr for detailed logic for Arbitrary judgement),
        # then its value will be set to _AttrDict and be deserialized as {"shape": {}} instead of None,
        # which is invalid in schema validation.
        return self.component.code if hasattr(self.component, "code") else None

    @code.setter
    def code(self, value: str) -> None:
        if isinstance(self.component, Component):
            self.component.code = value
        else:
            msg = "Can't set code property for a registered component {}"
            raise ValidationException(
                message=msg.format(self.component),
                no_personal_data_message=msg,
                target=ErrorTarget.COMMAND_JOB,
                error_category=ErrorCategory.USER_ERROR,
                error_type=ValidationErrorType.INVALID_VALUE,
            )

    def set_resources(
        self,
        *,
        instance_type: Union[str, List[str]] = None,
        instance_count: int = None,
        properties: Dict = None,
        docker_args: str = None,
        shm_size: str = None,
        **kwargs,  # pylint: disable=unused-argument
    ):
        """Set resources for Command."""
        if self.resources is None:
            self.resources = JobResourceConfiguration()

        if instance_type is not None:
            self.resources.instance_type = instance_type
        if instance_count is not None:
            self.resources.instance_count = instance_count
        if properties is not None:
            self.resources.properties = properties
        if docker_args is not None:
            self.resources.docker_args = docker_args
        if shm_size is not None:
            self.resources.shm_size = shm_size

        # Save the resources to internal component as well, otherwise calling sweep() will loose the settings
        if isinstance(self.component, Component):
            self.component.resources = self.resources

    def set_limits(self, *, timeout: int, **kwargs):  # pylint: disable=unused-argument
        """Set limits for Command."""
        if isinstance(self.limits, CommandJobLimits):
            self.limits.timeout = timeout
        else:
            self.limits = CommandJobLimits(timeout=timeout)

    def sweep(
        self,
        *,
        primary_metric: str,
        goal: str,
        sampling_algorithm: str = "random",
        compute: str = None,
        max_concurrent_trials: int = None,
        max_total_trials: int = None,
        timeout: int = None,
        trial_timeout: int = None,
        early_termination_policy: Union[EarlyTerminationPolicy, str] = None,
<<<<<<< HEAD
        search_space: Dict[
            str,
            Union[Choice, LogNormal, LogUniform, Normal, QLogNormal, QLogUniform, QNormal, QUniform, Randint, Uniform],
        ] = None,
        identity: Union[ManagedIdentity, AmlToken, UserIdentity] = None,
=======
        search_space: Dict[str, SweepDistribution] = None,
        identity: Union[
            ManagedIdentityConfiguration,
            AmlTokenConfiguration,
            UserIdentityConfiguration] = None,
>>>>>>> 8f5c2061
    ) -> Sweep:
        """Turn the command into a sweep node with extra sweep run setting. The
        command component in current Command node will be used as its trial
        component. A command node can sweep for multiple times, and the
        generated sweep node will share the same trial component.

        :param primary_metric: primary metric of the sweep objective, AUC e.g. The metric must be logged in running
            the trial component.
        :type primary_metric: str
        :param goal: goal of the sweep objective.
        :type goal: str, valid values: maximize or minimize
        :param sampling_algorithm: sampling algorithm to sample inside search space. Defaults to "random"
        :type sampling_algorithm: str, valid values: random, grid or bayesian
        :param compute: target compute to run the node. If not specified, compute of current node will be used.
        :type compute: str
        :param max_total_trials: maximum trials to run, will overwrite value in limits
        :type max_total_trials: int
        :param max_concurrent_trials: Sweep Job max concurrent trials.
        :type max_concurrent_trials: int
        :param max_total_trials: Sweep Job max total trials.
        :type max_total_trials: int
        :param timeout: The max run duration in seconds, after which the job will be cancelled.
        :type timeout: int
        :param trial_timeout: Sweep Job Trial timeout value in seconds.
        :type trial_timeout: int
        :param early_termination_policy: early termination policy of the sweep node:
        :type early_termination_policy: Union[EarlyTerminationPolicy, str], valid values: bandit, median_stopping
            or truncation_selection.
        :param identity: Identity that training job will use while running on compute.
        :type identity: Union[
            ManagedIdentityConfiguration,
            AmlTokenConfiguration,
            UserIdentityConfiguration]
        :return: A sweep node with component from current Command node as its trial component.
        :rtype: Sweep
        """
        self._swept = True
        # inputs & outputs are already built in source Command obj
        # pylint: disable=abstract-class-instantiated
        inputs, inputs_search_space = Sweep._get_origin_inputs_and_search_space(self.inputs)
        if search_space:
            inputs_search_space.update(search_space)

        sweep_node = Sweep(
            trial=copy.deepcopy(
                self.component
            ),  # Make a copy of the underneath Component so that the original node can still be used.
            compute=self.compute if compute is None else compute,
            objective=Objective(goal=goal, primary_metric=primary_metric),
            sampling_algorithm=sampling_algorithm,
            inputs=inputs,
            outputs=self._get_origin_job_outputs(),
            search_space=inputs_search_space,
            early_termination=early_termination_policy,
            name=self.name,
            description=self.description,
            display_name=self.display_name,
            tags=self.tags,
            properties=self.properties,
            experiment_name=self.experiment_name,
            identity=self.identity if not identity else identity,
            _from_component_func=True,
        )
        sweep_node.set_limits(
            max_total_trials=max_total_trials,
            max_concurrent_trials=max_concurrent_trials,
            timeout=timeout,
            trial_timeout=trial_timeout,
        )
        return sweep_node

    @classmethod
    def _attr_type_map(cls) -> dict:
        return {
            "component": (str, CommandComponent),
            "environment": (str, Environment),
            "environment_variables": dict,
            "resources": (dict, JobResourceConfiguration),
            "limits": (dict, CommandJobLimits),
            "code": (str, os.PathLike),
        }

    def _to_job(self) -> CommandJob:
        return CommandJob(
            id=self.id,
            name=self.name,
            display_name=self.display_name,
            description=self.description,
            tags=self.tags,
            properties=self.properties,
            command=self.component.command,
            experiment_name=self.experiment_name,
            code=self.component.code,
            compute=self.compute,
            status=self.status,
            environment=self.environment,
            distribution=self.distribution,
            identity=self.identity,
            environment_variables=self.environment_variables,
            resources=self.resources,
            limits=self.limits,
            inputs=self._job_inputs,
            outputs=self._job_outputs,
            services=self.services,
            creation_context=self.creation_context,
            parameters=self.parameters,
        )

    @classmethod
    def _picked_fields_from_dict_to_rest_object(cls) -> List[str]:
        return ["resources", "distribution", "limits", "environment_variables"]

    def _to_rest_object(self, **kwargs) -> dict:
        rest_obj = super()._to_rest_object(**kwargs)
        for key, value in {
            "componentId": self._get_component_id(),
            "distribution": get_rest_dict_for_node_attrs(self.distribution, clear_empty_value=True),
            "limits": get_rest_dict_for_node_attrs(self.limits, clear_empty_value=True),
            "resources": get_rest_dict_for_node_attrs(self.resources, clear_empty_value=True),
            "services": get_rest_dict_for_node_attrs(self.services),
        }.items():
            if value is not None:
                rest_obj[key] = value
        return convert_ordered_dict_to_dict(rest_obj)

    @classmethod
    def _load_from_dict(cls, data: Dict, context: Dict, additional_message: str, **kwargs) -> "Command":
        from .command_func import command

        loaded_data = load_from_dict(CommandJobSchema, data, context, additional_message, **kwargs)

        # resources a limits properties are flatten in command() function, exact them and set separately
        resources = loaded_data.pop("resources", None)
        limits = loaded_data.pop("limits", None)

        command_job = command(base_path=context[BASE_PATH_CONTEXT_KEY], **loaded_data)

        command_job.resources = resources
        command_job.limits = limits
        return command_job

    @classmethod
    def _from_rest_object(cls, obj: dict) -> "Command":
        obj = BaseNode._rest_object_to_init_params(obj)

        # resources, sweep won't have resources
        if "resources" in obj and obj["resources"]:
            resources = RestJobResourceConfiguration.from_dict(obj["resources"])
            obj["resources"] = JobResourceConfiguration._from_rest_object(resources)

        # Change componentId -> component
        component_id = obj.pop("componentId", None)
        obj["component"] = component_id

        # distribution, sweep won't have distribution
        if "distribution" in obj and obj["distribution"]:
            obj["distribution"] = DistributionConfiguration._from_rest_object(obj["distribution"])

        # services, sweep won't have services
        if "services" in obj and obj["services"]:
            # pipeline node rest object are dicts while _from_rest_job_services expect RestJobService
            services = {}
            for service_name, service in obj["services"].items():
                # in rest object of a pipeline job, service will be transferred to a dict as
                # it's attributes of a node, but JobService._from_rest_object expect a
                # RestJobService, so we need to convert it back. Here we convert the dict to a
                # dummy rest object which may work as a RestJobService instead.
                services[service_name] = from_rest_dict_to_dummy_rest_object(service)
            obj["services"] = JobService._from_rest_job_services(services)

        # handle limits
        if "limits" in obj and obj["limits"]:
            rest_limits = RestCommandJobLimits.from_dict(obj["limits"])
            obj["limits"] = CommandJobLimits()._from_rest_object(rest_limits)

        return Command(**obj)

    @classmethod
    def _load_from_rest_job(cls, obj: JobBase) -> "Command":
        from .command_func import command

        rest_command_job: RestCommandJob = obj.properties

        command_job = command(
            name=obj.name,
            display_name=rest_command_job.display_name,
            description=rest_command_job.description,
            tags=rest_command_job.tags,
            properties=rest_command_job.properties,
            command=rest_command_job.command,
            experiment_name=rest_command_job.experiment_name,
            services=JobService._from_rest_job_services(rest_command_job.services),
            status=rest_command_job.status,
            creation_context=SystemData._from_rest_object(obj.system_data) if obj.system_data else None,
            code=rest_command_job.code_id,
            compute=rest_command_job.compute_id,
            environment=rest_command_job.environment_id,
            distribution=DistributionConfiguration._from_rest_object(rest_command_job.distribution),
            parameters=rest_command_job.parameters,
            identity=_BaseJobIdentityConfiguration._from_rest_object(
                rest_command_job.identity) if rest_command_job.identity else None,
            environment_variables=rest_command_job.environment_variables,
            inputs=from_rest_inputs_to_dataset_literal(rest_command_job.inputs),
            outputs=from_rest_data_outputs(rest_command_job.outputs),
        )
        command_job._id = obj.id
        command_job.resources = JobResourceConfiguration._from_rest_object(rest_command_job.resources)
        command_job.limits = CommandJobLimits._from_rest_object(rest_command_job.limits)
        command_job.component._source = (
            ComponentSource.REMOTE_WORKSPACE_JOB
        )  # This is used by pipeline job telemetries.

        # Handle special case of local job
        if (
            command_job.resources is not None
            and command_job.resources.properties is not None
            and command_job.resources.properties.get(LOCAL_COMPUTE_PROPERTY, None)
        ):
            command_job.compute = LOCAL_COMPUTE_TARGET
            command_job.resources.properties.pop(LOCAL_COMPUTE_PROPERTY)
        return command_job

    def _build_inputs(self):
        inputs = super(Command, self)._build_inputs()
        built_inputs = {}
        # Validate and remove non-specified inputs
        for key, value in inputs.items():
            if value is not None:
                built_inputs[key] = value

        return built_inputs

    @classmethod
    def _create_schema_for_validation(cls, context) -> Union[PathAwareSchema, Schema]:
        from azure.ai.ml._schema.pipeline import CommandSchema

        return CommandSchema(context=context)

    def __call__(self, *args, **kwargs) -> "Command":
        """Call Command as a function will return a new instance each time."""
        if isinstance(self._component, Component):
            # call this to validate inputs
            node = self._component(*args, **kwargs)
            # merge inputs
            for name, original_input in self.inputs.items():
                if name not in kwargs.keys():
                    # use setattr here to make sure owner of input won't change
                    setattr(node.inputs, name, original_input._data)
                    node._job_inputs[name] = original_input._data
                # get outputs
            for name, original_output in self.outputs.items():
                # use setattr here to make sure owner of input won't change
                setattr(node.outputs, name, original_output._data)
            self._refine_optional_inputs_with_no_value(node, kwargs)
            # set default values: compute, environment_variables, outputs
            node._name = self.name
            node.compute = self.compute
            node.tags = self.tags
            # Pass through the display name only if the display name is not system generated.
            node.display_name = self.display_name if self.display_name != self.name else None
            node.environment = copy.deepcopy(self.environment)
            # deep copy for complex object
            node.environment_variables = copy.deepcopy(self.environment_variables)
            node.limits = copy.deepcopy(self.limits)
            node.distribution = copy.deepcopy(self.distribution)
            node.resources = copy.deepcopy(self.resources)
            node.services = copy.deepcopy(self.services)
            return node
        msg = "Command can be called as a function only when referenced component is {}, currently got {}."
        raise ValidationException(
            message=msg.format(type(Component), self._component),
            no_personal_data_message=msg.format(type(Component), "self._component"),
            target=ErrorTarget.COMMAND_JOB,
            error_type=ValidationErrorType.INVALID_VALUE,
        )


def _resolve_job_services(services: dict) -> Dict[str, JobService]:
    """Resolve normal dict to dict[str, JobService]"""
    if services is None:
        return None

    if not isinstance(services, dict):
        msg = f"Services must be a dict, got {type(services)} instead."
        raise ValidationException(
            message=msg,
            no_personal_data_message=msg,
            target=ErrorTarget.COMMAND_JOB,
            error_category=ErrorCategory.USER_ERROR,
        )

    result = {}
    for name, service in services.items():
        if isinstance(service, dict):
            service = load_from_dict(JobServiceSchema, service, context={BASE_PATH_CONTEXT_KEY: "."})
        elif not isinstance(service, JobService):
            msg = f"Service value for key {name!r} must be a dict or JobService object, got {type(service)} instead."
            raise ValidationException(
                message=msg,
                no_personal_data_message=msg,
                target=ErrorTarget.COMMAND_JOB,
                error_category=ErrorCategory.USER_ERROR,
            )
        result[name] = service
    return result<|MERGE_RESOLUTION|>--- conflicted
+++ resolved
@@ -346,19 +346,14 @@
         timeout: int = None,
         trial_timeout: int = None,
         early_termination_policy: Union[EarlyTerminationPolicy, str] = None,
-<<<<<<< HEAD
         search_space: Dict[
             str,
             Union[Choice, LogNormal, LogUniform, Normal, QLogNormal, QLogUniform, QNormal, QUniform, Randint, Uniform],
         ] = None,
-        identity: Union[ManagedIdentity, AmlToken, UserIdentity] = None,
-=======
-        search_space: Dict[str, SweepDistribution] = None,
         identity: Union[
             ManagedIdentityConfiguration,
             AmlTokenConfiguration,
             UserIdentityConfiguration] = None,
->>>>>>> 8f5c2061
     ) -> Sweep:
         """Turn the command into a sweep node with extra sweep run setting. The
         command component in current Command node will be used as its trial
