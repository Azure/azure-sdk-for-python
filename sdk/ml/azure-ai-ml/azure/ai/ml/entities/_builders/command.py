# ---------------------------------------------------------
# Copyright (c) Microsoft Corporation. All rights reserved.
# ---------------------------------------------------------

# pylint: disable=protected-access

import copy
import logging
import os
from enum import Enum
from os import PathLike
from typing import Dict, List, Optional, Union

from marshmallow import INCLUDE, Schema

from azure.ai.ml._restclient.v2023_04_01_preview.models import CommandJob as RestCommandJob
from azure.ai.ml._restclient.v2023_04_01_preview.models import JobBase
from azure.ai.ml._schema.core.fields import ExperimentalField, NestedField, UnionField
from azure.ai.ml._schema.job.command_job import CommandJobSchema
from azure.ai.ml._schema.job.identity import AMLTokenIdentitySchema, ManagedIdentitySchema, UserIdentitySchema
from azure.ai.ml._schema.job.services import JobServiceSchema
from azure.ai.ml.constants._common import BASE_PATH_CONTEXT_KEY, LOCAL_COMPUTE_PROPERTY, LOCAL_COMPUTE_TARGET
from azure.ai.ml.constants._component import ComponentSource, NodeType
from azure.ai.ml.entities._assets import Environment
from azure.ai.ml.entities._component.command_component import CommandComponent
from azure.ai.ml.entities._credentials import (
    AmlTokenConfiguration,
    ManagedIdentityConfiguration,
    UserIdentityConfiguration,
    _BaseJobIdentityConfiguration,
)
from azure.ai.ml.entities._inputs_outputs import Input, Output
from azure.ai.ml.entities._job._input_output_helpers import from_rest_data_outputs, from_rest_inputs_to_dataset_literal
from azure.ai.ml.entities._job.command_job import CommandJob
from azure.ai.ml.entities._job.distribution import (
    DistributionConfiguration,
    MpiDistribution,
    PyTorchDistribution,
    RayDistribution,
    TensorFlowDistribution,
)
from azure.ai.ml.entities._job.job_limits import CommandJobLimits
from azure.ai.ml.entities._job.job_resource_configuration import JobResourceConfiguration
from azure.ai.ml.entities._job.job_service import (
    JobService,
    JobServiceBase,
    JupyterLabJobService,
    SshJobService,
    TensorBoardJobService,
    VsCodeJobService,
)
from azure.ai.ml.entities._job.queue_settings import QueueSettings
from azure.ai.ml.entities._job.sweep.early_termination_policy import EarlyTerminationPolicy
from azure.ai.ml.entities._job.sweep.objective import Objective
from azure.ai.ml.entities._job.sweep.search_space import (
    Choice,
    LogNormal,
    LogUniform,
    Normal,
    QLogNormal,
    QLogUniform,
    QNormal,
    QUniform,
    Randint,
    SweepDistribution,
    Uniform,
)
from azure.ai.ml.entities._system_data import SystemData
from azure.ai.ml.exceptions import ErrorCategory, ErrorTarget, ValidationErrorType, ValidationException

from ..._schema import PathAwareSchema
from ..._schema.job.distribution import (
    MPIDistributionSchema,
    PyTorchDistributionSchema,
    RayDistributionSchema,
    TensorFlowDistributionSchema,
)
from .._job.pipeline._io import NodeWithGroupInputMixin
from .._util import (
    convert_ordered_dict_to_dict,
    from_rest_dict_to_dummy_rest_object,
    get_rest_dict_for_node_attrs,
    load_from_dict,
    validate_attribute_type,
)
from .base_node import BaseNode
from .sweep import Sweep

module_logger = logging.getLogger(__name__)


class Command(BaseNode, NodeWithGroupInputMixin):
    """Base class for command node, used for command component version consumption.

    You should not instantiate this class directly. Instead, you should
    create it using the builder function: command().

    :param component: The ID or instance of the command component or job to be run for the step.
    :type component: Union[str, ~azure.ai.ml.entities.CommandComponent]
    :param compute: The compute target the job will run on.
    :type compute: Optional[str]
    :param inputs: A mapping of input names to input data sources used in the job.
    :type inputs: Optional[dict[str, Union[
        ~azure.ai.ml.Input,
        str,
        bool,
        int,
        float,
        Enum,
        ]]]
    :param outputs: A mapping of output names to output data sources used in the job.
    :type outputs: Optional[dict[str, Union[str, ~azure.ai.ml.Output]]]
    :param limits: The limits for the command component or job.
    :type limits: ~azure.ai.ml.entities.CommandJobLimits
    :param identity: The identity that the command job will use while running on compute.
    :type identity: Optional[Union[
        dict[str, str],
        ~azure.ai.ml.entities.ManagedIdentityConfiguration,
        ~azure.ai.ml.entities.AmlTokenConfiguration,
        ~azure.ai.ml.entities.UserIdentityConfiguration]]
    :param distribution: The configuration for distributed jobs.
    :type distribution: Optional[Union[dict, ~azure.ai.ml.PyTorchDistribution, ~azure.ai.ml.MpiDistribution,
        ~azure.ai.ml.TensorFlowDistribution, ~azure.ai.ml.RayDistribution]]
    :param environment: The environment that the job will run in.
    :type environment: Optional[Union[str, ~azure.ai.ml.entities.Environment]]
    :param environment_variables:  A dictionary of environment variable names and values.
        These environment variables are set on the process where the user script is being executed.
    :type environment_variables: Optional[dict[str, str]]
    :param resources: The compute resource configuration for the command.
    :type resources: Optional[~azure.ai.ml.entities.JobResourceConfiguration]
    :param services: The interactive services for the node. This is an experimental parameter, and may change at any
        time. Please see https://aka.ms/azuremlexperimental for more information.
    :type services: Optional[dict[str, Union[~azure.ai.ml.entities.JobService,
        ~azure.ai.ml.entities.JupyterLabJobService,
        ~azure.ai.ml.entities.SshJobService, ~azure.ai.ml.entities.TensorBoardJobService,
        ~azure.ai.ml.entities.VsCodeJobService]]]
    :param queue_settings: Queue settings for the job.
    :type queue_settings: Optional[~azure.ai.ml.entities.QueueSettings]
    :raises ~azure.ai.ml.exceptions.ValidationException: Raised if Command cannot be successfully validated.
        Details will be provided in the error message.
    """

    # pylint: disable=too-many-instance-attributes
    def __init__(
        self,
        *,
        component: Union[str, CommandComponent],
        compute: Optional[str] = None,
        inputs: Optional[
            Dict[
                str,
                Union[
                    Input,
                    str,
                    bool,
                    int,
                    float,
                    Enum,
                ],
            ]
        ] = None,
        outputs: Optional[Dict[str, Union[str, Output]]] = None,
        limits: Optional[CommandJobLimits] = None,
        identity: Optional[
            Union[ManagedIdentityConfiguration, AmlTokenConfiguration, UserIdentityConfiguration]
        ] = None,
        distribution: Optional[
            Union[Dict, MpiDistribution, TensorFlowDistribution, PyTorchDistribution, RayDistribution]
        ] = None,
        environment: Optional[Union[Environment, str]] = None,
        environment_variables: Optional[Dict] = None,
        resources: Optional[JobResourceConfiguration] = None,
        services: Optional[
            Dict[str, Union[JobService, JupyterLabJobService, SshJobService, TensorBoardJobService, VsCodeJobService]]
        ] = None,
        queue_settings: Optional[QueueSettings] = None,
        **kwargs,
    ) -> None:
        # validate init params are valid type
        validate_attribute_type(attrs_to_check=locals(), attr_type_map=self._attr_type_map())

        # resolve normal dict to dict[str, JobService]
        services = _resolve_job_services(services)
        kwargs.pop("type", None)
        self._parameters = kwargs.pop("parameters", {})
        BaseNode.__init__(
            self,
            type=NodeType.COMMAND,
            inputs=inputs,
            outputs=outputs,
            component=component,
            compute=compute,
            services=services,
            **kwargs,
        )

        # init mark for _AttrDict
        self._init = True
        # initialize command job properties
        self.limits = limits
        self.identity = identity
        self._distribution = distribution
        self.environment_variables = {} if environment_variables is None else environment_variables
        self.environment = environment
        self._resources = resources
        self._services = services
        self.queue_settings = queue_settings

        if isinstance(self.component, CommandComponent):
            self.resources = self.resources or self.component.resources
            self.distribution = self.distribution or self.component.distribution

        self._swept = False
        self._init = False

    @classmethod
    def _get_supported_inputs_types(cls):
        supported_types = super()._get_supported_inputs_types() or ()
        return (
            SweepDistribution,
            *supported_types,
        )

    @classmethod
    def _get_supported_outputs_types(cls):
        return str, Output

    @property
    def parameters(self) -> Dict[str, str]:
        """MLFlow parameters to be logged during the job.

        :rtype: dict[str, str]
        """
        return self._parameters

    @property
    def distribution(
        self,
    ) -> Union[PyTorchDistribution, MpiDistribution, TensorFlowDistribution, RayDistribution]:
        """The configuration for the distributed command component or job.

        :rtype: Union[~azure.ai.ml.PyTorchDistribution, ~azure.ai.ml.MpiDistribution,
            ~azure.ai.ml.TensorFlowDistribution, ~azure.ai.ml.RayDistribution]
        """
        return self._distribution

    @distribution.setter
    def distribution(
        self,
        value: Union[Dict, PyTorchDistribution, TensorFlowDistribution, MpiDistribution, RayDistribution],
    ) -> None:
        """Sets the configuration for the distributed command component or job.

        :param value: The configuration for distributed jobs.
        :type value: Union[dict, ~azure.ai.ml.PyTorchDistribution, ~azure.ai.ml.MpiDistribution,
            ~azure.ai.ml.TensorFlowDistribution, ~azure.ai.ml.RayDistribution]
        """
        if isinstance(value, dict):
            dist_schema = UnionField(
                [
                    NestedField(PyTorchDistributionSchema, unknown=INCLUDE),
                    NestedField(TensorFlowDistributionSchema, unknown=INCLUDE),
                    NestedField(MPIDistributionSchema, unknown=INCLUDE),
                    ExperimentalField(NestedField(RayDistributionSchema, unknown=INCLUDE)),
                ]
            )
            value = dist_schema._deserialize(value=value, attr=None, data=None)
        self._distribution = value

    @property
    def resources(self) -> JobResourceConfiguration:
        """The compute resource configuration for the command component or job.

        :rtype: ~azure.ai.ml.entities.JobResourceConfiguration
        """
        return self._resources

    @resources.setter
    def resources(self, value: Union[Dict, JobResourceConfiguration]) -> None:
        """Sets the compute resource configuration for the command component or job.

        :param value: The compute resource configuration for the command component or job.
        :type value: Union[dict, ~azure.ai.ml.entities.JobResourceConfiguration]
        """
        if isinstance(value, dict):
            value = JobResourceConfiguration(**value)
        self._resources = value

    @property
    def queue_settings(self) -> QueueSettings:
        """The queue settings for the command component or job.

        :rtype: ~azure.ai.ml.entities.QueueSettings
        """
        return self._queue_settings

    @queue_settings.setter
    def queue_settings(self, value: Union[Dict, QueueSettings]) -> None:
        """Sets the queue settings for the command component or job.

        :param value: The queue settings for the command component or job.
        :type value: Union[dict, ~azure.ai.ml.entities.QueueSettings]
        """
        if isinstance(value, dict):
            value = QueueSettings(**value)
        self._queue_settings = value

    @property
    def identity(
        self,
    ) -> Optional[Union[ManagedIdentityConfiguration, AmlTokenConfiguration, UserIdentityConfiguration]]:
        """The identity that the job will use while running on compute.

        :rtype: Optional[Union[~azure.ai.ml.ManagedIdentityConfiguration, ~azure.ai.ml.AmlTokenConfiguration,
            ~azure.ai.ml.UserIdentityConfiguration]]
        """
        return self._identity

    @identity.setter
    def identity(
        self,
        value: Union[
            Dict[str, str], ManagedIdentityConfiguration, AmlTokenConfiguration, UserIdentityConfiguration, None
        ],
    ) -> None:
        """Sets the identity that the job will use while running on compute.

        :param value: The identity that the job will use while running on compute.
        :type value: Union[dict[str, str], ~azure.ai.ml.ManagedIdentityConfiguration,
            ~azure.ai.ml.AmlTokenConfiguration, ~azure.ai.ml.UserIdentityConfiguration]
        """
        if isinstance(value, dict):
            identity_schema = UnionField(
                [
                    NestedField(ManagedIdentitySchema, unknown=INCLUDE),
                    NestedField(AMLTokenIdentitySchema, unknown=INCLUDE),
                    NestedField(UserIdentitySchema, unknown=INCLUDE),
                ]
            )
            value = identity_schema._deserialize(value=value, attr=None, data=None)
        self._identity = value

    @property
    def services(
        self,
    ) -> Dict[str, Union[JobService, JupyterLabJobService, SshJobService, TensorBoardJobService, VsCodeJobService]]:
        """The interactive services for the node.

        This is an experimental parameter, and may change at any time.
        Please see https://aka.ms/azuremlexperimental for more information.

        :rtype: dict[str, Union[~azure.ai.ml.entities.JobService, ~azure.ai.ml.entities.JupyterLabJobService,
            ~azure.ai.ml.entities.SshJobService, ~azure.ai.ml.entities.TensorBoardJobService,
            ~azure.ai.ml.entities.VsCodeJobService]]
        """
        return self._services

    @services.setter
    def services(
        self,
        value: Dict[
            str, Union[JobService, JupyterLabJobService, SshJobService, TensorBoardJobService, VsCodeJobService]
        ],
    ) -> None:
        """Sets the interactive services for the node.

        This is an experimental parameter, and may change at any time.
        Please see https://aka.ms/azuremlexperimental for more information.

        :param value: The interactive services for the node.
        :type value: dict[str, Union[~azure.ai.ml.entities.JobService, ~azure.ai.ml.entities.JupyterLabJobService,
            ~azure.ai.ml.entities.SshJobService, ~azure.ai.ml.entities.TensorBoardJobService,
            ~azure.ai.ml.entities.VsCodeJobService]]
        """
        self._services = _resolve_job_services(value)

    @property
    def component(self) -> Union[str, CommandComponent]:
        """The ID or instance of the command component or job to be run for the step.

        :rtype: Union[str, ~azure.ai.ml.entities.CommandComponent]
        """
        return self._component

    @property
    def command(self) -> Optional[str]:
        """Sets the command to be executed.

        :rtype: Optional[str]
        """
        # the same as code
        if not isinstance(self.component, CommandComponent):
            return None
        return self.component.command

    @command.setter
    def command(self, value: str) -> None:
        """The command to be executed.

        :param value: The command to be executed.
        :type value: str
        """
        if isinstance(self.component, CommandComponent):
            self.component.command = value
        else:
            msg = "Can't set command property for a registered component {}. Tried to set it to {}."
            raise ValidationException(
                message=msg.format(self.component, value),
                no_personal_data_message=msg,
                target=ErrorTarget.COMMAND_JOB,
                error_category=ErrorCategory.USER_ERROR,
                error_type=ValidationErrorType.INVALID_VALUE,
            )

    @property
    def code(self) -> Optional[Union[str, PathLike]]:
        """The source code to run the job.

        :rtype: Optional[Union[str, os.PathLike]]
        """
        # BaseNode is an _AttrDict to allow dynamic attributes, so that lower version of SDK can work with attributes
        # added in higher version of SDK.
        # self.code will be treated as an Arbitrary attribute if it raises AttributeError in getting
        # (when self.component doesn't have attribute code, self.component = 'azureml:xxx:1' e.g.
        # you may check _AttrDict._is_arbitrary_attr for detailed logic for Arbitrary judgement),
        # then its value will be set to _AttrDict and be deserialized as {"shape": {}} instead of None,
        # which is invalid in schema validation.
        if not isinstance(self.component, CommandComponent):
            return None
        return self.component.code

    @code.setter
    def code(self, value: str) -> None:
        """Sets the source code to run the job.

        :param value: The source code to run the job. Can be a local path or "http:", "https:", or "azureml:" url
            pointing to a remote location.
        :type value: str
        """
        if isinstance(self.component, CommandComponent):
            self.component.code = value
        else:
            msg = "Can't set code property for a registered component {}"
            raise ValidationException(
                message=msg.format(self.component),
                no_personal_data_message=msg,
                target=ErrorTarget.COMMAND_JOB,
                error_category=ErrorCategory.USER_ERROR,
                error_type=ValidationErrorType.INVALID_VALUE,
            )

    def set_resources(
        self,
        *,
        instance_type: Optional[Union[str, List[str]]] = None,
        instance_count: Optional[int] = None,
        locations: Optional[List[str]] = None,
        properties: Optional[Dict] = None,
        docker_args: Optional[str] = None,
        shm_size: Optional[str] = None,
        **kwargs,  # pylint: disable=unused-argument
    ) -> None:
        """Set resources for Command.

        :keyword instance_type: The type of compute instance to run the job on. If not specified, the job will run on
            the default compute target.
<<<<<<< HEAD
        :type instance_type: Optional[Union[str, list[str]]]
        :param instance_count: The number of instances to run the job on. If not specified, the job will run on a
            single instance.
        :type instance_count: Optional[int]
        :param locations: The list of locations where the job will run. If not specified, the job will run on the
            default compute target.
        :type locations: Optional[list[str]]
        :param properties: The properties of the job.
        :type properties: Optional[dict]
        :param docker_args: The Docker arguments for the job.
        :type docker_args: Optional[str]
        :param shm_size: The size of the docker container's shared memory block. This should be in the
=======
        :type instance_type: Union[str, list[str]]
        :keyword instance_count: The number of instances to run the job on. If not specified, the job will run on a
            single instance.
        :type instance_count: int
        :keyword locations: The list of locations where the job will run. If not specified, the job will run on the
            default compute target.
        :type locations: list[str]
        :keyword properties: The properties of the job.
        :type properties: dict
        :keyword docker_args: The Docker arguments for the job.
        :type docker_args: str
        :keyword shm_size: The size of the docker container's shared memory block. This should be in the
>>>>>>> 41c1eb32
            format of (number)(unit) where the number has to be greater than 0 and the unit can be one of
            b(bytes), k(kilobytes), m(megabytes), or g(gigabytes).
        :type shm_size: Optional[str]

        .. admonition:: Example:
            :class: tip

            .. literalinclude:: ../../../../../samples/ml_samples_command_configurations.py
                :start-after: [START command_set_resources]
                :end-before: [END command_set_resources]
                :language: python
                :dedent: 8
                :caption: Setting resources on a Command.
        """
        if self.resources is None:
            self.resources = JobResourceConfiguration()

        if locations is not None:
            self.resources.locations = locations
        if instance_type is not None:
            self.resources.instance_type = instance_type
        if instance_count is not None:
            self.resources.instance_count = instance_count
        if properties is not None:
            self.resources.properties = properties
        if docker_args is not None:
            self.resources.docker_args = docker_args
        if shm_size is not None:
            self.resources.shm_size = shm_size

        # Save the resources to internal component as well, otherwise calling sweep() will loose the settings
        if isinstance(self.component, CommandComponent):
            self.component.resources = self.resources

    def set_limits(self, *, timeout: int, **kwargs) -> None:  # pylint: disable=unused-argument
        """Set limits for Command.

        :keyword timeout: The timeout for the job in seconds.
        :type timeout: int

        .. admonition:: Example:
            :class: tip

            .. literalinclude:: ../../../../../samples/ml_samples_command_configurations.py
                :start-after: [START command_set_limits]
                :end-before: [END command_set_limits]
                :language: python
                :dedent: 8
                :caption: Setting a timeout limit of 10 seconds on a Command.
        """
        if isinstance(self.limits, CommandJobLimits):
            self.limits.timeout = timeout
        else:
            self.limits = CommandJobLimits(timeout=timeout)

    def set_queue_settings(self, *, job_tier: Optional[str] = None, priority: Optional[str] = None) -> None:
        """Set QueueSettings for the job.

<<<<<<< HEAD
        :param job_tier: The job tier. Accepted values are "Spot", "Basic", "Standard", or "Premium".
        :type job_tier: Optional[str]
        :param priority:  The priority of the job on the compute. Defaults to "Medium".
        :type priority: Optional[str]
=======
        :keyword job_tier: The job tier. Accepted values are "Spot", "Basic", "Standard", or "Premium".
        :type job_tier: str
        :keyword priority:  The priority of the job on the compute. Defaults to "Medium".
        :type priority: str
>>>>>>> 41c1eb32

        .. admonition:: Example:
            :class: tip

            .. literalinclude:: ../../../../../samples/ml_samples_command_configurations.py
                :start-after: [START command_set_queue_settings]
                :end-before: [END command_set_queue_settings]
                :language: python
                :dedent: 8
                :caption: Configuring queue settings on a Command.
        """
        if isinstance(self.queue_settings, QueueSettings):
            self.queue_settings.job_tier = job_tier
            self.queue_settings.priority = priority
        else:
            self.queue_settings = QueueSettings(job_tier=job_tier, priority=priority)

    def sweep(
        self,
        *,
        primary_metric: str,
        goal: str,
        sampling_algorithm: str = "random",
        compute: Optional[str] = None,
        max_concurrent_trials: Optional[int] = None,
        max_total_trials: Optional[int] = None,
        timeout: Optional[int] = None,
        trial_timeout: Optional[int] = None,
        early_termination_policy: Optional[Union[EarlyTerminationPolicy, str]] = None,
        search_space: Optional[
            Dict[
                str,
                Union[
                    Choice, LogNormal, LogUniform, Normal, QLogNormal, QLogUniform, QNormal, QUniform, Randint, Uniform
                ],
            ]
        ] = None,
        identity: Optional[
            Union[ManagedIdentityConfiguration, AmlTokenConfiguration, UserIdentityConfiguration]
        ] = None,
        queue_settings: Optional[QueueSettings] = None,
        job_tier: Optional[str] = None,
        priority: Optional[str] = None,
    ) -> Sweep:
        """Turns the command into a sweep node with extra sweep run setting. The command component
        in the current Command node will be used as its trial component. A command node can sweep
        multiple times, and the generated sweep node will share the same trial component.

        :keyword primary_metric: The primary metric of the sweep objective - e.g. AUC (Area Under the Curve).
        The metric must be logged while running the trial component.
        :type primary_metric: str
        :keyword goal: The goal of the Sweep objective. Accepted values are "minimize" or "maximize".
        :type goal: str
<<<<<<< HEAD
        :param sampling_algorithm: The sampling algorithm to use inside the search space.
            Acceptable values are "random", "grid", or "bayesian". Defaults to "random".
        :type sampling_algorithm: Optional[str]
        :param compute: The target compute to run the node on. If not specified, the current node's compute
            will be used.
        :type compute: Optional[str]
        :param max_total_trials: The maximum number of total trials to run. This value will overwrite value in
            CommandJob.limits if specified.
        :type max_total_trials: Optional[int]
        :param max_concurrent_trials: The maximum number of concurrent trials for the Sweep job.
        :type max_concurrent_trials: Optional[int]
        :param timeout: The maximum run duration in seconds, after which the job will be cancelled.
        :type timeout: Optional[int]
        :param trial_timeout: The Sweep Job trial timeout value, in seconds.
        :type trial_timeout: Optional[int]
        :param early_termination_policy: The early termination policy of the sweep node. Acceptable
            values are "bandit", "median_stopping", or "truncation_selection". Defaults to None.
        :type early_termination_policy: Optional[Union[~azure.ai.ml.sweep.BanditPolicy,
            ~azure.ai.ml.sweep.TruncationSelectionPolicy, ~azure.ai.ml.sweep.MedianStoppingPolicy, str]]
        :param identity: The identity that the job will use while running on compute.
        :type identity: Optional[Union[
            ~azure.ai.ml.ManagedIdentityConfiguration,
            ~azure.ai.ml.AmlTokenConfiguration,
            ~azure.ai.ml.UserIdentityConfiguration]]
        :param queue_settings: The queue settings for the job.
        :type queue_settings: Optional[~azure.ai.ml.entities.QueueSettings]
        :param job_tier: **Experimental** The job tier. Accepted values are "Spot", "Basic",
            "Standard", or "Premium".
        :type job_tier: Optional[str]
        :param priority: **Experimental** The compute priority. Accepted values are "low",
            "medium", and "high". Defaults to "medium".
        :type priority: Optional[str]
=======
        :keyword sampling_algorithm: The sampling algorithm to use inside the search space. Defaults to "random".
        Acceptable values are "random", "grid", or "bayesian".
        :type sampling_algorithm: str
        :keyword compute: The target compute to run the node on. If not specified, the current node's compute
        will be used.
        :type compute: str
        :keyword max_total_trials: The maximum number of trials to run. This value will overwrite value in
        CommandJob.limits if specified.
        :type max_total_trials: int
        :keyword max_concurrent_trials: The maximum number of concurrent trials for the Sweep job.
        :type max_concurrent_trials: int
        :keyword max_total_trials: The maximum number of total trials for the Sweep Job.
        :type max_total_trials: int
        :keyword timeout: The maximum run duration in seconds, after which the job will be cancelled.
        :type timeout: int
        :keyword trial_timeout: The Sweep Job trial timeout value in seconds.
        :type trial_timeout: int
        :keyword early_termination_policy: The early termination policy of the sweep node. Acceptable
        values are "bandit", "median_stopping", or "truncation_selection".
        :type early_termination_policy: Union[~azure.ai.ml.sweep.BanditPolicy,
        ~azure.ai.ml.sweep.TruncationSelectionPolicy, ~azure.ai.ml.sweep.MedianStoppingPolicy, str]
        :keyword identity: The identity that the job will use while running on compute.
        :type identity: Union[
            ~azure.ai.ml.ManagedIdentityConfiguration,
            ~azure.ai.ml.AmlTokenConfiguration,
            ~azure.ai.ml.UserIdentityConfiguration]
        :keyword queue_settings: The queue settings for the job.
        :type queue_settings: ~azure.ai.ml.entities.QueueSettings
        :keyword job_tier: **Experimental** The job tier. Accepted values are "Spot", "Basic",
        "Standard", or "Premium".
        :type job_tier: str
        :keyword priority: **Experimental** The compute priority. Accepted values are "low",
        "medium", and "high".
        :type priority: str
>>>>>>> 41c1eb32
        :return: A Sweep node with the component from current Command node as its trial component.
        :rtype: ~azure.ai.ml.entities.Sweep

        .. admonition:: Example:
            :class: tip

            .. literalinclude:: ../../../../../samples/ml_samples_sweep_configurations.py
                :start-after: [START configure_sweep_job_bandit_policy]
                :end-before: [END configure_sweep_job_bandit_policy]
                :language: python
                :dedent: 8
                :caption: Creating a Sweep node from a Command job.
        """
        self._swept = True
        # inputs & outputs are already built in source Command obj
        # pylint: disable=abstract-class-instantiated
        inputs, inputs_search_space = Sweep._get_origin_inputs_and_search_space(self.inputs)
        if search_space:
            inputs_search_space.update(search_space)

        if not queue_settings:
            queue_settings = self.queue_settings
        if job_tier is not None:
            queue_settings.job_tier = job_tier
        if priority is not None:
            queue_settings.priority = priority

        sweep_node = Sweep(
            trial=copy.deepcopy(
                self.component
            ),  # Make a copy of the underneath Component so that the original node can still be used.
            compute=self.compute if compute is None else compute,
            objective=Objective(goal=goal, primary_metric=primary_metric),
            sampling_algorithm=sampling_algorithm,
            inputs=inputs,
            outputs=self._get_origin_job_outputs(),
            search_space=inputs_search_space,
            early_termination=early_termination_policy,
            name=self.name,
            description=self.description,
            display_name=self.display_name,
            tags=self.tags,
            properties=self.properties,
            experiment_name=self.experiment_name,
            identity=self.identity if not identity else identity,
            _from_component_func=True,
            queue_settings=queue_settings,
        )
        sweep_node.set_limits(
            max_total_trials=max_total_trials,
            max_concurrent_trials=max_concurrent_trials,
            timeout=timeout,
            trial_timeout=trial_timeout,
        )
        return sweep_node

    @classmethod
    def _attr_type_map(cls) -> dict:
        return {
            "component": (str, CommandComponent),
            "environment": (str, Environment),
            "environment_variables": dict,
            "resources": (dict, JobResourceConfiguration),
            "limits": (dict, CommandJobLimits),
            "code": (str, os.PathLike),
        }

    def _to_job(self) -> CommandJob:
        return CommandJob(
            id=self.id,
            name=self.name,
            display_name=self.display_name,
            description=self.description,
            tags=self.tags,
            properties=self.properties,
            command=self.component.command,
            experiment_name=self.experiment_name,
            code=self.component.code,
            compute=self.compute,
            status=self.status,
            environment=self.environment,
            distribution=self.distribution,
            identity=self.identity,
            environment_variables=self.environment_variables,
            resources=self.resources,
            limits=self.limits,
            inputs=self._job_inputs,
            outputs=self._job_outputs,
            services=self.services,
            creation_context=self.creation_context,
            parameters=self.parameters,
            queue_settings=self.queue_settings,
        )

    @classmethod
    def _picked_fields_from_dict_to_rest_object(cls) -> List[str]:
        return ["resources", "distribution", "limits", "environment_variables", "queue_settings"]

    def _to_rest_object(self, **kwargs) -> dict:
        rest_obj = super()._to_rest_object(**kwargs)
        for key, value in {
            "componentId": self._get_component_id(),
            "distribution": get_rest_dict_for_node_attrs(self.distribution, clear_empty_value=True),
            "limits": get_rest_dict_for_node_attrs(self.limits, clear_empty_value=True),
            "resources": get_rest_dict_for_node_attrs(self.resources, clear_empty_value=True),
            "services": get_rest_dict_for_node_attrs(self.services),
            "identity": self.identity._to_dict() if self.identity else None,
            "queue_settings": get_rest_dict_for_node_attrs(self.queue_settings, clear_empty_value=True),
        }.items():
            if value is not None:
                rest_obj[key] = value
        return convert_ordered_dict_to_dict(rest_obj)

    @classmethod
    def _load_from_dict(cls, data: Dict, context: Dict, additional_message: str, **kwargs) -> "Command":
        from .command_func import command

        loaded_data = load_from_dict(CommandJobSchema, data, context, additional_message, **kwargs)

        # resources a limits properties are flatten in command() function, exact them and set separately
        resources = loaded_data.pop("resources", None)
        limits = loaded_data.pop("limits", None)

        command_job = command(base_path=context[BASE_PATH_CONTEXT_KEY], **loaded_data)

        command_job.resources = resources
        command_job.limits = limits
        return command_job

    @classmethod
    def _from_rest_object_to_init_params(cls, obj: dict) -> Dict:
        obj = BaseNode._from_rest_object_to_init_params(obj)

        if "resources" in obj and obj["resources"]:
            obj["resources"] = JobResourceConfiguration._from_rest_object(obj["resources"])

        # services, sweep won't have services
        if "services" in obj and obj["services"]:
            # pipeline node rest object are dicts while _from_rest_job_services expect RestJobService
            services = {}
            for service_name, service in obj["services"].items():
                # in rest object of a pipeline job, service will be transferred to a dict as
                # it's attributes of a node, but JobService._from_rest_object expect a
                # RestJobService, so we need to convert it back. Here we convert the dict to a
                # dummy rest object which may work as a RestJobService instead.
                services[service_name] = from_rest_dict_to_dummy_rest_object(service)
            obj["services"] = JobServiceBase._from_rest_job_services(services)

        # handle limits
        if "limits" in obj and obj["limits"]:
            obj["limits"] = CommandJobLimits._from_rest_object(obj["limits"])

        if "identity" in obj and obj["identity"]:
            obj["identity"] = _BaseJobIdentityConfiguration._load(obj["identity"])

        if "queue_settings" in obj and obj["queue_settings"]:
            obj["queue_settings"] = QueueSettings._from_rest_object(obj["queue_settings"])

        return obj

    @classmethod
    def _load_from_rest_job(cls, obj: JobBase) -> "Command":
        from .command_func import command

        rest_command_job: RestCommandJob = obj.properties

        command_job = command(
            name=obj.name,
            display_name=rest_command_job.display_name,
            description=rest_command_job.description,
            tags=rest_command_job.tags,
            properties=rest_command_job.properties,
            command=rest_command_job.command,
            experiment_name=rest_command_job.experiment_name,
            services=JobServiceBase._from_rest_job_services(rest_command_job.services),
            status=rest_command_job.status,
            creation_context=SystemData._from_rest_object(obj.system_data) if obj.system_data else None,
            code=rest_command_job.code_id,
            compute=rest_command_job.compute_id,
            environment=rest_command_job.environment_id,
            distribution=DistributionConfiguration._from_rest_object(rest_command_job.distribution),
            parameters=rest_command_job.parameters,
            identity=_BaseJobIdentityConfiguration._from_rest_object(rest_command_job.identity)
            if rest_command_job.identity
            else None,
            environment_variables=rest_command_job.environment_variables,
            inputs=from_rest_inputs_to_dataset_literal(rest_command_job.inputs),
            outputs=from_rest_data_outputs(rest_command_job.outputs),
        )
        command_job._id = obj.id
        command_job.resources = JobResourceConfiguration._from_rest_object(rest_command_job.resources)
        command_job.limits = CommandJobLimits._from_rest_object(rest_command_job.limits)
        command_job.queue_settings = QueueSettings._from_rest_object(rest_command_job.queue_settings)
        command_job.component._source = (
            ComponentSource.REMOTE_WORKSPACE_JOB
        )  # This is used by pipeline job telemetries.

        # Handle special case of local job
        if (
            command_job.resources is not None
            and command_job.resources.properties is not None
            and command_job.resources.properties.get(LOCAL_COMPUTE_PROPERTY, None)
        ):
            command_job.compute = LOCAL_COMPUTE_TARGET
            command_job.resources.properties.pop(LOCAL_COMPUTE_PROPERTY)
        return command_job

    def _build_inputs(self):
        inputs = super(Command, self)._build_inputs()
        built_inputs = {}
        # Validate and remove non-specified inputs
        for key, value in inputs.items():
            if value is not None:
                built_inputs[key] = value

        return built_inputs

    @classmethod
    def _create_schema_for_validation(cls, context) -> Union[PathAwareSchema, Schema]:
        from azure.ai.ml._schema.pipeline import CommandSchema

        return CommandSchema(context=context)

    def __call__(self, *args, **kwargs) -> "Command":
        """Call Command as a function will return a new instance each time."""
        if isinstance(self._component, CommandComponent):
            # call this to validate inputs
            node = self._component(*args, **kwargs)
            # merge inputs
            for name, original_input in self.inputs.items():
                if name not in kwargs:
                    # use setattr here to make sure owner of input won't change
                    setattr(node.inputs, name, original_input._data)
                    node._job_inputs[name] = original_input._data
                # get outputs
            for name, original_output in self.outputs.items():
                # use setattr here to make sure owner of input won't change
                setattr(node.outputs, name, original_output._data)
            self._refine_optional_inputs_with_no_value(node, kwargs)
            # set default values: compute, environment_variables, outputs
            # won't copy name to be able to distinguish if a node's name is assigned by user
            # e.g. node_1 = command_func()
            # In above example, node_1.name will be None so we can apply node_1 as it's name
            node.compute = self.compute
            node.tags = self.tags
            # Pass through the display name only if the display name is not system generated.
            node.display_name = self.display_name if self.display_name != self.name else None
            node.environment = copy.deepcopy(self.environment)
            # deep copy for complex object
            node.environment_variables = copy.deepcopy(self.environment_variables)
            node.limits = copy.deepcopy(self.limits)
            node.distribution = copy.deepcopy(self.distribution)
            node.resources = copy.deepcopy(self.resources)
            node.queue_settings = copy.deepcopy(self.queue_settings)
            node.services = copy.deepcopy(self.services)
            node.identity = copy.deepcopy(self.identity)
            return node
        msg = "Command can be called as a function only when referenced component is {}, currently got {}."
        raise ValidationException(
            message=msg.format(type(CommandComponent), self._component),
            no_personal_data_message=msg.format(type(CommandComponent), "self._component"),
            target=ErrorTarget.COMMAND_JOB,
            error_type=ValidationErrorType.INVALID_VALUE,
        )


def _resolve_job_services(
    services: dict,
) -> Dict[str, Union[JobService, JupyterLabJobService, SshJobService, TensorBoardJobService, VsCodeJobService]]:
    """Resolve normal dict to dict[str, JobService]"""
    if services is None:
        return None

    if not isinstance(services, dict):
        msg = f"Services must be a dict, got {type(services)} instead."
        raise ValidationException(
            message=msg,
            no_personal_data_message=msg,
            target=ErrorTarget.COMMAND_JOB,
            error_category=ErrorCategory.USER_ERROR,
        )

    result = {}
    for name, service in services.items():
        if isinstance(service, dict):
            service = load_from_dict(JobServiceSchema, service, context={BASE_PATH_CONTEXT_KEY: "."})
        elif not isinstance(
            service, (JobService, JupyterLabJobService, SshJobService, TensorBoardJobService, VsCodeJobService)
        ):
            msg = f"Service value for key {name!r} must be a dict or JobService object, got {type(service)} instead."
            raise ValidationException(
                message=msg,
                no_personal_data_message=msg,
                target=ErrorTarget.COMMAND_JOB,
                error_category=ErrorCategory.USER_ERROR,
            )
        result[name] = service
    return result<|MERGE_RESOLUTION|>--- conflicted
+++ resolved
@@ -464,7 +464,6 @@
 
         :keyword instance_type: The type of compute instance to run the job on. If not specified, the job will run on
             the default compute target.
-<<<<<<< HEAD
         :type instance_type: Optional[Union[str, list[str]]]
         :param instance_count: The number of instances to run the job on. If not specified, the job will run on a
             single instance.
@@ -477,20 +476,6 @@
         :param docker_args: The Docker arguments for the job.
         :type docker_args: Optional[str]
         :param shm_size: The size of the docker container's shared memory block. This should be in the
-=======
-        :type instance_type: Union[str, list[str]]
-        :keyword instance_count: The number of instances to run the job on. If not specified, the job will run on a
-            single instance.
-        :type instance_count: int
-        :keyword locations: The list of locations where the job will run. If not specified, the job will run on the
-            default compute target.
-        :type locations: list[str]
-        :keyword properties: The properties of the job.
-        :type properties: dict
-        :keyword docker_args: The Docker arguments for the job.
-        :type docker_args: str
-        :keyword shm_size: The size of the docker container's shared memory block. This should be in the
->>>>>>> 41c1eb32
             format of (number)(unit) where the number has to be greater than 0 and the unit can be one of
             b(bytes), k(kilobytes), m(megabytes), or g(gigabytes).
         :type shm_size: Optional[str]
@@ -549,17 +534,10 @@
     def set_queue_settings(self, *, job_tier: Optional[str] = None, priority: Optional[str] = None) -> None:
         """Set QueueSettings for the job.
 
-<<<<<<< HEAD
         :param job_tier: The job tier. Accepted values are "Spot", "Basic", "Standard", or "Premium".
         :type job_tier: Optional[str]
         :param priority:  The priority of the job on the compute. Defaults to "Medium".
         :type priority: Optional[str]
-=======
-        :keyword job_tier: The job tier. Accepted values are "Spot", "Basic", "Standard", or "Premium".
-        :type job_tier: str
-        :keyword priority:  The priority of the job on the compute. Defaults to "Medium".
-        :type priority: str
->>>>>>> 41c1eb32
 
         .. admonition:: Example:
             :class: tip
@@ -613,7 +591,6 @@
         :type primary_metric: str
         :keyword goal: The goal of the Sweep objective. Accepted values are "minimize" or "maximize".
         :type goal: str
-<<<<<<< HEAD
         :param sampling_algorithm: The sampling algorithm to use inside the search space.
             Acceptable values are "random", "grid", or "bayesian". Defaults to "random".
         :type sampling_algorithm: Optional[str]
@@ -644,44 +621,8 @@
             "Standard", or "Premium".
         :type job_tier: Optional[str]
         :param priority: **Experimental** The compute priority. Accepted values are "low",
-            "medium", and "high". Defaults to "medium".
+            "medium", and "high".
         :type priority: Optional[str]
-=======
-        :keyword sampling_algorithm: The sampling algorithm to use inside the search space. Defaults to "random".
-        Acceptable values are "random", "grid", or "bayesian".
-        :type sampling_algorithm: str
-        :keyword compute: The target compute to run the node on. If not specified, the current node's compute
-        will be used.
-        :type compute: str
-        :keyword max_total_trials: The maximum number of trials to run. This value will overwrite value in
-        CommandJob.limits if specified.
-        :type max_total_trials: int
-        :keyword max_concurrent_trials: The maximum number of concurrent trials for the Sweep job.
-        :type max_concurrent_trials: int
-        :keyword max_total_trials: The maximum number of total trials for the Sweep Job.
-        :type max_total_trials: int
-        :keyword timeout: The maximum run duration in seconds, after which the job will be cancelled.
-        :type timeout: int
-        :keyword trial_timeout: The Sweep Job trial timeout value in seconds.
-        :type trial_timeout: int
-        :keyword early_termination_policy: The early termination policy of the sweep node. Acceptable
-        values are "bandit", "median_stopping", or "truncation_selection".
-        :type early_termination_policy: Union[~azure.ai.ml.sweep.BanditPolicy,
-        ~azure.ai.ml.sweep.TruncationSelectionPolicy, ~azure.ai.ml.sweep.MedianStoppingPolicy, str]
-        :keyword identity: The identity that the job will use while running on compute.
-        :type identity: Union[
-            ~azure.ai.ml.ManagedIdentityConfiguration,
-            ~azure.ai.ml.AmlTokenConfiguration,
-            ~azure.ai.ml.UserIdentityConfiguration]
-        :keyword queue_settings: The queue settings for the job.
-        :type queue_settings: ~azure.ai.ml.entities.QueueSettings
-        :keyword job_tier: **Experimental** The job tier. Accepted values are "Spot", "Basic",
-        "Standard", or "Premium".
-        :type job_tier: str
-        :keyword priority: **Experimental** The compute priority. Accepted values are "low",
-        "medium", and "high".
-        :type priority: str
->>>>>>> 41c1eb32
         :return: A Sweep node with the component from current Command node as its trial component.
         :rtype: ~azure.ai.ml.entities.Sweep
 
