# ---------------------------------------------------------
# Copyright (c) Microsoft Corporation. All rights reserved.
# ---------------------------------------------------------
# pylint: disable=protected-access, too-many-locals

import os
from typing import Any, Callable, Dict, List, Optional, Tuple, Union

from azure.ai.ml._restclient.v2023_04_01_preview.models import AmlToken, ManagedIdentity, UserIdentity
from azure.ai.ml.constants._common import AssetTypes
from azure.ai.ml.constants._component import ComponentSource
from azure.ai.ml.entities import Environment
from azure.ai.ml.entities._component.spark_component import SparkComponent
from azure.ai.ml.entities._inputs_outputs import Input, Output
from azure.ai.ml.entities._job.pipeline._component_translatable import ComponentTranslatableMixin
from azure.ai.ml.entities._job.spark_job_entry import SparkJobEntry
from azure.ai.ml.entities._job.spark_resource_configuration import SparkResourceConfiguration
from azure.ai.ml.exceptions import ErrorTarget, ValidationException

from .spark import Spark

SUPPORTED_INPUTS = [AssetTypes.URI_FILE, AssetTypes.URI_FOLDER, AssetTypes.MLTABLE]


def _parse_input(input_value: Union[Input, dict, str, bool, int, float]) -> Tuple:
<<<<<<< HEAD
    component_input, job_input = None, None
=======
    component_input = None
    job_input: Union[Input, dict, str, bool, int, float] = ""

>>>>>>> 093531ee
    if isinstance(input_value, Input):
        component_input = Input(**input_value._to_dict())
        input_type = input_value.type
        if input_type in SUPPORTED_INPUTS:
            job_input = Input(**input_value._to_dict())
    elif isinstance(input_value, dict):
        # if user provided dict, we try to parse it to Input.
        # for job input, only parse for path type
        input_type = input_value.get("type", None)
        if input_type in SUPPORTED_INPUTS:
            job_input = Input(**input_value)
        component_input = Input(**input_value)
    elif isinstance(input_value, (str, bool, int, float)):
        # Input bindings are not supported
        component_input = ComponentTranslatableMixin._to_input_builder_function(input_value)
        job_input = input_value
    else:
        msg = f"Unsupported input type: {type(input_value)}, only Input, dict, str, bool, int and float are supported."
        raise ValidationException(message=msg, no_personal_data_message=msg, target=ErrorTarget.JOB)
    return component_input, job_input


def _parse_output(output_value: Union[Output, dict]) -> Tuple:
<<<<<<< HEAD
    component_output, job_output = None, None
=======
    component_output = None
    job_output: Union[Output, dict] = {}

>>>>>>> 093531ee
    if isinstance(output_value, Output):
        component_output = Output(**output_value._to_dict())
        job_output = Output(**output_value._to_dict())
    elif not output_value:
        # output value can be None or empty dictionary
        # None output value will be packed into a JobOutput object with mode = ReadWriteMount & type = UriFolder
        component_output = ComponentTranslatableMixin._to_output(output_value)
        job_output = output_value
    elif isinstance(output_value, dict):  # When output value is a non-empty dictionary
        job_output = Output(**output_value)
        component_output = Output(**output_value)
    elif isinstance(output_value, str):  # When output is passed in from pipeline job yaml
        job_output = output_value
    else:
        msg = f"Unsupported output type: {type(output_value)}, only Output and dict are supported."
        raise ValidationException(message=msg, no_personal_data_message=msg, target=ErrorTarget.JOB)
    return component_output, job_output


def _parse_inputs_outputs(io_dict: Dict, parse_func: Callable) -> Tuple[Dict, Dict]:
    component_io_dict, job_io_dict = {}, {}
    if io_dict:
        for key, val in io_dict.items():
            component_io, job_io = parse_func(val)
            component_io_dict[key] = component_io
            job_io_dict[key] = job_io
    return component_io_dict, job_io_dict


def spark(
    *,
    experiment_name: Optional[str] = None,
    name: Optional[str] = None,
    display_name: Optional[str] = None,
    description: Optional[str] = None,
    tags: Optional[Dict] = None,
    code: Optional[Union[str, os.PathLike]] = None,
    entry: Union[Dict[str, str], SparkJobEntry, None] = None,
    py_files: Optional[List[str]] = None,
    jars: Optional[List[str]] = None,
    files: Optional[List[str]] = None,
    archives: Optional[List[str]] = None,
    identity: Optional[Union[Dict[str, str], ManagedIdentity, AmlToken, UserIdentity]] = None,
    driver_cores: Optional[int] = None,
    driver_memory: Optional[str] = None,
    executor_cores: Optional[int] = None,
    executor_memory: Optional[str] = None,
    executor_instances: Optional[int] = None,
    dynamic_allocation_enabled: Optional[bool] = None,
    dynamic_allocation_min_executors: Optional[int] = None,
    dynamic_allocation_max_executors: Optional[int] = None,
    conf: Optional[Dict[str, str]] = None,
    environment: Optional[Union[str, Environment]] = None,
    inputs: Optional[Dict] = None,
    outputs: Optional[Dict] = None,
    args: Optional[str] = None,
    compute: Optional[str] = None,
    resources: Optional[Union[Dict, SparkResourceConfiguration]] = None,
    **kwargs: Any,
) -> Spark:
    """Creates a Spark object which can be used inside a dsl.pipeline function or used as a standalone Spark job.

    :keyword experiment_name:  The name of the experiment the job will be created under.
    :paramtype experiment_name: Optional[str]
    :keyword name: The name of the job.
    :paramtype name: Optional[str]
    :keyword display_name: The job display name.
    :paramtype display_name: Optional[str]
    :keyword description: The description of the job. Defaults to None.
    :paramtype description: Optional[str]
    :keyword tags: The dictionary of tags for the job. Tags can be added, removed, and updated. Defaults to None.
    :paramtype tags: Optional[dict[str, str]]
    :keyword code: The source code to run the job. Can be a local path or "http:", "https:", or "azureml:" url
        pointing to a remote location.
    :type code: Optional[Union[str, os.PathLike]]
    :keyword entry: The file or class entry point.
    :paramtype entry: Optional[Union[dict[str, str], ~azure.ai.ml.entities.SparkJobEntry]]
    :keyword py_files: The list of .zip, .egg or .py files to place on the PYTHONPATH for Python apps.
        Defaults to None.
    :paramtype py_files: Optional[list[str]]
    :keyword jars: The list of .JAR files to include on the driver and executor classpaths. Defaults to None.
    :paramtype jars: Optional[list[str]]
    :keyword files: The list of files to be placed in the working directory of each executor. Defaults to None.
    :paramtype files: Optional[list[str]]
    :keyword archives: The list of archives to be extracted into the working directory of each executor.
        Defaults to None.
    :paramtype archives: Optional[list[str]]
    :keyword identity: The identity that the Spark job will use while running on compute.
    :paramtype identity: Optional[Union[
        dict[str, str],
        ~azure.ai.ml.entities.ManagedIdentityConfiguration,
        ~azure.ai.ml.entities.AmlTokenConfiguration,
        ~azure.ai.ml.entities.UserIdentityConfiguration]]
    :keyword driver_cores: The number of cores to use for the driver process, only in cluster mode.
    :paramtype driver_cores: Optional[int]
    :keyword driver_memory: The amount of memory to use for the driver process, formatted as strings with a size unit
        suffix ("k", "m", "g" or "t") (e.g. "512m", "2g").
    :paramtype driver_memory: Optional[str]
    :keyword executor_cores: The number of cores to use on each executor.
    :paramtype executor_cores: Optional[int]
    :keyword executor_memory: The amount of memory to use per executor process, formatted as strings with a size unit
        suffix ("k", "m", "g" or "t") (e.g. "512m", "2g").
    :paramtype executor_memory: Optional[str]
    :keyword executor_instances: The initial number of executors.
    :paramtype executor_instances: Optional[int]
    :keyword dynamic_allocation_enabled: Whether to use dynamic resource allocation, which scales the number of
        executors registered with this application up and down based on the workload.
    :paramtype dynamic_allocation_enabled: Optional[bool]
    :keyword dynamic_allocation_min_executors: The lower bound for the number of executors if dynamic allocation is
        enabled.
    :paramtype dynamic_allocation_min_executors: Optional[int]
    :keyword dynamic_allocation_max_executors: The upper bound for the number of executors if dynamic allocation is
        enabled.
    :paramtype dynamic_allocation_max_executors: Optional[int]
    :keyword conf: A dictionary with pre-defined Spark configurations key and values. Defaults to None.
    :paramtype conf: Optional[dict[str, str]]
    :keyword environment: The Azure ML environment to run the job in.
    :paramtype environment: Optional[Union[str, ~azure.ai.ml.entities.Environment]]
    :keyword inputs: A mapping of input names to input data used in the job. Defaults to None.
    :paramtype inputs: Optional[dict[str, ~azure.ai.ml.Input]]
    :keyword outputs: A mapping of output names to output data used in the job. Defaults to None.
    :paramtype outputs: Optional[dict[str, ~azure.ai.ml.Output]]
    :keyword args: The arguments for the job.
    :paramtype args: Optional[str]
    :keyword compute: The compute resource the job runs on.
    :paramtype compute: Optional[str]
    :keyword resources: The compute resource configuration for the job.
    :paramtype resources: Optional[Union[dict, ~azure.ai.ml.entities.SparkResourceConfiguration]]
    :return: A Spark object.
    :rtype: ~azure.ai.ml.entities.Spark

    .. admonition:: Example:

        .. literalinclude:: ../samples/ml_samples_spark_configurations.py
            :start-after: [START spark_function_configuration_1]
            :end-before: [END spark_function_configuration_1]
            :language: python
            :dedent: 8
            :caption: Configuring a SparkJob.

    .. admonition:: Example:

        .. literalinclude:: ../samples/ml_samples_spark_configurations.py
            :start-after: [START spark_function_configuration_2]
            :end-before: [END spark_function_configuration_2]
            :language: python
            :dedent: 8
            :caption: Configuring a SparkJob.

    .. admonition:: Example:

        .. literalinclude:: ../samples/ml_samples_spark_configurations.py
            :start-after: [START spark_dsl_pipeline]
            :end-before: [END spark_dsl_pipeline]
            :language: python
            :dedent: 8
            :caption: Building a Spark pipeline using the DSL pipeline decorator
    """

    inputs = inputs or {}
    outputs = outputs or {}
    component_inputs, job_inputs = _parse_inputs_outputs(inputs, parse_func=_parse_input)
    # job inputs can not be None
    job_inputs = {k: v for k, v in job_inputs.items() if v is not None}
    component_outputs, job_outputs = _parse_inputs_outputs(outputs, parse_func=_parse_output)
    component = kwargs.pop("component", None)

    if component is None:
        component = SparkComponent(
            name=name,
            display_name=display_name,
            tags=tags,
            description=description,
            code=code,
            entry=entry,
            py_files=py_files,
            jars=jars,
            files=files,
            archives=archives,
            driver_cores=driver_cores,
            driver_memory=driver_memory,
            executor_cores=executor_cores,
            executor_memory=executor_memory,
            executor_instances=executor_instances,
            dynamic_allocation_enabled=dynamic_allocation_enabled,
            dynamic_allocation_min_executors=dynamic_allocation_min_executors,
            dynamic_allocation_max_executors=dynamic_allocation_max_executors,
            conf=conf,
            environment=environment,
            inputs=component_inputs,
            outputs=component_outputs,
            args=args,
            _source=ComponentSource.BUILDER,
            **kwargs,
        )
    if isinstance(component, SparkComponent):
        spark_obj = Spark(
            experiment_name=experiment_name,
            name=name,
            display_name=display_name,
            tags=tags,
            description=description,
            component=component,
            identity=identity,
            driver_cores=driver_cores,
            driver_memory=driver_memory,
            executor_cores=executor_cores,
            executor_memory=executor_memory,
            executor_instances=executor_instances,
            dynamic_allocation_enabled=dynamic_allocation_enabled,
            dynamic_allocation_min_executors=dynamic_allocation_min_executors,
            dynamic_allocation_max_executors=dynamic_allocation_max_executors,
            conf=conf,
            inputs=job_inputs,
            outputs=job_outputs,
            compute=compute,
            resources=resources,
            **kwargs,
        )
    else:
        # when we load a remote job, component now is an arm_id, we need get entry from node level returned from
        # service
        spark_obj = Spark(
            experiment_name=experiment_name,
            name=name,
            display_name=display_name,
            tags=tags,
            description=description,
            component=component,
            identity=identity,
            driver_cores=driver_cores,
            driver_memory=driver_memory,
            executor_cores=executor_cores,
            executor_memory=executor_memory,
            executor_instances=executor_instances,
            dynamic_allocation_enabled=dynamic_allocation_enabled,
            dynamic_allocation_min_executors=dynamic_allocation_min_executors,
            dynamic_allocation_max_executors=dynamic_allocation_max_executors,
            conf=conf,
            inputs=job_inputs,
            outputs=job_outputs,
            compute=compute,
            resources=resources,
            entry=entry,
            py_files=py_files,
            jars=jars,
            files=files,
            archives=archives,
            args=args,
            **kwargs,
        )
    return spark_obj<|MERGE_RESOLUTION|>--- conflicted
+++ resolved
@@ -23,13 +23,9 @@
 
 
 def _parse_input(input_value: Union[Input, dict, str, bool, int, float]) -> Tuple:
-<<<<<<< HEAD
-    component_input, job_input = None, None
-=======
     component_input = None
     job_input: Union[Input, dict, str, bool, int, float] = ""
 
->>>>>>> 093531ee
     if isinstance(input_value, Input):
         component_input = Input(**input_value._to_dict())
         input_type = input_value.type
@@ -53,13 +49,9 @@
 
 
 def _parse_output(output_value: Union[Output, dict]) -> Tuple:
-<<<<<<< HEAD
-    component_output, job_output = None, None
-=======
     component_output = None
     job_output: Union[Output, dict] = {}
 
->>>>>>> 093531ee
     if isinstance(output_value, Output):
         component_output = Output(**output_value._to_dict())
         job_output = Output(**output_value._to_dict())
