# ---------------------------------------------------------
# Copyright (c) Microsoft Corporation. All rights reserved.
# ---------------------------------------------------------
import logging
from enum import Enum
<<<<<<< HEAD
from typing import Any, Dict, List, Optional, Union
=======
from typing import TYPE_CHECKING, Any, Dict, List, Optional, Union, cast
>>>>>>> 093531ee

from marshmallow import Schema

from azure.ai.ml.entities._component.component import Component, NodeType
from azure.ai.ml.entities._inputs_outputs import Input, Output
from azure.ai.ml.entities._job.job import Job
from azure.ai.ml.entities._validation import MutableValidationResult

from ..._schema import PathAwareSchema
from .._job.pipeline.pipeline_job_settings import PipelineJobSettings
from .._util import convert_ordered_dict_to_dict, copy_output_setting, validate_attribute_type
from .base_node import BaseNode

if TYPE_CHECKING:
    from azure.ai.ml.entities._job.pipeline.pipeline_job import PipelineJob

module_logger = logging.getLogger(__name__)


class Pipeline(BaseNode):
    """Base class for pipeline node, used for pipeline component version consumption. You should not instantiate this
    class directly. Instead, you should use @pipeline decorator to create a pipeline node.

    :param component: Id or instance of the pipeline component/job to be run for the step.
    :type component: Union[~azure.ai.ml.entities.Component, str]
    :param inputs: Inputs of the pipeline node.
    :type inputs: Optional[Dict[str, Union[
                                    ~azure.ai.ml.entities.Input,
                                    str, bool, int, float, Enum, "Input"]]].
    :param outputs: Outputs of the pipeline node.
    :type outputs: Optional[Dict[str, Union[str, ~azure.ai.ml.entities.Output, "Output"]]]
    :param settings: Setting of pipeline node, only taking effect for root pipeline job.
    :type settings: Optional[~azure.ai.ml.entities._job.pipeline.pipeline_job_settings.PipelineJobSettings]
    """

    def __init__(
        self,
        *,
        component: Union[Component, str],
        inputs: Optional[
            Dict[
                str,
                Union[
                    Input,
                    str,
                    bool,
                    int,
                    float,
                    Enum,
                    "Input",
                ],
            ]
        ] = None,
        outputs: Optional[Dict[str, Union[str, Output, "Output"]]] = None,
        settings: Optional[PipelineJobSettings] = None,
        **kwargs: Any,
    ) -> None:
        # validate init params are valid type
        validate_attribute_type(attrs_to_check=locals(), attr_type_map=self._attr_type_map())
        kwargs.pop("type", None)

        BaseNode.__init__(
            self,
            type=NodeType.PIPELINE,
            component=component,
            inputs=inputs,
            outputs=outputs,
            **kwargs,
        )
        # copy pipeline component output's setting to node level
        self._copy_pipeline_component_out_setting_to_node()
        self._settings: Optional[PipelineJobSettings] = None
        self.settings = settings

    @property
    def component(self) -> Optional[Union[str, Component]]:
        """Id or instance of the pipeline component/job to be run for the step.

        :return: Id or instance of the pipeline component/job.
        :rtype: Union[str, ~azure.ai.ml.entities.Component]
        """
        res: Union[str, Component] = self._component
        return res

    @property
    def settings(self) -> Optional[PipelineJobSettings]:
        """Settings of the pipeline.

        Note: settings is available only when create node as a job.
            i.e. ml_client.jobs.create_or_update(node).

        :return: Settings of the pipeline.
        :rtype: ~azure.ai.ml.entities.PipelineJobSettings
        """
        if self._settings is None:
            self._settings = PipelineJobSettings()
        return self._settings

    @settings.setter
    def settings(self, value: Union[PipelineJobSettings, Dict]) -> None:
        """Set the settings of the pipeline.

        :param value: The settings of the pipeline.
        :type value: Union[~azure.ai.ml.entities.PipelineJobSettings, dict]
        :raises TypeError: If the value is not an instance of PipelineJobSettings or a dict.
        """
        if value is not None:
            if isinstance(value, PipelineJobSettings):
                # since PipelineJobSettings inherit _AttrDict, we need add this branch to distinguish with dict
                pass
            elif isinstance(value, dict):
                value = PipelineJobSettings(**value)
            else:
                raise TypeError("settings must be PipelineJobSettings or dict but got {}".format(type(value)))
        self._settings = value

    @classmethod
<<<<<<< HEAD
    def _get_supported_inputs_types(cls) -> None:  # type: ignore
=======
    def _get_supported_inputs_types(cls) -> None:
>>>>>>> 093531ee
        # Return None here to skip validation,
        # as input could be custom class object(parameter group).
        return None

    @property
    def _skip_required_compute_missing_validation(self) -> bool:
        return True

    @classmethod
    def _get_skip_fields_in_schema_validation(cls) -> List[str]:
        # pipeline component must be a file reference when loading from yaml,
        # so the created object can't pass schema validation.
        return ["component"]

    @classmethod
    def _attr_type_map(cls) -> dict:
        # Use local import to avoid recursive reference as BaseNode is imported in PipelineComponent.
        from azure.ai.ml.entities import PipelineComponent

        return {
            "component": (str, PipelineComponent),
        }

    def _to_job(self) -> "PipelineJob":
        from azure.ai.ml.entities._job.pipeline.pipeline_job import PipelineJob

        return PipelineJob(
            name=self.name,
            display_name=self.display_name,
            description=self.description,
            tags=self.tags,
            properties=self.properties,
            # Filter None out to avoid case below failed with conflict keys check:
            # group: None (user not specified)
            # group.xx: 1 (user specified
            inputs={k: v for k, v in self._job_inputs.items() if v},
            outputs=self._job_outputs,
            component=self.component,
            settings=self.settings,
        )

    def _customized_validate(self) -> MutableValidationResult:
        """Check unsupported settings when use as a node.

        :return: The validation result
        :rtype: MutableValidationResult
        """
        # Note: settings is not supported on node,
        # jobs.create_or_update(node) will call node._to_job() at first,
        # thus won't reach here.
        # pylint: disable=protected-access
        from azure.ai.ml.entities import PipelineComponent

        validation_result = super(Pipeline, self)._customized_validate()
        ignored_keys = PipelineComponent._check_ignored_keys(self)
        if ignored_keys:
            validation_result.append_warning(message=f"{ignored_keys} ignored on node {self.name!r}.")
        if isinstance(self.component, PipelineComponent):
            validation_result.merge_with(self.component._customized_validate())
        return validation_result

    def _to_rest_object(self, **kwargs: Any) -> dict:
        rest_obj: Dict = super()._to_rest_object(**kwargs)
        rest_obj.update(
            convert_ordered_dict_to_dict(
                {
                    "componentId": self._get_component_id(),
                }
            )
        )
        return rest_obj

    def _build_inputs(self) -> Dict:
        inputs = super(Pipeline, self)._build_inputs()
        built_inputs = {}
        # Validate and remove non-specified inputs
        for key, value in inputs.items():
            if value is not None:
                built_inputs[key] = value
        return built_inputs

    @classmethod
    def _create_schema_for_validation(cls, context: Any) -> Union[PathAwareSchema, Schema]:
        from azure.ai.ml._schema.pipeline.pipeline_component import PipelineSchema

        return PipelineSchema(context=context)

    def _copy_pipeline_component_out_setting_to_node(self) -> None:
        """Copy pipeline component output's setting to node level."""
        from azure.ai.ml.entities import PipelineComponent
        from azure.ai.ml.entities._job.pipeline._io import NodeOutput

        if not isinstance(self.component, PipelineComponent):
            return
        for key, val in self.component.outputs.items():
            node_output = cast(NodeOutput, self.outputs.get(key))
            copy_output_setting(source=val, target=node_output)

    @classmethod
    def _load_from_dict(cls, data: Dict, context: Dict, additional_message: str, **kwargs: Any) -> "Job":
        raise NotImplementedError()<|MERGE_RESOLUTION|>--- conflicted
+++ resolved
@@ -3,11 +3,7 @@
 # ---------------------------------------------------------
 import logging
 from enum import Enum
-<<<<<<< HEAD
-from typing import Any, Dict, List, Optional, Union
-=======
 from typing import TYPE_CHECKING, Any, Dict, List, Optional, Union, cast
->>>>>>> 093531ee
 
 from marshmallow import Schema
 
@@ -125,11 +121,7 @@
         self._settings = value
 
     @classmethod
-<<<<<<< HEAD
-    def _get_supported_inputs_types(cls) -> None:  # type: ignore
-=======
     def _get_supported_inputs_types(cls) -> None:
->>>>>>> 093531ee
         # Return None here to skip validation,
         # as input could be custom class object(parameter group).
         return None
