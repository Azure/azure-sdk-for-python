--- conflicted
+++ resolved
@@ -3,11 +3,7 @@
 # ---------------------------------------------------------
 import logging
 from enum import Enum
-<<<<<<< HEAD
-from typing import TYPE_CHECKING, Any, Dict, List, Optional, Union
-=======
 from typing import TYPE_CHECKING, Any, Dict, List, Optional, Union, cast
->>>>>>> 093531ee
 
 from marshmallow import Schema
 
@@ -21,10 +17,7 @@
 from .._util import convert_ordered_dict_to_dict, copy_output_setting, validate_attribute_type
 from .base_node import BaseNode
 
-<<<<<<< HEAD
 # avoid circular import error
-=======
->>>>>>> 093531ee
 if TYPE_CHECKING:
     from azure.ai.ml.entities._job.pipeline.pipeline_job import PipelineJob
 
@@ -225,11 +218,7 @@
         if not isinstance(self.component, PipelineComponent):
             return
         for key, val in self.component.outputs.items():
-<<<<<<< HEAD
-            node_output = self.outputs.get(key)
-=======
             node_output = cast(NodeOutput, self.outputs.get(key))
->>>>>>> 093531ee
             copy_output_setting(source=val, target=node_output)
 
     @classmethod
