--- conflicted
+++ resolved
@@ -87,25 +87,14 @@
     :param inputs: Mapping of input data bindings used in the job.
     :type inputs: Dict[str, Union[~azure.ai.ml.Input, str, bool, int, float]]
     :param outputs: Mapping of output data bindings used in the job.
-<<<<<<< HEAD
-    :type outputs: Dict[str, Union[str, Output]]
-    :param identity: Identity that training job will use while running on compute.
-    :type identity: Union[
-        ManagedIdentityConfiguration,
-        AmlTokenConfiguration,
-        UserIdentityConfiguration]
-    :param queue_settings: Queue settings for the job.
-    :type queue_settings: QueueSettings
-    :param resources: Compute Resource configuration for the job.
-    :type resources: ~azure.ai.ml.entities.ResourceConfiguration
-=======
     :type outputs: Dict[str, Union[str, ~azure.ai.ml.Output]]
     :param identity: The identity that the training job will use while running on compute.
     :type identity: Union[~azure.ai.ml.ManagedIdentityConfiguration, ~azure.ai.ml.AmlTokenConfiguration,
         ~azure.ai.ml.UserIdentityConfiguration]
     :param queue_settings: The queue settings for the job.
     :type queue_settings: ~azure.ai.ml.entities.QueueSettings
->>>>>>> e1683f56
+    :param resources: Compute Resource configuration for the job.
+    :type resources: ~azure.ai.ml.entities.ResourceConfiguration
     """
 
     def __init__(
