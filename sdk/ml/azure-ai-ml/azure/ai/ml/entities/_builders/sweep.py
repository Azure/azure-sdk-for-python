--- conflicted
+++ resolved
@@ -4,11 +4,7 @@
 # pylint: disable=protected-access
 
 import logging
-<<<<<<< HEAD
-from typing import Any, Dict, List, Optional, Tuple, Union
-=======
 from typing import Any, Dict, List, Optional, Tuple, Union, cast
->>>>>>> 093531ee
 
 import pydash
 from marshmallow import EXCLUDE, Schema
@@ -124,7 +120,7 @@
         **kwargs: Any,
     ) -> None:
         # TODO: get rid of self._job_inputs, self._job_outputs once we have general Input
-        self._job_inputs, self._job_outputs = inputs, outputs  # type: ignore
+        self._job_inputs, self._job_outputs = inputs, outputs
 
         kwargs.pop("type", None)
         BaseNode.__init__(
@@ -242,11 +238,7 @@
         # hack: only early termination policy does not follow yaml schema now, should be removed after server-side made
         # the change
         if "early_termination" in rest_obj:
-<<<<<<< HEAD
-            _early_termination: EarlyTerminationPolicy = self.early_termination
-=======
             _early_termination = cast(EarlyTerminationPolicy, self.early_termination)
->>>>>>> 093531ee
             rest_obj["early_termination"] = _early_termination._to_rest_object().as_dict()
 
         rest_obj.update(
