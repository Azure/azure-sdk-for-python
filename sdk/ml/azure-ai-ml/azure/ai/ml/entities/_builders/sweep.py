# ---------------------------------------------------------
# Copyright (c) Microsoft Corporation. All rights reserved.
# ---------------------------------------------------------
# pylint: disable=protected-access

import logging
from typing import Any, Dict, List, Optional, Tuple, Union, cast

import pydash
from marshmallow import EXCLUDE, Schema

from azure.ai.ml._schema._sweep.sweep_fields_provider import EarlyTerminationField
from azure.ai.ml.constants._common import BASE_PATH_CONTEXT_KEY
from azure.ai.ml.constants._component import NodeType
from azure.ai.ml.constants._job.sweep import SearchSpace
from azure.ai.ml.entities._component.command_component import CommandComponent
from azure.ai.ml.entities._credentials import (
    AmlTokenConfiguration,
    ManagedIdentityConfiguration,
    UserIdentityConfiguration,
)
from azure.ai.ml.entities._inputs_outputs import Input, Output
from azure.ai.ml.entities._job.job_limits import SweepJobLimits
from azure.ai.ml.entities._job.pipeline._io import NodeInput
from azure.ai.ml.entities._job.queue_settings import QueueSettings
from azure.ai.ml.entities._job.sweep.early_termination_policy import (
    BanditPolicy,
    EarlyTerminationPolicy,
    MedianStoppingPolicy,
    TruncationSelectionPolicy,
)
from azure.ai.ml.entities._job.sweep.objective import Objective
from azure.ai.ml.entities._job.sweep.parameterized_sweep import ParameterizedSweep
from azure.ai.ml.entities._job.sweep.sampling_algorithm import SamplingAlgorithm
from azure.ai.ml.entities._job.sweep.search_space import (
    Choice,
    LogNormal,
    LogUniform,
    Normal,
    QLogNormal,
    QLogUniform,
    QNormal,
    QUniform,
    Randint,
    SweepDistribution,
    Uniform,
)
from azure.ai.ml.entities._job.job_resource_configuration import JobResourceConfiguration
from azure.ai.ml.exceptions import ErrorTarget, UserErrorException, ValidationErrorType, ValidationException
from azure.ai.ml.sweep import SweepJob

from ..._restclient.v2022_10_01.models import ComponentVersion
from ..._schema import PathAwareSchema
from ..._schema._utils.data_binding_expression import support_data_binding_expression_for_fields
from ..._utils.utils import camel_to_snake
from .base_node import BaseNode

module_logger = logging.getLogger(__name__)


class Sweep(ParameterizedSweep, BaseNode):
    """
    Base class for sweep node.

    This class should not be instantiated directly. Instead, it should be created via the builder function: sweep.

    :param trial: The ID or instance of the command component or job to be run for the step.
    :type trial: Union[~azure.ai.ml.entities.CommandComponent, str]
    :param compute: The compute definition containing the compute information for the step.
    :type compute: str
    :param limits: The limits for the sweep node.
    :type limits: ~azure.ai.ml.sweep.SweepJobLimits
    :param sampling_algorithm: The sampling algorithm to use to sample inside the search space.
        Accepted values are: "random", "grid", or "bayesian".
    :type sampling_algorithm: str
    :param objective: The objective used to determine the target run with the local optimal
        hyperparameter in search space.
    :type objective: ~azure.ai.ml.sweep.Objective
    :param early_termination_policy: The early termination policy of the sweep node.
    :type early_termination_policy: Union[~azure.mgmt.machinelearningservices.models.BanditPolicy,
        ~azure.mgmt.machinelearningservices.models.MedianStoppingPolicy,
        ~azure.mgmt.machinelearningservices.models.TruncationSelectionPolicy]
    :param search_space: The hyperparameter search space to run trials in.
    :type search_space: Dict[str, Union[~azure.ai.ml.entities.Choice, ~azure.ai.ml.entities.LogNormal,
        ~azure.ai.ml.entities.LogUniform, ~azure.ai.ml.entities.Normal, ~azure.ai.ml.entities.QLogNormal,
        ~azure.ai.ml.entities.QLogUniform, ~azure.ai.ml.entities.QNormal, ~azure.ai.ml.entities.QUniform,
        ~azure.ai.ml.entities.Randint, ~azure.ai.ml.entities.Uniform]]
    :param inputs: Mapping of input data bindings used in the job.
    :type inputs: Dict[str, Union[~azure.ai.ml.Input, str, bool, int, float]]
    :param outputs: Mapping of output data bindings used in the job.
    :type outputs: Dict[str, Union[str, ~azure.ai.ml.Output]]
    :param identity: The identity that the training job will use while running on compute.
    :type identity: Union[~azure.ai.ml.ManagedIdentityConfiguration, ~azure.ai.ml.AmlTokenConfiguration,
        ~azure.ai.ml.UserIdentityConfiguration]
    :param queue_settings: The queue settings for the job.
    :type queue_settings: ~azure.ai.ml.entities.QueueSettings
    :param resources: Compute Resource configuration for the job.
    :type resources: ~azure.ai.ml.entities.ResourceConfiguration
    """

    def __init__(
        self,
        *,
        trial: Optional[Union[CommandComponent, str]] = None,
        compute: Optional[str] = None,
        limits: Optional[SweepJobLimits] = None,
        sampling_algorithm: Optional[Union[str, SamplingAlgorithm]] = None,
        objective: Optional[Objective] = None,
        early_termination: Optional[
            Union[BanditPolicy, MedianStoppingPolicy, TruncationSelectionPolicy, EarlyTerminationPolicy, str]
        ] = None,
        search_space: Optional[Dict] = None,
        inputs: Optional[Dict[str, Union[Input, str, bool, int, float]]] = None,
        outputs: Optional[Dict[str, Union[str, Output]]] = None,
        identity: Optional[
            Union[Dict, ManagedIdentityConfiguration, AmlTokenConfiguration, UserIdentityConfiguration]
        ] = None,
        queue_settings: Optional[QueueSettings] = None,
<<<<<<< HEAD
        **kwargs: Any,
=======
        resources: Optional[Union[dict, JobResourceConfiguration]] = None,
        **kwargs,
>>>>>>> 21106955
    ) -> None:
        # TODO: get rid of self._job_inputs, self._job_outputs once we have general Input
        self._job_inputs, self._job_outputs = inputs, outputs

        kwargs.pop("type", None)
        BaseNode.__init__(
            self,
            type=NodeType.SWEEP,
            component=trial,
            inputs=inputs,
            outputs=outputs,
            compute=compute,
            **kwargs,
        )
        # init mark for _AttrDict
        self._init = True
        ParameterizedSweep.__init__(
            self,
            sampling_algorithm=sampling_algorithm,
            objective=objective,
            limits=limits,
            early_termination=early_termination,
            search_space=search_space,
            queue_settings=queue_settings,
            resources=resources,
        )

        self.identity = identity
        self._init = False

    @property
    def trial(self) -> CommandComponent:
        """The ID or instance of the command component or job to be run for the step.

        :rtype: ~azure.ai.ml.entities.CommandComponent
        """
        res: CommandComponent = self._component
        return res

    @property
    def search_space(
        self,
    ) -> Optional[Dict]:
        """Dictionary of the hyperparameter search space.

        Each key is the name of a hyperparameter and its value is the parameter expression.

        :rtype: Dict[str, Union[~azure.ai.ml.entities.Choice, ~azure.ai.ml.entities.LogNormal,
            ~azure.ai.ml.entities.LogUniform, ~azure.ai.ml.entities.Normal, ~azure.ai.ml.entities.QLogNormal,
            ~azure.ai.ml.entities.QLogUniform, ~azure.ai.ml.entities.QNormal, ~azure.ai.ml.entities.QUniform,
            ~azure.ai.ml.entities.Randint, ~azure.ai.ml.entities.Uniform]]
        """
        return self._search_space

    @search_space.setter
    def search_space(self, values: Dict[str, Dict[str, Union[str, int, float, dict]]]) -> None:
        """Sets the search space for the sweep job.

        :param values: The search space to set.
        :type values: Dict[str, Dict[str, Union[str, int, float, dict]]]
        """
        search_space = {}
        for name, value in values.items():
            # If value is a SearchSpace object, directly pass it to job.search_space[name]
            search_space[name] = self._value_type_to_class(value) if isinstance(value, dict) else value
        self._search_space = search_space

    @classmethod
    def _value_type_to_class(cls, value: Any) -> Dict:
        value_type = value["type"]
        search_space_dict = {
            SearchSpace.CHOICE: Choice,
            SearchSpace.RANDINT: Randint,
            SearchSpace.LOGNORMAL: LogNormal,
            SearchSpace.NORMAL: Normal,
            SearchSpace.LOGUNIFORM: LogUniform,
            SearchSpace.UNIFORM: Uniform,
            SearchSpace.QLOGNORMAL: QLogNormal,
            SearchSpace.QNORMAL: QNormal,
            SearchSpace.QLOGUNIFORM: QLogUniform,
            SearchSpace.QUNIFORM: QUniform,
        }

        res: dict = search_space_dict[value_type](**value)
        return res

    @classmethod
    def _get_supported_inputs_types(cls) -> Tuple:
        supported_types = super()._get_supported_inputs_types() or ()
        return (
            SweepDistribution,
            *supported_types,
        )

    @classmethod
    def _load_from_dict(cls, data: Dict, context: Dict, additional_message: str, **kwargs: Any) -> "Sweep":
        raise NotImplementedError("Sweep._load_from_dict is not supported")

    @classmethod
    def _picked_fields_from_dict_to_rest_object(cls) -> List[str]:
        return [
            "limits",
            "sampling_algorithm",
            "objective",
            "early_termination",
            "search_space",
            "queue_settings",
            "resources",
        ]

    def _to_rest_object(self, **kwargs: Any) -> dict:
        rest_obj: dict = super(Sweep, self)._to_rest_object(**kwargs)
        # hack: ParameterizedSweep.early_termination is not allowed to be None
        for key in ["early_termination"]:
            if key in rest_obj and rest_obj[key] is None:
                del rest_obj[key]

        # hack: only early termination policy does not follow yaml schema now, should be removed after server-side made
        # the change
        if "early_termination" in rest_obj:
            _early_termination = cast(EarlyTerminationPolicy, self.early_termination)
            rest_obj["early_termination"] = _early_termination._to_rest_object().as_dict()

        rest_obj.update(
            {
                "type": self.type,
                "trial": self._get_trial_component_rest_obj(),
            }
        )
        return rest_obj

    @classmethod
    def _from_rest_object_to_init_params(cls, obj: dict) -> Dict:
        obj = super()._from_rest_object_to_init_params(obj)

        # hack: only early termination policy does not follow yaml schema now, should be removed after server-side made
        # the change
        if "early_termination" in obj and "policy_type" in obj["early_termination"]:
            # can't use _from_rest_object here, because obj is a dict instead of an EarlyTerminationPolicy rest object
            obj["early_termination"]["type"] = camel_to_snake(obj["early_termination"].pop("policy_type"))

        # TODO: use cls._get_schema() to load from rest object
        from azure.ai.ml._schema._sweep.parameterized_sweep import ParameterizedSweepSchema

        schema = ParameterizedSweepSchema(context={BASE_PATH_CONTEXT_KEY: "./"})
        support_data_binding_expression_for_fields(schema, ["type", "component", "trial"])

        base_sweep = schema.load(obj, unknown=EXCLUDE, partial=True)  # pylint: disable=no-member
        for key, value in base_sweep.items():
            obj[key] = value

        # trial
        trial_component_id = pydash.get(obj, "trial.componentId", None)
        obj["trial"] = trial_component_id  # check this

        return obj

    def _get_trial_component_rest_obj(self) -> Union[Dict, ComponentVersion, None]:
        # trial component to rest object is different from usual component
        trial_component_id = self._get_component_id()
        if trial_component_id is None:
            return None
        if isinstance(trial_component_id, str):
            return {"componentId": trial_component_id}
        if isinstance(trial_component_id, CommandComponent):
            return trial_component_id._to_rest_object()
        raise UserErrorException(f"invalid trial in sweep node {self.name}: {str(self.trial)}")

    def _to_job(self) -> SweepJob:
        command = self.trial.command
        if self.search_space is not None:
            for key, _ in self.search_space.items():
                if command is not None:
                    # Double curly brackets to escape
                    command = command.replace(f"${{{{inputs.{key}}}}}", f"${{{{search_space.{key}}}}}")

        # TODO: raise exception when the trial is a pre-registered component
        if command != self.trial.command and isinstance(self.trial, CommandComponent):
            self.trial.command = command

        return SweepJob(
            name=self.name,
            display_name=self.display_name,
            description=self.description,
            properties=self.properties,
            tags=self.tags,
            experiment_name=self.experiment_name,
            trial=self.trial,
            compute=self.compute,
            sampling_algorithm=self.sampling_algorithm,
            search_space=self.search_space,
            limits=self.limits,
            early_termination=self.early_termination,
            objective=self.objective,
            inputs=self._job_inputs,
            outputs=self._job_outputs,
            identity=self.identity,
            queue_settings=self.queue_settings,
            resources=self.resources,
        )

    @classmethod
    def _get_component_attr_name(cls) -> str:
        return "trial"

    def _build_inputs(self) -> Dict:
        inputs = super(Sweep, self)._build_inputs()
        built_inputs = {}
        # Validate and remove non-specified inputs
        for key, value in inputs.items():
            if value is not None:
                built_inputs[key] = value

        return built_inputs

    @classmethod
    def _create_schema_for_validation(cls, context: Any) -> Union[PathAwareSchema, Schema]:
        from azure.ai.ml._schema.pipeline.component_job import SweepSchema

        return SweepSchema(context=context)

    @classmethod
    def _get_origin_inputs_and_search_space(cls, built_inputs: Optional[Dict[str, NodeInput]]) -> Tuple:
        """Separate mixed true inputs & search space definition from inputs of
        this node and return them.

        Input will be restored to Input/LiteralInput before returned.

        :param built_inputs: The built inputs
        :type built_inputs: Optional[Dict[str, NodeInput]]
        :return: A tuple of the inputs and search space
        :rtype: Tuple[
                Dict[str, Union[Input, str, bool, int, float]],
                Dict[str, SweepDistribution],
            ]
        """
        search_space: Dict[
            str,
            Union[Choice, LogNormal, LogUniform, Normal, QLogNormal, QLogUniform, QNormal, QUniform, Randint, Uniform],
        ] = {}
        inputs: Dict = {}
        if built_inputs is not None:
            for input_name, input_obj in built_inputs.items():
                if isinstance(input_obj, NodeInput):
                    if isinstance(input_obj._data, SweepDistribution):
                        search_space[input_name] = input_obj._data
                    else:
                        inputs[input_name] = input_obj._data
                else:
                    msg = "unsupported built input type: {}: {}"
                    raise ValidationException(
                        message=msg.format(input_name, type(input_obj)),
                        no_personal_data_message=msg.format("[input_name]", type(input_obj)),
                        target=ErrorTarget.SWEEP_JOB,
                        error_type=ValidationErrorType.INVALID_VALUE,
                    )
        return inputs, search_space

    def _is_input_set(self, input_name: str) -> bool:
        if super(Sweep, self)._is_input_set(input_name):
            return True
        return self.search_space is not None and input_name in self.search_space

    def __setattr__(self, key: Any, value: Any) -> None:
        super(Sweep, self).__setattr__(key, value)
        if key == "early_termination" and isinstance(self.early_termination, BanditPolicy):
            # only one of slack_amount and slack_factor can be specified but default value is 0.0.
            # Need to keep track of which one is null.
            if self.early_termination.slack_amount == 0.0:
                self.early_termination.slack_amount = None
            if self.early_termination.slack_factor == 0.0:
                self.early_termination.slack_factor = None

    @property
    def early_termination(self) -> Optional[EarlyTerminationPolicy]:
        """The early termination policy for the sweep job.

        :rtype: Union[str, ~azure.ai.ml.sweep.BanditPolicy, ~azure.ai.ml.sweep.MedianStoppingPolicy,
            ~azure.ai.ml.sweep.TruncationSelectionPolicy]
        """
        return self._early_termination

    @early_termination.setter
    def early_termination(self, value: Optional[EarlyTerminationPolicy]) -> None:
        """Sets the early termination policy for the sweep job.

        :param value: The early termination policy for the sweep job.
        :type value: Union[~azure.ai.ml.sweep.BanditPolicy, ~azure.ai.ml.sweep.MedianStoppingPolicy,
            ~azure.ai.ml.sweep.TruncationSelectionPolicy, dict[str, Union[str, float, int, bool]]]
        """
        if isinstance(value, dict):
            early_termination_schema = EarlyTerminationField()
            value = early_termination_schema._deserialize(value=value, attr=None, data=None)
        self._early_termination = value<|MERGE_RESOLUTION|>--- conflicted
+++ resolved
@@ -21,6 +21,7 @@
 )
 from azure.ai.ml.entities._inputs_outputs import Input, Output
 from azure.ai.ml.entities._job.job_limits import SweepJobLimits
+from azure.ai.ml.entities._job.job_resource_configuration import JobResourceConfiguration
 from azure.ai.ml.entities._job.pipeline._io import NodeInput
 from azure.ai.ml.entities._job.queue_settings import QueueSettings
 from azure.ai.ml.entities._job.sweep.early_termination_policy import (
@@ -45,7 +46,6 @@
     SweepDistribution,
     Uniform,
 )
-from azure.ai.ml.entities._job.job_resource_configuration import JobResourceConfiguration
 from azure.ai.ml.exceptions import ErrorTarget, UserErrorException, ValidationErrorType, ValidationException
 from azure.ai.ml.sweep import SweepJob
 
@@ -116,12 +116,8 @@
             Union[Dict, ManagedIdentityConfiguration, AmlTokenConfiguration, UserIdentityConfiguration]
         ] = None,
         queue_settings: Optional[QueueSettings] = None,
-<<<<<<< HEAD
+        resources: Optional[Union[dict, JobResourceConfiguration]] = None,
         **kwargs: Any,
-=======
-        resources: Optional[Union[dict, JobResourceConfiguration]] = None,
-        **kwargs,
->>>>>>> 21106955
     ) -> None:
         # TODO: get rid of self._job_inputs, self._job_outputs once we have general Input
         self._job_inputs, self._job_outputs = inputs, outputs
