# ---------------------------------------------------------
# Copyright (c) Microsoft Corporation. All rights reserved.
# ---------------------------------------------------------
# pylint: disable=protected-access

import logging
from typing import Any, Dict, List, Optional, Tuple, Union

import pydash
from marshmallow import EXCLUDE, Schema

from azure.ai.ml._schema._sweep.sweep_fields_provider import EarlyTerminationField
from azure.ai.ml.constants._common import BASE_PATH_CONTEXT_KEY
from azure.ai.ml.constants._component import NodeType
from azure.ai.ml.constants._job.sweep import SearchSpace
from azure.ai.ml.entities._component.command_component import CommandComponent
from azure.ai.ml.entities._credentials import (
    AmlTokenConfiguration,
    ManagedIdentityConfiguration,
    UserIdentityConfiguration,
)
from azure.ai.ml.entities._inputs_outputs import Input, Output
from azure.ai.ml.entities._job.job_limits import SweepJobLimits
from azure.ai.ml.entities._job.job_resource_configuration import JobResourceConfiguration
from azure.ai.ml.entities._job.pipeline._io import NodeInput
from azure.ai.ml.entities._job.queue_settings import QueueSettings
from azure.ai.ml.entities._job.sweep.early_termination_policy import (
    BanditPolicy,
    EarlyTerminationPolicy,
    MedianStoppingPolicy,
    TruncationSelectionPolicy,
)
from azure.ai.ml.entities._job.sweep.objective import Objective
from azure.ai.ml.entities._job.sweep.parameterized_sweep import ParameterizedSweep
from azure.ai.ml.entities._job.sweep.sampling_algorithm import SamplingAlgorithm
from azure.ai.ml.entities._job.sweep.search_space import (
    Choice,
    LogNormal,
    LogUniform,
    Normal,
    QLogNormal,
    QLogUniform,
    QNormal,
    QUniform,
    Randint,
    SweepDistribution,
    Uniform,
)
from azure.ai.ml.exceptions import ErrorTarget, UserErrorException, ValidationErrorType, ValidationException
from azure.ai.ml.sweep import SweepJob

from ..._restclient.v2022_10_01.models import ComponentVersion
from ..._schema import PathAwareSchema
from ..._schema._utils.data_binding_expression import support_data_binding_expression_for_fields
from ..._utils.utils import camel_to_snake
from .base_node import BaseNode

module_logger = logging.getLogger(__name__)


class Sweep(ParameterizedSweep, BaseNode):
    """
    Base class for sweep node.

    This class should not be instantiated directly. Instead, it should be created via the builder function: sweep.

    :param trial: The ID or instance of the command component or job to be run for the step.
    :type trial: Union[~azure.ai.ml.entities.CommandComponent, str]
    :param compute: The compute definition containing the compute information for the step.
    :type compute: str
    :param limits: The limits for the sweep node.
    :type limits: ~azure.ai.ml.sweep.SweepJobLimits
    :param sampling_algorithm: The sampling algorithm to use to sample inside the search space.
        Accepted values are: "random", "grid", or "bayesian".
    :type sampling_algorithm: str
    :param objective: The objective used to determine the target run with the local optimal
        hyperparameter in search space.
    :type objective: ~azure.ai.ml.sweep.Objective
    :param early_termination_policy: The early termination policy of the sweep node.
    :type early_termination_policy: Union[~azure.mgmt.machinelearningservices.models.BanditPolicy,
        ~azure.mgmt.machinelearningservices.models.MedianStoppingPolicy,
        ~azure.mgmt.machinelearningservices.models.TruncationSelectionPolicy]
    :param search_space: The hyperparameter search space to run trials in.
    :type search_space: Dict[str, Union[~azure.ai.ml.entities.Choice, ~azure.ai.ml.entities.LogNormal,
        ~azure.ai.ml.entities.LogUniform, ~azure.ai.ml.entities.Normal, ~azure.ai.ml.entities.QLogNormal,
        ~azure.ai.ml.entities.QLogUniform, ~azure.ai.ml.entities.QNormal, ~azure.ai.ml.entities.QUniform,
        ~azure.ai.ml.entities.Randint, ~azure.ai.ml.entities.Uniform]]
    :param inputs: Mapping of input data bindings used in the job.
    :type inputs: Dict[str, Union[~azure.ai.ml.Input, str, bool, int, float]]
    :param outputs: Mapping of output data bindings used in the job.
    :type outputs: Dict[str, Union[str, ~azure.ai.ml.Output]]
    :param identity: The identity that the training job will use while running on compute.
    :type identity: Union[~azure.ai.ml.ManagedIdentityConfiguration, ~azure.ai.ml.AmlTokenConfiguration,
        ~azure.ai.ml.UserIdentityConfiguration]
    :param queue_settings: The queue settings for the job.
    :type queue_settings: ~azure.ai.ml.entities.QueueSettings
    :param resources: Compute Resource configuration for the job.
    :type resources: Optional[Union[dict, ~azure.ai.ml.entities.ResourceConfiguration]]
    """

    def __init__(
        self,
        *,
        trial: Optional[Union[CommandComponent, str]] = None,
        compute: Optional[str] = None,
        limits: Optional[SweepJobLimits] = None,
        sampling_algorithm: Optional[Union[str, SamplingAlgorithm]] = None,
        objective: Optional[Objective] = None,
        early_termination: Optional[
            Union[BanditPolicy, MedianStoppingPolicy, TruncationSelectionPolicy, EarlyTerminationPolicy, str]
        ] = None,
        search_space: Optional[Dict] = None,
        inputs: Optional[Dict[str, Union[Input, str, bool, int, float]]] = None,
        outputs: Optional[Dict[str, Union[str, Output]]] = None,
        identity: Optional[
            Union[Dict, ManagedIdentityConfiguration, AmlTokenConfiguration, UserIdentityConfiguration]
        ] = None,
        queue_settings: Optional[QueueSettings] = None,
<<<<<<< HEAD
        resources: Optional[Union[dict, JobResourceConfiguration]] = None,
=======
>>>>>>> 6f1ea258
        **kwargs: Any,
    ) -> None:
        # TODO: get rid of self._job_inputs, self._job_outputs once we have general Input
        self._job_inputs, self._job_outputs = inputs, outputs  # type: ignore

        kwargs.pop("type", None)
        BaseNode.__init__(
            self,
            type=NodeType.SWEEP,
            component=trial,
            inputs=inputs,
            outputs=outputs,
            compute=compute,
            **kwargs,
        )
        # init mark for _AttrDict
        self._init = True
        ParameterizedSweep.__init__(
            self,
            sampling_algorithm=sampling_algorithm,
            objective=objective,
            limits=limits,
            early_termination=early_termination,
            search_space=search_space,
            queue_settings=queue_settings,
        )

        self.identity = identity
        self._init = False

    @property
    def trial(self) -> CommandComponent:
        """The ID or instance of the command component or job to be run for the step.

        :rtype: ~azure.ai.ml.entities.CommandComponent
        """
        res: CommandComponent = self._component
        return res

    @property
    def search_space(
        self,
    ) -> Optional[Dict]:
        """Dictionary of the hyperparameter search space.

        Each key is the name of a hyperparameter and its value is the parameter expression.

        :rtype: Dict[str, Union[~azure.ai.ml.entities.Choice, ~azure.ai.ml.entities.LogNormal,
            ~azure.ai.ml.entities.LogUniform, ~azure.ai.ml.entities.Normal, ~azure.ai.ml.entities.QLogNormal,
            ~azure.ai.ml.entities.QLogUniform, ~azure.ai.ml.entities.QNormal, ~azure.ai.ml.entities.QUniform,
            ~azure.ai.ml.entities.Randint, ~azure.ai.ml.entities.Uniform]]
        """
        return self._search_space

    @search_space.setter
    def search_space(self, values: Dict[str, Dict[str, Union[str, int, float, dict]]]) -> None:
        """Sets the search space for the sweep job.

        :param values: The search space to set.
        :type values: Dict[str, Dict[str, Union[str, int, float, dict]]]
        """
        search_space = {}
        for name, value in values.items():
            # If value is a SearchSpace object, directly pass it to job.search_space[name]
            search_space[name] = self._value_type_to_class(value) if isinstance(value, dict) else value
        self._search_space = search_space

    @classmethod
    def _value_type_to_class(cls, value: Any) -> Dict:
        value_type = value["type"]
        search_space_dict = {
            SearchSpace.CHOICE: Choice,
            SearchSpace.RANDINT: Randint,
            SearchSpace.LOGNORMAL: LogNormal,
            SearchSpace.NORMAL: Normal,
            SearchSpace.LOGUNIFORM: LogUniform,
            SearchSpace.UNIFORM: Uniform,
            SearchSpace.QLOGNORMAL: QLogNormal,
            SearchSpace.QNORMAL: QNormal,
            SearchSpace.QLOGUNIFORM: QLogUniform,
            SearchSpace.QUNIFORM: QUniform,
        }

        res: dict = search_space_dict[value_type](**value)
        return res

    @classmethod
    def _get_supported_inputs_types(cls) -> Tuple:
        supported_types = super()._get_supported_inputs_types() or ()
        return (
            SweepDistribution,
            *supported_types,
        )

    @classmethod
    def _load_from_dict(cls, data: Dict, context: Dict, additional_message: str, **kwargs: Any) -> "Sweep":
        raise NotImplementedError("Sweep._load_from_dict is not supported")

    @classmethod
    def _picked_fields_from_dict_to_rest_object(cls) -> List[str]:
        return [
            "limits",
            "sampling_algorithm",
            "objective",
            "early_termination",
            "search_space",
            "queue_settings",
        ]

    def _to_rest_object(self, **kwargs: Any) -> dict:
        rest_obj: dict = super(Sweep, self)._to_rest_object(**kwargs)
        # hack: ParameterizedSweep.early_termination is not allowed to be None
        for key in ["early_termination"]:
            if key in rest_obj and rest_obj[key] is None:
                del rest_obj[key]

        # hack: only early termination policy does not follow yaml schema now, should be removed after server-side made
        # the change
        if "early_termination" in rest_obj:
<<<<<<< HEAD
            _early_termination: EarlyTerminationPolicy = self.early_termination
            rest_obj["early_termination"] = _early_termination._to_rest_object().as_dict()
=======
            rest_obj["early_termination"] = self.early_termination._to_rest_object().as_dict()  # type: ignore
>>>>>>> 6f1ea258

        rest_obj.update(
            {
                "type": self.type,
                "trial": self._get_trial_component_rest_obj(),
            }
        )
        return rest_obj

    @classmethod
    def _from_rest_object_to_init_params(cls, obj: dict) -> Dict:
        obj = super()._from_rest_object_to_init_params(obj)

        # hack: only early termination policy does not follow yaml schema now, should be removed after server-side made
        # the change
        if "early_termination" in obj and "policy_type" in obj["early_termination"]:
            # can't use _from_rest_object here, because obj is a dict instead of an EarlyTerminationPolicy rest object
            obj["early_termination"]["type"] = camel_to_snake(obj["early_termination"].pop("policy_type"))

        # TODO: use cls._get_schema() to load from rest object
        from azure.ai.ml._schema._sweep.parameterized_sweep import ParameterizedSweepSchema

        schema = ParameterizedSweepSchema(context={BASE_PATH_CONTEXT_KEY: "./"})
        support_data_binding_expression_for_fields(schema, ["type", "component", "trial"])

        base_sweep = schema.load(obj, unknown=EXCLUDE, partial=True)  # pylint: disable=no-member
        for key, value in base_sweep.items():
            obj[key] = value

        # trial
        trial_component_id = pydash.get(obj, "trial.componentId", None)
        obj["trial"] = trial_component_id  # check this

        return obj

    def _get_trial_component_rest_obj(self) -> Union[Dict, ComponentVersion, None]:
        # trial component to rest object is different from usual component
        trial_component_id = self._get_component_id()
        if trial_component_id is None:
            return None
        if isinstance(trial_component_id, str):
            return {"componentId": trial_component_id}
        if isinstance(trial_component_id, CommandComponent):
            return trial_component_id._to_rest_object()
        raise UserErrorException(f"invalid trial in sweep node {self.name}: {str(self.trial)}")

    def _to_job(self) -> SweepJob:
        command = self.trial.command
        if self.search_space is not None:
            for key, _ in self.search_space.items():
                if command is not None:
                    # Double curly brackets to escape
                    command = command.replace(f"${{{{inputs.{key}}}}}", f"${{{{search_space.{key}}}}}")

        # TODO: raise exception when the trial is a pre-registered component
        if command != self.trial.command and isinstance(self.trial, CommandComponent):
            self.trial.command = command

        return SweepJob(
            name=self.name,
            display_name=self.display_name,
            description=self.description,
            properties=self.properties,
            tags=self.tags,
            experiment_name=self.experiment_name,
            trial=self.trial,
            compute=self.compute,
            sampling_algorithm=self.sampling_algorithm,
            search_space=self.search_space,
            limits=self.limits,
            early_termination=self.early_termination,
            objective=self.objective,
            inputs=self._job_inputs,
            outputs=self._job_outputs,
            identity=self.identity,
            queue_settings=self.queue_settings,
        )

    @classmethod
    def _get_component_attr_name(cls) -> str:
        return "trial"

    def _build_inputs(self) -> Dict:
        inputs = super(Sweep, self)._build_inputs()
        built_inputs = {}
        # Validate and remove non-specified inputs
        for key, value in inputs.items():
            if value is not None:
                built_inputs[key] = value

        return built_inputs

    @classmethod
    def _create_schema_for_validation(cls, context: Any) -> Union[PathAwareSchema, Schema]:
        from azure.ai.ml._schema.pipeline.component_job import SweepSchema

        return SweepSchema(context=context)

    @classmethod
    def _get_origin_inputs_and_search_space(cls, built_inputs: Optional[Dict[str, NodeInput]]) -> Tuple:
        """Separate mixed true inputs & search space definition from inputs of
        this node and return them.

        Input will be restored to Input/LiteralInput before returned.

        :param built_inputs: The built inputs
        :type built_inputs: Optional[Dict[str, NodeInput]]
        :return: A tuple of the inputs and search space
        :rtype: Tuple[
                Dict[str, Union[Input, str, bool, int, float]],
                Dict[str, SweepDistribution],
            ]
        """
        search_space: Dict = {}
        inputs: Dict = {}
        if built_inputs is not None:
            for input_name, input_obj in built_inputs.items():
                if isinstance(input_obj, NodeInput):
                    if isinstance(input_obj._data, SweepDistribution):
                        search_space[input_name] = input_obj._data
                    else:
                        inputs[input_name] = input_obj._data
                else:
                    msg = "unsupported built input type: {}: {}"
                    raise ValidationException(
                        message=msg.format(input_name, type(input_obj)),
                        no_personal_data_message=msg.format("[input_name]", type(input_obj)),
                        target=ErrorTarget.SWEEP_JOB,
                        error_type=ValidationErrorType.INVALID_VALUE,
                    )
        return inputs, search_space

    def _is_input_set(self, input_name: str) -> bool:
        if super(Sweep, self)._is_input_set(input_name):
            return True
        return self.search_space is not None and input_name in self.search_space

    def __setattr__(self, key: Any, value: Any) -> None:
        super(Sweep, self).__setattr__(key, value)
        if key == "early_termination" and isinstance(self.early_termination, BanditPolicy):
            # only one of slack_amount and slack_factor can be specified but default value is 0.0.
            # Need to keep track of which one is null.
            if self.early_termination.slack_amount == 0.0:
                self.early_termination.slack_amount = None
            if self.early_termination.slack_factor == 0.0:
                self.early_termination.slack_factor = None

    @property
    def early_termination(self) -> Optional[EarlyTerminationPolicy]:
        """The early termination policy for the sweep job.

        :rtype: Union[str, ~azure.ai.ml.sweep.BanditPolicy, ~azure.ai.ml.sweep.MedianStoppingPolicy,
            ~azure.ai.ml.sweep.TruncationSelectionPolicy]
        """
        return self._early_termination

    @early_termination.setter
    def early_termination(self, value: Optional[EarlyTerminationPolicy]) -> None:
        """Sets the early termination policy for the sweep job.

        :param value: The early termination policy for the sweep job.
        :type value: Union[~azure.ai.ml.sweep.BanditPolicy, ~azure.ai.ml.sweep.MedianStoppingPolicy,
            ~azure.ai.ml.sweep.TruncationSelectionPolicy, dict[str, Union[str, float, int, bool]]]
        """
        if isinstance(value, dict):
            early_termination_schema = EarlyTerminationField()
            value = early_termination_schema._deserialize(value=value, attr=None, data=None)
        self._early_termination = value<|MERGE_RESOLUTION|>--- conflicted
+++ resolved
@@ -21,7 +21,6 @@
 )
 from azure.ai.ml.entities._inputs_outputs import Input, Output
 from azure.ai.ml.entities._job.job_limits import SweepJobLimits
-from azure.ai.ml.entities._job.job_resource_configuration import JobResourceConfiguration
 from azure.ai.ml.entities._job.pipeline._io import NodeInput
 from azure.ai.ml.entities._job.queue_settings import QueueSettings
 from azure.ai.ml.entities._job.sweep.early_termination_policy import (
@@ -116,10 +115,6 @@
             Union[Dict, ManagedIdentityConfiguration, AmlTokenConfiguration, UserIdentityConfiguration]
         ] = None,
         queue_settings: Optional[QueueSettings] = None,
-<<<<<<< HEAD
-        resources: Optional[Union[dict, JobResourceConfiguration]] = None,
-=======
->>>>>>> 6f1ea258
         **kwargs: Any,
     ) -> None:
         # TODO: get rid of self._job_inputs, self._job_outputs once we have general Input
@@ -239,12 +234,7 @@
         # hack: only early termination policy does not follow yaml schema now, should be removed after server-side made
         # the change
         if "early_termination" in rest_obj:
-<<<<<<< HEAD
-            _early_termination: EarlyTerminationPolicy = self.early_termination
-            rest_obj["early_termination"] = _early_termination._to_rest_object().as_dict()
-=======
             rest_obj["early_termination"] = self.early_termination._to_rest_object().as_dict()  # type: ignore
->>>>>>> 6f1ea258
 
         rest_obj.update(
             {
