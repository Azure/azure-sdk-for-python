--- conflicted
+++ resolved
@@ -93,11 +93,8 @@
         ~azure.ai.ml.UserIdentityConfiguration]
     :param queue_settings: The queue settings for the job.
     :type queue_settings: ~azure.ai.ml.entities.QueueSettings
-<<<<<<< HEAD
-=======
     :param resources: Compute Resource configuration for the job.
     :type resources: Optional[Union[dict, ~azure.ai.ml.entities.ResourceConfiguration]]
->>>>>>> 97f43d29
     """
 
     def __init__(
