# ---------------------------------------------------------
# Copyright (c) Microsoft Corporation. All rights reserved.
# ---------------------------------------------------------

# pylint: disable=protected-access

import copy
import json
import logging
import os
import re
from typing import Any, Dict, List, Optional, Tuple, Type, Union, cast

<<<<<<< HEAD
from marshmallow import Schema

from azure.ai.ml.entities._job.job import Job
from azure.ai.ml.entities._job.parallel.run_function import RunFunction

=======
from marshmallow import Schema, INCLUDE
from azure.ai.ml.entities._credentials import (
    AmlTokenConfiguration,
    ManagedIdentityConfiguration,
    UserIdentityConfiguration,
    _BaseJobIdentityConfiguration,
)
from azure.ai.ml._schema.job.identity import AMLTokenIdentitySchema, ManagedIdentitySchema, UserIdentitySchema
from azure.ai.ml._schema.core.fields import NestedField, UnionField
>>>>>>> 4c806d04
from ..._schema import PathAwareSchema
from ...constants._common import ARM_ID_PREFIX
from ...constants._component import NodeType
from .._component.component import Component
from .._component.flow import FlowComponent
from .._component.parallel_component import ParallelComponent
from .._inputs_outputs import Output
from .._job.job_resource_configuration import JobResourceConfiguration
from .._job.parallel.parallel_job import ParallelJob
from .._job.parallel.parallel_task import ParallelTask
from .._job.parallel.retry_settings import RetrySettings
from .._job.pipeline._io import NodeWithGroupInputMixin
from .._util import convert_ordered_dict_to_dict, get_rest_dict_for_node_attrs, validate_attribute_type
from .base_node import BaseNode

module_logger = logging.getLogger(__name__)


class Parallel(BaseNode, NodeWithGroupInputMixin):
    """Base class for parallel node, used for parallel component version consumption.

    You should not instantiate this class directly. Instead, you should
    create from builder function: parallel.

    :param component: Id or instance of the parallel component/job to be run for the step
    :type component: ~azure.ai.ml.entities._component.parallel_component.parallelComponent
    :param name: Name of the parallel
    :type name: str
    :param description: Description of the commad
    :type description: str
    :param tags: Tag dictionary. Tags can be added, removed, and updated
    :type tags: dict[str, str]
    :param properties: The job property dictionary
    :type properties: dict[str, str]
    :param display_name: Display name of the job
    :type display_name: str
    :param retry_settings: Parallel job run failed retry
    :type retry_settings: BatchRetrySettings
    :param logging_level: A string of the logging level name
    :type logging_level: str
    :param max_concurrency_per_instance: The max parallellism that each compute instance has
    :type max_concurrency_per_instance: int
    :param error_threshold: The number of item processing failures should be ignored
    :type error_threshold: int
    :param mini_batch_error_threshold: The number of mini batch processing failures should be ignored
    :type mini_batch_error_threshold: int
    :param task: The parallel task
    :type task: ParallelTask
    :param mini_batch_size: For FileDataset input, this field is the number of files
                            a user script can process in one run() call.
                            For TabularDataset input, this field is the approximate size of data
                            the user script can process in one run() call.
                            Example values are 1024, 1024KB, 10MB, and 1GB. (optional, default value is 10 files
                            for FileDataset and 1MB for TabularDataset.)
                            This value could be set through PipelineParameter
    :type mini_batch_size: str
    :param partition_keys: The keys used to partition dataset into mini-batches. If specified,
                           the data with the same key will be partitioned into the same mini-batch.
                           If both partition_keys and mini_batch_size are specified,
                           the partition keys will take effect.
                           The input(s) must be partitioned dataset(s),
                           and the partition_keys must be a subset of the keys of every input dataset for this to work.
    :keyword identity: The identity that the command job will use while running on compute.
    :paramtype identity: Optional[Union[
        dict[str, str],
        ~azure.ai.ml.entities.ManagedIdentityConfiguration,
        ~azure.ai.ml.entities.AmlTokenConfiguration,
        ~azure.ai.ml.entities.UserIdentityConfiguration]]
    :type partition_keys: List
    :param input_data: The input data
    :type input_data: str
    :param inputs: Inputs of the component/job
    :type inputs: dict
    :param outputs: Outputs of the component/job
    :type outputs: dict
    """

    # pylint: disable=too-many-instance-attributes
    def __init__(
        self,
        *,
        component: Union[ParallelComponent, str],
        compute: Optional[str] = None,
        inputs: Optional[Dict] = None,
        outputs: Optional[Dict[str, Union[str, Output, "Output"]]] = None,
        retry_settings: Optional[Union[RetrySettings, Dict]] = None,
        logging_level: Optional[str] = None,
        max_concurrency_per_instance: Optional[int] = None,
        error_threshold: Optional[int] = None,
        mini_batch_error_threshold: Optional[int] = None,
        input_data: Optional[str] = None,
        task: Optional[Union[ParallelTask, RunFunction, Dict]] = None,
        partition_keys: Optional[List] = None,
        mini_batch_size: Optional[Union[str, int]] = None,
        resources: Optional[JobResourceConfiguration] = None,
        environment_variables: Optional[Dict] = None,
<<<<<<< HEAD
        **kwargs: Any,
=======
        identity: Optional[
            Union[ManagedIdentityConfiguration, AmlTokenConfiguration, UserIdentityConfiguration]
        ] = None,
        **kwargs,
>>>>>>> 4c806d04
    ) -> None:
        # validate init params are valid type
        validate_attribute_type(attrs_to_check=locals(), attr_type_map=self._attr_type_map())
        kwargs.pop("type", None)

        if isinstance(component, FlowComponent):
            # make input definition fit actual inputs for flow component
            with component._inputs._fit_inputs(inputs):  # pylint: disable=protected-access
                BaseNode.__init__(
                    self,
                    type=NodeType.PARALLEL,
                    component=component,
                    inputs=inputs,
                    outputs=outputs,
                    compute=compute,
                    **kwargs,
                )
        else:
            BaseNode.__init__(
                self,
                type=NodeType.PARALLEL,
                component=component,
                inputs=inputs,
                outputs=outputs,
                compute=compute,
                **kwargs,
            )
        # init mark for _AttrDict
        self._init = True

        self._task = task

        if mini_batch_size is not None and not isinstance(mini_batch_size, int):
            # pylint: disable=pointless-string-statement
            """Convert str to int."""
            pattern = re.compile(r"^\d+([kKmMgG][bB])*$")
            if not pattern.match(mini_batch_size):
                raise ValueError(r"Parameter mini_batch_size must follow regex rule ^\d+([kKmMgG][bB])*$")

            try:
                mini_batch_size = int(mini_batch_size)
            except ValueError as e:
                if not isinstance(mini_batch_size, int):
                    unit = mini_batch_size[-2:].lower()
                    if unit == "kb":
                        mini_batch_size = int(mini_batch_size[0:-2]) * 1024
                    elif unit == "mb":
                        mini_batch_size = int(mini_batch_size[0:-2]) * 1024 * 1024
                    elif unit == "gb":
                        mini_batch_size = int(mini_batch_size[0:-2]) * 1024 * 1024 * 1024
                    else:
                        raise ValueError("mini_batch_size unit must be kb, mb or gb") from e

        self.mini_batch_size = mini_batch_size
        self.partition_keys = partition_keys
        self.input_data = input_data
        self._retry_settings = retry_settings
        self.logging_level = logging_level
        self.max_concurrency_per_instance = max_concurrency_per_instance
        self.error_threshold = error_threshold
        self.mini_batch_error_threshold = mini_batch_error_threshold
        self._resources = resources
        self.environment_variables = {} if environment_variables is None else environment_variables
        self._identity = identity
        if isinstance(self.component, ParallelComponent):
            self.resources = cast(JobResourceConfiguration, self.resources) or cast(
                JobResourceConfiguration, copy.deepcopy(self.component.resources)
            )
            self.input_data = self.input_data or self.component.input_data
            self.max_concurrency_per_instance = (
                self.max_concurrency_per_instance or self.component.max_concurrency_per_instance
            )
            self.mini_batch_error_threshold = (
                self.mini_batch_error_threshold or self.component.mini_batch_error_threshold
            )
            self.mini_batch_size = self.mini_batch_size or self.component.mini_batch_size
            self.partition_keys = self.partition_keys or copy.deepcopy(self.component.partition_keys)

            if not self.task:
                self.task = self.component.task
                # task.code is based on self.component.base_path
                self._base_path = self.component.base_path

        self._init = False

    @classmethod
    def _get_supported_outputs_types(cls) -> Tuple:
        return str, Output

    @property
    def retry_settings(self) -> RetrySettings:
        """Get the retry settings for the parallel job.

        :return: The retry settings for the parallel job.
        :rtype: ~azure.ai.ml.entities._job.parallel.retry_settings.RetrySettings
        """
        return cast(RetrySettings, self._retry_settings)

    @retry_settings.setter
    def retry_settings(self, value: Union[RetrySettings, Dict]) -> None:
        """Set the retry settings for the parallel job.

        :param value: The retry settings for the parallel job.
        :type value: ~azure.ai.ml.entities._job.parallel.retry_settings.RetrySettings or dict
        """
        if isinstance(value, dict):
            value = RetrySettings(**value)
        self._retry_settings = value

    @property
    def resources(self) -> Optional[JobResourceConfiguration]:
        """Get the resource configuration for the parallel job.

        :return: The resource configuration for the parallel job.
        :rtype: ~azure.ai.ml.entities._job.job_resource_configuration.JobResourceConfiguration
        """
        return self._resources

    @resources.setter
    def resources(self, value: Union[JobResourceConfiguration, Dict]) -> None:
        """Set the resource configuration for the parallel job.

        :param value: The resource configuration for the parallel job.
        :type value: ~azure.ai.ml.entities._job.job_resource_configuration.JobResourceConfiguration or dict
        """
        if isinstance(value, dict):
            value = JobResourceConfiguration(**value)
        self._resources = value

    @property
    def identity(
        self,
    ) -> Optional[Union[ManagedIdentityConfiguration, AmlTokenConfiguration, UserIdentityConfiguration]]:
        """The identity that the job will use while running on compute.

        :return: The identity that the job will use while running on compute.
        :rtype: Optional[Union[~azure.ai.ml.ManagedIdentityConfiguration, ~azure.ai.ml.AmlTokenConfiguration,
            ~azure.ai.ml.UserIdentityConfiguration]]
        """
        return self._identity

    @identity.setter
    def identity(
        self,
        value: Union[
            Dict[str, str], ManagedIdentityConfiguration, AmlTokenConfiguration, UserIdentityConfiguration, None
        ],
    ) -> None:
        """Sets the identity that the job will use while running on compute.

        :param value: The identity that the job will use while running on compute.
        :type value: Union[dict[str, str], ~azure.ai.ml.ManagedIdentityConfiguration,
            ~azure.ai.ml.AmlTokenConfiguration, ~azure.ai.ml.UserIdentityConfiguration]
        """
        if isinstance(value, dict):
            identity_schema = UnionField(
                [
                    NestedField(ManagedIdentitySchema, unknown=INCLUDE),
                    NestedField(AMLTokenIdentitySchema, unknown=INCLUDE),
                    NestedField(UserIdentitySchema, unknown=INCLUDE),
                ]
            )
            value = identity_schema._deserialize(value=value, attr=None, data=None)
        self._identity = value

    @property
    def component(self) -> Union[str, ParallelComponent]:
        """Get the component of the parallel job.

        :return: The component of the parallel job.
        :rtype: str or ~azure.ai.ml.entities._component.parallel_component.ParallelComponent
        """
        res: Union[str, ParallelComponent] = self._component
        return res

    @property
    def task(self) -> Optional[ParallelTask]:
        """Get the parallel task.

        :return: The parallel task.
        :rtype: ~azure.ai.ml.entities._job.parallel.parallel_task.ParallelTask
        """
        return cast(Optional[ParallelTask], self._task)

    @task.setter
    def task(self, value: Union[ParallelTask, Dict]) -> None:
        """Set the parallel task.

        :param value: The parallel task.
        :type value: ~azure.ai.ml.entities._job.parallel.parallel_task.ParallelTask or dict
        """
        # base path should be reset if task is set via sdk
        self._base_path: Optional[Union[str, os.PathLike]] = None
        if isinstance(value, dict):
            value = ParallelTask(**value)
        self._task = value

    def _set_base_path(self, base_path: Optional[Union[str, os.PathLike]]) -> None:
        if self._base_path:
            return
        super(Parallel, self)._set_base_path(base_path)

    def set_resources(
        self,
        *,
        instance_type: Optional[Union[str, List[str]]] = None,
        instance_count: Optional[int] = None,
        properties: Optional[Dict] = None,
        docker_args: Optional[str] = None,
        shm_size: Optional[str] = None,
        # pylint: disable=unused-argument
        **kwargs: Any,
    ) -> None:
        """Set the resources for the parallel job.

        :keyword instance_type: The instance type or a list of instance types used as supported by the compute target.
        :paramtype instance_type: str or list[str]
        :keyword instance_count: The number of instances or nodes used by the compute target.
        :paramtype instance_count: int
        :keyword properties: The property dictionary for the resources.
        :paramtype properties: dict
        :keyword docker_args: Extra arguments to pass to the Docker run command.
        :paramtype docker_args: str
        :keyword shm_size: Size of the Docker container's shared memory block.
        :paramtype shm_size: str
        """
        if self.resources is None:
            self.resources = JobResourceConfiguration()

        if instance_type is not None:
            self.resources.instance_type = instance_type
        if instance_count is not None:
            self.resources.instance_count = instance_count
        if properties is not None:
            self.resources.properties = properties
        if docker_args is not None:
            self.resources.docker_args = docker_args
        if shm_size is not None:
            self.resources.shm_size = shm_size

        # Save the resources to internal component as well, otherwise calling sweep() will loose the settings
        if isinstance(self.component, Component):
            self.component.resources = self.resources

    @classmethod
    def _attr_type_map(cls) -> dict:
        return {
            "component": (str, ParallelComponent, FlowComponent),
            "retry_settings": (dict, RetrySettings),
            "resources": (dict, JobResourceConfiguration),
            "task": (dict, ParallelTask),
            "logging_level": str,
            "max_concurrency_per_instance": (str, int),
            "error_threshold": (str, int),
            "mini_batch_error_threshold": (str, int),
            "environment_variables": dict,
        }

    def _to_job(self) -> ParallelJob:
        return ParallelJob(
            name=self.name,
            display_name=self.display_name,
            description=self.description,
            tags=self.tags,
            properties=self.properties,
            compute=self.compute,
            resources=self.resources,
            partition_keys=self.partition_keys,
            mini_batch_size=self.mini_batch_size,
            task=self.task,
            retry_settings=self.retry_settings,
            input_data=self.input_data,
            logging_level=self.logging_level,
            identity=self.identity,
            max_concurrency_per_instance=self.max_concurrency_per_instance,
            error_threshold=self.error_threshold,
            mini_batch_error_threshold=self.mini_batch_error_threshold,
            environment_variables=self.environment_variables,
            inputs=self._job_inputs,
            outputs=self._job_outputs,
        )

    def _parallel_attr_to_dict(self, attr: str, base_type: Type) -> dict:
        # Convert parallel attribute to dict
        rest_attr = {}
        parallel_attr = getattr(self, attr)
        if parallel_attr is not None:
            if isinstance(parallel_attr, base_type):
                rest_attr = parallel_attr._to_dict()
            elif isinstance(parallel_attr, dict):
                rest_attr = parallel_attr
            else:
                raise Exception(f"Expecting {base_type} for {attr}, got {type(parallel_attr)} instead.")
        return cast(dict, convert_ordered_dict_to_dict(rest_attr))

    @classmethod
    def _picked_fields_from_dict_to_rest_object(cls) -> List[str]:
        return [
            "type",
            "resources",
            "error_threshold",
            "mini_batch_error_threshold",
            "environment_variables",
            "max_concurrency_per_instance",
            "task",
            "input_data",
        ]

    def _to_rest_object(self, **kwargs: Any) -> dict:
        rest_obj: Dict = super(Parallel, self)._to_rest_object(**kwargs)
        rest_obj.update(
            convert_ordered_dict_to_dict(
                {
                    "componentId": self._get_component_id(),
                    "retry_settings": get_rest_dict_for_node_attrs(self.retry_settings),
                    "logging_level": self.logging_level,
                    "mini_batch_size": self.mini_batch_size,
                    "partition_keys": json.dumps(self.partition_keys)
                    if self.partition_keys is not None
                    else self.partition_keys,
                    "identity": self.identity._to_dict() if self.identity else None,
                    "resources": get_rest_dict_for_node_attrs(self.resources),
                }
            )
        )
        return rest_obj

    @classmethod
    def _from_rest_object_to_init_params(cls, obj: dict) -> Dict:
        obj = super()._from_rest_object_to_init_params(obj)
        # retry_settings
        if "retry_settings" in obj and obj["retry_settings"]:
            obj["retry_settings"] = RetrySettings._from_dict(obj["retry_settings"])

        if "task" in obj and obj["task"]:
            obj["task"] = ParallelTask._from_dict(obj["task"])
            task_code = obj["task"].code
            task_env = obj["task"].environment
            # remove azureml: prefix in code and environment which is added in _to_rest_object
            if task_code and isinstance(task_code, str) and task_code.startswith(ARM_ID_PREFIX):
                obj["task"].code = task_code[len(ARM_ID_PREFIX) :]
            if task_env and isinstance(task_env, str) and task_env.startswith(ARM_ID_PREFIX):
                obj["task"].environment = task_env[len(ARM_ID_PREFIX) :]

        if "resources" in obj and obj["resources"]:
            obj["resources"] = JobResourceConfiguration._from_rest_object(obj["resources"])

        if "partition_keys" in obj and obj["partition_keys"]:
            obj["partition_keys"] = json.dumps(obj["partition_keys"])

        if "identity" in obj and obj["identity"]:
            obj["identity"] = _BaseJobIdentityConfiguration._load(obj["identity"])
        return obj

    def _build_inputs(self) -> Dict:
        inputs = super(Parallel, self)._build_inputs()
        built_inputs = {}
        # Validate and remove non-specified inputs
        for key, value in inputs.items():
            if value is not None:
                built_inputs[key] = value
        return built_inputs

    @classmethod
    def _create_schema_for_validation(cls, context: Any) -> Union[PathAwareSchema, Schema]:
        from azure.ai.ml._schema.pipeline import ParallelSchema

        return ParallelSchema(context=context)

    # pylint: disable-next=docstring-missing-param
    def __call__(self, *args: Any, **kwargs: Any) -> "Parallel":
        """Call Parallel as a function will return a new instance each time.

        :return: A Parallel node
        :rtype: Parallel
        """
        if isinstance(self._component, Component):
            # call this to validate inputs
            node = self._component(*args, **kwargs)
            # merge inputs
            for name, original_input in self.inputs.items():
                if name not in kwargs:
                    # use setattr here to make sure owner of input won't change
                    setattr(node.inputs, name, original_input._data)
                # get outputs
            for name, original_output in self.outputs.items():
                # use setattr here to make sure owner of input won't change
                if not isinstance(original_output, str):
                    setattr(node.outputs, name, original_output._data)
            self._refine_optional_inputs_with_no_value(node, kwargs)
            # set default values: compute, environment_variables, outputs
            node._name = self.name
            node.compute = self.compute
            node.tags = self.tags
            node.display_name = self.display_name
            node.mini_batch_size = self.mini_batch_size
            node.partition_keys = self.partition_keys
            node.logging_level = self.logging_level
            node.max_concurrency_per_instance = self.max_concurrency_per_instance
            node.error_threshold = self.error_threshold
            # deep copy for complex object
            node.retry_settings = copy.deepcopy(self.retry_settings)
            node.input_data = self.input_data
            node.task = copy.deepcopy(self.task)
            node._base_path = self.base_path
            node.resources = copy.deepcopy(self.resources)
            node.environment_variables = copy.deepcopy(self.environment_variables)
<<<<<<< HEAD
            return cast(Parallel, node)
=======
            node.identity = copy.deepcopy(self.identity)
            return node
>>>>>>> 4c806d04
        raise Exception(
            f"Parallel can be called as a function only when referenced component is {type(Component)}, "
            f"currently got {self._component}."
        )

    @classmethod
    def _load_from_dict(cls, data: Dict, context: Dict, additional_message: str, **kwargs: Any) -> "Job":
        raise NotImplementedError()<|MERGE_RESOLUTION|>--- conflicted
+++ resolved
@@ -11,23 +11,19 @@
 import re
 from typing import Any, Dict, List, Optional, Tuple, Type, Union, cast
 
-<<<<<<< HEAD
-from marshmallow import Schema
-
-from azure.ai.ml.entities._job.job import Job
-from azure.ai.ml.entities._job.parallel.run_function import RunFunction
-
-=======
-from marshmallow import Schema, INCLUDE
+from marshmallow import INCLUDE, Schema
+
+from azure.ai.ml._schema.core.fields import NestedField, UnionField
+from azure.ai.ml._schema.job.identity import AMLTokenIdentitySchema, ManagedIdentitySchema, UserIdentitySchema
 from azure.ai.ml.entities._credentials import (
     AmlTokenConfiguration,
     ManagedIdentityConfiguration,
     UserIdentityConfiguration,
     _BaseJobIdentityConfiguration,
 )
-from azure.ai.ml._schema.job.identity import AMLTokenIdentitySchema, ManagedIdentitySchema, UserIdentitySchema
-from azure.ai.ml._schema.core.fields import NestedField, UnionField
->>>>>>> 4c806d04
+from azure.ai.ml.entities._job.job import Job
+from azure.ai.ml.entities._job.parallel.run_function import RunFunction
+
 from ..._schema import PathAwareSchema
 from ...constants._common import ARM_ID_PREFIX
 from ...constants._component import NodeType
@@ -124,14 +120,10 @@
         mini_batch_size: Optional[Union[str, int]] = None,
         resources: Optional[JobResourceConfiguration] = None,
         environment_variables: Optional[Dict] = None,
-<<<<<<< HEAD
-        **kwargs: Any,
-=======
         identity: Optional[
             Union[ManagedIdentityConfiguration, AmlTokenConfiguration, UserIdentityConfiguration]
         ] = None,
-        **kwargs,
->>>>>>> 4c806d04
+        **kwargs: Any,
     ) -> None:
         # validate init params are valid type
         validate_attribute_type(attrs_to_check=locals(), attr_type_map=self._attr_type_map())
@@ -539,12 +531,8 @@
             node._base_path = self.base_path
             node.resources = copy.deepcopy(self.resources)
             node.environment_variables = copy.deepcopy(self.environment_variables)
-<<<<<<< HEAD
-            return cast(Parallel, node)
-=======
             node.identity = copy.deepcopy(self.identity)
             return node
->>>>>>> 4c806d04
         raise Exception(
             f"Parallel can be called as a function only when referenced component is {type(Component)}, "
             f"currently got {self._component}."
