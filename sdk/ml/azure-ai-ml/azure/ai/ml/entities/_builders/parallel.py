--- conflicted
+++ resolved
@@ -9,11 +9,7 @@
 import logging
 import os
 import re
-<<<<<<< HEAD
-from typing import Any, Dict, List, Optional, Tuple, Type, Union
-=======
 from typing import Any, Dict, List, Optional, Tuple, Type, Union, cast
->>>>>>> 093531ee
 
 from marshmallow import INCLUDE, Schema
 
@@ -106,12 +102,7 @@
     :type outputs: dict
     """
 
-<<<<<<< HEAD
     def __init__(  # pylint: disable=too-many-statements
-=======
-    # pylint: disable=too-many-statements
-    def __init__(
->>>>>>> 093531ee
         self,
         *,
         component: Union[ParallelComponent, str],
@@ -311,11 +302,7 @@
         return res
 
     @property
-<<<<<<< HEAD
     def task(self) -> Optional[Union[ParallelTask, RunFunction, Dict]]:
-=======
-    def task(self) -> Optional[ParallelTask]:
->>>>>>> 093531ee
         """Get the parallel task.
 
         :return: The parallel task.
@@ -432,13 +419,9 @@
                 rest_attr = parallel_attr
             else:
                 raise Exception(f"Expecting {base_type} for {attr}, got {type(parallel_attr)} instead.")
-<<<<<<< HEAD
         # TODO: Bug Item number: 2897665
         convert_dict: dict = convert_ordered_dict_to_dict(rest_attr)  # type: ignore
         return convert_dict
-=======
-        return cast(dict, convert_ordered_dict_to_dict(rest_attr))
->>>>>>> 093531ee
 
     @classmethod
     def _picked_fields_from_dict_to_rest_object(cls) -> List[str]:
@@ -555,7 +538,7 @@
             node.resources = copy.deepcopy(self.resources)
             node.environment_variables = copy.deepcopy(self.environment_variables)
             node.identity = copy.deepcopy(self.identity)
-            return cast(Parallel, node)
+            return node
         raise Exception(
             f"Parallel can be called as a function only when referenced component is {type(Component)}, "
             f"currently got {self._component}."
