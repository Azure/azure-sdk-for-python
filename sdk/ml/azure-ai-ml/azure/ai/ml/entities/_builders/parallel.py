--- conflicted
+++ resolved
@@ -355,11 +355,7 @@
                 obj["task"].environment = task_env[len(ARM_ID_PREFIX) :]
 
         if "resources" in obj and obj["resources"]:
-<<<<<<< HEAD
-            obj["resources"] = JobResourceConfiguration._from_dict(obj["resources"])
-=======
             obj["resources"] = JobResourceConfiguration._from_rest_object(obj["resources"])
->>>>>>> 4e1d96d6
 
         if "partition_keys" in obj and obj["partition_keys"]:
             obj["partition_keys"] = json.dumps(obj["partition_keys"])
