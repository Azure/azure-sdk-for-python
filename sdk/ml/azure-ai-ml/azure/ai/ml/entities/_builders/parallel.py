# ---------------------------------------------------------
# Copyright (c) Microsoft Corporation. All rights reserved.
# ---------------------------------------------------------

# pylint: disable=protected-access

import copy
import json
import logging
import os
import re
from typing import Any, Dict, List, Optional, Tuple, Type, Union, cast

from marshmallow import INCLUDE, Schema

from azure.ai.ml._schema.core.fields import NestedField, UnionField
from azure.ai.ml._schema.job.identity import AMLTokenIdentitySchema, ManagedIdentitySchema, UserIdentitySchema
from azure.ai.ml.entities._credentials import (
    AmlTokenConfiguration,
    ManagedIdentityConfiguration,
    UserIdentityConfiguration,
    _BaseJobIdentityConfiguration,
)
from azure.ai.ml.entities._job.job import Job
from azure.ai.ml.entities._job.parallel.run_function import RunFunction

from ..._schema import PathAwareSchema
from ..._utils.utils import is_data_binding_expression
from ...constants._common import ARM_ID_PREFIX
from ...constants._component import NodeType
from .._component.component import Component
from .._component.flow import FlowComponent
from .._component.parallel_component import ParallelComponent
from .._inputs_outputs import Output
from .._job.job_resource_configuration import JobResourceConfiguration
from .._job.parallel.parallel_job import ParallelJob
from .._job.parallel.parallel_task import ParallelTask
from .._job.parallel.retry_settings import RetrySettings
from .._job.pipeline._io import NodeWithGroupInputMixin
from .._util import convert_ordered_dict_to_dict, get_rest_dict_for_node_attrs, validate_attribute_type
from .base_node import BaseNode

module_logger = logging.getLogger(__name__)


class Parallel(BaseNode, NodeWithGroupInputMixin):
    """Base class for parallel node, used for parallel component version consumption.

    You should not instantiate this class directly. Instead, you should
    create from builder function: parallel.

    :param component: Id or instance of the parallel component/job to be run for the step
    :type component: ~azure.ai.ml.entities._component.parallel_component.parallelComponent
    :param name: Name of the parallel
    :type name: str
    :param description: Description of the commad
    :type description: str
    :param tags: Tag dictionary. Tags can be added, removed, and updated
    :type tags: dict[str, str]
    :param properties: The job property dictionary
    :type properties: dict[str, str]
    :param display_name: Display name of the job
    :type display_name: str
    :param retry_settings: Parallel job run failed retry
    :type retry_settings: BatchRetrySettings
    :param logging_level: A string of the logging level name
    :type logging_level: str
    :param max_concurrency_per_instance: The max parallellism that each compute instance has
    :type max_concurrency_per_instance: int
    :param error_threshold: The number of item processing failures should be ignored
    :type error_threshold: int
    :param mini_batch_error_threshold: The number of mini batch processing failures should be ignored
    :type mini_batch_error_threshold: int
    :param task: The parallel task
    :type task: ParallelTask
    :param mini_batch_size: For FileDataset input, this field is the number of files
                            a user script can process in one run() call.
                            For TabularDataset input, this field is the approximate size of data
                            the user script can process in one run() call.
                            Example values are 1024, 1024KB, 10MB, and 1GB. (optional, default value is 10 files
                            for FileDataset and 1MB for TabularDataset.)
                            This value could be set through PipelineParameter
    :type mini_batch_size: str
    :param partition_keys: The keys used to partition dataset into mini-batches. If specified,
                           the data with the same key will be partitioned into the same mini-batch.
                           If both partition_keys and mini_batch_size are specified,
                           the partition keys will take effect.
                           The input(s) must be partitioned dataset(s),
                           and the partition_keys must be a subset of the keys of every input dataset for this to work.
    :keyword identity: The identity that the command job will use while running on compute.
    :paramtype identity: Optional[Union[
        dict[str, str],
        ~azure.ai.ml.entities.ManagedIdentityConfiguration,
        ~azure.ai.ml.entities.AmlTokenConfiguration,
        ~azure.ai.ml.entities.UserIdentityConfiguration]]
    :type partition_keys: List
    :param input_data: The input data
    :type input_data: str
    :param inputs: Inputs of the component/job
    :type inputs: dict
    :param outputs: Outputs of the component/job
    :type outputs: dict
    """

    # pylint: disable=too-many-instance-attributes
    def __init__(
        self,
        *,
        component: Union[ParallelComponent, str],
        compute: Optional[str] = None,
        inputs: Optional[Dict] = None,
        outputs: Optional[Dict[str, Union[str, Output, "Output"]]] = None,
        retry_settings: Optional[Union[RetrySettings, Dict]] = None,
        logging_level: Optional[str] = None,
        max_concurrency_per_instance: Optional[int] = None,
        error_threshold: Optional[int] = None,
        mini_batch_error_threshold: Optional[int] = None,
        input_data: Optional[str] = None,
        task: Optional[Union[ParallelTask, RunFunction, Dict]] = None,
        partition_keys: Optional[List] = None,
        mini_batch_size: Optional[Union[str, int]] = None,
        resources: Optional[JobResourceConfiguration] = None,
        environment_variables: Optional[Dict] = None,
        identity: Optional[
            Union[ManagedIdentityConfiguration, AmlTokenConfiguration, UserIdentityConfiguration, Dict]
        ] = None,
        **kwargs: Any,
    ) -> None:
        # validate init params are valid type
        validate_attribute_type(attrs_to_check=locals(), attr_type_map=self._attr_type_map())
        kwargs.pop("type", None)

        if isinstance(component, FlowComponent):
            # make input definition fit actual inputs for flow component
            with component._inputs._fit_inputs(inputs):  # pylint: disable=protected-access
                BaseNode.__init__(
                    self,
                    type=NodeType.PARALLEL,
                    component=component,
                    inputs=inputs,
                    outputs=outputs,
                    compute=compute,
                    **kwargs,
                )
        else:
            BaseNode.__init__(
                self,
                type=NodeType.PARALLEL,
                component=component,
                inputs=inputs,
                outputs=outputs,
                compute=compute,
                **kwargs,
            )
        # init mark for _AttrDict
        self._init = True

        self._task = task

        if (
            mini_batch_size is not None
            and not isinstance(mini_batch_size, int)
            and not is_data_binding_expression(mini_batch_size)
        ):
            """Convert str to int."""  # pylint: disable=pointless-string-statement
            pattern = re.compile(r"^\d+([kKmMgG][bB])*$")
            if not pattern.match(mini_batch_size):
                raise ValueError(r"Parameter mini_batch_size must follow regex rule ^\d+([kKmMgG][bB])*$")

            try:
                mini_batch_size = int(mini_batch_size)
            except ValueError as e:
                if not isinstance(mini_batch_size, int):
                    unit = mini_batch_size[-2:].lower()
                    if unit == "kb":
                        mini_batch_size = int(mini_batch_size[0:-2]) * 1024
                    elif unit == "mb":
                        mini_batch_size = int(mini_batch_size[0:-2]) * 1024 * 1024
                    elif unit == "gb":
                        mini_batch_size = int(mini_batch_size[0:-2]) * 1024 * 1024 * 1024
                    else:
                        raise ValueError("mini_batch_size unit must be kb, mb or gb") from e

        self.mini_batch_size = mini_batch_size
        self.partition_keys = partition_keys
        self.input_data = input_data
        self._retry_settings = retry_settings
        self.logging_level = logging_level
        self.max_concurrency_per_instance = max_concurrency_per_instance
        self.error_threshold = error_threshold
        self.mini_batch_error_threshold = mini_batch_error_threshold
        self._resources = resources
        self.environment_variables = {} if environment_variables is None else environment_variables
        self._identity = identity
        if isinstance(self.component, ParallelComponent):
<<<<<<< HEAD
            self.resources = cast(JobResourceConfiguration, self.resources) or cast(
                JobResourceConfiguration, copy.deepcopy(self.component.resources)
            )
=======
            self.resources = self.resources or copy.deepcopy(self.component.resources)
            self.retry_settings = self.retry_settings or copy.deepcopy(self.component.retry_settings)
>>>>>>> f206e92c
            self.input_data = self.input_data or self.component.input_data
            self.max_concurrency_per_instance = (
                self.max_concurrency_per_instance or self.component.max_concurrency_per_instance
            )
            self.mini_batch_error_threshold = (
                self.mini_batch_error_threshold or self.component.mini_batch_error_threshold
            )
            self.mini_batch_size = self.mini_batch_size or self.component.mini_batch_size
            self.partition_keys = self.partition_keys or copy.deepcopy(self.component.partition_keys)

            if not self.task:
                self.task = self.component.task
                # task.code is based on self.component.base_path
                self._base_path = self.component.base_path

        self._init = False

    @classmethod
    def _get_supported_outputs_types(cls) -> Tuple:
        return str, Output

    @property
    def retry_settings(self) -> RetrySettings:
        """Get the retry settings for the parallel job.

        :return: The retry settings for the parallel job.
        :rtype: ~azure.ai.ml.entities._job.parallel.retry_settings.RetrySettings
        """
        return cast(RetrySettings, self._retry_settings)

    @retry_settings.setter
    def retry_settings(self, value: Union[RetrySettings, Dict]) -> None:
        """Set the retry settings for the parallel job.

        :param value: The retry settings for the parallel job.
        :type value: ~azure.ai.ml.entities._job.parallel.retry_settings.RetrySettings or dict
        """
        if isinstance(value, dict):
            value = RetrySettings(**value)
        self._retry_settings = value

    @property
    def resources(self) -> Optional[JobResourceConfiguration]:
        """Get the resource configuration for the parallel job.

        :return: The resource configuration for the parallel job.
        :rtype: ~azure.ai.ml.entities._job.job_resource_configuration.JobResourceConfiguration
        """
        return self._resources

    @resources.setter
    def resources(self, value: Union[JobResourceConfiguration, Dict]) -> None:
        """Set the resource configuration for the parallel job.

        :param value: The resource configuration for the parallel job.
        :type value: ~azure.ai.ml.entities._job.job_resource_configuration.JobResourceConfiguration or dict
        """
        if isinstance(value, dict):
            value = JobResourceConfiguration(**value)
        self._resources = value

    @property
    def identity(
        self,
    ) -> Optional[Union[ManagedIdentityConfiguration, AmlTokenConfiguration, UserIdentityConfiguration, Dict]]:
        """The identity that the job will use while running on compute.

        :return: The identity that the job will use while running on compute.
        :rtype: Optional[Union[~azure.ai.ml.ManagedIdentityConfiguration, ~azure.ai.ml.AmlTokenConfiguration,
            ~azure.ai.ml.UserIdentityConfiguration]]
        """
        return self._identity

    @identity.setter
    def identity(
        self,
        value: Union[Dict, ManagedIdentityConfiguration, AmlTokenConfiguration, UserIdentityConfiguration, None],
    ) -> None:
        """Sets the identity that the job will use while running on compute.

        :param value: The identity that the job will use while running on compute.
        :type value: Union[dict[str, str], ~azure.ai.ml.ManagedIdentityConfiguration,
            ~azure.ai.ml.AmlTokenConfiguration, ~azure.ai.ml.UserIdentityConfiguration]
        """
        if isinstance(value, dict):
            identity_schema = UnionField(
                [
                    NestedField(ManagedIdentitySchema, unknown=INCLUDE),
                    NestedField(AMLTokenIdentitySchema, unknown=INCLUDE),
                    NestedField(UserIdentitySchema, unknown=INCLUDE),
                ]
            )
            value = identity_schema._deserialize(value=value, attr=None, data=None)
        self._identity = value

    @property
    def component(self) -> Union[str, ParallelComponent]:
        """Get the component of the parallel job.

        :return: The component of the parallel job.
        :rtype: str or ~azure.ai.ml.entities._component.parallel_component.ParallelComponent
        """
        res: Union[str, ParallelComponent] = self._component
        return res

    @property
    def task(self) -> Optional[ParallelTask]:
        """Get the parallel task.

        :return: The parallel task.
        :rtype: ~azure.ai.ml.entities._job.parallel.parallel_task.ParallelTask
        """
        return cast(Optional[ParallelTask], self._task)

    @task.setter
    def task(self, value: Union[ParallelTask, Dict]) -> None:
        """Set the parallel task.

        :param value: The parallel task.
        :type value: ~azure.ai.ml.entities._job.parallel.parallel_task.ParallelTask or dict
        """
        # base path should be reset if task is set via sdk
        self._base_path: Optional[Union[str, os.PathLike]] = None
        if isinstance(value, dict):
            value = ParallelTask(**value)
        self._task = value

    def _set_base_path(self, base_path: Optional[Union[str, os.PathLike]]) -> None:
        if self._base_path:
            return
        super(Parallel, self)._set_base_path(base_path)

    def set_resources(
        self,
        *,
        instance_type: Optional[Union[str, List[str]]] = None,
        instance_count: Optional[int] = None,
        properties: Optional[Dict] = None,
        docker_args: Optional[str] = None,
        shm_size: Optional[str] = None,
        # pylint: disable=unused-argument
        **kwargs: Any,
    ) -> None:
        """Set the resources for the parallel job.

        :keyword instance_type: The instance type or a list of instance types used as supported by the compute target.
        :paramtype instance_type: str or list[str]
        :keyword instance_count: The number of instances or nodes used by the compute target.
        :paramtype instance_count: int
        :keyword properties: The property dictionary for the resources.
        :paramtype properties: dict
        :keyword docker_args: Extra arguments to pass to the Docker run command.
        :paramtype docker_args: str
        :keyword shm_size: Size of the Docker container's shared memory block.
        :paramtype shm_size: str
        """
        if self.resources is None:
            self.resources = JobResourceConfiguration()

        if instance_type is not None:
            self.resources.instance_type = instance_type
        if instance_count is not None:
            self.resources.instance_count = instance_count
        if properties is not None:
            self.resources.properties = properties
        if docker_args is not None:
            self.resources.docker_args = docker_args
        if shm_size is not None:
            self.resources.shm_size = shm_size

        # Save the resources to internal component as well, otherwise calling sweep() will loose the settings
        if isinstance(self.component, Component):
            self.component.resources = self.resources

    @classmethod
    def _attr_type_map(cls) -> dict:
        return {
            "component": (str, ParallelComponent, FlowComponent),
            "retry_settings": (dict, RetrySettings),
            "resources": (dict, JobResourceConfiguration),
            "task": (dict, ParallelTask),
            "logging_level": str,
            "max_concurrency_per_instance": (str, int),
            "error_threshold": (str, int),
            "mini_batch_error_threshold": (str, int),
            "environment_variables": dict,
        }

    def _to_job(self) -> ParallelJob:
        return ParallelJob(
            name=self.name,
            display_name=self.display_name,
            description=self.description,
            tags=self.tags,
            properties=self.properties,
            compute=self.compute,
            resources=self.resources,
            partition_keys=self.partition_keys,
            mini_batch_size=self.mini_batch_size,
            task=self.task,
            retry_settings=self.retry_settings,
            input_data=self.input_data,
            logging_level=self.logging_level,
            identity=self.identity,
            max_concurrency_per_instance=self.max_concurrency_per_instance,
            error_threshold=self.error_threshold,
            mini_batch_error_threshold=self.mini_batch_error_threshold,
            environment_variables=self.environment_variables,
            inputs=self._job_inputs,
            outputs=self._job_outputs,
        )

    def _parallel_attr_to_dict(self, attr: str, base_type: Type) -> dict:
        # Convert parallel attribute to dict
        rest_attr = {}
        parallel_attr = getattr(self, attr)
        if parallel_attr is not None:
            if isinstance(parallel_attr, base_type):
                rest_attr = parallel_attr._to_dict()
            elif isinstance(parallel_attr, dict):
                rest_attr = parallel_attr
            else:
                raise Exception(f"Expecting {base_type} for {attr}, got {type(parallel_attr)} instead.")
        return cast(dict, convert_ordered_dict_to_dict(rest_attr))

    @classmethod
    def _picked_fields_from_dict_to_rest_object(cls) -> List[str]:
        return [
            "type",
            "resources",
            "error_threshold",
            "mini_batch_error_threshold",
            "environment_variables",
            "max_concurrency_per_instance",
            "task",
            "input_data",
        ]

    def _to_rest_object(self, **kwargs: Any) -> dict:
        rest_obj: Dict = super(Parallel, self)._to_rest_object(**kwargs)
        rest_obj.update(
            convert_ordered_dict_to_dict(
                {
                    "componentId": self._get_component_id(),
                    "retry_settings": get_rest_dict_for_node_attrs(self.retry_settings),
                    "logging_level": self.logging_level,
                    "mini_batch_size": self.mini_batch_size,
                    "partition_keys": json.dumps(self.partition_keys)
                    if self.partition_keys is not None
                    else self.partition_keys,
                    "identity": self.identity._to_dict()
                    if self.identity and not isinstance(self.identity, Dict)
                    else None,
                    "resources": get_rest_dict_for_node_attrs(self.resources),
                }
            )
        )
        return rest_obj

    @classmethod
    def _from_rest_object_to_init_params(cls, obj: dict) -> Dict:
        obj = super()._from_rest_object_to_init_params(obj)
        # retry_settings
        if "retry_settings" in obj and obj["retry_settings"]:
            obj["retry_settings"] = RetrySettings._from_dict(obj["retry_settings"])

        if "task" in obj and obj["task"]:
            obj["task"] = ParallelTask._from_dict(obj["task"])
            task_code = obj["task"].code
            task_env = obj["task"].environment
            # remove azureml: prefix in code and environment which is added in _to_rest_object
            if task_code and isinstance(task_code, str) and task_code.startswith(ARM_ID_PREFIX):
                obj["task"].code = task_code[len(ARM_ID_PREFIX) :]
            if task_env and isinstance(task_env, str) and task_env.startswith(ARM_ID_PREFIX):
                obj["task"].environment = task_env[len(ARM_ID_PREFIX) :]

        if "resources" in obj and obj["resources"]:
            obj["resources"] = JobResourceConfiguration._from_rest_object(obj["resources"])

        if "partition_keys" in obj and obj["partition_keys"]:
            obj["partition_keys"] = json.dumps(obj["partition_keys"])

        if "identity" in obj and obj["identity"]:
            obj["identity"] = _BaseJobIdentityConfiguration._load(obj["identity"])
        return obj

    def _build_inputs(self) -> Dict:
        inputs = super(Parallel, self)._build_inputs()
        built_inputs = {}
        # Validate and remove non-specified inputs
        for key, value in inputs.items():
            if value is not None:
                built_inputs[key] = value
        return built_inputs

    @classmethod
    def _create_schema_for_validation(cls, context: Any) -> Union[PathAwareSchema, Schema]:
        from azure.ai.ml._schema.pipeline import ParallelSchema

        return ParallelSchema(context=context)

    # pylint: disable-next=docstring-missing-param
    def __call__(self, *args: Any, **kwargs: Any) -> "Parallel":
        """Call Parallel as a function will return a new instance each time.

        :return: A Parallel node
        :rtype: Parallel
        """
        if isinstance(self._component, Component):
            # call this to validate inputs
            node = self._component(*args, **kwargs)
            # merge inputs
            for name, original_input in self.inputs.items():
                if name not in kwargs:
                    # use setattr here to make sure owner of input won't change
                    setattr(node.inputs, name, original_input._data)
                # get outputs
            for name, original_output in self.outputs.items():
                # use setattr here to make sure owner of input won't change
                if not isinstance(original_output, str):
                    setattr(node.outputs, name, original_output._data)
            self._refine_optional_inputs_with_no_value(node, kwargs)
            # set default values: compute, environment_variables, outputs
            node._name = self.name
            node.compute = self.compute
            node.tags = self.tags
            node.display_name = self.display_name
            node.mini_batch_size = self.mini_batch_size
            node.partition_keys = self.partition_keys
            node.logging_level = self.logging_level
            node.max_concurrency_per_instance = self.max_concurrency_per_instance
            node.error_threshold = self.error_threshold
            # deep copy for complex object
            node.retry_settings = copy.deepcopy(self.retry_settings)
            node.input_data = self.input_data
            node.task = copy.deepcopy(self.task)
            node._base_path = self.base_path
            node.resources = copy.deepcopy(self.resources)
            node.environment_variables = copy.deepcopy(self.environment_variables)
            node.identity = copy.deepcopy(self.identity)
            return cast(Parallel, node)
        raise Exception(
            f"Parallel can be called as a function only when referenced component is {type(Component)}, "
            f"currently got {self._component}."
        )

    @classmethod
    def _load_from_dict(cls, data: Dict, context: Dict, additional_message: str, **kwargs: Any) -> "Job":
        raise NotImplementedError()<|MERGE_RESOLUTION|>--- conflicted
+++ resolved
@@ -43,7 +43,7 @@
 module_logger = logging.getLogger(__name__)
 
 
-class Parallel(BaseNode, NodeWithGroupInputMixin):
+class Parallel(BaseNode, NodeWithGroupInputMixin):  # pylint: disable=too-many-instance-attributes
     """Base class for parallel node, used for parallel component version consumption.
 
     You should not instantiate this class directly. Instead, you should
@@ -102,7 +102,7 @@
     :type outputs: dict
     """
 
-    # pylint: disable=too-many-instance-attributes
+    # pylint: disable=too-many-statements
     def __init__(
         self,
         *,
@@ -193,14 +193,10 @@
         self.environment_variables = {} if environment_variables is None else environment_variables
         self._identity = identity
         if isinstance(self.component, ParallelComponent):
-<<<<<<< HEAD
             self.resources = cast(JobResourceConfiguration, self.resources) or cast(
                 JobResourceConfiguration, copy.deepcopy(self.component.resources)
             )
-=======
-            self.resources = self.resources or copy.deepcopy(self.component.resources)
             self.retry_settings = self.retry_settings or copy.deepcopy(self.component.retry_settings)
->>>>>>> f206e92c
             self.input_data = self.input_data or self.component.input_data
             self.max_concurrency_per_instance = (
                 self.max_concurrency_per_instance or self.component.max_concurrency_per_instance
