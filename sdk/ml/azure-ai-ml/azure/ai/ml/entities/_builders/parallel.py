# ---------------------------------------------------------
# Copyright (c) Microsoft Corporation. All rights reserved.
# ---------------------------------------------------------

# pylint: disable=protected-access

import copy
import json
import logging
import os
import re
from enum import Enum
from typing import Any, Dict, List, Optional, Tuple, Type, Union, cast

from marshmallow import INCLUDE, Schema

from azure.ai.ml._schema.core.fields import NestedField, UnionField
from azure.ai.ml._schema.job.identity import AMLTokenIdentitySchema, ManagedIdentitySchema, UserIdentitySchema
from azure.ai.ml.entities._credentials import (
    AmlTokenConfiguration,
    ManagedIdentityConfiguration,
    UserIdentityConfiguration,
    _BaseJobIdentityConfiguration,
)

from ..._schema import PathAwareSchema
from ...constants._common import ARM_ID_PREFIX
from ...constants._component import NodeType
from .._component.component import Component
from .._component.flow import FlowComponent
from .._component.parallel_component import ParallelComponent
from .._inputs_outputs import Input, Output
from .._job.job_resource_configuration import JobResourceConfiguration
from .._job.parallel.parallel_job import ParallelJob
from .._job.parallel.parallel_task import ParallelTask
from .._job.parallel.retry_settings import RetrySettings
from .._job.pipeline._io import NodeOutput, NodeWithGroupInputMixin
from .._util import convert_ordered_dict_to_dict, get_rest_dict_for_node_attrs, validate_attribute_type
from ..._utils.utils import is_data_binding_expression
from .base_node import BaseNode

module_logger = logging.getLogger(__name__)


class Parallel(BaseNode, NodeWithGroupInputMixin):
    """Base class for parallel node, used for parallel component version consumption.

    You should not instantiate this class directly. Instead, you should
    create from builder function: parallel.

    :param component: Id or instance of the parallel component/job to be run for the step
    :type component: ~azure.ai.ml.entities._component.parallel_component.parallelComponent
    :param name: Name of the parallel
    :type name: str
    :param description: Description of the commad
    :type description: str
    :param tags: Tag dictionary. Tags can be added, removed, and updated
    :type tags: dict[str, str]
    :param properties: The job property dictionary
    :type properties: dict[str, str]
    :param display_name: Display name of the job
    :type display_name: str
    :param retry_settings: Parallel job run failed retry
    :type retry_settings: BatchRetrySettings
    :param logging_level: A string of the logging level name
    :type logging_level: str
    :param max_concurrency_per_instance: The max parallellism that each compute instance has
    :type max_concurrency_per_instance: int
    :param error_threshold: The number of item processing failures should be ignored
    :type error_threshold: int
    :param mini_batch_error_threshold: The number of mini batch processing failures should be ignored
    :type mini_batch_error_threshold: int
    :param task: The parallel task
    :type task: ParallelTask
    :param mini_batch_size: For FileDataset input, this field is the number of files
                            a user script can process in one run() call.
                            For TabularDataset input, this field is the approximate size of data
                            the user script can process in one run() call.
                            Example values are 1024, 1024KB, 10MB, and 1GB. (optional, default value is 10 files
                            for FileDataset and 1MB for TabularDataset.)
                            This value could be set through PipelineParameter
    :type mini_batch_size: str
    :param partition_keys: The keys used to partition dataset into mini-batches. If specified,
                           the data with the same key will be partitioned into the same mini-batch.
                           If both partition_keys and mini_batch_size are specified,
                           the partition keys will take effect.
                           The input(s) must be partitioned dataset(s),
                           and the partition_keys must be a subset of the keys of every input dataset for this to work.
    :keyword identity: The identity that the command job will use while running on compute.
    :paramtype identity: Optional[Union[
        dict[str, str],
        ~azure.ai.ml.entities.ManagedIdentityConfiguration,
        ~azure.ai.ml.entities.AmlTokenConfiguration,
        ~azure.ai.ml.entities.UserIdentityConfiguration]]
    :type partition_keys: List
    :param input_data: The input data
    :type input_data: str
    :param inputs: Inputs of the component/job
    :type inputs: dict
    :param outputs: Outputs of the component/job
    :type outputs: dict
    """

    # pylint: disable=too-many-instance-attributes
    def __init__(
        self,
        *,
        component: Union[ParallelComponent, str],
        compute: Optional[str] = None,
        inputs: Optional[
            Dict[
                str,
                Union[
                    NodeOutput,
                    Input,
                    str,
                    bool,
                    int,
                    float,
                    Enum,
                    "Input",
                ],
            ]
        ] = None,
        outputs: Optional[Dict[str, Union[str, Output, "Output"]]] = None,
        retry_settings: Optional[Dict[str, Union[RetrySettings, str]]] = None,
        logging_level: Optional[str] = None,
        max_concurrency_per_instance: Optional[int] = None,
        error_threshold: Optional[int] = None,
        mini_batch_error_threshold: Optional[int] = None,
        input_data: Optional[str] = None,
        task: Optional[Dict[str, Union[ParallelTask, str]]] = None,
        partition_keys: Optional[List] = None,
        mini_batch_size: Optional[int] = None,
        resources: Optional[JobResourceConfiguration] = None,
        environment_variables: Optional[Dict] = None,
        identity: Optional[
            Union[ManagedIdentityConfiguration, AmlTokenConfiguration, UserIdentityConfiguration]
        ] = None,
        **kwargs: Any,
    ) -> None:
        # validate init params are valid type
        validate_attribute_type(attrs_to_check=locals(), attr_type_map=self._attr_type_map())
        kwargs.pop("type", None)

        if isinstance(component, FlowComponent):
            # make input definition fit actual inputs for flow component
            with component._inputs._fit_inputs(inputs):  # pylint: disable=protected-access
                BaseNode.__init__(
                    self,
                    type=NodeType.PARALLEL,
                    component=component,
                    inputs=inputs,
                    outputs=outputs,
                    compute=compute,
                    **kwargs,
                )
        else:
            BaseNode.__init__(
                self,
                type=NodeType.PARALLEL,
                component=component,
                inputs=inputs,
                outputs=outputs,
                compute=compute,
                **kwargs,
            )
        # init mark for _AttrDict
        self._init = True

        self._task = task

<<<<<<< HEAD
        if mini_batch_size is not None and not isinstance(mini_batch_size, int):
            # pylint: disable=pointless-string-statement
            """Convert str to int."""
=======
        if (
            mini_batch_size is not None
            and not isinstance(mini_batch_size, int)
            and not is_data_binding_expression(mini_batch_size)
        ):
            """Convert str to int."""  # pylint: disable=pointless-string-statement
>>>>>>> 97f43d29
            pattern = re.compile(r"^\d+([kKmMgG][bB])*$")
            if not pattern.match(mini_batch_size):
                raise ValueError(r"Parameter mini_batch_size must follow regex rule ^\d+([kKmMgG][bB])*$")

            try:
                mini_batch_size = int(mini_batch_size)
            except ValueError as e:
                unit = mini_batch_size[-2:].lower()
                if unit == "kb":
                    mini_batch_size = int(mini_batch_size[0:-2]) * 1024
                elif unit == "mb":
                    mini_batch_size = int(mini_batch_size[0:-2]) * 1024 * 1024
                elif unit == "gb":
                    mini_batch_size = int(mini_batch_size[0:-2]) * 1024 * 1024 * 1024
                else:
                    raise ValueError("mini_batch_size unit must be kb, mb or gb") from e

        self.mini_batch_size = mini_batch_size
        self.partition_keys = partition_keys
        self.input_data = input_data
        self._retry_settings = retry_settings
        self.logging_level = logging_level
        self.max_concurrency_per_instance = max_concurrency_per_instance
        self.error_threshold = error_threshold
        self.mini_batch_error_threshold = mini_batch_error_threshold
        self._resources = resources
        self.environment_variables = {} if environment_variables is None else environment_variables
        self._identity = identity
        if isinstance(self.component, ParallelComponent):
            self.resources = self.resources or copy.deepcopy(self.component.resources)
            self.input_data = self.input_data or self.component.input_data
            self.max_concurrency_per_instance = (
                self.max_concurrency_per_instance or self.component.max_concurrency_per_instance
            )
            self.mini_batch_error_threshold = (
                self.mini_batch_error_threshold or self.component.mini_batch_error_threshold
            )
            self.mini_batch_size = self.mini_batch_size or self.component.mini_batch_size
            self.partition_keys = self.partition_keys or copy.deepcopy(self.component.partition_keys)

            if not self.task:
                self.task = self.component.task
                # task.code is based on self.component.base_path
                self._base_path = self.component.base_path

        self._init = False

    @classmethod
    def _get_supported_outputs_types(cls) -> Tuple:
        return str, Output

    @property
    def retry_settings(self) -> RetrySettings:
        """Get the retry settings for the parallel job.

        :return: The retry settings for the parallel job.
        :rtype: ~azure.ai.ml.entities._job.parallel.retry_settings.RetrySettings
        """
        return self._retry_settings

    @retry_settings.setter
    def retry_settings(self, value: Union[RetrySettings, Dict]) -> None:
        """Set the retry settings for the parallel job.

        :param value: The retry settings for the parallel job.
        :type value: ~azure.ai.ml.entities._job.parallel.retry_settings.RetrySettings or dict
        """
        if isinstance(value, dict):
            value = RetrySettings(**value)
        self._retry_settings = value

    @property
    def resources(self) -> JobResourceConfiguration:
        """Get the resource configuration for the parallel job.

        :return: The resource configuration for the parallel job.
        :rtype: ~azure.ai.ml.entities._job.job_resource_configuration.JobResourceConfiguration
        """
        return self._resources

    @resources.setter
    def resources(self, value: Union[JobResourceConfiguration, Dict]) -> None:
        """Set the resource configuration for the parallel job.

        :param value: The resource configuration for the parallel job.
        :type value: ~azure.ai.ml.entities._job.job_resource_configuration.JobResourceConfiguration or dict
        """
        if isinstance(value, dict):
            value = JobResourceConfiguration(**value)
        self._resources = value

    @property
    def identity(
        self,
    ) -> Optional[Union[ManagedIdentityConfiguration, AmlTokenConfiguration, UserIdentityConfiguration]]:
        """The identity that the job will use while running on compute.

        :return: The identity that the job will use while running on compute.
        :rtype: Optional[Union[~azure.ai.ml.ManagedIdentityConfiguration, ~azure.ai.ml.AmlTokenConfiguration,
            ~azure.ai.ml.UserIdentityConfiguration]]
        """
        return self._identity

    @identity.setter
    def identity(
        self,
        value: Union[
            Dict[str, str], ManagedIdentityConfiguration, AmlTokenConfiguration, UserIdentityConfiguration, None
        ],
    ) -> None:
        """Sets the identity that the job will use while running on compute.

        :param value: The identity that the job will use while running on compute.
        :type value: Union[dict[str, str], ~azure.ai.ml.ManagedIdentityConfiguration,
            ~azure.ai.ml.AmlTokenConfiguration, ~azure.ai.ml.UserIdentityConfiguration]
        """
        if isinstance(value, dict):
            identity_schema = UnionField(
                [
                    NestedField(ManagedIdentitySchema, unknown=INCLUDE),
                    NestedField(AMLTokenIdentitySchema, unknown=INCLUDE),
                    NestedField(UserIdentitySchema, unknown=INCLUDE),
                ]
            )
            value = identity_schema._deserialize(value=value, attr=None, data=None)
        self._identity = value

    @property
    def component(self) -> Union[str, ParallelComponent]:
        """Get the component of the parallel job.

        :return: The component of the parallel job.
        :rtype: str or ~azure.ai.ml.entities._component.parallel_component.ParallelComponent
        """
        return self._component

    @property
    def task(self) -> ParallelTask:
        """Get the parallel task.

        :return: The parallel task.
        :rtype: ~azure.ai.ml.entities._job.parallel.parallel_task.ParallelTask
        """
        return self._task

    @task.setter
    def task(self, value: Union[ParallelTask, Dict]) -> None:
        """Set the parallel task.

        :param value: The parallel task.
        :type value: ~azure.ai.ml.entities._job.parallel.parallel_task.ParallelTask or dict
        """
        # base path should be reset if task is set via sdk
        self._base_path: Optional[Union[str, os.PathLike]] = None
        if isinstance(value, dict):
            value = ParallelTask(**value)
        self._task = value

    def _set_base_path(self, base_path: Optional[Union[str, os.PathLike]]) -> None:
        if self._base_path:
            return
        super(Parallel, self)._set_base_path(base_path)

    def set_resources(
        self,
        *,
        instance_type: Optional[Union[str, List[str]]] = None,
        instance_count: Optional[int] = None,
        properties: Optional[Dict] = None,
        docker_args: Optional[str] = None,
        shm_size: Optional[str] = None,
        # pylint: disable=unused-argument
        **kwargs: Any,
    ) -> None:
        """Set the resources for the parallel job.

        :keyword instance_type: The instance type or a list of instance types used as supported by the compute target.
        :paramtype instance_type: str or list[str]
        :keyword instance_count: The number of instances or nodes used by the compute target.
        :paramtype instance_count: int
        :keyword properties: The property dictionary for the resources.
        :paramtype properties: dict
        :keyword docker_args: Extra arguments to pass to the Docker run command.
        :paramtype docker_args: str
        :keyword shm_size: Size of the Docker container's shared memory block.
        :paramtype shm_size: str
        """
        if self.resources is None:
            self.resources = JobResourceConfiguration()

        if instance_type is not None:
            self.resources.instance_type = instance_type
        if instance_count is not None:
            self.resources.instance_count = instance_count
        if properties is not None:
            self.resources.properties = properties
        if docker_args is not None:
            self.resources.docker_args = docker_args
        if shm_size is not None:
            self.resources.shm_size = shm_size

        # Save the resources to internal component as well, otherwise calling sweep() will loose the settings
        if isinstance(self.component, Component):
            self.component.resources = self.resources

    @classmethod
    def _attr_type_map(cls) -> dict:
        return {
            "component": (str, ParallelComponent, FlowComponent),
            "retry_settings": (dict, RetrySettings),
            "resources": (dict, JobResourceConfiguration),
            "task": (dict, ParallelTask),
            "logging_level": str,
            "max_concurrency_per_instance": (str, int),
            "error_threshold": (str, int),
            "mini_batch_error_threshold": (str, int),
            "environment_variables": dict,
        }

    def _to_job(self) -> ParallelJob:
        return ParallelJob(
            name=self.name,
            display_name=self.display_name,
            description=self.description,
            tags=self.tags,
            properties=self.properties,
            compute=self.compute,
            resources=self.resources,
            partition_keys=self.partition_keys,
            mini_batch_size=self.mini_batch_size,
            task=self.task,
            retry_settings=self.retry_settings,
            input_data=self.input_data,
            logging_level=self.logging_level,
            identity=self.identity,
            max_concurrency_per_instance=self.max_concurrency_per_instance,
            error_threshold=self.error_threshold,
            mini_batch_error_threshold=self.mini_batch_error_threshold,
            environment_variables=self.environment_variables,
            inputs=self._job_inputs,
            outputs=self._job_outputs,
        )

    def _parallel_attr_to_dict(self, attr: str, base_type: Type) -> dict:
        # Convert parallel attribute to dict
        rest_attr = None
        parallel_attr = getattr(self, attr)
        if parallel_attr is not None:
            if isinstance(parallel_attr, base_type):
                rest_attr = parallel_attr._to_dict()
            elif isinstance(parallel_attr, dict):
                rest_attr = parallel_attr
            else:
                raise Exception(f"Expecting {base_type} for {attr}, got {type(parallel_attr)} instead.")
        res: dict = convert_ordered_dict_to_dict(rest_attr)
        return res

    @classmethod
    def _picked_fields_from_dict_to_rest_object(cls) -> List[str]:
        return [
            "type",
            "resources",
            "error_threshold",
            "mini_batch_error_threshold",
            "environment_variables",
            "max_concurrency_per_instance",
            "task",
            "input_data",
        ]

    def _to_rest_object(self, **kwargs: Any) -> dict:
        rest_obj: Dict = super(Parallel, self)._to_rest_object(**kwargs)
        rest_obj.update(
            convert_ordered_dict_to_dict(
                {
                    "componentId": self._get_component_id(),
                    "retry_settings": get_rest_dict_for_node_attrs(self.retry_settings),
                    "logging_level": self.logging_level,
                    "mini_batch_size": self.mini_batch_size,
                    "partition_keys": json.dumps(self.partition_keys)
                    if self.partition_keys is not None
                    else self.partition_keys,
                    "identity": self.identity._to_dict() if self.identity else None,
                    "resources": get_rest_dict_for_node_attrs(self.resources),
                }
            )
        )
        return rest_obj

    @classmethod
    def _from_rest_object_to_init_params(cls, obj: dict) -> Dict:
        obj = super()._from_rest_object_to_init_params(obj)
        # retry_settings
        if "retry_settings" in obj and obj["retry_settings"]:
            obj["retry_settings"] = RetrySettings._from_dict(obj["retry_settings"])

        if "task" in obj and obj["task"]:
            obj["task"] = ParallelTask._from_dict(obj["task"])
            task_code = obj["task"].code
            task_env = obj["task"].environment
            # remove azureml: prefix in code and environment which is added in _to_rest_object
            if task_code and isinstance(task_code, str) and task_code.startswith(ARM_ID_PREFIX):
                obj["task"].code = task_code[len(ARM_ID_PREFIX) :]
            if task_env and isinstance(task_env, str) and task_env.startswith(ARM_ID_PREFIX):
                obj["task"].environment = task_env[len(ARM_ID_PREFIX) :]

        if "resources" in obj and obj["resources"]:
            obj["resources"] = JobResourceConfiguration._from_rest_object(obj["resources"])

        if "partition_keys" in obj and obj["partition_keys"]:
            obj["partition_keys"] = json.dumps(obj["partition_keys"])

        if "identity" in obj and obj["identity"]:
            obj["identity"] = _BaseJobIdentityConfiguration._load(obj["identity"])
        return obj

    def _build_inputs(self) -> Dict:
        inputs = super(Parallel, self)._build_inputs()
        built_inputs = {}
        # Validate and remove non-specified inputs
        for key, value in inputs.items():
            if value is not None:
                built_inputs[key] = value
        return built_inputs

    @classmethod
    def _create_schema_for_validation(cls, context: Any) -> Union[PathAwareSchema, Schema]:
        from azure.ai.ml._schema.pipeline import ParallelSchema

        return ParallelSchema(context=context)

    # pylint: disable-next=docstring-missing-param
    def __call__(self, *args: Any, **kwargs: Any) -> "Parallel":
        """Call Parallel as a function will return a new instance each time.

        :return: A Parallel node
        :rtype: Parallel
        """
        if isinstance(self._component, Component):
            # call this to validate inputs
            node = self._component(*args, **kwargs)
            # merge inputs
            for name, original_input in self.inputs.items():
                if name not in kwargs:
                    # use setattr here to make sure owner of input won't change
                    setattr(node.inputs, name, original_input._data)
                # get outputs
            for name, original_output in self.outputs.items():
                # use setattr here to make sure owner of input won't change
                if not isinstance(original_output, str):
                    setattr(node.outputs, name, original_output._data)
            self._refine_optional_inputs_with_no_value(node, kwargs)
            # set default values: compute, environment_variables, outputs
            node._name = self.name
            node.compute = self.compute
            node.tags = self.tags
            node.display_name = self.display_name
            node.mini_batch_size = self.mini_batch_size
            node.partition_keys = self.partition_keys
            node.logging_level = self.logging_level
            node.max_concurrency_per_instance = self.max_concurrency_per_instance
            node.error_threshold = self.error_threshold
            # deep copy for complex object
            node.retry_settings = copy.deepcopy(self.retry_settings)
            node.input_data = self.input_data
            node.task = copy.deepcopy(self.task)
            node._base_path = self.base_path
            node.resources = copy.deepcopy(self.resources)
            node.environment_variables = copy.deepcopy(self.environment_variables)
            node.identity = copy.deepcopy(self.identity)
            return cast(Parallel, node)
        raise Exception(
            f"Parallel can be called as a function only when referenced component is {type(Component)}, "
            f"currently got {self._component}."
        )<|MERGE_RESOLUTION|>--- conflicted
+++ resolved
@@ -24,6 +24,7 @@
 )
 
 from ..._schema import PathAwareSchema
+from ..._utils.utils import is_data_binding_expression
 from ...constants._common import ARM_ID_PREFIX
 from ...constants._component import NodeType
 from .._component.component import Component
@@ -36,7 +37,6 @@
 from .._job.parallel.retry_settings import RetrySettings
 from .._job.pipeline._io import NodeOutput, NodeWithGroupInputMixin
 from .._util import convert_ordered_dict_to_dict, get_rest_dict_for_node_attrs, validate_attribute_type
-from ..._utils.utils import is_data_binding_expression
 from .base_node import BaseNode
 
 module_logger = logging.getLogger(__name__)
@@ -170,18 +170,12 @@
 
         self._task = task
 
-<<<<<<< HEAD
-        if mini_batch_size is not None and not isinstance(mini_batch_size, int):
-            # pylint: disable=pointless-string-statement
-            """Convert str to int."""
-=======
         if (
             mini_batch_size is not None
             and not isinstance(mini_batch_size, int)
             and not is_data_binding_expression(mini_batch_size)
         ):
             """Convert str to int."""  # pylint: disable=pointless-string-statement
->>>>>>> 97f43d29
             pattern = re.compile(r"^\d+([kKmMgG][bB])*$")
             if not pattern.match(mini_batch_size):
                 raise ValueError(r"Parameter mini_batch_size must follow regex rule ^\d+([kKmMgG][bB])*$")
