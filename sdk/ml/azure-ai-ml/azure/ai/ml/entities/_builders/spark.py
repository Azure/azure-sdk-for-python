# ---------------------------------------------------------
# Copyright (c) Microsoft Corporation. All rights reserved.
# ---------------------------------------------------------
# pylint: disable=protected-access, too-many-instance-attributes

import copy
import logging
import re
from enum import Enum
from os import PathLike, path
from pathlib import Path
from typing import Any, Dict, List, Optional, Tuple, Union, cast

from marshmallow import INCLUDE, Schema

from ..._restclient.v2023_04_01_preview.models import JobBase as JobBaseData
from ..._restclient.v2023_04_01_preview.models import SparkJob as RestSparkJob
from ..._schema import NestedField, PathAwareSchema, UnionField
from ..._schema.job.identity import AMLTokenIdentitySchema, ManagedIdentitySchema, UserIdentitySchema
from ..._schema.job.parameterized_spark import CONF_KEY_MAP
from ..._schema.job.spark_job import SparkJobSchema
from ..._utils.utils import is_url
from ...constants._common import (
    ARM_ID_PREFIX,
    BASE_PATH_CONTEXT_KEY,
    REGISTRY_URI_FORMAT,
    SPARK_ENVIRONMENT_WARNING_MESSAGE,
)
from ...constants._component import NodeType
from ...constants._job.job import SparkConfKey
from ...entities._assets import Environment
from ...entities._component.component import Component
from ...entities._component.spark_component import SparkComponent
from ...entities._credentials import (
    AmlTokenConfiguration,
    ManagedIdentityConfiguration,
    UserIdentityConfiguration,
    _BaseJobIdentityConfiguration,
)
from ...entities._inputs_outputs import Input, Output
from ...entities._job._input_output_helpers import (
    from_rest_data_outputs,
    from_rest_inputs_to_dataset_literal,
    validate_inputs_for_args,
)
from ...entities._job.spark_job import SparkJob
from ...entities._job.spark_job_entry import SparkJobEntryType
from ...entities._job.spark_resource_configuration import SparkResourceConfiguration
from ...entities._validation import MutableValidationResult
from ...exceptions import ErrorCategory, ErrorTarget, ValidationException
from .._job.pipeline._io import NodeOutput
from .._job.spark_helpers import (
    _validate_compute_or_resources,
    _validate_input_output_mode,
    _validate_spark_configurations,
)
from .._job.spark_job_entry_mixin import SparkJobEntry, SparkJobEntryMixin
from .._util import convert_ordered_dict_to_dict, get_rest_dict_for_node_attrs, load_from_dict, validate_attribute_type
from .base_node import BaseNode

module_logger = logging.getLogger(__name__)


class Spark(BaseNode, SparkJobEntryMixin):
    """Base class for spark node, used for spark component version consumption.

    You should not instantiate this class directly. Instead, you should
    create it from the builder function: spark.

    :param component: The ID or instance of the Spark component or job to be run during the step.
    :type component: Union[str, ~azure.ai.ml.entities.SparkComponent]
    :param identity: The identity that the Spark job will use while running on compute.
    :type identity: Union[
        Dict[str, str],
        ~azure.ai.ml.entities.ManagedIdentityConfiguration,
        ~azure.ai.ml.entities.AmlTokenConfiguration,
        ~azure.ai.ml.entities.UserIdentityConfiguration]
    :param driver_cores: The number of cores to use for the driver process, only in cluster mode.
    :type driver_cores: int
    :param driver_memory: The amount of memory to use for the driver process, formatted as strings with a size unit
        suffix ("k", "m", "g" or "t") (e.g. "512m", "2g").
    :type driver_memory: str
    :param executor_cores: The number of cores to use on each executor.
    :type executor_cores: int
    :param executor_memory: The amount of memory to use per executor process, formatted as strings with a size unit
        suffix ("k", "m", "g" or "t") (e.g. "512m", "2g").
    :type executor_memory: str
    :param executor_instances: The initial number of executors.
    :type executor_instances: int
    :param dynamic_allocation_enabled: Whether to use dynamic resource allocation, which scales the number of
        executors registered with this application up and down based on the workload.
    :type dynamic_allocation_enabled: bool
    :param dynamic_allocation_min_executors: The lower bound for the number of executors if dynamic allocation
        is enabled.
    :type dynamic_allocation_min_executors: int
    :param dynamic_allocation_max_executors: The upper bound for the number of executors if dynamic allocation
        is enabled.
    :type dynamic_allocation_max_executors: int
    :param conf: A dictionary with pre-defined Spark configurations key and values.
    :type conf: Dict[str, str]
    :param inputs: A mapping of input names to input data sources used in the job.
    :type inputs: Dict[str, Union[
        ~azure.ai.ml.entities._job.pipeline._io.NodeOutput,
        ~azure.ai.ml.Input,
        str,
        bool,
        int,
        float,
        Enum,
        ]
    ]
    :param outputs: A mapping of output names to output data sources used in the job.
    :type outputs: Dict[str, Union[str, ~azure.ai.ml.Output]]
    :param args: The arguments for the job.
    :type args: str
    :param compute: The compute resource the job runs on.
    :type compute: str
    :param resources: The compute resource configuration for the job.
    :type resources: Union[Dict, ~azure.ai.ml.entities.SparkResourceConfiguration]
    :param entry: The file or class entry point.
    :type entry: Dict[str, str]
    :param py_files: The list of .zip, .egg or .py files to place on the PYTHONPATH for Python apps.
    :type py_files: List[str]
    :param jars: The list of .JAR files to include on the driver and executor classpaths.
    :type jars: List[str]
    :param files: The list of files to be placed in the working directory of each executor.
    :type files: List[str]
    :param archives: The list of archives to be extracted into the working directory of each executor.
    :type archives: List[str]
    """

    def __init__(
        self,
        *,
        component: Union[str, SparkComponent],
        identity: Optional[
            Union[Dict, ManagedIdentityConfiguration, AmlTokenConfiguration, UserIdentityConfiguration]
        ] = None,
        driver_cores: Optional[Union[int, str]] = None,
        driver_memory: Optional[str] = None,
        executor_cores: Optional[Union[int, str]] = None,
        executor_memory: Optional[str] = None,
        executor_instances: Optional[Union[int, str]] = None,
        dynamic_allocation_enabled: Optional[Union[bool, str]] = None,
        dynamic_allocation_min_executors: Optional[Union[int, str]] = None,
        dynamic_allocation_max_executors: Optional[Union[int, str]] = None,
        conf: Optional[Dict[str, str]] = None,
        inputs: Optional[
            Dict[
                str,
                Union[
                    NodeOutput,
                    Input,
                    str,
                    bool,
                    int,
                    float,
                    Enum,
                    "Input",
                ],
            ]
        ] = None,
        outputs: Optional[Dict[str, Union[str, Output, "Output"]]] = None,
        compute: Optional[str] = None,
        resources: Optional[Union[Dict, SparkResourceConfiguration]] = None,
        entry: Union[Dict[str, str], SparkJobEntry, None] = None,
        py_files: Optional[List[str]] = None,
        jars: Optional[List[str]] = None,
        files: Optional[List[str]] = None,
        archives: Optional[List[str]] = None,
        args: Optional[str] = None,
        **kwargs: Any,
    ) -> None:
        # validate init params are valid type
        validate_attribute_type(attrs_to_check=locals(), attr_type_map=self._attr_type_map())
        kwargs.pop("type", None)

        BaseNode.__init__(
            self, type=NodeType.SPARK, inputs=inputs, outputs=outputs, component=component, compute=compute, **kwargs
        )

        # init mark for _AttrDict
        self._init = True
        SparkJobEntryMixin.__init__(self, entry=entry)
        self.conf = conf
        self.driver_cores = driver_cores
        self.driver_memory = driver_memory
        self.executor_cores = executor_cores
        self.executor_memory = executor_memory
        self.executor_instances = executor_instances
        self.dynamic_allocation_enabled = dynamic_allocation_enabled
        self.dynamic_allocation_min_executors = dynamic_allocation_min_executors
        self.dynamic_allocation_max_executors = dynamic_allocation_max_executors

        is_spark_component = isinstance(component, SparkComponent)
        if is_spark_component:
            # conf is dict and we need copy component conf here, otherwise node conf setting will affect component
            # setting
            _component = cast(SparkComponent, component)
            self.conf = self.conf or copy.copy(_component.conf)
            self.driver_cores = self.driver_cores or _component.driver_cores
            self.driver_memory = self.driver_memory or _component.driver_memory
            self.executor_cores = self.executor_cores or _component.executor_cores
            self.executor_memory = self.executor_memory or _component.executor_memory
            self.executor_instances = self.executor_instances or _component.executor_instances
            self.dynamic_allocation_enabled = self.dynamic_allocation_enabled or _component.dynamic_allocation_enabled
            self.dynamic_allocation_min_executors = (
                self.dynamic_allocation_min_executors or _component.dynamic_allocation_min_executors
            )
            self.dynamic_allocation_max_executors = (
                self.dynamic_allocation_max_executors or _component.dynamic_allocation_max_executors
            )
        if self.executor_instances is None and str(self.dynamic_allocation_enabled).lower() == "true":
            self.executor_instances = self.dynamic_allocation_min_executors
        # When create standalone job or pipeline job, following fields will always get value from component or get
        # default None, because we will not pass those fields to Spark. But in following cases, we expect to get
        # correct value from spark._from_rest_object() and then following fields will get from their respective
        # keyword arguments.
        # 1. when we call regenerated_spark_node=Spark._from_rest_object(spark_node._to_rest_object()) in local test,
        # we expect regenerated_spark_node and spark_node are identical.
        # 2.when get created remote job through Job._from_rest_object(result) in job operation where component is an
        # arm_id, we expect get remote returned values.
        # 3.when we load a remote job, component now is an arm_id, we need get entry from node level returned from
        # service
        self.entry = _component.entry if is_spark_component else entry
        self.py_files = _component.py_files if is_spark_component else py_files
        self.jars = _component.jars if is_spark_component else jars
        self.files = _component.files if is_spark_component else files
        self.archives = _component.archives if is_spark_component else archives
        self.args = _component.args if is_spark_component else args
        self.environment = _component.environment if is_spark_component else None

        self.resources = resources
        self.identity = identity
        self._swept = False
        self._init = False

    @classmethod
    def _get_supported_outputs_types(cls) -> Tuple:
        return str, Output

    @property
    def component(self) -> Union[str, SparkComponent]:
        """The ID or instance of the Spark component or job to be run during the step.

        :rtype: ~azure.ai.ml.entities.SparkComponent
        """
        res: Union[str, SparkComponent] = self._component
        return res

    @property
    def resources(self) -> Optional[Union[Dict, SparkResourceConfiguration]]:
        """The compute resource configuration for the job.

        :rtype: ~azure.ai.ml.entities.SparkResourceConfiguration
        """
        return cast(SparkResourceConfiguration, self._resources)

    @resources.setter
    def resources(self, value: Optional[Union[Dict, SparkResourceConfiguration]]) -> None:
        """Sets the compute resource configuration for the job.

        :param value: The compute resource configuration for the job.
        :type value: Union[Dict[str, str], ~azure.ai.ml.entities.SparkResourceConfiguration]
        """
        if isinstance(value, dict):
            value = SparkResourceConfiguration(**value)
        self._resources = value

    @property
    def identity(
        self,
    ) -> Optional[Union[Dict, ManagedIdentityConfiguration, AmlTokenConfiguration, UserIdentityConfiguration]]:
        """The identity that the Spark job will use while running on compute.

        :rtype: Union[~azure.ai.ml.entities.ManagedIdentityConfiguration, ~azure.ai.ml.entities.AmlTokenConfiguration,
            ~azure.ai.ml.entities.UserIdentityConfiguration]
        """
        # If there is no identity from CLI/SDK input: for jobs running on synapse compute (MLCompute Clusters), the
        # managed identity is the default; for jobs running on clusterless, the user identity should be the default,
        # otherwise use user input identity.
        if self._identity is None:
            if self.compute is not None:
                return ManagedIdentityConfiguration()
            if self.resources is not None:
                return UserIdentityConfiguration()
        return self._identity

    @identity.setter
    def identity(
        self,
        value: Union[Dict[str, str], ManagedIdentityConfiguration, AmlTokenConfiguration, UserIdentityConfiguration],
    ) -> None:
        """Sets the identity that the Spark job will use while running on compute.

        :param value: The identity that the Spark job will use while running on compute.
        :type value: Union[Dict[str, str], ~azure.ai.ml.entities.ManagedIdentityConfiguration,
            ~azure.ai.ml.entities.AmlTokenConfiguration, ~azure.ai.ml.entities.UserIdentityConfiguration]
        """
        if isinstance(value, dict):
            identify_schema = UnionField(
                [
                    NestedField(ManagedIdentitySchema, unknown=INCLUDE),
                    NestedField(AMLTokenIdentitySchema, unknown=INCLUDE),
                    NestedField(UserIdentitySchema, unknown=INCLUDE),
                ]
            )
            value = identify_schema._deserialize(value=value, attr=None, data=None)
        self._identity = value

    @property
    def code(self) -> Optional[Union[str, PathLike]]:
        """The local or remote path pointing at source code.

        :rtype: Union[str, PathLike]
        """
        if isinstance(self.component, Component):
            _code: Optional[Union[str, PathLike]] = self.component.code
            return _code
        return None

    @code.setter
    def code(self, value: str) -> None:
        """Sets the source code to be used for the job.

        :param value: The local or remote path pointing at source code.
        :type value: Union[str, PathLike]
        """
        if isinstance(self.component, Component):
            self.component.code = value
        else:
            msg = "Can't set code property for a registered component {}"
            raise ValidationException(
                message=msg.format(self.component),
                no_personal_data_message=msg.format(self.component),
                target=ErrorTarget.SPARK_JOB,
                error_category=ErrorCategory.USER_ERROR,
            )

    @classmethod
    def _from_rest_object_to_init_params(cls, obj: dict) -> Dict:
        obj = super()._from_rest_object_to_init_params(obj)

        if "resources" in obj and obj["resources"]:
            obj["resources"] = SparkResourceConfiguration._from_rest_object(obj["resources"])

        if "identity" in obj and obj["identity"]:
            obj["identity"] = _BaseJobIdentityConfiguration._from_rest_object(obj["identity"])

        if "entry" in obj and obj["entry"]:
            obj["entry"] = SparkJobEntry._from_rest_object(obj["entry"])
        if "conf" in obj and obj["conf"]:
            # get conf setting value from conf
            for field_name, _ in CONF_KEY_MAP.items():
                value = obj["conf"].get(field_name, None)
                if value is not None:
                    obj[field_name] = value

        return obj

    @classmethod
    def _load_from_dict(cls, data: Dict, context: Dict, additional_message: str, **kwargs: Any) -> "Spark":
        from .spark_func import spark

        loaded_data = load_from_dict(SparkJobSchema, data, context, additional_message, **kwargs)
        spark_job: Spark = spark(base_path=context[BASE_PATH_CONTEXT_KEY], **loaded_data)

        return spark_job

    @classmethod
    def _load_from_rest_job(cls, obj: JobBaseData) -> "Spark":
        from .spark_func import spark

        rest_spark_job: RestSparkJob = obj.properties
        rest_spark_conf = copy.copy(rest_spark_job.conf) or {}

        spark_job: Spark = spark(
            name=obj.name,
            id=obj.id,
            entry=SparkJobEntry._from_rest_object(rest_spark_job.entry),
            display_name=rest_spark_job.display_name,
            description=rest_spark_job.description,
            tags=rest_spark_job.tags,
            properties=rest_spark_job.properties,
            experiment_name=rest_spark_job.experiment_name,
            services=rest_spark_job.services,
            status=rest_spark_job.status,
            creation_context=obj.system_data,
            code=rest_spark_job.code_id,
            compute=rest_spark_job.compute_id,
            environment=rest_spark_job.environment_id,
            identity=_BaseJobIdentityConfiguration._from_rest_object(rest_spark_job.identity)
            if rest_spark_job.identity
            else None,
            args=rest_spark_job.args,
            conf=rest_spark_conf,
            driver_cores=rest_spark_conf.get(
                SparkConfKey.DRIVER_CORES, None
            ),  # copy fields from conf into the promote attribute in spark
            driver_memory=rest_spark_conf.get(SparkConfKey.DRIVER_MEMORY, None),
            executor_cores=rest_spark_conf.get(SparkConfKey.EXECUTOR_CORES, None),
            executor_memory=rest_spark_conf.get(SparkConfKey.EXECUTOR_MEMORY, None),
            executor_instances=rest_spark_conf.get(SparkConfKey.EXECUTOR_INSTANCES, None),
            dynamic_allocation_enabled=rest_spark_conf.get(SparkConfKey.DYNAMIC_ALLOCATION_ENABLED, None),
            dynamic_allocation_min_executors=rest_spark_conf.get(SparkConfKey.DYNAMIC_ALLOCATION_MIN_EXECUTORS, None),
            dynamic_allocation_max_executors=rest_spark_conf.get(SparkConfKey.DYNAMIC_ALLOCATION_MAX_EXECUTORS, None),
            resources=SparkResourceConfiguration._from_rest_object(rest_spark_job.resources),
            inputs=from_rest_inputs_to_dataset_literal(rest_spark_job.inputs),
            outputs=from_rest_data_outputs(rest_spark_job.outputs),
        )
        return spark_job

    @classmethod
    def _attr_type_map(cls) -> dict:
        return {
            # hack: allow use InternalSparkComponent as component
            # "component": (str, SparkComponent),
            "environment": (str, Environment),
            "resources": (dict, SparkResourceConfiguration),
            "code": (str, PathLike),
        }

    @property
    def _skip_required_compute_missing_validation(self) -> bool:
        return self.resources is not None

    def _to_job(self) -> SparkJob:
        if isinstance(self.component, SparkComponent):
            return SparkJob(
                experiment_name=self.experiment_name,
                name=self.name,
                display_name=self.display_name,
                description=self.description,
                tags=self.tags,
                code=self.component.code,
                entry=self.entry,
                py_files=self.py_files,
                jars=self.jars,
                files=self.files,
                archives=self.archives,
                identity=self.identity,
                driver_cores=self.driver_cores,
                driver_memory=self.driver_memory,
                executor_cores=self.executor_cores,
                executor_memory=self.executor_memory,
                executor_instances=self.executor_instances,
                dynamic_allocation_enabled=self.dynamic_allocation_enabled,
                dynamic_allocation_min_executors=self.dynamic_allocation_min_executors,
                dynamic_allocation_max_executors=self.dynamic_allocation_max_executors,
                conf=self.conf,
                environment=self.environment,
                status=self.status,
                inputs=self._job_inputs,
                outputs=self._job_outputs,
                services=self.services,
                args=self.args,
                compute=self.compute,
                resources=self.resources,
            )

        return SparkJob(
            experiment_name=self.experiment_name,
            name=self.name,
            display_name=self.display_name,
            description=self.description,
            tags=self.tags,
            code=self.component,
            entry=self.entry,
            py_files=self.py_files,
            jars=self.jars,
            files=self.files,
            archives=self.archives,
            identity=self.identity,
            driver_cores=self.driver_cores,
            driver_memory=self.driver_memory,
            executor_cores=self.executor_cores,
            executor_memory=self.executor_memory,
            executor_instances=self.executor_instances,
            dynamic_allocation_enabled=self.dynamic_allocation_enabled,
            dynamic_allocation_min_executors=self.dynamic_allocation_min_executors,
            dynamic_allocation_max_executors=self.dynamic_allocation_max_executors,
            conf=self.conf,
            environment=self.environment,
            status=self.status,
            inputs=self._job_inputs,
            outputs=self._job_outputs,
            services=self.services,
            args=self.args,
            compute=self.compute,
            resources=self.resources,
        )

    @classmethod
    def _create_schema_for_validation(cls, context: Any) -> Union[PathAwareSchema, Schema]:
        from azure.ai.ml._schema.pipeline import SparkSchema

        return SparkSchema(context=context)

    @classmethod
    def _picked_fields_from_dict_to_rest_object(cls) -> List[str]:
        return [
            "type",
            "resources",
            "py_files",
            "jars",
            "files",
            "archives",
            "identity",
            "conf",
            "args",
        ]

    def _to_rest_object(self, **kwargs: Any) -> dict:
        rest_obj: dict = super()._to_rest_object(**kwargs)
        rest_obj.update(
            convert_ordered_dict_to_dict(
                {
                    "componentId": self._get_component_id(),
                    "identity": get_rest_dict_for_node_attrs(self.identity),
                    "resources": get_rest_dict_for_node_attrs(self.resources),
                    "entry": get_rest_dict_for_node_attrs(self.entry),
                }
            )
        )
        return rest_obj

    def _build_inputs(self) -> dict:
        inputs = super(Spark, self)._build_inputs()
        built_inputs = {}
        # Validate and remove non-specified inputs
        for key, value in inputs.items():
            if value is not None:
                built_inputs[key] = value
        return built_inputs

    def _customized_validate(self) -> MutableValidationResult:
        result = super()._customized_validate()
        if (
            isinstance(self.component, SparkComponent)
            and isinstance(self.component._environment, Environment)
            and self.component._environment.image is not None
        ):
            result.append_warning(
                yaml_path="environment.image",
                message=SPARK_ENVIRONMENT_WARNING_MESSAGE,
            )
        result.merge_with(self._validate_entry_exist())
        result.merge_with(self._validate_fields())
        return result

    def _validate_entry_exist(self) -> MutableValidationResult:
        is_remote_code = isinstance(self.code, str) and (
            self.code.startswith("git+")
            or self.code.startswith(REGISTRY_URI_FORMAT)
            or self.code.startswith(ARM_ID_PREFIX)
            or is_url(self.code)
            or bool(self.CODE_ID_RE_PATTERN.match(self.code))
        )
        validation_result = self._create_empty_validation_result()
        # validate whether component entry exists to ensure code path is correct, especially when code is default value
        if self.code is None or is_remote_code or not isinstance(self.entry, SparkJobEntry):
            # skip validate when code is not a local path or code is None, or self.entry is not SparkJobEntry object
            pass
        else:
            if not path.isabs(self.code):
<<<<<<< HEAD
                _component: SparkComponent = self.component  # type: ignore
=======
                _component = cast(SparkComponent, self.component)
>>>>>>> 093531ee
                code_path = Path(_component.base_path) / self.code
                if code_path.exists():
                    code_path = code_path.resolve().absolute()
                else:
                    validation_result.append_error(
                        message=f"Code path {code_path} doesn't exist.", yaml_path="component.code"
                    )
                entry_path = code_path / self.entry.entry
            else:
                entry_path = Path(self.code) / self.entry.entry

            if (
                isinstance(self.entry, SparkJobEntry)
                and self.entry.entry_type == SparkJobEntryType.SPARK_JOB_FILE_ENTRY
            ):
                if not entry_path.exists():
                    validation_result.append_error(
                        message=f"Entry {entry_path} doesn't exist.", yaml_path="component.entry"
                    )
        return validation_result

    def _validate_fields(self) -> MutableValidationResult:
        validation_result = self._create_empty_validation_result()
        try:
            _validate_compute_or_resources(self.compute, self.resources)
        except ValidationException as e:
            validation_result.append_error(message=str(e), yaml_path="resources")
            validation_result.append_error(message=str(e), yaml_path="compute")

        try:
            _validate_input_output_mode(self.inputs, self.outputs)
        except ValidationException as e:
            msg = str(e)
            m = re.match(r"(Input|Output) '(\w+)'", msg)
            if m:
                io_type, io_name = m.groups()
                if io_type == "Input":
                    validation_result.append_error(message=msg, yaml_path=f"inputs.{io_name}")
                else:
                    validation_result.append_error(message=msg, yaml_path=f"outputs.{io_name}")

        try:
            _validate_spark_configurations(self)
        except ValidationException as e:
            validation_result.append_error(message=str(e), yaml_path="conf")

        try:
            self._validate_entry()
        except ValidationException as e:
            validation_result.append_error(message=str(e), yaml_path="entry")

        if self.args:
            try:
                validate_inputs_for_args(self.args, self.inputs)
            except ValidationException as e:
                validation_result.append_error(message=str(e), yaml_path="args")
        return validation_result

    # pylint: disable-next=docstring-missing-param
    def __call__(self, *args: Any, **kwargs: Any) -> "Spark":
        """Call Spark as a function will return a new instance each time.

        :return: A Spark object
        :rtype: Spark
        """
        if isinstance(self._component, Component):
            # call this to validate inputs
            node: Spark = self._component(*args, **kwargs)
            # merge inputs
            for name, original_input in self.inputs.items():
                if name not in kwargs:
                    # use setattr here to make sure owner of input won't change
                    setattr(node.inputs, name, original_input._data)
                    node._job_inputs[name] = original_input._data
                # get outputs
            for name, original_output in self.outputs.items():
                # use setattr here to make sure owner of output won't change
                if not isinstance(original_output, str):
                    setattr(node.outputs, name, original_output._data)
            self._refine_optional_inputs_with_no_value(node, kwargs)
            node._name = self.name
            node.compute = self.compute
            node.environment = copy.deepcopy(self.environment)
            node.resources = copy.deepcopy(self.resources)
            return node

        msg = "Spark can be called as a function only when referenced component is {}, currently got {}."
        raise ValidationException(
            message=msg.format(type(Component), self._component),
            no_personal_data_message=msg.format(type(Component), "self._component"),
            target=ErrorTarget.SPARK_JOB,
        )<|MERGE_RESOLUTION|>--- conflicted
+++ resolved
@@ -563,11 +563,7 @@
             pass
         else:
             if not path.isabs(self.code):
-<<<<<<< HEAD
                 _component: SparkComponent = self.component  # type: ignore
-=======
-                _component = cast(SparkComponent, self.component)
->>>>>>> 093531ee
                 code_path = Path(_component.base_path) / self.code
                 if code_path.exists():
                     code_path = code_path.resolve().absolute()
