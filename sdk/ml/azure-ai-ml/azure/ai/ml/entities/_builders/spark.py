# ---------------------------------------------------------
# Copyright (c) Microsoft Corporation. All rights reserved.
# ---------------------------------------------------------
# pylint: disable=protected-access, too-many-instance-attributes

import copy
import logging
import re
from enum import Enum
from os import PathLike, path
from pathlib import Path
from typing import Dict, List, Optional, Union

from marshmallow import INCLUDE, Schema

from ..._restclient.v2023_04_01_preview.models import JobBase as JobBaseData
from ..._restclient.v2023_04_01_preview.models import SparkJob as RestSparkJob
from ..._schema import NestedField, PathAwareSchema, UnionField
from ..._schema.job.identity import AMLTokenIdentitySchema, ManagedIdentitySchema, UserIdentitySchema
from ..._schema.job.parameterized_spark import CONF_KEY_MAP
from ..._schema.job.spark_job import SparkJobSchema
from ..._utils.utils import is_url
from ...constants._common import (
    ARM_ID_PREFIX,
    BASE_PATH_CONTEXT_KEY,
    REGISTRY_URI_FORMAT,
    SPARK_ENVIRONMENT_WARNING_MESSAGE,
)
from ...constants._component import NodeType
from ...constants._job.job import SparkConfKey
from ...entities._assets import Environment
from ...entities._component.component import Component
from ...entities._component.spark_component import SparkComponent
from ...entities._credentials import (
    AmlTokenConfiguration,
    ManagedIdentityConfiguration,
    UserIdentityConfiguration,
    _BaseJobIdentityConfiguration,
)
from ...entities._inputs_outputs import Input, Output
from ...entities._job._input_output_helpers import (
    from_rest_data_outputs,
    from_rest_inputs_to_dataset_literal,
    validate_inputs_for_args,
)
from ...entities._job.spark_job import SparkJob
from ...entities._job.spark_job_entry import SparkJobEntryType
from ...entities._job.spark_resource_configuration import SparkResourceConfiguration
from ...entities._validation import MutableValidationResult
from ...exceptions import ErrorCategory, ErrorTarget, ValidationException
from .._job.pipeline._io import NodeOutput
from .._job.spark_helpers import (
    _validate_compute_or_resources,
    _validate_input_output_mode,
    _validate_spark_configurations,
)
from .._job.spark_job_entry_mixin import SparkJobEntry, SparkJobEntryMixin
from .._util import convert_ordered_dict_to_dict, get_rest_dict_for_node_attrs, load_from_dict, validate_attribute_type
from .base_node import BaseNode

module_logger = logging.getLogger(__name__)


class Spark(BaseNode, SparkJobEntryMixin):
    """Base class for spark node, used for spark component version consumption.

    You should not instantiate this class directly. Instead, you should
    create from builder function: spark.

    :param component: The ID or instance of the Spark component or job to be run during the step.
    :type component: Union[str, ~azure.ai.ml.entities.SparkComponent]
    :param identity: The identity that the Spark job will use while running on compute.
    :type identity: Union[
        Dict[str, str],
        ~azure.ai.ml.entities.ManagedIdentityConfiguration,
        ~azure.ai.ml.entities.AmlTokenConfiguration,
        ~azure.ai.ml.entities.UserIdentityConfiguration]
    :param driver_cores: The number of cores to use for the driver process, only in cluster mode.
    :type driver_cores: int
    :param driver_memory: The amount of memory to use for the driver process, formatted as strings with a size unit
        suffix ("k", "m", "g" or "t") (e.g. "512m", "2g").
    :type driver_memory: str
    :param executor_cores: The number of cores to use on each executor.
    :type executor_cores: int
    :param executor_memory: The amount of memory to use per executor process, formatted as strings with a size unit
        suffix ("k", "m", "g" or "t") (e.g. "512m", "2g").
    :type executor_memory: str
    :param executor_instances: The initial number of executors.
    :type executor_instances: int
    :param dynamic_allocation_enabled: Whether to use dynamic resource allocation, which scales the number of
        executors registered with this application up and down based on the workload.
    :type dynamic_allocation_enabled: bool
    :param dynamic_allocation_min_executors: The lower bound for the number of executors if dynamic allocation
        is enabled.
    :type dynamic_allocation_min_executors: int
    :param dynamic_allocation_max_executors: The upper bound for the number of executors if dynamic allocation
        is enabled.
    :type dynamic_allocation_max_executors: int
    :param conf: A dictionary with pre-defined Spark configurations key and values.
    :type conf: Dict[str, str]
    :param inputs: A mapping of input names to input data sources used in the job.
    :type inputs: Dict[str, Union[
        ~azure.ai.ml.entities._job.pipeline._io.NodeOutput,
        ~azure.ai.ml.Input,
        str,
        bool,
        int,
        float,
        Enum,
        ]
    ]
    :param outputs: A mapping of output names to output data sources used in the job.
    :type outputs: Dict[str, Union[str, ~azure.ai.ml.Output]]
    :param args: The arguments for the job.
    :type args: str
    :param compute: The compute resource the job runs on.
    :type compute: str
    :param resources: The compute resource configuration for the job.
    :type resources: Union[Dict, ~azure.ai.ml.entities.SparkResourceConfiguration]
    :param entry: The file or class entry point.
    :type entry: Dict[str, str]
    :param py_files: The list of .zip, .egg or .py files to place on the PYTHONPATH for Python apps.
    :type py_files: List[str]
    :param jars: The list of .JAR files to include on the driver and executor classpaths.
    :type jars: List[str]
    :param files: The list of files to be placed in the working directory of each executor.
    :type files: List[str]
    :param archives: The list of archives to be extracted into the working directory of each executor.
    :type archives: List[str]
    """

    def __init__(
        self,
        *,
        component: Union[str, SparkComponent],
        identity: Optional[
            Union[Dict[str, str], ManagedIdentityConfiguration, AmlTokenConfiguration, UserIdentityConfiguration]
        ] = None,
        driver_cores: Optional[int] = None,
        driver_memory: Optional[str] = None,
        executor_cores: Optional[int] = None,
        executor_memory: Optional[str] = None,
        executor_instances: Optional[int] = None,
        dynamic_allocation_enabled: Optional[bool] = None,
        dynamic_allocation_min_executors: Optional[int] = None,
        dynamic_allocation_max_executors: Optional[int] = None,
        conf: Optional[Dict[str, str]] = None,
        inputs: Optional[
            Dict[
                str,
                Union[
                    NodeOutput,
                    Input,
                    str,
                    bool,
                    int,
                    float,
                    Enum,
                    "Input",
                ],
            ]
        ] = None,
        outputs: Optional[Dict[str, Union[str, Output, "Output"]]] = None,
        compute: Optional[str] = None,
        resources: Optional[Union[Dict, SparkResourceConfiguration]] = None,
        entry: Union[Dict[str, str], SparkJobEntry, None] = None,
        py_files: Optional[List[str]] = None,
        jars: Optional[List[str]] = None,
        files: Optional[List[str]] = None,
        archives: Optional[List[str]] = None,
        args: Optional[str] = None,
        **kwargs,
    ) -> None:
        # validate init params are valid type
        validate_attribute_type(attrs_to_check=locals(), attr_type_map=self._attr_type_map())
        kwargs.pop("type", None)

        BaseNode.__init__(
            self, type=NodeType.SPARK, inputs=inputs, outputs=outputs, component=component, compute=compute, **kwargs
        )

        # init mark for _AttrDict
        self._init = True
        SparkJobEntryMixin.__init__(self, entry=entry)
        self.conf = conf
        self.driver_cores = driver_cores
        self.driver_memory = driver_memory
        self.executor_cores = executor_cores
        self.executor_memory = executor_memory
        self.executor_instances = executor_instances
        self.dynamic_allocation_enabled = dynamic_allocation_enabled
        self.dynamic_allocation_min_executors = dynamic_allocation_min_executors
        self.dynamic_allocation_max_executors = dynamic_allocation_max_executors

        is_spark_component = isinstance(component, SparkComponent)
        if is_spark_component:
            # conf is dict and we need copy component conf here, otherwise node conf setting will affect component
            # setting
            self.conf = self.conf or copy.copy(component.conf)
            self.driver_cores = self.driver_cores or component.driver_cores
            self.driver_memory = self.driver_memory or component.driver_memory
            self.executor_cores = self.executor_cores or component.executor_cores
            self.executor_memory = self.executor_memory or component.executor_memory
            self.executor_instances = self.executor_instances or component.executor_instances
            self.dynamic_allocation_enabled = self.dynamic_allocation_enabled or component.dynamic_allocation_enabled
            self.dynamic_allocation_min_executors = (
                self.dynamic_allocation_min_executors or component.dynamic_allocation_min_executors
            )
            self.dynamic_allocation_max_executors = (
                self.dynamic_allocation_max_executors or component.dynamic_allocation_max_executors
            )
        if self.executor_instances is None and str(self.dynamic_allocation_enabled).lower() == "true":
            self.executor_instances = self.dynamic_allocation_min_executors
        # When create standalone job or pipeline job, following fields will always get value from component or get
        # default None, because we will not pass those fields to Spark. But in following cases, we expect to get
        # correct value from spark._from_rest_object() and then following fields will get from their respective
        # keyword arguments.
        # 1. when we call regenerated_spark_node=Spark._from_rest_object(spark_node._to_rest_object()) in local test,
        # we expect regenerated_spark_node and spark_node are identical.
        # 2.when get created remote job through Job._from_rest_object(result) in job operation where component is an
        # arm_id, we expect get remote returned values.
        # 3.when we load a remote job, component now is an arm_id, we need get entry from node level returned from
        # service
        self.entry = component.entry if is_spark_component else entry
        self.py_files = component.py_files if is_spark_component else py_files
        self.jars = component.jars if is_spark_component else jars
        self.files = component.files if is_spark_component else files
        self.archives = component.archives if is_spark_component else archives
        self.args = component.args if is_spark_component else args
        self.environment = component.environment if is_spark_component else None

        self.resources = resources
        self.identity = identity
        self._swept = False
        self._init = False

    @classmethod
    def _get_supported_outputs_types(cls):
        return str, Output

    @property
    def component(self) -> Union[str, SparkComponent]:
        """The ID or instance of the Spark component or job to be run during the step.

        :rtype: ~azure.ai.ml.entities.SparkComponent
        """
        return self._component

    @property
    def resources(self) -> Optional[SparkResourceConfiguration]:
        """The compute resource configuration for the job.

        :rtype: ~azure.ai.ml.entities.SparkResourceConfiguration
        """
        return self._resources

    @resources.setter
    def resources(self, value: Union[Dict[str, str], SparkResourceConfiguration, None]):
        """Sets the compute resource configuration for the job.

        :param value: The compute resource configuration for the job.
        :type value: Union[Dict[str, str], ~azure.ai.ml.entities.SparkResourceConfiguration]
        """
        if isinstance(value, dict):
            value = SparkResourceConfiguration(**value)
        self._resources = value

    @property
    def identity(
        self,
    ) -> Optional[Union[ManagedIdentityConfiguration, AmlTokenConfiguration, UserIdentityConfiguration]]:
        """The identity that the Spark job will use while running on compute.

        :rtype: Union[~azure.ai.ml.entities.ManagedIdentityConfiguration, ~azure.ai.ml.entities.AmlTokenConfiguration,
            ~azure.ai.ml.entities.UserIdentityConfiguration]
        """
        # If there is no identity from CLI/SDK input: for jobs running on synapse compute (MLCompute Clusters), the
        # managed identity is the default; for jobs running on clusterless, the user identity should be the default,
        # otherwise use user input identity.
        if self._identity is None:
            if self.compute is not None:
                return ManagedIdentityConfiguration()
            if self.resources is not None:
                return UserIdentityConfiguration()
        return self._identity

    @identity.setter
    def identity(
        self,
        value: Union[
            Dict[str, str], ManagedIdentityConfiguration, AmlTokenConfiguration, UserIdentityConfiguration
        ]
    ):
        """Sets the identity that the Spark job will use while running on compute.

        :param value: The identity that the Spark job will use while running on compute.
        :type value: Union[Dict[str, str], ~azure.ai.ml.entities.ManagedIdentityConfiguration,
            ~azure.ai.ml.entities.AmlTokenConfiguration, ~azure.ai.ml.entities.UserIdentityConfiguration]
        """
        if isinstance(value, dict):
            identify_schema = UnionField(
                [
                    NestedField(ManagedIdentitySchema, unknown=INCLUDE),
                    NestedField(AMLTokenIdentitySchema, unknown=INCLUDE),
                    NestedField(UserIdentitySchema, unknown=INCLUDE),
                ]
            )
            value = identify_schema._deserialize(value=value, attr=None, data=None)
        self._identity = value

    @property
    def code(self) -> Optional[Union[str, PathLike]]:
<<<<<<< HEAD
        """The local or remote path pointing at source code.

        :rtype: Union[str, PathLike]
        """
        return self.component.code if hasattr(self.component, "code") else None
=======
        if isinstance(self.component, Component):
            return self.component.code
        return None
>>>>>>> 9d5eae12

    @code.setter
    def code(self, value: str) -> None:
        """Sets the source code to be used for the job.

        :param value: The local or remote path pointing at source code.
        :type value: Union[str, PathLike]
        """
        if isinstance(self.component, Component):
            self.component.code = value
        else:
            msg = "Can't set code property for a registered component {}"
            raise ValidationException(
                message=msg.format(self.component),
                no_personal_data_message=msg.format(self.component),
                target=ErrorTarget.SPARK_JOB,
                error_category=ErrorCategory.USER_ERROR,
            )

    @classmethod
    def _from_rest_object_to_init_params(cls, obj: dict) -> Dict:
        obj = super()._from_rest_object_to_init_params(obj)

        if "resources" in obj and obj["resources"]:
            obj["resources"] = SparkResourceConfiguration._from_rest_object(obj["resources"])

        if "identity" in obj and obj["identity"]:
            obj["identity"] = _BaseJobIdentityConfiguration._from_rest_object(obj["identity"])

        if "entry" in obj and obj["entry"]:
            obj["entry"] = SparkJobEntry._from_rest_object(obj["entry"])
        if "conf" in obj and obj["conf"]:
            # get conf setting value from conf
            for field_name, _ in CONF_KEY_MAP.items():
                value = obj["conf"].get(field_name, None)
                if value is not None:
                    obj[field_name] = value

        return obj

    @classmethod
    def _load_from_dict(cls, data: Dict, context: Dict, additional_message: str, **kwargs) -> "Spark":
        from .spark_func import spark

        loaded_data = load_from_dict(SparkJobSchema, data, context, additional_message, **kwargs)
        spark_job = spark(base_path=context[BASE_PATH_CONTEXT_KEY], **loaded_data)

        return spark_job

    @classmethod
    def _load_from_rest_job(cls, obj: JobBaseData) -> "Spark":
        from .spark_func import spark

        rest_spark_job: RestSparkJob = obj.properties
        rest_spark_conf = copy.copy(rest_spark_job.conf) or {}

        spark_job = spark(
            name=obj.name,
            id=obj.id,
            entry=SparkJobEntry._from_rest_object(rest_spark_job.entry),
            display_name=rest_spark_job.display_name,
            description=rest_spark_job.description,
            tags=rest_spark_job.tags,
            properties=rest_spark_job.properties,
            experiment_name=rest_spark_job.experiment_name,
            services=rest_spark_job.services,
            status=rest_spark_job.status,
            creation_context=obj.system_data,
            code=rest_spark_job.code_id,
            compute=rest_spark_job.compute_id,
            environment=rest_spark_job.environment_id,
            identity=_BaseJobIdentityConfiguration._from_rest_object(rest_spark_job.identity)
            if rest_spark_job.identity
            else None,
            args=rest_spark_job.args,
            conf=rest_spark_conf,
            driver_cores=rest_spark_conf.get(
                SparkConfKey.DRIVER_CORES, None
            ),  # copy fields from conf into the promote attribute in spark
            driver_memory=rest_spark_conf.get(SparkConfKey.DRIVER_MEMORY, None),
            executor_cores=rest_spark_conf.get(SparkConfKey.EXECUTOR_CORES, None),
            executor_memory=rest_spark_conf.get(SparkConfKey.EXECUTOR_MEMORY, None),
            executor_instances=rest_spark_conf.get(SparkConfKey.EXECUTOR_INSTANCES, None),
            dynamic_allocation_enabled=rest_spark_conf.get(SparkConfKey.DYNAMIC_ALLOCATION_ENABLED, None),
            dynamic_allocation_min_executors=rest_spark_conf.get(SparkConfKey.DYNAMIC_ALLOCATION_MIN_EXECUTORS, None),
            dynamic_allocation_max_executors=rest_spark_conf.get(SparkConfKey.DYNAMIC_ALLOCATION_MAX_EXECUTORS, None),
            resources=SparkResourceConfiguration._from_rest_object(rest_spark_job.resources),
            inputs=from_rest_inputs_to_dataset_literal(rest_spark_job.inputs),
            outputs=from_rest_data_outputs(rest_spark_job.outputs),
        )
        return spark_job

    @classmethod
    def _attr_type_map(cls) -> dict:
        return {
            # hack: allow use InternalSparkComponent as component
            # "component": (str, SparkComponent),
            "environment": (str, Environment),
            "resources": (dict, SparkResourceConfiguration),
            "code": (str, PathLike),
        }

    @property
    def _skip_required_compute_missing_validation(self):
        return self.resources is not None

    def _to_job(self) -> SparkJob:
        return SparkJob(
            experiment_name=self.experiment_name,
            name=self.name,
            display_name=self.display_name,
            description=self.description,
            tags=self.tags,
            code=self.component.code,
            entry=self.entry,
            py_files=self.py_files,
            jars=self.jars,
            files=self.files,
            archives=self.archives,
            identity=self.identity,
            driver_cores=self.driver_cores,
            driver_memory=self.driver_memory,
            executor_cores=self.executor_cores,
            executor_memory=self.executor_memory,
            executor_instances=self.executor_instances,
            dynamic_allocation_enabled=self.dynamic_allocation_enabled,
            dynamic_allocation_min_executors=self.dynamic_allocation_min_executors,
            dynamic_allocation_max_executors=self.dynamic_allocation_max_executors,
            conf=self.conf,
            environment=self.environment,
            status=self.status,
            inputs=self._job_inputs,
            outputs=self._job_outputs,
            services=self.services,
            args=self.args,
            compute=self.compute,
            resources=self.resources,
        )

    @classmethod
    def _create_schema_for_validation(cls, context) -> Union[PathAwareSchema, Schema]:
        from azure.ai.ml._schema.pipeline import SparkSchema

        return SparkSchema(context=context)

    @classmethod
    def _picked_fields_from_dict_to_rest_object(cls) -> List[str]:
        return [
            "type",
            "resources",
            "py_files",
            "jars",
            "files",
            "archives",
            "identity",
            "conf",
            "args",
        ]

    def _to_rest_object(self, **kwargs) -> dict:
        rest_obj = super()._to_rest_object(**kwargs)
        rest_obj.update(
            convert_ordered_dict_to_dict(
                {
                    "componentId": self._get_component_id(),
                    "identity": get_rest_dict_for_node_attrs(self.identity),
                    "resources": get_rest_dict_for_node_attrs(self.resources),
                    "entry": get_rest_dict_for_node_attrs(self.entry),
                }
            )
        )
        return rest_obj

    def _build_inputs(self):
        inputs = super(Spark, self)._build_inputs()
        built_inputs = {}
        # Validate and remove non-specified inputs
        for key, value in inputs.items():
            if value is not None:
                built_inputs[key] = value
        return built_inputs

    def _customized_validate(self):
        result = super()._customized_validate()
        if (
            isinstance(self.component, SparkComponent)
            and isinstance(self.component._environment, Environment)
            and self.component._environment.image is not None
        ):
            result.append_warning(
                yaml_path="environment.image",
                message=SPARK_ENVIRONMENT_WARNING_MESSAGE,
            )
        result.merge_with(self._validate_entry_exist(raise_error=False))
        result.merge_with(self._validate_fields())
        return result

    def _validate_entry_exist(self, raise_error=False) -> MutableValidationResult:
        is_remote_code = isinstance(self.code, str) and (
            self.code.startswith("git+")
            or self.code.startswith(REGISTRY_URI_FORMAT)
            or self.code.startswith(ARM_ID_PREFIX)
            or is_url(self.code)
            or bool(self.CODE_ID_RE_PATTERN.match(self.code))
        )
        validation_result = self._create_empty_validation_result()
        # validate whether component entry exists to ensure code path is correct, especially when code is default value
        if self.code is None or is_remote_code or not isinstance(self.entry, SparkJobEntry):
            # skip validate when code is not a local path or code is None, or self.entry is not SparkJobEntry object
            pass
        else:
            if not path.isabs(self.code):
                code_path = Path(self.component.base_path) / self.code
                if code_path.exists():
                    code_path = code_path.resolve().absolute()
                else:
                    validation_result.append_error(
                        message=f"Code path {code_path} doesn't exist.", yaml_path="component.code"
                    )
                entry_path = code_path / self.entry.entry
            else:
                entry_path = Path(self.code) / self.entry.entry

            if (
                isinstance(self.entry, SparkJobEntry)
                and self.entry.entry_type == SparkJobEntryType.SPARK_JOB_FILE_ENTRY
            ):
                if not entry_path.exists():
                    validation_result.append_error(
                        message=f"Entry {entry_path} doesn't exist.", yaml_path="component.entry"
                    )
        return validation_result.try_raise(error_target=self._get_validation_error_target(), raise_error=raise_error)

    def _validate_fields(self) -> MutableValidationResult:
        validation_result = self._create_empty_validation_result()
        try:
            _validate_compute_or_resources(self.compute, self.resources)
        except ValidationException as e:
            validation_result.append_error(message=str(e), yaml_path="resources")
            validation_result.append_error(message=str(e), yaml_path="compute")

        try:
            _validate_input_output_mode(self.inputs, self.outputs)
        except ValidationException as e:
            msg = str(e)
            m = re.match(r"(Input|Output) '(\w+)'", msg)
            if m:
                io_type, io_name = m.groups()
                if io_type == "Input":
                    validation_result.append_error(message=msg, yaml_path=f"inputs.{io_name}")
                else:
                    validation_result.append_error(message=msg, yaml_path=f"outputs.{io_name}")

        try:
            _validate_spark_configurations(self)
        except ValidationException as e:
            validation_result.append_error(message=str(e), yaml_path="conf")

        try:
            self._validate_entry()
        except ValidationException as e:
            validation_result.append_error(message=str(e), yaml_path="entry")

        if self.args:
            try:
                validate_inputs_for_args(self.args, self.inputs)
            except ValidationException as e:
                validation_result.append_error(message=str(e), yaml_path="args")
        return validation_result

    def __call__(self, *args, **kwargs) -> "Spark":
        """Call Spark as a function will return a new instance each time."""
        if isinstance(self._component, Component):
            # call this to validate inputs
            node = self._component(*args, **kwargs)
            # merge inputs
            for name, original_input in self.inputs.items():
                if name not in kwargs.keys():
                    # use setattr here to make sure owner of input won't change
                    setattr(node.inputs, name, original_input._data)
                    node._job_inputs[name] = original_input._data
                # get outputs
            for name, original_output in self.outputs.items():
                # use setattr here to make sure owner of output won't change
                setattr(node.outputs, name, original_output._data)
            self._refine_optional_inputs_with_no_value(node, kwargs)
            node._name = self.name
            node.compute = self.compute
            node.environment = copy.deepcopy(self.environment)
            node.resources = copy.deepcopy(self.resources)
            return node

        msg = "Spark can be called as a function only when referenced component is {}, currently got {}."
        raise ValidationException(
            message=msg.format(type(Component), self._component),
            no_personal_data_message=msg.format(type(Component), "self._component"),
            target=ErrorTarget.SPARK_JOB,
        )<|MERGE_RESOLUTION|>--- conflicted
+++ resolved
@@ -310,17 +310,13 @@
 
     @property
     def code(self) -> Optional[Union[str, PathLike]]:
-<<<<<<< HEAD
         """The local or remote path pointing at source code.
 
         :rtype: Union[str, PathLike]
         """
-        return self.component.code if hasattr(self.component, "code") else None
-=======
         if isinstance(self.component, Component):
             return self.component.code
         return None
->>>>>>> 9d5eae12
 
     @code.setter
     def code(self, value: str) -> None:
