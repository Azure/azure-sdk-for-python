# ---------------------------------------------------------
# Copyright (c) Microsoft Corporation. All rights reserved.
# ---------------------------------------------------------
# pylint: disable=protected-access

import logging
import os
import uuid
from abc import abstractmethod
from enum import Enum
from functools import wraps
<<<<<<< HEAD
from typing import Any, Dict, List, Optional, Tuple, Union
=======
from typing import Any, Dict, List, Optional, Union, cast
>>>>>>> 6f1ea258

from azure.ai.ml._utils._arm_id_utils import get_resource_name_from_arm_id_safe
from azure.ai.ml.constants import JobType
from azure.ai.ml.constants._common import CommonYamlFields
from azure.ai.ml.constants._component import NodeType
from azure.ai.ml.entities import Data, Model
from azure.ai.ml.entities._component.component import Component
from azure.ai.ml.entities._inputs_outputs import Input, Output
from azure.ai.ml.entities._job._input_output_helpers import build_input_output
from azure.ai.ml.entities._job.job import Job
from azure.ai.ml.entities._job.pipeline._attr_dict import _AttrDict
from azure.ai.ml.entities._job.pipeline._io import NodeOutput, PipelineInput
from azure.ai.ml.entities._job.pipeline._io.mixin import NodeWithGroupInputMixin
from azure.ai.ml.entities._job.pipeline._pipeline_expression import PipelineExpression
from azure.ai.ml.entities._job.sweep.search_space import SweepDistribution
from azure.ai.ml.entities._mixins import YamlTranslatableMixin
from azure.ai.ml.entities._util import convert_ordered_dict_to_dict, resolve_pipeline_parameters
from azure.ai.ml.entities._validation import MutableValidationResult, PathAwareSchemaValidatableMixin
from azure.ai.ml.exceptions import ErrorTarget, ValidationException

module_logger = logging.getLogger(__name__)


def parse_inputs_outputs(data: dict) -> dict:
    """Parse inputs and outputs from data. If data is a list, parse each item in the list.

    :param data: A dict that may contain "inputs" or "outputs" keys
    :type data: dict
    :return: Dict with parsed "inputs" and "outputs" keys
    :rtype: Dict
    """

    if "inputs" in data:
        data["inputs"] = {key: build_input_output(val) for key, val in data["inputs"].items()}
    if "outputs" in data:
        data["outputs"] = {key: build_input_output(val, inputs=False) for key, val in data["outputs"].items()}
    return data


def pipeline_node_decorator(func: Any) -> Any:
    """Wrap a function and add its return value to the current DSL pipeline.

    :param func: The function to be wrapped.
    :type func: callable
    :return: The wrapped function.
    :rtype: callable
    """

    @wraps(func)
    def wrapper(*args: Any, **kwargs: Any) -> Any:
        automl_job = func(*args, **kwargs)
        from azure.ai.ml.dsl._pipeline_component_builder import (
            _add_component_to_current_definition_builder,
            _is_inside_dsl_pipeline_func,
        )

        if _is_inside_dsl_pipeline_func():
            # Build automl job to automl node if it's defined inside DSL pipeline func.
            automl_job._instance_id = str(uuid.uuid4())
            _add_component_to_current_definition_builder(automl_job)
        return automl_job

    return wrapper


# pylint: disable=too-many-instance-attributes
class BaseNode(Job, YamlTranslatableMixin, _AttrDict, PathAwareSchemaValidatableMixin, NodeWithGroupInputMixin):
    """Base class for node in pipeline, used for component version consumption. Can't be instantiated directly.

    You should not instantiate this class directly. Instead, you should
    create from a builder function.

    :param type: Type of pipeline node. Defaults to JobType.COMPONENT.
    :type type: str
    :param component: Id or instance of the component version to be run for the step
    :type component: Component
    :param inputs: The inputs for the node.
    :type inputs: Optional[Dict[str, Union[
        ~azure.ai.ml.entities._job.pipeline._io.PipelineInput,
        ~azure.ai.ml.entities._job.pipeline._io.NodeOutput,
        ~azure.ai.ml.entities.Input,
        str,
        bool,
        int,
        float,
        Enum,
        'Input']]]
    :param outputs: Mapping of output data bindings used in the job.
    :type outputs: Optional[Dict[str, Union[str, ~azure.ai.ml.entities.Output, 'Output']]]
    :param name: The name of the node.
    :type name: Optional[str]
    :param display_name: The display name of the node.
    :type display_name: Optional[str]
    :param description: The description of the node.
    :type description: Optional[str]
    :param tags: Tag dictionary. Tags can be added, removed, and updated.
    :type tags: Optional[Dict]
    :param properties: The properties of the job.
    :type properties: Optional[Dict]
    :param comment: Comment of the pipeline node, which will be shown in designer canvas.
    :type comment: Optional[str]
    :param compute: Compute definition containing the compute information for the step.
    :type compute: Optional[str]
    :param experiment_name: Name of the experiment the job will be created under,
        if None is provided, default will be set to current directory name.
        Will be ignored as a pipeline step.
    :type experiment_name: Optional[str]
    :param kwargs: Additional keyword arguments for future compatibility.
    """

    def __init__(
        self,
        *,
        type: str = JobType.COMPONENT,  # pylint: disable=redefined-builtin
        component: Any,
        inputs: Optional[Dict] = None,
        outputs: Optional[Dict] = None,
        name: Optional[str] = None,
        display_name: Optional[str] = None,
        description: Optional[str] = None,
        tags: Optional[Dict] = None,
        properties: Optional[Dict] = None,
        comment: Optional[str] = None,
        compute: Optional[str] = None,
        experiment_name: Optional[str] = None,
        **kwargs: Any,
    ) -> None:
        self._init = True
        # property _source can't be set
        kwargs.pop("_source", None)
        _from_component_func = kwargs.pop("_from_component_func", False)
        self._name: Optional[str] = None
        super(BaseNode, self).__init__(
            type=type,
            name=name,
            display_name=display_name,
            description=description,
            tags=tags,
            properties=properties,
            compute=compute,
            experiment_name=experiment_name,
            **kwargs,
        )
        self.comment = comment

        # initialize io
        inputs = resolve_pipeline_parameters(inputs)
        inputs, outputs = inputs or {}, outputs or {}
        # parse empty dict to None so we won't pass default mode, type to backend
        # add `isinstance` to avoid converting to expression
        for k, v in inputs.items():
            if isinstance(v, dict) and v == {}:
                inputs[k] = None

        # TODO: get rid of self._job_inputs, self._job_outputs once we have unified Input
        self._job_inputs, self._job_outputs = inputs, outputs
        if isinstance(component, Component):
            # Build the inputs from component input definition and given inputs, unfilled inputs will be None
            self._inputs = self._build_inputs_dict(inputs or {}, input_definition_dict=component.inputs)
            # Build the outputs from component output definition and given outputs, unfilled outputs will be None
            self._outputs = self._build_outputs_dict(outputs or {}, output_definition_dict=component.outputs)
        else:
            # Build inputs/outputs dict without meta when definition not available
            self._inputs = self._build_inputs_dict(inputs or {})
            self._outputs = self._build_outputs_dict(outputs or {})

        self._component = component
        self._referenced_control_flow_node_instance_id: Optional[str] = None
        self.kwargs = kwargs

        # Generate an id for every instance
        self._instance_id = str(uuid.uuid4())
        if _from_component_func:
            # add current component in pipeline stack for dsl scenario
            self._register_in_current_pipeline_component_builder()

        self._source = (
            self._component._source
            if isinstance(self._component, Component)
            else Component._resolve_component_source_from_id(id=self._component)
        )
        self._validate_required_input_not_provided = True
        self._init = False

    @property
    def name(self) -> Optional[str]:
        """Get the name of the node.

        :return: The name of the node.
        :rtype: str
        """
        return self._name

    @name.setter
    def name(self, value: str) -> None:
        """Set the name of the node.

        :param value: The name to set for the node.
        :type value: str
        :return: None
        """
        # when name is not lower case, lower it to make sure it's a valid node name
        if value and value != value.lower():
            module_logger.warning(
                "Changing node name %s to lower case: %s since upper case is not allowed node name.",
                value,
                value.lower(),
            )
            value = value.lower()
        self._name = value

    @classmethod
<<<<<<< HEAD
    def _get_supported_inputs_types(cls) -> Tuple:
=======
    def _get_supported_inputs_types(cls) -> Any:
>>>>>>> 6f1ea258
        """Get the supported input types for node input.

        :param cls: The class (or instance) to retrieve supported input types for.
        :type cls: object

        :return: A tuple of supported input types.
        :rtype: tuple
        """
        # supported input types for node input
        return (
            PipelineInput,
            NodeOutput,
            Input,
            Data,
            Model,
            str,
            bool,
            int,
            float,
            Enum,
            PipelineExpression,
        )

    @property
    def _skip_required_compute_missing_validation(self) -> bool:
        return False

    def _initializing(self) -> bool:
        # use this to indicate ongoing init process so all attributes set during init process won't be set as
        # arbitrary attribute in _AttrDict
        # TODO: replace this hack
        return self._init

    def _set_base_path(self, base_path: Optional[Union[str, os.PathLike]]) -> None:
        """Set the base path for the node.

        Will be used for schema validation. If not set, will use Path.cwd() as the base path
        (default logic defined in SchemaValidatableMixin._base_path_for_validation).

        :param base_path: The new base path
        :type base_path: Union[str, os.PathLike]
        """
        self._base_path = base_path

    def _set_referenced_control_flow_node_instance_id(self, instance_id: str) -> None:
        """Set the referenced control flow node instance id.

        If this node is referenced to a control flow node, the instance_id will not be modified.

        :param instance_id: The new instance id
        :type instance_id: str
        """
        if not self._referenced_control_flow_node_instance_id:
            self._referenced_control_flow_node_instance_id = instance_id

    def _get_component_id(self) -> Union[str, Component]:
        """Return component id if possible.

        :return: The component id
        :rtype: Union[str, Component]
        """
        if isinstance(self._component, Component) and self._component.id:
            # If component is remote, return it's asset id
            return self._component.id
        # Otherwise, return the component version or arm id.
        res: Union[str, Component] = self._component
        return res

    def _get_component_name(self) -> Optional[str]:
        # first use component version/job's display name or name as component name
        # make it unique when pipeline build finished.
        if self._component is None:
            return None
        if isinstance(self._component, str):
            return self._component
        return str(self._component.name)

    def _to_dict(self) -> Dict:
<<<<<<< HEAD
        return dict(convert_ordered_dict_to_dict(self._dump_for_validation()))
=======
        # TODO: Bug Item number: 2897665
        convert_dict: Dict = convert_ordered_dict_to_dict(self._dump_for_validation())  # type: ignore
        return convert_dict
>>>>>>> 6f1ea258

    @classmethod
    def _create_validation_error(cls, message: str, no_personal_data_message: str) -> ValidationException:
        return ValidationException(
            message=message,
            no_personal_data_message=no_personal_data_message,
            target=ErrorTarget.PIPELINE,
        )

    def _validate_inputs(self) -> MutableValidationResult:
        validation_result = self._create_empty_validation_result()
        if self._validate_required_input_not_provided:
            # validate required inputs not provided
            if isinstance(self._component, Component):
                for key, meta in self._component.inputs.items():
                    # raise error when required input with no default value not set
                    if (
                        not self._is_input_set(input_name=key)  # input not provided
                        and meta.optional is not True  # and it's required
                        and meta.default is None  # and it does not have default
                    ):
                        validation_result.append_error(
                            yaml_path=f"inputs.{key}",
                            message=f"Required input {key!r} for component {self.name!r} not provided.",
                        )

        inputs = self._build_inputs()
        for input_name, input_obj in inputs.items():
            if isinstance(input_obj, SweepDistribution):
                validation_result.append_error(
                    yaml_path=f"inputs.{input_name}",
                    message=f"Input of command {self.name} is a SweepDistribution, "
                    f"please use command.sweep to transform the command into a sweep node.",
                )
        return validation_result

    def _customized_validate(self) -> MutableValidationResult:
        """Validate the resource with customized logic.

        Override this method to add customized validation logic.

        :return: The validation result
        :rtype: MutableValidationResult
        """
        validate_result = self._validate_inputs()
        return validate_result

    @classmethod
    def _get_skip_fields_in_schema_validation(cls) -> List[str]:
        return [
            "inputs",  # processed separately
            "outputs",  # processed separately
            "name",
            "display_name",
            "experiment_name",  # name is not part of schema but may be set in dsl/yml file
            "kwargs",
        ]

    @classmethod
    def _get_component_attr_name(cls) -> str:
        return "component"

    @abstractmethod
    def _to_job(self) -> Job:
        """This private function is used by the CLI to get a plain job object
        so that the CLI can properly serialize the object.

        It is needed as BaseNode._to_dict() dumps objects using pipeline child job schema instead of standalone job
        schema, for example Command objects dump have a nested component property, which doesn't apply to stand alone
        command jobs. BaseNode._to_dict() needs to be able to dump to both pipeline child job dict as well as stand
        alone job dict base on context.
        """

    @classmethod
    def _from_rest_object(cls, obj: dict) -> "BaseNode":
        if CommonYamlFields.TYPE not in obj:
            obj[CommonYamlFields.TYPE] = NodeType.COMMAND

        from azure.ai.ml.entities._job.pipeline._load_component import pipeline_node_factory

        # todo: refine Hard code for now to support different task type for DataTransfer node
        _type = obj[CommonYamlFields.TYPE]
        if _type == NodeType.DATA_TRANSFER:
            _type = "_".join([NodeType.DATA_TRANSFER, obj.get("task", "")])
        instance: BaseNode = pipeline_node_factory.get_create_instance_func(_type)()
        init_kwargs = instance._from_rest_object_to_init_params(obj)
        # Bug Item number: 2883415
        instance.__init__(**init_kwargs)  # type: ignore
        return instance

    @classmethod
    def _from_rest_object_to_init_params(cls, obj: dict) -> Dict:
        """Convert the rest object to a dict containing items to init the node.

        Will be used in _from_rest_object. Please override this method instead of _from_rest_object to make the logic
        reusable.

        :param obj: The REST object
        :type obj: dict
        :return: The init params
        :rtype: Dict
        """
        inputs = obj.get("inputs", {})
        outputs = obj.get("outputs", {})

        obj["inputs"] = BaseNode._from_rest_inputs(inputs)
        obj["outputs"] = BaseNode._from_rest_outputs(outputs)

        # Change computeId -> compute
        compute_id = obj.pop("computeId", None)
        obj["compute"] = get_resource_name_from_arm_id_safe(compute_id)

        # Change componentId -> component. Note that sweep node has no componentId.
        if "componentId" in obj:
            obj["component"] = obj.pop("componentId")

        # distribution, sweep won't have distribution
        if "distribution" in obj and obj["distribution"]:
            from azure.ai.ml.entities._job.distribution import DistributionConfiguration

            obj["distribution"] = DistributionConfiguration._from_rest_object(obj["distribution"])

        return obj

    @classmethod
    def _picked_fields_from_dict_to_rest_object(cls) -> List[str]:
        """List of fields to be picked from self._to_dict() in self._to_rest_object().

        By default, returns an empty list.

        Override this method to add custom fields.

        :return: List of fields to pick
        :rtype: List[str]
        """

        return []

    def _to_rest_object(self, **kwargs: Any) -> dict:  # pylint: disable=unused-argument
        """Convert self to a rest object for remote call.

        :return: The rest object
        :rtype: dict
        """
        base_dict, rest_obj = self._to_dict(), {}
        for key in self._picked_fields_from_dict_to_rest_object():
            if key in base_dict:
                rest_obj[key] = base_dict.get(key)

        rest_obj.update(
            dict(
                name=self.name,
                type=self.type,
                display_name=self.display_name,
                tags=self.tags,
                computeId=self.compute,
                inputs=self._to_rest_inputs(),
                outputs=self._to_rest_outputs(),
                properties=self.properties,
                _source=self._source,
                # add all arbitrary attributes to support setting unknown attributes
                **self._get_attrs(),
            )
        )
        # only add comment in REST object when it is set
        if self.comment is not None:
            rest_obj.update({"comment": self.comment})

        return dict(convert_ordered_dict_to_dict(rest_obj))

    @property
    def inputs(self) -> Dict:
        """Get the inputs for the object.

        :return: A dictionary containing the inputs for the object.
        :rtype: Dict[str, Union[Input, str, bool, int, float]]
        """
<<<<<<< HEAD
        return self._inputs  # type: ignore
=======
        return cast(Dict, self._inputs)
>>>>>>> 6f1ea258

    @property
    def outputs(self) -> Dict:
        """Get the outputs of the object.

        :return: A dictionary containing the outputs for the object.
        :rtype: Dict[str, Union[str, Output]]
        """
        return self._outputs  # type: ignore

    def __str__(self) -> str:
        try:
            return str(self._to_yaml())
        except BaseException:  # pylint: disable=broad-except
            # add try catch in case component job failed in schema parse
<<<<<<< HEAD
            return str(_AttrDict.__str__())

    def __hash__(self) -> int:
=======
            _obj: _AttrDict = _AttrDict()
            return _obj.__str__()

    def __hash__(self) -> int:  # type: ignore
>>>>>>> 6f1ea258
        return hash(self.__str__())

    def __help__(self) -> Any:
        # only show help when component has definition
        if isinstance(self._component, Component):
            # Bug Item number: 2883422
            return self._component.__help__()  # type: ignore
        return None

    def __bool__(self) -> bool:
        # _attr_dict will return False if no extra attributes are set
        return True

    def _get_origin_job_outputs(self) -> Dict[str, Union[str, Output]]:
        """Restore outputs to JobOutput/BindingString and return them.

        :return: The origin job outputs
        :rtype: Dict[str, Union[str, Output]]
        """
        outputs: Dict = {}
        if self.outputs is not None:
            for output_name, output_obj in self.outputs.items():
                if isinstance(output_obj, NodeOutput):
                    outputs[output_name] = output_obj._data
                else:
                    raise TypeError("unsupported built output type: {}: {}".format(output_name, type(output_obj)))
        return outputs

    def _get_telemetry_values(self) -> Dict:
        telemetry_values = {"type": self.type, "source": self._source}
        return telemetry_values

    def _register_in_current_pipeline_component_builder(self) -> None:
        """Register this node in current pipeline component builder by adding self to a global stack."""
        from azure.ai.ml.dsl._pipeline_component_builder import _add_component_to_current_definition_builder

        # TODO: would it be better if we make _add_component_to_current_definition_builder a public function of
        #  _PipelineComponentBuilderStack and make _PipelineComponentBuilderStack a singleton?
        _add_component_to_current_definition_builder(self)

    def _is_input_set(self, input_name: str) -> bool:
        built_inputs = self._build_inputs()
        return input_name in built_inputs and built_inputs[input_name] is not None

    @classmethod
    def _refine_optional_inputs_with_no_value(cls, node: "BaseNode", kwargs: Any) -> None:
        """Refine optional inputs that have no default value and no value is provided when calling command/parallel
        function.

        This is to align with behavior of calling component to generate a pipeline node.

        :param node: The node
        :type node: BaseNode
        :param kwargs: The kwargs
        :type kwargs: dict
        """
        for key, value in node.inputs.items():
            meta = value._data
            if (
                isinstance(meta, Input)
                and meta._is_primitive_type is False
                and meta.optional is True
                and not meta.path
                and key not in kwargs
            ):
                value._data = None<|MERGE_RESOLUTION|>--- conflicted
+++ resolved
@@ -9,11 +9,7 @@
 from abc import abstractmethod
 from enum import Enum
 from functools import wraps
-<<<<<<< HEAD
-from typing import Any, Dict, List, Optional, Tuple, Union
-=======
 from typing import Any, Dict, List, Optional, Union, cast
->>>>>>> 6f1ea258
 
 from azure.ai.ml._utils._arm_id_utils import get_resource_name_from_arm_id_safe
 from azure.ai.ml.constants import JobType
@@ -226,11 +222,7 @@
         self._name = value
 
     @classmethod
-<<<<<<< HEAD
-    def _get_supported_inputs_types(cls) -> Tuple:
-=======
     def _get_supported_inputs_types(cls) -> Any:
->>>>>>> 6f1ea258
         """Get the supported input types for node input.
 
         :param cls: The class (or instance) to retrieve supported input types for.
@@ -309,13 +301,9 @@
         return str(self._component.name)
 
     def _to_dict(self) -> Dict:
-<<<<<<< HEAD
-        return dict(convert_ordered_dict_to_dict(self._dump_for_validation()))
-=======
         # TODO: Bug Item number: 2897665
         convert_dict: Dict = convert_ordered_dict_to_dict(self._dump_for_validation())  # type: ignore
         return convert_dict
->>>>>>> 6f1ea258
 
     @classmethod
     def _create_validation_error(cls, message: str, no_personal_data_message: str) -> ValidationException:
@@ -493,11 +481,7 @@
         :return: A dictionary containing the inputs for the object.
         :rtype: Dict[str, Union[Input, str, bool, int, float]]
         """
-<<<<<<< HEAD
-        return self._inputs  # type: ignore
-=======
         return cast(Dict, self._inputs)
->>>>>>> 6f1ea258
 
     @property
     def outputs(self) -> Dict:
@@ -513,16 +497,10 @@
             return str(self._to_yaml())
         except BaseException:  # pylint: disable=broad-except
             # add try catch in case component job failed in schema parse
-<<<<<<< HEAD
-            return str(_AttrDict.__str__())
-
-    def __hash__(self) -> int:
-=======
             _obj: _AttrDict = _AttrDict()
             return _obj.__str__()
 
     def __hash__(self) -> int:  # type: ignore
->>>>>>> 6f1ea258
         return hash(self.__str__())
 
     def __help__(self) -> Any:
