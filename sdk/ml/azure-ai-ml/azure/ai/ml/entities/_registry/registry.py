--- conflicted
+++ resolved
@@ -14,10 +14,6 @@
 )
 from azure.ai.ml._restclient.v2022_10_01_preview.models import Registry as RestRegistry
 from azure.ai.ml._restclient.v2022_10_01_preview.models import RegistryProperties
-<<<<<<< HEAD
-from azure.ai.ml._schema.registry.registry import RegistrySchema
-=======
->>>>>>> dce54150
 from azure.ai.ml._utils.utils import dump_yaml_to_file
 from azure.ai.ml.constants._common import BASE_PATH_CONTEXT_KEY, PARAMS_OVERRIDE_KEY
 from azure.ai.ml.entities._credentials import IdentityConfiguration
@@ -219,8 +215,6 @@
         replication_locations = []
         if self.replication_locations:
             replication_locations = [details._to_rest_object() for details in self.replication_locations]
-<<<<<<< HEAD
-=======
         # Notes about this construction.
         # RestRegistry.properties.tags: this property exists due to swagger inheritance
         # issues, don't actually use it, use top level RestRegistry.tags instead
@@ -228,7 +222,6 @@
         # managed resource group to manage their internal sub-resources.
         # We always want the tags on this MRG to match those of the registry itself
         # to keep janitor policies aligned.
->>>>>>> dce54150
         return RestRegistry(
             name=self.name,
             location=self.location,
@@ -236,20 +229,12 @@
             tags=self.tags,
             description=self.description,
             properties=RegistryProperties(
-<<<<<<< HEAD
-                #tags=self.tags, interior tags exist due to swagger inheritance
-                # issues, don't actually use them.
-=======
->>>>>>> dce54150
                 public_network_access=self.public_network_access,
                 discovery_url=self.discovery_url,
                 intellectual_property_publisher=self.intellectual_property_publisher,
                 managed_resource_group=self.managed_resource_group,
                 ml_flow_registry_uri=self.mlflow_registry_uri,
                 region_details=replication_locations,
-<<<<<<< HEAD
-=======
                 managed_resource_group_tags=self.tags,
->>>>>>> dce54150
             ),
         )