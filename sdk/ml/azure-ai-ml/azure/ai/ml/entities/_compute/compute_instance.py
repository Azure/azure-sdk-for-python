--- conflicted
+++ resolved
@@ -193,13 +193,9 @@
         setup_scripts: Optional[SetupScripts] = None,
         enable_node_public_ip: bool = True,
         custom_applications: Optional[List[CustomApplications]] = None,
-<<<<<<< HEAD
-        **kwargs: Any,
-=======
         enable_sso: bool = True,
         enable_root_access: bool = True,
-        **kwargs,
->>>>>>> f206e92c
+        **kwargs: Any,
     ) -> None:
         kwargs[TYPE] = ComputeType.COMPUTEINSTANCE
         self._state: str = kwargs.pop("state", None)
