--- conflicted
+++ resolved
@@ -9,28 +9,17 @@
 import warnings
 from typing import Dict, List, Optional
 
-<<<<<<< HEAD
 from azure.ai.ml._restclient.v2022_12_01_preview.models import AssignedUser
 from azure.ai.ml._restclient.v2022_12_01_preview.models import ComputeInstance as CIRest
 from azure.ai.ml._restclient.v2022_12_01_preview.models import (
     ComputeInstanceSshSettings as CiSShSettings,
 )
 from azure.ai.ml._restclient.v2022_12_01_preview.models import (
-=======
-from azure.ai.ml._restclient.v2022_10_01_preview.models import AssignedUser
-from azure.ai.ml._restclient.v2022_10_01_preview.models import ComputeInstance as CIRest
-from azure.ai.ml._restclient.v2022_10_01_preview.models import ComputeInstanceProperties
-from azure.ai.ml._restclient.v2022_10_01_preview.models import ComputeInstanceSshSettings as CiSShSettings
-from azure.ai.ml._restclient.v2022_10_01_preview.models import (
->>>>>>> 1a5e76d0
     ComputeResource,
     PersonalComputeInstanceSettings,
     ResourceId,
 )
-<<<<<<< HEAD
 from azure.ai.ml._restclient.v2022_12_01_preview.models import ComputeInstanceProperties
-=======
->>>>>>> 1a5e76d0
 from azure.ai.ml._schema._utils.utils import get_subnet_str
 from azure.ai.ml._schema.compute.compute_instance import ComputeInstanceSchema
 from azure.ai.ml._utils._experimental import experimental
@@ -281,19 +270,12 @@
             personal_compute_instance_settings=personal_compute_instance_settings,
             idle_time_before_shutdown=idle_time_before_shutdown,
         )
-<<<<<<< HEAD
         compute_instance_prop.schedules = (
             self.schedules._to_rest_object() if self.schedules else None
         )
         compute_instance_prop.setup_scripts = (
             self.setup_scripts._to_rest_object() if self.setup_scripts else None
         )
-=======
-        compute_instance_prop.schedules = self.schedules._to_rest_object() if self.schedules else None
-        compute_instance_prop.setup_scripts = self.setup_scripts._to_rest_object() if self.setup_scripts else None
-        compute_instance_prop.schedules = self.schedules._to_rest_object() if self.schedules else None
-        compute_instance_prop.setup_scripts = self.setup_scripts._to_rest_object() if self.setup_scripts else None
->>>>>>> 1a5e76d0
         compute_instance = CIRest(
             description=self.description,
             compute_type=self.type,
