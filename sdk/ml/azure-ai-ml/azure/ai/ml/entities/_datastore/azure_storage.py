# ---------------------------------------------------------
# Copyright (c) Microsoft Corporation. All rights reserved.
# ---------------------------------------------------------

# pylint: disable=protected-access,no-member

from pathlib import Path
<<<<<<< HEAD
from typing import Any, Dict, Optional, Union
=======
from typing import Any, Dict, Optional
>>>>>>> 6f1ea258

from azure.ai.ml._azure_environments import _get_storage_endpoint_from_metadata
from azure.ai.ml._restclient.v2023_04_01_preview.models import AzureBlobDatastore as RestAzureBlobDatastore
from azure.ai.ml._restclient.v2023_04_01_preview.models import (
    AzureDataLakeGen2Datastore as RestAzureDataLakeGen2Datastore,
)
from azure.ai.ml._restclient.v2023_04_01_preview.models import AzureFileDatastore as RestAzureFileDatastore
from azure.ai.ml._restclient.v2023_04_01_preview.models import Datastore as DatastoreData
from azure.ai.ml._restclient.v2023_04_01_preview.models import DatastoreType
from azure.ai.ml._schema._datastore import AzureBlobSchema, AzureDataLakeGen2Schema, AzureFileSchema
from azure.ai.ml.constants._common import BASE_PATH_CONTEXT_KEY, TYPE
from azure.ai.ml.entities._datastore.datastore import Datastore
from azure.ai.ml.entities._datastore.utils import from_rest_datastore_credentials
from azure.ai.ml.entities._util import load_from_dict

from ._constants import HTTPS


class AzureFileDatastore(Datastore):
    """Azure file share that is linked to an Azure ML workspace.

    :param name: Name of the datastore.
    :type name: str
    :param account_name: Name of the Azure storage account.
    :type account_name: str
    :param file_share_name: Name of the file share.
    :type file_share_name: str
    :param description: Description of the resource.
    :type description: str
    :param tags: Tag dictionary. Tags can be added, removed, and updated.
    :type tags: dict[str, str]
    :param endpoint: Endpoint to use to connect with the Azure storage account
    :type endpoint: str
    :param protocol: Protocol to use to connect with the Azure storage account
    :type protocol: str
    :param properties: The asset property dictionary.
    :type properties: dict[str, str]
    :param credentials: Credentials to use for Azure ML workspace to connect to the storage.
    :type credentials: Union[AccountKeySection, SasSection]
    :param kwargs: A dictionary of additional configuration parameters.
    :type kwargs: dict
    """

    def __init__(
        self,
        *,
        name: str,
        account_name: str,
        file_share_name: str,
        description: Optional[str] = None,
        tags: Optional[Dict] = None,
        endpoint: str = _get_storage_endpoint_from_metadata(),
        protocol: str = HTTPS,
        properties: Optional[Dict] = None,
<<<<<<< HEAD
        credentials: Union[AccountKeyConfiguration, SasTokenConfiguration],
=======
        credentials: Any,
>>>>>>> 6f1ea258
        **kwargs: Any
    ):
        kwargs[TYPE] = DatastoreType.AZURE_FILE
        super().__init__(
            name=name, description=description, tags=tags, properties=properties, credentials=credentials, **kwargs
        )
        self.file_share_name = file_share_name
        self.account_name = account_name
        self.endpoint = endpoint
        self.protocol = protocol

    def _to_rest_object(self) -> DatastoreData:
        file_ds = RestAzureFileDatastore(
            account_name=self.account_name,
            file_share_name=self.file_share_name,
            credentials=self.credentials._to_datastore_rest_object(),
            endpoint=self.endpoint,
            protocol=self.protocol,
            description=self.description,
            tags=self.tags,
        )
        return DatastoreData(properties=file_ds)

    @classmethod
    def _load_from_dict(cls, data: Dict, context: Dict, additional_message: str, **kwargs: Any) -> "AzureFileDatastore":
        res: AzureFileDatastore = load_from_dict(AzureFileSchema, data, context, additional_message)
        return res

    @classmethod
    def _from_rest_object(cls, datastore_resource: DatastoreData) -> "AzureFileDatastore":
        properties: RestAzureFileDatastore = datastore_resource.properties
        return AzureFileDatastore(
            name=datastore_resource.name,
            id=datastore_resource.id,
            account_name=properties.account_name,
            credentials=from_rest_datastore_credentials(properties.credentials),
            endpoint=properties.endpoint,
            protocol=properties.protocol,
            file_share_name=properties.file_share_name,
            description=properties.description,
            tags=properties.tags,
        )

    def __eq__(self, other: Any) -> bool:
        res: bool = (
            super().__eq__(other)
            and self.file_share_name == other.file_share_name
            and self.account_name == other.account_name
            and self.endpoint == other.endpoint
            and self.protocol == other.protocol
        )
        return res

    def __ne__(self, other: Any) -> bool:
        return not self.__eq__(other)

    def _to_dict(self) -> Dict:
        context = {BASE_PATH_CONTEXT_KEY: Path(".").parent}
        res: dict = AzureFileSchema(context=context).dump(self)
        return res


class AzureBlobDatastore(Datastore):
    """Azure blob storage that is linked to an Azure ML workspace.

    :param name: Name of the datastore.
    :type name: str
    :param account_name: Name of the Azure storage account.
    :type account_name: str
    :param container_name: Name of the container.
    :type container_name: str
    :param description: Description of the resource.
    :type description: str
    :param tags: Tag dictionary. Tags can be added, removed, and updated.
    :type tags: dict[str, str]
    :param endpoint: Endpoint to use to connect with the Azure storage account.
    :type endpoint: str
    :param protocol: Protocol to use to connect with the Azure storage account.
    :type protocol: str
    :param properties: The asset property dictionary.
    :type properties: dict[str, str]
    :param credentials: Credentials to use for Azure ML workspace to connect to the storage.
    :type credentials: Union[AccountKeySection, SasSection]
    :param kwargs: A dictionary of additional configuration parameters.
    :type kwargs: dict
    """

    def __init__(
        self,
        *,
        name: str,
        account_name: str,
        container_name: str,
        description: Optional[str] = None,
        tags: Optional[Dict] = None,
        endpoint: Optional[str] = None,
        protocol: str = HTTPS,
        properties: Optional[Dict] = None,
<<<<<<< HEAD
        credentials: Optional[Union[AccountKeyConfiguration, SasTokenConfiguration]] = None,
=======
        credentials: Any = None,
>>>>>>> 6f1ea258
        **kwargs: Any
    ):
        kwargs[TYPE] = DatastoreType.AZURE_BLOB
        super().__init__(
            name=name, description=description, tags=tags, properties=properties, credentials=credentials, **kwargs
        )

        self.container_name = container_name
        self.account_name = account_name
        self.endpoint = endpoint if endpoint else _get_storage_endpoint_from_metadata()
        self.protocol = protocol

    def _to_rest_object(self) -> DatastoreData:
        blob_ds = RestAzureBlobDatastore(
            account_name=self.account_name,
            container_name=self.container_name,
            credentials=self.credentials._to_datastore_rest_object(),
            endpoint=self.endpoint,
            protocol=self.protocol,
            tags=self.tags,
            description=self.description,
        )
        return DatastoreData(properties=blob_ds)

    @classmethod
    def _load_from_dict(cls, data: Dict, context: Dict, additional_message: str, **kwargs: Any) -> "AzureBlobDatastore":
        res: AzureBlobDatastore = load_from_dict(AzureBlobSchema, data, context, additional_message)
        return res

    @classmethod
    def _from_rest_object(cls, datastore_resource: DatastoreData) -> "AzureBlobDatastore":
        properties: RestAzureBlobDatastore = datastore_resource.properties
        return AzureBlobDatastore(
            name=datastore_resource.name,
            id=datastore_resource.id,
            account_name=properties.account_name,
            credentials=from_rest_datastore_credentials(properties.credentials),
            endpoint=properties.endpoint,
            protocol=properties.protocol,
            container_name=properties.container_name,
            description=properties.description,
            tags=properties.tags,
        )

    def __eq__(self, other: Any) -> bool:
        res: bool = (
            super().__eq__(other)
            and self.container_name == other.container_name
            and self.account_name == other.account_name
            and self.endpoint == other.endpoint
            and self.protocol == other.protocol
        )
        return res

    def __ne__(self, other: Any) -> bool:
        return not self.__eq__(other)

    def _to_dict(self) -> Dict:
        context = {BASE_PATH_CONTEXT_KEY: Path(".").parent}
        res: dict = AzureBlobSchema(context=context).dump(self)
        return res


class AzureDataLakeGen2Datastore(Datastore):
    """Azure data lake gen 2 that is linked to an Azure ML workspace.

    :param name: Name of the datastore.
    :type name: str
    :param account_name: Name of the Azure storage account.
    :type account_name: str
    :param filesystem: The name of the Data Lake Gen2 filesystem.
    :type filesystem: str
    :param description: Description of the resource.
    :type description: str
    :param tags: Tag dictionary. Tags can be added, removed, and updated.
    :type tags: dict[str, str]
    :param endpoint: Endpoint to use to connect with the Azure storage account
    :type endpoint: str
    :param protocol: Protocol to use to connect with the Azure storage account
    :type protocol: str
    :param credentials: Credentials to use for Azure ML workspace to connect to the storage.
    :type credentials: Union[ServicePrincipalConfiguration, CertificateConfiguration]
    :param properties: The asset property dictionary.
    :type properties: dict[str, str]
    :param kwargs: A dictionary of additional configuration parameters.
    :type kwargs: dict
    """

    def __init__(
        self,
        *,
        name: str,
        account_name: str,
        filesystem: str,
        description: Optional[str] = None,
        tags: Optional[Dict] = None,
        endpoint: str = _get_storage_endpoint_from_metadata(),
        protocol: str = HTTPS,
        properties: Optional[Dict] = None,
<<<<<<< HEAD
        credentials: Optional[Union[ServicePrincipalConfiguration, CertificateConfiguration]] = None,
=======
        credentials: Any = None,
>>>>>>> 6f1ea258
        **kwargs: Any
    ):
        kwargs[TYPE] = DatastoreType.AZURE_DATA_LAKE_GEN2
        super().__init__(
            name=name, description=description, tags=tags, properties=properties, credentials=credentials, **kwargs
        )

        self.account_name = account_name
        self.filesystem = filesystem
        self.endpoint = endpoint
        self.protocol = protocol

    def _to_rest_object(self) -> DatastoreData:
        gen2_ds = RestAzureDataLakeGen2Datastore(
            account_name=self.account_name,
            filesystem=self.filesystem,
            credentials=self.credentials._to_datastore_rest_object(),
            endpoint=self.endpoint,
            protocol=self.protocol,
            description=self.description,
            tags=self.tags,
        )
        return DatastoreData(properties=gen2_ds)

    @classmethod
    def _load_from_dict(
        cls, data: Dict, context: Dict, additional_message: str, **kwargs: Any
    ) -> "AzureDataLakeGen2Datastore":
        res: AzureDataLakeGen2Datastore = load_from_dict(AzureDataLakeGen2Schema, data, context, additional_message)
        return res

    @classmethod
    def _from_rest_object(cls, datastore_resource: DatastoreData) -> "AzureDataLakeGen2Datastore":
        properties: RestAzureDataLakeGen2Datastore = datastore_resource.properties
        return AzureDataLakeGen2Datastore(
            name=datastore_resource.name,
            id=datastore_resource.id,
            account_name=properties.account_name,
            credentials=from_rest_datastore_credentials(properties.credentials),
            endpoint=properties.endpoint,
            protocol=properties.protocol,
            filesystem=properties.filesystem,
            description=properties.description,
            tags=properties.tags,
        )

    def __eq__(self, other: Any) -> bool:
        res: bool = (
            super().__eq__(other)
            and self.filesystem == other.filesystem
            and self.account_name == other.account_name
            and self.endpoint == other.endpoint
            and self.protocol == other.protocol
        )
        return res

    def __ne__(self, other: Any) -> bool:
        return not self.__eq__(other)

    def _to_dict(self) -> Dict:
        context = {BASE_PATH_CONTEXT_KEY: Path(".").parent}
        res: dict = AzureDataLakeGen2Schema(context=context).dump(self)
        return res<|MERGE_RESOLUTION|>--- conflicted
+++ resolved
@@ -5,11 +5,7 @@
 # pylint: disable=protected-access,no-member
 
 from pathlib import Path
-<<<<<<< HEAD
-from typing import Any, Dict, Optional, Union
-=======
 from typing import Any, Dict, Optional
->>>>>>> 6f1ea258
 
 from azure.ai.ml._azure_environments import _get_storage_endpoint_from_metadata
 from azure.ai.ml._restclient.v2023_04_01_preview.models import AzureBlobDatastore as RestAzureBlobDatastore
@@ -64,11 +60,7 @@
         endpoint: str = _get_storage_endpoint_from_metadata(),
         protocol: str = HTTPS,
         properties: Optional[Dict] = None,
-<<<<<<< HEAD
-        credentials: Union[AccountKeyConfiguration, SasTokenConfiguration],
-=======
         credentials: Any,
->>>>>>> 6f1ea258
         **kwargs: Any
     ):
         kwargs[TYPE] = DatastoreType.AZURE_FILE
@@ -167,11 +159,7 @@
         endpoint: Optional[str] = None,
         protocol: str = HTTPS,
         properties: Optional[Dict] = None,
-<<<<<<< HEAD
-        credentials: Optional[Union[AccountKeyConfiguration, SasTokenConfiguration]] = None,
-=======
         credentials: Any = None,
->>>>>>> 6f1ea258
         **kwargs: Any
     ):
         kwargs[TYPE] = DatastoreType.AZURE_BLOB
@@ -271,11 +259,7 @@
         endpoint: str = _get_storage_endpoint_from_metadata(),
         protocol: str = HTTPS,
         properties: Optional[Dict] = None,
-<<<<<<< HEAD
-        credentials: Optional[Union[ServicePrincipalConfiguration, CertificateConfiguration]] = None,
-=======
         credentials: Any = None,
->>>>>>> 6f1ea258
         **kwargs: Any
     ):
         kwargs[TYPE] = DatastoreType.AZURE_DATA_LAKE_GEN2
