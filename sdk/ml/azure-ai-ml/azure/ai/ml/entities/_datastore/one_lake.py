# ---------------------------------------------------------
# Copyright (c) Microsoft Corporation. All rights reserved.
# ---------------------------------------------------------

# pylint: disable=protected-access,no-member

from abc import ABC
from pathlib import Path
<<<<<<< HEAD
from typing import Any, Dict, Optional, Union
=======
from typing import Any, Dict, Optional
>>>>>>> 6f1ea258

from azure.ai.ml._restclient.v2023_04_01_preview.models import Datastore as DatastoreData
from azure.ai.ml._restclient.v2023_04_01_preview.models import DatastoreType
from azure.ai.ml._restclient.v2023_04_01_preview.models import LakeHouseArtifact as RestLakeHouseArtifact
from azure.ai.ml._restclient.v2023_04_01_preview.models import NoneDatastoreCredentials as RestNoneDatastoreCredentials
from azure.ai.ml._restclient.v2023_04_01_preview.models import OneLakeDatastore as RestOneLakeDatastore
from azure.ai.ml._schema._datastore.one_lake import OneLakeSchema
from azure.ai.ml._utils._experimental import experimental
from azure.ai.ml.constants._common import BASE_PATH_CONTEXT_KEY, TYPE
from azure.ai.ml.entities._datastore.datastore import Datastore
from azure.ai.ml.entities._datastore.utils import from_rest_datastore_credentials
from azure.ai.ml.entities._mixins import DictMixin, RestTranslatableMixin
from azure.ai.ml.entities._util import load_from_dict


@experimental
class OneLakeArtifact(RestTranslatableMixin, DictMixin, ABC):
    """OneLake artifact (data source) backing the OneLake workspace.

    :param name: OneLake artifact name/GUID. ex) 01234567-abcd-1234-5678-012345678901
    :type name: str
    :param type: OneLake artifact type. Only LakeHouse artifacts are currently supported.
    :type type: str
    """

    def __init__(self, *, name: str, type: Optional[str] = None):
        super().__init__()
        self.name = name
        self.type = type


@experimental
class LakeHouseArtifact(OneLakeArtifact):
    """LakeHouse artifact type for OneLake.

    :param artifact_name: OneLake LakeHouse artifact name/GUID. ex) 01234567-abcd-1234-5678-012345678901
    :type artifact_name: str
    """

    def __init__(self, *, name: str):
        super(LakeHouseArtifact, self).__init__(name=name, type="lake_house")

    def _to_datastore_rest_object(self) -> RestLakeHouseArtifact:
        return RestLakeHouseArtifact(artifact_name=self.name)


@experimental
class OneLakeDatastore(Datastore):
    """OneLake datastore that is linked to an Azure ML workspace.

    :param name: Name of the datastore.
    :type name: str
    :param artifact: OneLake Artifact. Only LakeHouse artifacts are currently supported.
    :type artifact: ~azure.ai.ml.entities.OneLakeArtifact
    :param one_lake_workspace_name: OneLake workspace name/GUID. ex) 01234567-abcd-1234-5678-012345678901
    :type one_lake_workspace_name: str
    :param endpoint: OneLake endpoint to use for the datastore. ex) https://onelake.dfs.fabric.microsoft.com
    :type endpoint: str
    :param description: Description of the resource.
    :type description: str
    :param tags: Tag dictionary. Tags can be added, removed, and updated.
    :type tags: dict[str, str]
    :param properties: The asset property dictionary.
    :type properties: dict[str, str]
    :param credentials: Credentials to use to authenticate against OneLake.
    :type credentials: Union[
        ~azure.ai.ml.entities.ServicePrincipalConfiguration, ~azure.ai.ml.entities.NoneCredentialConfiguration]
    :param kwargs: A dictionary of additional configuration parameters.
    :type kwargs: dict
    """

    def __init__(
        self,
        *,
        name: str,
        artifact: OneLakeArtifact,
        one_lake_workspace_name: str,
        endpoint: Optional[str] = None,
        description: Optional[str] = None,
        tags: Optional[Dict] = None,
        properties: Optional[Dict] = None,
<<<<<<< HEAD
        credentials: Optional[Union[NoneCredentialConfiguration, ServicePrincipalConfiguration]] = None,
=======
        credentials: Any = None,
>>>>>>> 6f1ea258
        **kwargs: Any
    ):
        kwargs[TYPE] = DatastoreType.ONE_LAKE
        super().__init__(
            name=name, description=description, tags=tags, properties=properties, credentials=credentials, **kwargs
        )
        self.artifact = artifact
        self.one_lake_workspace_name = one_lake_workspace_name
        self.endpoint = endpoint

    def _to_rest_object(self) -> DatastoreData:
        one_lake_ds = RestOneLakeDatastore(
            credentials=RestNoneDatastoreCredentials()
            if self.credentials is None
            else self.credentials._to_datastore_rest_object(),
            artifact=RestLakeHouseArtifact(artifact_name=self.artifact["name"]),
            one_lake_workspace_name=self.one_lake_workspace_name,
            endpoint=self.endpoint,
            description=self.description,
            tags=self.tags,
        )
        return DatastoreData(properties=one_lake_ds)

    @classmethod
    def _load_from_dict(cls, data: Dict, context: Dict, additional_message: str, **kwargs: Any) -> "OneLakeDatastore":
        res: OneLakeDatastore = load_from_dict(OneLakeSchema, data, context, additional_message, **kwargs)
        return res

    @classmethod
    def _from_rest_object(cls, datastore_resource: DatastoreData) -> "OneLakeDatastore":
        properties: RestOneLakeDatastore = datastore_resource.properties
        return OneLakeDatastore(
            name=datastore_resource.name,
            id=datastore_resource.id,
            artifact=LakeHouseArtifact(name=properties.artifact.artifact_name),
            one_lake_workspace_name=properties.one_lake_workspace_name,
            endpoint=properties.endpoint,
            credentials=from_rest_datastore_credentials(properties.credentials),
            description=properties.description,
            tags=properties.tags,
        )

    def __eq__(self, other: Any) -> bool:
        res: bool = (
            super().__eq__(other)
            and self.one_lake_workspace_name == other.one_lake_workspace_name
            and self.artifact.type == other.artifact["type"]
            and self.artifact.name == other.artifact["name"]
            and self.endpoint == other.endpoint
        )
        return res

    def __ne__(self, other: Any) -> bool:
        return not self.__eq__(other)

    def _to_dict(self) -> Dict:
        context = {BASE_PATH_CONTEXT_KEY: Path(".").parent}
        res: dict = OneLakeSchema(context=context).dump(self)
        return res<|MERGE_RESOLUTION|>--- conflicted
+++ resolved
@@ -6,11 +6,7 @@
 
 from abc import ABC
 from pathlib import Path
-<<<<<<< HEAD
-from typing import Any, Dict, Optional, Union
-=======
 from typing import Any, Dict, Optional
->>>>>>> 6f1ea258
 
 from azure.ai.ml._restclient.v2023_04_01_preview.models import Datastore as DatastoreData
 from azure.ai.ml._restclient.v2023_04_01_preview.models import DatastoreType
@@ -92,11 +88,7 @@
         description: Optional[str] = None,
         tags: Optional[Dict] = None,
         properties: Optional[Dict] = None,
-<<<<<<< HEAD
-        credentials: Optional[Union[NoneCredentialConfiguration, ServicePrincipalConfiguration]] = None,
-=======
         credentials: Any = None,
->>>>>>> 6f1ea258
         **kwargs: Any
     ):
         kwargs[TYPE] = DatastoreType.ONE_LAKE
