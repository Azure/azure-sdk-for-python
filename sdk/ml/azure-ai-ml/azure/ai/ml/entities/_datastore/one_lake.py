# ---------------------------------------------------------
# Copyright (c) Microsoft Corporation. All rights reserved.
# ---------------------------------------------------------

# pylint: disable=protected-access,no-member

from abc import ABC
from pathlib import Path
from typing import Dict, Optional, Union

<<<<<<< HEAD
from azure.ai.ml._restclient.v2023_04_01_preview.models import OneLakeDatastore as RestOneLakeDatastore, Datastore as DatastoreData, DatastoreType, LakeHouseArtifact as RestLakeHouseArtifact
=======
from azure.ai.ml._restclient.v2023_04_01_preview.models import (
    OneLakeDatastore as RestOneLakeDatastore,
    Datastore as DatastoreData,
    DatastoreType,
    OneLakeArtifact,
)
>>>>>>> 2818d8e7
from azure.ai.ml._schema._datastore.one_lake import OneLakeSchema
from azure.ai.ml.constants._common import BASE_PATH_CONTEXT_KEY, TYPE
from azure.ai.ml.entities._credentials import NoneCredentialConfiguration, ServicePrincipalConfiguration
from azure.ai.ml.entities._datastore.datastore import Datastore
from azure.ai.ml.entities._datastore.utils import from_rest_datastore_credentials
from azure.ai.ml.entities._mixins import DictMixin, RestTranslatableMixin
from azure.ai.ml.entities._util import load_from_dict


class OneLakeArtifact(RestTranslatableMixin, DictMixin, ABC):
    def __init__(
        self,
        artifact_name: str,
        artifact_type: Optional[str] = None
    ):
        super().__init__()
        self.artifact_name = artifact_name
        self.artifact_type = artifact_type


class LakeHouseArtifact(OneLakeArtifact):
    def __init__(
        self,
        artifact_name: str
    ):
        self.artifact_name = artifact_name
        self.artifact_type = "lake_house"

    def _to_datastore_rest_object(self) -> RestLakeHouseArtifact:
        return RestLakeHouseArtifact(artifact_name=self.artifact_name)


class OneLakeDatastore(Datastore):
    """OneLake datastore that is linked to an Azure ML workspace.

    :param name: Name of the datastore.
    :type name: str
    :param artifact: OneLake Artifact. Only LakeHouse artifacts are currently supported.
    :type artifact: ~azure.ai.ml.entities.OneLakeArtifact
    :param one_lake_workspace_name: OneLake workspace name/GUID. ex) 01234567-abcd-1234-5678-012345678901
    :type one_lake_workspace_name: str
    :param endpoint: OneLake endpoint to use for the datastore. ex) https://onelake.dfs.fabric.microsoft.com
    :type endpoint: str
    :param description: Description of the resource.
    :type description: str
    :param tags: Tag dictionary. Tags can be added, removed, and updated.
    :type tags: dict[str, str]
    :param properties: The asset property dictionary.
    :type properties: dict[str, str]
    :param credentials: Credentials to use to authenticate against OneLake.
    :type credentials: Union[
        ~azure.ai.ml.entities.ServicePrincipalConfiguration, ~azure.ai.ml.entities.NoneCredentialConfiguration]
    :param kwargs: A dictionary of additional configuration parameters.
    :type kwargs: dict
    """

    def __init__(
        self,
        *,
        name: str,
        artifact: OneLakeArtifact,
        one_lake_workspace_name: str,
        endpoint: Optional[str] = None,
        description: Optional[str] = None,
        tags: Optional[Dict] = None,
        properties: Optional[Dict] = None,
        credentials: Optional[Union[NoneCredentialConfiguration, ServicePrincipalConfiguration]] = None,
        **kwargs
    ):
        kwargs[TYPE] = DatastoreType.ONE_LAKE
        super().__init__(
            name=name, description=description, tags=tags, properties=properties, credentials=credentials, **kwargs
        )
        self.artifact = artifact
        self.one_lake_workspace_name = one_lake_workspace_name
        self.endpoint = endpoint

    def _to_rest_object(self) -> DatastoreData:
        one_lake_ds = RestOneLakeDatastore(
            credentials=self.credentials._to_datastore_rest_object(),
            artifact=RestLakeHouseArtifact(artifact_name=self.artifact["artifact_name"]),
            one_lake_workspace_name=self.one_lake_workspace_name,
            endpoint=self.endpoint,
            description=self.description,
            tags=self.tags,
        )
        return DatastoreData(properties=one_lake_ds)

    @classmethod
    def _load_from_dict(cls, data: Dict, context: Dict, additional_message: str, **kwargs) -> "OneLakeDatastore":
        return load_from_dict(OneLakeSchema, data, context, additional_message, **kwargs)

    @classmethod
    def _from_rest_object(cls, datastore_resource: DatastoreData):
        properties: RestOneLakeDatastore = datastore_resource.properties
        return OneLakeDatastore(
            name=datastore_resource.name,
            id=datastore_resource.id,
            artifact=LakeHouseArtifact(artifact_name=properties.artifact.artifact_name),
            one_lake_workspace_name=properties.one_lake_workspace_name,
            endpoint=properties.endpoint,
            credentials=from_rest_datastore_credentials(properties.credentials),
            description=properties.description,
            tags=properties.tags,
        )

    def __eq__(self, other) -> bool:
        return (
            super().__eq__(other)
            and self.one_lake_workspace_name == other.one_lake_workspace_name
            and self.artifact.artifact_type == other.artifact['artifact_type']
            and self.artifact.artifact_name == other.artifact['artifact_name']
            and self.endpoint == other.endpoint
        )

    def __ne__(self, other) -> bool:
        return not self.__eq__(other)

    def _to_dict(self) -> Dict:
        context = {BASE_PATH_CONTEXT_KEY: Path(".").parent}
        return OneLakeSchema(context=context).dump(self)<|MERGE_RESOLUTION|>--- conflicted
+++ resolved
@@ -8,16 +8,12 @@
 from pathlib import Path
 from typing import Dict, Optional, Union
 
-<<<<<<< HEAD
-from azure.ai.ml._restclient.v2023_04_01_preview.models import OneLakeDatastore as RestOneLakeDatastore, Datastore as DatastoreData, DatastoreType, LakeHouseArtifact as RestLakeHouseArtifact
-=======
 from azure.ai.ml._restclient.v2023_04_01_preview.models import (
     OneLakeDatastore as RestOneLakeDatastore,
     Datastore as DatastoreData,
     DatastoreType,
-    OneLakeArtifact,
+    LakeHouseArtifact as RestLakeHouseArtifact,
 )
->>>>>>> 2818d8e7
 from azure.ai.ml._schema._datastore.one_lake import OneLakeSchema
 from azure.ai.ml.constants._common import BASE_PATH_CONTEXT_KEY, TYPE
 from azure.ai.ml.entities._credentials import NoneCredentialConfiguration, ServicePrincipalConfiguration
