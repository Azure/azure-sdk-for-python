# ---------------------------------------------------------
# Copyright (c) Microsoft Corporation. All rights reserved.
# ---------------------------------------------------------

# pylint: disable=protected-access,no-member

from pathlib import Path
<<<<<<< HEAD
from typing import Any, Dict, Optional, Union
=======
from typing import Any, Dict, Optional
>>>>>>> 6f1ea258

from azure.ai.ml._restclient.v2023_04_01_preview.models import (
    AzureDataLakeGen1Datastore as RestAzureDatalakeGen1Datastore,
)
from azure.ai.ml._restclient.v2023_04_01_preview.models import Datastore as DatastoreData
from azure.ai.ml._restclient.v2023_04_01_preview.models import DatastoreType
from azure.ai.ml._schema._datastore.adls_gen1 import AzureDataLakeGen1Schema
from azure.ai.ml.constants._common import BASE_PATH_CONTEXT_KEY, TYPE
from azure.ai.ml.entities._datastore.datastore import Datastore
from azure.ai.ml.entities._datastore.utils import from_rest_datastore_credentials
from azure.ai.ml.entities._util import load_from_dict


class AzureDataLakeGen1Datastore(Datastore):
    """Azure Data Lake aka Gen 1 datastore that is linked to an Azure ML workspace.

    :param name: Name of the datastore.
    :type name: str
    :param store_name: Name of the Azure storage resource.
    :type store_name: str
    :param description: Description of the resource.
    :type description: str
    :param tags: Tag dictionary. Tags can be added, removed, and updated.
    :type tags: dict[str, str]
    :param properties: The asset property dictionary.
    :type properties: dict[str, str]
    :param credentials: Credentials to use for Azure ML workspace to connect to the storage.
    :type credentials: Union[ServicePrincipalSection, CertificateSection]
    :param kwargs: A dictionary of additional configuration parameters.
    :type kwargs: dict
    """

    def __init__(
        self,
        *,
        name: str,
        store_name: str,
        description: Optional[str] = None,
        tags: Optional[Dict] = None,
        properties: Optional[Dict] = None,
<<<<<<< HEAD
        credentials: Optional[Union[CertificateConfiguration, ServicePrincipalConfiguration]] = None,
=======
        credentials: Any = None,
>>>>>>> 6f1ea258
        **kwargs: Any
    ):
        kwargs[TYPE] = DatastoreType.AZURE_DATA_LAKE_GEN1
        super().__init__(
            name=name, description=description, tags=tags, properties=properties, credentials=credentials, **kwargs
        )

        self.store_name = store_name

    def _to_rest_object(self) -> DatastoreData:
        gen1_ds = RestAzureDatalakeGen1Datastore(
            credentials=self.credentials._to_datastore_rest_object(),
            store_name=self.store_name,
            description=self.description,
            tags=self.tags,
        )
        return DatastoreData(properties=gen1_ds)

    @classmethod
    def _load_from_dict(
        cls, data: Dict, context: Dict, additional_message: str, **kwargs: Any
    ) -> "AzureDataLakeGen1Datastore":
        res: AzureDataLakeGen1Datastore = load_from_dict(
            AzureDataLakeGen1Schema, data, context, additional_message, **kwargs
        )
        return res

    @classmethod
    def _from_rest_object(cls, datastore_resource: DatastoreData) -> "AzureDataLakeGen1Datastore":
        properties: RestAzureDatalakeGen1Datastore = datastore_resource.properties
        return AzureDataLakeGen1Datastore(
            id=datastore_resource.id,
            name=datastore_resource.name,
            store_name=properties.store_name,
            credentials=from_rest_datastore_credentials(properties.credentials),
            description=properties.description,
            tags=properties.tags,
        )

    def __eq__(self, other: Any) -> bool:
        res: bool = (
            super().__eq__(other)
            and self.name == other.name
            and self.type == other.type
            and self.store_name == other.store_name
            and self.credentials == other.credentials
        )
        return res

    def __ne__(self, other: Any) -> bool:
        return not self.__eq__(other)

    def _to_dict(self) -> Dict:
        context = {BASE_PATH_CONTEXT_KEY: Path(".").parent}
        res: dict = AzureDataLakeGen1Schema(context=context).dump(self)
        return res<|MERGE_RESOLUTION|>--- conflicted
+++ resolved
@@ -5,11 +5,7 @@
 # pylint: disable=protected-access,no-member
 
 from pathlib import Path
-<<<<<<< HEAD
-from typing import Any, Dict, Optional, Union
-=======
 from typing import Any, Dict, Optional
->>>>>>> 6f1ea258
 
 from azure.ai.ml._restclient.v2023_04_01_preview.models import (
     AzureDataLakeGen1Datastore as RestAzureDatalakeGen1Datastore,
@@ -50,11 +46,7 @@
         description: Optional[str] = None,
         tags: Optional[Dict] = None,
         properties: Optional[Dict] = None,
-<<<<<<< HEAD
-        credentials: Optional[Union[CertificateConfiguration, ServicePrincipalConfiguration]] = None,
-=======
         credentials: Any = None,
->>>>>>> 6f1ea258
         **kwargs: Any
     ):
         kwargs[TYPE] = DatastoreType.AZURE_DATA_LAKE_GEN1
