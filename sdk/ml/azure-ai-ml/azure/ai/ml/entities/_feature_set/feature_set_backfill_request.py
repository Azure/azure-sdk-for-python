# ---------------------------------------------------------
# Copyright (c) Microsoft Corporation. All rights reserved.
# ---------------------------------------------------------

# pylint: disable=redefined-builtin,disable=unused-argument

from os import PathLike
from pathlib import Path
<<<<<<< HEAD
from typing import Any, Dict, Optional, Tuple, Union
=======
from typing import Dict, Optional, Union, List
>>>>>>> 54f025f7

from azure.ai.ml._restclient.v2023_08_01_preview.models import FeatureWindow
from azure.ai.ml.entities._mixins import RestTranslatableMixin
from azure.ai.ml.entities._feature_set.materialization_compute_resource import (
    MaterializationComputeResource,
)
from azure.ai.ml._schema._feature_set.feature_set_backfill_schema import FeatureSetBackfillSchema
from azure.ai.ml._utils._experimental import experimental
from azure.ai.ml.constants._common import BASE_PATH_CONTEXT_KEY, PARAMS_OVERRIDE_KEY
from azure.ai.ml.entities._util import load_from_dict


@experimental
class FeatureSetBackfillRequest(RestTranslatableMixin):
    """Feature Set Backfill Request

    :param name: The name of the backfill job request
    :type name: str
    :param version: The version of the backfill job request.
    :type version: str
    :param feature_window: The time window for the feature set backfill request.
    :type feature_window: ~azure.ai.ml._restclient.v2023_04_01_preview.models.FeatureWindow
    :param description: The description of the backfill job request. Defaults to None.
    :type description: Optional[str]
    :param tags: Tag dictionary. Tags can be added, removed, and updated. Defaults to None.
    :type tags: Optional[dict[str, str]]
    :keyword resource: The compute resource settings. Defaults to None.
    :paramtype resource: Optional[~azure.ai.ml.entities.MaterializationComputeResource]
    :param spark_conf: Specifies the spark configuration. Defaults to None.
    :type spark_conf: Optional[dict[str, str]]
    """

    def __init__(
        self,
        *,
        name: str,
        version: str,
        feature_window: Optional[FeatureWindow] = None,
        description: Optional[str] = None,
        tags: Optional[Dict[str, str]] = None,
        resource: Optional[MaterializationComputeResource] = None,
        spark_conf: Optional[Dict[str, str]] = None,
<<<<<<< HEAD
        **kwargs: Any,
    ):
=======
        data_status: Optional[List[str]] = None,
        job_id: Optional[str] = None,
        **kwargs,
    ) -> None:
>>>>>>> 54f025f7
        self.name = name
        self.version = version
        self.feature_window = feature_window
        self.description = description
        self.resource = resource
        self.tags = tags
        self.spark_conf = spark_conf
        self.data_status = data_status
        self.job_id = job_id

    @classmethod
    # pylint: disable=unused-argument
    def _resolve_cls_and_type(cls, data: Dict, params_override: Tuple) -> Tuple:
        """Resolve the class to use for deserializing the data. Return current class if no override is provided.

        :param data: Data to deserialize.
        :type data: dict
        :param params_override: Parameters to override, defaults to None
        :type params_override: typing.Optional[list]
        :return: Class to use for deserializing the data & its "type". Type will be None if no override is provided.
        :rtype: tuple[class, typing.Optional[str]]
        """
        return cls, None

    @classmethod
    def _load(
        cls,
        data: Optional[Dict] = None,
        yaml_path: Optional[Union[PathLike, str]] = None,
        params_override: Optional[list] = None,
        **kwargs: Any,
    ) -> "FeatureSetBackfillRequest":
        data = data or {}
        params_override = params_override or []
        context = {
            BASE_PATH_CONTEXT_KEY: Path(yaml_path).parent if yaml_path else Path("./"),
            PARAMS_OVERRIDE_KEY: params_override,
        }
        loaded_schema = load_from_dict(FeatureSetBackfillSchema, data, context, **kwargs)
        return FeatureSetBackfillRequest(**loaded_schema)<|MERGE_RESOLUTION|>--- conflicted
+++ resolved
@@ -6,20 +6,14 @@
 
 from os import PathLike
 from pathlib import Path
-<<<<<<< HEAD
-from typing import Any, Dict, Optional, Tuple, Union
-=======
-from typing import Dict, Optional, Union, List
->>>>>>> 54f025f7
+from typing import Any, Dict, List, Optional, Tuple, Union
 
 from azure.ai.ml._restclient.v2023_08_01_preview.models import FeatureWindow
-from azure.ai.ml.entities._mixins import RestTranslatableMixin
-from azure.ai.ml.entities._feature_set.materialization_compute_resource import (
-    MaterializationComputeResource,
-)
 from azure.ai.ml._schema._feature_set.feature_set_backfill_schema import FeatureSetBackfillSchema
 from azure.ai.ml._utils._experimental import experimental
 from azure.ai.ml.constants._common import BASE_PATH_CONTEXT_KEY, PARAMS_OVERRIDE_KEY
+from azure.ai.ml.entities._feature_set.materialization_compute_resource import MaterializationComputeResource
+from azure.ai.ml.entities._mixins import RestTranslatableMixin
 from azure.ai.ml.entities._util import load_from_dict
 
 
@@ -53,15 +47,10 @@
         tags: Optional[Dict[str, str]] = None,
         resource: Optional[MaterializationComputeResource] = None,
         spark_conf: Optional[Dict[str, str]] = None,
-<<<<<<< HEAD
-        **kwargs: Any,
-    ):
-=======
         data_status: Optional[List[str]] = None,
         job_id: Optional[str] = None,
-        **kwargs,
+        **kwargs: Any,
     ) -> None:
->>>>>>> 54f025f7
         self.name = name
         self.version = version
         self.feature_window = feature_window
