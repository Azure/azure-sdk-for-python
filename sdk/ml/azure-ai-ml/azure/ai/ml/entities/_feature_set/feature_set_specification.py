--- conflicted
+++ resolved
@@ -2,12 +2,8 @@
 # Copyright (c) Microsoft Corporation. All rights reserved.
 # ---------------------------------------------------------
 
-<<<<<<< HEAD
-from typing import Any, Optional
-=======
 from os import PathLike
 from typing import Any, Optional, Union
->>>>>>> 6f1ea258
 
 from azure.ai.ml._restclient.v2023_10_01.models import FeaturesetSpecification as RestFeaturesetSpecification
 from azure.ai.ml.entities._mixins import RestTranslatableMixin
@@ -31,13 +27,9 @@
             :caption: Using Feature Set Spec to create Feature Set
     """
 
-<<<<<<< HEAD
-    def __init__(self, *, path: Optional[str] = None, **kwargs: Any):  # pylint: disable=unused-argument
-=======
     def __init__(
         self, *, path: Optional[Union[PathLike, str]] = None, **kwargs: Any
     ):  # pylint: disable=unused-argument
->>>>>>> 6f1ea258
         """
         :param path: Specifies the spec path.
         :type path: str
