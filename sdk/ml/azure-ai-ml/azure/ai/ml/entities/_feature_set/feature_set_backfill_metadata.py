--- conflicted
+++ resolved
@@ -26,19 +26,12 @@
     def __init__(
         self,
         *,
-<<<<<<< HEAD
-        job_id: Optional[str] = None,
+        job_ids: Optional[list] = None,
         # pylint: disable=redefined-builtin
         type: Optional[str] = None,
         # pylint: disable=unused-argument
-        **kwargs: Any,
-    ):
-=======
-        job_ids: Optional[list] = None,
-        type: Optional[str] = None,  # pylint: disable=redefined-builtin
-        **kwargs  # pylint: disable=unused-argument
+        **kwargs: Any
     ) -> None:
->>>>>>> 54f025f7
         self.type = type if type else "BackfillMaterialization"
         self.job_ids = job_ids
 
