# ---------------------------------------------------------
# Copyright (c) Microsoft Corporation. All rights reserved.
# ---------------------------------------------------------

<<<<<<< HEAD
from typing import Any, Optional
=======
from typing import List, Optional
>>>>>>> d6aeefef

from azure.ai.ml._restclient.v2023_10_01.models import (
    FeaturesetVersionBackfillResponse as RestFeaturesetVersionBackfillResponse,
)
from azure.ai.ml.entities._mixins import RestTranslatableMixin


class FeatureSetBackfillMetadata(RestTranslatableMixin):
    """Feature Set Backfill Metadata

    :param job_ids: A list of IDs of the backfill jobs. Defaults to None.
    :type job_ids: Optional[List[str]]
    :param type: The type of the backfill job. Defaults to None.
    :type type: Optional[str]
    :param kwargs: A dictionary of additional configuration parameters.
    :type kwargs: dict
    """

    def __init__(
        self,
        *,
<<<<<<< HEAD
        job_ids: Optional[list] = None,
        # pylint: disable=redefined-builtin
        type: Optional[str] = None,
        # pylint: disable=unused-argument
        **kwargs: Any
    ):
=======
        job_ids: Optional[List[str]] = None,
        type: Optional[str] = None,  # pylint: disable=redefined-builtin
        **kwargs  # pylint: disable=unused-argument
    ) -> None:
>>>>>>> d6aeefef
        self.type = type if type else "BackfillMaterialization"
        self.job_ids = job_ids

    @classmethod
    def _from_rest_object(cls, obj: RestFeaturesetVersionBackfillResponse) -> Optional["FeatureSetBackfillMetadata"]:
        if not obj:
            return None
        return FeatureSetBackfillMetadata(job_ids=obj.job_ids)<|MERGE_RESOLUTION|>--- conflicted
+++ resolved
@@ -2,11 +2,7 @@
 # Copyright (c) Microsoft Corporation. All rights reserved.
 # ---------------------------------------------------------
 
-<<<<<<< HEAD
-from typing import Any, Optional
-=======
-from typing import List, Optional
->>>>>>> d6aeefef
+from typing import Any, List, Optional
 
 from azure.ai.ml._restclient.v2023_10_01.models import (
     FeaturesetVersionBackfillResponse as RestFeaturesetVersionBackfillResponse,
@@ -28,19 +24,11 @@
     def __init__(
         self,
         *,
-<<<<<<< HEAD
-        job_ids: Optional[list] = None,
-        # pylint: disable=redefined-builtin
-        type: Optional[str] = None,
+        job_ids: Optional[List[str]] = None,
+        type: Optional[str] = None,  # pylint: disable=redefined-builtin
         # pylint: disable=unused-argument
         **kwargs: Any
-    ):
-=======
-        job_ids: Optional[List[str]] = None,
-        type: Optional[str] = None,  # pylint: disable=redefined-builtin
-        **kwargs  # pylint: disable=unused-argument
     ) -> None:
->>>>>>> d6aeefef
         self.type = type if type else "BackfillMaterialization"
         self.job_ids = job_ids
 
