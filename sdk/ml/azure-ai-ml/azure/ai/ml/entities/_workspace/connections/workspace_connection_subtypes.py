--- conflicted
+++ resolved
@@ -169,13 +169,8 @@
         target: str,
         credentials: ApiKeyConfiguration,
         api_version: Optional[str] = None,
-<<<<<<< HEAD
-        kind: str,
+        kind: Optional[str] = None,
         **kwargs: Any,
-=======
-        kind: Optional[str] = None,
-        **kwargs,
->>>>>>> e4b044ab
     ):
         kwargs.pop("type", None)  # make sure we never somehow use wrong type
         super().__init__(target=target, type="cognitive_service", credentials=credentials, **kwargs)
