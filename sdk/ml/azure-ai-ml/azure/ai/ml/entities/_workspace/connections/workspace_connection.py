--- conflicted
+++ resolved
@@ -6,11 +6,7 @@
 
 from os import PathLike
 from pathlib import Path
-<<<<<<< HEAD
 from typing import IO, Any, AnyStr, Dict, List, Optional, Type, Union
-=======
-from typing import IO, Any, AnyStr, Dict, List, Optional, Type, Union, cast
->>>>>>> 093531ee
 
 from azure.ai.ml._restclient.v2023_08_01_preview.models import (
     AccessKeyAuthTypeWorkspaceConnectionProperties,
@@ -283,7 +279,7 @@
         if rest_kwargs["type"] == camel_to_snake(ConnectionCategory.CUSTOM_KEYS):
             rest_kwargs["type"] = WorkspaceConnectionTypes.CUSTOM
         workspace_connection = conn_class(**rest_kwargs)
-        return cast(Optional["WorkspaceConnection"], workspace_connection)
+        return workspace_connection
 
     def _validate(self) -> str:
         return str(self.name)
