--- conflicted
+++ resolved
@@ -6,12 +6,13 @@
 
 from os import PathLike
 from pathlib import Path
-from typing import IO, AnyStr, Dict, Optional, Union, List, Type
+from typing import IO, Any, AnyStr, Dict, List, Optional, Type, Union
 
 from azure.ai.ml._restclient.v2023_06_01_preview.models import (
     AccessKeyAuthTypeWorkspaceConnectionProperties,
     ApiKeyAuthWorkspaceConnectionProperties,
     ConnectionAuthType,
+    ConnectionCategory,
     ManagedIdentityAuthTypeWorkspaceConnectionProperties,
     NoneAuthTypeWorkspaceConnectionProperties,
     PATAuthTypeWorkspaceConnectionProperties,
@@ -21,22 +22,21 @@
 )
 from azure.ai.ml._restclient.v2023_06_01_preview.models import (
     WorkspaceConnectionPropertiesV2BasicResource as RestWorkspaceConnection,
-    ConnectionCategory,
 )
 from azure.ai.ml._schema.workspace.connections.workspace_connection import WorkspaceConnectionSchema
 from azure.ai.ml._schema.workspace.connections.workspace_connection_subtypes import (
-    OpenAIWorkspaceConnectionSchema,
     AzureAISearchWorkspaceConnectionSchema,
     AzureAIServiceWorkspaceConnectionSchema,
+    OpenAIWorkspaceConnectionSchema,
 )
 from azure.ai.ml._utils._experimental import experimental
 from azure.ai.ml._utils.utils import _snake_to_camel, camel_to_snake, dump_yaml_to_file
 from azure.ai.ml.constants._common import (
     BASE_PATH_CONTEXT_KEY,
-    PARAMS_OVERRIDE_KEY,
     CONNECTION_API_TYPE_KEY,
     CONNECTION_API_VERSION_KEY,
     CONNECTION_KIND_KEY,
+    PARAMS_OVERRIDE_KEY,
 )
 from azure.ai.ml.entities._credentials import (
     AccessKeyConfiguration,
@@ -96,23 +96,13 @@
             AccessKeyConfiguration,
             ApiKeyConfiguration,
         ],
-<<<<<<< HEAD
-        metadata: Optional[Dict[str, Any]] = None,
         **kwargs: Any,
-=======
-        **kwargs,
->>>>>>> 71c1968c
     ):
         super().__init__(**kwargs)
 
         self.type = type
         self._target = target
         self._credentials = credentials
-<<<<<<< HEAD
-        self._metadata: Dict = json.loads(json.dumps(metadata))
-        super().__init__(**kwargs)
-=======
->>>>>>> 71c1968c
 
     @property
     def type(self) -> Optional[str]:
@@ -167,20 +157,7 @@
         """
         return self._credentials
 
-<<<<<<< HEAD
-    @property
-    def metadata(self) -> Dict:
-        """Metadata for workspace connection.
-
-        :return: Metadata for workspace connection.
-        :rtype: Dict[str, Any]
-        """
-        return self._metadata
-
     def dump(self, dest: Union[str, PathLike, IO[AnyStr]], **kwargs: Any) -> None:
-=======
-    def dump(self, dest: Union[str, PathLike, IO[AnyStr]], **kwargs) -> None:
->>>>>>> 71c1968c
         """Dump the workspace connection spec into a file in yaml format.
 
         :param dest: The destination to receive this workspace connection's spec.
@@ -212,41 +189,29 @@
         return cls._load_from_dict(data=data, context=context, **kwargs)
 
     @classmethod
-<<<<<<< HEAD
     def _load_from_dict(cls, data: Dict, context: Dict, **kwargs: Any) -> "WorkspaceConnection":
-        loaded_data: WorkspaceConnection = load_from_dict(WorkspaceConnectionSchema, data, context, **kwargs)
-=======
-    def _load_from_dict(cls, data: Dict, context: Dict, **kwargs) -> "WorkspaceConnection":
         conn_type = data["type"] if "type" in data else None
         schema_class = cls._get_schema_class_from_type(conn_type)
-        loaded_data = load_from_dict(schema_class, data, context, **kwargs)
->>>>>>> 71c1968c
+        loaded_data: WorkspaceConnection = load_from_dict(schema_class, data, context, **kwargs)
         return loaded_data
 
     def _to_dict(self) -> Dict:
         # pylint: disable=no-member
-<<<<<<< HEAD
-        res: dict = WorkspaceConnectionSchema(context={BASE_PATH_CONTEXT_KEY: "./"}).dump(self)
-        return res
-
-    @classmethod
-    def _from_rest_object(cls, rest_obj: RestWorkspaceConnection) -> Optional["WorkspaceConnection"]:
-=======
         schema_class = WorkspaceConnection._get_schema_class_from_type(self.type)
         # Not sure what this pylint complaint was about, probably due to the polymorphic
         # tricks at play. Disabling since testing indicates no issue.
         # pylint: disable-next=missing-kwoa
-        return schema_class(context={BASE_PATH_CONTEXT_KEY: "./"}).dump(self)
-
-    @classmethod
-    def _from_rest_object(cls, rest_obj: RestWorkspaceConnection) -> "WorkspaceConnection":
+        res: dict = schema_class(context={BASE_PATH_CONTEXT_KEY: "./"}).dump(self)
+        return res
+
+    @classmethod
+    def _from_rest_object(cls, rest_obj: RestWorkspaceConnection) -> Optional["WorkspaceConnection"]:
         from .workspace_connection_subtypes import (
-            AzureOpenAIWorkspaceConnection,
             AzureAISearchWorkspaceConnection,
             AzureAIServiceWorkspaceConnection,
+            AzureOpenAIWorkspaceConnection,
         )
 
->>>>>>> 71c1968c
         if not rest_obj:
             return None
 
@@ -262,7 +227,7 @@
             popped_tags = [CONNECTION_API_VERSION_KEY, CONNECTION_KIND_KEY]
 
         rest_kwargs = cls._extract_kwargs_from_rest_obj(rest_obj=rest_obj, popped_tags=popped_tags)
-        workspace_connection = conn_class(**rest_kwargs)
+        workspace_connection: WorkspaceConnection = conn_class(**rest_kwargs)
         return workspace_connection
 
     def _validate(self) -> str:
@@ -289,23 +254,14 @@
         elif auth_type is None:
             workspace_connection_properties_class = NoneAuthTypeWorkspaceConnectionProperties
 
-<<<<<<< HEAD
+        properties = None
         if workspace_connection_properties_class is not None:
             properties = workspace_connection_properties_class(
                 target=self.target,
                 credentials=self.credentials._to_workspace_connection_rest_object(),
-                metadata=self.metadata,
-                # auth_type=auth_type,
+                metadata=self.tags,
                 category=_snake_to_camel(self.type),
             )
-=======
-        properties = workspace_connection_properties_class(
-            target=self.target,
-            credentials=self.credentials._to_workspace_connection_rest_object(),
-            metadata=self.tags,
-            category=_snake_to_camel(self.type),
-        )
->>>>>>> 71c1968c
 
         return RestWorkspaceConnection(properties=properties)
 
@@ -358,7 +314,7 @@
         return rest_kwargs
 
     @classmethod
-    def _get_entity_class_from_type(cls, conn_type: str) -> Type:
+    def _get_entity_class_from_type(cls, conn_type: Optional[str]) -> Type:
         """Helper function that converts a rest client connection category into the associated
         workspace connection class or subclass. Accounts for potential snake/camel case and
         capitalization differences.
@@ -373,13 +329,13 @@
             return WorkspaceConnection
         # done here to avoid circular imports on load
         from .workspace_connection_subtypes import (
-            AzureOpenAIWorkspaceConnection,
             AzureAISearchWorkspaceConnection,
             AzureAIServiceWorkspaceConnection,
+            AzureOpenAIWorkspaceConnection,
         )
 
         cat = camel_to_snake(conn_type).lower()
-        conn_class = WorkspaceConnection
+        conn_class: Type = WorkspaceConnection
         if cat == camel_to_snake(ConnectionCategory.AZURE_OPEN_AI).lower():
             conn_class = AzureOpenAIWorkspaceConnection
         elif cat == camel_to_snake(ConnectionCategory.COGNITIVE_SEARCH).lower():
@@ -389,7 +345,7 @@
         return conn_class
 
     @classmethod
-    def _get_schema_class_from_type(cls, conn_type: str) -> Type:
+    def _get_schema_class_from_type(cls, conn_type: Optional[str]) -> Type:
         """Helper function that converts a rest client connection category into the associated
         workspace connection schema class or subclass. Accounts for potential snake/camel case and
         capitalization differences.
@@ -404,7 +360,7 @@
             return WorkspaceConnection
 
         cat = camel_to_snake(conn_type).lower()
-        conn_class = WorkspaceConnectionSchema
+        conn_class: Type = WorkspaceConnectionSchema
         if cat == camel_to_snake(ConnectionCategory.AZURE_OPEN_AI).lower():
             conn_class = OpenAIWorkspaceConnectionSchema
         elif cat == camel_to_snake(ConnectionCategory.COGNITIVE_SEARCH).lower():
