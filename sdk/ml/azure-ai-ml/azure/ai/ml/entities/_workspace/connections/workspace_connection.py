--- conflicted
+++ resolved
@@ -36,11 +36,8 @@
     CONNECTION_API_TYPE_KEY,
     CONNECTION_API_VERSION_KEY,
     CONNECTION_KIND_KEY,
-<<<<<<< HEAD
     PARAMS_OVERRIDE_KEY,
-=======
     WorkspaceConnectionTypes,
->>>>>>> fea09db8
 )
 from azure.ai.ml.entities._credentials import (
     AccessKeyConfiguration,
@@ -88,16 +85,10 @@
         ~azure.ai.ml.entities.ServicePrincipalConfiguration,
         ~azure.ai.ml.entities.AccessKeyConfiguration,
         ~azure.ai.ml.entities.ApiKeyConfiguration
-<<<<<<< HEAD
-
-    ]
-
-=======
         ]
     :param is_shared: For connections in lean workspaces, this controls whether or not this connection
         is shared amongst other lean workspaces that are shared by the parent hub. Defaults to true.
     :type is_shared: bool
->>>>>>> fea09db8
     """
 
     def __init__(
