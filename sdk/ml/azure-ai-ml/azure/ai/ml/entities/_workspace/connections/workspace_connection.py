# ---------------------------------------------------------
# Copyright (c) Microsoft Corporation. All rights reserved.
# ---------------------------------------------------------

# pylint: disable=protected-access

from os import PathLike
from pathlib import Path
<<<<<<< HEAD
from typing import IO, Any, AnyStr, Dict, List, Optional, Type, Union, cast
=======
from typing import IO, Any, AnyStr, Dict, List, Optional, Type, Union
>>>>>>> d8ce5195

from azure.ai.ml._restclient.v2023_08_01_preview.models import (
    AccessKeyAuthTypeWorkspaceConnectionProperties,
    ApiKeyAuthWorkspaceConnectionProperties,
    ConnectionAuthType,
    ConnectionCategory,
    ManagedIdentityAuthTypeWorkspaceConnectionProperties,
    NoneAuthTypeWorkspaceConnectionProperties,
    PATAuthTypeWorkspaceConnectionProperties,
    SASAuthTypeWorkspaceConnectionProperties,
    ServicePrincipalAuthTypeWorkspaceConnectionProperties,
    UsernamePasswordAuthTypeWorkspaceConnectionProperties,
)
from azure.ai.ml._restclient.v2023_08_01_preview.models import (
    WorkspaceConnectionPropertiesV2BasicResource as RestWorkspaceConnection,
)
from azure.ai.ml._schema.workspace.connections.workspace_connection import WorkspaceConnectionSchema
from azure.ai.ml._schema.workspace.connections.workspace_connection_subtypes import (
    AzureAISearchWorkspaceConnectionSchema,
    AzureAIServiceWorkspaceConnectionSchema,
    OpenAIWorkspaceConnectionSchema,
)
from azure.ai.ml._utils._experimental import experimental
from azure.ai.ml._utils.utils import _snake_to_camel, camel_to_snake, dump_yaml_to_file
from azure.ai.ml.constants._common import (
    BASE_PATH_CONTEXT_KEY,
    CONNECTION_API_TYPE_KEY,
    CONNECTION_API_VERSION_KEY,
    CONNECTION_KIND_KEY,
    PARAMS_OVERRIDE_KEY,
    WorkspaceConnectionTypes,
)
from azure.ai.ml.entities._credentials import (
    AccessKeyConfiguration,
    ApiKeyConfiguration,
    ManagedIdentityConfiguration,
    PatTokenConfiguration,
    SasTokenConfiguration,
    ServicePrincipalConfiguration,
    UsernamePasswordConfiguration,
)
from azure.ai.ml.entities._resource import Resource
from azure.ai.ml.entities._system_data import SystemData
from azure.ai.ml.entities._util import load_from_dict


# Dev note: The acceptable strings for the type field are all snake_cased versions of the string constants defined
# In the rest client enum defined at _azure_machine_learning_services_enums.ConnectionCategory.
# We avoid directly referencing it in the docs to avoid restclient references.
@experimental
class WorkspaceConnection(Resource):
    """Azure ML workspace connection provides a secure way to store authentication and configuration information needed
    to connect and interact with the external resources.

    Note: For connections to OpenAI, Cognitive Search, and Cognitive Services, use the respective subclasses
    (ex: ~azure.ai.ml.entities.OpenAIWorkspaceConnection) instead of instantiating this class directly.

    :param name: Name of the workspace connection.
    :type name: str
    :param target: The URL or ARM resource ID of the external resource.
    :type target: str
    :param tags: Tag dictionary. Tags can be added, removed, and updated.
    :type tags: dict
    :param type: The category of external resource for this connection.
    :type type: The type of workspace connection, possible values are: "git", "python_feed", "container_registry",
        "feature_store", "s3", "snowflake", "azure_sql_db", "azure_synapse_analytics", "azure_my_sql_db",
        "azure_postgres_db", "custom".
    :param credentials: The credentials for authenticating to the external resource. Note that certain connection
        types (as defined by the type input) only accept certain types of credentials.
    :type credentials: Union[

        ~azure.ai.ml.entities.PatTokenConfiguration,
        ~azure.ai.ml.entities.SasTokenConfiguration,
        ~azure.ai.ml.entities.UsernamePasswordConfiguration,
        ~azure.ai.ml.entities.ManagedIdentityConfiguration
        ~azure.ai.ml.entities.ServicePrincipalConfiguration,
        ~azure.ai.ml.entities.AccessKeyConfiguration,
        ~azure.ai.ml.entities.ApiKeyConfiguration
        ]
    :param is_shared: For connections in lean workspaces, this controls whether or not this connection
        is shared amongst other lean workspaces that are shared by the parent hub. Defaults to true.
    :type is_shared: bool
    """

    def __init__(
        self,
        *,
        target: str,
        # TODO : Check if this is okay since it shadows builtin-type type
        type: str,  # pylint: disable=redefined-builtin
        credentials: Union[
            PatTokenConfiguration,
            SasTokenConfiguration,
            UsernamePasswordConfiguration,
            ManagedIdentityConfiguration,
            ServicePrincipalConfiguration,
            AccessKeyConfiguration,
            ApiKeyConfiguration,
        ],
        is_shared: bool = True,
        **kwargs: Any,
    ):
        super().__init__(**kwargs)

        self.type = type
        self._target = target
        self._credentials = credentials
        self._is_shared = is_shared

    @property
    def type(self) -> Optional[str]:
        """Type of the workspace connection, supported are 'git', 'python_feed' and 'container_registry'.

        :return: Type of the job.
        :rtype: str
        """
        return self._type

    @type.setter
    def type(self, value: str) -> None:
        """Set the type of the workspace connection, supported are 'git', 'python_feed' and 'container_registry'.

        :param value: value for the type of workspace connection.
        :type: str
        """
        if not value:
            return
        self._type: Optional[str] = camel_to_snake(value)

    @property
    def target(self) -> str:
        """Target url for the workspace connection.

        :return: Target of the workspace connection.
        :rtype: str
        """
        return self._target

    @property
    def credentials(
        self,
    ) -> Union[
        PatTokenConfiguration,
        SasTokenConfiguration,
        UsernamePasswordConfiguration,
        ManagedIdentityConfiguration,
        ServicePrincipalConfiguration,
        AccessKeyConfiguration,
        ApiKeyConfiguration,
    ]:
        """Credentials for workspace connection.

        :return: Credentials for workspace connection.
        :rtype: Union[
            ~azure.ai.ml.entities.PatTokenConfiguration,
            ~azure.ai.ml.entities.SasTokenConfiguration,
            ~azure.ai.ml.entities.UsernamePasswordConfiguration,
            ~azure.ai.ml.entities.ManagedIdentityConfiguration
            ~azure.ai.ml.entities.ServicePrincipalConfiguration,
            ~azure.ai.ml.entities.AccessKeyConfiguration,
            ~azure.ai.ml.entities.ApiKeyConfiguration

        ]
        """
        return self._credentials

    @property
    def metadata(self) -> Dict[str, Any]:
        """Deprecated. Use tags.
        :return: This connection's tags.
        :rtype: Dict[str, Any]
        """
        return self.tags if self.tags is not None else {}

    @metadata.setter
    def metadata(self, value: Dict[str, Any]) -> None:
        """Deprecated. Use tags.
        :param value: The new metadata for connection.
            This completely overwrites the existing tags/metadata dictionary.
        :type value: Dict[str, Any]
        """
        if not value:
            return
        self.tags = value

    @property
    def is_shared(self) -> bool:
        """Get the Boolean describing if this connection is shared amongst its cohort within a workspace hub.
        Only applicable for connections created within a lean workspace.

        :rtype: bool
        """
        return self._is_shared

    @is_shared.setter
<<<<<<< HEAD
    def is_shared(self, value: bool) -> None:
        """Assign the is_shared property of the connection, determining if it is shared amongst other
            lean workspaces within its parent workspace hub. Only applicable for connections created
            within a lean workspace workspace.
=======
    def is_shared(self, value: bool):
        """Assign the is_shared property of the connection, determining if it is shared amongst other lean workspaces
        within its parent workspace hub. Only applicable for connections created within a lean workspace workspace.

>>>>>>> d8ce5195
        :param value: The new is_shared value.
        :type value: bool
        """
        if not value:
            return
        self._is_shared = value

    def dump(self, dest: Union[str, PathLike, IO[AnyStr]], **kwargs: Any) -> None:
        """Dump the workspace connection spec into a file in yaml format.

        :param dest: The destination to receive this workspace connection's spec.
            Must be either a path to a local file, or an already-open file stream.
            If dest is a file path, a new file will be created,
            and an exception is raised if the file exists.
            If dest is an open file, the file will be written to directly,
            and an exception will be raised if the file is not writable.
        :type dest: Union[PathLike, str, IO[AnyStr]]
        """
        path = kwargs.pop("path", None)
        yaml_serialized = self._to_dict()
        dump_yaml_to_file(dest, yaml_serialized, default_flow_style=False, path=path, **kwargs)

    @classmethod
    def _load(
        cls,
        data: Optional[Dict] = None,
        yaml_path: Optional[Union[PathLike, str]] = None,
        params_override: Optional[list] = None,
        **kwargs: Any,
    ) -> "WorkspaceConnection":
        data = data or {}
        params_override = params_override or []
        context = {
            BASE_PATH_CONTEXT_KEY: Path(yaml_path).parent if yaml_path else Path("./"),
            PARAMS_OVERRIDE_KEY: params_override,
        }
        return cls._load_from_dict(data=data, context=context, **kwargs)

    @classmethod
    def _load_from_dict(cls, data: Dict, context: Dict, **kwargs: Any) -> "WorkspaceConnection":
        conn_type = data["type"] if "type" in data else None
        schema_class = cls._get_schema_class_from_type(conn_type)
        loaded_data: WorkspaceConnection = load_from_dict(schema_class, data, context, **kwargs)
        return loaded_data

    def _to_dict(self) -> Dict:
        # pylint: disable=no-member
        schema_class = WorkspaceConnection._get_schema_class_from_type(self.type)
        # Not sure what this pylint complaint was about, probably due to the polymorphic
        # tricks at play. Disabling since testing indicates no issue.
        # pylint: disable-next=missing-kwoa
        res: dict = schema_class(context={BASE_PATH_CONTEXT_KEY: "./"}).dump(self)
        return res

    @classmethod
    def _from_rest_object(cls, rest_obj: RestWorkspaceConnection) -> Optional["WorkspaceConnection"]:
        from .workspace_connection_subtypes import (
            AzureAISearchWorkspaceConnection,
            AzureAIServiceWorkspaceConnection,
            AzureOpenAIWorkspaceConnection,
        )

        if not rest_obj:
            return None

        conn_cat = rest_obj.properties.category
        conn_class = cls._get_entity_class_from_type(conn_cat)

        popped_tags = []
        if conn_class == AzureOpenAIWorkspaceConnection:
            popped_tags = [CONNECTION_API_VERSION_KEY, CONNECTION_API_TYPE_KEY]
        elif conn_class == AzureAISearchWorkspaceConnection:
            popped_tags = [CONNECTION_API_VERSION_KEY]
        elif conn_class == AzureAIServiceWorkspaceConnection:
            popped_tags = [CONNECTION_API_VERSION_KEY, CONNECTION_KIND_KEY]

        rest_kwargs = cls._extract_kwargs_from_rest_obj(rest_obj=rest_obj, popped_tags=popped_tags)
        # Renaming for client clarity
        if rest_kwargs["type"] == camel_to_snake(ConnectionCategory.CUSTOM_KEYS):
            rest_kwargs["type"] = WorkspaceConnectionTypes.CUSTOM
        workspace_connection = conn_class(**rest_kwargs)
        return cast(Optional["WorkspaceConnection"], workspace_connection)

    def _validate(self) -> str:
        return str(self.name)

    def _to_rest_object(self) -> RestWorkspaceConnection:
        workspace_connection_properties_class: Any = None
        auth_type = self.credentials.type if self._credentials else None

        if auth_type == camel_to_snake(ConnectionAuthType.PAT):
            workspace_connection_properties_class = PATAuthTypeWorkspaceConnectionProperties
        elif auth_type == camel_to_snake(ConnectionAuthType.MANAGED_IDENTITY):
            workspace_connection_properties_class = ManagedIdentityAuthTypeWorkspaceConnectionProperties
        elif auth_type == camel_to_snake(ConnectionAuthType.USERNAME_PASSWORD):
            workspace_connection_properties_class = UsernamePasswordAuthTypeWorkspaceConnectionProperties
        elif auth_type == camel_to_snake(ConnectionAuthType.ACCESS_KEY):
            workspace_connection_properties_class = AccessKeyAuthTypeWorkspaceConnectionProperties
        elif auth_type == camel_to_snake(ConnectionAuthType.SAS):
            workspace_connection_properties_class = SASAuthTypeWorkspaceConnectionProperties
        elif auth_type == camel_to_snake(ConnectionAuthType.SERVICE_PRINCIPAL):
            workspace_connection_properties_class = ServicePrincipalAuthTypeWorkspaceConnectionProperties
        elif auth_type == camel_to_snake(ConnectionAuthType.API_KEY):
            workspace_connection_properties_class = ApiKeyAuthWorkspaceConnectionProperties
        elif auth_type is None:
            workspace_connection_properties_class = NoneAuthTypeWorkspaceConnectionProperties

        # Convert from human readable to api enums if needed.
        conn_type = self.type
        if conn_type == WorkspaceConnectionTypes.CUSTOM:
            conn_type = ConnectionCategory.CUSTOM_KEYS

        properties = workspace_connection_properties_class(
            target=self.target,
            credentials=self.credentials._to_workspace_connection_rest_object(),
            metadata=self.tags,
            category=_snake_to_camel(conn_type),
            is_shared_to_all=self.is_shared,
        )

        return RestWorkspaceConnection(properties=properties)

    @classmethod
    def _extract_kwargs_from_rest_obj(cls, rest_obj: RestWorkspaceConnection, popped_tags: List[str]) -> Dict[str, str]:
        """Internal helper function with extracts all the fields needed to initialize a workspace connection object
        from its associated restful object. Pulls extra fields based on the supplied popped_tags. Returns all the
        fields as a dictionary, which is expected to then be supplied to a workspace connection initializer as kwargs.

        :param rest_obj: The rest object representation of a workspace connection
        :type rest_obj: RestWorkspaceConnection
        :param popped_tags: Tags that should be pulled from the rest object's metadata and injected as top-level
            fields into the connection's initializer. Needed for subclasses that require extra inputs compared
            to the base WorkspaceConnection class.
        :type popped_tags: List[str]

        :return: A dictionary containing all kwargs needed to construct a workspace connection.
        :rtype: Dict[str, str]
        """
        properties = rest_obj.properties
        credentials: Any = None
        if properties.auth_type == ConnectionAuthType.PAT:
            credentials = PatTokenConfiguration._from_workspace_connection_rest_object(properties.credentials)
        elif properties.auth_type == ConnectionAuthType.SAS:
            credentials = SasTokenConfiguration._from_workspace_connection_rest_object(properties.credentials)
        elif properties.auth_type == ConnectionAuthType.MANAGED_IDENTITY:
            credentials = ManagedIdentityConfiguration._from_workspace_connection_rest_object(properties.credentials)
        elif properties.auth_type == ConnectionAuthType.USERNAME_PASSWORD:
            credentials = UsernamePasswordConfiguration._from_workspace_connection_rest_object(properties.credentials)
        elif properties.auth_type == ConnectionAuthType.ACCESS_KEY:
            credentials = AccessKeyConfiguration._from_workspace_connection_rest_object(properties.credentials)
        elif properties.auth_type == ConnectionAuthType.SERVICE_PRINCIPAL:
            credentials = ServicePrincipalConfiguration._from_workspace_connection_rest_object(properties.credentials)
        elif properties.auth_type == ConnectionAuthType.API_KEY:
            credentials = ApiKeyConfiguration._from_workspace_connection_rest_object(properties.credentials)

        tags = properties.metadata if hasattr(properties, "metadata") else None
        rest_kwargs = {
            "id": rest_obj.id,
            "name": rest_obj.name,
            "target": properties.target,
            "creation_context": SystemData._from_rest_object(rest_obj.system_data) if rest_obj.system_data else None,
            "type": camel_to_snake(properties.category),
            "credentials": credentials,
            "tags": tags,
            "is_shared": properties.is_shared_to_all if hasattr(properties, "is_shared_to_all") else True,
        }

        for name in popped_tags:
            if name in tags:
                rest_kwargs[camel_to_snake(name)] = tags[name]
        return rest_kwargs

    @classmethod
    def _get_entity_class_from_type(cls, conn_type: Optional[str]) -> Type:
        """Helper function that converts a rest client connection category into the associated
        workspace connection class or subclass. Accounts for potential snake/camel case and
        capitalization differences.

        :param conn_type: The connection type.
        :type conn_type: str

        :return: The workspace connection class the conn_type corresponds to.
        :rtype: Type
        """
        if conn_type is None:
            return WorkspaceConnection
        # done here to avoid circular imports on load
        from .workspace_connection_subtypes import (
            AzureAISearchWorkspaceConnection,
            AzureAIServiceWorkspaceConnection,
            AzureOpenAIWorkspaceConnection,
        )

        cat = camel_to_snake(conn_type).lower()
        conn_class: Type = WorkspaceConnection
        if cat == camel_to_snake(ConnectionCategory.AZURE_OPEN_AI).lower():
            conn_class = AzureOpenAIWorkspaceConnection
        elif cat == camel_to_snake(ConnectionCategory.COGNITIVE_SEARCH).lower():
            conn_class = AzureAISearchWorkspaceConnection
        elif cat == camel_to_snake(ConnectionCategory.COGNITIVE_SERVICE).lower():
            conn_class = AzureAIServiceWorkspaceConnection
        return conn_class

    @classmethod
    def _get_schema_class_from_type(cls, conn_type: Optional[str]) -> Type:
        """Helper function that converts a rest client connection category into the associated
        workspace connection schema class or subclass. Accounts for potential snake/camel case and
        capitalization differences.

        :param conn_type: The connection type.
        :type conn_type: str

        :return: The workspace connection schema class the conn_type corresponds to.
        :rtype: Type
        """
        if conn_type is None:
            return WorkspaceConnection

        cat = camel_to_snake(conn_type).lower()
        conn_class: Type = WorkspaceConnectionSchema
        if cat == camel_to_snake(ConnectionCategory.AZURE_OPEN_AI).lower():
            conn_class = OpenAIWorkspaceConnectionSchema
        elif cat == camel_to_snake(ConnectionCategory.COGNITIVE_SEARCH).lower():
            conn_class = AzureAISearchWorkspaceConnectionSchema
        elif cat == camel_to_snake(ConnectionCategory.COGNITIVE_SERVICE).lower():
            conn_class = AzureAIServiceWorkspaceConnectionSchema

        return conn_class<|MERGE_RESOLUTION|>--- conflicted
+++ resolved
@@ -6,11 +6,7 @@
 
 from os import PathLike
 from pathlib import Path
-<<<<<<< HEAD
 from typing import IO, Any, AnyStr, Dict, List, Optional, Type, Union, cast
-=======
-from typing import IO, Any, AnyStr, Dict, List, Optional, Type, Union
->>>>>>> d8ce5195
 
 from azure.ai.ml._restclient.v2023_08_01_preview.models import (
     AccessKeyAuthTypeWorkspaceConnectionProperties,
@@ -206,17 +202,10 @@
         return self._is_shared
 
     @is_shared.setter
-<<<<<<< HEAD
     def is_shared(self, value: bool) -> None:
-        """Assign the is_shared property of the connection, determining if it is shared amongst other
-            lean workspaces within its parent workspace hub. Only applicable for connections created
-            within a lean workspace workspace.
-=======
-    def is_shared(self, value: bool):
         """Assign the is_shared property of the connection, determining if it is shared amongst other lean workspaces
         within its parent workspace hub. Only applicable for connections created within a lean workspace workspace.
 
->>>>>>> d8ce5195
         :param value: The new is_shared value.
         :type value: bool
         """
