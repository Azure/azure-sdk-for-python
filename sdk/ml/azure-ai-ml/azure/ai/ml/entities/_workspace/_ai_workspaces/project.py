--- conflicted
+++ resolved
@@ -5,10 +5,6 @@
 
 from typing import Any, Dict, Optional
 
-<<<<<<< HEAD
-from azure.ai.ml._restclient.v2023_08_01_preview.models import Workspace as RestWorkspace
-=======
->>>>>>> 4e1fc5c9
 from azure.ai.ml._schema.workspace import ProjectSchema
 from azure.ai.ml.constants._common import WorkspaceKind
 from azure.ai.ml.entities import Workspace
@@ -69,27 +65,6 @@
     def _get_schema_class(cls) -> Any:
         return ProjectSchema
 
-<<<<<<< HEAD
-    @classmethod
-    def _from_rest_object(cls, rest_obj: RestWorkspace) -> Optional["Workspace"]:
-        if not rest_obj:
-            return None
-        return Project(
-            name=rest_obj.name,
-            id=rest_obj.id,
-            hub_id=rest_obj.hub_resource_id,
-            description=rest_obj.description if hasattr(rest_obj, "description") else None,
-            tags=rest_obj.tags if hasattr(rest_obj, "tags") else None,
-            display_name=rest_obj.friendly_name if hasattr(rest_obj, "friendly_name") else None,
-            location=rest_obj.location,
-            resource_group=rest_obj.group if hasattr(rest_obj, "group") else None,
-            public_network_access=(
-                rest_obj.public_network_access if hasattr(rest_obj, "public_network_access") else None
-            ),
-        )
-
-=======
->>>>>>> 4e1fc5c9
     @property
     def hub_id(self) -> str:
         """The UID of the hub parent of the project.
