--- conflicted
+++ resolved
@@ -29,11 +29,7 @@
         self,
         *,
         name: str,
-<<<<<<< HEAD
-        kind: Optional[str] = "Default",
-=======
         kind: Optional[str] = "default",
->>>>>>> d7a8529e
         description: Optional[str] = None,
         tags: Optional[Dict[str, str]] = None,
         display_name: Optional[str] = None,
@@ -218,22 +214,14 @@
             )
         feature_store_settings = None
         if rest_obj.feature_store_settings and isinstance(rest_obj.feature_store_settings, RestFeatureStoreSettings):
-<<<<<<< HEAD
-            feature_store_settings = FeatureStoreSettings._from_rest_object(rest_obj.feature_store_settings)
-=======
             feature_store_settings = FeatureStoreSettings._from_rest_object(  # pylint: disable=protected-access
                 rest_obj.feature_store_settings
             )
->>>>>>> d7a8529e
         return Workspace(
             name=rest_obj.name,
             id=rest_obj.id,
             description=rest_obj.description,
-<<<<<<< HEAD
-            kind=rest_obj.kind,
-=======
             kind=rest_obj.kind.lower() if rest_obj.kind else None,
->>>>>>> d7a8529e
             tags=rest_obj.tags,
             location=rest_obj.location,
             resource_group=group,
@@ -258,11 +246,7 @@
     def _to_rest_object(self) -> RestWorkspace:
         feature_store_Settings = None
         if self.feature_store_settings:
-<<<<<<< HEAD
-            feature_store_Settings = self.feature_store_settings._to_rest_object()
-=======
             feature_store_Settings = self.feature_store_settings._to_rest_object()  # pylint: disable=protected-access
->>>>>>> d7a8529e
 
         return RestWorkspace(
             identity=self.identity._to_workspace_rest_object()  # pylint: disable=protected-access
