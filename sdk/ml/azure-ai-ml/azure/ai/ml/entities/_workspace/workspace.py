# ---------------------------------------------------------
# Copyright (c) Microsoft Corporation. All rights reserved.
# ---------------------------------------------------------

# pylint: disable=too-many-instance-attributes

from os import PathLike
from pathlib import Path
from typing import IO, AnyStr, Dict, Optional, Union

from azure.ai.ml._restclient.v2022_12_01_preview.models import ManagedServiceIdentity as RestManagedServiceIdentity
from azure.ai.ml._restclient.v2022_12_01_preview.models import FeatureStoreSettings as RestFeatureStoreSettings
from azure.ai.ml._restclient.v2022_12_01_preview.models import Workspace as RestWorkspace
from azure.ai.ml._restclient.v2022_12_01_preview.models import ManagedNetworkSettings as RestManagedNetwork
from azure.ai.ml._schema.workspace.workspace import WorkspaceSchema
from azure.ai.ml._utils.utils import dump_yaml_to_file, is_private_preview_enabled
from azure.ai.ml.constants._common import BASE_PATH_CONTEXT_KEY, PARAMS_OVERRIDE_KEY, WorkspaceResourceConstants
from azure.ai.ml.entities._credentials import IdentityConfiguration
from azure.ai.ml.entities._resource import Resource
from azure.ai.ml.entities._util import load_from_dict

from .customer_managed_key import CustomerManagedKey
from .feature_store_settings import _FeatureStoreSettings
from .networking import ManagedNetwork


class Workspace(Resource):
    def __init__(
        self,
        *,
        name: str,
        description: Optional[str] = None,
        tags: Optional[Dict[str, str]] = None,
        display_name: Optional[str] = None,
        location: Optional[str] = None,
        resource_group: Optional[str] = None,
        hbi_workspace: bool = False,
        storage_account: Optional[str] = None,
        container_registry: Optional[str] = None,
        key_vault: Optional[str] = None,
        application_insights: Optional[str] = None,
        customer_managed_key: Optional[CustomerManagedKey] = None,
        image_build_compute: Optional[str] = None,
        public_network_access: Optional[str] = None,
        identity: Optional[IdentityConfiguration] = None,
        primary_user_assigned_identity: Optional[str] = None,
        managed_network: Optional[ManagedNetwork] = None,
        **kwargs,
    ):

        """Azure ML workspace.

        :param name: Name of the workspace.
        :type name: str
        :param description: Description of the workspace.
        :type description: str
        :param tags: Tags of the workspace.
        :type tags: dict
        :param display_name: Display name for the workspace. This is non-unique within the resource group.
        :type display_name: str
        :param location: The location to create the workspace in.
            If not specified, the same location as the resource group will be used.
        :type location: str
        :param resource_group: Name of resource group to create the workspace in.
        :type resource_group: str
        :param hbi_workspace: Whether the customer data is of high business impact (HBI),
            containing sensitive business information.
            For more information, see
            https://docs.microsoft.com/azure/machine-learning/concept-data-encryption#encryption-at-rest.
        :type hbi_workspace: bool
        :param storage_account: The resource ID of an existing storage account to use instead of creating a new one.
        :type storage_account: str
        :param container_registry: The resource ID of an existing container registry
            to use instead of creating a new one.
        :type container_registry: str
        :param key_vault: The resource ID of an existing key vault to use instead of creating a new one.
        :type key_vault: str
        :param application_insights: The resource ID of an existing application insights
            to use instead of creating a new one.
        :type application_insights: str
        :param customer_managed_key: Key vault details for encrypting data with customer-managed keys.
            If not specified, Microsoft-managed keys will be used by default.
        :type customer_managed_key: CustomerManagedKey
        :param image_build_compute: The name of the compute target to use for building environment
            Docker images with the container registry is behind a VNet.
        :type image_build_compute: str
        :param public_network_access: Whether to allow public endpoint connectivity
            when a workspace is private link enabled.
        :type public_network_access: str
        :param identity: workspace's Managed Identity (user assigned, or system assigned)
        :type identity: IdentityConfiguration
        :param primary_user_assigned_identity: The workspace's primary user assigned identity
        :type primary_user_assigned_identity: str
        :param managed_network: workspace's Managed Network configuration
        :type managed_network: ManagedNetwork
        :param kwargs: A dictionary of additional configuration parameters.
        :type kwargs: dict
        """
        self._discovery_url = kwargs.pop("discovery_url", None)
        self._mlflow_tracking_uri = kwargs.pop("mlflow_tracking_uri", None)
<<<<<<< HEAD
        self._feature_store_settings: Optional[_FeatureStoreSettings] = kwargs.pop("feature_store_settings", None)
=======
        self._kind = kwargs.pop("kind", "default")
        self._feature_store_settings: Optional[FeatureStoreSettings] = kwargs.pop("feature_store_settings", None)
>>>>>>> ee751bb1
        super().__init__(name=name, description=description, tags=tags, **kwargs)

        self.display_name = display_name
        self.location = location
        self.resource_group = resource_group
        self.hbi_workspace = hbi_workspace
        self.storage_account = storage_account
        self.container_registry = container_registry
        self.key_vault = key_vault
        self.application_insights = application_insights
        self.customer_managed_key = customer_managed_key
        self.image_build_compute = image_build_compute
        self.public_network_access = public_network_access
        self.identity = identity
        self.primary_user_assigned_identity = primary_user_assigned_identity
        self.managed_network = managed_network


    @property
    def discovery_url(self) -> str:
        """Backend service base URLs for the workspace.

        :return: Backend service URLs of the workspace
        :rtype: str
        """
        return self._discovery_url

    @property
    def mlflow_tracking_uri(self) -> str:
        """MLflow tracking uri for the workspace.

        :return: Returns mlflow tracking uri of the workspace.
        :rtype: str
        """
        return self._mlflow_tracking_uri

    def dump(self, dest: Union[str, PathLike, IO[AnyStr]], **kwargs) -> None:
        """Dump the workspace spec into a file in yaml format.

        :param dest: The destination to receive this workspace's spec.
            Must be either a path to a local file, or an already-open file stream.
            If dest is a file path, a new file will be created,
            and an exception is raised if the file exists.
            If dest is an open file, the file will be written to directly,
            and an exception will be raised if the file is not writable.
        :type dest: Union[PathLike, str, IO[AnyStr]]
        """
        path = kwargs.pop("path", None)
        yaml_serialized = self._to_dict()
        dump_yaml_to_file(dest, yaml_serialized, default_flow_style=False, path=path, **kwargs)

    def _to_dict(self) -> Dict:
        # pylint: disable=no-member
        return WorkspaceSchema(context={BASE_PATH_CONTEXT_KEY: "./"}).dump(self)

    @classmethod
    def _load(
        cls,
        data: Optional[Dict] = None,
        yaml_path: Optional[Union[PathLike, str]] = None,
        params_override: Optional[list] = None,
        **kwargs,
    ) -> "Workspace":
        data = data or {}
        params_override = params_override or []
        context = {
            BASE_PATH_CONTEXT_KEY: Path(yaml_path).parent if yaml_path else Path("./"),
            PARAMS_OVERRIDE_KEY: params_override,
        }
        loaded_schema = load_from_dict(WorkspaceSchema, data, context, **kwargs)
        return Workspace(**loaded_schema)

    @classmethod
    def _from_rest_object(cls, rest_obj: RestWorkspace) -> "Workspace":
        if not rest_obj:
            return None
        customer_managed_key = (
            CustomerManagedKey(
                key_vault=rest_obj.encryption.key_vault_properties.key_vault_arm_id,
                key_uri=rest_obj.encryption.key_vault_properties.key_identifier,
            )
            if rest_obj.encryption
            and rest_obj.encryption.status == WorkspaceResourceConstants.ENCRYPTION_STATUS_ENABLED
            else None
        )

        # TODO: Remove attribute check once Oct API version is out
        mlflow_tracking_uri = None
        if hasattr(rest_obj, "ml_flow_tracking_uri"):
            mlflow_tracking_uri = rest_obj.ml_flow_tracking_uri

        # TODO: remove this once it is included in API response
        managed_network = None
        if hasattr(rest_obj, "managed_network"):
            if rest_obj.managed_network and isinstance(rest_obj.managed_network, RestManagedNetwork):
                managed_network = ManagedNetwork._from_rest_object(  # pylint: disable=protected-access
                    rest_obj.managed_network
                )

        armid_parts = str(rest_obj.id).split("/")
        group = None if len(armid_parts) < 4 else armid_parts[4]
        identity = None
        if rest_obj.identity and isinstance(rest_obj.identity, RestManagedServiceIdentity):
            identity = IdentityConfiguration._from_workspace_rest_object(  # pylint: disable=protected-access
                rest_obj.identity
            )
        feature_store_settings = None
        if (
            is_private_preview_enabled()
            and rest_obj.feature_store_settings
            and isinstance(rest_obj.feature_store_settings, RestFeatureStoreSettings)
        ):
            feature_store_settings = _FeatureStoreSettings._from_rest_object(  # pylint: disable=protected-access
                rest_obj.feature_store_settings
            )
        return Workspace(
            name=rest_obj.name,
            id=rest_obj.id,
            description=rest_obj.description,
            kind=rest_obj.kind.lower() if rest_obj.kind else None,
            tags=rest_obj.tags,
            location=rest_obj.location,
            resource_group=group,
            display_name=rest_obj.friendly_name,
            discovery_url=rest_obj.discovery_url,
            hbi_workspace=rest_obj.hbi_workspace,
            storage_account=rest_obj.storage_account,
            container_registry=rest_obj.container_registry,
            key_vault=rest_obj.key_vault,
            application_insights=rest_obj.application_insights,
            customer_managed_key=customer_managed_key,
            image_build_compute=rest_obj.image_build_compute,
            public_network_access=rest_obj.public_network_access,
            mlflow_tracking_uri=mlflow_tracking_uri,
            identity=identity,
            primary_user_assigned_identity=rest_obj.primary_user_assigned_identity,
            managed_network=managed_network,
            feature_store_settings=feature_store_settings,
        )

    def _to_rest_object(self) -> RestWorkspace:
        feature_store_Settings = None
        if is_private_preview_enabled() and self._feature_store_settings:
            feature_store_Settings = self._feature_store_settings._to_rest_object()  # pylint: disable=protected-access

        return RestWorkspace(
            identity=self.identity._to_workspace_rest_object()  # pylint: disable=protected-access
            if self.identity
            else None,
            location=self.location,
            tags=self.tags,
            description=self.description,
            kind=self._kind,
            friendly_name=self.display_name,
            key_vault=self.key_vault,
            application_insights=self.application_insights,
            container_registry=self.container_registry,
            storage_account=self.storage_account,
            discovery_url=self.discovery_url,
            hbi_workspace=self.hbi_workspace,
            image_build_compute=self.image_build_compute,
            public_network_access=self.public_network_access,
            primary_user_assigned_identity=self.primary_user_assigned_identity,
            managed_network=self.managed_network._to_rest_object()  # pylint: disable=protected-access
            if self.managed_network
            else None,  # pylint: disable=protected-access
            feature_store_Settings=feature_store_Settings,
        )<|MERGE_RESOLUTION|>--- conflicted
+++ resolved
@@ -98,12 +98,8 @@
         """
         self._discovery_url = kwargs.pop("discovery_url", None)
         self._mlflow_tracking_uri = kwargs.pop("mlflow_tracking_uri", None)
-<<<<<<< HEAD
+        self._kind = kwargs.pop("kind", "default")
         self._feature_store_settings: Optional[_FeatureStoreSettings] = kwargs.pop("feature_store_settings", None)
-=======
-        self._kind = kwargs.pop("kind", "default")
-        self._feature_store_settings: Optional[FeatureStoreSettings] = kwargs.pop("feature_store_settings", None)
->>>>>>> ee751bb1
         super().__init__(name=name, description=description, tags=tags, **kwargs)
 
         self.display_name = display_name
