--- conflicted
+++ resolved
@@ -341,11 +341,6 @@
 
         if hasattr(rest_obj, "ml_flow_tracking_uri"):
             try:
-<<<<<<< HEAD
-                from azureml.mlflow import get_mlflow_tracking_uri_v2
-
-                mlflow_tracking_uri = get_mlflow_tracking_uri_v2(rest_obj, v2_service_context)
-=======
                 if v2_service_context:
                     # v2_service_context is required (not None) in get_mlflow_tracking_uri_v2
                     from azureml.mlflow import get_mlflow_tracking_uri_v2
@@ -353,7 +348,6 @@
                     mlflow_tracking_uri = get_mlflow_tracking_uri_v2(rest_obj, v2_service_context)
                 else:
                     mlflow_tracking_uri = rest_obj.ml_flow_tracking_uri
->>>>>>> e95bc994
             except ImportError:
                 mlflow_tracking_uri = rest_obj.ml_flow_tracking_uri
                 error_msg = (
