# ---------------------------------------------------------
# Copyright (c) Microsoft Corporation. All rights reserved.
# ---------------------------------------------------------

# pylint: disable=too-many-instance-attributes

from os import PathLike
from pathlib import Path
from typing import IO, AnyStr, Dict, Optional, Union

from azure.ai.ml._restclient.v2023_04_01_preview.models import ManagedServiceIdentity as RestManagedServiceIdentity
from azure.ai.ml._restclient.v2023_04_01_preview.models import FeatureStoreSettings as RestFeatureStoreSettings
from azure.ai.ml._restclient.v2023_04_01_preview.models import Workspace as RestWorkspace
from azure.ai.ml._restclient.v2023_04_01_preview.models import ManagedNetworkSettings as RestManagedNetwork
from azure.ai.ml._schema.workspace.workspace import WorkspaceSchema
from azure.ai.ml._utils.utils import dump_yaml_to_file, is_private_preview_enabled
from azure.ai.ml.constants._common import BASE_PATH_CONTEXT_KEY, PARAMS_OVERRIDE_KEY, WorkspaceResourceConstants
from azure.ai.ml.entities._workspace_hub._constants import LEAN_WORKSPACE_KIND
from azure.ai.ml.entities._credentials import IdentityConfiguration
from azure.ai.ml.entities._resource import Resource
from azure.ai.ml.entities._util import load_from_dict

from .customer_managed_key import CustomerManagedKey
from .feature_store_settings import FeatureStoreSettings
from .networking import ManagedNetwork


class Workspace(Resource):
    def __init__(
        self,
        *,
        name: str,
        description: Optional[str] = None,
        tags: Optional[Dict[str, str]] = None,
        display_name: Optional[str] = None,
        location: Optional[str] = None,
        resource_group: Optional[str] = None,
        hbi_workspace: bool = False,
        storage_account: Optional[str] = None,
        container_registry: Optional[str] = None,
        key_vault: Optional[str] = None,
        application_insights: Optional[str] = None,
        customer_managed_key: Optional[CustomerManagedKey] = None,
        image_build_compute: Optional[str] = None,
        public_network_access: Optional[str] = None,
        identity: Optional[IdentityConfiguration] = None,
        primary_user_assigned_identity: Optional[str] = None,
        managed_network: Optional[ManagedNetwork] = None,
        enable_data_isolation: bool = False,
        workspace_hub: Optional[str] = None,
        **kwargs,
    ):
        """Azure ML workspace.

        :param name: Name of the workspace.
        :type name: str
        :param description: Description of the workspace.
        :type description: str
        :param tags: Tags of the workspace.
        :type tags: dict
        :param display_name: Display name for the workspace. This is non-unique within the resource group.
        :type display_name: str
        :param location: The location to create the workspace in.
            If not specified, the same location as the resource group will be used.
        :type location: str
        :param resource_group: Name of resource group to create the workspace in.
        :type resource_group: str
        :param hbi_workspace: Whether the customer data is of high business impact (HBI),
            containing sensitive business information.
            For more information, see
            https://docs.microsoft.com/azure/machine-learning/concept-data-encryption#encryption-at-rest.
        :type hbi_workspace: bool
        :param storage_account: The resource ID of an existing storage account to use instead of creating a new one.
        :type storage_account: str
        :param container_registry: The resource ID of an existing container registry
            to use instead of creating a new one.
        :type container_registry: str
        :param key_vault: The resource ID of an existing key vault to use instead of creating a new one.
        :type key_vault: str
        :param application_insights: The resource ID of an existing application insights
            to use instead of creating a new one.
        :type application_insights: str
        :param customer_managed_key: Key vault details for encrypting data with customer-managed keys.
            If not specified, Microsoft-managed keys will be used by default.
        :type customer_managed_key: CustomerManagedKey
        :param image_build_compute: The name of the compute target to use for building environment
            Docker images with the container registry is behind a VNet.
        :type image_build_compute: str
        :param public_network_access: Whether to allow public endpoint connectivity
            when a workspace is private link enabled.
        :type public_network_access: str
        :param identity: workspace's Managed Identity (user assigned, or system assigned)
        :type identity: IdentityConfiguration
        :param primary_user_assigned_identity: The workspace's primary user assigned identity
        :type primary_user_assigned_identity: str
        :param managed_network: workspace's Managed Network configuration
        :type managed_network: ManagedNetwork
        :param enable_data_isolation: A flag to determine if workspace has data isolation enabled.
            The flag can only be set at the creation phase, it can't be updated.
        :type enable_data_isolation: bool
        :param workspace_hub: The resource ID of an existing workspace hub to help create lean workspace
        :type workspace_hub: str
        :param kwargs: A dictionary of additional configuration parameters.
        :type kwargs: dict
        """
<<<<<<< HEAD
        self._kind = kwargs.pop("kind", "default")
=======
        self.print_as_yaml = True
>>>>>>> 92b16580
        self._discovery_url = kwargs.pop("discovery_url", None)
        self._mlflow_tracking_uri = kwargs.pop("mlflow_tracking_uri", None)
        self._feature_store_settings: Optional[FeatureStoreSettings] = kwargs.pop("feature_store_settings", None)
        super().__init__(name=name, description=description, tags=tags, **kwargs)

        self.display_name = display_name
        self.location = location
        self.resource_group = resource_group
        self.hbi_workspace = hbi_workspace
        self.storage_account = storage_account
        self.container_registry = container_registry
        self.key_vault = key_vault
        self.application_insights = application_insights
        self.customer_managed_key = customer_managed_key
        self.image_build_compute = image_build_compute
        self.public_network_access = public_network_access
        self.identity = identity
        self.primary_user_assigned_identity = primary_user_assigned_identity
        self.managed_network = managed_network
        self.enable_data_isolation = enable_data_isolation
        self.workspace_hub = workspace_hub
        if workspace_hub:
            self._kind = LEAN_WORKSPACE_KIND

    @property
    def discovery_url(self) -> str:
        """Backend service base URLs for the workspace.

        :return: Backend service URLs of the workspace
        :rtype: str
        """
        return self._discovery_url

    @property
    def mlflow_tracking_uri(self) -> str:
        """MLflow tracking uri for the workspace.

        :return: Returns mlflow tracking uri of the workspace.
        :rtype: str
        """
        return self._mlflow_tracking_uri

    def dump(self, dest: Union[str, PathLike, IO[AnyStr]], **kwargs) -> None:
        """Dump the workspace spec into a file in yaml format.

        :param dest: The destination to receive this workspace's spec.
            Must be either a path to a local file, or an already-open file stream.
            If dest is a file path, a new file will be created,
            and an exception is raised if the file exists.
            If dest is an open file, the file will be written to directly,
            and an exception will be raised if the file is not writable.
        :type dest: Union[PathLike, str, IO[AnyStr]]
        """
        path = kwargs.pop("path", None)
        yaml_serialized = self._to_dict()
        dump_yaml_to_file(dest, yaml_serialized, default_flow_style=False, path=path, **kwargs)

    def _to_dict(self) -> Dict:
        # pylint: disable=no-member
        return WorkspaceSchema(context={BASE_PATH_CONTEXT_KEY: "./"}).dump(self)

    @classmethod
    def _load(
        cls,
        data: Optional[Dict] = None,
        yaml_path: Optional[Union[PathLike, str]] = None,
        params_override: Optional[list] = None,
        **kwargs,
    ) -> "Workspace":
        data = data or {}
        params_override = params_override or []
        context = {
            BASE_PATH_CONTEXT_KEY: Path(yaml_path).parent if yaml_path else Path("./"),
            PARAMS_OVERRIDE_KEY: params_override,
        }
        loaded_schema = load_from_dict(WorkspaceSchema, data, context, **kwargs)
        return Workspace(**loaded_schema)

    @classmethod
    def _from_rest_object(cls, rest_obj: RestWorkspace) -> "Workspace":
        if not rest_obj:
            return None
        customer_managed_key = (
            CustomerManagedKey(
                key_vault=rest_obj.encryption.key_vault_properties.key_vault_arm_id,
                key_uri=rest_obj.encryption.key_vault_properties.key_identifier,
            )
            if rest_obj.encryption
            and rest_obj.encryption.status == WorkspaceResourceConstants.ENCRYPTION_STATUS_ENABLED
            else None
        )

        # TODO: Remove attribute check once Oct API version is out
        mlflow_tracking_uri = None
        if hasattr(rest_obj, "ml_flow_tracking_uri"):
            mlflow_tracking_uri = rest_obj.ml_flow_tracking_uri

        # TODO: remove this once it is included in API response
        managed_network = None
        if hasattr(rest_obj, "managed_network"):
            if rest_obj.managed_network and isinstance(rest_obj.managed_network, RestManagedNetwork):
                managed_network = ManagedNetwork._from_rest_object(  # pylint: disable=protected-access
                    rest_obj.managed_network
                )

        armid_parts = str(rest_obj.id).split("/")
        group = None if len(armid_parts) < 4 else armid_parts[4]
        identity = None
        if rest_obj.identity and isinstance(rest_obj.identity, RestManagedServiceIdentity):
            identity = IdentityConfiguration._from_workspace_rest_object(  # pylint: disable=protected-access
                rest_obj.identity
            )
        feature_store_settings = None
        if (
            is_private_preview_enabled()
            and rest_obj.feature_store_settings
            and isinstance(rest_obj.feature_store_settings, RestFeatureStoreSettings)
        ):
            feature_store_settings = FeatureStoreSettings._from_rest_object(  # pylint: disable=protected-access
                rest_obj.feature_store_settings
            )
        return Workspace(
            name=rest_obj.name,
            id=rest_obj.id,
            description=rest_obj.description,
            kind=rest_obj.kind.lower() if rest_obj.kind else None,
            tags=rest_obj.tags,
            location=rest_obj.location,
            resource_group=group,
            display_name=rest_obj.friendly_name,
            discovery_url=rest_obj.discovery_url,
            hbi_workspace=rest_obj.hbi_workspace,
            storage_account=rest_obj.storage_account,
            container_registry=rest_obj.container_registry,
            key_vault=rest_obj.key_vault,
            application_insights=rest_obj.application_insights,
            customer_managed_key=customer_managed_key,
            image_build_compute=rest_obj.image_build_compute,
            public_network_access=rest_obj.public_network_access,
            mlflow_tracking_uri=mlflow_tracking_uri,
            identity=identity,
            primary_user_assigned_identity=rest_obj.primary_user_assigned_identity,
            managed_network=managed_network,
            feature_store_settings=feature_store_settings,
            enable_data_isolation=rest_obj.enable_data_isolation,
            workspace_hub=rest_obj.hub_resource_id,
        )

    @classmethod
    def get_workspace_info(cls, armid: str) -> str:
        """Get the workspace SubscriptionId, ResourceGroup, Name from from the resource ID.

        :param armid: the Resource Id of a workspace
        :type armid: str
        :return: This method return SubscriptionId, ResourceGroupName, WorkspaceName in order.
        :rtype: (str,str,str)
        """
        return armid.split("/")[-7], armid.split("/")[-5], armid.split("/")[-1]

    def _to_rest_object(self) -> RestWorkspace:
        feature_store_Settings = None
        if is_private_preview_enabled() and self._feature_store_settings:
            feature_store_Settings = self._feature_store_settings._to_rest_object()  # pylint: disable=protected-access

        return RestWorkspace(
            identity=self.identity._to_workspace_rest_object()  # pylint: disable=protected-access
            if self.identity
            else None,
            location=self.location,
            tags=self.tags,
            description=self.description,
            kind=self._kind,
            friendly_name=self.display_name,
            key_vault=self.key_vault,
            application_insights=self.application_insights,
            container_registry=self.container_registry,
            storage_account=self.storage_account,
            discovery_url=self.discovery_url,
            hbi_workspace=self.hbi_workspace,
            image_build_compute=self.image_build_compute,
            public_network_access=self.public_network_access,
            primary_user_assigned_identity=self.primary_user_assigned_identity,
            managed_network=self.managed_network._to_rest_object()  # pylint: disable=protected-access
            if self.managed_network
            else None,  # pylint: disable=protected-access
            feature_store_Settings=feature_store_Settings,
            enable_data_isolation=self.enable_data_isolation,
            hub_resource_id=self.workspace_hub,
        )<|MERGE_RESOLUTION|>--- conflicted
+++ resolved
@@ -103,11 +103,8 @@
         :param kwargs: A dictionary of additional configuration parameters.
         :type kwargs: dict
         """
-<<<<<<< HEAD
         self._kind = kwargs.pop("kind", "default")
-=======
         self.print_as_yaml = True
->>>>>>> 92b16580
         self._discovery_url = kwargs.pop("discovery_url", None)
         self._mlflow_tracking_uri = kwargs.pop("mlflow_tracking_uri", None)
         self._feature_store_settings: Optional[FeatureStoreSettings] = kwargs.pop("feature_store_settings", None)
