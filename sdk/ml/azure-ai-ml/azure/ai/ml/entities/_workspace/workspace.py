--- conflicted
+++ resolved
@@ -47,16 +47,13 @@
         identity: Optional[IdentityConfiguration] = None,
         primary_user_assigned_identity: Optional[str] = None,
         managed_network: Optional[ManagedNetwork] = None,
-<<<<<<< HEAD
+        enable_data_isolation: bool = False,
         storage_accounts: Optional[List[str]] = None,
         key_vaults: Optional[List[str]] = None,
         container_registries: Optional[List[str]] = None,
         existing_workspaces: Optional[List[str]] = None,
         workspace_hub: Optional["Workspace"] = None,
         hub_resource_id: Optional[str] = None,
-=======
-        enable_data_isolation: bool = False,
->>>>>>> e5f49e5d
         **kwargs,
     ):
         """Azure ML workspace.
@@ -104,7 +101,9 @@
         :type primary_user_assigned_identity: str
         :param managed_network: workspace's Managed Network configuration
         :type managed_network: ManagedNetwork
-<<<<<<< HEAD
+        :param enable_data_isolation: A flag to determine if workspace has data isolation enabled.
+            The flag can only be set at the creation phase, it can't be updated.
+        :type enable_data_isolation: bool
         :param storage_accounts: List of storage accounts used by Hub
         :type storage_accounts: List[str]
         :param key_vaults: List of key vaults used by Hub
@@ -115,11 +114,6 @@
         :type existing_workspaces: List[str]
         :param workspace_hub: workspace hub object use to help create lean workspace
         :type workspace_hub: Workspace
-=======
-        :param enable_data_isolation: A flag to determine if workspace has data isolation enabled.
-            The flag can only be set at the creation phase, it can't be updated.
-        :type enable_data_isolation: bool
->>>>>>> e5f49e5d
         :param kwargs: A dictionary of additional configuration parameters.
         :type kwargs: dict
         """
@@ -143,7 +137,7 @@
         self.identity = identity
         self.primary_user_assigned_identity = primary_user_assigned_identity
         self.managed_network = managed_network
-<<<<<<< HEAD
+        self.enable_data_isolation = enable_data_isolation
         self.storage_accounts = storage_accounts
         self.key_vaults = key_vaults
         self.container_registries = container_registries
@@ -174,9 +168,6 @@
                 self.location = workspace_hub.location
             else:
                 raise ValidationError("To use workspaceHub, only specify application insight, encryption and identity.")
-=======
-        self.enable_data_isolation = enable_data_isolation
->>>>>>> e5f49e5d
 
     @property
     def discovery_url(self) -> str:
@@ -298,15 +289,12 @@
             primary_user_assigned_identity=rest_obj.primary_user_assigned_identity,
             managed_network=managed_network,
             feature_store_settings=feature_store_settings,
-<<<<<<< HEAD
+            enable_data_isolation=rest_obj.enable_data_isolation,
             storage_accounts=rest_obj.storage_accounts,
             key_vaults=rest_obj.key_vaults,
             container_registries=rest_obj.container_registries,
             existing_workspaces=rest_obj.existing_workspaces,
             hub_resource_id=rest_obj.hub_resource_id,
-=======
-            enable_data_isolation=rest_obj.enable_data_isolation,
->>>>>>> e5f49e5d
         )
 
     def _to_rest_object(self) -> RestWorkspace:
@@ -336,13 +324,10 @@
             if self.managed_network
             else None,  # pylint: disable=protected-access
             feature_store_Settings=feature_store_Settings,
-<<<<<<< HEAD
+            enable_data_isolation=self.enable_data_isolation,
             storage_accounts=self.storage_accounts,
             container_registries=self.container_registries,
             key_vaults=self.key_vaults,
             existing_workspaces=self.existing_workspaces,
             hub_resource_id=self.hub_resource_id,
-=======
-            enable_data_isolation=self.enable_data_isolation,
->>>>>>> e5f49e5d
         )