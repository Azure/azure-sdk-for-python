# ---------------------------------------------------------
# Copyright (c) Microsoft Corporation. All rights reserved.
# ---------------------------------------------------------
from enum import Enum

from azure.core import CaseInsensitiveEnumMeta

AZUREML_CLOUD_ENV_NAME = "AZUREML_CURRENT_CLOUD"
API_VERSION_2020_09_01_PREVIEW = "2020-09-01-preview"
API_VERSION_2020_09_01_DATAPLANE = "2020-09-01-dataplanepreview"
ONLINE_ENDPOINT_TYPE = "online"
BATCH_ENDPOINT_TYPE = "batch"
BASE_PATH_CONTEXT_KEY = "base_path"
SOURCE_PATH_CONTEXT_KEY = "source_path"
PARAMS_OVERRIDE_KEY = "params_override"
TYPE = "type"
JOBLIMITSTYPE = "JobLimitsType"
DATA_ARM_TYPE = "data"
ARM_ID_PREFIX = "azureml:"
CURATED_ENV_PREFIX = "AzureML-"
FILE_PREFIX = "file:"
FOLDER_PREFIX = "folder:"
HTTP_PREFIX = "http"
HTTPS_PREFIX = "https"
ARM_ID_FULL_PREFIX = "/subscriptions/"
AZUREML_RESOURCE_PROVIDER = "Microsoft.MachineLearningServices"
RESOURCE_ID_FORMAT = "/subscriptions/{}/resourceGroups/{}/providers/{}/workspaces/{}"
NAMED_RESOURCE_ID_FORMAT = "/subscriptions/{}/resourceGroups/{}/providers/{}/workspaces/{}/{}/{}"
LEVEL_ONE_NAMED_RESOURCE_ID_FORMAT = "/subscriptions/{}/resourceGroups/{}/providers/{}/{}/{}"
VERSIONED_RESOURCE_ID_FORMAT = "/subscriptions/{}/resourceGroups/{}/providers/{}/workspaces/{}/{}/{}/versions/{}"
LABELLED_RESOURCE_ID_FORMAT = "/subscriptions/{}/resourceGroups/{}/providers/{}/workspaces/{}/{}/{}/labels/{}"
DATASTORE_RESOURCE_ID = (
    "/subscriptions/{}/resourceGroups/{}/providers/Microsoft.MachineLearningServices/workspaces/{}/datastores/{}"
)
PROVIDER_RESOURCE_ID_WITH_VERSION = (
    "/subscriptions/{}/resourceGroups/{}/providers/Microsoft.MachineLearningServices/workspaces/{}/{}/{}/versions/{}"
)
SINGULARITY_ID_FORMAT = (
    "/subscriptions/.*/resourceGroups/.*/providers/Microsoft.MachineLearningServices/virtualclusters/.*"
)
ASSET_ID_FORMAT = "azureml://locations/{}/workspaces/{}/{}/{}/versions/{}"
VERSIONED_RESOURCE_NAME = "{}:{}"
LABELLED_RESOURCE_NAME = "{}@{}"
LABEL_SPLITTER = "@"
PYTHON = "python"
AML_TOKEN_YAML = "aml_token"
AAD_TOKEN_YAML = "aad_token"
KEY = "key"
DEFAULT_ARM_RETRY_INTERVAL = 60
COMPONENT_TYPE = "type"
TID_FMT = "&tid={}"
AZUREML_PRIVATE_FEATURES_ENV_VAR = "AZURE_ML_CLI_PRIVATE_FEATURES_ENABLED"
AZUREML_INTERNAL_COMPONENTS_ENV_VAR = "AZURE_ML_INTERNAL_COMPONENTS_ENABLED"
AZUREML_DISABLE_ON_DISK_CACHE_ENV_VAR = "AZURE_ML_DISABLE_ON_DISK_CACHE"
AZUREML_COMPONENT_REGISTRATION_MAX_WORKERS = "AZURE_ML_COMPONENT_REGISTRATION_MAX_WORKERS"
AZUREML_DISABLE_CONCURRENT_COMPONENT_REGISTRATION = "AZURE_ML_DISABLE_CONCURRENT_COMPONENT_REGISTRATION"
AZUREML_INTERNAL_COMPONENTS_SCHEMA_PREFIX = "https://componentsdk.azureedge.net/jsonschema/"
COMMON_RUNTIME_ENV_VAR = "AZUREML_COMPUTE_USE_COMMON_RUNTIME"
ENDPOINT_DEPLOYMENT_START_MSG = (
    "{}/#blade/HubsExtension/DeploymentDetailsBlade/overview/id/"
    "%2Fsubscriptions%2F{}%2FresourceGroups%2F{}%2Fproviders%2FMicrosoft.Resources%2Fdeployments%2F{}\n"
)
AZUREML_LOCAL_ENDPOINTS_NOT_IMPLEMENTED_ERROR = "This operation for local endpoints is not supported yet."
BATCH_JOB_NOT_SUPPORTED_ERROR_CODE = "BatchJobNotSupported"
ENVIRONMENT_VARIABLES = "environment_variables"
LIMITED_RESULTSET_WARNING_FORMAT = "Displaying top {} results from the list command."
MAX_LIST_CLI_RESULTS = 50
LOCAL_COMPUTE_TARGET = "local"
LOCAL_COMPUTE_PROPERTY = "IsLocal"
SERVERLESS_COMPUTE = "serverless"
CONDA_FILE = "conda_file"
DOCKER_FILE_NAME = "Dockerfile"
COMPUTE_UPDATE_ERROR = (
    "Only AmlCompute/KubernetesCompute cluster properties are supported, compute name {}, is {} type."
)
MAX_AUTOINCREMENT_ATTEMPTS = 3
REGISTRY_URI_REGEX_FORMAT = "azureml://registries/*"
REGISTRY_URI_FORMAT = "azureml://registries/"
INTERNAL_REGISTRY_URI_FORMAT = "azureml://feeds/"
REGISTRY_VERSION_PATTERN = "^azureml://registries/([^/]+)/([^/]+)/([^/]+)/versions/([^/]+)"
REGISTRY_ASSET_ID = "azureml://registries/{}/{}/{}/versions/{}"
SHORT_URI_FORMAT = "azureml://datastores/{}/paths/{}"
DATASTORE_SHORT_URI = "azureml://datastores/"
MLFLOW_URI_FORMAT = "runs:/{}/{}"
JOB_URI_FORMAT = "azureml://jobs/{}/outputs/{}/paths/{}"
LONG_URI_FORMAT = "azureml://subscriptions/{}/resourcegroups/{}/workspaces/{}/datastores/{}/paths/{}"
SHORT_URI_REGEX_FORMAT = "azureml://datastores/([^/]+)/paths/(.+)"
MLFLOW_URI_REGEX_FORMAT = "runs:/([^/?]+)/(.+)"
AZUREML_REGEX_FORMAT = "azureml:([^/]+):(.+)"
JOB_URI_REGEX_FORMAT = "azureml://jobs/([^/]+)/outputs/([^/]+)/paths/(.+)"
OUTPUT_URI_REGEX_FORMAT = "azureml://datastores/([^/]+)/(ExperimentRun/.+)"
LONG_URI_REGEX_FORMAT = (
    "azureml://subscriptions/([^/]+)/resource[gG]roups/([^/]+)/workspaces/([^/]+)/datastores/([^/]+)/paths/(.+)"
)
ASSET_ARM_ID_REGEX_FORMAT = (
    "azureml:/subscriptions/([^/]+)/resource[gG]roups/([^/]+)/"
    "providers/Microsoft.MachineLearningServices/workspaces/([^/]+)/([^/]+)/([^/]+)/versions/(.+)"
)
ASSET_ID_REGEX_FORMAT = (
    "azureml://subscriptions/([^/]+)/resource[gG]roups/([^/]+)/workspaces/([^/]+)/([^/]+)/([^/]+)/versions/(.+)"
)
ASSET_ID_RESOURCE_REGEX_FORMAT = "azureml://resource[gG]roups/([^/]+)/workspaces/([^/]+)/([^/]+)/([^/]+)/versions/(.+)"
MODEL_ID_REGEX_FORMAT = "azureml://models/([^/]+)/versions/(.+)"
DATA_ID_REGEX_FORMAT = "azureml://data/([^/]+)/versions/(.+)"
ASSET_ID_URI_REGEX_FORMAT = "azureml://locations/([^/]+)/workspaces/([^/]+)/([^/]+)/([^/]+)/versions/(.+)"
AZUREML_CLI_SYSTEM_EXECUTED_ENV_VAR = "AZUREML_CLI_SYSTEM_EXECUTED"
DOCSTRING_TEMPLATE = ".. note::    {0} {1}\n\n"
DOCSTRING_DEFAULT_INDENTATION = 8
EXPERIMENTAL_CLASS_MESSAGE = "This is an experimental class,"
EXPERIMENTAL_METHOD_MESSAGE = "This is an experimental method,"
EXPERIMENTAL_FIELD_MESSAGE = "This is an experimental field,"
EXPERIMENTAL_LINK_MESSAGE = (
    "and may change at any time. Please see https://aka.ms/azuremlexperimental for more information."
)
REF_DOC_YAML_SCHEMA_ERROR_MSG_FORMAT = "\nVisit this link to refer to the {} schema if needed: {}."
STORAGE_AUTH_MISMATCH_ERROR = "AuthorizationPermissionMismatch"
SWEEP_JOB_BEST_CHILD_RUN_ID_PROPERTY_NAME = "best_child_run_id"
BATCH_JOB_CHILD_RUN_NAME = "batchscoring"
BATCH_JOB_CHILD_RUN_OUTPUT_NAME = "score"
DEFAULT_ARTIFACT_STORE_OUTPUT_NAME = "default"
DEFAULT_EXPERIMENT_NAME = "Default"

CREATE_ENVIRONMENT_ERROR_MESSAGE = (
    "It looks like you are trying to specify a conda file for the --file/-f argument. "
    "--file/-f is reserved for the Azure ML Environment definition (see schema here: {}). "
    "To specify a conda file via command-line argument, please use --conda-file/-c argument."
)
API_URL_KEY = "api"
ANONYMOUS_ENV_NAME = "CliV2AnonymousEnvironment"
SKIP_VALIDATION_MESSAGE = "To skip this validation use the --skip-validation param"
MLTABLE_METADATA_SCHEMA_URL_FALLBACK = "https://azuremlschemasprod.azureedge.net/latest/MLTable.schema.json"
INVOCATION_ZIP_FILE = "invocation.zip"
INVOCATION_BAT_FILE = "Invocation.bat"
INVOCATION_BASH_FILE = "Invocation.sh"
AZUREML_RUN_SETUP_DIR = "azureml-setup"
AZUREML_RUNS_DIR = "azureml_runs"
EXECUTION_SERVICE_URL_KEY = "&fake="
LOCAL_JOB_FAILURE_MSG = "Failed to start local executable job.\n Detailed message: {}"
STORAGE_ACCOUNT_URLS = {
    "AzureBlob": "https://{}.blob.{}",
    "AzureDataLakeGen2": "https://{}.dfs.{}",
    "AzureFile": "https://{}.file.{}",
}

DEFAULT_LABEL_NAME = "default"
DEFAULT_COMPONENT_VERSION = "azureml_default"
ANONYMOUS_COMPONENT_NAME = "azureml_anonymous"
GIT_PATH_PREFIX = "git+"
SCHEMA_VALIDATION_ERROR_TEMPLATE = (
    "\n{text_color}{description}\n{error_msg}{reset}\n\n"
    "Details: {parsed_error_details}\n"
    "Resolutions: {resolutions}"
    "If using the CLI, you can also check the full log in debug mode for more details by adding --debug "
    "to the end of your command\n"
    "\nAdditional Resources: The easiest way to author a yaml specification file is using IntelliSense and "
    "auto-completion Azure ML VS code extension provides: "
    "{link_color}https://code.visualstudio.com/docs/datascience/azure-machine-learning.{reset} "
    "To set up VS Code, visit {link_color}https://docs.microsoft.com/azure/machine-learning/how-to-setup-vs-"
    "code{reset}\n"
)

YAML_CREATION_ERROR_DESCRIPTION = (
    "The yaml file you provided does not match the prescribed schema "
    "for {entity_type} yaml files and/or has the following issues:\n"
)
DATASTORE_SCHEMA_TYPES = [
    "AzureFileSchema",
    "AzureBlobSchema",
    "AzureDataLakeGen2Schema",
    "AzureStorageSchema",
    "AzureDataLakeGen1Schema",
]
LOCAL_PATH = "local_path"
SPARK_ENVIRONMENT_WARNING_MESSAGE = (
    "Spark job will only install the packages defined in the Conda configuration. It "
    "will not create a docker container using the image defined in the environment."
)


class AzureMLResourceType(object):
    CODE = "codes"
    COMPUTE = "computes"
    DATA = "data"
    DATASTORE = "datastores"
    ONLINE_ENDPOINT = "online_endpoints"
    BATCH_ENDPOINT = "batch_endpoints"
    ONLINE_DEPLOYMENT = "online_deployments"
    DEPLOYMENT = "deployments"
    BATCH_DEPLOYMENT = "batch_deployments"
    ENVIRONMENT = "environments"
    JOB = "jobs"
    MODEL = "models"
    VIRTUALCLUSTER = "virtualclusters"
    WORKSPACE = "workspaces"
    WORKSPACE_CONNECTION = "workspace_connections"
    COMPONENT = "components"
    SCHEDULE = "schedules"
    REGISTRY = "registries"
    CONNECTIONS = "connections"
<<<<<<< HEAD
    FEATURESET = "featuresets"
    FEATURESTORE_ENTITY = "featurestoreEntities"
=======
    FEATURE_STORE = "feature_store"
>>>>>>> b571e19f

    NAMED_TYPES = {
        JOB,
        COMPUTE,
        WORKSPACE,
        ONLINE_ENDPOINT,
        ONLINE_DEPLOYMENT,
        DATASTORE,
        SCHEDULE,
    }
    VERSIONED_TYPES = {MODEL, DATA, CODE, ENVIRONMENT, COMPONENT, FEATURESET, FEATURESTORE_ENTITY}


class ArmConstants(object):
    CODE_PARAMETER_NAME = "codes"
    CODE_VERSION_PARAMETER_NAME = "codeVersions"
    MODEL_PARAMETER_NAME = "models"
    MODEL_VERSION_PARAMETER_NAME = "modelVersions"
    ENVIRONMENT_PARAMETER_NAME = "environments"
    WORKSPACE_PARAMETER_NAME = "workspaceName"
    LOCATION_PARAMETER_NAME = "location"
    ENDPOINT_IDENTITY_PARAMETER_NAME = "onlineEndpointIdentity"
    ENDPOINT_PARAMETER_NAME = "onlineEndpoint"
    ENDPOINT_PROPERTIES_PARAMETER_NAME = "onlineEndpointProperties"
    ENDPOINT_PROPERTIES_TRAFFIC_UPDATE_PARAMETER_NAME = "onlineEndpointPropertiesTrafficUpdate"
    ENDPOINT_NAME_PARAMETER_NAME = "onlineEndpointName"
    ENDPOINT_TAGS_PARAMETER_NAME = "onlineEndpointTags"
    DEPLOYMENTS_PARAMETER_NAME = "onlineDeployments"
    PROPERTIES_PARAMETER_NAME = "properties"
    DEPENDSON_PARAMETER_NAME = "dependsOn"
    TRAFFIC_PARAMETER_NAME = "trafficRules"
    CODE_RESOURCE_NAME = "codeDeploymentCopy"
    CODE_VERSION_RESOURCE_NAME = "codeVersionDeploymentCopy"
    MODEL_RESOURCE_NAME = "modelDeploymentCopy"
    MODEL_VERSION_RESOURCE_NAME = "modelVersionDeploymentCopy"
    ENVIRONMENT_VERSION_RESOURCE_NAME = "environmentVersionDeploymentCopy"
    ONLINE_DEPLOYMENT_RESOURCE_NAME = "onlineDeploymentCopy"
    ONLINE_ENDPOINT_RESOURCE_NAME = "onlineEndpointCopy"
    UPDATE_RESOURCE_NAME = "updateEndpointWithTraffic"
    ENDPOINT_CREATE_OR_UPDATE_PARAMETER_NAME = "endpointCreateOrUpdate"
    TAGS = "tags"
    SKU = "sku"
    KEY_VAULT_PARAMETER_NAME = "vaults"
    STORAGE_ACCOUNT_PARAMETER_NAME = "storageAccounts"
    APP_INSIGHTS_PARAMETER_NAME = "components"
    CONTAINER_REGISTRY_PARAMETER_NAME = "registries"

    CODE_TYPE = "code"
    CODE_VERSION_TYPE = "code_version"
    MODEL_TYPE = "model"
    MODEL_VERSION_TYPE = "model_version"
    ENVIRONMENT_TYPE = "environment"
    ENVIRONMENT_VERSION_TYPE = "environment_version"
    ONLINE_ENDPOINT_TYPE = "online_endpoint"
    ONLINE_DEPLOYMENT_TYPE = "online_deployment"
    UPDATE_ONLINE_ENDPOINT_TYPE = "update_online_endpoint"
    BASE_TYPE = "base"
    WORKSPACE_BASE = "workspace_base"
    WORKSPACE_PARAM = "workspace_param"

    OPERATION_CREATE = "create"
    OPERATION_UPDATE = "update"
    NAME = "name"
    VERSION = "version"
    ASSET_PATH = "assetPath"
    DATASTORE_ID = "datastoreId"
    OBJECT = "Object"
    ARRAY = "Array"
    STRING = "String"
    DEFAULT_VALUE = "defaultValue"

    STORAGE = "StorageAccount"
    KEY_VAULT = "KeyVault"
    APP_INSIGHTS = "AppInsights"
    WORKSPACE = "Workspace"

    AZURE_MGMT_RESOURCE_API_VERSION = "2020-06-01"
    AZURE_MGMT_STORAGE_API_VERSION = "2019-06-01"
    AZURE_MGMT_APPINSIGHT_API_VERSION = "2015-05-01"
    AZURE_MGMT_KEYVAULT_API_VERSION = "2019-09-01"
    AZURE_MGMT_CONTAINER_REG_API_VERSION = "2019-05-01"

    DEFAULT_URL = "https://management.azure.com/metadata/endpoints?api-version=2019-05-01"
    METADATA_URL_ENV_NAME = "ARM_CLOUD_METADATA_URL"
    REGISTRY_DISCOVERY_DEFAULT_REGION = "west"
    REGISTRY_DISCOVERY_REGION_ENV_NAME = "REGISTRY_DISCOVERY_ENDPOINT_REGION"
    REGISTRY_ENV_URL = "REGISTRY_DISCOVERY_ENDPOINT_URL"


class HttpResponseStatusCode(object):
    NOT_FOUND = 404


class OperationStatus(object):
    SUCCEEDED = "Succeeded"
    FAILED = "Failed"
    CANCELED = "Canceled"
    RUNNING = "Running"


class CommonYamlFields(object):
    TYPE = "type"
    NAME = "name"
    SCHEMA = "$schema"


class GitProperties(object):
    ENV_REPOSITORY_URI = "AZUREML_GIT_REPOSITORY_URI"
    ENV_BRANCH = "AZUREML_GIT_BRANCH"
    ENV_COMMIT = "AZUREML_GIT_COMMIT"
    ENV_DIRTY = "AZUREML_GIT_DIRTY"
    ENV_BUILD_ID = "AZUREML_GIT_BUILD_ID"
    ENV_BUILD_URI = "AZUREML_GIT_BUILD_URI"

    PROP_DIRTY = "azureml.git.dirty"
    PROP_BUILD_ID = "azureml.git.build_id"
    PROP_BUILD_URI = "azureml.git.build_uri"

    PROP_MLFLOW_GIT_BRANCH = "mlflow.source.git.branch"
    PROP_MLFLOW_GIT_COMMIT = "mlflow.source.git.commit"
    PROP_MLFLOW_GIT_REPO_URL = "mlflow.source.git.repoURL"


class LROConfigurations:
    MAX_WAIT_COUNT = 400
    POLLING_TIMEOUT = 720
    POLL_INTERVAL = 5
    SLEEP_TIME = 5


class OrderString:
    CREATED_AT = "createdtime asc"
    CREATED_AT_DESC = "createdtime desc"


class YAMLRefDocLinks:
    WORKSPACE = "https://aka.ms/ml-cli-v2-workspace-yaml-reference"
    ENVIRONMENT = "https://aka.ms/ml-cli-v2-environment-yaml-reference"
    DATA = "https://aka.ms/ml-cli-v2-data-yaml-reference"
    MODEL = "https://aka.ms/ml-cli-v2-model-yaml-reference"
    AML_COMPUTE = "https://aka.ms/ml-cli-v2-compute-aml-yaml-reference"
    COMPUTE_INSTANCE = "https://aka.ms/ml-cli-v2-compute-instance-yaml-reference"
    VIRTUAL_MACHINE_COMPUTE = "https://aka.ms/ml-cli-v2-compute-vm-yaml-reference"
    COMMAND_JOB = "https://aka.ms/ml-cli-v2-job-command-yaml-reference"
    PARALLEL_JOB = "https://aka.ms/ml-cli-v2-job-parallel-yaml-reference"
    SWEEP_JOB = "https://aka.ms/ml-cli-v2-job-sweep-yaml-reference"
    PIPELINE_JOB = "https://aka.ms/ml-cli-v2-job-pipeline-yaml-reference"
    DATASTORE_BLOB = "https://aka.ms/ml-cli-v2-datastore-blob-yaml-reference"
    DATASTORE_FILE = "https://aka.ms/ml-cli-v2-datastore-file-yaml-reference"
    DATASTORE_DATA_LAKE_GEN_1 = "https://aka.ms/ml-cli-v2-datastore-data-lake-gen1-yaml-reference"
    DATASTORE_DATA_LAKE_GEN_2 = "https://aka.ms/ml-cli-v2-datastore-data-lake-gen2-yaml-reference"
    ONLINE_ENDPOINT = "https://aka.ms/ml-cli-v2-endpoint-online-yaml-reference"
    BATCH_ENDPOINT = "https://aka.ms/ml-cli-v2-endpoint-batch-yaml-reference"
    MANAGED_ONLINE_DEPLOYMENT = "https://aka.ms/ml-cli-v2-deployment-managed-online-yaml-reference"
    KUBERNETES_ONLINE_DEPLOYMENT = "https://aka.ms/ml-cli-v2-deployment-kubernetes-online-yaml-reference"
    BATCH_DEPLOYMENT = "https://aka.ms/ml-cli-v2-deployment-batch-yaml-reference"
    COMMAND_COMPONENT = "https://aka.ms/ml-cli-v2-component-command-yaml-reference"
    PARALLEL_COMPONENT = "https://aka.ms/ml-cli-v2-component-parallel-yaml-reference"
    SCHEDULE = "https://aka.ms/ml-cli-v2-schedule-yaml-reference"
    REGISTRY = "https://aka.ms/ml-cli-v2-registry-yaml-reference"


class YAMLRefDocSchemaNames:
    WORKSPACE = "Workspace"
    ENVIRONMENT = "Environment"
    DATA = "Data"
    MODEL = "Model"
    AML_COMPUTE = "AMLCompute"
    COMPUTE_INSTANCE = "ComputeInstance"
    VIRTUAL_MACHINE_COMPUTE = "VirtualMachineCompute"
    COMMAND_JOB = "CommandJob"
    SWEEP_JOB = "SweepJob"
    PARALLEL_JOB = "ParallelJob"
    PIPELINE_JOB = "PipelineJob"
    DATASTORE_BLOB = "AzureBlobDatastore"
    DATASTORE_FILE = "AzureFileDatastore"
    DATASTORE_DATA_LAKE_GEN_1 = "AzureDataLakeGen1Datastore"
    DATASTORE_DATA_LAKE_GEN_2 = "AzureDataLakeGen2Datastore"
    ONLINE_ENDPOINT = "OnlineEndpoint"
    BATCH_ENDPOINT = "BatchEndpoint"
    MANAGED_ONLINE_DEPLOYMENT = "ManagedOnlineDeployment"
    KUBERNETES_ONLINE_DEPLOYMENT = "KubernetesOnlineDeployment"
    BATCH_DEPLOYMENT = "BatchDeployment"
    COMMAND_COMPONENT = "CommandComponent"
    PARALLEL_COMPONENT = "ParallelComponent"
    SCHEDULE = "Schedule"


class DockerTypes:
    IMAGE = "Image"
    BUILD = "Build"


class DataType:
    SIMPLE = "Simple"
    DATAFLOW = "Dataflow"


class LoggingLevel:
    WARN = "WARNING"
    INFO = "INFO"
    DEBUG = "DEBUG"


class TimeZone(str, Enum, metaclass=CaseInsensitiveEnumMeta):
    """Time zones that a job or compute instance schedule accepts."""

    DATELINE_STANDARD_TIME = "Dateline Standard Time"
    UTC_11 = "UTC-11"
    ALEUTIAN_STANDARD_TIME = "Aleutian Standard Time"
    HAWAIIAN_STANDARD_TIME = "Hawaiian Standard Time"
    MARQUESAS_STANDARD_TIME = "Marquesas Standard Time"
    ALASKAN_STANDARD_TIME = "Alaskan Standard Time"
    UTC_09 = "UTC-09"
    PACIFIC_STANDARD_TIME_MEXICO = "Pacific Standard Time (Mexico)"
    UTC_08 = "UTC-08"
    PACIFIC_STANDARD_TIME = "Pacific Standard Time"
    US_MOUNTAIN_STANDARD_TIME = "US Mountain Standard Time"
    MOUNTAIN_STANDARD_TIME_MEXICO = "Mountain Standard Time (Mexico)"
    MOUNTAIN_STANDARD_TIME = "Mountain Standard Time"
    CENTRAL_AMERICA_STANDARD_TIME = "Central America Standard Time"
    CENTRAL_STANDARD_TIME = "Central Standard Time"
    EASTER_ISLAND_STANDARD_TIME = "Easter Island Standard Time"
    CENTRAL_STANDARD_TIME_MEXICO = "Central Standard Time (Mexico)"
    CANADA_CENTRAL_STANDARD_TIME = "Canada Central Standard Time"
    SA_PACIFIC_STANDARD_TIME = "SA Pacific Standard Time"
    EASTERN_STANDARD_TIME_MEXICO = "Eastern Standard Time (Mexico)"
    EASTERN_STANDARD_TIME = "Eastern Standard Time"
    HAITI_STANDARD_TIME = "Haiti Standard Time"
    CUBA_STANDARD_TIME = "Cuba Standard Time"
    US_EASTERN_STANDARD_TIME = "US Eastern Standard Time"
    PARAGUAY_STANDARD_TIME = "Paraguay Standard Time"
    ATLANTIC_STANDARD_TIME = "Atlantic Standard Time"
    VENEZUELA_STANDARD_TIME = "Venezuela Standard Time"
    CENTRAL_BRAZILIAN_STANDARD_TIME = "Central Brazilian Standard Time"
    SA_WESTERN_STANDARD_TIME = "SA Western Standard Time"
    PACIFIC_SA_STANDARD_TIME = "Pacific SA Standard Time"
    TURKS_AND_CAICOS_STANDARD_TIME = "Turks And Caicos Standard Time"
    NEWFOUNDLAND_STANDARD_TIME = "Newfoundland Standard Time"
    TOCANTINS_STANDARD_TIME = "Tocantins Standard Time"
    E_SOUTH_AMERICAN_STANDARD_TIME = "E. South America Standard Time"
    SA_EASTERN_STANDARD_TIME = "SA Eastern Standard Time"
    ARGENTINA_STANDARD_TIME = "Argentina Standard Time"
    GREENLAND_STANDARD_TIME = "Greenland Standard Time"
    MONTEVIDEO_STANDARD_TIME = "Montevideo Standard Time"
    SAINT_PIERRE_STANDARD_TIME = "Saint Pierre Standard Time"
    BAHIA_STANDARD_TIME = "Bahia Standard Time"
    UTC_02 = "UTC-02"
    MID_ATLANTIC_STANDARD_TIME = "Mid-Atlantic Standard Time"
    AZORES_STANDARD_TIME = "Azores Standard Time"
    CAPE_VERDE_STANDARD_TIME = "Cape Verde Standard Time"
    UTC = "UTC"
    MOROCCO_STANDARD_TIME = "Morocco Standard Time"
    GMT_STANDARD_TIME = "GMT Standard Time"
    GREENWICH_STANDARD_TIME = "Greenwich Standard Time"
    W_EUROPE_STANDARD_TIME = "W. Europe Standard Time"
    CENTRAL_EUROPE_STANDARD_TIME = "Central Europe Standard Time"
    ROMANCE_STANDARD_TIME = "Romance Standard Time"
    CENTRAL_EUROPEAN_STANDARD_TIME = "Central European Standard Time"
    W_CENTEAL_AFRICA_STANDARD_TIME = "W. Central Africa Standard Time"
    NAMIBIA_STANDARD_TIME = "Namibia Standard Time"
    JORDAN_STANDARD_TIME = "Jordan Standard Time"
    GTB_STANDARD_TIME = "GTB Standard Time"
    MIDDLE_EAST_STANDARD_TIME = "Middle East Standard Time"
    EGYPT_STANDARD_TIME = "Egypt Standard Time"
    E_EUROPE_STANDARD_TIME = "E. Europe Standard Time"
    SYRIA_STANDARD_TIME = "Syria Standard Time"
    WEST_BANK_STANDARD_TIME = "West Bank Standard Time"
    SOUTH_AFRICA_STANDARD_TIME = "South Africa Standard Time"
    FLE_STANDARD_TIME = "FLE Standard Time"
    TURKEY_STANDARD_TIME = "Turkey Standard Time"
    ISRAEL_STANDARD_TIME = "Israel Standard Time"
    KALININGRAD_STANDARD_TIME = "Kaliningrad Standard Time"
    LIBYA_STANDARD_TIME = "Libya Standard Time"
    ARABIC_STANDARD_TIME = "Arabic Standard Time"
    ARAB_STANDARD_TIME = "Arab Standard Time"
    BELARUS_STANDARD_TIME = "Belarus Standard Time"
    RUSSIAN_STANDARD_TIME = "Russian Standard Time"
    E_AFRICA_STANDARD_TIME = "E. Africa Standard Time"
    IRAN_STANDARD_TIME = "Iran Standard Time"
    ARABIAN_STANDARD_TIME = "Arabian Standard Time"
    ASTRAKHAN_STANDARD_TIME = "Astrakhan Standard Time"
    AZERBAIJAN_STANDARD_TIME = "Azerbaijan Standard Time"
    RUSSIA_TIME_ZONE_3 = "Russia Time Zone 3"
    MAURITIUS_STANDARD_TIME = "Mauritius Standard Time"
    GEORGIAN_STANDARD_TIME = "Georgian Standard Time"
    CAUCASUS_STANDARD_TIME = "Caucasus Standard Time"
    AFGHANISTANA_STANDARD_TIME = "Afghanistan Standard Time"
    WEST_ASIA_STANDARD_TIME = "West Asia Standard Time"
    EKATERINBURG_STANDARD_TIME = "Ekaterinburg Standard Time"
    PAKISTAN_STANDARD_TIME = "Pakistan Standard Time"
    INDIA_STANDARD_TIME = "India Standard Time"
    SRI_LANKA_STANDARD_TIME = "Sri Lanka Standard Time"
    NEPAL_STANDARD_TIME = "Nepal Standard Time"
    CENTRAL_ASIA_STANDARD_TIME = "Central Asia Standard Time"
    BANGLADESH_STANDARD_TIME = "Bangladesh Standard Time"
    N_CENTRAL_ASIA_STANDARD_TIME = "N. Central Asia Standard Time"
    MYANMAR_STANDARD_TIME = "Myanmar Standard Time"
    SE_ASIA_STANDARD_TIME = "SE Asia Standard Time"
    ALTAI_STANDARD_TIME = "Altai Standard Time"
    W_MONGOLIA_STANDARD_TIME = "W. Mongolia Standard Time"
    NORTH_ASIA_STANDARD_TIME = "North Asia Standard Time"
    TOMSK_STANDARD_TIME = "Tomsk Standard Time"
    CHINA_STANDARD_TIME = "China Standard Time"
    NORTH_ASIA_EAST_STANDARD_TIME = "North Asia East Standard Time"
    SINGAPORE_STANDARD_TIME = "Singapore Standard Time"
    W_AUSTRALIA_STANDARD_TIME = "W. Australia Standard Time"
    TAIPEI_STANDARD_TIME = "Taipei Standard Time"
    ULAANBAATAR_STANDARD_TIME = "Ulaanbaatar Standard Time"
    NORTH_KOREA_STANDARD_TIME = "North Korea Standard Time"
    AUS_CENTRAL_W_STANDARD_TIME = "Aus Central W. Standard Time"
    TRANSBAIKAL_STANDARD_TIME = "Transbaikal Standard Time"
    TOKYO_STANDARD_TIME = "Tokyo Standard Time"
    KOREA_STANDARD_TIME = "Korea Standard Time"
    YAKUTSK_STANDARD_TIME = "Yakutsk Standard Time"
    CEN_AUSTRALIA_STANDARD_TIME = "Cen. Australia Standard Time"
    AUS_CENTRAL_STANDARD_TIME = "AUS Central Standard Time"
    E_AUSTRALIAN_STANDARD_TIME = "E. Australia Standard Time"
    AUS_EASTERN_STANDARD_TIME = "AUS Eastern Standard Time"
    WEST_PACIFIC_STANDARD_TIME = "West Pacific Standard Time"
    TASMANIA_STANDARD_TIME = "Tasmania Standard Time"
    VLADIVOSTOK_STANDARD_TIME = "Vladivostok Standard Time"
    LORD_HOWE_STANDARD_TIME = "Lord Howe Standard Time"
    BOUGAINVILLE_STANDARD_TIME = "Bougainville Standard Time"
    RUSSIA_TIME_ZONE_10 = "Russia Time Zone 10"
    MAGADAN_STANDARD_TIME = "Magadan Standard Time"
    NORFOLK_STANDARD_TIME = "Norfolk Standard Time"
    SAKHALIN_STANDARD_TIME = "Sakhalin Standard Time"
    CENTRAL_PACIFIC_STANDARD_TIME = "Central Pacific Standard Time"
    RUSSIA_TIME_ZONE_11 = "Russia Time Zone 11"
    NEW_ZEALAND_STANDARD_TIME = "New Zealand Standard Time"
    UTC_12 = "UTC+12"
    FIJI_STANDARD_TIME = "Fiji Standard Time"
    KAMCHATKA_STANDARD_TIME = "Kamchatka Standard Time"
    CHATHAM_ISLANDS_STANDARD_TIME = "Chatham Islands Standard Time"
    TONGA__STANDARD_TIME = "Tonga Standard Time"
    SAMOA_STANDARD_TIME = "Samoa Standard Time"
    LINE_ISLANDS_STANDARD_TIME = "Line Islands Standard Time"


class AssetTypes:
    URI_FILE = "uri_file"
    URI_FOLDER = "uri_folder"
    MLTABLE = "mltable"
    MLFLOW_MODEL = "mlflow_model"
    TRITON_MODEL = "triton_model"
    CUSTOM_MODEL = "custom_model"


class InputTypes:
    INTEGER = "integer"
    NUMBER = "number"
    STRING = "string"
    BOOLEAN = "boolean"


class WorkspaceResourceConstants(object):
    ENCRYPTION_STATUS_ENABLED = "Enabled"


class InputOutputModes:
    MOUNT = "mount"
    DOWNLOAD = "download"
    UPLOAD = "upload"
    RO_MOUNT = "ro_mount"
    RW_MOUNT = "rw_mount"
    EVAL_MOUNT = "eval_mount"
    EVAL_DOWNLOAD = "eval_download"
    DIRECT = "direct"


class LegacyAssetTypes:
    PATH = "path"


class PublicNetworkAccess:
    ENABLED = "Enabled"
    DISABLED = "Disabled"


class ModelType:
    CUSTOM = "CustomModel"
    MLFLOW = "MLFlowModel"
    TRITON = "TritonModel"


class RollingRate:
    DAY = "day"
    HOUR = "hour"
    MINUTE = "minute"


class Scope:
    SUBSCRIPTION = "subscription"
    RESOURCE_GROUP = "resource_group"


class IdentityType:
    AML_TOKEN = "aml_token"
    USER_IDENTITY = "user_identity"
    MANAGED_IDENTITY = "managed_identity"


class Boolean:
    TRUE = "true"
    FALSE = "false"<|MERGE_RESOLUTION|>--- conflicted
+++ resolved
@@ -197,12 +197,9 @@
     SCHEDULE = "schedules"
     REGISTRY = "registries"
     CONNECTIONS = "connections"
-<<<<<<< HEAD
     FEATURESET = "featuresets"
     FEATURESTORE_ENTITY = "featurestoreEntities"
-=======
     FEATURE_STORE = "feature_store"
->>>>>>> b571e19f
 
     NAMED_TYPES = {
         JOB,
