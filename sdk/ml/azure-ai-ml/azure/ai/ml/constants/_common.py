# ---------------------------------------------------------
# Copyright (c) Microsoft Corporation. All rights reserved.
# ---------------------------------------------------------
from enum import Enum

from azure.core import CaseInsensitiveEnumMeta

AZUREML_CLOUD_ENV_NAME = "AZUREML_CURRENT_CLOUD"
API_VERSION_2020_09_01_PREVIEW = "2020-09-01-preview"
API_VERSION_2020_09_01_DATAPLANE = "2020-09-01-dataplanepreview"
ONLINE_ENDPOINT_TYPE = "online"
BATCH_ENDPOINT_TYPE = "batch"
BASE_PATH_CONTEXT_KEY = "base_path"
SOURCE_PATH_CONTEXT_KEY = "source_path"
PARAMS_OVERRIDE_KEY = "params_override"
TYPE = "type"
JOBLIMITSTYPE = "JobLimitsType"
DATA_ARM_TYPE = "data"
ARM_ID_PREFIX = "azureml:"
PROMPTFLOW_AZUREML_OVERRIDE_KEY = "azureml"
CURATED_ENV_PREFIX = "AzureML-"
FILE_PREFIX = "file:"
FOLDER_PREFIX = "folder:"
HTTP_PREFIX = "http"
HTTPS_PREFIX = "https"
ARM_ID_FULL_PREFIX = "/subscriptions/"
AZUREML_RESOURCE_PROVIDER = "Microsoft.MachineLearningServices"
RESOURCE_ID_FORMAT = "/subscriptions/{}/resourceGroups/{}/providers/{}/workspaces/{}"
NAMED_RESOURCE_ID_FORMAT = "/subscriptions/{}/resourceGroups/{}/providers/{}/workspaces/{}/{}/{}"
NAMED_RESOURCE_ID_FORMAT_WITH_PARENT = "/subscriptions/{}/resourceGroups/{}/providers/{}/workspaces/{}/{}/{}/{}/{}"
LEVEL_ONE_NAMED_RESOURCE_ID_FORMAT = "/subscriptions/{}/resourceGroups/{}/providers/{}/{}/{}"
VERSIONED_RESOURCE_ID_FORMAT = "/subscriptions/{}/resourceGroups/{}/providers/{}/workspaces/{}/{}/{}/versions/{}"
LABELLED_RESOURCE_ID_FORMAT = "/subscriptions/{}/resourceGroups/{}/providers/{}/workspaces/{}/{}/{}/labels/{}"
DATASTORE_RESOURCE_ID = (
    "/subscriptions/{}/resourceGroups/{}/providers/Microsoft.MachineLearningServices/workspaces/{}/datastores/{}"
)
PROVIDER_RESOURCE_ID_WITH_VERSION = (
    "/subscriptions/{}/resourceGroups/{}/providers/Microsoft.MachineLearningServices/workspaces/{}/{}/{}/versions/{}"
)
SINGULARITY_ID_FORMAT = (
    "/subscriptions/{}/resourceGroups/{}/providers/Microsoft.MachineLearningServices/virtualclusters/{}"
)
SINGULARITY_ID_REGEX_FORMAT = (
    "/subscriptions/.*/resourceGroups/.*/providers/Microsoft.MachineLearningServices/virtualclusters/.*"
)
SINGULARITY_FULL_NAME_REGEX_FORMAT = (
    "^(azureml:)?//subscriptions/(?P<subscription_id>[^/]+)/resourceGroups/(?P<resource_group_name>[^/]+)/"
    "virtualclusters/(?P<name>[^/]+)"
)
SINGULARITY_SHORT_NAME_REGEX_FORMAT = "^(azureml:)?//virtualclusters/(?P<name>[^/]+)"
ASSET_ID_FORMAT = "azureml://locations/{}/workspaces/{}/{}/{}/versions/{}"
VERSIONED_RESOURCE_NAME = "{}:{}"
LABELLED_RESOURCE_NAME = "{}@{}"
LABEL_SPLITTER = "@"
PYTHON = "python"
AML_TOKEN_YAML = "aml_token"
AAD_TOKEN_YAML = "aad_token"
KEY = "key"
AAD_TOKEN = "aadtoken"
AAD_TOKEN_RESOURCE_ENDPOINT = "https://ml.azure.com"
EMPTY_CREDENTIALS_ERROR = (
    "Credentials unavailable. Initialize credentials using 'MLClient' for SDK or 'az login' for CLI."
)
DEFAULT_ARM_RETRY_INTERVAL = 60
COMPONENT_TYPE = "type"
TID_FMT = "&tid={}"
AZUREML_PRIVATE_FEATURES_ENV_VAR = "AZURE_ML_CLI_PRIVATE_FEATURES_ENABLED"
AZUREML_INTERNAL_COMPONENTS_ENV_VAR = "AZURE_ML_INTERNAL_COMPONENTS_ENABLED"
AZUREML_DISABLE_ON_DISK_CACHE_ENV_VAR = "AZURE_ML_DISABLE_ON_DISK_CACHE"
AZUREML_COMPONENT_REGISTRATION_MAX_WORKERS = "AZURE_ML_COMPONENT_REGISTRATION_MAX_WORKERS"
AZUREML_DISABLE_CONCURRENT_COMPONENT_REGISTRATION = "AZURE_ML_DISABLE_CONCURRENT_COMPONENT_REGISTRATION"
AZUREML_INTERNAL_COMPONENTS_SCHEMA_PREFIX = "https://componentsdk.azureedge.net/jsonschema/"
COMMON_RUNTIME_ENV_VAR = "AZUREML_COMPUTE_USE_COMMON_RUNTIME"
ENDPOINT_DEPLOYMENT_START_MSG = (
    "{}/#blade/HubsExtension/DeploymentDetailsBlade/overview/id/"
    "%2Fsubscriptions%2F{}%2FresourceGroups%2F{}%2Fproviders%2FMicrosoft.Resources%2Fdeployments%2F{}\n"
)
AZUREML_LOCAL_ENDPOINTS_NOT_IMPLEMENTED_ERROR = "This operation for local endpoints is not supported yet."
BATCH_JOB_NOT_SUPPORTED_ERROR_CODE = "BatchJobNotSupported"
ENVIRONMENT_VARIABLES = "environment_variables"
LIMITED_RESULTSET_WARNING_FORMAT = "Displaying top {} results from the list command."
MAX_LIST_CLI_RESULTS = 50
LOCAL_COMPUTE_TARGET = "local"
LOCAL_COMPUTE_PROPERTY = "IsLocal"
SERVERLESS_COMPUTE = "serverless"
CONDA_FILE = "conda_file"
DOCKER_FILE_NAME = "Dockerfile"
COMPUTE_UPDATE_ERROR = (
    "Only AmlCompute/KubernetesCompute cluster properties are supported, compute name {}, is {} type."
)
MAX_AUTOINCREMENT_ATTEMPTS = 3
REGISTRY_URI_REGEX_FORMAT = "azureml://registries/*"
REGISTRY_URI_FORMAT = "azureml://registries/"
INTERNAL_REGISTRY_URI_FORMAT = "azureml://feeds/"
REGISTRY_VERSION_PATTERN = "^azureml://registries/([^/]+)/([^/]+)/([^/]+)/versions/([^/]+)"
REGISTRY_ASSET_ID = "azureml://registries/{}/{}/{}/versions/{}"
SHORT_URI_FORMAT = "azureml://datastores/{}/paths/{}"
DATASTORE_SHORT_URI = "azureml://datastores/"
MLFLOW_URI_FORMAT = "runs:/{}/{}"
JOB_URI_FORMAT = "azureml://jobs/{}/outputs/{}/paths/{}"
LONG_URI_FORMAT = "azureml://subscriptions/{}/resourcegroups/{}/workspaces/{}/datastores/{}/paths/{}"
SHORT_URI_REGEX_FORMAT = "azureml://datastores/([^/]+)/paths/(.+)"
MLFLOW_URI_REGEX_FORMAT = "runs:/([^/?]+)/(.+)"
AZUREML_REGEX_FORMAT = "azureml:([^/]+):(.+)"
JOB_URI_REGEX_FORMAT = "azureml://jobs/([^/]+)/outputs/([^/]+)/paths/(.+)"
OUTPUT_URI_REGEX_FORMAT = "azureml://datastores/([^/]+)/(ExperimentRun/.+)"
LONG_URI_REGEX_FORMAT = (
    "azureml://subscriptions/([^/]+)/resource[gG]roups/([^/]+)/workspaces/([^/]+)/datastores/([^/]+)/paths/(.+)"
)
ASSET_ARM_ID_REGEX_FORMAT = (
    "azureml:/subscriptions/([^/]+)/resource[gG]roups/([^/]+)/"
    "providers/Microsoft.MachineLearningServices/workspaces/([^/]+)/([^/]+)/([^/]+)/versions/(.+)"
)
ASSET_ID_REGEX_FORMAT = (
    "azureml://subscriptions/([^/]+)/resource[gG]roups/([^/]+)/workspaces/([^/]+)/([^/]+)/([^/]+)/versions/(.+)"
)
ASSET_ID_RESOURCE_REGEX_FORMAT = "azureml://resource[gG]roups/([^/]+)/workspaces/([^/]+)/([^/]+)/([^/]+)/versions/(.+)"
MODEL_ID_REGEX_FORMAT = "azureml://models/([^/]+)/versions/(.+)"
DATA_ID_REGEX_FORMAT = "azureml://data/([^/]+)/versions/(.+)"
ASSET_ID_URI_REGEX_FORMAT = "azureml://locations/([^/]+)/workspaces/([^/]+)/([^/]+)/([^/]+)/versions/(.+)"
AZUREML_CLI_SYSTEM_EXECUTED_ENV_VAR = "AZUREML_CLI_SYSTEM_EXECUTED"
DOCSTRING_TEMPLATE = ".. note::    {0} {1}\n\n"
DOCSTRING_DEFAULT_INDENTATION = 8
EXPERIMENTAL_CLASS_MESSAGE = "This is an experimental class,"
EXPERIMENTAL_METHOD_MESSAGE = "This is an experimental method,"
EXPERIMENTAL_FIELD_MESSAGE = "This is an experimental field,"
EXPERIMENTAL_LINK_MESSAGE = (
    "and may change at any time. Please see https://aka.ms/azuremlexperimental for more information."
)
REF_DOC_YAML_SCHEMA_ERROR_MSG_FORMAT = "\nVisit this link to refer to the {} schema if needed: {}."
STORAGE_AUTH_MISMATCH_ERROR = "AuthorizationPermissionMismatch"
SWEEP_JOB_BEST_CHILD_RUN_ID_PROPERTY_NAME = "best_child_run_id"
BATCH_JOB_CHILD_RUN_OUTPUT_NAME = "score"
DEFAULT_ARTIFACT_STORE_OUTPUT_NAME = "default"
DEFAULT_EXPERIMENT_NAME = "Default"

CREATE_ENVIRONMENT_ERROR_MESSAGE = (
    "It looks like you are trying to specify a conda file for the --file/-f argument. "
    "--file/-f is reserved for the Azure ML Environment definition (see schema here: {}). "
    "To specify a conda file via command-line argument, please use --conda-file/-c argument."
)
API_URL_KEY = "api"
ANONYMOUS_ENV_NAME = "CliV2AnonymousEnvironment"
SKIP_VALIDATION_MESSAGE = "To skip this validation use the --skip-validation param"
MLTABLE_METADATA_SCHEMA_URL_FALLBACK = "https://azuremlschemasprod.azureedge.net/latest/MLTable.schema.json"
INVOCATION_BAT_FILE = "Invocation.bat"
INVOCATION_BASH_FILE = "Invocation.sh"
AZUREML_RUN_SETUP_DIR = "azureml-setup"
AZUREML_RUNS_DIR = "azureml_runs"
EXECUTION_SERVICE_URL_KEY = "&fake="
LOCAL_JOB_FAILURE_MSG = "Failed to start local executable job.\n Detailed message: {}"
STORAGE_ACCOUNT_URLS = {
    "AzureBlob": "https://{}.blob.{}",
    "AzureDataLakeGen2": "https://{}.dfs.{}",
    "AzureFile": "https://{}.file.{}",
}

DEFAULT_LABEL_NAME = "default"
DEFAULT_COMPONENT_VERSION = "azureml_default"
ANONYMOUS_COMPONENT_NAME = "azureml_anonymous"
GIT_PATH_PREFIX = "git+"
SCHEMA_VALIDATION_ERROR_TEMPLATE = (
    "\n{text_color}{description}\n{error_msg}{reset}\n\n"
    "Details: {parsed_error_details}\n"
    "Resolutions: {resolutions}"
    "If using the CLI, you can also check the full log in debug mode for more details by adding --debug "
    "to the end of your command\n"
    "\nAdditional Resources: The easiest way to author a yaml specification file is using IntelliSense and "
    "auto-completion Azure ML VS code extension provides: "
    "{link_color}https://code.visualstudio.com/docs/datascience/azure-machine-learning.{reset} "
    "To set up VS Code, visit {link_color}https://docs.microsoft.com/azure/machine-learning/how-to-setup-vs-"
    "code{reset}\n"
)

YAML_CREATION_ERROR_DESCRIPTION = (
    "The yaml file you provided does not match the prescribed schema "
    "for {entity_type} yaml files and/or has the following issues:\n"
)
DATASTORE_SCHEMA_TYPES = [
    "AzureFileSchema",
    "AzureBlobSchema",
    "AzureDataLakeGen2Schema",
    "AzureStorageSchema",
    "AzureDataLakeGen1Schema",
]
LOCAL_PATH = "local_path"
SPARK_ENVIRONMENT_WARNING_MESSAGE = (
    "Spark job will only install the packages defined in the Conda configuration. It "
    "will not create a docker container using the image defined in the environment."
)
CONNECTION_API_VERSION_KEY = "ApiVersion"
CONNECTION_API_TYPE_KEY = "ApiType"
CONNECTION_KIND_KEY = "Kind"
CONNECTION_CONTAINER_NAME_KEY = "ContainerName"
CONNECTION_ACCOUNT_NAME_KEY = "AccountName"


class DefaultOpenEncoding:
    """Enum that captures SDK's default values for the encoding param of open(...)"""

    READ = "utf-8-sig"
    """SDK Default Encoding when reading a file"""
    WRITE = "utf-8"
    """SDK Default Encoding when writing a file"""


class AzureMLResourceType:
    """AzureMLResourceType is a class that defines the resource types that are supported by the SDK/CLI."""

    CODE = "codes"
    """Code resource type."""
    COMPUTE = "computes"
    """Compute resource type."""
    DATA = "data"
    """Data resource type."""
    DATASTORE = "datastores"
    """Datastore resource type."""
    ONLINE_ENDPOINT = "online_endpoints"
    """Online endpoint resource type."""
    BATCH_ENDPOINT = "batch_endpoints"
    """Batch endpoint resource type."""
    ONLINE_DEPLOYMENT = "online_deployments"
    """Online deployment resource type."""
    DEPLOYMENT = "deployments"
    """Deployment resource type."""
    BATCH_DEPLOYMENT = "batch_deployments"
    """Batch deployment resource type."""
    ENVIRONMENT = "environments"
    """Environment resource type."""
    JOB = "jobs"
    """Job resource type."""
    MODEL = "models"
    """Model resource type."""
    VIRTUALCLUSTER = "virtualclusters"
    """Virtual cluster resource type."""
    WORKSPACE = "workspaces"
    """Workspace resource type."""
    WORKSPACE_CONNECTION = "workspace_connections"
    """Workspace connection resource type."""
    COMPONENT = "components"
    """Component resource type."""
    SCHEDULE = "schedules"
    """Schedule resource type."""
    REGISTRY = "registries"
    """Registry resource type."""
    CONNECTIONS = "connections"
    """Connections resource type."""
    FEATURE_SET = "feature_sets"
    """Feature set resource type."""
    FEATURE_STORE_ENTITY = "feature_store_entities"
    """Feature store entity resource type."""
    FEATURE_STORE = "feature_store"
    """Feature store resource type."""
<<<<<<< HEAD
    WORKSPACE_HUB = "workspace_hub"
    """WorkspaceHub resource type."""
    SERVERLESS_ENDPOINT = "serverless_endpoints"
    """Serverless endpoint resource type."""
    MARKETPLACE_SUBSCRIPTION = "marketplace_subscriptions"
    """Marketplace subscription resource type."""
=======
    HUB = "hub"
    """Hub resource type."""
    PROJECT = "project"
    """Project resource type."""
>>>>>>> e7d7ccdb

    NAMED_TYPES = {
        JOB,
        COMPUTE,
        WORKSPACE,
        ONLINE_ENDPOINT,
        ONLINE_DEPLOYMENT,
        DATASTORE,
        SCHEDULE,
    }
    VERSIONED_TYPES = {MODEL, DATA, CODE, ENVIRONMENT, COMPONENT, FEATURE_SET, FEATURE_STORE_ENTITY}


class ArmConstants:
    """ArmConstants is a class that defines the constants used by the SDK/CLI for ARM operations.

    ArmConstants are used to define the names of the parameters that are used in the ARM templates that are used by the
    SDK/CLI.
    """

    CODE_PARAMETER_NAME = "codes"
    CODE_VERSION_PARAMETER_NAME = "codeVersions"
    MODEL_PARAMETER_NAME = "models"
    MODEL_VERSION_PARAMETER_NAME = "modelVersions"
    ENVIRONMENT_PARAMETER_NAME = "environments"
    WORKSPACE_PARAMETER_NAME = "workspaceName"
    LOCATION_PARAMETER_NAME = "location"
    ENDPOINT_IDENTITY_PARAMETER_NAME = "onlineEndpointIdentity"
    ENDPOINT_PARAMETER_NAME = "onlineEndpoint"
    ENDPOINT_PROPERTIES_PARAMETER_NAME = "onlineEndpointProperties"
    ENDPOINT_PROPERTIES_TRAFFIC_UPDATE_PARAMETER_NAME = "onlineEndpointPropertiesTrafficUpdate"
    ENDPOINT_NAME_PARAMETER_NAME = "onlineEndpointName"
    ENDPOINT_TAGS_PARAMETER_NAME = "onlineEndpointTags"
    DEPLOYMENTS_PARAMETER_NAME = "onlineDeployments"
    PROPERTIES_PARAMETER_NAME = "properties"
    DEPENDSON_PARAMETER_NAME = "dependsOn"
    TRAFFIC_PARAMETER_NAME = "trafficRules"
    CODE_RESOURCE_NAME = "codeDeploymentCopy"
    CODE_VERSION_RESOURCE_NAME = "codeVersionDeploymentCopy"
    MODEL_RESOURCE_NAME = "modelDeploymentCopy"
    MODEL_VERSION_RESOURCE_NAME = "modelVersionDeploymentCopy"
    ENVIRONMENT_VERSION_RESOURCE_NAME = "environmentVersionDeploymentCopy"
    ONLINE_DEPLOYMENT_RESOURCE_NAME = "onlineDeploymentCopy"
    ONLINE_ENDPOINT_RESOURCE_NAME = "onlineEndpointCopy"
    UPDATE_RESOURCE_NAME = "updateEndpointWithTraffic"
    ENDPOINT_CREATE_OR_UPDATE_PARAMETER_NAME = "endpointCreateOrUpdate"
    TAGS = "tags"
    SKU = "sku"
    KEY_VAULT_PARAMETER_NAME = "vaults"
    STORAGE_ACCOUNT_PARAMETER_NAME = "storageAccounts"
    APP_INSIGHTS_PARAMETER_NAME = "components"
    CONTAINER_REGISTRY_PARAMETER_NAME = "registries"
    USER_ASSIGNED_IDENTITIES = "userAssignedIdentities"

    CODE_TYPE = "code"
    CODE_VERSION_TYPE = "code_version"
    MODEL_TYPE = "model"
    MODEL_VERSION_TYPE = "model_version"
    ENVIRONMENT_TYPE = "environment"
    ENVIRONMENT_VERSION_TYPE = "environment_version"
    ONLINE_ENDPOINT_TYPE = "online_endpoint"
    MULTIPLE_ENDPOINTS_TYPE = "endpoints"
    ONLINE_DEPLOYMENT_TYPE = "online_deployment"
    UPDATE_ONLINE_ENDPOINT_TYPE = "update_online_endpoint"
    BASE_TYPE = "base"
    WORKSPACE_BASE = "workspace_base"
    WORKSPACE_PARAM = "workspace_param"
    ROLE_ASSIGNMENTS = "roleAssignments"
    FEATURE_STORE_ROLE_ASSIGNMENTS = "feature_store_role_assignments"
    FEATURE_STORE_ROLE_ASSIGNMENTS_PARAM = "feature_store_role_assignments_param"
    WORKSPACE_PROJECT = "workspace_project"

    OPERATION_CREATE = "create"
    OPERATION_UPDATE = "update"
    NAME = "name"
    VERSION = "version"
    ASSET_PATH = "assetPath"
    DATASTORE_ID = "datastoreId"
    OBJECT = "Object"
    ARRAY = "Array"
    STRING = "String"
    DEFAULT_VALUE = "defaultValue"

    STORAGE = "StorageAccount"
    STORAGE_CONTAINER = "StorageContainer"
    KEY_VAULT = "KeyVault"
    APP_INSIGHTS = "AppInsights"
    LOG_ANALYTICS = "LogAnalytics"
    WORKSPACE = "Workspace"
    CONTAINER_REGISTRY = "ContainerRegistry"

    AZURE_MGMT_RESOURCE_API_VERSION = "2020-06-01"
    AZURE_MGMT_STORAGE_API_VERSION = "2019-06-01"
    AZURE_MGMT_APPINSIGHT_API_VERSION = "2015-05-01"
    AZURE_MGMT_LOGANALYTICS_API_VERSION = "2015-03-20"
    AZURE_MGMT_KEYVAULT_API_VERSION = "2019-09-01"
    AZURE_MGMT_CONTAINER_REG_API_VERSION = "2019-05-01"

    DEFAULT_URL = "https://management.azure.com/metadata/endpoints?api-version=2019-05-01"
    METADATA_URL_ENV_NAME = "ARM_CLOUD_METADATA_URL"
    REGISTRY_DISCOVERY_DEFAULT_REGION = "west"
    REGISTRY_DISCOVERY_REGION_ENV_NAME = "REGISTRY_DISCOVERY_ENDPOINT_REGION"
    REGISTRY_ENV_URL = "REGISTRY_DISCOVERY_ENDPOINT_URL"


class HttpResponseStatusCode:
    """Http response status code."""

    NOT_FOUND = 404
    """Not found."""


class OperationStatus:
    """Operation status class.

    Operation status is used to indicate the status of an operation. It can be one of the following values: Succeeded,
    Failed, Canceled, Running.
    """

    SUCCEEDED = "Succeeded"
    """Succeeded."""
    FAILED = "Failed"
    """Failed."""
    CANCELED = "Canceled"
    """Canceled."""
    RUNNING = "Running"
    """Running."""


class CommonYamlFields:
    """Common yaml fields.

    Common yaml fields are used to define the common fields in yaml files. It can be one of the following values: type,
    name, $schema.
    """

    TYPE = "type"
    """Type."""
    NAME = "name"
    """Name."""
    SCHEMA = "$schema"
    """Schema."""
    KIND = "kind"


class SchemaUrl:
    """Schema urls.

    Schema urls will be used in VSCode extension to validate yaml files. It will also be used to identify the
    corresponding entity type of a yaml file, especially for some internal yaml files.
    """

    PROMPTFLOW_PREFIX = "https://azuremlschemas.azureedge.net/promptflow/"
    PROMPTFLOW_FLOW = PROMPTFLOW_PREFIX + "latest/Flow.schema.json"
    PROMPTFLOW_RUN = PROMPTFLOW_PREFIX + "latest/Run.schema.json"


class GitProperties:
    """GitProperties is a class that defines the constants used by the SDK/CLI for Git operations.

    Gitproperties are used to define the names of the properties that are used in the Git operations that are used by
    the SDK/CLI. These properties are used to set the Git properties in the run history.
    """

    ENV_REPOSITORY_URI = "AZUREML_GIT_REPOSITORY_URI"
    ENV_BRANCH = "AZUREML_GIT_BRANCH"
    ENV_COMMIT = "AZUREML_GIT_COMMIT"
    ENV_DIRTY = "AZUREML_GIT_DIRTY"
    ENV_BUILD_ID = "AZUREML_GIT_BUILD_ID"
    ENV_BUILD_URI = "AZUREML_GIT_BUILD_URI"

    PROP_DIRTY = "azureml.git.dirty"
    PROP_BUILD_ID = "azureml.git.build_id"
    PROP_BUILD_URI = "azureml.git.build_uri"

    PROP_MLFLOW_GIT_BRANCH = "mlflow.source.git.branch"
    PROP_MLFLOW_GIT_COMMIT = "mlflow.source.git.commit"
    PROP_MLFLOW_GIT_REPO_URL = "mlflow.source.git.repoURL"


class LROConfigurations:
    """LRO configurations class.

    LRO configurations are used to define the configurations for long running operations. It can be one of the following
    values: MAX_WAIT_COUNT, POLLING_TIMEOUT, POLL_INTERVAL, SLEEP_TIME.
    """

    MAX_WAIT_COUNT = 400
    """Max wait count."""
    POLLING_TIMEOUT = 720
    """Polling timeout."""
    POLL_INTERVAL = 5
    """Poll interval."""
    SLEEP_TIME = 5
    """Sleep time."""


class OrderString:
    """Order string class.

    Order string is used to define the order string for list operations. It can be one of the following values:
    CREATED_AT, CREATED_AT_DESC.
    """

    CREATED_AT = "createdtime asc"
    """Created at."""
    CREATED_AT_DESC = "createdtime desc"
    """Created at desc."""


class YAMLRefDocLinks:
    """YAML reference document links.

    YAML reference document links are used to define the reference document links for yaml files.
    """

    WORKSPACE = "https://aka.ms/ml-cli-v2-workspace-yaml-reference"
    ENVIRONMENT = "https://aka.ms/ml-cli-v2-environment-yaml-reference"
    DATA = "https://aka.ms/ml-cli-v2-data-yaml-reference"
    MODEL = "https://aka.ms/ml-cli-v2-model-yaml-reference"
    AML_COMPUTE = "https://aka.ms/ml-cli-v2-compute-aml-yaml-reference"
    COMPUTE_INSTANCE = "https://aka.ms/ml-cli-v2-compute-instance-yaml-reference"
    VIRTUAL_MACHINE_COMPUTE = "https://aka.ms/ml-cli-v2-compute-vm-yaml-reference"
    COMMAND_JOB = "https://aka.ms/ml-cli-v2-job-command-yaml-reference"
    PARALLEL_JOB = "https://aka.ms/ml-cli-v2-job-parallel-yaml-reference"
    SWEEP_JOB = "https://aka.ms/ml-cli-v2-job-sweep-yaml-reference"
    PIPELINE_JOB = "https://aka.ms/ml-cli-v2-job-pipeline-yaml-reference"
    DATASTORE_BLOB = "https://aka.ms/ml-cli-v2-datastore-blob-yaml-reference"
    DATASTORE_FILE = "https://aka.ms/ml-cli-v2-datastore-file-yaml-reference"
    DATASTORE_DATA_LAKE_GEN_1 = "https://aka.ms/ml-cli-v2-datastore-data-lake-gen1-yaml-reference"
    DATASTORE_DATA_LAKE_GEN_2 = "https://aka.ms/ml-cli-v2-datastore-data-lake-gen2-yaml-reference"
    ONLINE_ENDPOINT = "https://aka.ms/ml-cli-v2-endpoint-online-yaml-reference"
    BATCH_ENDPOINT = "https://aka.ms/ml-cli-v2-endpoint-batch-yaml-reference"
    MANAGED_ONLINE_DEPLOYMENT = "https://aka.ms/ml-cli-v2-deployment-managed-online-yaml-reference"
    KUBERNETES_ONLINE_DEPLOYMENT = "https://aka.ms/ml-cli-v2-deployment-kubernetes-online-yaml-reference"
    BATCH_DEPLOYMENT = "https://aka.ms/ml-cli-v2-deployment-batch-yaml-reference"
    COMMAND_COMPONENT = "https://aka.ms/ml-cli-v2-component-command-yaml-reference"
    PARALLEL_COMPONENT = "https://aka.ms/ml-cli-v2-component-parallel-yaml-reference"
    JOB_SCHEDULE = "https://aka.ms/ml-cli-v2-schedule-yaml-reference"
    REGISTRY = "https://aka.ms/ml-cli-v2-registry-yaml-reference"
    FEATURE_STORE = "https://aka.ms/ml-cli-v2-featurestore-yaml-reference"
    FEATURE_SET = "https://aka.ms/ml-cli-v2-featureset-yaml-reference"
    FEATURE_STORE_ENTITY = "https://aka.ms/ml-cli-v2-featurestore-entity-yaml-reference"
    HUB = "https://aka.ms/ml-cli-v2-workspace-hub-entity-yaml-reference"


class YAMLRefDocSchemaNames:
    """YAML reference document schema names.

    YAML reference document schema names are used to define the reference document schema names for yaml files.
    """

    WORKSPACE = "Workspace"
    """Workspace."""
    ENVIRONMENT = "Environment"
    """Environment."""
    DATA = "Data"
    """Data."""
    MODEL = "Model"
    """Model."""
    AML_COMPUTE = "AMLCompute"
    """AML compute."""
    COMPUTE_INSTANCE = "ComputeInstance"
    """Compute instance."""
    VIRTUAL_MACHINE_COMPUTE = "VirtualMachineCompute"
    """Virtual machine compute."""
    COMMAND_JOB = "CommandJob"
    """Command job."""
    SWEEP_JOB = "SweepJob"
    """Sweep job."""
    PARALLEL_JOB = "ParallelJob"
    """Parallel job."""
    PIPELINE_JOB = "PipelineJob"
    """Pipeline job."""
    DATASTORE_BLOB = "AzureBlobDatastore"
    """Azure blob datastore."""
    DATASTORE_FILE = "AzureFileDatastore"
    """Azure file datastore."""
    DATASTORE_DATA_LAKE_GEN_1 = "AzureDataLakeGen1Datastore"
    """Azure data lake gen 1 datastore."""
    DATASTORE_DATA_LAKE_GEN_2 = "AzureDataLakeGen2Datastore"
    """Azure data lake gen 2 datastore."""
    ONLINE_ENDPOINT = "OnlineEndpoint"
    """Online endpoint."""
    BATCH_ENDPOINT = "BatchEndpoint"
    """Batch endpoint."""
    MANAGED_ONLINE_DEPLOYMENT = "ManagedOnlineDeployment"
    """Managed online deployment."""
    KUBERNETES_ONLINE_DEPLOYMENT = "KubernetesOnlineDeployment"
    """Kubernetes online deployment."""
    BATCH_DEPLOYMENT = "BatchDeployment"
    """Batch deployment."""
    COMMAND_COMPONENT = "CommandComponent"
    """Command component."""
    PARALLEL_COMPONENT = "ParallelComponent"
    """Parallel component."""
    JOB_SCHEDULE = "JobSchedule"
    """Job Schedule."""


class DockerTypes:
    """Docker types accepted by the SDK/CLI.

    Docker types are used to define the docker types accepted by the SDK/CLI.
    """

    IMAGE = "Image"
    """Image."""
    BUILD = "Build"
    """Build."""


class DataType:
    """Data types that a job or compute instance schedule accepts.

    The supported data types are: simple and dataflow.
    """

    SIMPLE = "Simple"
    """Simple data type."""
    DATAFLOW = "Dataflow"
    """Dataflow data type."""


class LoggingLevel:
    """Logging levels that a job or compute instance schedule accepts.

    Logging levels are case-insensitive. For example, "WARNING" and "warning" are both valid. The  supported logging
    levels are: warning, info, and debug.
    """

    WARN = "WARNING"
    INFO = "INFO"
    DEBUG = "DEBUG"


class TimeZone(str, Enum, metaclass=CaseInsensitiveEnumMeta):
    """Time zones that a job or compute instance schedule accepts."""

    DATELINE_STANDARD_TIME = "Dateline Standard Time"
    UTC_11 = "UTC-11"
    ALEUTIAN_STANDARD_TIME = "Aleutian Standard Time"
    HAWAIIAN_STANDARD_TIME = "Hawaiian Standard Time"
    MARQUESAS_STANDARD_TIME = "Marquesas Standard Time"
    ALASKAN_STANDARD_TIME = "Alaskan Standard Time"
    UTC_09 = "UTC-09"
    PACIFIC_STANDARD_TIME_MEXICO = "Pacific Standard Time (Mexico)"
    UTC_08 = "UTC-08"
    PACIFIC_STANDARD_TIME = "Pacific Standard Time"
    US_MOUNTAIN_STANDARD_TIME = "US Mountain Standard Time"
    MOUNTAIN_STANDARD_TIME_MEXICO = "Mountain Standard Time (Mexico)"
    MOUNTAIN_STANDARD_TIME = "Mountain Standard Time"
    CENTRAL_AMERICA_STANDARD_TIME = "Central America Standard Time"
    CENTRAL_STANDARD_TIME = "Central Standard Time"
    EASTER_ISLAND_STANDARD_TIME = "Easter Island Standard Time"
    CENTRAL_STANDARD_TIME_MEXICO = "Central Standard Time (Mexico)"
    CANADA_CENTRAL_STANDARD_TIME = "Canada Central Standard Time"
    SA_PACIFIC_STANDARD_TIME = "SA Pacific Standard Time"
    EASTERN_STANDARD_TIME_MEXICO = "Eastern Standard Time (Mexico)"
    EASTERN_STANDARD_TIME = "Eastern Standard Time"
    HAITI_STANDARD_TIME = "Haiti Standard Time"
    CUBA_STANDARD_TIME = "Cuba Standard Time"
    US_EASTERN_STANDARD_TIME = "US Eastern Standard Time"
    PARAGUAY_STANDARD_TIME = "Paraguay Standard Time"
    ATLANTIC_STANDARD_TIME = "Atlantic Standard Time"
    VENEZUELA_STANDARD_TIME = "Venezuela Standard Time"
    CENTRAL_BRAZILIAN_STANDARD_TIME = "Central Brazilian Standard Time"
    SA_WESTERN_STANDARD_TIME = "SA Western Standard Time"
    PACIFIC_SA_STANDARD_TIME = "Pacific SA Standard Time"
    TURKS_AND_CAICOS_STANDARD_TIME = "Turks And Caicos Standard Time"
    NEWFOUNDLAND_STANDARD_TIME = "Newfoundland Standard Time"
    TOCANTINS_STANDARD_TIME = "Tocantins Standard Time"
    E_SOUTH_AMERICAN_STANDARD_TIME = "E. South America Standard Time"
    SA_EASTERN_STANDARD_TIME = "SA Eastern Standard Time"
    ARGENTINA_STANDARD_TIME = "Argentina Standard Time"
    GREENLAND_STANDARD_TIME = "Greenland Standard Time"
    MONTEVIDEO_STANDARD_TIME = "Montevideo Standard Time"
    SAINT_PIERRE_STANDARD_TIME = "Saint Pierre Standard Time"
    BAHIA_STANDARD_TIME = "Bahia Standard Time"
    UTC_02 = "UTC-02"
    MID_ATLANTIC_STANDARD_TIME = "Mid-Atlantic Standard Time"
    AZORES_STANDARD_TIME = "Azores Standard Time"
    CAPE_VERDE_STANDARD_TIME = "Cape Verde Standard Time"
    UTC = "UTC"
    MOROCCO_STANDARD_TIME = "Morocco Standard Time"
    GMT_STANDARD_TIME = "GMT Standard Time"
    GREENWICH_STANDARD_TIME = "Greenwich Standard Time"
    W_EUROPE_STANDARD_TIME = "W. Europe Standard Time"
    CENTRAL_EUROPE_STANDARD_TIME = "Central Europe Standard Time"
    ROMANCE_STANDARD_TIME = "Romance Standard Time"
    CENTRAL_EUROPEAN_STANDARD_TIME = "Central European Standard Time"
    W_CENTEAL_AFRICA_STANDARD_TIME = "W. Central Africa Standard Time"
    NAMIBIA_STANDARD_TIME = "Namibia Standard Time"
    JORDAN_STANDARD_TIME = "Jordan Standard Time"
    GTB_STANDARD_TIME = "GTB Standard Time"
    MIDDLE_EAST_STANDARD_TIME = "Middle East Standard Time"
    EGYPT_STANDARD_TIME = "Egypt Standard Time"
    E_EUROPE_STANDARD_TIME = "E. Europe Standard Time"
    SYRIA_STANDARD_TIME = "Syria Standard Time"
    WEST_BANK_STANDARD_TIME = "West Bank Standard Time"
    SOUTH_AFRICA_STANDARD_TIME = "South Africa Standard Time"
    FLE_STANDARD_TIME = "FLE Standard Time"
    TURKEY_STANDARD_TIME = "Turkey Standard Time"
    ISRAEL_STANDARD_TIME = "Israel Standard Time"
    KALININGRAD_STANDARD_TIME = "Kaliningrad Standard Time"
    LIBYA_STANDARD_TIME = "Libya Standard Time"
    ARABIC_STANDARD_TIME = "Arabic Standard Time"
    ARAB_STANDARD_TIME = "Arab Standard Time"
    BELARUS_STANDARD_TIME = "Belarus Standard Time"
    RUSSIAN_STANDARD_TIME = "Russian Standard Time"
    E_AFRICA_STANDARD_TIME = "E. Africa Standard Time"
    IRAN_STANDARD_TIME = "Iran Standard Time"
    ARABIAN_STANDARD_TIME = "Arabian Standard Time"
    ASTRAKHAN_STANDARD_TIME = "Astrakhan Standard Time"
    AZERBAIJAN_STANDARD_TIME = "Azerbaijan Standard Time"
    RUSSIA_TIME_ZONE_3 = "Russia Time Zone 3"
    MAURITIUS_STANDARD_TIME = "Mauritius Standard Time"
    GEORGIAN_STANDARD_TIME = "Georgian Standard Time"
    CAUCASUS_STANDARD_TIME = "Caucasus Standard Time"
    AFGHANISTANA_STANDARD_TIME = "Afghanistan Standard Time"
    WEST_ASIA_STANDARD_TIME = "West Asia Standard Time"
    EKATERINBURG_STANDARD_TIME = "Ekaterinburg Standard Time"
    PAKISTAN_STANDARD_TIME = "Pakistan Standard Time"
    INDIA_STANDARD_TIME = "India Standard Time"
    SRI_LANKA_STANDARD_TIME = "Sri Lanka Standard Time"
    NEPAL_STANDARD_TIME = "Nepal Standard Time"
    CENTRAL_ASIA_STANDARD_TIME = "Central Asia Standard Time"
    BANGLADESH_STANDARD_TIME = "Bangladesh Standard Time"
    N_CENTRAL_ASIA_STANDARD_TIME = "N. Central Asia Standard Time"
    MYANMAR_STANDARD_TIME = "Myanmar Standard Time"
    SE_ASIA_STANDARD_TIME = "SE Asia Standard Time"
    ALTAI_STANDARD_TIME = "Altai Standard Time"
    W_MONGOLIA_STANDARD_TIME = "W. Mongolia Standard Time"
    NORTH_ASIA_STANDARD_TIME = "North Asia Standard Time"
    TOMSK_STANDARD_TIME = "Tomsk Standard Time"
    CHINA_STANDARD_TIME = "China Standard Time"
    NORTH_ASIA_EAST_STANDARD_TIME = "North Asia East Standard Time"
    SINGAPORE_STANDARD_TIME = "Singapore Standard Time"
    W_AUSTRALIA_STANDARD_TIME = "W. Australia Standard Time"
    TAIPEI_STANDARD_TIME = "Taipei Standard Time"
    ULAANBAATAR_STANDARD_TIME = "Ulaanbaatar Standard Time"
    NORTH_KOREA_STANDARD_TIME = "North Korea Standard Time"
    AUS_CENTRAL_W_STANDARD_TIME = "Aus Central W. Standard Time"
    TRANSBAIKAL_STANDARD_TIME = "Transbaikal Standard Time"
    TOKYO_STANDARD_TIME = "Tokyo Standard Time"
    KOREA_STANDARD_TIME = "Korea Standard Time"
    YAKUTSK_STANDARD_TIME = "Yakutsk Standard Time"
    CEN_AUSTRALIA_STANDARD_TIME = "Cen. Australia Standard Time"
    AUS_CENTRAL_STANDARD_TIME = "AUS Central Standard Time"
    E_AUSTRALIAN_STANDARD_TIME = "E. Australia Standard Time"
    AUS_EASTERN_STANDARD_TIME = "AUS Eastern Standard Time"
    WEST_PACIFIC_STANDARD_TIME = "West Pacific Standard Time"
    TASMANIA_STANDARD_TIME = "Tasmania Standard Time"
    VLADIVOSTOK_STANDARD_TIME = "Vladivostok Standard Time"
    LORD_HOWE_STANDARD_TIME = "Lord Howe Standard Time"
    BOUGAINVILLE_STANDARD_TIME = "Bougainville Standard Time"
    RUSSIA_TIME_ZONE_10 = "Russia Time Zone 10"
    MAGADAN_STANDARD_TIME = "Magadan Standard Time"
    NORFOLK_STANDARD_TIME = "Norfolk Standard Time"
    SAKHALIN_STANDARD_TIME = "Sakhalin Standard Time"
    CENTRAL_PACIFIC_STANDARD_TIME = "Central Pacific Standard Time"
    RUSSIA_TIME_ZONE_11 = "Russia Time Zone 11"
    NEW_ZEALAND_STANDARD_TIME = "New Zealand Standard Time"
    UTC_12 = "UTC+12"
    FIJI_STANDARD_TIME = "Fiji Standard Time"
    KAMCHATKA_STANDARD_TIME = "Kamchatka Standard Time"
    CHATHAM_ISLANDS_STANDARD_TIME = "Chatham Islands Standard Time"
    TONGA__STANDARD_TIME = "Tonga Standard Time"
    SAMOA_STANDARD_TIME = "Samoa Standard Time"
    LINE_ISLANDS_STANDARD_TIME = "Line Islands Standard Time"


class AssetTypes:
    """AssetTypes is an enumeration of values for the asset types of a dataset.

    Asset types are used to identify the type of an asset. An asset can be a file, folder, mlflow model, triton model,
    mltable or custom model.
    """

    URI_FILE = "uri_file"
    """URI file asset type."""
    URI_FOLDER = "uri_folder"
    """URI folder asset type."""
    MLTABLE = "mltable"
    """MLTable asset type."""
    MLFLOW_MODEL = "mlflow_model"
    """MLFlow model asset type."""
    TRITON_MODEL = "triton_model"
    """Triton model asset type."""
    CUSTOM_MODEL = "custom_model"
    """Custom model asset type."""


class InputTypes:
    """InputTypes is an enumeration of values for the input types of a dataset.

    Input types are used to identify the type of an asset.
    """

    INTEGER = "integer"
    """Integer input type."""
    NUMBER = "number"
    """Number input type."""
    STRING = "string"
    """String input type."""
    BOOLEAN = "boolean"
    """Boolean input type."""


class WorkspaceResourceConstants:
    """WorkspaceResourceConstants is an enumeration of values for the encryption status of a workspace.

    :param object: Flag to indicate that if the encryption is enabled or not.
    :type object: str
    """

    ENCRYPTION_STATUS_ENABLED = "Enabled"
    """Encryption is enabled."""


class InputOutputModes:
    """InputOutputModes is an enumeration of values for the input/output modes of a dataset.

    Input/output modes are used to identify the type of an asset when it is created using the API.
    """

    MOUNT = "mount"
    """Mount asset type."""

    DOWNLOAD = "download"
    """Download asset type."""
    UPLOAD = "upload"
    """Upload asset type."""
    RO_MOUNT = "ro_mount"
    """Read-only mount asset type."""
    RW_MOUNT = "rw_mount"
    """Read-write mount asset type."""
    EVAL_MOUNT = "eval_mount"
    """Evaluation mount asset type."""
    EVAL_DOWNLOAD = "eval_download"
    """Evaluation download asset type."""
    DIRECT = "direct"
    """Direct asset type."""


class WorkspaceConnectionTypes:
    """Names for workspace connection types that are different from that underlying api enum values
    from the ConnectionCategory class."""

    CUSTOM = "custom"  # Corresponds to "custom_keys".


class LegacyAssetTypes:
    """LegacyAssetTypes is an enumeration of values for the legacy asset types.

    Legacy asset types are used to identify the type of an asset when it is created using the legacy API.
    """

    PATH = "path"
    """Path asset type."""


class PublicNetworkAccess:
    """PublicNetworkAccess is an enumeration of values for the public network access setting for a workspace.

    Public network access can be 'Enabled' or 'Disabled'. When enabled, Azure Machine Learning will allow all network
    traffic to the workspace. When disabled, Azure Machine Learning will only allow traffic from the Azure Virtual
    Network that the workspace is in.
    """

    ENABLED = "Enabled"
    """Enable public network access."""
    DISABLED = "Disabled"
    """Disable public network access."""


class ModelType:
    """ModelType is an enumeration of values for the model types.

    Model types are used to identify the type of a model when it is created using the API. Model types can be
    'CustomModel', 'MLFlowModel' or 'TritonModel'.
    """

    CUSTOM = "CustomModel"
    """Custom model type."""
    MLFLOW = "MLFlowModel"
    """MLFlow model type."""
    TRITON = "TritonModel"
    """Triton model type."""


class RollingRate:
    """RollingRate is an enumeration of values for the rolling rate of a dataset.

    Rolling rate can be 'day', 'hour' or 'minute'.
    """

    DAY = "day"
    """Day rolling rate."""
    HOUR = "hour"
    """Hour rolling rate."""
    MINUTE = "minute"
    """Minute rolling rate."""


class Scope:
    """Scope is an enumeration of values for the scope of an asset.

    Scope can be 'subscription' or 'resource_group'.
    """

    SUBSCRIPTION = "subscription"
    """Subscription scope."""
    RESOURCE_GROUP = "resource_group"
    """Resource group scope."""


class IdentityType:
    """IdentityType is an enumeration of values for the identity type of a workspace.

    Identity type can be 'aml_token', 'user_identity' or 'managed_identity'.
    """

    AML_TOKEN = "aml_token"
    """AML Token identity type."""
    USER_IDENTITY = "user_identity"
    """User identity type."""
    MANAGED_IDENTITY = "managed_identity"
    """Managed identity type."""


class Boolean:
    """Boolean is an enumeration of values for the boolean type.

    Boolean type can be 'true' or 'false'.
    """

    TRUE = "true"
    """True boolean type."""
    FALSE = "false"
    """False boolean type."""


class InferenceServerType:
    AZUREML_ONLINE = "azureml_online"
    AZUREML_BATCH = "azureml_batch"
    TRITON = "triton"
    CUSTOM = "custom"


class AzureDevopsArtifactsType:
    ARTIFACT = "artifact"


class ScheduleType(str, Enum, metaclass=CaseInsensitiveEnumMeta):
    JOB = "job"
    MONITOR = "monitor"
    DATA_IMPORT = "data_import"


class AutoDeleteCondition(str, Enum, metaclass=CaseInsensitiveEnumMeta):
    CREATED_GREATER_THAN = "created_greater_than"
    LAST_ACCESSED_GREATER_THAN = "last_accessed_greater_than"


class WorkspaceKind():
    """Enum of workspace categories."""

    DEFAULT = "default"
    HUB = "hub"
    PROJECT = "project"
    FEATURE_STORE = "featurestore"<|MERGE_RESOLUTION|>--- conflicted
+++ resolved
@@ -251,19 +251,14 @@
     """Feature store entity resource type."""
     FEATURE_STORE = "feature_store"
     """Feature store resource type."""
-<<<<<<< HEAD
-    WORKSPACE_HUB = "workspace_hub"
-    """WorkspaceHub resource type."""
+    HUB = "hub"
+    """Hub resource type."""
+    PROJECT = "project"
+    """Project resource type."""
     SERVERLESS_ENDPOINT = "serverless_endpoints"
     """Serverless endpoint resource type."""
     MARKETPLACE_SUBSCRIPTION = "marketplace_subscriptions"
     """Marketplace subscription resource type."""
-=======
-    HUB = "hub"
-    """Hub resource type."""
-    PROJECT = "project"
-    """Project resource type."""
->>>>>>> e7d7ccdb
 
     NAMED_TYPES = {
         JOB,
