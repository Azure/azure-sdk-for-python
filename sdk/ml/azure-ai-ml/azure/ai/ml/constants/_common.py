--- conflicted
+++ resolved
@@ -864,12 +864,9 @@
 class ScheduleType(str, Enum, metaclass=CaseInsensitiveEnumMeta):
     JOB = "job"
     MONITOR = "monitor"
-<<<<<<< HEAD
     DATA_IMPORT = "data_import"
-=======
 
 
 class AutoDeleteCondition(str, Enum, metaclass=CaseInsensitiveEnumMeta):
     CREATED_GREATER_THAN = "created_greater_than"
-    LAST_ACCESSED_GREATER_THAN = "last_accessed_greater_than"
->>>>>>> 6f05d7e6
+    LAST_ACCESSED_GREATER_THAN = "last_accessed_greater_than"