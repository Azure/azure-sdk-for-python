# ---------------------------------------------------------
# Copyright (c) Microsoft Corporation. All rights reserved.
# ---------------------------------------------------------
from enum import Enum

from azure.core import CaseInsensitiveEnumMeta

AZUREML_CLOUD_ENV_NAME = "AZUREML_CURRENT_CLOUD"
API_VERSION_2020_09_01_PREVIEW = "2020-09-01-preview"
API_VERSION_2020_09_01_DATAPLANE = "2020-09-01-dataplanepreview"
ONLINE_ENDPOINT_TYPE = "online"
BATCH_ENDPOINT_TYPE = "batch"
BASE_PATH_CONTEXT_KEY = "base_path"
SOURCE_PATH_CONTEXT_KEY = "source_path"
PARAMS_OVERRIDE_KEY = "params_override"
TYPE = "type"
JOBLIMITSTYPE = "JobLimitsType"
DATA_ARM_TYPE = "data"
ARM_ID_PREFIX = "azureml:"
CURATED_ENV_PREFIX = "AzureML-"
FILE_PREFIX = "file:"
FOLDER_PREFIX = "folder:"
HTTP_PREFIX = "http"
HTTPS_PREFIX = "https"
ARM_ID_FULL_PREFIX = "/subscriptions/"
AZUREML_RESOURCE_PROVIDER = "Microsoft.MachineLearningServices"
RESOURCE_ID_FORMAT = "/subscriptions/{}/resourceGroups/{}/providers/{}/workspaces/{}"
NAMED_RESOURCE_ID_FORMAT = "/subscriptions/{}/resourceGroups/{}/providers/{}/workspaces/{}/{}/{}"
NAMED_RESOURCE_ID_FORMAT_WITH_PARENT = "/subscriptions/{}/resourceGroups/{}/providers/{}/workspaces/{}/{}/{}/{}/{}"
LEVEL_ONE_NAMED_RESOURCE_ID_FORMAT = "/subscriptions/{}/resourceGroups/{}/providers/{}/{}/{}"
VERSIONED_RESOURCE_ID_FORMAT = "/subscriptions/{}/resourceGroups/{}/providers/{}/workspaces/{}/{}/{}/versions/{}"
LABELLED_RESOURCE_ID_FORMAT = "/subscriptions/{}/resourceGroups/{}/providers/{}/workspaces/{}/{}/{}/labels/{}"
DATASTORE_RESOURCE_ID = (
    "/subscriptions/{}/resourceGroups/{}/providers/Microsoft.MachineLearningServices/workspaces/{}/datastores/{}"
)
PROVIDER_RESOURCE_ID_WITH_VERSION = (
    "/subscriptions/{}/resourceGroups/{}/providers/Microsoft.MachineLearningServices/workspaces/{}/{}/{}/versions/{}"
)
SINGULARITY_ID_FORMAT = (
    "/subscriptions/{}/resourceGroups/{}/providers/Microsoft.MachineLearningServices/virtualclusters/{}"
)
SINGULARITY_ID_REGEX_FORMAT = (
    "/subscriptions/.*/resourceGroups/.*/providers/Microsoft.MachineLearningServices/virtualclusters/.*"
)
SINGULARITY_FULL_NAME_REGEX_FORMAT = (
    "^(azureml:)?//subscriptions/(?P<subscription_id>[^/]+)/resourceGroups/(?P<resource_group_name>[^/]+)/"
    "virtualclusters/(?P<name>[^/]+)"
)
SINGULARITY_SHORT_NAME_REGEX_FORMAT = "^(azureml:)?//virtualclusters/(?P<name>[^/]+)"
ASSET_ID_FORMAT = "azureml://locations/{}/workspaces/{}/{}/{}/versions/{}"
VERSIONED_RESOURCE_NAME = "{}:{}"
LABELLED_RESOURCE_NAME = "{}@{}"
LABEL_SPLITTER = "@"
PYTHON = "python"
AML_TOKEN_YAML = "aml_token"
AAD_TOKEN_YAML = "aad_token"
KEY = "key"
DEFAULT_ARM_RETRY_INTERVAL = 60
COMPONENT_TYPE = "type"
TID_FMT = "&tid={}"
AZUREML_PRIVATE_FEATURES_ENV_VAR = "AZURE_ML_CLI_PRIVATE_FEATURES_ENABLED"
AZUREML_INTERNAL_COMPONENTS_ENV_VAR = "AZURE_ML_INTERNAL_COMPONENTS_ENABLED"
AZUREML_DISABLE_ON_DISK_CACHE_ENV_VAR = "AZURE_ML_DISABLE_ON_DISK_CACHE"
AZUREML_COMPONENT_REGISTRATION_MAX_WORKERS = "AZURE_ML_COMPONENT_REGISTRATION_MAX_WORKERS"
AZUREML_DISABLE_CONCURRENT_COMPONENT_REGISTRATION = "AZURE_ML_DISABLE_CONCURRENT_COMPONENT_REGISTRATION"
AZUREML_INTERNAL_COMPONENTS_SCHEMA_PREFIX = "https://componentsdk.azureedge.net/jsonschema/"
COMMON_RUNTIME_ENV_VAR = "AZUREML_COMPUTE_USE_COMMON_RUNTIME"
ENDPOINT_DEPLOYMENT_START_MSG = (
    "{}/#blade/HubsExtension/DeploymentDetailsBlade/overview/id/"
    "%2Fsubscriptions%2F{}%2FresourceGroups%2F{}%2Fproviders%2FMicrosoft.Resources%2Fdeployments%2F{}\n"
)
AZUREML_LOCAL_ENDPOINTS_NOT_IMPLEMENTED_ERROR = "This operation for local endpoints is not supported yet."
BATCH_JOB_NOT_SUPPORTED_ERROR_CODE = "BatchJobNotSupported"
ENVIRONMENT_VARIABLES = "environment_variables"
LIMITED_RESULTSET_WARNING_FORMAT = "Displaying top {} results from the list command."
MAX_LIST_CLI_RESULTS = 50
LOCAL_COMPUTE_TARGET = "local"
LOCAL_COMPUTE_PROPERTY = "IsLocal"
SERVERLESS_COMPUTE = "serverless"
CONDA_FILE = "conda_file"
DOCKER_FILE_NAME = "Dockerfile"
COMPUTE_UPDATE_ERROR = (
    "Only AmlCompute/KubernetesCompute cluster properties are supported, compute name {}, is {} type."
)
MAX_AUTOINCREMENT_ATTEMPTS = 3
REGISTRY_URI_REGEX_FORMAT = "azureml://registries/*"
REGISTRY_URI_FORMAT = "azureml://registries/"
INTERNAL_REGISTRY_URI_FORMAT = "azureml://feeds/"
REGISTRY_VERSION_PATTERN = "^azureml://registries/([^/]+)/([^/]+)/([^/]+)/versions/([^/]+)"
REGISTRY_ASSET_ID = "azureml://registries/{}/{}/{}/versions/{}"
SHORT_URI_FORMAT = "azureml://datastores/{}/paths/{}"
DATASTORE_SHORT_URI = "azureml://datastores/"
MLFLOW_URI_FORMAT = "runs:/{}/{}"
JOB_URI_FORMAT = "azureml://jobs/{}/outputs/{}/paths/{}"
LONG_URI_FORMAT = "azureml://subscriptions/{}/resourcegroups/{}/workspaces/{}/datastores/{}/paths/{}"
SHORT_URI_REGEX_FORMAT = "azureml://datastores/([^/]+)/paths/(.+)"
MLFLOW_URI_REGEX_FORMAT = "runs:/([^/?]+)/(.+)"
AZUREML_REGEX_FORMAT = "azureml:([^/]+):(.+)"
JOB_URI_REGEX_FORMAT = "azureml://jobs/([^/]+)/outputs/([^/]+)/paths/(.+)"
OUTPUT_URI_REGEX_FORMAT = "azureml://datastores/([^/]+)/(ExperimentRun/.+)"
LONG_URI_REGEX_FORMAT = (
    "azureml://subscriptions/([^/]+)/resource[gG]roups/([^/]+)/workspaces/([^/]+)/datastores/([^/]+)/paths/(.+)"
)
ASSET_ARM_ID_REGEX_FORMAT = (
    "azureml:/subscriptions/([^/]+)/resource[gG]roups/([^/]+)/"
    "providers/Microsoft.MachineLearningServices/workspaces/([^/]+)/([^/]+)/([^/]+)/versions/(.+)"
)
ASSET_ID_REGEX_FORMAT = (
    "azureml://subscriptions/([^/]+)/resource[gG]roups/([^/]+)/workspaces/([^/]+)/([^/]+)/([^/]+)/versions/(.+)"
)
ASSET_ID_RESOURCE_REGEX_FORMAT = "azureml://resource[gG]roups/([^/]+)/workspaces/([^/]+)/([^/]+)/([^/]+)/versions/(.+)"
MODEL_ID_REGEX_FORMAT = "azureml://models/([^/]+)/versions/(.+)"
DATA_ID_REGEX_FORMAT = "azureml://data/([^/]+)/versions/(.+)"
ASSET_ID_URI_REGEX_FORMAT = "azureml://locations/([^/]+)/workspaces/([^/]+)/([^/]+)/([^/]+)/versions/(.+)"
AZUREML_CLI_SYSTEM_EXECUTED_ENV_VAR = "AZUREML_CLI_SYSTEM_EXECUTED"
DOCSTRING_TEMPLATE = ".. note::    {0} {1}\n\n"
DOCSTRING_DEFAULT_INDENTATION = 8
EXPERIMENTAL_CLASS_MESSAGE = "This is an experimental class,"
EXPERIMENTAL_METHOD_MESSAGE = "This is an experimental method,"
EXPERIMENTAL_FIELD_MESSAGE = "This is an experimental field,"
EXPERIMENTAL_LINK_MESSAGE = (
    "and may change at any time. Please see https://aka.ms/azuremlexperimental for more information."
)
REF_DOC_YAML_SCHEMA_ERROR_MSG_FORMAT = "\nVisit this link to refer to the {} schema if needed: {}."
STORAGE_AUTH_MISMATCH_ERROR = "AuthorizationPermissionMismatch"
SWEEP_JOB_BEST_CHILD_RUN_ID_PROPERTY_NAME = "best_child_run_id"
BATCH_JOB_CHILD_RUN_OUTPUT_NAME = "score"
DEFAULT_ARTIFACT_STORE_OUTPUT_NAME = "default"
DEFAULT_EXPERIMENT_NAME = "Default"

CREATE_ENVIRONMENT_ERROR_MESSAGE = (
    "It looks like you are trying to specify a conda file for the --file/-f argument. "
    "--file/-f is reserved for the Azure ML Environment definition (see schema here: {}). "
    "To specify a conda file via command-line argument, please use --conda-file/-c argument."
)
API_URL_KEY = "api"
ANONYMOUS_ENV_NAME = "CliV2AnonymousEnvironment"
SKIP_VALIDATION_MESSAGE = "To skip this validation use the --skip-validation param"
MLTABLE_METADATA_SCHEMA_URL_FALLBACK = "https://azuremlschemasprod.azureedge.net/latest/MLTable.schema.json"
INVOCATION_BAT_FILE = "Invocation.bat"
INVOCATION_BASH_FILE = "Invocation.sh"
AZUREML_RUN_SETUP_DIR = "azureml-setup"
AZUREML_RUNS_DIR = "azureml_runs"
EXECUTION_SERVICE_URL_KEY = "&fake="
LOCAL_JOB_FAILURE_MSG = "Failed to start local executable job.\n Detailed message: {}"
STORAGE_ACCOUNT_URLS = {
    "AzureBlob": "https://{}.blob.{}",
    "AzureDataLakeGen2": "https://{}.dfs.{}",
    "AzureFile": "https://{}.file.{}",
}

DEFAULT_LABEL_NAME = "default"
DEFAULT_COMPONENT_VERSION = "azureml_default"
ANONYMOUS_COMPONENT_NAME = "azureml_anonymous"
GIT_PATH_PREFIX = "git+"
SCHEMA_VALIDATION_ERROR_TEMPLATE = (
    "\n{text_color}{description}\n{error_msg}{reset}\n\n"
    "Details: {parsed_error_details}\n"
    "Resolutions: {resolutions}"
    "If using the CLI, you can also check the full log in debug mode for more details by adding --debug "
    "to the end of your command\n"
    "\nAdditional Resources: The easiest way to author a yaml specification file is using IntelliSense and "
    "auto-completion Azure ML VS code extension provides: "
    "{link_color}https://code.visualstudio.com/docs/datascience/azure-machine-learning.{reset} "
    "To set up VS Code, visit {link_color}https://docs.microsoft.com/azure/machine-learning/how-to-setup-vs-"
    "code{reset}\n"
)

YAML_CREATION_ERROR_DESCRIPTION = (
    "The yaml file you provided does not match the prescribed schema "
    "for {entity_type} yaml files and/or has the following issues:\n"
)
DATASTORE_SCHEMA_TYPES = [
    "AzureFileSchema",
    "AzureBlobSchema",
    "AzureDataLakeGen2Schema",
    "AzureStorageSchema",
    "AzureDataLakeGen1Schema",
]
LOCAL_PATH = "local_path"
SPARK_ENVIRONMENT_WARNING_MESSAGE = (
    "Spark job will only install the packages defined in the Conda configuration. It "
    "will not create a docker container using the image defined in the environment."
)


class DefaultOpenEncoding:
    """Enum that captures SDK's default values for the encoding param of open(...)"""

    READ = "utf-8-sig"
    """SDK Default Encoding when reading a file"""
    WRITE = "utf-8"
    """SDK Default Encoding when writing a file"""


class AzureMLResourceType:
    """AzureMLResourceType is a class that defines the resource types that are supported by the SDK/CLI."""

    CODE = "codes"
    """Code resource type."""
    COMPUTE = "computes"
    """Compute resource type."""
    DATA = "data"
    """Data resource type."""
    DATASTORE = "datastores"
    """Datastore resource type."""
    ONLINE_ENDPOINT = "online_endpoints"
    """Online endpoint resource type."""
    BATCH_ENDPOINT = "batch_endpoints"
    """Batch endpoint resource type."""
    ONLINE_DEPLOYMENT = "online_deployments"
    """Online deployment resource type."""
    DEPLOYMENT = "deployments"
    """Deployment resource type."""
    BATCH_DEPLOYMENT = "batch_deployments"
    """Batch deployment resource type."""
    ENVIRONMENT = "environments"
    """Environment resource type."""
    JOB = "jobs"
    """Job resource type."""
    MODEL = "models"
    """Model resource type."""
    VIRTUALCLUSTER = "virtualclusters"
    """Virtual cluster resource type."""
    WORKSPACE = "workspaces"
    """Workspace resource type."""
    WORKSPACE_CONNECTION = "workspace_connections"
    """Workspace connection resource type."""
    COMPONENT = "components"
    """Component resource type."""
    SCHEDULE = "schedules"
    """Schedule resource type."""
    REGISTRY = "registries"
    """Registry resource type."""
    CONNECTIONS = "connections"
    """Connections resource type."""
    FEATURE_SET = "feature_sets"
    """Feature set resource type."""
    FEATURE_STORE_ENTITY = "feature_store_entities"
    """Feature store entity resource type."""
    FEATURE_STORE = "feature_store"
    """Feature store resource type."""
    WORKSPACE_HUB = "workspace_hub"
    """WorkspaceHub resource type."""

    NAMED_TYPES = {
        JOB,
        COMPUTE,
        WORKSPACE,
        ONLINE_ENDPOINT,
        ONLINE_DEPLOYMENT,
        DATASTORE,
        SCHEDULE,
    }
    VERSIONED_TYPES = {MODEL, DATA, CODE, ENVIRONMENT, COMPONENT, FEATURE_SET, FEATURE_STORE_ENTITY}


class ArmConstants:
    """ArmConstants is a class that defines the constants used by the SDK/CLI for ARM operations.

    ArmConstants are used to define the names of the parameters that are used in the ARM templates that are used by the
    SDK/CLI.
    """

    CODE_PARAMETER_NAME = "codes"
    CODE_VERSION_PARAMETER_NAME = "codeVersions"
    MODEL_PARAMETER_NAME = "models"
    MODEL_VERSION_PARAMETER_NAME = "modelVersions"
    ENVIRONMENT_PARAMETER_NAME = "environments"
    WORKSPACE_PARAMETER_NAME = "workspaceName"
    LOCATION_PARAMETER_NAME = "location"
    ENDPOINT_IDENTITY_PARAMETER_NAME = "onlineEndpointIdentity"
    ENDPOINT_PARAMETER_NAME = "onlineEndpoint"
    ENDPOINT_PROPERTIES_PARAMETER_NAME = "onlineEndpointProperties"
    ENDPOINT_PROPERTIES_TRAFFIC_UPDATE_PARAMETER_NAME = "onlineEndpointPropertiesTrafficUpdate"
    ENDPOINT_NAME_PARAMETER_NAME = "onlineEndpointName"
    ENDPOINT_TAGS_PARAMETER_NAME = "onlineEndpointTags"
    DEPLOYMENTS_PARAMETER_NAME = "onlineDeployments"
    PROPERTIES_PARAMETER_NAME = "properties"
    DEPENDSON_PARAMETER_NAME = "dependsOn"
    TRAFFIC_PARAMETER_NAME = "trafficRules"
    CODE_RESOURCE_NAME = "codeDeploymentCopy"
    CODE_VERSION_RESOURCE_NAME = "codeVersionDeploymentCopy"
    MODEL_RESOURCE_NAME = "modelDeploymentCopy"
    MODEL_VERSION_RESOURCE_NAME = "modelVersionDeploymentCopy"
    ENVIRONMENT_VERSION_RESOURCE_NAME = "environmentVersionDeploymentCopy"
    ONLINE_DEPLOYMENT_RESOURCE_NAME = "onlineDeploymentCopy"
    ONLINE_ENDPOINT_RESOURCE_NAME = "onlineEndpointCopy"
    UPDATE_RESOURCE_NAME = "updateEndpointWithTraffic"
    ENDPOINT_CREATE_OR_UPDATE_PARAMETER_NAME = "endpointCreateOrUpdate"
    TAGS = "tags"
    SKU = "sku"
    KEY_VAULT_PARAMETER_NAME = "vaults"
    STORAGE_ACCOUNT_PARAMETER_NAME = "storageAccounts"
    APP_INSIGHTS_PARAMETER_NAME = "components"
    CONTAINER_REGISTRY_PARAMETER_NAME = "registries"
    USER_ASSIGNED_IDENTITES = "userAssignedIdentities"

    CODE_TYPE = "code"
    CODE_VERSION_TYPE = "code_version"
    MODEL_TYPE = "model"
    MODEL_VERSION_TYPE = "model_version"
    ENVIRONMENT_TYPE = "environment"
    ENVIRONMENT_VERSION_TYPE = "environment_version"
    ONLINE_ENDPOINT_TYPE = "online_endpoint"
    ONLINE_DEPLOYMENT_TYPE = "online_deployment"
    UPDATE_ONLINE_ENDPOINT_TYPE = "update_online_endpoint"
    BASE_TYPE = "base"
    WORKSPACE_BASE = "workspace_base"
    WORKSPACE_PARAM = "workspace_param"
<<<<<<< HEAD
    FEATURE_STORE_ROLE_ASSIGNMENTS = "feature_store_role_assignments"
    FEATURE_STORE_ROLE_ASSIGNMENTS_PARAM = "feature_store_role_assignments_param"
=======
    WORKSPACE_PROJECT = "workspace_project"
>>>>>>> a31aab2d

    OPERATION_CREATE = "create"
    OPERATION_UPDATE = "update"
    NAME = "name"
    VERSION = "version"
    ASSET_PATH = "assetPath"
    DATASTORE_ID = "datastoreId"
    OBJECT = "Object"
    ARRAY = "Array"
    STRING = "String"
    DEFAULT_VALUE = "defaultValue"

    STORAGE = "StorageAccount"
    KEY_VAULT = "KeyVault"
    APP_INSIGHTS = "AppInsights"
    LOG_ANALYTICS = "LogAnalytics"
    WORKSPACE = "Workspace"

    AZURE_MGMT_RESOURCE_API_VERSION = "2020-06-01"
    AZURE_MGMT_STORAGE_API_VERSION = "2019-06-01"
    AZURE_MGMT_APPINSIGHT_API_VERSION = "2015-05-01"
    AZURE_MGMT_KEYVAULT_API_VERSION = "2019-09-01"
    AZURE_MGMT_CONTAINER_REG_API_VERSION = "2019-05-01"

    DEFAULT_URL = "https://management.azure.com/metadata/endpoints?api-version=2019-05-01"
    METADATA_URL_ENV_NAME = "ARM_CLOUD_METADATA_URL"
    REGISTRY_DISCOVERY_DEFAULT_REGION = "west"
    REGISTRY_DISCOVERY_REGION_ENV_NAME = "REGISTRY_DISCOVERY_ENDPOINT_REGION"
    REGISTRY_ENV_URL = "REGISTRY_DISCOVERY_ENDPOINT_URL"


class HttpResponseStatusCode:
    """Http response status code."""

    NOT_FOUND = 404
    """Not found."""


class OperationStatus:
    """Operation status class.

    Operation status is used to indicate the status of an operation. It can be one of the following values: Succeeded,
    Failed, Canceled, Running.
    """

    SUCCEEDED = "Succeeded"
    """Succeeded."""
    FAILED = "Failed"
    """Failed."""
    CANCELED = "Canceled"
    """Canceled."""
    RUNNING = "Running"
    """Running."""


class CommonYamlFields:
    """Common yaml fields.

    Common yaml fields are used to define the common fields in yaml files. It can be one of the following values: type,
    name, $schema.
    """

    TYPE = "type"
    """Type."""
    NAME = "name"
    """Name."""
    SCHEMA = "$schema"
    """Schema."""


class GitProperties:
    """GitProperties is a class that defines the constants used by the SDK/CLI for Git operations.

    Gitproperties are used to define the names of the properties that are used in the Git operations that are used by
    the SDK/CLI. These properties are used to set the Git properties in the run history.
    """

    ENV_REPOSITORY_URI = "AZUREML_GIT_REPOSITORY_URI"
    ENV_BRANCH = "AZUREML_GIT_BRANCH"
    ENV_COMMIT = "AZUREML_GIT_COMMIT"
    ENV_DIRTY = "AZUREML_GIT_DIRTY"
    ENV_BUILD_ID = "AZUREML_GIT_BUILD_ID"
    ENV_BUILD_URI = "AZUREML_GIT_BUILD_URI"

    PROP_DIRTY = "azureml.git.dirty"
    PROP_BUILD_ID = "azureml.git.build_id"
    PROP_BUILD_URI = "azureml.git.build_uri"

    PROP_MLFLOW_GIT_BRANCH = "mlflow.source.git.branch"
    PROP_MLFLOW_GIT_COMMIT = "mlflow.source.git.commit"
    PROP_MLFLOW_GIT_REPO_URL = "mlflow.source.git.repoURL"


class LROConfigurations:
    """LRO configurations class.

    LRO configurations are used to define the configurations for long running operations. It can be one of the following
    values: MAX_WAIT_COUNT, POLLING_TIMEOUT, POLL_INTERVAL, SLEEP_TIME.
    """

    MAX_WAIT_COUNT = 400
    """Max wait count."""
    POLLING_TIMEOUT = 720
    """Polling timeout."""
    POLL_INTERVAL = 5
    """Poll interval."""
    SLEEP_TIME = 5
    """Sleep time."""


class OrderString:
    """Order string class.

    Order string is used to define the order string for list operations. It can be one of the following values:
    CREATED_AT, CREATED_AT_DESC.
    """

    CREATED_AT = "createdtime asc"
    """Created at."""
    CREATED_AT_DESC = "createdtime desc"
    """Created at desc."""


class YAMLRefDocLinks:
    """YAML reference document links.

    YAML reference document links are used to define the reference document links for yaml files.
    """

    WORKSPACE = "https://aka.ms/ml-cli-v2-workspace-yaml-reference"
    ENVIRONMENT = "https://aka.ms/ml-cli-v2-environment-yaml-reference"
    DATA = "https://aka.ms/ml-cli-v2-data-yaml-reference"
    MODEL = "https://aka.ms/ml-cli-v2-model-yaml-reference"
    AML_COMPUTE = "https://aka.ms/ml-cli-v2-compute-aml-yaml-reference"
    COMPUTE_INSTANCE = "https://aka.ms/ml-cli-v2-compute-instance-yaml-reference"
    VIRTUAL_MACHINE_COMPUTE = "https://aka.ms/ml-cli-v2-compute-vm-yaml-reference"
    COMMAND_JOB = "https://aka.ms/ml-cli-v2-job-command-yaml-reference"
    PARALLEL_JOB = "https://aka.ms/ml-cli-v2-job-parallel-yaml-reference"
    SWEEP_JOB = "https://aka.ms/ml-cli-v2-job-sweep-yaml-reference"
    PIPELINE_JOB = "https://aka.ms/ml-cli-v2-job-pipeline-yaml-reference"
    DATASTORE_BLOB = "https://aka.ms/ml-cli-v2-datastore-blob-yaml-reference"
    DATASTORE_FILE = "https://aka.ms/ml-cli-v2-datastore-file-yaml-reference"
    DATASTORE_DATA_LAKE_GEN_1 = "https://aka.ms/ml-cli-v2-datastore-data-lake-gen1-yaml-reference"
    DATASTORE_DATA_LAKE_GEN_2 = "https://aka.ms/ml-cli-v2-datastore-data-lake-gen2-yaml-reference"
    ONLINE_ENDPOINT = "https://aka.ms/ml-cli-v2-endpoint-online-yaml-reference"
    BATCH_ENDPOINT = "https://aka.ms/ml-cli-v2-endpoint-batch-yaml-reference"
    MANAGED_ONLINE_DEPLOYMENT = "https://aka.ms/ml-cli-v2-deployment-managed-online-yaml-reference"
    KUBERNETES_ONLINE_DEPLOYMENT = "https://aka.ms/ml-cli-v2-deployment-kubernetes-online-yaml-reference"
    BATCH_DEPLOYMENT = "https://aka.ms/ml-cli-v2-deployment-batch-yaml-reference"
    COMMAND_COMPONENT = "https://aka.ms/ml-cli-v2-component-command-yaml-reference"
    PARALLEL_COMPONENT = "https://aka.ms/ml-cli-v2-component-parallel-yaml-reference"
    JOB_SCHEDULE = "https://aka.ms/ml-cli-v2-schedule-yaml-reference"
    REGISTRY = "https://aka.ms/ml-cli-v2-registry-yaml-reference"
    FEATURE_STORE = "https://aka.ms/ml-cli-v2-featurestore-yaml-reference"
    FEATURE_SET = "https://aka.ms/ml-cli-v2-featureset-yaml-reference"
    FEATURE_STORE_ENTITY = "https://aka.ms/ml-cli-v2-featurestore-entity-yaml-reference"
    WORKSPACEHUB = "https://aka.ms/ml-cli-v2-workspace-hub-entity-yaml-reference"


class YAMLRefDocSchemaNames:
    """YAML reference document schema names.

    YAML reference document schema names are used to define the reference document schema names for yaml files.
    """

    WORKSPACE = "Workspace"
    """Workspace."""
    ENVIRONMENT = "Environment"
    """Environment."""
    DATA = "Data"
    """Data."""
    MODEL = "Model"
    """Model."""
    AML_COMPUTE = "AMLCompute"
    """AML compute."""
    COMPUTE_INSTANCE = "ComputeInstance"
    """Compute instance."""
    VIRTUAL_MACHINE_COMPUTE = "VirtualMachineCompute"
    """Virtual machine compute."""
    COMMAND_JOB = "CommandJob"
    """Command job."""
    SWEEP_JOB = "SweepJob"
    """Sweep job."""
    PARALLEL_JOB = "ParallelJob"
    """Parallel job."""
    PIPELINE_JOB = "PipelineJob"
    """Pipeline job."""
    DATASTORE_BLOB = "AzureBlobDatastore"
    """Azure blob datastore."""
    DATASTORE_FILE = "AzureFileDatastore"
    """Azure file datastore."""
    DATASTORE_DATA_LAKE_GEN_1 = "AzureDataLakeGen1Datastore"
    """Azure data lake gen 1 datastore."""
    DATASTORE_DATA_LAKE_GEN_2 = "AzureDataLakeGen2Datastore"
    """Azure data lake gen 2 datastore."""
    ONLINE_ENDPOINT = "OnlineEndpoint"
    """Online endpoint."""
    BATCH_ENDPOINT = "BatchEndpoint"
    """Batch endpoint."""
    MANAGED_ONLINE_DEPLOYMENT = "ManagedOnlineDeployment"
    """Managed online deployment."""
    KUBERNETES_ONLINE_DEPLOYMENT = "KubernetesOnlineDeployment"
    """Kubernetes online deployment."""
    BATCH_DEPLOYMENT = "BatchDeployment"
    """Batch deployment."""
    COMMAND_COMPONENT = "CommandComponent"
    """Command component."""
    PARALLEL_COMPONENT = "ParallelComponent"
    """Parallel component."""
    JOB_SCHEDULE = "JobSchedule"
    """Job Schedule."""


class DockerTypes:
    """Docker types accepted by the SDK/CLI.

    Docker types are used to define the docker types accepted by the SDK/CLI.
    """

    IMAGE = "Image"
    """Image."""
    BUILD = "Build"
    """Build."""


class DataType:
    """Data types that a job or compute instance schedule accepts.

    The supported data types are: simple and dataflow.
    """

    SIMPLE = "Simple"
    """Simple data type."""
    DATAFLOW = "Dataflow"
    """Dataflow data type."""


class LoggingLevel:
    """Logging levels that a job or compute instance schedule accepts.

    Logging levels are case-insensitive. For example, "WARNING" and "warning" are both valid. The  supported logging
    levels are: warning, info, and debug.
    """

    WARN = "WARNING"
    INFO = "INFO"
    DEBUG = "DEBUG"


class TimeZone(str, Enum, metaclass=CaseInsensitiveEnumMeta):
    """Time zones that a job or compute instance schedule accepts."""

    DATELINE_STANDARD_TIME = "Dateline Standard Time"
    UTC_11 = "UTC-11"
    ALEUTIAN_STANDARD_TIME = "Aleutian Standard Time"
    HAWAIIAN_STANDARD_TIME = "Hawaiian Standard Time"
    MARQUESAS_STANDARD_TIME = "Marquesas Standard Time"
    ALASKAN_STANDARD_TIME = "Alaskan Standard Time"
    UTC_09 = "UTC-09"
    PACIFIC_STANDARD_TIME_MEXICO = "Pacific Standard Time (Mexico)"
    UTC_08 = "UTC-08"
    PACIFIC_STANDARD_TIME = "Pacific Standard Time"
    US_MOUNTAIN_STANDARD_TIME = "US Mountain Standard Time"
    MOUNTAIN_STANDARD_TIME_MEXICO = "Mountain Standard Time (Mexico)"
    MOUNTAIN_STANDARD_TIME = "Mountain Standard Time"
    CENTRAL_AMERICA_STANDARD_TIME = "Central America Standard Time"
    CENTRAL_STANDARD_TIME = "Central Standard Time"
    EASTER_ISLAND_STANDARD_TIME = "Easter Island Standard Time"
    CENTRAL_STANDARD_TIME_MEXICO = "Central Standard Time (Mexico)"
    CANADA_CENTRAL_STANDARD_TIME = "Canada Central Standard Time"
    SA_PACIFIC_STANDARD_TIME = "SA Pacific Standard Time"
    EASTERN_STANDARD_TIME_MEXICO = "Eastern Standard Time (Mexico)"
    EASTERN_STANDARD_TIME = "Eastern Standard Time"
    HAITI_STANDARD_TIME = "Haiti Standard Time"
    CUBA_STANDARD_TIME = "Cuba Standard Time"
    US_EASTERN_STANDARD_TIME = "US Eastern Standard Time"
    PARAGUAY_STANDARD_TIME = "Paraguay Standard Time"
    ATLANTIC_STANDARD_TIME = "Atlantic Standard Time"
    VENEZUELA_STANDARD_TIME = "Venezuela Standard Time"
    CENTRAL_BRAZILIAN_STANDARD_TIME = "Central Brazilian Standard Time"
    SA_WESTERN_STANDARD_TIME = "SA Western Standard Time"
    PACIFIC_SA_STANDARD_TIME = "Pacific SA Standard Time"
    TURKS_AND_CAICOS_STANDARD_TIME = "Turks And Caicos Standard Time"
    NEWFOUNDLAND_STANDARD_TIME = "Newfoundland Standard Time"
    TOCANTINS_STANDARD_TIME = "Tocantins Standard Time"
    E_SOUTH_AMERICAN_STANDARD_TIME = "E. South America Standard Time"
    SA_EASTERN_STANDARD_TIME = "SA Eastern Standard Time"
    ARGENTINA_STANDARD_TIME = "Argentina Standard Time"
    GREENLAND_STANDARD_TIME = "Greenland Standard Time"
    MONTEVIDEO_STANDARD_TIME = "Montevideo Standard Time"
    SAINT_PIERRE_STANDARD_TIME = "Saint Pierre Standard Time"
    BAHIA_STANDARD_TIME = "Bahia Standard Time"
    UTC_02 = "UTC-02"
    MID_ATLANTIC_STANDARD_TIME = "Mid-Atlantic Standard Time"
    AZORES_STANDARD_TIME = "Azores Standard Time"
    CAPE_VERDE_STANDARD_TIME = "Cape Verde Standard Time"
    UTC = "UTC"
    MOROCCO_STANDARD_TIME = "Morocco Standard Time"
    GMT_STANDARD_TIME = "GMT Standard Time"
    GREENWICH_STANDARD_TIME = "Greenwich Standard Time"
    W_EUROPE_STANDARD_TIME = "W. Europe Standard Time"
    CENTRAL_EUROPE_STANDARD_TIME = "Central Europe Standard Time"
    ROMANCE_STANDARD_TIME = "Romance Standard Time"
    CENTRAL_EUROPEAN_STANDARD_TIME = "Central European Standard Time"
    W_CENTEAL_AFRICA_STANDARD_TIME = "W. Central Africa Standard Time"
    NAMIBIA_STANDARD_TIME = "Namibia Standard Time"
    JORDAN_STANDARD_TIME = "Jordan Standard Time"
    GTB_STANDARD_TIME = "GTB Standard Time"
    MIDDLE_EAST_STANDARD_TIME = "Middle East Standard Time"
    EGYPT_STANDARD_TIME = "Egypt Standard Time"
    E_EUROPE_STANDARD_TIME = "E. Europe Standard Time"
    SYRIA_STANDARD_TIME = "Syria Standard Time"
    WEST_BANK_STANDARD_TIME = "West Bank Standard Time"
    SOUTH_AFRICA_STANDARD_TIME = "South Africa Standard Time"
    FLE_STANDARD_TIME = "FLE Standard Time"
    TURKEY_STANDARD_TIME = "Turkey Standard Time"
    ISRAEL_STANDARD_TIME = "Israel Standard Time"
    KALININGRAD_STANDARD_TIME = "Kaliningrad Standard Time"
    LIBYA_STANDARD_TIME = "Libya Standard Time"
    ARABIC_STANDARD_TIME = "Arabic Standard Time"
    ARAB_STANDARD_TIME = "Arab Standard Time"
    BELARUS_STANDARD_TIME = "Belarus Standard Time"
    RUSSIAN_STANDARD_TIME = "Russian Standard Time"
    E_AFRICA_STANDARD_TIME = "E. Africa Standard Time"
    IRAN_STANDARD_TIME = "Iran Standard Time"
    ARABIAN_STANDARD_TIME = "Arabian Standard Time"
    ASTRAKHAN_STANDARD_TIME = "Astrakhan Standard Time"
    AZERBAIJAN_STANDARD_TIME = "Azerbaijan Standard Time"
    RUSSIA_TIME_ZONE_3 = "Russia Time Zone 3"
    MAURITIUS_STANDARD_TIME = "Mauritius Standard Time"
    GEORGIAN_STANDARD_TIME = "Georgian Standard Time"
    CAUCASUS_STANDARD_TIME = "Caucasus Standard Time"
    AFGHANISTANA_STANDARD_TIME = "Afghanistan Standard Time"
    WEST_ASIA_STANDARD_TIME = "West Asia Standard Time"
    EKATERINBURG_STANDARD_TIME = "Ekaterinburg Standard Time"
    PAKISTAN_STANDARD_TIME = "Pakistan Standard Time"
    INDIA_STANDARD_TIME = "India Standard Time"
    SRI_LANKA_STANDARD_TIME = "Sri Lanka Standard Time"
    NEPAL_STANDARD_TIME = "Nepal Standard Time"
    CENTRAL_ASIA_STANDARD_TIME = "Central Asia Standard Time"
    BANGLADESH_STANDARD_TIME = "Bangladesh Standard Time"
    N_CENTRAL_ASIA_STANDARD_TIME = "N. Central Asia Standard Time"
    MYANMAR_STANDARD_TIME = "Myanmar Standard Time"
    SE_ASIA_STANDARD_TIME = "SE Asia Standard Time"
    ALTAI_STANDARD_TIME = "Altai Standard Time"
    W_MONGOLIA_STANDARD_TIME = "W. Mongolia Standard Time"
    NORTH_ASIA_STANDARD_TIME = "North Asia Standard Time"
    TOMSK_STANDARD_TIME = "Tomsk Standard Time"
    CHINA_STANDARD_TIME = "China Standard Time"
    NORTH_ASIA_EAST_STANDARD_TIME = "North Asia East Standard Time"
    SINGAPORE_STANDARD_TIME = "Singapore Standard Time"
    W_AUSTRALIA_STANDARD_TIME = "W. Australia Standard Time"
    TAIPEI_STANDARD_TIME = "Taipei Standard Time"
    ULAANBAATAR_STANDARD_TIME = "Ulaanbaatar Standard Time"
    NORTH_KOREA_STANDARD_TIME = "North Korea Standard Time"
    AUS_CENTRAL_W_STANDARD_TIME = "Aus Central W. Standard Time"
    TRANSBAIKAL_STANDARD_TIME = "Transbaikal Standard Time"
    TOKYO_STANDARD_TIME = "Tokyo Standard Time"
    KOREA_STANDARD_TIME = "Korea Standard Time"
    YAKUTSK_STANDARD_TIME = "Yakutsk Standard Time"
    CEN_AUSTRALIA_STANDARD_TIME = "Cen. Australia Standard Time"
    AUS_CENTRAL_STANDARD_TIME = "AUS Central Standard Time"
    E_AUSTRALIAN_STANDARD_TIME = "E. Australia Standard Time"
    AUS_EASTERN_STANDARD_TIME = "AUS Eastern Standard Time"
    WEST_PACIFIC_STANDARD_TIME = "West Pacific Standard Time"
    TASMANIA_STANDARD_TIME = "Tasmania Standard Time"
    VLADIVOSTOK_STANDARD_TIME = "Vladivostok Standard Time"
    LORD_HOWE_STANDARD_TIME = "Lord Howe Standard Time"
    BOUGAINVILLE_STANDARD_TIME = "Bougainville Standard Time"
    RUSSIA_TIME_ZONE_10 = "Russia Time Zone 10"
    MAGADAN_STANDARD_TIME = "Magadan Standard Time"
    NORFOLK_STANDARD_TIME = "Norfolk Standard Time"
    SAKHALIN_STANDARD_TIME = "Sakhalin Standard Time"
    CENTRAL_PACIFIC_STANDARD_TIME = "Central Pacific Standard Time"
    RUSSIA_TIME_ZONE_11 = "Russia Time Zone 11"
    NEW_ZEALAND_STANDARD_TIME = "New Zealand Standard Time"
    UTC_12 = "UTC+12"
    FIJI_STANDARD_TIME = "Fiji Standard Time"
    KAMCHATKA_STANDARD_TIME = "Kamchatka Standard Time"
    CHATHAM_ISLANDS_STANDARD_TIME = "Chatham Islands Standard Time"
    TONGA__STANDARD_TIME = "Tonga Standard Time"
    SAMOA_STANDARD_TIME = "Samoa Standard Time"
    LINE_ISLANDS_STANDARD_TIME = "Line Islands Standard Time"


class AssetTypes:
    """AssetTypes is an enumeration of values for the asset types of a dataset.

    Asset types are used to identify the type of an asset. An asset can be a file, folder, mlflow model, triton model,
    mltable or custom model.
    """

    URI_FILE = "uri_file"
    """URI file asset type."""
    URI_FOLDER = "uri_folder"
    """URI folder asset type."""
    MLTABLE = "mltable"
    """MLTable asset type."""
    MLFLOW_MODEL = "mlflow_model"
    """MLFlow model asset type."""
    TRITON_MODEL = "triton_model"
    """Triton model asset type."""
    CUSTOM_MODEL = "custom_model"
    """Custom model asset type."""


class InputTypes:
    """InputTypes is an enumeration of values for the input types of a dataset.

    Input types are used to identify the type of an asset.
    """

    INTEGER = "integer"
    """Integer input type."""
    NUMBER = "number"
    """Number input type."""
    STRING = "string"
    """String input type."""
    BOOLEAN = "boolean"
    """Boolean input type."""


class WorkspaceResourceConstants:
    """WorkspaceResourceConstants is an enumeration of values for the encryption status of a workspace.

    :param object: Flag to indicate that if the encryption is enabled or not.
    :type object: str
    """

    ENCRYPTION_STATUS_ENABLED = "Enabled"
    """Encryption is enabled."""


class InputOutputModes:
    """InputOutputModes is an enumeration of values for the input/output modes of a dataset.

    Input/output modes are used to identify the type of an asset when it is created using the API.
    """

    MOUNT = "mount"
    """Mount asset type."""

    DOWNLOAD = "download"
    """Download asset type."""
    UPLOAD = "upload"
    """Upload asset type."""
    RO_MOUNT = "ro_mount"
    """Read-only mount asset type."""
    RW_MOUNT = "rw_mount"
    """Read-write mount asset type."""
    EVAL_MOUNT = "eval_mount"
    """Evaluation mount asset type."""
    EVAL_DOWNLOAD = "eval_download"
    """Evaluation download asset type."""
    DIRECT = "direct"
    """Direct asset type."""


class LegacyAssetTypes:
    """LegacyAssetTypes is an enumeration of values for the legacy asset types.

    Legacy asset types are used to identify the type of an asset when it is created using the legacy API.
    """

    PATH = "path"
    """Path asset type."""


class PublicNetworkAccess:
    """PublicNetworkAccess is an enumeration of values for the public network access setting for a workspace.

    Public network access can be 'Enabled' or 'Disabled'. When enabled, Azure Machine Learning will allow all network
    traffic to the workspace. When disabled, Azure Machine Learning will only allow traffic from the Azure Virtual
    Network that the workspace is in.
    """

    ENABLED = "Enabled"
    """Enable public network access."""
    DISABLED = "Disabled"
    """Disable public network access."""


class ModelType:
    """ModelType is an enumeration of values for the model types.

    Model types are used to identify the type of a model when it is created using the API. Model types can be
    'CustomModel', 'MLFlowModel' or 'TritonModel'.
    """

    CUSTOM = "CustomModel"
    """Custom model type."""
    MLFLOW = "MLFlowModel"
    """MLFlow model type."""
    TRITON = "TritonModel"
    """Triton model type."""


class RollingRate:
    """RollingRate is an enumeration of values for the rolling rate of a dataset.

    Rolling rate can be 'day', 'hour' or 'minute'.
    """

    DAY = "day"
    """Day rolling rate."""
    HOUR = "hour"
    """Hour rolling rate."""
    MINUTE = "minute"
    """Minute rolling rate."""


class Scope:
    """Scope is an enumeration of values for the scope of an asset.

    Scope can be 'subscription' or 'resource_group'.
    """

    SUBSCRIPTION = "subscription"
    """Subscription scope."""
    RESOURCE_GROUP = "resource_group"
    """Resource group scope."""


class IdentityType:
    """IdentityType is an enumeration of values for the identity type of a workspace.

    Identity type can be 'aml_token', 'user_identity' or 'managed_identity'.
    """

    AML_TOKEN = "aml_token"
    """AML Token identity type."""
    USER_IDENTITY = "user_identity"
    """User identity type."""
    MANAGED_IDENTITY = "managed_identity"
    """Managed identity type."""


class Boolean:
    """Boolean is an enumeration of values for the boolean type.

    Boolean type can be 'true' or 'false'.
    """

    TRUE = "true"
    """True boolean type."""
    FALSE = "false"
    """False boolean type."""


class InferenceServerType:
    AZUREML_ONLINE = "azureml_online"
    AZUREML_BATCH = "azureml_batch"
    TRITON = "triton"
    CUSTOM = "custom"


class AzureDevopsArtifactsType:
    ARTIFACT = "artifact"


class ScheduleType(str, Enum, metaclass=CaseInsensitiveEnumMeta):
    JOB = "job"
    MONITOR = "monitor"
    DATA_IMPORT = "data_import"


class AutoDeleteCondition(str, Enum, metaclass=CaseInsensitiveEnumMeta):
    CREATED_GREATER_THAN = "created_greater_than"
    LAST_ACCESSED_GREATER_THAN = "last_accessed_greater_than"<|MERGE_RESOLUTION|>--- conflicted
+++ resolved
@@ -294,7 +294,7 @@
     STORAGE_ACCOUNT_PARAMETER_NAME = "storageAccounts"
     APP_INSIGHTS_PARAMETER_NAME = "components"
     CONTAINER_REGISTRY_PARAMETER_NAME = "registries"
-    USER_ASSIGNED_IDENTITES = "userAssignedIdentities"
+    USER_ASSIGNED_IDENTITIES = "userAssignedIdentities"
 
     CODE_TYPE = "code"
     CODE_VERSION_TYPE = "code_version"
@@ -308,12 +308,9 @@
     BASE_TYPE = "base"
     WORKSPACE_BASE = "workspace_base"
     WORKSPACE_PARAM = "workspace_param"
-<<<<<<< HEAD
     FEATURE_STORE_ROLE_ASSIGNMENTS = "feature_store_role_assignments"
     FEATURE_STORE_ROLE_ASSIGNMENTS_PARAM = "feature_store_role_assignments_param"
-=======
     WORKSPACE_PROJECT = "workspace_project"
->>>>>>> a31aab2d
 
     OPERATION_CREATE = "create"
     OPERATION_UPDATE = "update"
