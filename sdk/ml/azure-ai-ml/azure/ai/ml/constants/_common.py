--- conflicted
+++ resolved
@@ -831,17 +831,13 @@
     """
 
     TRUE = "true"
-<<<<<<< HEAD
+    """True boolean type."""
     FALSE = "false"
+    """False boolean type."""
 
 
 class InferenceServerType:
     AZUREML_ONLINE = "azureml_inferencing_server"
     AZUREML_BATCH = "AzureMLBatchInferencingServer"
     TRITON = "TritonInferencingServer"
-    CUSTOM = "CustomInferencingServer"
-=======
-    """True boolean type."""
-    FALSE = "false"
-    """False boolean type."""
->>>>>>> 32669522
+    CUSTOM = "CustomInferencingServer"