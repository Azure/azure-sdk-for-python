--- conflicted
+++ resolved
@@ -285,15 +285,10 @@
     """Feature store entity resource type."""
     FEATURE_STORE = "feature_store"
     """Feature store resource type."""
-<<<<<<< HEAD
-    WORKSPACE_HUB = "workspace_hub"
-    """WorkspaceHub resource type."""
-=======
     HUB = "hub"
     """Hub resource type."""
     PROJECT = "project"
     """Project resource type."""
->>>>>>> 2669c52d
     INDEX = "indexes"
     """Index resource type."""
 
