--- conflicted
+++ resolved
@@ -269,15 +269,12 @@
     """Hub resource type."""
     PROJECT = "project"
     """Project resource type."""
-<<<<<<< HEAD
     SERVERLESS_ENDPOINT = "serverless_endpoints"
     """Serverless endpoint resource type."""
     MARKETPLACE_SUBSCRIPTION = "marketplace_subscriptions"
     """Marketplace subscription resource type."""
-=======
     INDEX = "indexes"
     """Index resource type."""
->>>>>>> 2669c52d
 
     NAMED_TYPES = {
         JOB,
