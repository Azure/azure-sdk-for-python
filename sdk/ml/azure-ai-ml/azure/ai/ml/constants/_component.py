# ---------------------------------------------------------
# Copyright (c) Microsoft Corporation. All rights reserved.
# ---------------------------------------------------------

DO_WHILE_MAX_ITERATION = 1000


class ComponentJobConstants(object):
    INPUT_PATTERN = r"^\$\{\{parent\.(inputs|jobs)\.(.*?)\}\}$"
    OUTPUT_PATTERN = r"^\$\{\{parent\.outputs\.(.*?)\}\}$"
    LEGACY_INPUT_PATTERN = r"^\$\{\{(inputs|jobs)\.(.*?)\}\}$"
    LEGACY_OUTPUT_PATTERN = r"^\$\{\{outputs\.(.*?)\}\}$"
    INPUT_DESTINATION_FORMAT = "jobs.{}.inputs.{}"
    OUTPUT_DESTINATION_FORMAT = "jobs.{}.outputs.{}"


class NodeType(object):
    COMMAND = "command"
    SWEEP = "sweep"
    PARALLEL = "parallel"
    AUTOML = "automl"
    PIPELINE = "pipeline"
    IMPORT = "import"
    SPARK = "spark"
    DATA_TRANSFER = "data_transfer"
    # Note: container is not a real component type,
    # only used to mark component from container data.
    _CONTAINER = "_container"


class ControlFlowType(object):
    DO_WHILE = "do_while"
    IF_ELSE = "if_else"
    PARALLEL_FOR = "parallel_for"


<<<<<<< HEAD
CONTROL_FLOW_TYPES = [getattr(ControlFlowType, k) for k in dir(ControlFlowType) if k.isupper()]
=======
class DataTransferTaskType(object):
    COPY_DATA = "copy_data"
    IMPORT_DATA = "import_data"
    EXPORT_DATA = "export_data"


class DataCopyMode(object):
    MERGE_WITH_OVERWRITE = "merge_with_overwrite"
    FAIL_IF_CONFLICT = "fail_if_conflict"


class ExternalDataType(object):
    FILE_SYSTEM = "file_system"
    DATABASE = "database"


class DataTransferBuiltinComponentUri(object):
    # todo: need update
    IMPORT_DATABASE = "azureml://registries/import_database"
    IMPORT_FILE_SYSTEM = "azureml://registries/import_file_system"
    EXPORT_DATABASE = "azureml://registries/export_database"
    EXPORT_FILE_SYSTEM = "azureml://registries/export_file_system"
>>>>>>> c77510b7


class ComponentSource:
    """Indicate where the component is constructed."""

    BUILDER = "BUILDER"
    DSL = "DSL"
    CLASS = "CLASS"
    REMOTE_WORKSPACE_JOB = "REMOTE.WORKSPACE.JOB"
    REMOTE_WORKSPACE_COMPONENT = "REMOTE.WORKSPACE.COMPONENT"
    REMOTE_REGISTRY = "REMOTE.REGISTRY"
    YAML_JOB = "YAML.JOB"
    YAML_COMPONENT = "YAML.COMPONENT"
    BUILTIN = "BUILTIN"


class ParallelTaskType:
    RUN_FUNCTION = "run_function"
    FUNCTION = "function"
    MODEL = "model"


class ComponentParameterTypes:
    NUMBER = "number"
    INTEGER = "integer"
    BOOLEAN = "boolean"
    STRING = "string"


class IOConstants:
    PRIMITIVE_STR_2_TYPE = {
        ComponentParameterTypes.INTEGER: int,
        ComponentParameterTypes.STRING: str,
        ComponentParameterTypes.NUMBER: float,
        ComponentParameterTypes.BOOLEAN: bool,
    }
    PRIMITIVE_TYPE_2_STR = {
        int: ComponentParameterTypes.INTEGER,
        str: ComponentParameterTypes.STRING,
        float: ComponentParameterTypes.NUMBER,
        bool: ComponentParameterTypes.BOOLEAN,
    }
    TYPE_MAPPING_YAML_2_REST = {
        ComponentParameterTypes.STRING: "String",
        ComponentParameterTypes.INTEGER: "Integer",
        ComponentParameterTypes.NUMBER: "Number",
        ComponentParameterTypes.BOOLEAN: "Boolean",
    }
    PARAM_PARSERS = {
        ComponentParameterTypes.INTEGER: lambda v: int(float(v)),  # parse case like 10.0 -> 10
        ComponentParameterTypes.BOOLEAN: lambda v: str(v).lower() == "true",
        ComponentParameterTypes.NUMBER: float,
    }
    # For validation, indicates specific parameters combination for each type
    INPUT_TYPE_COMBINATION = {
        "uri_folder": ["path", "mode"],
        "uri_file": ["path", "mode"],
        "mltable": ["path", "mode"],
        "mlflow_model": ["path", "mode"],
        "custom_model": ["path", "mode"],
        "integer": ["default", "min", "max"],
        "number": ["default", "min", "max"],
        "string": ["default"],
        "boolean": ["default"],
    }
    GROUP_ATTR_NAME = "__dsl_group__"
    GROUP_TYPE_NAME = "group"
    # Note: ([a-zA-Z_]+[a-zA-Z0-9_]*) is a valid single key,
    # so a valid pipeline key is: ^{single_key}([.]{single_key})*$
    VALID_KEY_PATTERN = r"^([a-zA-Z_]+[a-zA-Z0-9_]*)([.]([a-zA-Z_]+[a-zA-Z0-9_]*))*$"<|MERGE_RESOLUTION|>--- conflicted
+++ resolved
@@ -34,9 +34,10 @@
     PARALLEL_FOR = "parallel_for"
 
 
-<<<<<<< HEAD
 CONTROL_FLOW_TYPES = [getattr(ControlFlowType, k) for k in dir(ControlFlowType) if k.isupper()]
-=======
+
+
+
 class DataTransferTaskType(object):
     COPY_DATA = "copy_data"
     IMPORT_DATA = "import_data"
@@ -59,7 +60,6 @@
     IMPORT_FILE_SYSTEM = "azureml://registries/import_file_system"
     EXPORT_DATABASE = "azureml://registries/export_database"
     EXPORT_FILE_SYSTEM = "azureml://registries/export_file_system"
->>>>>>> c77510b7
 
 
 class ComponentSource:
