--- conflicted
+++ resolved
@@ -38,11 +38,7 @@
     load_registry,
     load_serverless_endpoint,
     load_workspace,
-<<<<<<< HEAD
-    load_connection,
     load_workspace_connection,
-=======
->>>>>>> f8e4e438
 )
 
 module_logger = logging.getLogger(__name__)
