# ---------------------------------------------------------
# Copyright (c) Microsoft Corporation. All rights reserved.
# ---------------------------------------------------------

__path__ = __import__("pkgutil").extend_path(__path__, __name__)  # type: ignore

import logging

# from .entities._builders.parallel_func import parallel
from azure.ai.ml.entities._inputs_outputs import Input, Output

from ._ml_client import MLClient
from ._utils._logger_utils import initialize_logger_info
from ._version import VERSION
from .entities._builders.command_func import command
from .entities._builders.spark_func import spark
from .entities._credentials import AmlTokenConfiguration, ManagedIdentityConfiguration, UserIdentityConfiguration
from .entities._job.distribution import MpiDistribution, PyTorchDistribution, RayDistribution, TensorFlowDistribution
from .entities._load_functions import (
    load_batch_deployment,
    load_batch_endpoint,
    load_component,
    load_compute,
    load_data,
    load_datastore,
    load_environment,
    load_job,
    load_model,
    load_model_package,
    load_online_deployment,
    load_online_endpoint,
    load_registry,
    load_workspace,
    load_workspace_connection,
<<<<<<< HEAD
    load_workspace_hub,
    load_model_package,
=======
>>>>>>> 258b250d
)

module_logger = logging.getLogger(__name__)
initialize_logger_info(module_logger, terminator="\n")

__all__ = [
    "MLClient",
    "command",
    "spark",
    # "parallel",
    "Input",
    "Output",
    "MpiDistribution",
    "PyTorchDistribution",
    "TensorFlowDistribution",
    "RayDistribution",
    "ManagedIdentityConfiguration",
    "AmlTokenConfiguration",
    "UserIdentityConfiguration",
    "load_batch_deployment",
    "load_batch_endpoint",
    "load_component",
    "load_compute",
    "load_data",
    "load_datastore",
    "load_model",
    "load_environment",
    "load_job",
    "load_online_deployment",
    "load_online_endpoint",
    "load_workspace",
    "load_registry",
    "load_workspace_connection",
    "load_workspace_hub",
    "load_model_package",
]

__version__ = VERSION<|MERGE_RESOLUTION|>--- conflicted
+++ resolved
@@ -32,11 +32,8 @@
     load_registry,
     load_workspace,
     load_workspace_connection,
-<<<<<<< HEAD
     load_workspace_hub,
     load_model_package,
-=======
->>>>>>> 258b250d
 )
 
 module_logger = logging.getLogger(__name__)
