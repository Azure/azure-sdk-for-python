# ---------------------------------------------------------
# Copyright (c) Microsoft Corporation. All rights reserved.
# ---------------------------------------------------------

# pylint: disable=protected-access

import logging
import functools
import traceback
import pathlib
from typing import Callable, Dict, Optional, TypeVar, cast, Any

from azure.ai.ml.exceptions import ErrorCategory, ErrorTarget, ValidationErrorType, ValidationException
from azure.ai.ml.constants._common import (
    WORKSPACE_EXCLUSIVE_OPERATIONS,
    WORKSPACE_OR_REGISTRY_REQUIRED_OPERATIONS,
    WORKSPACE_NOT_INCLUDED_ERROR_MESSAGE,
    WORKSPACE_REG_NOT_INCLUDED_ERROR_MESSAGE,
)

T = TypeVar("T")
module_logger = logging.getLogger(__name__)


class OperationConfig(object):
    """This class is used to store common configurations that are shared across operation objects of an MLClient object.

    :param object: _description_
    :type object: _type_
    """

<<<<<<< HEAD
    def __init__(self, show_progress: bool) -> None:
=======
    def __init__(self, show_progress: bool, enable_telemetry: bool) -> None:

>>>>>>> cb6f2415
        self._show_progress = show_progress
        self._enable_telemetry = enable_telemetry

    @property
    def show_progress(self) -> bool:
        """Decide wether to display progress bars for long running operations.

        :return: show_progress
        :rtype: bool
        """
        return self._show_progress

    @property
    def enable_telemetry(self) -> bool:
        """Decide whether to enable telemetry for Jupyter Notebooks - telemetry cannot be enabled for other contexts.

        :return: enable_telemetry
        :rtype: bool
        """
        return self._enable_telemetry


class OperationScope(object):
    def __init__(
        self,
        subscription_id: str,
        resource_group_name: str,
        workspace_name: Optional[str],
        registry_name: Optional[str] = None,
    ):
        self._subscription_id = subscription_id
        self._resource_group_name = resource_group_name
        self._workspace_name = workspace_name
        self._registry_name = registry_name

    @property
    def subscription_id(self) -> str:
        return self._subscription_id

    @property
    def resource_group_name(self) -> str:
        return self._resource_group_name

    @property
    def workspace_name(self) -> Optional[str]:
        return self._workspace_name

    @property
    def registry_name(self) -> Optional[str]:
        return self._registry_name

    @workspace_name.setter
    def workspace_name(self, value: str) -> None:
        self._workspace_name = value

    @registry_name.setter
    def registry_name(self, value: str) -> None:
        self._registry_name = value


def workspace_registry_name_validation(func: Callable[..., Any]) -> Callable[..., Any]:
    @functools.wraps(func)
    def new_function(self: Any, *args: Any, **kwargs: Any) -> Any:
        if not self._operation_scope.workspace_name and not self._operation_scope.registry_name:
            stack = traceback.extract_stack(limit=3)
            summary = stack[1]
            filename = pathlib.Path(summary.filename).stem
            if filename in WORKSPACE_EXCLUSIVE_OPERATIONS:
                raise ValidationException(
                    message=WORKSPACE_NOT_INCLUDED_ERROR_MESSAGE,
                    no_personal_data_message=WORKSPACE_NOT_INCLUDED_ERROR_MESSAGE,
                    error_category=ErrorCategory.USER_ERROR,
                    target=ErrorTarget.GENERAL,
                )
            if filename in WORKSPACE_OR_REGISTRY_REQUIRED_OPERATIONS:
                raise ValidationException(
                    message=WORKSPACE_REG_NOT_INCLUDED_ERROR_MESSAGE,
                    no_personal_data_message=WORKSPACE_REG_NOT_INCLUDED_ERROR_MESSAGE,
                    error_category=ErrorCategory.USER_ERROR,
                    target=ErrorTarget.GENERAL,
                )
        return func(self, *args, **kwargs)

    return new_function


class _ScopeDependentOperations(object):
    def __init__(self, operation_scope: OperationScope, operation_config: OperationConfig):
        self._operation_scope = operation_scope
        self._operation_config = operation_config
        self._scope_kwargs = {
            "resource_group_name": self._operation_scope.resource_group_name,
        }

    @property  # type: ignore
    @workspace_registry_name_validation
    def _workspace_name(self) -> str:
        return cast(str, self._operation_scope.workspace_name)

    @property  # type: ignore
    def _registry_name(self) -> str:
        return cast(str, self._operation_scope.registry_name)

    @property
    def _subscription_id(self) -> str:
        return self._operation_scope.subscription_id

    @property
    def _resource_group_name(self) -> str:
        return self._operation_scope.resource_group_name

    @property
    def _show_progress(self) -> bool:
        return self._operation_config.show_progress

    @property
    def _enable_telemetry(self) -> bool:
        return self._operation_config.enable_telemetry


class OperationsContainer(object):
    def __init__(self):
        self._all_operations = {}

    @property
    def all_operations(self) -> Dict[str, _ScopeDependentOperations]:
        return self._all_operations

    def add(self, name: str, operation: _ScopeDependentOperations) -> None:
        self._all_operations[name] = operation

    def get_operation(self, resource_type: str, type_check: Callable[[T], bool]) -> T:
        if resource_type in self.all_operations:
            operation = self.all_operations[resource_type]
            from unittest.mock import MagicMock

            if isinstance(operation, MagicMock) or type_check(operation):
                return operation
            msg = f"{resource_type} operations are initialized with wrong type: {type(operation)}."
            raise ValidationException(
                message=msg,
                no_personal_data_message=msg,
                error_category=ErrorCategory.USER_ERROR,
                target=ErrorTarget.JOB,
                error_type=ValidationErrorType.INVALID_VALUE,
            )
        msg = f"Operation {resource_type} is not available for this client."
        raise ValidationException(
            message=msg,
            no_personal_data_message=msg,
            error_category=ErrorCategory.USER_ERROR,
            target=ErrorTarget.JOB,
            error_type=ValidationErrorType.INVALID_VALUE,
        )<|MERGE_RESOLUTION|>--- conflicted
+++ resolved
@@ -29,12 +29,8 @@
     :type object: _type_
     """
 
-<<<<<<< HEAD
-    def __init__(self, show_progress: bool) -> None:
-=======
     def __init__(self, show_progress: bool, enable_telemetry: bool) -> None:
 
->>>>>>> cb6f2415
         self._show_progress = show_progress
         self._enable_telemetry = enable_telemetry
 
