# ---------------------------------------------------------
# Copyright (c) Microsoft Corporation. All rights reserved.
# ---------------------------------------------------------
# pylint: disable=protected-access, redefined-builtin
# disable redefined-builtin to use id/type as argument name
from contextlib import contextmanager
from os import PathLike
from typing import Dict, Union
<<<<<<< HEAD
import os
=======
from uuid import UUID
>>>>>>> dce54150

from marshmallow import INCLUDE, Schema

from azure.ai.ml._restclient.v2022_05_01.models import ComponentVersionData, ComponentVersionDetails
from azure.ai.ml._schema import PathAwareSchema
from azure.ai.ml.constants._common import BASE_PATH_CONTEXT_KEY
from azure.ai.ml.constants._component import ComponentSource
from azure.ai.ml.entities import Component
from azure.ai.ml.entities._system_data import SystemData
from azure.ai.ml.entities._util import convert_ordered_dict_to_dict
from azure.ai.ml.entities._validation import MutableValidationResult
<<<<<<< HEAD
=======
from ._merkle_tree import create_merkletree
>>>>>>> dce54150

from ... import Input, Output
from ..._utils._asset_utils import IgnoreFile, get_ignore_file
from .._schema.component import InternalBaseComponentSchema
from ._additional_includes import _AdditionalIncludes
from ._input_outputs import InternalInput, InternalOutput
from .environment import InternalEnvironment
from .node import InternalBaseNode
from .code import InternalCode


class InternalComponent(Component):
    # pylint: disable=too-many-instance-attributes, too-many-locals
    """Base class for internal component version, used to define an internal
    component. Recommended to create instance with component_factory.

    :param name: Name of the resource.
    :type name: str
    :param version: Version of the resource.
    :type version: str
    :param id:  Global id of the resource, Azure Resource Manager ID.
    :type id: str
    :param type:  Type of the command, supported is 'command'.
    :type type: str
    :param description: Description of the resource.
    :type description: str
    :param tags: Tag dictionary. Tags can be added, removed, and updated.
    :type tags: dict
    :param properties: Internal use only.
    :type properties: dict
    :param display_name: Display name of the component.
    :type display_name: str
    :param is_deterministic: Whether the component is deterministic.
    :type is_deterministic: bool
    :param inputs: Inputs of the component.
    :type inputs: dict
    :param outputs: Outputs of the component.
    :type outputs: dict
    :param yaml_str: The yaml string of the component.
    :type yaml_str: str
    :param _schema: Schema of the component.
    :type _schema: str
    :param creation_context: Creation metadata of the component.
    :type creation_context: ~azure.ai.ml.entities.SystemData
    """

    def __init__(
        self,
        *,
        _schema: str = None,
        name: str = None,
        version: str = None,
        display_name: str = None,
        type: str = None,
        description: str = None,
        tags: Dict = None,
        is_deterministic: bool = None,
        successful_return_code: str = None,
        inputs: Dict = None,
        outputs: Dict = None,
        code: str = None,
        environment: Dict = None,
        environment_variables: Dict = None,
        command: str = None,
        id: str = None,
        properties: Dict = None,
        yaml_str: str = None,
        creation_context: SystemData = None,
        scope: Dict = None,
        hemera: Dict = None,
        hdinsight: Dict = None,
        parallel: Dict = None,
        starlite: Dict = None,
        ae365exepool: Dict = None,
        launcher: Dict = None,
        **kwargs,
    ):
        super().__init__(
            name=name,
            version=version,
            id=id,
            type=type,
            description=description,
            tags=tags,
            properties=properties,
            display_name=display_name,
            is_deterministic=is_deterministic,
            inputs=inputs,
            outputs=outputs,
            yaml_str=yaml_str,
            _schema=_schema,
            creation_context=creation_context,
            **kwargs,
        )
        # Store original yaml
        self._yaml_str = yaml_str
        self._other_parameter = kwargs

        self.successful_return_code = successful_return_code
        self.code = code
        self.environment = InternalEnvironment(**environment) if isinstance(environment, dict) else environment
        self.environment_variables = environment_variables
        self.__additional_includes = None
        # TODO: remove these to keep it a general component class
        self.command = command
        self.scope = scope
        self.hemera = hemera
        self.hdinsight = hdinsight
        self.parallel = parallel
        self.starlite = starlite
        self.ae365exepool = ae365exepool
        self.launcher = launcher

    @classmethod
    def _build_io(cls, io_dict: Union[Dict, Input, Output], is_input: bool):
        component_io = {}
        for name, port in io_dict.items():
            if is_input:
                component_io[name] = InternalInput._from_base(port)
            else:
                component_io[name] = InternalOutput._from_base(port)
        return component_io

    @property
    def _additional_includes(self):
        if self.__additional_includes is None:
            # use property as `self._source_path` is set after __init__ now
            # `self._source_path` is not None when enter this function
            self.__additional_includes = _AdditionalIncludes(
                code_path=self.code,
                yaml_path=self._source_path,
            )
        return self.__additional_includes

    @classmethod
    def _create_schema_for_validation(cls, context) -> Union[PathAwareSchema, Schema]:
        return InternalBaseComponentSchema(context=context)

<<<<<<< HEAD
    def _validate(self, raise_error=False) -> MutableValidationResult:
        if self._additional_includes is not None and self._additional_includes._validate().passed:
            # update source path in case dependency file is in additional_includes
            with self._resolve_local_code() as tmp_base_path:
                origin_base_path, origin_source_path = self._base_path, self._source_path

                try:
                    self._base_path, self._source_path = \
                        tmp_base_path, tmp_base_path / os.path.basename(self._source_path)
                    return super()._validate(raise_error=raise_error)
                finally:
                    self._base_path, self._source_path = origin_base_path, origin_source_path

        return super()._validate(raise_error=raise_error)

=======
>>>>>>> dce54150
    def _customized_validate(self) -> MutableValidationResult:
        validation_result = super(InternalComponent, self)._customized_validate()
        if self._additional_includes.with_includes:
            validation_result.merge_with(self._additional_includes._validate())
            # resolving additional includes & update self._base_path can be dangerous,
            # so we just skip path validation if additional_includes is used
            # note that there will still be runtime error in submission or execution
            skip_path_validation = True
        else:
            skip_path_validation = False
        if isinstance(self.environment, InternalEnvironment):
            validation_result.merge_with(
<<<<<<< HEAD
                self.environment._validate(self._source_path),
                field_name="environment",
            )
        if self._additional_includes is not None:
            validation_result.merge_with(self._additional_includes._validate())
=======
                self.environment._validate(
                    self._base_path,
                    skip_path_validation=skip_path_validation
                ),
                field_name="environment",
            )
>>>>>>> dce54150
        return validation_result

    @classmethod
    def _load_from_rest(cls, obj: ComponentVersionData) -> "InternalComponent":
        # pylint: disable=no-member
        loaded_data = cls._create_schema_for_validation({BASE_PATH_CONTEXT_KEY: "./"}).load(
            obj.properties.component_spec, unknown=INCLUDE
        )
        return InternalComponent(
            _source=ComponentSource.REMOTE_WORKSPACE_COMPONENT,
            **loaded_data,
        )

    def _to_rest_object(self) -> ComponentVersionData:
        component = convert_ordered_dict_to_dict(self._to_dict())

        properties = ComponentVersionDetails(
            component_spec=component,
            description=self.description,
            is_anonymous=self._is_anonymous,
            properties=self.properties,
            tags=self.tags,
        )
        result = ComponentVersionData(properties=properties)
        result.name = self.name
        return result

    @classmethod
    def _get_snapshot_id(cls, code_path: Union[str, PathLike]) -> str:
        """Get the snapshot id of a component with specific working directory in ml-components.
        Use this as the name of code asset to reuse steps in a pipeline job from ml-components runs.

        :param code_path: The path of the working directory.
        :type code_path: str
        :return: The snapshot id of a component in ml-components with code_path as its working directory.
        """
        _ignore_file: IgnoreFile = get_ignore_file(code_path)
        curr_root = create_merkletree(code_path, lambda x: _ignore_file.is_file_excluded(code_path))
        snapshot_id = str(UUID(curr_root.hexdigest_hash[::4]))
        return snapshot_id

    @contextmanager
    def _resolve_local_code(self):
        """Create a Code object pointing to local code and yield it."""
        # Note that if self.code is already a Code object, this function won't be called
        # in create_or_update => _try_resolve_code_for_component, which is also
        # forbidden by schema CodeFields for now.

<<<<<<< HEAD
=======
        self._additional_includes.resolve()

        # file dependency in code will be read during internal environment resolution
        # for example, docker file of the environment may be in additional includes
        # and it will be read then insert to the environment object during resolution
        # so we need to resolve environment based on the temporary code path
        if isinstance(self.environment, InternalEnvironment):
            self.environment.resolve(self._additional_includes.code)
        # use absolute path in case temp folder & work dir are in different drive
        tmp_code_dir = self._additional_includes.code.absolute()
        # Use the snapshot id in ml-components as code name to enable anonymous
        # component reuse from ml-component runs.
        # calculate snapshot id here instead of inside InternalCode to ensure that
        # snapshot id is calculated based on the resolved code path
        yield InternalCode(
            name=self._get_snapshot_id(tmp_code_dir),
            version="1",
            base_path=self._base_path,
            path=tmp_code_dir,
            is_anonymous=True,
        )

        self._additional_includes.cleanup()

>>>>>>> dce54150
    def __call__(self, *args, **kwargs) -> InternalBaseNode:  # pylint: disable=useless-super-delegation
        return super(InternalComponent, self).__call__(*args, **kwargs)<|MERGE_RESOLUTION|>--- conflicted
+++ resolved
@@ -6,11 +6,7 @@
 from contextlib import contextmanager
 from os import PathLike
 from typing import Dict, Union
-<<<<<<< HEAD
-import os
-=======
 from uuid import UUID
->>>>>>> dce54150
 
 from marshmallow import INCLUDE, Schema
 
@@ -22,10 +18,7 @@
 from azure.ai.ml.entities._system_data import SystemData
 from azure.ai.ml.entities._util import convert_ordered_dict_to_dict
 from azure.ai.ml.entities._validation import MutableValidationResult
-<<<<<<< HEAD
-=======
 from ._merkle_tree import create_merkletree
->>>>>>> dce54150
 
 from ... import Input, Output
 from ..._utils._asset_utils import IgnoreFile, get_ignore_file
@@ -164,24 +157,6 @@
     def _create_schema_for_validation(cls, context) -> Union[PathAwareSchema, Schema]:
         return InternalBaseComponentSchema(context=context)
 
-<<<<<<< HEAD
-    def _validate(self, raise_error=False) -> MutableValidationResult:
-        if self._additional_includes is not None and self._additional_includes._validate().passed:
-            # update source path in case dependency file is in additional_includes
-            with self._resolve_local_code() as tmp_base_path:
-                origin_base_path, origin_source_path = self._base_path, self._source_path
-
-                try:
-                    self._base_path, self._source_path = \
-                        tmp_base_path, tmp_base_path / os.path.basename(self._source_path)
-                    return super()._validate(raise_error=raise_error)
-                finally:
-                    self._base_path, self._source_path = origin_base_path, origin_source_path
-
-        return super()._validate(raise_error=raise_error)
-
-=======
->>>>>>> dce54150
     def _customized_validate(self) -> MutableValidationResult:
         validation_result = super(InternalComponent, self)._customized_validate()
         if self._additional_includes.with_includes:
@@ -194,20 +169,12 @@
             skip_path_validation = False
         if isinstance(self.environment, InternalEnvironment):
             validation_result.merge_with(
-<<<<<<< HEAD
-                self.environment._validate(self._source_path),
-                field_name="environment",
-            )
-        if self._additional_includes is not None:
-            validation_result.merge_with(self._additional_includes._validate())
-=======
                 self.environment._validate(
                     self._base_path,
                     skip_path_validation=skip_path_validation
                 ),
                 field_name="environment",
             )
->>>>>>> dce54150
         return validation_result
 
     @classmethod
@@ -256,8 +223,6 @@
         # in create_or_update => _try_resolve_code_for_component, which is also
         # forbidden by schema CodeFields for now.
 
-<<<<<<< HEAD
-=======
         self._additional_includes.resolve()
 
         # file dependency in code will be read during internal environment resolution
@@ -282,6 +247,5 @@
 
         self._additional_includes.cleanup()
 
->>>>>>> dce54150
     def __call__(self, *args, **kwargs) -> InternalBaseNode:  # pylint: disable=useless-super-delegation
         return super(InternalComponent, self).__call__(*args, **kwargs)