# ---------------------------------------------------------
# Copyright (c) Microsoft Corporation. All rights reserved.
# ---------------------------------------------------------

import os
import shutil
import tempfile
import zipfile
from pathlib import Path
<<<<<<< HEAD
from typing import Union, List, Tuple, Iterable, Any

import yaml
from azure.ai.ml._utils._asset_utils import IgnoreFile
from azure.ai.ml._utils.utils import convert_windows_path_to_unix
=======
from typing import Optional, Union

import yaml

from azure.ai.ml._utils._asset_utils import IgnoreFile, traverse_directory
>>>>>>> 276cb165
from azure.ai.ml.entities._util import _general_copy
from azure.ai.ml.entities._validation import MutableValidationResult, _ValidationResultBuilder

from ._artifact_cache import ArtifactCache
from .code import InternalComponentIgnoreFile

ADDITIONAL_INCLUDES_SUFFIX = ".additional_includes"
PLACEHOLDER_FILE_NAME = "_placeholder_spec.yaml"
ADDITIONAL_INCLUDES_KEY = "additional_includes"
ARTIFACT_KEY = "artifact"


def traverse_directory(
    root: str,
    files: List[str],
    source: str,
    prefix: str,
    ignore_file: IgnoreFile = IgnoreFile(),
) -> Iterable[Tuple[str, Union[str, Any]]]:
    """Enumerate all files in the given directory and compose paths for them to
    be uploaded to in the remote storage. e.g.
    [/mnt/c/Users/dipeck/upload_files/my_file1.txt,
    /mnt/c/Users/dipeck/upload_files/my_file2.txt] -->
        [(/mnt/c/Users/dipeck/upload_files/my_file1.txt, LocalUpload/<guid>/upload_files/my_file1.txt),
        (/mnt/c/Users/dipeck/upload_files/my_file2.txt, LocalUpload/<guid>/upload_files/my_file2.txt))]
    :param root: Root directory path
    :type root: str
    :param files: List of all file paths in the directory
    :type files: List[str]
    :param source: Local path to project directory
    :type source: str
    :param prefix: Remote upload path for project directory (e.g. LocalUpload/<guid>/project_dir)
    :type prefix: str
    :param ignore_file: The .amlignore or .gitignore file in the project directory
    :type ignore_file: azure.ai.ml._utils._asset_utils.IgnoreFile
    :return: Zipped list of tuples representing the local path and remote destination path for each file
    :rtype: Iterable[Tuple[str, Union[str, Any]]]
    """
    # Normalize Windows paths
    root = convert_windows_path_to_unix(root)
    source = convert_windows_path_to_unix(source)
    working_dir = convert_windows_path_to_unix(os.getcwd())
    project_dir = root[len(str(working_dir)) :] + "/"
    file_paths = [
        convert_windows_path_to_unix(os.path.join(root, name))
        for name in files
        if not ignore_file.is_file_excluded(os.path.join(root, name))
    ]  # get all files not excluded by the ignore file
    file_paths_including_links = {fp: None for fp in file_paths}

    for path in file_paths:
        target_prefix = ""
        symlink_prefix = ""

        # check for symlinks to get their true paths
        if os.path.islink(path):
            target_absolute_path = os.path.join(working_dir, os.readlink(path))
            target_prefix = "/".join([root, str(os.readlink(path))]).replace(project_dir, "/")

            # follow and add child links if the directory is a symlink
            if os.path.isdir(target_absolute_path):
                symlink_prefix = path.replace(root + "/", "")

                for r, _, f in os.walk(target_absolute_path, followlinks=True):
                    target_file_paths = {
                        os.path.join(r, name): symlink_prefix + os.path.join(r, name).replace(target_prefix, "")
                        for name in f
                    }  # for each symlink, store its target_path as key and symlink path as value
                    file_paths_including_links.update(target_file_paths)  # Add discovered symlinks to file paths list
            else:
                file_path_info = {
                    target_absolute_path: path.replace(root + "/", "")
                }  # for each symlink, store its target_path as key and symlink path as value
                file_paths_including_links.update(file_path_info)  # Add discovered symlinks to file paths list
            del file_paths_including_links[path]  # Remove original symlink entry now that detailed entry has been added

    file_paths = sorted(
        file_paths_including_links
    )  # sort files to keep consistent order in case of repeat upload comparisons
    dir_parts = [convert_windows_path_to_unix(os.path.relpath(root, source)) for _ in file_paths]
    dir_parts = ["" if dir_part == "." else dir_part + "/" for dir_part in dir_parts]
    blob_paths = []

    for (dir_part, name) in zip(dir_parts, file_paths):
        if file_paths_including_links.get(
            name
        ):  # for symlinks, use symlink name and structure in directory to create remote upload path
            blob_path = prefix + dir_part + file_paths_including_links.get(name)
        else:
            blob_path = prefix + dir_part + name.replace(root + "/", "")
        blob_paths.append(blob_path)

    return zip(file_paths, blob_paths)


class _AdditionalIncludes:
    def __init__(
        self,
        code_path: Union[None, str],
        yaml_path: str,
        ignore_file: Optional[InternalComponentIgnoreFile] = None,
    ):
        self.__yaml_path = yaml_path
        self.__code_path = code_path
        self._ignore_file = ignore_file

        self._tmp_code_path = None
        self.__includes = None
        self._is_artifact_includes = False
        self._artifact_validate_result = _ValidationResultBuilder.success()

    @property
    def _includes(self):
        if not self._additional_includes_file_path.is_file():
            return []
        if self.__includes is None:
            self._is_artifact_includes = self._is_yaml_format_additional_includes()
            if self._is_artifact_includes:
                self.__includes = self._load_yaml_format_additional_includes()
            else:
                with open(self._additional_includes_file_path, "r") as f:
                    lines = f.readlines()
                    self.__includes = [line.strip() for line in lines if len(line.strip()) > 0]
        return self.__includes

    @property
    def with_includes(self):
        return len(self._includes) != 0 or not self._artifact_validate_result.passed

    @property
    def _yaml_path(self) -> Path:
        if self.__yaml_path is None:
            # if yaml path is not specified, use a not created
            # temp file name
            return Path.cwd() / PLACEHOLDER_FILE_NAME
        return Path(self.__yaml_path)

    @property
    def _code_path(self) -> Path:
        if self.__code_path is not None:
            return (self._yaml_path.parent / self.__code_path).resolve()
        return self._yaml_path.parent

    @property
    def _yaml_name(self) -> str:
        return self._yaml_path.name

    @property
    def _additional_includes_file_path(self) -> Path:
        return self._yaml_path.with_suffix(ADDITIONAL_INCLUDES_SUFFIX)

    @property
    def code(self) -> Path:
        return self._tmp_code_path if self._tmp_code_path else self._code_path

    def _copy(self, src: Path, dst: Path, ignore_file=None) -> None:
        if src.is_file():
            _general_copy(src, dst)
        else:
            # use os.walk to replace shutil.copytree, which may raise FileExistsError
            # for same folder, the expected behavior is merging
            # ignore will be also applied during this process
            for root, _, files in os.walk(src):
                dst_root = Path(dst) / Path(root).relative_to(src)
                dst_root_mkdir_flag = dst_root.is_dir()
                for path, _ in traverse_directory(
                    root, files, str(src), "", ignore_file=ignore_file or self._ignore_file
                ):
                    # if there is nothing to copy under current dst_root, no need to create this folder
                    if dst_root_mkdir_flag is False:
                        dst_root.mkdir(parents=True)
                        dst_root_mkdir_flag = True
                    _general_copy(path, dst_root / Path(path).name)

    @staticmethod
    def _is_folder_to_compress(path: Path) -> bool:
        """Check if the additional include needs to compress corresponding folder as a zip.
        For example, given additional include /mnt/c/hello.zip
          1) if a file named /mnt/c/hello.zip already exists, return False (simply copy)
          2) if a folder named /mnt/c/hello exists, return True (compress as a zip and copy)
        :param path: Given path in additional include.
        :type path: Path
        :return: If the path need to be compressed as a zip file.
        :rtype: bool
        """
        if path.suffix != ".zip":
            return False
        # if zip file exists, simply copy as other additional includes
        if path.exists():
            return False
        # remove .zip suffix and check whether the folder exists
        stem_path = path.parent / path.stem
        return stem_path.is_dir()

    def _validate(self) -> MutableValidationResult:
        validation_result = _ValidationResultBuilder.success()
        validation_result.merge_with(self._artifact_validate_result)
        if not self.with_includes:
            return validation_result
        for additional_include in self._includes:
            include_path = self._additional_includes_file_path.parent / additional_include
            # if additional include has not supported characters, resolve will fail and raise OSError
            try:
                src_path = include_path.resolve()
            except OSError:
                error_msg = f"Failed to resolve additional include {additional_include} for {self._yaml_name}."
                validation_result.append_error(message=error_msg)
                continue

            if not src_path.exists() and not self._is_folder_to_compress(src_path):
                error_msg = f"Unable to find additional include {additional_include} for {self._yaml_name}."
                validation_result.append_error(message=error_msg)
                continue

            if len(src_path.parents) == 0:
                error_msg = f"Root directory is not supported for additional includes for {self._yaml_name}."
                validation_result.append_error(message=error_msg)
                continue

            dst_path = Path(self._code_path) / src_path.name
            if dst_path.is_symlink():
                # if destination path is symbolic link, check if it points to the same file/folder as source path
                if dst_path.resolve() != src_path.resolve():
                    error_msg = (
                        f"A symbolic link already exists for additional include {additional_include} "
                        f"for {self._yaml_name}."
                    )
                    validation_result.append_error(message=error_msg)
                    continue
            elif dst_path.exists():
                error_msg = f"A file already exists for additional include {additional_include} for {self._yaml_name}."
                validation_result.append_error(message=error_msg)
        return validation_result

    def resolve(self) -> None:
        """Resolve code and potential additional includes.
        If no additional includes is specified, just return and use
        original real code path; otherwise, create a tmp folder and copy
        all files under real code path and additional includes to it.
        """
        if not self.with_includes:
            return
        tmp_folder_path = Path(tempfile.mkdtemp())
        # code can be either file or folder, as additional includes exists, need to copy to temporary folder
        if Path(self._code_path).is_file():
            self._copy(Path(self._code_path), tmp_folder_path / Path(self._code_path).name)
        else:
            for path in os.listdir(self._code_path):
                src_path = (Path(self._code_path) / str(path)).resolve()
                if src_path.suffix == ADDITIONAL_INCLUDES_SUFFIX:
                    continue
                dst_path = tmp_folder_path / str(path)
                self._copy(src_path, dst_path)
        # additional includes
        base_path = self._additional_includes_file_path.parent
        for additional_include in self._includes:
            src_path = Path(additional_include)
            if not src_path.is_absolute():
                src_path = (base_path / additional_include).resolve()
            if self._is_folder_to_compress(src_path):
                self._resolve_folder_to_compress(additional_include, Path(tmp_folder_path))
            else:
                dst_path = (tmp_folder_path / src_path.name).resolve()
                self._copy(src_path, dst_path, ignore_file=IgnoreFile() if self._is_artifact_includes else None)
        self._tmp_code_path = tmp_folder_path  # point code path to tmp folder
        return

    def _resolve_folder_to_compress(self, include: str, dst_path: Path) -> None:
        """resolve the zip additional include, need to compress corresponding folder."""
        zip_additional_include = (self._additional_includes_file_path.parent / include).resolve()
        folder_to_zip = zip_additional_include.parent / zip_additional_include.stem
        zip_file = dst_path / zip_additional_include.name
        with zipfile.ZipFile(zip_file, "w") as zf:
            zf.write(folder_to_zip, os.path.relpath(folder_to_zip, folder_to_zip.parent))  # write root in zip
            for root, _, files in os.walk(folder_to_zip, followlinks=True):
                for path, _ in traverse_directory(root, files, str(folder_to_zip), "", ignore_file=self._ignore_file):
                    zf.write(path, os.path.relpath(path, folder_to_zip.parent))

    def cleanup(self) -> None:
        """Clean up potential tmp folder generated during resolve as it can be
        very disk consuming."""
        if not self._tmp_code_path:
            return
        if Path(self._tmp_code_path).is_dir():
            shutil.rmtree(self._tmp_code_path)
        self._tmp_code_path = None  # point code path back to real path

    def _is_yaml_format_additional_includes(self):
        try:
            with open(self._additional_includes_file_path) as f:
                additional_includes_configs = yaml.safe_load(f)
                return (
                    isinstance(additional_includes_configs, dict)
                    and ADDITIONAL_INCLUDES_KEY in additional_includes_configs
                )
        except Exception:  # pylint: disable=broad-except
            return False

    def _load_yaml_format_additional_includes(self):
        """
        Load the additional includes by yaml format.
        Addition includes is a list of include files, such as local paths and Azure Devops Artifacts.
        Yaml format of additional_includes likes below:
            additional_includes:
             - your/local/path
             - type: artifact
               organization: devops_organization
               project: devops_project
               feed: artifacts_feed_name
               name: universal_package_name
               version: package_version
               scope: scope_type
        If will get the artifacts package from devops to the local, and merge them with the local path into
        additional include list. If there are files conflict in the artifacts, user error will be raised.
        :return additional_includes: Path list of additional_includes
        :rtype additional_includes: List[str]
        """
        additional_includes, conflict_files = [], {}
        self._artifact_validate_result = _ValidationResultBuilder.success()

        def merge_local_path_to_additional_includes(local_path, config_info):
            additional_includes.append(local_path)
            file_name = Path(local_path).name
            conflicts = conflict_files.get(file_name, set())
            conflicts.add(config_info)
            conflict_files[file_name] = conflicts

        def get_artifacts_by_config(artifact_config):
            artifact_cache = ArtifactCache()
            if any(item not in artifact_config for item in ["feed", "name", "version"]):
                raise RuntimeError("Feed, name and version are required for artifacts config.")
            artifact_path = artifact_cache.get(
                organization=artifact_config.get("organization", None),
                project=artifact_config.get("project", None),
                feed=artifact_config["feed"],
                name=artifact_config["name"],
                version=artifact_config["version"],
                scope=artifact_config.get("scope", "organization"),
                resolve=True,
            )
            return artifact_path

        # Load the artifacts config from additional_includes
        with open(self._additional_includes_file_path) as f:
            additional_includes_configs = yaml.safe_load(f)
            additional_includes_configs = additional_includes_configs.get(ADDITIONAL_INCLUDES_KEY, [])

        for additional_include in additional_includes_configs:
            if isinstance(additional_include, dict) and additional_include.get("type") == ARTIFACT_KEY:
                try:
                    # Get the artifacts package from devops to the local
                    artifact_path = get_artifacts_by_config(additional_include)
                    for item in os.listdir(artifact_path):
                        config_info = (
                            f"{additional_include['name']}:{additional_include['version']} in "
                            f"{additional_include['feed']}"
                        )
                        merge_local_path_to_additional_includes(
                            local_path=os.path.join(artifact_path, item), config_info=config_info
                        )
                except Exception as e:  # pylint: disable=broad-except
                    self._artifact_validate_result.append_error(message=e.args[0])
            elif isinstance(additional_include, str):
                merge_local_path_to_additional_includes(local_path=additional_include, config_info=additional_include)
            else:
                self._artifact_validate_result.append_error(
                    message=f"Unexpected format in additional_includes, {additional_include}"
                )

        # Check the file conflict in local path and artifact package.
        conflict_files = {k: v for k, v in conflict_files.items() if len(v) > 1}
        if conflict_files:
            self._artifact_validate_result.append_error(
                message=f"There are conflict files in additional include: {conflict_files}"
            )
        return additional_includes<|MERGE_RESOLUTION|>--- conflicted
+++ resolved
@@ -7,19 +7,13 @@
 import tempfile
 import zipfile
 from pathlib import Path
-<<<<<<< HEAD
-from typing import Union, List, Tuple, Iterable, Any
 
 import yaml
+
+from typing import Optional, Union, List, Tuple, Iterable, Any
+
 from azure.ai.ml._utils._asset_utils import IgnoreFile
 from azure.ai.ml._utils.utils import convert_windows_path_to_unix
-=======
-from typing import Optional, Union
-
-import yaml
-
-from azure.ai.ml._utils._asset_utils import IgnoreFile, traverse_directory
->>>>>>> 276cb165
 from azure.ai.ml.entities._util import _general_copy
 from azure.ai.ml.entities._validation import MutableValidationResult, _ValidationResultBuilder
 
