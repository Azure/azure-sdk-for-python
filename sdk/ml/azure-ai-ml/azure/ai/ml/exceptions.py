# ---------------------------------------------------------
# Copyright (c) Microsoft Corporation. All rights reserved.
# ---------------------------------------------------------

import logging
from enum import Enum
from typing import Union

from azure.core.exceptions import AzureError

module_logger = logging.getLogger(__name__)


class ValidationErrorType(Enum):
    """
    Error types to be specified when using ValidationException class.
    Types are then used in raise_error.py to format a detailed error message for users.

    When using ValidationException, specify the type that best describes the nature of the error being captured.
    If no type fits, add a new enum here and update raise_error.py to handle it.

    INVALID_VALUE -> One or more schema fields are invalid (e.g. incorrect type or format)
    UNKNOWN_FIELD -> A least one unrecognized schema parameter is specified
    MISSING_FIELD -> At least one required schema parameter is missing
    FILE_OR_FOLDER_NOT_FOUND -> One or more files or folder paths do not exist
    CANNOT_SERIALIZE -> Same as "Cannot dump". One or more fields cannot be serialized by marshmallow.
    CANNOT_PARSE -> YAML file cannot be parsed
    RESOURCE_NOT_FOUND -> Resource could not be found
    GENERIC -> Undefined placeholder. Avoid using.
    """

    INVALID_VALUE = "INVALID VALUE"
    UNKNOWN_FIELD = "UNKNOWN FIELD"
    MISSING_FIELD = "MISSING FIELD"
    FILE_OR_FOLDER_NOT_FOUND = "FILE OR FOLDER NOT FOUND"
    CANNOT_SERIALIZE = "CANNOT DUMP"
    CANNOT_PARSE = "CANNOT PARSE"
    RESOURCE_NOT_FOUND = "RESOURCE NOT FOUND"
    GENERIC = "GENERIC"


class ErrorCategory:

    USER_ERROR = "UserError"
    SYSTEM_ERROR = "SystemError"
    UNKNOWN = "Unknown"


class ErrorTarget:

    BATCH_ENDPOINT = "BatchEndpoint"
    BATCH_DEPLOYMENT = "BatchDeployment"
    LOCAL_ENDPOINT = "LocalEndpoint"
    CODE = "Code"
    COMPONENT = "Component"
    DATA = "Data"
    ENVIRONMENT = "Environment"
    JOB = "Job"
    COMMAND_JOB = "CommandJob"
    SPARK_JOB = "SparkJob"
    LOCAL_JOB = "LocalJob"
    MODEL = "Model"
    ONLINE_DEPLOYMENT = "OnlineDeployment"
    ONLINE_ENDPOINT = "OnlineEndpoint"
    ASSET = "Asset"
    DATASTORE = "Datastore"
    BLOB_DATASTORE = "BlobDatastore"
    FILE_DATASTORE = "FileDatastore"
    GEN1_DATASTORE = "Gen1Datastore"
    GEN2_DATASTORE = "Gen2Datastore"
    WORKSPACE = "Workspace"
    COMPUTE = "Compute"
    DEPLOYMENT = "Deployment"
    ENDPOINT = "Endpoint"
    AUTOML = "AutoML"
    PIPELINE = "Pipeline"
    SWEEP_JOB = "SweepJob"
    GENERAL = "General"
    IDENTITY = "Identity"
    ARM_DEPLOYMENT = "ArmDeployment"
    ARM_RESOURCE = "ArmResource"
    ARTIFACT = "Artifact"
    SCHEDULE = "Schedule"
    REGISTRY = "Registry"
    UNKNOWN = "Unknown"


class MlException(AzureError):
    """
    The base class for all exceptions raised in AzureML SDK code base.
    If there is a need to define a custom exception type, that custom exception type
    should extend from this class.

    :param message: A message describing the error. This is the error message the user will see.
    :type message: str
    :param no_personal_data_message: The error message without any personal data. This will be pushed to telemetry logs.
    :type no_personal_data_message: str
    :param target: The name of the element that caused the exception to be thrown.
    :type target: ErrorTarget
    :param error_category: The error category, defaults to Unknown.
    :type error_category: ErrorCategory
    :param error: The original exception if any.
    :type error: Exception
    """

    def __init__(
        self,
        message: str,
        no_personal_data_message: str,
        *args,
        target: ErrorTarget = ErrorTarget.UNKNOWN,
        error_category: ErrorCategory = ErrorCategory.UNKNOWN,
        **kwargs,
    ):
        self._error_category = error_category
        self._target = target
        self._no_personal_data_message = no_personal_data_message
        super().__init__(message, *args, **kwargs)

    @property
    def target(self):
        """Return the error target.

        :return: The error target.
        :rtype: ErrorTarget
        """
        return self._target

    @target.setter
    def target(self, value):
        self._target = value

    @property
    def no_personal_data_message(self):
        """Return the error message with no personal data.

        :return: No personal data error message.
        :rtype: str
        """
        return self._no_personal_data_message

    @no_personal_data_message.setter
    def no_personal_data_message(self, value):
        self._no_personal_data_message = value

    @property
    def error_category(self):
        """Return the error category.

        :return: The error category.
        :rtype: ErrorCategory
        """
        return self._error_category

    @error_category.setter
    def error_category(self, value):
        self._error_category = value


class DeploymentException(MlException):
    """
    Class for all exceptions related to Deployments.

    :param message: A message describing the error. This is the error message the user will see.
    :type message: str
    :param no_personal_data_message: The error message without any personal data.
        This will be pushed to telemetry logs.
    :type no_personal_data_message: str
    :param target: The name of the element that caused the exception to be thrown.
    :type target: ErrorTarget
    :param error_category: The error category, defaults to Unknown.
    :type error_category: ErrorCategory
    """

    def __init__(
        self,
        message: str,
        no_personal_data_message: str,
        *args,
        target: ErrorTarget = ErrorTarget.UNKNOWN,
        error_category: ErrorCategory = ErrorCategory.UNKNOWN,
        **kwargs,
    ):
        super(DeploymentException, self).__init__(
            message=message,
            target=target,
            error_category=error_category,
            no_personal_data_message=no_personal_data_message,
            *args,
            **kwargs,
        )


class ComponentException(MlException):
    """
    Class for all exceptions related to Components.

    :param message: A message describing the error. This is the error message the user will see.
    :type message: str
    :param no_personal_data_message: The error message without any personal data.
        This will be pushed to telemetry logs.
    :type no_personal_data_message: str
    :param target: The name of the element that caused the exception to be thrown.
    :type target: ErrorTarget
    :param error_category: The error category, defaults to Unknown.
    :type error_category: ErrorCategory
    """

    def __init__(
        self,
        message: str,
        no_personal_data_message: str,
        *args,
        target: ErrorTarget = ErrorTarget.UNKNOWN,
        error_category: ErrorCategory = ErrorCategory.UNKNOWN,
        **kwargs,
    ):
        super(ComponentException, self).__init__(
            message=message,
            target=target,
            error_category=error_category,
            no_personal_data_message=no_personal_data_message,
            *args,
            **kwargs,
        )


class JobException(MlException):
    """
    Class for all exceptions related to Jobs.

    :param message: A message describing the error. This is the error message the user will see.
    :type message: str
    :param no_personal_data_message: The error message without any personal data.
        This will be pushed to telemetry logs.
    :type no_personal_data_message: str
    :param target: The name of the element that caused the exception to be thrown.
    :type target: ErrorTarget
    :param error_category: The error category, defaults to Unknown.
    :type error_category: ErrorCategory
    """

    def __init__(
        self,
        message: str,
        no_personal_data_message: str,
        *args,
        target: ErrorTarget = ErrorTarget.UNKNOWN,
        error_category: ErrorCategory = ErrorCategory.UNKNOWN,
        **kwargs,
    ):
        super(JobException, self).__init__(
            message=message,
            target=target,
            error_category=error_category,
            no_personal_data_message=no_personal_data_message,
            *args,
            **kwargs,
        )


class ModelException(MlException):
    """
    Class for all exceptions related to Models.

    :param message: A message describing the error. This is the error message the user will see.
    :type message: str
    :param no_personal_data_message: The error message without any personal data.
        This will be pushed to telemetry logs.
    :type no_personal_data_message: str
    :param target: The name of the element that caused the exception to be thrown.
    :type target: ErrorTarget
    :param error_category: The error category, defaults to Unknown.
    :type error_category: ErrorCategory
    """

    def __init__(
        self,
        message: str,
        no_personal_data_message: str,
        *args,
        target: ErrorTarget = ErrorTarget.UNKNOWN,
        error_category: ErrorCategory = ErrorCategory.UNKNOWN,
        **kwargs,
    ):
        super(ModelException, self).__init__(
            message=message,
            target=target,
            error_category=error_category,
            no_personal_data_message=no_personal_data_message,
            *args,
            **kwargs,
        )


class AssetException(MlException):
    """
    Class for all exceptions related to Assets.

    :param message: A message describing the error. This is the error message the user will see.
    :type message: str
    :param no_personal_data_message: The error message without any personal data.
        This will be pushed to telemetry logs.
    :type no_personal_data_message: str
    :param target: The name of the element that caused the exception to be thrown.
    :type target: ErrorTarget
    :param error_category: The error category, defaults to Unknown.
    :type error_category: ErrorCategory
    """

    def __init__(
        self,
        message: str,
        no_personal_data_message: str,
        *args,
        target: ErrorTarget = ErrorTarget.UNKNOWN,
        error_category: ErrorCategory = ErrorCategory.UNKNOWN,
        **kwargs,
    ):
        super(AssetException, self).__init__(
            message=message,
            target=target,
            error_category=error_category,
            no_personal_data_message=no_personal_data_message,
            *args,
            **kwargs,
        )


class ScheduleException(MlException):
    """
    Class for all exceptions related to Job Schedules.

    :param message: A message describing the error. This is the error message the user will see.
    :type message: str
    :param no_personal_data_message: The error message without any personal data.
        This will be pushed to telemetry logs.
    :type no_personal_data_message: str
    :param target: The name of the element that caused the exception to be thrown.
    :type target: ErrorTarget
    :param error_category: The error category, defaults to Unknown.
    :type error_category: ErrorCategory
    """

    def __init__(
        self,
        message: str,
        no_personal_data_message: str,
        *args,
        target: ErrorTarget = ErrorTarget.UNKNOWN,
        error_category: ErrorCategory = ErrorCategory.UNKNOWN,
        **kwargs,
    ):
        super(ScheduleException, self).__init__(
            message=message,
            target=target,
            error_category=error_category,
            no_personal_data_message=no_personal_data_message,
            *args,
            **kwargs,
        )


class ValidationException(MlException):
    def __init__(
        self,
        message: str,
        no_personal_data_message: str,
        *args,
        error_type: ValidationErrorType = ValidationErrorType.GENERIC,
        target: ErrorTarget = ErrorTarget.UNKNOWN,
        error_category: ErrorCategory = ErrorCategory.USER_ERROR,
        **kwargs,
    ):
        """
        Class for all exceptions raised as part of client-side schema validation.

        :param message: A message describing the error. This is the error message the user will see.
        :type message: str
        :param no_personal_data_message: The error message without any personal data.
            This will be pushed to telemetry logs.
        :type no_personal_data_message: str
        :param error_type: The error type, chosen from one of the values of ValidationErrorType enum class.
        :type error_type: ValidationErrorType
        :param target: The name of the element that caused the exception to be thrown.
        :type target: ErrorTarget
        :param error_category: The error category, defaults to Unknown.
        :type error_category: ErrorCategory
        :param error: The original exception if any.
        :type error: Exception
        """
        super(ValidationException, self).__init__(
            message=message,
            target=target,
            error_category=error_category,
            no_personal_data_message=no_personal_data_message,
            *args,
            **kwargs,
        )

        if error_type in list(ValidationErrorType):
            self._error_type = error_type
        else:
            raise Exception(f"Error type {error_type} is not a member of the ValidationErrorType enum class.")

    @property
    def error_type(self):
        """Return the error type.

        :return: The error type.
        :rtype: ValidationErrorType
        """
        return self._error_type

    @error_type.setter
    def error_type(self, value):
        self._error_type = value


class AssetPathException(MlException):
    """
    Class for the exception raised when an attempt is made to update the path of an existing asset.
    Asset paths are immutable.

    :param message: A message describing the error. This is the error message the user will see.
    :type message: str
    :param no_personal_data_message: The error message without any personal data.
        This will be pushed to telemetry logs.
    :type no_personal_data_message: str
    :param target: The name of the element that caused the exception to be thrown.
    :type target: ErrorTarget
    :param error_category: The error category, defaults to Unknown.
    :type error_category: ErrorCategory
    """

    def __init__(
        self,
        message: str,
        no_personal_data_message: str,
        *args,
        target: ErrorTarget = ErrorTarget.UNKNOWN,
        error_category: ErrorCategory = ErrorCategory.UNKNOWN,
        **kwargs,
    ):
        super(AssetPathException, self).__init__(
            message=message,
            target=target,
            error_category=error_category,
            no_personal_data_message=no_personal_data_message,
            *args,
            **kwargs,
        )


class EmptyDirectoryError(MlException):
    """Exception raised when an empty directory is provided as input for an I/O operation."""

    def __init__(
        self,
        message: str,
        no_personal_data_message: str,
        target: ErrorTarget = ErrorTarget.UNKNOWN,
        error_category: ErrorCategory = ErrorCategory.UNKNOWN,
    ):
        self.message = message
        super(EmptyDirectoryError, self).__init__(
            message=self.message,
            no_personal_data_message=no_personal_data_message,
            target=target,
            error_category=error_category,
        )


class UserErrorException(MlException):
    """Exception raised when invalid or unsupported inputs are provided."""

    def __init__(
        self,
        message,
        no_personal_data_message=None,
        error_category=ErrorCategory.USER_ERROR,
    ):
        super().__init__(
            message=message,
            target=ErrorTarget.PIPELINE,
            no_personal_data_message=no_personal_data_message,
            error_category=error_category,
        )


class CannotSetAttributeError(UserErrorException):
    """Exception raised when a user try setting attributes of
    inputs/outputs."""

    def __init__(self, object_name):
        msg = "It is not allowed to set attribute of %r." % object_name
        super(CannotSetAttributeError, self).__init__(
            message=msg,
            no_personal_data_message="It is not allowed to set attribute of object.",
        )


class UnsupportedParameterKindError(UserErrorException):
    """Exception raised when a user try setting attributes of
    inputs/outputs."""

    def __init__(self, func_name):
        msg = "%r: dsl pipeline does not accept *args or **kwargs as parameters." % func_name
        super(UnsupportedParameterKindError, self).__init__(message=msg, no_personal_data_message=msg)


class KeywordError(UserErrorException):
    """Super class of all type keyword error."""

    def __init__(self, message, no_personal_data_message=None):
        super().__init__(message=message, no_personal_data_message=no_personal_data_message)


class UnexpectedKeywordError(KeywordError):
    """Exception raised when an unexpected keyword parameter is provided in
    dynamic functions."""

    def __init__(self, func_name, keyword, keywords=None):
        message = "%s() got an unexpected keyword argument %r" % (func_name, keyword)
        message += ", valid keywords: %s." % ", ".join("%r" % key for key in keywords) if keywords else "."
        super().__init__(message=message, no_personal_data_message=message)


class UnexpectedAttributeError(KeywordError, AttributeError):
    """Exception raised when an unexpected keyword is invoked by attribute,
    e.g. inputs.invalid_key."""

    def __init__(self, keyword, keywords=None):
        message = "Got an unexpected attribute %r" % keyword
        message += ", valid attributes: %s." % ", ".join("%r" % key for key in keywords) if keywords else "."
        super().__init__(message=message, no_personal_data_message=message)


class MissingPositionalArgsError(KeywordError):
    """Exception raised when missing positional keyword parameter in dynamic
    functions."""

    def __init__(self, func_name, missing_args):
        message = "%s() missing %d required positional argument(s): %s." % (
            func_name,
            len(missing_args),
            ", ".join("%r" % key for key in missing_args) if missing_args else ".",
        )
        super().__init__(message=message, no_personal_data_message=message)


class TooManyPositionalArgsError(KeywordError):
    """Exception raised when too many positional arguments is provided in
    dynamic functions."""

    def __init__(self, func_name, min_number, max_number, given_number):
        message = "%s() takes %s positional argument but %d were given." % (
            func_name,
            min_number if min_number == max_number else f"{min_number} to {max_number}",
            given_number,
        )
        super().__init__(message=message, no_personal_data_message=message)


class MultipleValueError(KeywordError):
    """Exception raised when giving multiple value of a keyword parameter in
    dynamic functions."""

    def __init__(self, func_name, keyword):
        message = "%s() got multiple values for argument %r." % (func_name, keyword)
        super().__init__(message=message, no_personal_data_message=message)


<<<<<<< HEAD
=======
class NonExistParamValueError(KeywordError):
    """Exception raised when items in non_pipeline_inputs not in keyword parameters in
    dynamic functions."""

    def __init__(self, func_name, keywords):
        message = "%s() got unexpected params in non_pipeline_inputs %r." % (func_name, keywords)
        super().__init__(message=message, no_personal_data_message=message)


class UnExpectedNonPipelineParameterTypeError(UserErrorException):
    """Exception raised when non_pipeline_parameter type is not List[str]."""

    def __init__(self):
        message = "Type of 'non_pipeline_parameter' in dsl.pipeline should be a list of string"
        super().__init__(message=message, no_personal_data_message=message)


>>>>>>> dce54150
class UnsupportedOperationError(UserErrorException):
    """Exception raised when specified operation is not supported."""

    def __init__(self, operation_name):
        message = "Operation %s is not supported." % operation_name
        super().__init__(message=message, no_personal_data_message=message)


class LocalEndpointNotFoundError(MlException):
    """Exception raised if local endpoint cannot be found."""

    def __init__(
        self,
        endpoint_name: str,
        deployment_name: str = None,
        error_category=ErrorCategory.USER_ERROR,
    ):
        resource_name = (
            f"Local deployment ({endpoint_name} / {deployment_name})"
            if deployment_name
            else f"Local endpoint ({endpoint_name})"
        )
        err = f"{resource_name} does not exist."
        resource_type = "deployment" if deployment_name else "endpoint"
        super().__init__(
            message=err,
            error_category=error_category,
            target=ErrorTarget.LOCAL_ENDPOINT,
            no_personal_data_message=f"Local ({resource_type}) does not exist.",
        )


class LocalEndpointInFailedStateError(MlException):
    """Exception raised when local endpoint is in Failed state."""

    def __init__(self, endpoint_name, deployment_name=None, error_category=ErrorCategory.UNKNOWN):
        resource_name = (
            f"Local deployment ({endpoint_name} / {deployment_name})"
            if deployment_name
            else f"Local endpoint ({endpoint_name})"
        )
        err = f"{resource_name} is in failed state. Try getting logs to debug scoring script."
        resource_type = "deployment" if deployment_name else "endpoint"
        super().__init__(
            message=err,
            error_category=error_category,
            target=ErrorTarget.LOCAL_ENDPOINT,
            no_personal_data_message=(
                f"Local ({resource_type}) is in failed state. " "Try getting logs to debug scoring script."
            ),
        )


class DockerEngineNotAvailableError(MlException):
    """Exception raised when local Docker Engine is unavailable for local operation."""

    def __init__(self, error_category=ErrorCategory.UNKNOWN):
        msg = "Please make sure Docker Engine is installed and running. https://docs.docker.com/engine/install/"
        super().__init__(
            message=msg,
            no_personal_data_message=msg,
            target=ErrorTarget.LOCAL_ENDPOINT,
            error_category=error_category,
        )


class MultipleLocalDeploymentsFoundError(MlException):
    """Exception raised when no deployment name is specified for local endpoint
    even though multiple deployments exist."""

    def __init__(self, endpoint_name: str, error_category=ErrorCategory.UNKNOWN):
        super().__init__(
            message=f"Multiple deployments found for local endpoint ({endpoint_name}), please specify deployment name.",
            no_personal_data_message="Multiple deployments found for local endpoint, please specify deployment name.",
            error_category=error_category,
            target=ErrorTarget.LOCAL_ENDPOINT,
        )


class InvalidLocalEndpointError(MlException):
    """Exception raised when local endpoint is invalid."""

    def __init__(
        self,
        message: str,
        no_personal_data_message: str,
        error_category=ErrorCategory.USER_ERROR,
    ):
        super().__init__(
            message=message,
            target=ErrorTarget.LOCAL_ENDPOINT,
            no_personal_data_message=no_personal_data_message,
            error_category=error_category,
        )


class LocalEndpointImageBuildError(MlException):
    """Exception raised when local endpoint's Docker image build is unsuccessful."""

    def __init__(self, error: Union[str, Exception], error_category=ErrorCategory.UNKNOWN):
        err = f"Building the local endpoint image failed with error: {str(error)}"
        super().__init__(
            message=err,
            target=ErrorTarget.LOCAL_ENDPOINT,
            no_personal_data_message="Building the local endpoint image failed with error.",
            error_category=error_category,
            error=error if error is Exception else None,
        )


class CloudArtifactsNotSupportedError(MlException):
    """
    Exception raised when remote cloud artifacts are used with local endpoints.
    Local endpoints only support local artifacts.
    """

    def __init__(
        self,
        endpoint_name: str,
        invalid_artifact: str,
        deployment_name: str = None,
        error_category=ErrorCategory.USER_ERROR,
    ):
        resource_name = (
            f"local deployment ({endpoint_name} / {deployment_name})"
            if deployment_name
            else f"local endpoint ({endpoint_name})"
        )
        err = (
            "Local endpoints only support local artifacts. '%s' in '%s' referenced cloud artifacts.",
            invalid_artifact,
            resource_name,
        )
        super().__init__(
            message=err,
            target=ErrorTarget.LOCAL_ENDPOINT,
            no_personal_data_message="Local endpoints only support local artifacts.",
            error_category=error_category,
        )


class RequiredLocalArtifactsNotFoundError(MlException):
    """Exception raised when local artifact is not provided for local endpoint."""

    def __init__(
        self,
        endpoint_name: str,
        required_artifact: str,
        required_artifact_type: str,
        deployment_name: str = None,
        error_category=ErrorCategory.USER_ERROR,
    ):
        resource_name = (
            f"Local deployment ({endpoint_name} / {deployment_name})"
            if deployment_name
            else f"Local endpoint ({endpoint_name})"
        )
        err = (
            "Local endpoints only support local artifacts. '%s' did not contain required local artifact '%s'"
            " of type '%s'.",
            resource_name,
            required_artifact,
            required_artifact_type,
        )
        super().__init__(
            message=err,
            target=ErrorTarget.LOCAL_ENDPOINT,
            no_personal_data_message="Resource group did not contain required local artifact.",
            error_category=error_category,
        )


class JobParsingError(MlException):
    """Exception that the job data returned by MFE cannot be parsed."""

    def __init__(self, error_category, no_personal_data_message, message, *args, **kwargs):
        super(JobParsingError, self).__init__(
            message=message,
            target=ErrorTarget.JOB,
            error_category=error_category,
            no_personal_data_message=no_personal_data_message,
            *args,
            **kwargs,
        )


class PipelineChildJobError(MlException):
    """Exception that the pipeline child job is not supported."""

    ERROR_MESSAGE_TEMPLATE = "az ml job {command} is not supported on pipeline child job, {prompt_message}."
    PROMPT_STUDIO_UI_MESSAGE = "please go to studio UI to do related actions{url}"
    PROMPT_PARENT_MESSAGE = "please use this command on pipeline parent job"

    def __init__(self, job_id: str, command: str = "parse", prompt_studio_ui: bool = False):
        from azure.ai.ml.entities._job._studio_url_from_job_id import studio_url_from_job_id

        if prompt_studio_ui:
            url = studio_url_from_job_id(job_id)
            if url:
                url = f": {url}"
            prompt_message = self.PROMPT_STUDIO_UI_MESSAGE.format(url=url)
        else:
            prompt_message = self.PROMPT_PARENT_MESSAGE

        super(PipelineChildJobError, self).__init__(
            message=self.ERROR_MESSAGE_TEMPLATE.format(command=command, prompt_message=prompt_message),
            no_personal_data_message="Pipeline child job is not supported currently.",
            target=ErrorTarget.JOB,
            error_category=ErrorCategory.USER_ERROR,
        )
        self.job_id = job_id


## -------- VSCode Debugger Errors -------- ##


class InvalidVSCodeRequestError(MlException):
    """Exception raised when VS Code Debug is invoked with a remote endpoint.
    VSCode debug is only supported for local endpoints."""

    def __init__(self, error_category=ErrorCategory.USER_ERROR, msg=None):
        super().__init__(
            message=msg,
            target=ErrorTarget.LOCAL_ENDPOINT,
            no_personal_data_message=msg,
            error_category=error_category,
        )


class VSCodeCommandNotFound(MlException):
    """Exception raised when VSCode instance cannot be instantiated."""

    def __init__(self, output=None, error_category=ErrorCategory.USER_ERROR):
        error_msg = f" due to error: [{output}]" if output else ""
        super().__init__(
            message=(
                f"Could not start VSCode instance{error_msg}. Please make sure the VSCode command "
                "'code' is installed and accessible from PATH environment variable. "
                "See https://code.visualstudio.com/docs/editor/command-line#_common-questions.\n"
            ),
            target=ErrorTarget.LOCAL_ENDPOINT,
            no_personal_data_message="Could not start VSCode instance.",
            error_category=error_category,
        )<|MERGE_RESOLUTION|>--- conflicted
+++ resolved
@@ -571,8 +571,6 @@
         super().__init__(message=message, no_personal_data_message=message)
 
 
-<<<<<<< HEAD
-=======
 class NonExistParamValueError(KeywordError):
     """Exception raised when items in non_pipeline_inputs not in keyword parameters in
     dynamic functions."""
@@ -590,7 +588,6 @@
         super().__init__(message=message, no_personal_data_message=message)
 
 
->>>>>>> dce54150
 class UnsupportedOperationError(UserErrorException):
     """Exception raised when specified operation is not supported."""
 
