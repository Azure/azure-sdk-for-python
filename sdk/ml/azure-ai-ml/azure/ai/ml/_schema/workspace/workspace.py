--- conflicted
+++ resolved
@@ -39,9 +39,5 @@
     )
     identity = NestedField(IdentitySchema)
     primary_user_assigned_identity = fields.Str()
-<<<<<<< HEAD
-    managed_network = ExperimentalField(NestedField(ManagedNetworkSchema))
-    enable_data_isolation = fields.Bool()
-=======
     managed_network = ExperimentalField(NestedField(ManagedNetworkSchema, unknown=EXCLUDE))
->>>>>>> 8d510115
+    enable_data_isolation = fields.Bool()