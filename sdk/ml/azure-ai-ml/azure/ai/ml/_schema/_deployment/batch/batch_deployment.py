--- conflicted
+++ resolved
@@ -16,14 +16,10 @@
 )
 from azure.ai.ml._schema._deployment.batch.job_definition_schema import JobDefinitionSchema
 from azure.ai.ml._schema._deployment.deployment import DeploymentSchema
-<<<<<<< HEAD
 from azure.ai.ml._schema.core.fields import ComputeField, NestedField, StringTransformedEnum
+from azure.ai.ml._schema.job.creation_context import CreationContextSchema
 from azure.ai.ml._schema.pipeline.pipeline_component import PipelineComponentFileRefField
 from azure.ai.ml.constants._common import AzureMLResourceType
-=======
-from azure.ai.ml._schema.core.fields import ComputeField, ExperimentalField, NestedField, StringTransformedEnum
-from azure.ai.ml._schema.job.creation_context import CreationContextSchema
->>>>>>> eaa83127
 from azure.ai.ml._schema.job_resource_configuration import JobResourceConfigurationSchema
 from azure.ai.ml.constants._common import BASE_PATH_CONTEXT_KEY
 from azure.ai.ml.constants._deployment import BatchDeploymentOutputAction, BatchDeploymentType
@@ -67,7 +63,6 @@
     resources = NestedField(JobResourceConfigurationSchema)
     type = StringTransformedEnum(allowed_values=[BatchDeploymentType.COMPONENT, BatchDeploymentType.MODEL], required=False)
 
-<<<<<<< HEAD
     job_definition = ArmStr(azureml_type=AzureMLResourceType.JOB),
     component = UnionField(
         [
@@ -77,11 +72,8 @@
         ]
     )
     settings = fields.Dict()
-=======
-    job_definition = ExperimentalField(NestedField(JobDefinitionSchema))
     creation_context = NestedField(CreationContextSchema, dump_only=True)
     provisioning_state = fields.Str(dump_only=True)
->>>>>>> eaa83127
 
     @post_load
     def make(self, data: Any, **kwargs: Any) -> Any:
