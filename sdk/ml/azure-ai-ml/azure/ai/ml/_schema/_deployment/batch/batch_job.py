--- conflicted
+++ resolved
@@ -69,9 +69,6 @@
                         data[EndpointYamlFields.BATCH_JOB_INPUT_DATA][key] = UriFileJobInput(uri=input_data.path)
                     if input_data.type == AssetTypes.URI_FOLDER:
                         data[EndpointYamlFields.BATCH_JOB_INPUT_DATA][key] = UriFolderJobInput(uri=input_data.path)
-<<<<<<< HEAD
-
-=======
                     if input_data.type == AssetTypes.TRITON_MODEL:
                         data[EndpointYamlFields.BATCH_JOB_INPUT_DATA][key] = TritonModelJobInput(mode=input_data.mode, uri=input_data.path) # pylint: disable=line-too-long
                     if input_data.type == AssetTypes.MLFLOW_MODEL:
@@ -87,14 +84,11 @@
                         or input_data.type == InputTypes.BOOLEAN
                     ):
                         data[EndpointYamlFields.BATCH_JOB_INPUT_DATA][key] = LiteralJobInput(value=input_data.default) # pylint: disable=line-too-long
->>>>>>> 1be5c0cb
         if data.get(EndpointYamlFields.BATCH_JOB_OUTPUT_DATA, None):
             for key, output_data in data[EndpointYamlFields.BATCH_JOB_OUTPUT_DATA].items():
                 if isinstance(output_data, Output):
                     if output_data.type == AssetTypes.URI_FILE:
                         data[EndpointYamlFields.BATCH_JOB_OUTPUT_DATA][key] = UriFileJobOutput(mode=output_data.mode, uri=output_data.path) # pylint: disable=line-too-long
-<<<<<<< HEAD
-=======
                     if output_data.type == AssetTypes.URI_FOLDER:
                         data[EndpointYamlFields.BATCH_JOB_OUTPUT_DATA][key] = UriFolderJobOutput(mode=output_data.mode, uri=output_data.path) # pylint: disable=line-too-long
                     if output_data.type == AssetTypes.TRITON_MODEL:
@@ -105,7 +99,6 @@
                         data[EndpointYamlFields.BATCH_JOB_OUTPUT_DATA][key] = MLTableJobOutput(mode=output_data.mode, uri=output_data.path) # pylint: disable=line-too-long
                     if output_data.type == AssetTypes.CUSTOM_MODEL:
                         data[EndpointYamlFields.BATCH_JOB_OUTPUT_DATA][key] = CustomModelJobOutput(mode=output_data.mode, uri=output_data.path) # pylint: disable=line-too-long
->>>>>>> 1be5c0cb
 
         if data.get(EndpointYamlFields.COMPUTE, None):
             data[EndpointYamlFields.COMPUTE] = ComputeConfiguration(
