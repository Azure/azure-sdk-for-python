--- conflicted
+++ resolved
@@ -122,19 +122,7 @@
         _resolve_outputs(result, job)
         return result
 
-<<<<<<< HEAD
-# Schema of a federated learning scatter-gather node.
-class FLScatterGatherSchema(ControlFlowSchema):
-    # TODO determine serialization.
 
-    #@pre_dump
-    def serialize_items(self, data, **kwargs): 
-        pass
-
-    #@pre_dump
-    def resolve_outputs(self, job, **kwargs): 
-        pass
-=======
     @pre_dump
     def serialize_items(self, data, **kwargs):  # pylint: disable=no-self-use, unused-argument
         # serialize items to json string to avoid being removed by _dump_for_validation
@@ -150,4 +138,14 @@
             # use str to serialize input/output builder
             result._items = json.dumps(result.items, default=_binding_handler)
         return result
->>>>>>> d9b44352
+
+class FLScatterGatherSchema(ControlFlowSchema):
+    # TODO determine serialization.
+
+    #@pre_dump
+    def serialize_items(self, data, **kwargs): 
+        pass
+
+    #@pre_dump
+    def resolve_outputs(self, job, **kwargs): 
+        pass