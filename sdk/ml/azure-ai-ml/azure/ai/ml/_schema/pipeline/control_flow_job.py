# ---------------------------------------------------------
# Copyright (c) Microsoft Corporation. All rights reserved.
# ---------------------------------------------------------
import copy
import json

# pylint: disable=no-self-use,protected-access

from marshmallow import INCLUDE, fields, pre_dump

from azure.ai.ml._schema.core.fields import DataBindingStr, NestedField, StringTransformedEnum, UnionField
from azure.ai.ml._schema.core.schema import PathAwareSchema
from azure.ai.ml.constants._component import ControlFlowType

from ..job.job_limits import DoWhileLimitsSchema


class ControlFlowSchema(PathAwareSchema):
    unknown = INCLUDE


class BaseLoopSchema(ControlFlowSchema):
    unknown = INCLUDE
    body = DataBindingStr()

    @pre_dump
    def convert_control_flow_body_to_binding_str(self, data, **kwargs):  # pylint: disable=no-self-use, unused-argument

        result = copy.copy(data)
        # Update body object to data_binding_str
        result._body = data._get_body_binding_str()
        return result


class DoWhileSchema(BaseLoopSchema):
    # pylint: disable=unused-argument
    type = StringTransformedEnum(allowed_values=[ControlFlowType.DO_WHILE])
    condition = UnionField(
        [
            DataBindingStr(),
            fields.Str(),
        ]
    )
    mapping = fields.Dict(
        keys=fields.Str(),
        values=UnionField(
            [
                fields.List(fields.Str()),
                fields.Str(),
            ]
        ),
        required=True,
    )
    limits = NestedField(DoWhileLimitsSchema)

    @pre_dump
    def resolve_inputs_outputs(self, data, **kwargs):  # pylint: disable=no-self-use
        # Try resolve object's mapping and condition and return a resolved new object
        result = copy.copy(data)
        mapping = {}
        for k, v in result.mapping.items():
            v = v if isinstance(v, list) else [v]
            mapping[k] = [item._name for item in v]
        result._mapping = mapping

<<<<<<< HEAD
        result._condition = result._condition._name
        return result


class ParallelForSchema(BaseLoopSchema):
    type = StringTransformedEnum(allowed_values=[ControlFlowType.PARALLEL_FOR])
    items = UnionField(
        [
            fields.Str(),
            fields.Dict(keys=fields.Str(), values=fields.Dict()),
            fields.List(fields.Dict()),
        ],
        required=True
    )
    max_concurrency = fields.Int()

    @pre_dump
    def serialize_items(self, data, **kwargs):   # pylint: disable=no-self-use, unused-argument
        from azure.ai.ml.entities._job.pipeline._io import InputOutputBase

        result = copy.copy(data)
        if isinstance(result.items, (dict, list)):
            # use str to serialize input/output builder
            result._items = json.dumps(result.items, default=lambda x: str(x) if isinstance(x, InputOutputBase) else x)
=======
        try:
            result._condition = result._condition._name
        except AttributeError:
            result._condition = result._condition

>>>>>>> fcdafbcf
        return result<|MERGE_RESOLUTION|>--- conflicted
+++ resolved
@@ -63,8 +63,11 @@
             mapping[k] = [item._name for item in v]
         result._mapping = mapping
 
-<<<<<<< HEAD
-        result._condition = result._condition._name
+        try:
+            result._condition = result._condition._name
+        except AttributeError:
+            result._condition = result._condition
+
         return result
 
 
@@ -88,11 +91,4 @@
         if isinstance(result.items, (dict, list)):
             # use str to serialize input/output builder
             result._items = json.dumps(result.items, default=lambda x: str(x) if isinstance(x, InputOutputBase) else x)
-=======
-        try:
-            result._condition = result._condition._name
-        except AttributeError:
-            result._condition = result._condition
-
->>>>>>> fcdafbcf
         return result