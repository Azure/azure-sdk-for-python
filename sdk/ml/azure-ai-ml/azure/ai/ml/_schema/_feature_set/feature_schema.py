# ---------------------------------------------------------
# Copyright (c) Microsoft Corporation. All rights reserved.
# ---------------------------------------------------------

# pylint: disable=unused-argument,no-self-use

from marshmallow import fields, validate, post_load

from azure.ai.ml._schema.core.schema import PatchedSchemaMeta


class FeatureSchema(metaclass=PatchedSchemaMeta):
    name = fields.Str(
        required=True,
        allow_none=False,
    )
    data_type = fields.Str(
        validate=validate.OneOf(["string", "integer", "long", "float", "double", "binary", "datetime", "boolean"]),
        required=True,
        allow_none=False,
        data_key="type",
    )
    description = fields.Str(required=False)
    tags = fields.Dict(keys=fields.Str(), values=fields.Str(), required=False)

    @post_load
    def make(self, data, **kwargs):
        from azure.ai.ml.entities._feature_set.feature import _Feature

<<<<<<< HEAD
        return Feature(description=data.pop("description", None), **data)
=======
        return _Feature(data_type=type, description=data.pop("description", None), **data)
>>>>>>> 7d4862f5
<|MERGE_RESOLUTION|>--- conflicted
+++ resolved
@@ -27,8 +27,4 @@
     def make(self, data, **kwargs):
         from azure.ai.ml.entities._feature_set.feature import _Feature
 
-<<<<<<< HEAD
-        return Feature(description=data.pop("description", None), **data)
-=======
-        return _Feature(data_type=type, description=data.pop("description", None), **data)
->>>>>>> 7d4862f5
+        return _Feature(data_type=type, description=data.pop("description", None), **data)