--- conflicted
+++ resolved
@@ -8,16 +8,13 @@
 
 from marshmallow import ValidationError, fields, post_load, pre_dump
 
-<<<<<<< HEAD
 from azure.ai.ml._schema.core.fields import (
     ArmVersionedStr,
     StringTransformedEnum,
     UnionField,
     LocalPathField,
 )
-=======
-from azure.ai.ml._schema.core.fields import ArmStr, ArmVersionedStr, StringTransformedEnum, UnionField
->>>>>>> 620ae0c3
+
 from azure.ai.ml._schema.core.schema import PatchedSchemaMeta, PathAwareSchema
 from azure.ai.ml.constants._common import (
     AssetTypes,
