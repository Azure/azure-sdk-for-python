--- conflicted
+++ resolved
@@ -13,11 +13,8 @@
     StringTransformedEnum,
     UnionField,
     LocalPathField,
-<<<<<<< HEAD
-    NestedField
-=======
+    NestedField,
     VersionField,
->>>>>>> d5e81229
 )
 
 from azure.ai.ml._schema.core.schema import PatchedSchemaMeta, PathAwareSchema
