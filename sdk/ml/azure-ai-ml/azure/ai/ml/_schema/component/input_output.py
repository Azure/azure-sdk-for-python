# ---------------------------------------------------------
# Copyright (c) Microsoft Corporation. All rights reserved.
# ---------------------------------------------------------

# pylint: disable=unused-argument,no-self-use

from marshmallow import fields, INCLUDE, pre_dump

from azure.ai.ml._schema.core.fields import DumpableEnumField, ExperimentalField, UnionField, NestedField
from azure.ai.ml._schema.core.schema import PatchedSchemaMeta
from azure.ai.ml._utils.utils import is_private_preview_enabled
from azure.ai.ml.constants._common import AssetTypes, InputOutputModes, LegacyAssetTypes
from azure.ai.ml.constants._component import ComponentParameterTypes
<<<<<<< HEAD
from azure.ai.ml._schema.core.intellectual_property import IntellectualPropertySchema
=======
from azure.ai.ml._schema.core.intellectual_property import ProtectionLevelSchema
>>>>>>> 122224da

# Here we use an adhoc way to collect all class constant attributes by checking if it's upper letter
# because making those constants enum will fail in string serialization in marshmallow
asset_type_obj = AssetTypes()
SUPPORTED_PORT_TYPES = [LegacyAssetTypes.PATH] + [
    getattr(asset_type_obj, k) for k in dir(asset_type_obj) if k.isupper()
]
param_obj = ComponentParameterTypes()
SUPPORTED_PARAM_TYPES = [getattr(param_obj, k) for k in dir(param_obj) if k.isupper()]

input_output_type_obj = InputOutputModes()
# Link mode is only supported in component level currently
SUPPORTED_INPUT_OUTPUT_MODES = [
    getattr(input_output_type_obj, k) for k in dir(input_output_type_obj) if k.isupper()
] + ["link"]


class InputPortSchema(metaclass=PatchedSchemaMeta):
    type = DumpableEnumField(
        allowed_values=SUPPORTED_PORT_TYPES,
        required=True,
    )
    description = fields.Str()
    optional = fields.Bool()
    default = fields.Str()
    mode = DumpableEnumField(
        allowed_values=SUPPORTED_INPUT_OUTPUT_MODES,
    )


class OutputPortSchema(metaclass=PatchedSchemaMeta):
    type = DumpableEnumField(
        allowed_values=SUPPORTED_PORT_TYPES,
        required=True,
    )
    description = fields.Str()
    mode = DumpableEnumField(
        allowed_values=SUPPORTED_INPUT_OUTPUT_MODES,
    )
<<<<<<< HEAD
    intellectual_property = ExperimentalField(NestedField(IntellectualPropertySchema))
=======
    # hide in private preview
    if is_private_preview_enabled():
        # only protection_level is allowed for outputs
        intellectual_property = ExperimentalField(NestedField(ProtectionLevelSchema))

    @pre_dump
    def add_private_fields_to_dump(self, data, **kwargs):  # pylint: disable=unused-argument,no-self-use
        # The ipp field is set on the output object as "_intellectual_property".
        # We need to set it as "intellectual_property" before dumping so that Marshmallow
        # can pick up the field correctly on dump and show it back to the user.
        if hasattr(data, "_intellectual_property"):
            ipp_field = data._intellectual_property  # pylint: disable=protected-access
            if ipp_field:
                setattr(data, "intellectual_property", ipp_field)
        return data
>>>>>>> 122224da


class PrimitiveOutputSchema(OutputPortSchema):
    # Note: according to marshmallow doc on Handling Unknown Fields:
    # https://marshmallow.readthedocs.io/en/stable/quickstart.html#handling-unknown-fields
    # specify unknown at instantiation time will not take effect;
    # still add here just for explicitly declare this behavior:
    # primitive type output used in environment that private preview flag is not enabled.
    class Meta:
        unknown = INCLUDE

    type = DumpableEnumField(
        allowed_values=SUPPORTED_PARAM_TYPES,
        required=True,
    )
    # hide is_control and early_available in spec
    if is_private_preview_enabled():
        is_control = fields.Bool()
        early_available = fields.Bool()

    def _serialize(self, obj, *, many: bool = False):
        """Override to add private preview hidden fields"""
        from azure.ai.ml.entities._job.pipeline._attr_dict import has_attr_safe  # pylint: disable=protected-access

        ret = super()._serialize(obj, many=many)  # pylint: disable=no-member
        if has_attr_safe(obj, "is_control") and obj.is_control is not None and "is_control" not in ret:
            ret["is_control"] = obj.is_control
        if has_attr_safe(obj, "early_available") and obj.early_available is not None and "early_available" not in ret:
            ret["early_available"] = obj.early_available
        return ret


class ParameterSchema(metaclass=PatchedSchemaMeta):
    type = DumpableEnumField(
        allowed_values=SUPPORTED_PARAM_TYPES,
        required=True,
    )
    optional = fields.Bool()
    default = UnionField([fields.Str(), fields.Number(), fields.Bool()])
    description = fields.Str()
    max = UnionField([fields.Str(), fields.Number()])
    min = UnionField([fields.Str(), fields.Number()])
    enum = fields.List(fields.Str())<|MERGE_RESOLUTION|>--- conflicted
+++ resolved
@@ -11,11 +11,7 @@
 from azure.ai.ml._utils.utils import is_private_preview_enabled
 from azure.ai.ml.constants._common import AssetTypes, InputOutputModes, LegacyAssetTypes
 from azure.ai.ml.constants._component import ComponentParameterTypes
-<<<<<<< HEAD
-from azure.ai.ml._schema.core.intellectual_property import IntellectualPropertySchema
-=======
 from azure.ai.ml._schema.core.intellectual_property import ProtectionLevelSchema
->>>>>>> 122224da
 
 # Here we use an adhoc way to collect all class constant attributes by checking if it's upper letter
 # because making those constants enum will fail in string serialization in marshmallow
@@ -55,9 +51,6 @@
     mode = DumpableEnumField(
         allowed_values=SUPPORTED_INPUT_OUTPUT_MODES,
     )
-<<<<<<< HEAD
-    intellectual_property = ExperimentalField(NestedField(IntellectualPropertySchema))
-=======
     # hide in private preview
     if is_private_preview_enabled():
         # only protection_level is allowed for outputs
@@ -73,7 +66,6 @@
             if ipp_field:
                 setattr(data, "intellectual_property", ipp_field)
         return data
->>>>>>> 122224da
 
 
 class PrimitiveOutputSchema(OutputPortSchema):
