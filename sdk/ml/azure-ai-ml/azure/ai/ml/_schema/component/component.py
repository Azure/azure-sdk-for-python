# ---------------------------------------------------------
# Copyright (c) Microsoft Corporation. All rights reserved.
# ---------------------------------------------------------

from marshmallow import fields, post_dump, pre_load, pre_dump

from azure.ai.ml._schema.component.input_output import InputPortSchema, OutputPortSchema, ParameterSchema
from azure.ai.ml._schema.core.fields import (
    ArmVersionedStr,
    ExperimentalField,
    NestedField,
    PythonFuncNameStr,
    UnionField,
)
from azure.ai.ml._schema.core.intellectual_property import IntellectualPropertySchema
from azure.ai.ml.constants._common import AzureMLResourceType
from azure.ai.ml._utils.utils import is_private_preview_enabled

from ..assets.asset import AssetSchema
from ..core.fields import RegistryStr


class ComponentNameStr(PythonFuncNameStr):
    def _get_field_name(self):
        return "Component"


class ComponentSchema(AssetSchema):
    schema = fields.Str(data_key="$schema", attribute="_schema")
    name = ComponentNameStr(required=True)
    id = UnionField(
        [
            RegistryStr(dump_only=True),
            ArmVersionedStr(azureml_type=AzureMLResourceType.COMPONENT, dump_only=True),
        ]
    )
    display_name = fields.Str()
    description = fields.Str()
    tags = fields.Dict(keys=fields.Str(), values=fields.Str())
    is_deterministic = fields.Bool()
    inputs = fields.Dict(
        keys=fields.Str(),
        values=UnionField(
            [
                NestedField(ParameterSchema),
                NestedField(InputPortSchema),
            ]
        ),
    )
    outputs = fields.Dict(
        keys=fields.Str(),
        values=NestedField(OutputPortSchema),
    )
<<<<<<< HEAD
    intellectual_property = ExperimentalField(NestedField(IntellectualPropertySchema))
=======
    # hide in private preview
    if is_private_preview_enabled():
        intellectual_property = ExperimentalField(NestedField(IntellectualPropertySchema))
>>>>>>> 122224da

    def __init__(self, *args, **kwargs):
        # Remove schema_ignored to enable serialize and deserialize schema.
        self._declared_fields.pop("schema_ignored", None)  # pylint: disable=no-member
        super().__init__(*args, **kwargs)

    @pre_load
    def convert_version_to_str(self, data, **kwargs):  # pylint: disable=unused-argument, no-self-use
        if isinstance(data, dict) and data.get("version", None):
            data["version"] = str(data["version"])
        return data

    @pre_dump
    def add_private_fields_to_dump(self, data, **kwargs):  # pylint: disable=unused-argument,no-self-use
        # The ipp field is set on the component object as "_intellectual_property".
        # We need to set it as "intellectual_property" before dumping so that Marshmallow
        # can pick up the field correctly on dump and show it back to the user.
<<<<<<< HEAD
        ipp_field = getattr(data, "_intellectual_property")
=======
        ipp_field = data._intellectual_property  # pylint: disable=protected-access
>>>>>>> 122224da
        if ipp_field:
            setattr(data, "intellectual_property", ipp_field)
        return data

    @post_dump
    def convert_input_value_to_str(self, data, **kwargs):  # pylint:disable=unused-argument, no-self-use
        if isinstance(data, dict) and data.get("inputs", None):
            input_dict = data["inputs"]
            for input_value in input_dict.values():
                input_type = input_value.get("type", None)
                if isinstance(input_type, str) and input_type.lower() == "float":
                    # Convert number to string to avoid precision issue
                    for key in ["default", "min", "max"]:
                        if input_value.get(key, None) is not None:
                            input_value[key] = str(input_value[key])
        return data<|MERGE_RESOLUTION|>--- conflicted
+++ resolved
@@ -51,13 +51,9 @@
         keys=fields.Str(),
         values=NestedField(OutputPortSchema),
     )
-<<<<<<< HEAD
-    intellectual_property = ExperimentalField(NestedField(IntellectualPropertySchema))
-=======
     # hide in private preview
     if is_private_preview_enabled():
         intellectual_property = ExperimentalField(NestedField(IntellectualPropertySchema))
->>>>>>> 122224da
 
     def __init__(self, *args, **kwargs):
         # Remove schema_ignored to enable serialize and deserialize schema.
@@ -75,11 +71,7 @@
         # The ipp field is set on the component object as "_intellectual_property".
         # We need to set it as "intellectual_property" before dumping so that Marshmallow
         # can pick up the field correctly on dump and show it back to the user.
-<<<<<<< HEAD
-        ipp_field = getattr(data, "_intellectual_property")
-=======
         ipp_field = data._intellectual_property  # pylint: disable=protected-access
->>>>>>> 122224da
         if ipp_field:
             setattr(data, "intellectual_property", ipp_field)
         return data
