# Release History


## 1.10.0 (Unreleased)

### Features Added

### Bugs Fixed

### Breaking Changes

### Other Changes

- `azure-ai-ml` now performs all file i/o on `utf-8` encoded files per Azure SDK guidance. 
  (instead of the default behavior for python < 3.15, which uses locale specific encodings)

## 1.9.0 (Unreleased)

### Features Added
<<<<<<< HEAD

### Bugs Fixed

### Breaking Changes
=======
- Added support to enable gpu access (local_enable_gpu) for local deployment.
>>>>>>> a82568ab

### Other Changes

- Improved the output when printing a workspace object to be more clean and readable.
- Log level of unknown field notifications for pipeline nodes raised from INFO to WARNING.

## 1.8.0 (2023-06-12)

### Features Added
- Added support to enable set workspace connection secret expiry time.
- Added support for `stage` on model version

### Bugs Fixed

- Fixed an issue affecting authentication to registry-related services in sovereign regions.
- Made job_tier and priority values case insensitive

## 1.7.2 (2023-05-18)

### Features Added
- Public preview support for new schedule type `MonitorSchedule`


## 1.7.1 (2023-05-17)

### Bugs Fixed
- Fixed an issue where `OnlineDeployment.provisioning_state` was incorrectly deserialized and set as `None`


## 1.7.0 (2023-05-15)

### Features Added
- Added data import schedule. The class added is `ImportDataSchedule`.
- Added support to enable data isolation feature at workspace creation stage.
- Added auto_delete_setting support for asset version in data import job.

### Bugs Fixed

### Breaking Changes

### Other Changes


## 1.6.0 (2023-05-01)

### Features Added
- Added experimental scatter gather node to DSL package. This node has a unique mldesigner dependency.
- Added support to make JobService and ServiceInstance objects serializable when printed
- Support Singularity compute in pipeline job
- Added purge operation support for workspace resource
- Added Feature Store, its dedicated classes and updated the docstrings, now available in public interface. The classes added are `FeatureStoreOperations, FeatureSetOperations, FeatureStoreEntityOperations` with properties classes specific to the new features.
- Support additional_includes in command component
- Added experimental `distribution: ray` support in command job.

### Bugs Fixed

- Fixed issue where show_progress=False was not being respected for uploads when set via MLClient
- Fixed issue of spark input/output mode validation doesn't take effect because of wrong type assertion
- Fixed the bug when setting `node.limits.timeout` to a pipeline input.
- Removed Experimental Tag from Idle Shutdown, Custom Applications, Setup Scripts, and Image Metadata on Compute Instances.
- Removed Experimental Tag from JobService classes

### Breaking Changes

- Renamed `JobServiceBase.job_service_type` to `type`

### Other Changes

- Remove the default placeholder for CommandComponent.code

## 1.5.0 (2023-03-20)

### Features Added
- Added support for `tags` on Compute Resources.
- Added support for promoting data asset from a workspace to a registry
- Added support for registering named asset from job output or node output by specifying name and version settings.
- Added support for data binding on outputs inside dynamic arguments for dsl pipeline
- Added support for serverless compute in pipeline, command, automl and sweep job
- Added support for `job_tier` and `priority` in standalone job
- Added support for passing `locations` via command function and set it to `JobResourceConfiguration.locations`
- Added support for modifying SSH key values after creation on Compute Resources.
- Added WorkspaceConnection types `s3`, `snowflake`, `azure_sql_db`, `azure_synapse_analytics`, `azure_my_sql_db`, `azure_postgres_db`
- Added WorkspaceConnection auth type `access_key` for `s3`
- Added DataImport class and DataOperations.import_data.
- Added DataOperations.list_materialization_status - list status of data import jobs that create asset versions via asset name.

### Bugs Fixed

- Fix experiment name wrongly set to 'Default' when schedule existing job.
- Error message improvement when a local path fails to match with data asset type.
- Error message improvement when an asset does not exist in a registry
- Fix an issue when submit spark pipeline job with referring a registered component
- Fix an issue that prevented Job.download from downloading the output of a BatchJob

### Other Changes

- Added dependency on `azure-mgmt-resource`
- Added dependency on `azure-mgmt-resourcegraph`
- Added dependency on `opencensus-ext-azure<2.0.0`
- Update job types to use MFE Dec preview rest objects.
- Added classifiers for Python version 3.11.
- Added warning for reserved keywords in IO names in pipeline job nodes.
- Added telemetry logging for SDK Jupyter Notebook scenarios with opt-out option (see README.md)

## 1.4.0 (2023-02-07)

### Features Added
- Added dedicated classes for each type of job service and updated the docstrings. The classes added are `JupyterLabJobService, SshJobService, TensorBoardJobService, VsCodeJobService` with a few properties specific to the type.
- Added Custom Applications Support to Compute Instances.
- Update data asset list, show and create operations to support data assets in registry.

### Bugs Fixed
- Fixed an issue where the ordering of `.amlignore` and `.gitignore` files are not respected.
- Fixed an issue that attributes with a value of `False` in `PipelineJobSettings` are not respected.
- Fixed an issue where ignore files weren't considered during upload directory size calculations.
- Fixed an issue where symlinks crashed upload directory size calculations.
- Fixes a bug where enable_node_public_ip returned an improper value when fetching a Compute.

### Other Changes
- Update workspace creation to use Log Analytics-Based Application Insights when the user does not specify/bring their own App Insights.
- Upgraded minimum azure-core version to 1.23.0.

## 1.3.0 (2023-01-13)

### Features Added
- Change print behavior of entity classes to show object yaml in notebooks, can be configured on in other contexts.
- Added property to enable/disable public ip addresses to Compute Instances and AML Computes.
- `Deployment` and `ScheduleOperations` added to public interface.

### Bugs Fixed
- Fixed issue with date-time format for utc_time_created field when creating models.
- Added stricter behavior for ArmStr schemas when parsing 'azureml:' prefix.
- Fixed issue where AmlComputes could only be created in a workspace's default region.
- Improved intellisense with VS Code for fields supporting local paths and datastores.
- Added validation for token generation with aml scope when user_identity is used in job definition aka OBO flow.
- Fixed duplicate node name error in pipeline when two node names assigned to the same node and get renamed by node.name='xx'.
- Resolve the cross references for MLClient, Resource and OnlineDeployment.
- Explicit use of Optional (or a Union with None), as per PEP 484.
- Fixed print on Command objects when job id is empty
- Fixed issue where `SasTokenConfiguration` cannot be used as credential for `WorkspaceConnection`

### Other Changes
- Removed dependency on API version 2021-10-01 and 2022-06-01-preview to reduce side of azure-ai-ml package.

## 1.2.0 (2022-12-05)

### Breaking Changes
- Removed description from Registry.
- Disable sdk telemetry logging

### Features Added
- Enable updating the CMK encryption key (workspace.encryption.keyVaultProperties.keyIdentifier) for a workspace.
- Mark JobService class and services param to command() as experimental.
- Added a replication_count value to the schema of SystemCreatedStorageAccount in Registry.
- Added support for Fairfax and MoonCake cloud for the registry discovery baseurl.
- Added support for variable args as pipeline input in DSL Pipeline.
- Added OS Patching Parameters to Compute Instance.

### Bugs Fixed
- Update the upper bound dependencies version for tqdm, strictyaml, colorama and opencensus-ext-azure.
- Added missing "properties" to batch deployment.
- Retain the cases for the names of system job services (Tracking and Studio).
- Update registry begin_delete method return type.
- Fixed sweep job optional input cannot be empty.
- Fixed bool test for output in download operation.
- Fixed Compute Instance schedule not being created
- Removed erroneous experimental warning from Compute Schedules

## 1.1.2 (2022-11-21)

### Features Added
- Restored idle_time_before_shutdown property for Compute Instances.
- Deprecated idle_time_before_shutdown property in favor of idle_time_before_shutdown_minutes.

### Bugs Fixed
- Fixed idle_time_before_shutdown appearing as None for Compute Instances returned by `show` or `list`.
- Fixed idle_time_before_shutdown_minutes preventing creation of Compute Instances when set to None.

## 1.1.1 (2022-11-15)

### Breaking Changes
- Renamed idle_time_before_shutdown to idle_time_before_shutdown_minutes and changed input type to int.

### Bugs Fixed
- Fixed idle_time_before_shutdown_minutes not appearing in GET calls for Compute Instances.

## 1.1.0 (2022-11-07)

### Features Added
- Registry list operation now accepts scope value to allow subscription-only based requests.
- Most configuration classes from the entity package now implement the standard mapping protocol.
- Add registry delete operation.
- The values of JobService.job_service_type are now using the snake case. e.g jupyter_lab, ssh, tensor_board, vs_code.
- Command function now accepts services param of type Dict[str, JobService] instead of dict.

### Bugs Fixed
- MLClient.from_config can now find the default config.json on Compute Instance when running sample notebooks.
- Fixed job inputs not accepting datastores or job inputs.
- Registries now assign managed tags to match registry's tags.
- Adjust registry experimental tags and imports to avoid warning printouts for unrelated operations.
- Make registry delete operation return an LROPoller, and change name to begin_delete.
- Prevent registering an already existing environment that references conda file.
- Fix ARM ID logic for registry environments (ex: Creating a registry component that references a registry environment).
- Fix ARM ID logic for passing models and environments with ID (ex: Creating endpoint deployment for a registry model should return said model's ID immediately)

### Other Changes
- Switched compute operations to go through 2022-10-01-preview API version.

## 1.0.0 (2022-10-10)
- GA release
- Dropped support for Python 3.6. The Python versions supported for this release are 3.7-3.10.

### Features Added

### Breaking Changes
- OnlineDeploymentOperations.delete has been renamed to begin_delete.
- Datastore credentials are switched to use unified credential configuration classes.
- UserAssignedIdentity is replaced by ManagedIdentityConfiguration
- Endpoint and Job use unified identity classes.
- Workspace ManagedServiceIdentity has been replaced by IdentityConfiguration.


### Other Changes
 - Switched Compute operations to use Oct preview API version.
 - Updated batch deployment/endpoint invoke and list-jobs function signatures with curated BatchJob class.

## 0.1.0b8 (2022-10-07)

### Features Added
 - Support passing JobService as argument to Command()
 - Added support for custom setup scripts on compute instances.
 - Added a `show_progress` parameter to MLClient for enable/disable progress bars of long running operations.
 - Support `month_days` in `RecurrencePattern` when using `RecurrenceSchedule`.
 - Support `ml_client.schedules.list` with `list_view_type`, default to `ENABLED_ONLY`.
 - Add support for model sweeping and hyperparameter tuning in AutoML NLP jobs.
 - Added `ml_client.jobs.show_services()` operation.

### Breaking Changes
- ComputeOperations.attach has been renamed to begin_attach.
- Deprecated parameter path has been removed from load and dump methods.
- JobOperations.cancel() is renamed to JobOperations.begin_cancel() and it returns LROPoller
- Workspace.list_keys renamed to Workspace.get_keys.

### Bugs Fixed
- Fix identity passthrough job with single file code
- MLClient.from_config can now find the default config.json on Compute Instance when running sample notebooks.

### Other Changes
 - Removed declaration on Python 3.6 support
 - Added support for custom setup scripts on compute instances.
 - Updated dependencies upper bounds to be major versions.

## 0.1.0b7 (2022-09-22)

### Features Added
 - Spark job submission.
 - Command and sweep job docker config (shmSize and dockerArgs) spec support.
 - Entity load and dump now also accept a file pointer as input.
 - Load and dump input names changed from path to 'source' and 'dest', respectively.
 - Load and dump 'path' input still works, but is deprecated and emits a warning.
 - Managed Identity Support for Compute Instance (experimental).
 - Enable using @dsl.pipeline without brackets when no additional parameters.
 - Expose Azure subscription Id and resource group name from MLClient objects.
 - Added Idle Shutdown support for Compute Instances, allowing instances to shutdown after a set period of inactivity.
 - Online Deployment Data Collection for eventhub and data storage will be supported.
 - Syntax validation on scoring scripts of Batch Deployment and Online Deployment will prevent the user from submitting bad deployments.

### Breaking Changes
 - Change (begin_)create_or_update typehints to use generics.
 - Remove invalid option from create_or_update typehints.
 - Change error returned by (begin_)create_or_update invalid input to TypeError.
 - Rename set_image_model APIs for all vision tasks to set_training_parameters
 - JobOperations.download defaults to "." instead of Path.cwd()

### Bugs Fixed

### Other Changes
 - Show 'properties' on data assets


## 0.1.0b6 (2022-08-09)

### Features Added

- Support for AutoML Component
- Added skip_validation for Job/Component create_or_update

### Breaking Changes

- Dataset removed from public interface.

### Bugs Fixed

- Fixed mismatch errors when updating scale_settings for KubernetesOnlineDeployment.
- Removed az CLI command that was printed when deleting OnlineEndpoint

## 0.1.0b5 (2022-07-15)

### Features Added

- Allow Input/Output objects to be used by CommandComponent.
- Added MoonCake cloud support.
- Unified inputs/outputs building and validation logic in BaseNode.
- Allow Git repo URLs to be used as code for jobs and components.
- Updated AutoML YAML schema to use InputSchema.
- Added end_time to job schedule.
- MIR and pipeline job now support registry assets.


### Bugs Fixed

- Have mldesigner use argparser to parse incoming args.
- Bumped pyjwt version to <3.0.0.
- Reverted "upload support for symlinks".
- Error message improvement when a YAML UnionField fails to match.
- Reintroduced support for symlinks when uploading.
- Hard coded registry base URL to eastus region to support preview.

## 0.1.0b4 (2022-06-16)

## 0.1.0b3 (2022-05-24)

### Features Added

- First preview.<|MERGE_RESOLUTION|>--- conflicted
+++ resolved
@@ -17,14 +17,7 @@
 ## 1.9.0 (Unreleased)
 
 ### Features Added
-<<<<<<< HEAD
-
-### Bugs Fixed
-
-### Breaking Changes
-=======
 - Added support to enable gpu access (local_enable_gpu) for local deployment.
->>>>>>> a82568ab
 
 ### Other Changes
 
