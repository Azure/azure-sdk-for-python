--- conflicted
+++ resolved
@@ -10,8 +10,7 @@
 - Fixed issue where show_progress=False was not being respected for uploads when set via MLClient
 
 ### Other Changes
-
-- 
+- Updated Validation for schema failed error messages
 
 ## 1.5.0 (2023-03-20)
 
@@ -44,11 +43,7 @@
 - Update job types to use MFE Dec preview rest objects.
 - Added classifiers for Python version 3.11.
 - Added warning for reserved keywords in IO names in pipeline job nodes.
-<<<<<<< HEAD
-- Updated Validation for schema failed error messages
-=======
 - Added telemetry logging for SDK Jupyter Notebook scenarios with opt-out option (see README.md)
->>>>>>> 63427b15
 
 ## 1.4.0 (2023-02-07)
 
