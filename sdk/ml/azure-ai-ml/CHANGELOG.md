# Release History

## 1.5.0 (Unreleased)

### Features Added
- Added support for `tags` on Compute Resources.
- Added support for promoting data asset from a workspace to a registry
- Added support for registering named asset from job output or node output by specifying name and version settings.
- Removed Experimental Tag from Image Metadata on Compute Instances.
- Added support for data binding on outputs inside dynamic arguments for dsl pipeline
- Added support for serverless compute in pipeline, command, automl and sweep job
- Added support for `job_tier` and `priority` in job
- Added support for passing `locations` via command function and set it to `JobResourceConfiguration.locations`
<<<<<<< HEAD
- Added support for modifying SSH key values after creation on Compute Resources.
=======
- Added WorkspaceConnection types `s3`, `snowflake`, `azure_sql_db`, `azure_synapse_analytics`, `azure_my_sql_db`, `azure_postgres_db`
- Added WorkspaceConnection auth type `access_key` for `s3`
>>>>>>> 32669522

### Bugs Fixed

- Fix experiment name wrongly set to 'Default' when schedule existing job.
- Error message improvement when a local path fails to match with data asset type.
- Error message improvement when an asset does not exist in a registry
- Fix an issue when submit spark pipeline job with referring a registered component

### Other Changes

- Added dependency on `azure-mgmt-resource`
- Added dependency on `azure-mgmt-resourcegraph`
- Update job types to use MFE Dec preview rest objects.
- Added classifiers for Python version 3.11.
- Added warning for reserved keywords in IO names in pipeline job nodes.

## 1.4.0 (2023-02-07)

### Features Added
- Added dedicated classes for each type of job service and updated the docstrings. The classes added are `JupyterLabJobService, SshJobService, TensorBoardJobService, VsCodeJobService` with a few properties specific to the type.
- Added Custom Applications Support to Compute Instances.
- Update data asset list, show and create operations to support data assets in registry.

### Bugs Fixed
- Fixed an issue where the ordering of `.amlignore` and `.gitignore` files are not respected.
- Fixed an issue that attributes with a value of `False` in `PipelineJobSettings` are not respected.
- Fixed an issue where ignore files weren't considered during upload directory size calculations.
- Fixed an issue where symlinks crashed upload directory size calculations.
- Fixes a bug where enable_node_public_ip returned an improper value when fetching a Compute.

### Other Changes
- Update workspace creation to use Log Analytics-Based Application Insights when the user does not specify/bring their own App Insights.
- Upgraded minimum azure-core version to 1.23.0.

## 1.3.0 (2023-01-13)

### Features Added
- Change print behavior of entity classes to show object yaml in notebooks, can be configured on in other contexts.
- Added property to enable/disable public ip addresses to Compute Instances and AML Computes.
- `Deployment` and `ScheduleOperations` added to public interface.

### Bugs Fixed
- Fixed issue with date-time format for utc_time_created field when creating models.
- Added stricter behavior for ArmStr schemas when parsing 'azureml:' prefix.
- Fixed issue where AmlComputes could only be created in a workspace's default region.
- Improved intellisense with VS Code for fields supporting local paths and datastores.
- Added validation for token generation with aml scope when user_identity is used in job definition aka OBO flow.
- Fixed duplicate node name error in pipeline when two node names assigned to the same node and get renamed by node.name='xx'.
- Resolve the cross references for MLClient, Resource and OnlineDeployment.
- Explicit use of Optional (or a Union with None), as per PEP 484.
- Fixed print on Command objects when job id is empty
- Fixed issue where `SasTokenConfiguration` cannot be used as credential for `WorkspaceConnection`

### Other Changes
- Removed dependency on API version 2021-10-01 and 2022-06-01-preview to reduce side of azure-ai-ml package.

## 1.2.0 (2022-12-05)

### Breaking Changes
- Removed description from Registry.
- Disable sdk telemetry logging

### Features Added
- Enable updating the CMK encryption key (workspace.encryption.keyVaultProperties.keyIdentifier) for a workspace.
- Mark JobService class and services param to command() as experimental.
- Added a replication_count value to the schema of SystemCreatedStorageAccount in Registry.
- Added support for Fairfax and MoonCake cloud for the registry discovery baseurl.
- Added support for variable args as pipeline input in DSL Pipeline.
- Added OS Patching Parameters to Compute Instance.

### Bugs Fixed
- Update the upper bound dependencies version for tqdm, strictyaml, colorama and opencensus-ext-azure.
- Added missing "properties" to batch deployment.
- Retain the cases for the names of system job services (Tracking and Studio).
- Update registry begin_delete method return type.
- Fixed sweep job optional input cannot be empty.
- Fixed bool test for output in download operation.
- Fixed Compute Instance schedule not being created
- Removed erroneous experimental warning from Compute Schedules

## 1.1.2 (2022-11-21)

### Features Added
- Restored idle_time_before_shutdown property for Compute Instances.
- Deprecated idle_time_before_shutdown property in favor of idle_time_before_shutdown_minutes.

### Bugs Fixed
- Fixed idle_time_before_shutdown appearing as None for Compute Instances returned by `show` or `list`.
- Fixed idle_time_before_shutdown_minutes preventing creation of Compute Instances when set to None.

## 1.1.1 (2022-11-15)

### Breaking Changes
- Renamed idle_time_before_shutdown to idle_time_before_shutdown_minutes and changed input type to int.

### Bugs Fixed
- Fixed idle_time_before_shutdown_minutes not appearing in GET calls for Compute Instances.

## 1.1.0 (2022-11-07)

### Features Added
- Registry list operation now accepts scope value to allow subscription-only based requests.
- Most configuration classes from the entity package now implement the standard mapping protocol.
- Add registry delete operation.
- The values of JobService.job_service_type are now using the snake case. e.g jupyter_lab, ssh, tensor_board, vs_code.
- Command function now accepts services param of type Dict[str, JobService] instead of dict.

### Bugs Fixed
- MLClient.from_config can now find the default config.json on Compute Instance when running sample notebooks.
- Fixed job inputs not accepting datastores or job inputs.
- Registries now assign managed tags to match registry's tags.
- Adjust registry experimental tags and imports to avoid warning printouts for unrelated operations.
- Make registry delete operation return an LROPoller, and change name to begin_delete.
- Prevent registering an already existing environment that references conda file.
- Fix ARM ID logic for registry environments (ex: Creating a registry component that references a registry environment).
- Fix ARM ID logic for passing models and environments with ID (ex: Creating endpoint deployment for a registry model should return said model's ID immediately)

### Other Changes
- Switched compute operations to go through 2022-10-01-preview API version.

## 1.0.0 (2022-10-10)
- GA release
- Dropped support for Python 3.6. The Python versions supported for this release are 3.7-3.10.

### Features Added

### Breaking Changes
- OnlineDeploymentOperations.delete has been renamed to begin_delete.
- Datastore credentials are switched to use unified credential configuration classes.
- UserAssignedIdentity is replaced by ManagedIdentityConfiguration
- Endpoint and Job use unified identity classes.
- Workspace ManagedServiceIdentity has been replaced by IdentityConfiguration.


### Other Changes
 - Switched Compute operations to use Oct preview API version.
 - Updated batch deployment/endpoint invoke and list-jobs function signatures with curated BatchJob class.

## 0.1.0b8 (2022-10-07)

### Features Added
 - Support passing JobService as argument to Command()
 - Added support for custom setup scripts on compute instances.
 - Added a `show_progress` parameter to MLClient for enable/disable progress bars of long running operations.
 - Support `month_days` in `RecurrencePattern` when using `RecurrenceSchedule`.
 - Support `ml_client.schedules.list` with `list_view_type`, default to `ENABLED_ONLY`.
 - Add support for model sweeping and hyperparameter tuning in AutoML NLP jobs.
 - Added `ml_client.jobs.show_services()` operation.

### Breaking Changes
- ComputeOperations.attach has been renamed to begin_attach.
- Deprecated parameter path has been removed from load and dump methods.
- JobOperations.cancel() is renamed to JobOperations.begin_cancel() and it returns LROPoller
- Workspace.list_keys renamed to Workspace.get_keys.

### Bugs Fixed
- Fix identity passthrough job with single file code
- MLClient.from_config can now find the default config.json on Compute Instance when running sample notebooks.

### Other Changes
 - Removed declaration on Python 3.6 support
 - Added support for custom setup scripts on compute instances.
 - Updated dependencies upper bounds to be major versions.

## 0.1.0b7 (2022-09-22)

### Features Added
 - Spark job submission.
 - Command and sweep job docker config (shmSize and dockerArgs) spec support.
 - Entity load and dump now also accept a file pointer as input.
 - Load and dump input names changed from path to 'source' and 'dest', respectively.
 - Load and dump 'path' input still works, but is deprecated and emits a warning.
 - Managed Identity Support for Compute Instance (experimental).
 - Enable using @dsl.pipeline without brackets when no additional parameters.
 - Expose Azure subscription Id and resource group name from MLClient objects.
 - Added Idle Shutdown support for Compute Instances, allowing instances to shutdown after a set period of inactivity.
 - Online Deployment Data Collection for eventhub and data storage will be supported.
 - Syntax validation on scoring scripts of Batch Deployment and Online Deployment will prevent the user from submitting bad deployments.

### Breaking Changes
 - Change (begin_)create_or_update typehints to use generics.
 - Remove invalid option from create_or_update typehints.
 - Change error returned by (begin_)create_or_update invalid input to TypeError.
 - Rename set_image_model APIs for all vision tasks to set_training_parameters
 - JobOperations.download defaults to "." instead of Path.cwd()

### Bugs Fixed

### Other Changes
 - Show 'properties' on data assets


## 0.1.0b6 (2022-08-09)

### Features Added

- Support for AutoML Component
- Added skip_validation for Job/Component create_or_update

### Breaking Changes

- Dataset removed from public interface.

### Bugs Fixed

- Fixed mismatch errors when updating scale_settings for KubernetesOnlineDeployment.
- Removed az CLI command that was printed when deleting OnlineEndpoint

## 0.1.0b5 (2022-07-15)

### Features Added

- Allow Input/Output objects to be used by CommandComponent.
- Added MoonCake cloud support.
- Unified inputs/outputs building and validation logic in BaseNode.
- Allow Git repo URLs to be used as code for jobs and components.
- Updated AutoML YAML schema to use InputSchema.
- Added end_time to job schedule.
- MIR and pipeline job now support registry assets.


### Bugs Fixed

- Have mldesigner use argparser to parse incoming args.
- Bumped pyjwt version to <3.0.0.
- Reverted "upload support for symlinks".
- Error message improvement when a YAML UnionField fails to match.
- Reintroduced support for symlinks when uploading.
- Hard coded registry base URL to eastus region to support preview.

## 0.1.0b4 (2022-06-16)

## 0.1.0b3 (2022-05-24)

### Features Added

- First preview.<|MERGE_RESOLUTION|>--- conflicted
+++ resolved
@@ -11,12 +11,9 @@
 - Added support for serverless compute in pipeline, command, automl and sweep job
 - Added support for `job_tier` and `priority` in job
 - Added support for passing `locations` via command function and set it to `JobResourceConfiguration.locations`
-<<<<<<< HEAD
 - Added support for modifying SSH key values after creation on Compute Resources.
-=======
 - Added WorkspaceConnection types `s3`, `snowflake`, `azure_sql_db`, `azure_synapse_analytics`, `azure_my_sql_db`, `azure_postgres_db`
 - Added WorkspaceConnection auth type `access_key` for `s3`
->>>>>>> 32669522
 
 ### Bugs Fixed
 
