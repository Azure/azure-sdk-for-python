--- conflicted
+++ resolved
@@ -5,15 +5,13 @@
 ### Features Added
 - Change print behavior of entity classes to show object yaml in notebooks, can be configured on in other contexts.
 
-<<<<<<< HEAD
-### Other Changes
-- Removed dependency on API version 2021-10-01 and 2022-06-01-preview to reduce side of azure-ai-ml package.
-=======
 ### Bugs Fixed
 - Fixed issue with date-time format for utc_time_created field when creating models.
 - Added stricter behavior for ArmStr schemas when parsing 'azureml:' prefix.
 - Improved intellisense with VS Code for fields supporting local paths and datastores.
->>>>>>> aa1c4264
+
+### Other Changes
+- Removed dependency on API version 2021-10-01 and 2022-06-01-preview to reduce side of azure-ai-ml package.
 
 ## 1.2.0 (2022-12-05)
 
