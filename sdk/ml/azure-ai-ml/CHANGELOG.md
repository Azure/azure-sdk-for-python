--- conflicted
+++ resolved
@@ -13,6 +13,7 @@
 ## 0.1.0 (In Progress)
 - GA release
 - Dropped support for Python 3.6. The Python versions supported for this release are 3.7-3.10.
+- Registry list operation now accepts scope value to allow subscription-only based requests.
 
 ### Features Added
 
@@ -37,12 +38,8 @@
  - Added a `show_progress` parameter to MLClient for enable/disable progress bars of long running operations.
  - Support `month_days` in `RecurrencePattern` when using `RecurrenceSchedule`.
  - Support `ml_client.schedules.list` with `list_view_type`, default to `ENABLED_ONLY`.
-<<<<<<< HEAD
- - Registry list operation now accepts scope value to allow subscription-only based requests.
-=======
  - Add support for model sweeping and hyperparameter tuning in AutoML NLP jobs.
  - Added `ml_client.jobs.show_services()` operation.
->>>>>>> 7d894d93
 
 ### Breaking Changes
 - ComputeOperations.attach has been renamed to begin_attach.
