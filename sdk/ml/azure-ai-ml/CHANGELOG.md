--- conflicted
+++ resolved
@@ -8,11 +8,8 @@
 
 ### Bugs Fixed
 - InputTypes exported in constants module
-<<<<<<< HEAD
 - Workspace update no longer broken for older workspaces due to deprecated tags.
-=======
 - WorkspaceConnection tags are now listed as deprecated, and the erroneously-deprecated metadata field has been un-deprecated and added as a initialization field. These two fields still point to the same underlying object property, and actual API usage of this value is unchanged.
->>>>>>> aec1913a
 
 ### Breaking Changes
 
