--- conflicted
+++ resolved
@@ -10,18 +10,13 @@
 ### Bugs Fixed
 
 ### Other Changes
-<<<<<<< HEAD
- - Removed declaration on Python 3.6 support
- - Added support for custom setup scripts on compute instances.
- - Removed declaration on Python 3.6 support.
-=======
 
 ## 0.1.0 (In Progress)
 - GA release
 - Dropped support for Python 3.6. The Python versions supported for this release are 3.7-3.10.
 
 ### Features Added
-
+ - Most configuration classes from the entity package now implement the standard mapping protocol.
 ### Breaking Changes
 - OnlineDeploymentOperations.delete has been renamed to begin_delete.
 - Datastore credentials are switched to use unified credential configuration classes.
@@ -58,7 +53,6 @@
 ### Other Changes
  - Removed declaration on Python 3.6 support
  - Added support for custom setup scripts on compute instances.
->>>>>>> 7d894d93
  - Updated dependencies upper bounds to be major versions.
 
 ## 0.1.0b7 (2022-09-22)
@@ -69,7 +63,6 @@
  - Entity load and dump now also accept a file pointer as input.
  - Load and dump input names changed from path to 'source' and 'dest', respectively.
  - Load and dump 'path' input still works, but is deprecated and emits a warning.
- - Most configuration classes from the entity package now implement the standard mapping protocol.
  - Managed Identity Support for Compute Instance (experimental).
  - Enable using @dsl.pipeline without brackets when no additional parameters.
  - Expose Azure subscription Id and resource group name from MLClient objects.
@@ -91,12 +84,8 @@
 ### Other Changes
  - Show 'properties' on data assets
 
-<<<<<<< HEAD
-## 0.1.0b6
-=======
 
 ## 0.1.0b6 (2022-08-09)
->>>>>>> 7d894d93
 
 ### Features Added
 
