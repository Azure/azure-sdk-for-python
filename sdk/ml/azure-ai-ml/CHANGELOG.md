# Release History

## 1.5.0 (Unreleased)

### Features Added
- Added support for `tags` on Compute Resources.
- Added support for promoting data asset from a workspace to a registry
- Added support for registering named asset from job output or node output by specifying name and version settings.
- Added support for feature store operations
- Removed Experimental Tag from Image Metadata on Compute Instances.
- Added support for featureset and featurestore_entity operations.
- Added support for data binding on outputs inside dynamic arguments for dsl pipeline
- Added support for serverless compute in pipeline job
<<<<<<< HEAD
- Added support for passing `locations` via command function and set it to `JobResourceConfiguration.locations`
=======
- Added support for serverless compute in command, automl and sweep job
>>>>>>> 6fa50458

### Bugs Fixed

- Fix experiment name wrongly set to 'Default' when schedule existing job.
- Error message improvement when a local path fails to match with data asset type.
- Error message improvement when an asset does not exist in a registry
- Fix an issue when submit spark pipeline job with referring a registered component

### Other Changes

- Added dependency on `azure-mgmt-resource`
- Added dependency on `azure-mgmt-resourcegraph`
- Update job types to use MFE Dec preview rest objects.
- Added classifiers for Python version 3.11.
- Added warning for reserved keywords in IO names in pipeline job nodes.

## 1.4.0 (2023-02-07)

### Features Added
- Added dedicated classes for each type of job service and updated the docstrings. The classes added are `JupyterLabJobService, SshJobService, TensorBoardJobService, VsCodeJobService` with a few properties specific to the type.
- Added Custom Applications Support to Compute Instances.
- Update data asset list, show and create operations to support data assets in registry.

### Bugs Fixed
- Fixed an issue where the ordering of `.amlignore` and `.gitignore` files are not respected.
- Fixed an issue that attributes with a value of `False` in `PipelineJobSettings` are not respected.
- Fixed an issue where ignore files weren't considered during upload directory size calculations.
- Fixed an issue where symlinks crashed upload directory size calculations.
- Fixes a bug where enable_node_public_ip returned an improper value when fetching a Compute.

### Other Changes
- Update workspace creation to use Log Analytics-Based Application Insights when the user does not specify/bring their own App Insights.
- Upgraded minimum azure-core version to 1.23.0.

## 1.3.0 (2023-01-13)

### Features Added
- Change print behavior of entity classes to show object yaml in notebooks, can be configured on in other contexts.
- Added property to enable/disable public ip addresses to Compute Instances and AML Computes.
- `Deployment` and `ScheduleOperations` added to public interface.

### Bugs Fixed
- Fixed issue with date-time format for utc_time_created field when creating models.
- Added stricter behavior for ArmStr schemas when parsing 'azureml:' prefix.
- Fixed issue where AmlComputes could only be created in a workspace's default region.
- Improved intellisense with VS Code for fields supporting local paths and datastores.
- Added validation for token generation with aml scope when user_identity is used in job definition aka OBO flow.
- Fixed duplicate node name error in pipeline when two node names assigned to the same node and get renamed by node.name='xx'.
- Resolve the cross references for MLClient, Resource and OnlineDeployment.
- Explicit use of Optional (or a Union with None), as per PEP 484.
- Fixed print on Command objects when job id is empty
- Fixed issue where `SasTokenConfiguration` cannot be used as credential for `WorkspaceConnection`

### Other Changes
- Removed dependency on API version 2021-10-01 and 2022-06-01-preview to reduce side of azure-ai-ml package.

## 1.2.0 (2022-12-05)

### Breaking Changes
- Removed description from Registry.
- Disable sdk telemetry logging

### Features Added
- Enable updating the CMK encryption key (workspace.encryption.keyVaultProperties.keyIdentifier) for a workspace.
- Mark JobService class and services param to command() as experimental.
- Added a replication_count value to the schema of SystemCreatedStorageAccount in Registry.
- Added support for Fairfax and MoonCake cloud for the registry discovery baseurl.
- Added support for variable args as pipeline input in DSL Pipeline.
- Added OS Patching Parameters to Compute Instance.

### Bugs Fixed
- Update the upper bound dependencies version for tqdm, strictyaml, colorama and opencensus-ext-azure.
- Added missing "properties" to batch deployment.
- Retain the cases for the names of system job services (Tracking and Studio).
- Update registry begin_delete method return type.
- Fixed sweep job optional input cannot be empty.
- Fixed bool test for output in download operation.
- Fixed Compute Instance schedule not being created
- Removed erroneous experimental warning from Compute Schedules

## 1.1.2 (2022-11-21)

### Features Added
- Restored idle_time_before_shutdown property for Compute Instances.
- Deprecated idle_time_before_shutdown property in favor of idle_time_before_shutdown_minutes.

### Bugs Fixed
- Fixed idle_time_before_shutdown appearing as None for Compute Instances returned by `show` or `list`.
- Fixed idle_time_before_shutdown_minutes preventing creation of Compute Instances when set to None.

## 1.1.1 (2022-11-15)

### Breaking Changes
- Renamed idle_time_before_shutdown to idle_time_before_shutdown_minutes and changed input type to int.

### Bugs Fixed
- Fixed idle_time_before_shutdown_minutes not appearing in GET calls for Compute Instances.

## 1.1.0 (2022-11-07)

### Features Added
- Registry list operation now accepts scope value to allow subscription-only based requests.
- Most configuration classes from the entity package now implement the standard mapping protocol.
- Add registry delete operation.
- The values of JobService.job_service_type are now using the snake case. e.g jupyter_lab, ssh, tensor_board, vs_code.
- Command function now accepts services param of type Dict[str, JobService] instead of dict.

### Bugs Fixed
- MLClient.from_config can now find the default config.json on Compute Instance when running sample notebooks.
- Fixed job inputs not accepting datastores or job inputs.
- Registries now assign managed tags to match registry's tags.
- Adjust registry experimental tags and imports to avoid warning printouts for unrelated operations.
- Make registry delete operation return an LROPoller, and change name to begin_delete.
- Prevent registering an already existing environment that references conda file.
- Fix ARM ID logic for registry environments (ex: Creating a registry component that references a registry environment).
- Fix ARM ID logic for passing models and environments with ID (ex: Creating endpoint deployment for a registry model should return said model's ID immediately)

### Other Changes
- Switched compute operations to go through 2022-10-01-preview API version.

## 1.0.0 (2022-10-10)
- GA release
- Dropped support for Python 3.6. The Python versions supported for this release are 3.7-3.10.

### Features Added

### Breaking Changes
- OnlineDeploymentOperations.delete has been renamed to begin_delete.
- Datastore credentials are switched to use unified credential configuration classes.
- UserAssignedIdentity is replaced by ManagedIdentityConfiguration
- Endpoint and Job use unified identity classes.
- Workspace ManagedServiceIdentity has been replaced by IdentityConfiguration.


### Other Changes
 - Switched Compute operations to use Oct preview API version.
 - Updated batch deployment/endpoint invoke and list-jobs function signatures with curated BatchJob class.

## 0.1.0b8 (2022-10-07)

### Features Added
 - Support passing JobService as argument to Command()
 - Added support for custom setup scripts on compute instances.
 - Added a `show_progress` parameter to MLClient for enable/disable progress bars of long running operations.
 - Support `month_days` in `RecurrencePattern` when using `RecurrenceSchedule`.
 - Support `ml_client.schedules.list` with `list_view_type`, default to `ENABLED_ONLY`.
 - Add support for model sweeping and hyperparameter tuning in AutoML NLP jobs.
 - Added `ml_client.jobs.show_services()` operation.

### Breaking Changes
- ComputeOperations.attach has been renamed to begin_attach.
- Deprecated parameter path has been removed from load and dump methods.
- JobOperations.cancel() is renamed to JobOperations.begin_cancel() and it returns LROPoller
- Workspace.list_keys renamed to Workspace.get_keys.

### Bugs Fixed
- Fix identity passthrough job with single file code
- MLClient.from_config can now find the default config.json on Compute Instance when running sample notebooks.

### Other Changes
 - Removed declaration on Python 3.6 support
 - Added support for custom setup scripts on compute instances.
 - Updated dependencies upper bounds to be major versions.

## 0.1.0b7 (2022-09-22)

### Features Added
 - Spark job submission.
 - Command and sweep job docker config (shmSize and dockerArgs) spec support.
 - Entity load and dump now also accept a file pointer as input.
 - Load and dump input names changed from path to 'source' and 'dest', respectively.
 - Load and dump 'path' input still works, but is deprecated and emits a warning.
 - Managed Identity Support for Compute Instance (experimental).
 - Enable using @dsl.pipeline without brackets when no additional parameters.
 - Expose Azure subscription Id and resource group name from MLClient objects.
 - Added Idle Shutdown support for Compute Instances, allowing instances to shutdown after a set period of inactivity.
 - Online Deployment Data Collection for eventhub and data storage will be supported.
 - Syntax validation on scoring scripts of Batch Deployment and Online Deployment will prevent the user from submitting bad deployments.

### Breaking Changes
 - Change (begin_)create_or_update typehints to use generics.
 - Remove invalid option from create_or_update typehints.
 - Change error returned by (begin_)create_or_update invalid input to TypeError.
 - Rename set_image_model APIs for all vision tasks to set_training_parameters
 - JobOperations.download defaults to "." instead of Path.cwd()

### Bugs Fixed

### Other Changes
 - Show 'properties' on data assets


## 0.1.0b6 (2022-08-09)

### Features Added

- Support for AutoML Component
- Added skip_validation for Job/Component create_or_update

### Breaking Changes

- Dataset removed from public interface.

### Bugs Fixed

- Fixed mismatch errors when updating scale_settings for KubernetesOnlineDeployment.
- Removed az CLI command that was printed when deleting OnlineEndpoint

## 0.1.0b5 (2022-07-15)

### Features Added

- Allow Input/Output objects to be used by CommandComponent.
- Added MoonCake cloud support.
- Unified inputs/outputs building and validation logic in BaseNode.
- Allow Git repo URLs to be used as code for jobs and components.
- Updated AutoML YAML schema to use InputSchema.
- Added end_time to job schedule.
- MIR and pipeline job now support registry assets.


### Bugs Fixed

- Have mldesigner use argparser to parse incoming args.
- Bumped pyjwt version to <3.0.0.
- Reverted "upload support for symlinks".
- Error message improvement when a YAML UnionField fails to match.
- Reintroduced support for symlinks when uploading.
- Hard coded registry base URL to eastus region to support preview.

## 0.1.0b4 (2022-06-16)

## 0.1.0b3 (2022-05-24)

### Features Added

- First preview.<|MERGE_RESOLUTION|>--- conflicted
+++ resolved
@@ -11,11 +11,8 @@
 - Added support for featureset and featurestore_entity operations.
 - Added support for data binding on outputs inside dynamic arguments for dsl pipeline
 - Added support for serverless compute in pipeline job
-<<<<<<< HEAD
+- Added support for `job_tier` and `priority` in job
 - Added support for passing `locations` via command function and set it to `JobResourceConfiguration.locations`
-=======
-- Added support for serverless compute in command, automl and sweep job
->>>>>>> 6fa50458
 
 ### Bugs Fixed
 
