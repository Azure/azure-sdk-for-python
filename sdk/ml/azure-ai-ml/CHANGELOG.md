# Release History

## 1.19.0 (unreleased)

### Bugs Fixed
- Workspace update no longer broken for older workspaces due to deprecated tags.

## 1.18.0 (2024-07-09)

### Features Added

- Expose `public_ip_address` in `AmlComputeNodeInfo`, to get the public ip address with the ssh port when calling `ml_client.compute.list_nodes`
<<<<<<< HEAD
- Support `update_sso_settings` in `ComputeOperations`, to enable or disable single sign-on settings of a compute instance.
=======
>>>>>>> 8b6e24d0

### Bugs Fixed
- InputTypes exported in constants module
- WorkspaceConnection tags are now listed as deprecated, and the erroneously-deprecated metadata field has been un-deprecated and added as a initialization field. These two fields still point to the same underlying object property, and actual API usage of this value is unchanged.
- Workspace Create operation works without an application insights being provided, and creates a default appIn resource for normal workspaces in that case.
- Project create operations works in general.
<<<<<<< HEAD
=======

>>>>>>> 8b6e24d0

### Other Changes
- WorkspaceConnections are officially GA'd and no longer experimental. But its much newer subclasses remain experimental.

## 1.17.0 (2024-06-18)

## 1.16.0 (2024-05-14)

### Features Added
- Add experimental support for working with Promptflow evaluators: `ml_client.evaluators`.
- Many changes to the Connection entity class and its associated operations.
- Workspace Connection `list`, `get`, and `create_or_update` operations now include an optional `populate_secrets` input, which causes the operations to try making a secondary call to fill in the returned connections' credential info if possible. Only works with api key-based credentials for now.
- Many workspace connection subtypes added. The full list of subclasses is now:
  - `AzureBlobStoreConnection`
  - `AzureBlobStoreConnection`
  - `MicrosoftOneLakeConnection`
  - `AzureOpenAIConnection`
  - `AzureAIServicesConnection`
  - `AzureAISearchConnection`
  - `AzureContentSafetyConnection`
  - `AzureSpeechServicesConnection`
  - `APIKeyConnection`
  - `OpenAIConnection`
  - `SerpConnection`
  - `ServerlessConnection`
- Many workspace connections only accept api keys or entra ids for credentials. Since Entra IDs require not inputs, these have been refactored to not required a full credential object. Instead they only accept an api_key as a top-level input, and default to an entra credential otherwise. Their YAML schemas have been similarly altered.
- Client-side credential-type validation added for some workspace connection types.
- Added new credential type: `AadCredentialConfiguration`
- Renamed WorkspaceHub class as Hub.
- Added Project entity class and YAML support.
- Project and Hub operations supported by workspace operations.
- workspace list operation supports type filtering.
- Add support for Microsoft Entra token (`aad_token`) auth in `invoke` and `get-credentials` operations.
- Add experimental support for working with indexes: `ml_client.indexes`

### Bugs Fixed

### Breaking Changes

- Removed WorkspaceHubConfig entity, and renamed WorkspaceHub to Hub.
- workspace_hub input of Workspace class hidden, renamed to hub_id, and re-surfaced in child class Project.
- Removed Workspace Hub Operations from ML Client.

### Other Changes

## 1.15.0 (2024-03-26)

### Other Changes

- The following classes will still be able to be imported from `azure.ai.ml`, but the import is deprecated and emits a warning. Instead, please import them from `azure.ai.ml.entities`.
  - `AmlTokenConfiguration`
  - `ManagedIdentityConfiguration`
  - `UserIdentityConfiguration`
- The following classes will still be able to be imported from `azure.ai.ml.entities`, but the import is deprecated and emits a warning. Instead, please import them from `azure.ai.ml.sweep`.
  - `Choice`
  - `Uniform`
  - `LogUniform`
  - `QLogUniform`
  - `QUniform`
  - `QLogNormal`
  - `QNormal`
  - `LogNormal`
  - `Normal`
  - `Randint`

## 1.14.0 (2024-03-11)

### Features Added
- Remove `experimental` tag for  `ml_client.jobs.validate`.
- Workspace Connection has new read-only subclass: AzureBlobStoreWorkspaceConnectionSchema.
- Workspace Connection supports 2 new types under main class: gen 2 and azure_one_lake.
- Workspace Connection LIST operation can return data connections via new optional flag: include_data_connections.
- Support `ml_client.schedules.trigger(name='my_schedule')` function to trigger a schedule once.

### Bugs Fixed
- Fix pipeline job `outputs` not load correctly when `component: <local-file>` exists in pipeline job yaml.
- Workspace ListKey operation serialization issue fixed.
- Workspace Diagnose result now can be print in to Json format.

### Breaking Changes

### Other Changes

- Support for Python 3.12

## 1.13.0 (2024-01-29)

### Features Added

### Bugs Fixed

### Breaking Changes

### Other Changes

## 1.12.0 (2023-11-13)

### Features Added
- Workspace Connections had 3 child classes added for open AI, cog search, and cog service connections.
- Workspace Connections replaced metadata with tags, and surfaced api_version, api_type, and kind for certain connection types.


### Bugs Fixed
- Workspace Hubs now properly create various endpoints, and surface a variable to select the resource they connect to via the
  'endpoint_resource_id' kwarg.

### Breaking Changes

### Other Changes

## 1.11.1 (2023-10-13)

### Bugs Fixed
 - pydash dependency version was upgraded to >=6.0.0 to patch [security vulnerability in versions below 6.0.0](https://github.com/advisories/GHSA-8mjr-6c96-39w8)
 - Workspace hub deletion no longer fails if delete_dependent_resources is true.

## 1.11.0 (2023-10-04)

### Features Added
- Now, when you specify `delete_dependent_resources` as True when deleting a workspace, the log analytics resource
  associated with the workspace application insights resource will also be deleted.
- Now, when creating or updating a workspace, you can provide a `serverless_compute` configuration object. This allows configuring a custom subnet in which all Serverless computes will be created. You can also specify whether or not these Serverless computes will have public IP addresses or not.

### Breaking Changes
 - [Python 3.7 reached end-of-life on June 27th 2023](https://devguide.python.org/versions/). Consequently, 3.7 will be deprecated in azure-ai-ml starting in October 2023 and azure-ai-ml will end support for 3.7 in February 2024.

## 1.10.1 (2023-09-17)

### Bugs Fixed
- Feature sets can now be registers after being dumped and reloaded.
- SDK feature store create/update can now assign materialization identities to cross RG offline stores and online stores.

## 1.10.0 (2023-09-07)

### Features Added
- Added support of features that are known into the future/at forecast time for dnn in AutoML Forecasting jobs.
- Added support for new workspace connection types: azure_open_ai, cognitive_search, and cognitive_service.
- Added support for new credential type: ApiKeyConfiguration.
- Added support of `download` for component operations.

### Bugs Fixed
- Local job runs will no longer fail if Docker registry has no username/password
- Fixed an issue that code asset doesn't work with relative symbol links.
- Fixed [Issue 31319](https://github.com/Azure/azure-sdk-for-python/issues/31319): can't accept `PathLike` for `CommandComponent.code`.

### Other Changes

- `azure-ai-ml` now performs all file i/o on `utf-8` encoded files per Azure SDK guidance.
  (instead of the default behavior for python < 3.15, which uses locale specific encodings)
- Removed references to deprecated "feature_store" workspace connection type.

## 1.9.0 (2023-07-25)

### Features Added
- Added support to enable gpu access (local_enable_gpu) for local deployment.

### Other Changes

- Improved the output when printing a workspace object to be more clean and readable.
- Log level of unknown field notifications for pipeline nodes raised from INFO to WARNING.
## 1.8.0 (2023-06-12)

### Features Added
- Added support to enable set workspace connection secret expiry time.
- Added support for `stage` on model version

### Bugs Fixed

- Fixed an issue affecting authentication to registry-related services in sovereign regions.
- Made job_tier and priority values case insensitive

## 1.7.2 (2023-05-18)

### Features Added
- Public preview support for new schedule type `MonitorSchedule`


## 1.7.1 (2023-05-17)

### Bugs Fixed
- Fixed an issue where `OnlineDeployment.provisioning_state` was incorrectly deserialized and set as `None`


## 1.7.0 (2023-05-15)

### Features Added
- Added data import schedule. The class added is `ImportDataSchedule`.
- Added support to enable data isolation feature at workspace creation stage.
- Added auto_delete_setting support for asset version in data import job.
- Switched code snapshot upload from directory-based to container-based design in order to allow finer RBAC within workspaces. A container will be created for each new snapshot. This change does not affect storage costs or snapshot functionality.

### Bugs Fixed

### Breaking Changes

### Other Changes


## 1.6.0 (2023-05-01)

### Features Added
- Added experimental scatter gather node to DSL package. This node has a unique mldesigner dependency.
- Added support to make JobService and ServiceInstance objects serializable when printed
- Support Singularity compute in pipeline job
- Added purge operation support for workspace resource
- Added Feature Store, its dedicated classes and updated the docstrings, now available in public interface. The classes added are `FeatureStoreOperations, FeatureSetOperations, FeatureStoreEntityOperations` with properties classes specific to the new features.
- Support additional_includes in command component
- Added experimental `distribution: ray` support in command job.

### Bugs Fixed

- Fixed issue where show_progress=False was not being respected for uploads when set via MLClient
- Fixed issue of spark input/output mode validation doesn't take effect because of wrong type assertion
- Fixed the bug when setting `node.limits.timeout` to a pipeline input.
- Removed Experimental Tag from Idle Shutdown, Custom Applications, Setup Scripts, and Image Metadata on Compute Instances.
- Removed Experimental Tag from JobService classes

### Breaking Changes

- Renamed `JobServiceBase.job_service_type` to `type`

### Other Changes

- Remove the default placeholder for CommandComponent.code

## 1.5.0 (2023-03-20)

### Features Added
- Added support for `tags` on Compute Resources.
- Added support for promoting data asset from a workspace to a registry
- Added support for registering named asset from job output or node output by specifying name and version settings.
- Added support for data binding on outputs inside dynamic arguments for dsl pipeline
- Added support for serverless compute in pipeline, command, automl and sweep job
- Added support for `job_tier` and `priority` in standalone job
- Added support for passing `locations` via command function and set it to `JobResourceConfiguration.locations`
- Added support for modifying SSH key values after creation on Compute Resources.
- Added WorkspaceConnection types `s3`, `snowflake`, `azure_sql_db`, `azure_synapse_analytics`, `azure_my_sql_db`, `azure_postgres_db`
- Added WorkspaceConnection auth type `access_key` for `s3`
- Added DataImport class and DataOperations.import_data.
- Added DataOperations.list_materialization_status - list status of data import jobs that create asset versions via asset name.

### Bugs Fixed

- Fix experiment name wrongly set to 'Default' when schedule existing job.
- Error message improvement when a local path fails to match with data asset type.
- Error message improvement when an asset does not exist in a registry
- Fix an issue when submit spark pipeline job with referring a registered component
- Fix an issue that prevented Job.download from downloading the output of a BatchJob

### Other Changes

- Added dependency on `azure-mgmt-resource`
- Added dependency on `azure-mgmt-resourcegraph`
- Added dependency on `opencensus-ext-azure<2.0.0`
- Update job types to use MFE Dec preview rest objects.
- Added classifiers for Python version 3.11.
- Added warning for reserved keywords in IO names in pipeline job nodes.
- Added telemetry logging for SDK Jupyter Notebook scenarios with opt-out option (see README.md)

## 1.4.0 (2023-02-07)

### Features Added
- Added dedicated classes for each type of job service and updated the docstrings. The classes added are `JupyterLabJobService, SshJobService, TensorBoardJobService, VsCodeJobService` with a few properties specific to the type.
- Added Custom Applications Support to Compute Instances.
- Update data asset list, show and create operations to support data assets in registry.
- Added Managed Network features to workspace to include `ManagedNetwork`, `FqdnDestination`, `PrivateEndpointDestination`, `ServiceTagDestination` as well as relevant schema.

### Bugs Fixed
- Fixed an issue where the ordering of `.amlignore` and `.gitignore` files are not respected.
- Fixed an issue that attributes with a value of `False` in `PipelineJobSettings` are not respected.
- Fixed an issue where ignore files weren't considered during upload directory size calculations.
- Fixed an issue where symlinks crashed upload directory size calculations.
- Fixes a bug where enable_node_public_ip returned an improper value when fetching a Compute.

### Other Changes
- Update workspace creation to use Log Analytics-Based Application Insights when the user does not specify/bring their own App Insights.
- Upgraded minimum azure-core version to 1.23.0.

## 1.3.0 (2023-01-13)

### Features Added
- Change print behavior of entity classes to show object yaml in notebooks, can be configured on in other contexts.
- Added property to enable/disable public ip addresses to Compute Instances and AML Computes.
- `Deployment` and `ScheduleOperations` added to public interface.

### Bugs Fixed
- Fixed issue with date-time format for utc_time_created field when creating models.
- Added stricter behavior for ArmStr schemas when parsing 'azureml:' prefix.
- Fixed issue where AmlComputes could only be created in a workspace's default region.
- Improved intellisense with VS Code for fields supporting local paths and datastores.
- Added validation for token generation with aml scope when user_identity is used in job definition aka OBO flow.
- Fixed duplicate node name error in pipeline when two node names assigned to the same node and get renamed by node.name='xx'.
- Resolve the cross references for MLClient, Resource and OnlineDeployment.
- Explicit use of Optional (or a Union with None), as per PEP 484.
- Fixed print on Command objects when job id is empty
- Fixed issue where `SasTokenConfiguration` cannot be used as credential for `WorkspaceConnection`

### Other Changes
- Removed dependency on API version 2021-10-01 and 2022-06-01-preview to reduce side of azure-ai-ml package.

## 1.2.0 (2022-12-05)

### Breaking Changes
- Removed description from Registry.
- Disable sdk telemetry logging

### Features Added
- Enable updating the CMK encryption key (workspace.encryption.keyVaultProperties.keyIdentifier) for a workspace.
- Mark JobService class and services param to command() as experimental.
- Added a replication_count value to the schema of SystemCreatedStorageAccount in Registry.
- Added support for Fairfax and MoonCake cloud for the registry discovery baseurl.
- Added support for variable args as pipeline input in DSL Pipeline.
- Added OS Patching Parameters to Compute Instance.

### Bugs Fixed
- Update the upper bound dependencies version for tqdm, strictyaml, colorama and opencensus-ext-azure.
- Added missing "properties" to batch deployment.
- Retain the cases for the names of system job services (Tracking and Studio).
- Update registry begin_delete method return type.
- Fixed sweep job optional input cannot be empty.
- Fixed bool test for output in download operation.
- Fixed Compute Instance schedule not being created
- Removed erroneous experimental warning from Compute Schedules

## 1.1.2 (2022-11-21)

### Features Added
- Restored idle_time_before_shutdown property for Compute Instances.
- Deprecated idle_time_before_shutdown property in favor of idle_time_before_shutdown_minutes.

### Bugs Fixed
- Fixed idle_time_before_shutdown appearing as None for Compute Instances returned by `show` or `list`.
- Fixed idle_time_before_shutdown_minutes preventing creation of Compute Instances when set to None.

## 1.1.1 (2022-11-15)

### Breaking Changes
- Renamed idle_time_before_shutdown to idle_time_before_shutdown_minutes and changed input type to int.

### Bugs Fixed
- Fixed idle_time_before_shutdown_minutes not appearing in GET calls for Compute Instances.

## 1.1.0 (2022-11-07)

### Features Added
- Registry list operation now accepts scope value to allow subscription-only based requests.
- Most configuration classes from the entity package now implement the standard mapping protocol.
- Add registry delete operation.
- The values of JobService.job_service_type are now using the snake case. e.g jupyter_lab, ssh, tensor_board, vs_code.
- Command function now accepts services param of type Dict[str, JobService] instead of dict.

### Bugs Fixed
- MLClient.from_config can now find the default config.json on Compute Instance when running sample notebooks.
- Fixed job inputs not accepting datastores or job inputs.
- Registries now assign managed tags to match registry's tags.
- Adjust registry experimental tags and imports to avoid warning printouts for unrelated operations.
- Make registry delete operation return an LROPoller, and change name to begin_delete.
- Prevent registering an already existing environment that references conda file.
- Fix ARM ID logic for registry environments (ex: Creating a registry component that references a registry environment).
- Fix ARM ID logic for passing models and environments with ID (ex: Creating endpoint deployment for a registry model should return said model's ID immediately)

### Other Changes
- Switched compute operations to go through 2022-10-01-preview API version.

## 1.0.0 (2022-10-10)
- GA release
- Dropped support for Python 3.6. The Python versions supported for this release are 3.7-3.10.

### Features Added

### Breaking Changes
- OnlineDeploymentOperations.delete has been renamed to begin_delete.
- Datastore credentials are switched to use unified credential configuration classes.
- UserAssignedIdentity is replaced by ManagedIdentityConfiguration
- Endpoint and Job use unified identity classes.
- Workspace ManagedServiceIdentity has been replaced by IdentityConfiguration.


### Other Changes
 - Switched Compute operations to use Oct preview API version.
 - Updated batch deployment/endpoint invoke and list-jobs function signatures with curated BatchJob class.

## 0.1.0b8 (2022-10-07)

### Features Added
 - Support passing JobService as argument to Command()
 - Added support for custom setup scripts on compute instances.
 - Added a `show_progress` parameter to MLClient for enable/disable progress bars of long running operations.
 - Support `month_days` in `RecurrencePattern` when using `RecurrenceSchedule`.
 - Support `ml_client.schedules.list` with `list_view_type`, default to `ENABLED_ONLY`.
 - Add support for model sweeping and hyperparameter tuning in AutoML NLP jobs.
 - Added `ml_client.jobs.show_services()` operation.

### Breaking Changes
- ComputeOperations.attach has been renamed to begin_attach.
- Deprecated parameter path has been removed from load and dump methods.
- JobOperations.cancel() is renamed to JobOperations.begin_cancel() and it returns LROPoller
- Workspace.list_keys renamed to Workspace.get_keys.

### Bugs Fixed
- Fix identity passthrough job with single file code
- MLClient.from_config can now find the default config.json on Compute Instance when running sample notebooks.

### Other Changes
 - Removed declaration on Python 3.6 support
 - Added support for custom setup scripts on compute instances.
 - Updated dependencies upper bounds to be major versions.

## 0.1.0b7 (2022-09-22)

### Features Added
 - Spark job submission.
 - Command and sweep job docker config (shmSize and dockerArgs) spec support.
 - Entity load and dump now also accept a file pointer as input.
 - Load and dump input names changed from path to 'source' and 'dest', respectively.
 - Load and dump 'path' input still works, but is deprecated and emits a warning.
 - Managed Identity Support for Compute Instance (experimental).
 - Enable using @dsl.pipeline without brackets when no additional parameters.
 - Expose Azure subscription Id and resource group name from MLClient objects.
 - Added Idle Shutdown support for Compute Instances, allowing instances to shutdown after a set period of inactivity.
 - Online Deployment Data Collection for eventhub and data storage will be supported.
 - Syntax validation on scoring scripts of Batch Deployment and Online Deployment will prevent the user from submitting bad deployments.

### Breaking Changes
 - Change (begin_)create_or_update typehints to use generics.
 - Remove invalid option from create_or_update typehints.
 - Change error returned by (begin_)create_or_update invalid input to TypeError.
 - Rename set_image_model APIs for all vision tasks to set_training_parameters
 - JobOperations.download defaults to "." instead of Path.cwd()

### Bugs Fixed

### Other Changes
 - Show 'properties' on data assets


## 0.1.0b6 (2022-08-09)

### Features Added

- Support for AutoML Component
- Added skip_validation for Job/Component create_or_update

### Breaking Changes

- Dataset removed from public interface.

### Bugs Fixed

- Fixed mismatch errors when updating scale_settings for KubernetesOnlineDeployment.
- Removed az CLI command that was printed when deleting OnlineEndpoint

## 0.1.0b5 (2022-07-15)

### Features Added

- Allow Input/Output objects to be used by CommandComponent.
- Added MoonCake cloud support.
- Unified inputs/outputs building and validation logic in BaseNode.
- Allow Git repo URLs to be used as code for jobs and components.
- Updated AutoML YAML schema to use InputSchema.
- Added end_time to job schedule.
- MIR and pipeline job now support registry assets.


### Bugs Fixed

- Have mldesigner use argparser to parse incoming args.
- Bumped pyjwt version to <3.0.0.
- Reverted "upload support for symlinks".
- Error message improvement when a YAML UnionField fails to match.
- Reintroduced support for symlinks when uploading.
- Hard coded registry base URL to eastus region to support preview.

## 0.1.0b4 (2022-06-16)

## 0.1.0b3 (2022-05-24)

### Features Added

- First preview.<|MERGE_RESOLUTION|>--- conflicted
+++ resolved
@@ -10,20 +10,13 @@
 ### Features Added
 
 - Expose `public_ip_address` in `AmlComputeNodeInfo`, to get the public ip address with the ssh port when calling `ml_client.compute.list_nodes`
-<<<<<<< HEAD
 - Support `update_sso_settings` in `ComputeOperations`, to enable or disable single sign-on settings of a compute instance.
-=======
->>>>>>> 8b6e24d0
 
 ### Bugs Fixed
 - InputTypes exported in constants module
 - WorkspaceConnection tags are now listed as deprecated, and the erroneously-deprecated metadata field has been un-deprecated and added as a initialization field. These two fields still point to the same underlying object property, and actual API usage of this value is unchanged.
 - Workspace Create operation works without an application insights being provided, and creates a default appIn resource for normal workspaces in that case.
 - Project create operations works in general.
-<<<<<<< HEAD
-=======
-
->>>>>>> 8b6e24d0
 
 ### Other Changes
 - WorkspaceConnections are officially GA'd and no longer experimental. But its much newer subclasses remain experimental.
