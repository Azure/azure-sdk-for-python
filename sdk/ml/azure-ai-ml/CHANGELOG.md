# Release History

## 1.1.0 (Unreleased)

### Features Added
- Registry list operation now accepts scope value to allow subscription-only based requests.
- Most configuration classes from the entity package now implement the standard mapping protocol.
- Add registry delete operation.
- The values of JobService.job_service_type are now using the snake case. e.g jupyter_lab, ssh, tensor_board, vs_code.

### Breaking Changes

### Bugs Fixed
- MLClient.from_config can now find the default config.json on Compute Instance when running sample notebooks.
- Registries now assign managed tags to match registry's tags.
- Adjust registry experimental tags and imports to avoid warning printouts for unrelated operations.
<<<<<<< HEAD
- Make registry delete operation return an LROPoller, and change name to begin_delete.
=======
- Prevent registering an already existing environment that references conda file.
>>>>>>> 4c9b4640

### Other Changes

## 1.0.0 (2022-10-10)
- GA release
- Dropped support for Python 3.6. The Python versions supported for this release are 3.7-3.10.

### Features Added

### Breaking Changes
- OnlineDeploymentOperations.delete has been renamed to begin_delete.
- Datastore credentials are switched to use unified credential configuration classes.
- UserAssignedIdentity is replaced by ManagedIdentityConfiguration
- Endpoint and Job use unified identity classes.
- Workspace ManagedServiceIdentity has been replaced by IdentityConfiguration.

### Bugs Fixed

### Other Changes
 - Switched Compute operations to use Oct preview API version.
 - Updated batch deployment/endpoint invoke and list-jobs function signatures with curated BatchJob class.

## 0.1.0b8 (2022-10-07)

### Features Added
 - Support passing JobService as argument to Command()
 - Added support for custom setup scripts on compute instances.
 - Added a `show_progress` parameter to MLClient for enable/disable progress bars of long running operations.
 - Support `month_days` in `RecurrencePattern` when using `RecurrenceSchedule`.
 - Support `ml_client.schedules.list` with `list_view_type`, default to `ENABLED_ONLY`.
 - Add support for model sweeping and hyperparameter tuning in AutoML NLP jobs.
 - Added `ml_client.jobs.show_services()` operation.

### Breaking Changes
- ComputeOperations.attach has been renamed to begin_attach.
- Deprecated parameter path has been removed from load and dump methods.
- JobOperations.cancel() is renamed to JobOperations.begin_cancel() and it returns LROPoller
- Workspace.list_keys renamed to Workspace.get_keys.

### Bugs Fixed
- Fix identity passthrough job with single file code

### Other Changes
 - Removed declaration on Python 3.6 support
 - Added support for custom setup scripts on compute instances.
 - Updated dependencies upper bounds to be major versions.

## 0.1.0b7 (2022-09-22)

### Features Added
 - Spark job submission.
 - Command and sweep job docker config (shmSize and dockerArgs) spec support.
 - Entity load and dump now also accept a file pointer as input.
 - Load and dump input names changed from path to 'source' and 'dest', respectively.
 - Load and dump 'path' input still works, but is deprecated and emits a warning.
 - Managed Identity Support for Compute Instance (experimental).
 - Enable using @dsl.pipeline without brackets when no additional parameters.
 - Expose Azure subscription Id and resource group name from MLClient objects.
 - Added Idle Shutdown support for Compute Instances, allowing instances to shutdown after a set period of inactivity.
 - Online Deployment Data Collection for eventhub and data storage will be supported.
 - Syntax validation on scoring scripts of Batch Deployment and Online Deployment will prevent the user from submitting bad deployments.

### Breaking Changes
 - Change (begin_)create_or_update typehints to use generics.
 - Remove invalid option from create_or_update typehints.
 - Change error returned by (begin_)create_or_update invalid input to TypeError.
 - Rename set_image_model APIs for all vision tasks to set_training_parameters
 - JobOperations.download defaults to "." instead of Path.cwd()

### Bugs Fixed

### Other Changes
 - Show 'properties' on data assets


## 0.1.0b6 (2022-08-09)

### Features Added

- Support for AutoML Component
- Added skip_validation for Job/Component create_or_update

### Breaking Changes

- Dataset removed from public interface.

### Bugs Fixed

- Fixed mismatch errors when updating scale_settings for KubernetesOnlineDeployment.
- Removed az CLI command that was printed when deleting OnlineEndpoint

### Other Changes


## 0.1.0b5 (2022-07-15)

### Features Added

- Allow Input/Output objects to be used by CommandComponent.
- Added MoonCake cloud support.
- Unified inputs/outputs building and validation logic in BaseNode.
- Allow Git repo URLs to be used as code for jobs and components.
- Updated AutoML YAML schema to use InputSchema.
- Added end_time to job schedule.
- MIR and pipeline job now support registry assets.

### Breaking Changes

### Bugs Fixed

- Have mldesigner use argparser to parse incoming args.
- Bumped pyjwt version to <3.0.0.
- Reverted "upload support for symlinks".
- Error message improvement when a YAML UnionField fails to match.
- Reintroduced support for symlinks when uploading.
- Hard coded registry base URL to eastus region to support preview.

## 0.1.0b4 (2022-06-16)

## 0.1.0b3 (2022-05-24)

### Features Added

- First preview.<|MERGE_RESOLUTION|>--- conflicted
+++ resolved
@@ -14,11 +14,8 @@
 - MLClient.from_config can now find the default config.json on Compute Instance when running sample notebooks.
 - Registries now assign managed tags to match registry's tags.
 - Adjust registry experimental tags and imports to avoid warning printouts for unrelated operations.
-<<<<<<< HEAD
 - Make registry delete operation return an LROPoller, and change name to begin_delete.
-=======
 - Prevent registering an already existing environment that references conda file.
->>>>>>> 4c9b4640
 
 ### Other Changes
 
