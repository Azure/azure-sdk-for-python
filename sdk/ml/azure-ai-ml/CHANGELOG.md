--- conflicted
+++ resolved
@@ -10,7 +10,6 @@
 
 ### Other Changes
 
-<<<<<<< HEAD
 - The following classes will still be able to be imported from `azure.ai.ml`, but the import is deprecated and emits a warning. Instead, please import them from `azure.ai.ml.entities`.
   - `AmlTokenConfiguration`
   - `ManagedIdentityConfiguration`
@@ -27,10 +26,7 @@
   - `Normal`
   - `Randint`
 
-## 1.14.0 (unreleased)
-=======
 ## 1.14.0 (2024-03-11)
->>>>>>> 28d45d3d
 
 ### Features Added
 - Remove `experimental` tag for  `ml_client.jobs.validate`.
