--- conflicted
+++ resolved
@@ -3,11 +3,9 @@
 ## 0.2.0 (Unreleased)
 
 ### Features Added
-<<<<<<< HEAD
 - Registry list operation now accepts scope value to allow subscription-only based requests.
-=======
  - Most configuration classes from the entity package now implement the standard mapping protocol.
->>>>>>> 7379fa4b
+ - 
 ### Breaking Changes
 
 ### Bugs Fixed
