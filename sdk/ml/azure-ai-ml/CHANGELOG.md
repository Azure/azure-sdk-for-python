--- conflicted
+++ resolved
@@ -9,16 +9,12 @@
 ### Bugs Fixed
 - Fixed issue with date-time format for utc_time_created field when creating models.
 - Added stricter behavior for ArmStr schemas when parsing 'azureml:' prefix.
-<<<<<<< HEAD
-- Improved intellisense with VS Code for fields supporting local paths and datastores
 - Fixed issue where computes could only be created in a workspace's default region.
-=======
 - Improved intellisense with VS Code for fields supporting local paths and datastores.
 - Added validation for token generation with aml scope when user_identity is used in job definition aka OBO flow
 
 ### Other Changes
 - Removed dependency on API version 2021-10-01 and 2022-06-01-preview to reduce side of azure-ai-ml package.
->>>>>>> 25badf22
 
 ## 1.2.0 (2022-12-05)
 
