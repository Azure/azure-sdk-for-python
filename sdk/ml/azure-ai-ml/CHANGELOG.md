--- conflicted
+++ resolved
@@ -1,13 +1,10 @@
 # Release History
 
-<<<<<<< HEAD
-=======
 ## 1.20.0 (unreleased)
 
 ### Features Added
 - When a workspace is created with `managed_network` enabled or has `public_network_access` set to disabled, the resources created with the workspace (Key Vault, Storage Account) will be set to have restricted network access settings. This is only applicable when the user does not specify existing resources.
 
->>>>>>> 72ae9075
 ## 1.19.0 (2024-07-29)
 
 ### Feature Added
