--- conflicted
+++ resolved
@@ -1,16 +1,5 @@
 # Release History
 
-<<<<<<< HEAD
-## 1.1.2 (Unreleased)
-
-## Features Added
-- Added OS Image Patching parameters to Compute Instance.
-
-## 1.1.1 (Unreleased)
-
-## Features Added
-- Added OS Image Patching parameters to Compute Instance.
-=======
 ## 1.1.2 (2022-11-21)
 
 ### Features Added
@@ -24,7 +13,6 @@
 ## 1.1.1 (2022-11-15)
 
 ### Breaking Changes
->>>>>>> 6eadef72
 - Renamed idle_time_before_shutdown to idle_time_before_shutdown_minutes and changed input type to int.
 
 ### Bugs Fixed
