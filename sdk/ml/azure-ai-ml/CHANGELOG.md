# Release History

## 1.3.0 (Unreleased)

<<<<<<< HEAD
### Other Changes
- Switched compute operations to go through 2022-12-01-preview API version.
=======
### Features Added
- Change print behavior of entity classes to show object yaml in notebooks, can be configured on in other contexts.
>>>>>>> fa9f0409

## 1.2.0 (2022-12-05)

### Breaking Changes
- Removed description from Registry.
- Disable sdk telemetry logging

### Features Added
- Enable updating the CMK encryption key (workspace.encryption.keyVaultProperties.keyIdentifier) for a workspace.
- Mark JobService class and services param to command() as experimental.
- Added a replication_count value to the schema of SystemCreatedStorageAccount in Registry.
- Added support for Fairfax and MoonCake cloud for the registry discovery baseurl.
- Added support for variable args as pipeline input in DSL Pipeline.
- Added OS Patching Parameters to Compute Instance.

### Bugs Fixed
- Update the upper bound dependencies version for tqdm, strictyaml, colorama and opencensus-ext-azure.
- Added missing "properties" to batch deployment.
- Retain the cases for the names of system job services (Tracking and Studio).
- Update registry begin_delete method return type.
- Fixed sweep job optional input cannot be empty.
- Fixed bool test for output in download operation.
- Fixed Compute Instance schedule not being created
- Removed erroneous experimental warning from Compute Schedules

## 1.1.2 (2022-11-21)

### Features Added
- Restored idle_time_before_shutdown property for Compute Instances. 
- Deprecated idle_time_before_shutdown property in favor of idle_time_before_shutdown_minutes.

### Bugs Fixed
- Fixed idle_time_before_shutdown appearing as None for Compute Instances returned by `show` or `list`.
- Fixed idle_time_before_shutdown_minutes preventing creation of Compute Instances when set to None.

## 1.1.1 (2022-11-15)

### Breaking Changes
- Renamed idle_time_before_shutdown to idle_time_before_shutdown_minutes and changed input type to int.

### Bugs Fixed
- Fixed idle_time_before_shutdown_minutes not appearing in GET calls for Compute Instances.

## 1.1.0 (2022-11-07)

### Features Added
- Registry list operation now accepts scope value to allow subscription-only based requests.
- Most configuration classes from the entity package now implement the standard mapping protocol.
- Add registry delete operation.
- The values of JobService.job_service_type are now using the snake case. e.g jupyter_lab, ssh, tensor_board, vs_code.
- Command function now accepts services param of type Dict[str, JobService] instead of dict.

### Bugs Fixed
- MLClient.from_config can now find the default config.json on Compute Instance when running sample notebooks.
- Fixed job inputs not accepting datastores or job inputs.
- Registries now assign managed tags to match registry's tags.
- Adjust registry experimental tags and imports to avoid warning printouts for unrelated operations.
- Make registry delete operation return an LROPoller, and change name to begin_delete.
- Prevent registering an already existing environment that references conda file.
- Fix ARM ID logic for registry environments (ex: Creating a registry component that references a registry environment).
- Fix ARM ID logic for passing models and environments with ID (ex: Creating endpoint deployment for a registry model should return said model's ID immediately)

### Other Changes
- Switched compute operations to go through 2022-10-01-preview API version.

## 1.0.0 (2022-10-10)
- GA release
- Dropped support for Python 3.6. The Python versions supported for this release are 3.7-3.10.

### Features Added

### Breaking Changes
- OnlineDeploymentOperations.delete has been renamed to begin_delete.
- Datastore credentials are switched to use unified credential configuration classes.
- UserAssignedIdentity is replaced by ManagedIdentityConfiguration
- Endpoint and Job use unified identity classes.
- Workspace ManagedServiceIdentity has been replaced by IdentityConfiguration.


### Other Changes
 - Switched Compute operations to use Oct preview API version.
 - Updated batch deployment/endpoint invoke and list-jobs function signatures with curated BatchJob class.

## 0.1.0b8 (2022-10-07)

### Features Added
 - Support passing JobService as argument to Command()
 - Added support for custom setup scripts on compute instances.
 - Added a `show_progress` parameter to MLClient for enable/disable progress bars of long running operations.
 - Support `month_days` in `RecurrencePattern` when using `RecurrenceSchedule`.
 - Support `ml_client.schedules.list` with `list_view_type`, default to `ENABLED_ONLY`.
 - Add support for model sweeping and hyperparameter tuning in AutoML NLP jobs.
 - Added `ml_client.jobs.show_services()` operation.

### Breaking Changes
- ComputeOperations.attach has been renamed to begin_attach.
- Deprecated parameter path has been removed from load and dump methods.
- JobOperations.cancel() is renamed to JobOperations.begin_cancel() and it returns LROPoller
- Workspace.list_keys renamed to Workspace.get_keys.

### Bugs Fixed
- Fix identity passthrough job with single file code
- MLClient.from_config can now find the default config.json on Compute Instance when running sample notebooks.

### Other Changes
 - Removed declaration on Python 3.6 support
 - Added support for custom setup scripts on compute instances.
 - Updated dependencies upper bounds to be major versions.

## 0.1.0b7 (2022-09-22)

### Features Added
 - Spark job submission.
 - Command and sweep job docker config (shmSize and dockerArgs) spec support.
 - Entity load and dump now also accept a file pointer as input.
 - Load and dump input names changed from path to 'source' and 'dest', respectively.
 - Load and dump 'path' input still works, but is deprecated and emits a warning.
 - Managed Identity Support for Compute Instance (experimental).
 - Enable using @dsl.pipeline without brackets when no additional parameters.
 - Expose Azure subscription Id and resource group name from MLClient objects.
 - Added Idle Shutdown support for Compute Instances, allowing instances to shutdown after a set period of inactivity.
 - Online Deployment Data Collection for eventhub and data storage will be supported.
 - Syntax validation on scoring scripts of Batch Deployment and Online Deployment will prevent the user from submitting bad deployments.

### Breaking Changes
 - Change (begin_)create_or_update typehints to use generics.
 - Remove invalid option from create_or_update typehints.
 - Change error returned by (begin_)create_or_update invalid input to TypeError.
 - Rename set_image_model APIs for all vision tasks to set_training_parameters
 - JobOperations.download defaults to "." instead of Path.cwd()

### Bugs Fixed

### Other Changes
 - Show 'properties' on data assets


## 0.1.0b6 (2022-08-09)

### Features Added

- Support for AutoML Component
- Added skip_validation for Job/Component create_or_update

### Breaking Changes

- Dataset removed from public interface.

### Bugs Fixed

- Fixed mismatch errors when updating scale_settings for KubernetesOnlineDeployment.
- Removed az CLI command that was printed when deleting OnlineEndpoint

## 0.1.0b5 (2022-07-15)

### Features Added

- Allow Input/Output objects to be used by CommandComponent.
- Added MoonCake cloud support.
- Unified inputs/outputs building and validation logic in BaseNode.
- Allow Git repo URLs to be used as code for jobs and components.
- Updated AutoML YAML schema to use InputSchema.
- Added end_time to job schedule.
- MIR and pipeline job now support registry assets.


### Bugs Fixed

- Have mldesigner use argparser to parse incoming args.
- Bumped pyjwt version to <3.0.0.
- Reverted "upload support for symlinks".
- Error message improvement when a YAML UnionField fails to match.
- Reintroduced support for symlinks when uploading.
- Hard coded registry base URL to eastus region to support preview.

## 0.1.0b4 (2022-06-16)

## 0.1.0b3 (2022-05-24)

### Features Added

- First preview.<|MERGE_RESOLUTION|>--- conflicted
+++ resolved
@@ -2,13 +2,11 @@
 
 ## 1.3.0 (Unreleased)
 
-<<<<<<< HEAD
+### Features Added
+- Change print behavior of entity classes to show object yaml in notebooks, can be configured on in other contexts.
+
 ### Other Changes
 - Switched compute operations to go through 2022-12-01-preview API version.
-=======
-### Features Added
-- Change print behavior of entity classes to show object yaml in notebooks, can be configured on in other contexts.
->>>>>>> fa9f0409
 
 ## 1.2.0 (2022-12-05)
 
