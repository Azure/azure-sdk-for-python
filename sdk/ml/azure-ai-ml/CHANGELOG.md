# Release History

## 1.5.0 (Unreleased)

### Features Added
- Add managed network preview feature for the workspace.
- Add outbound rule operations to interact with the outbound rules of the managed network property for workspace.
<<<<<<< HEAD

- Added support for `tags` on Compute Resources.
=======
>>>>>>> afc812d8

### Bugs Fixed

### Other Changes

- Added dependency on `azure-mgmt-resource`
- Added dependency on `azure-mgmt-resourcegraph`

## 1.4.0 (2023-02-07)

### Features Added
- Added dedicated classes for each type of job service and updated the docstrings. The classes added are `JupyterLabJobService, SshJobService, TensorBoardJobService, VsCodeJobService` with a few properties specific to the type.
- Added Custom Applications Support to Compute Instances. 
- Update data asset list, show and create operations to support data assets in registry.

### Bugs Fixed
- Fixed an issue where the ordering of `.amlignore` and `.gitignore` files are not respected.
- Fixed an issue that attributes with a value of `False` in `PipelineJobSettings` are not respected.
- Fixed an issue where ignore files weren't considered during upload directory size calculations.
- Fixed an issue where symlinks crashed upload directory size calculations.
- Fixes a bug where enable_node_public_ip returned an improper value when fetching a Compute.

### Other Changes
- Update workspace creation to use Log Analytics-Based Application Insights when the user does not specify/bring their own App Insights.
- Upgraded minimum azure-core version to 1.23.0.

## 1.3.0 (2023-01-13)

### Features Added
- Change print behavior of entity classes to show object yaml in notebooks, can be configured on in other contexts.
- Added property to enable/disable public ip addresses to Compute Instances and AML Computes.
- `Deployment` and `ScheduleOperations` added to public interface.

### Bugs Fixed
- Fixed issue with date-time format for utc_time_created field when creating models.
- Added stricter behavior for ArmStr schemas when parsing 'azureml:' prefix.
- Fixed issue where AmlComputes could only be created in a workspace's default region.
- Improved intellisense with VS Code for fields supporting local paths and datastores.
- Added validation for token generation with aml scope when user_identity is used in job definition aka OBO flow.
- Fixed duplicate node name error in pipeline when two node names assigned to the same node and get renamed by node.name='xx'.
- Resolve the cross references for MLClient, Resource and OnlineDeployment.
- Explicit use of Optional (or a Union with None), as per PEP 484.
- Fixed print on Command objects when job id is empty
- Fixed issue where `SasTokenConfiguration` cannot be used as credential for `WorkspaceConnection`

### Other Changes
- Removed dependency on API version 2021-10-01 and 2022-06-01-preview to reduce side of azure-ai-ml package.

## 1.2.0 (2022-12-05)

### Breaking Changes
- Removed description from Registry.
- Disable sdk telemetry logging

### Features Added
- Enable updating the CMK encryption key (workspace.encryption.keyVaultProperties.keyIdentifier) for a workspace.
- Mark JobService class and services param to command() as experimental.
- Added a replication_count value to the schema of SystemCreatedStorageAccount in Registry.
- Added support for Fairfax and MoonCake cloud for the registry discovery baseurl.
- Added support for variable args as pipeline input in DSL Pipeline.
- Added OS Patching Parameters to Compute Instance.

### Bugs Fixed
- Update the upper bound dependencies version for tqdm, strictyaml, colorama and opencensus-ext-azure.
- Added missing "properties" to batch deployment.
- Retain the cases for the names of system job services (Tracking and Studio).
- Update registry begin_delete method return type.
- Fixed sweep job optional input cannot be empty.
- Fixed bool test for output in download operation.
- Fixed Compute Instance schedule not being created
- Removed erroneous experimental warning from Compute Schedules

## 1.1.2 (2022-11-21)

### Features Added
- Restored idle_time_before_shutdown property for Compute Instances.
- Deprecated idle_time_before_shutdown property in favor of idle_time_before_shutdown_minutes.

### Bugs Fixed
- Fixed idle_time_before_shutdown appearing as None for Compute Instances returned by `show` or `list`.
- Fixed idle_time_before_shutdown_minutes preventing creation of Compute Instances when set to None.

## 1.1.1 (2022-11-15)

### Breaking Changes
- Renamed idle_time_before_shutdown to idle_time_before_shutdown_minutes and changed input type to int.

### Bugs Fixed
- Fixed idle_time_before_shutdown_minutes not appearing in GET calls for Compute Instances.

## 1.1.0 (2022-11-07)

### Features Added
- Registry list operation now accepts scope value to allow subscription-only based requests.
- Most configuration classes from the entity package now implement the standard mapping protocol.
- Add registry delete operation.
- The values of JobService.job_service_type are now using the snake case. e.g jupyter_lab, ssh, tensor_board, vs_code.
- Command function now accepts services param of type Dict[str, JobService] instead of dict.

### Bugs Fixed
- MLClient.from_config can now find the default config.json on Compute Instance when running sample notebooks.
- Fixed job inputs not accepting datastores or job inputs.
- Registries now assign managed tags to match registry's tags.
- Adjust registry experimental tags and imports to avoid warning printouts for unrelated operations.
- Make registry delete operation return an LROPoller, and change name to begin_delete.
- Prevent registering an already existing environment that references conda file.
- Fix ARM ID logic for registry environments (ex: Creating a registry component that references a registry environment).
- Fix ARM ID logic for passing models and environments with ID (ex: Creating endpoint deployment for a registry model should return said model's ID immediately)

### Other Changes
- Switched compute operations to go through 2022-10-01-preview API version.

## 1.0.0 (2022-10-10)
- GA release
- Dropped support for Python 3.6. The Python versions supported for this release are 3.7-3.10.

### Features Added

### Breaking Changes
- OnlineDeploymentOperations.delete has been renamed to begin_delete.
- Datastore credentials are switched to use unified credential configuration classes.
- UserAssignedIdentity is replaced by ManagedIdentityConfiguration
- Endpoint and Job use unified identity classes.
- Workspace ManagedServiceIdentity has been replaced by IdentityConfiguration.


### Other Changes
 - Switched Compute operations to use Oct preview API version.
 - Updated batch deployment/endpoint invoke and list-jobs function signatures with curated BatchJob class.

## 0.1.0b8 (2022-10-07)

### Features Added
 - Support passing JobService as argument to Command()
 - Added support for custom setup scripts on compute instances.
 - Added a `show_progress` parameter to MLClient for enable/disable progress bars of long running operations.
 - Support `month_days` in `RecurrencePattern` when using `RecurrenceSchedule`.
 - Support `ml_client.schedules.list` with `list_view_type`, default to `ENABLED_ONLY`.
 - Add support for model sweeping and hyperparameter tuning in AutoML NLP jobs.
 - Added `ml_client.jobs.show_services()` operation.

### Breaking Changes
- ComputeOperations.attach has been renamed to begin_attach.
- Deprecated parameter path has been removed from load and dump methods.
- JobOperations.cancel() is renamed to JobOperations.begin_cancel() and it returns LROPoller
- Workspace.list_keys renamed to Workspace.get_keys.

### Bugs Fixed
- Fix identity passthrough job with single file code
- MLClient.from_config can now find the default config.json on Compute Instance when running sample notebooks.

### Other Changes
 - Removed declaration on Python 3.6 support
 - Added support for custom setup scripts on compute instances.
 - Updated dependencies upper bounds to be major versions.

## 0.1.0b7 (2022-09-22)

### Features Added
 - Spark job submission.
 - Command and sweep job docker config (shmSize and dockerArgs) spec support.
 - Entity load and dump now also accept a file pointer as input.
 - Load and dump input names changed from path to 'source' and 'dest', respectively.
 - Load and dump 'path' input still works, but is deprecated and emits a warning.
 - Managed Identity Support for Compute Instance (experimental).
 - Enable using @dsl.pipeline without brackets when no additional parameters.
 - Expose Azure subscription Id and resource group name from MLClient objects.
 - Added Idle Shutdown support for Compute Instances, allowing instances to shutdown after a set period of inactivity.
 - Online Deployment Data Collection for eventhub and data storage will be supported.
 - Syntax validation on scoring scripts of Batch Deployment and Online Deployment will prevent the user from submitting bad deployments.

### Breaking Changes
 - Change (begin_)create_or_update typehints to use generics.
 - Remove invalid option from create_or_update typehints.
 - Change error returned by (begin_)create_or_update invalid input to TypeError.
 - Rename set_image_model APIs for all vision tasks to set_training_parameters
 - JobOperations.download defaults to "." instead of Path.cwd()

### Bugs Fixed

### Other Changes
 - Show 'properties' on data assets


## 0.1.0b6 (2022-08-09)

### Features Added

- Support for AutoML Component
- Added skip_validation for Job/Component create_or_update

### Breaking Changes

- Dataset removed from public interface.

### Bugs Fixed

- Fixed mismatch errors when updating scale_settings for KubernetesOnlineDeployment.
- Removed az CLI command that was printed when deleting OnlineEndpoint

## 0.1.0b5 (2022-07-15)

### Features Added

- Allow Input/Output objects to be used by CommandComponent.
- Added MoonCake cloud support.
- Unified inputs/outputs building and validation logic in BaseNode.
- Allow Git repo URLs to be used as code for jobs and components.
- Updated AutoML YAML schema to use InputSchema.
- Added end_time to job schedule.
- MIR and pipeline job now support registry assets.


### Bugs Fixed

- Have mldesigner use argparser to parse incoming args.
- Bumped pyjwt version to <3.0.0.
- Reverted "upload support for symlinks".
- Error message improvement when a YAML UnionField fails to match.
- Reintroduced support for symlinks when uploading.
- Hard coded registry base URL to eastus region to support preview.

## 0.1.0b4 (2022-06-16)

## 0.1.0b3 (2022-05-24)

### Features Added

- First preview.<|MERGE_RESOLUTION|>--- conflicted
+++ resolved
@@ -3,13 +3,9 @@
 ## 1.5.0 (Unreleased)
 
 ### Features Added
+- Added support for `tags` on Compute Resources.
 - Add managed network preview feature for the workspace.
 - Add outbound rule operations to interact with the outbound rules of the managed network property for workspace.
-<<<<<<< HEAD
-
-- Added support for `tags` on Compute Resources.
-=======
->>>>>>> afc812d8
 
 ### Bugs Fixed
 
