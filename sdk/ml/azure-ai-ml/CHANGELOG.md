# Release History

## 1.6.0 (Unreleased)

### Features Added
- Added experimental scatter gather node to DSL package. This node has a unique mldesigner dependency.
- Added support to make JobService and ServiceInstance objects serializable when printed
- Support Singularity compute in pipeline job
- Added Feature Store, its dedicated classes and updated the docstrings, now available in public interface. The classes added are `FeatureStoreOperations, FeatureSetOperations, FeatureStoreEntityOperations` with properties classes specific to the new features.
<<<<<<< HEAD
- Support additional_includes in command component
=======
- Added experimental `distribution: ray` support in command job.
>>>>>>> 166290ba

### Bugs Fixed

- Fixed issue where show_progress=False was not being respected for uploads when set via MLClient
- Fixed issue of spark input/output mode validation doesn't take effect because of wrong type assertion
- Fixed the bug when setting `node.limits.timeout` to a pipeline input.
- Removed Experimental Tag from Idle Shutdown, Custom Applications, Setup Scripts, and Image Metadata on Compute Instances.
- Removed Experimental Tag from JobService classes

### Breaking Changes

- Renamed `JobServiceBase.job_service_type` to `type`

### Other Changes

- Remove the default placeholder for CommandComponent.code

## 1.5.0 (2023-03-20)

### Features Added
- Added support for `tags` on Compute Resources.
- Added support for promoting data asset from a workspace to a registry
- Added support for registering named asset from job output or node output by specifying name and version settings.
- Added support for data binding on outputs inside dynamic arguments for dsl pipeline
- Added support for serverless compute in pipeline, command, automl and sweep job
- Added support for `job_tier` and `priority` in standalone job
- Added support for passing `locations` via command function and set it to `JobResourceConfiguration.locations`
- Added support for modifying SSH key values after creation on Compute Resources.
- Added WorkspaceConnection types `s3`, `snowflake`, `azure_sql_db`, `azure_synapse_analytics`, `azure_my_sql_db`, `azure_postgres_db`
- Added WorkspaceConnection auth type `access_key` for `s3`
- Added DataImport class and DataOperations.import_data.
- Added DataOperations.list_materialization_status - list status of data import jobs that create asset versions via asset name.

### Bugs Fixed

- Fix experiment name wrongly set to 'Default' when schedule existing job.
- Error message improvement when a local path fails to match with data asset type.
- Error message improvement when an asset does not exist in a registry
- Fix an issue when submit spark pipeline job with referring a registered component
- Fix an issue that prevented Job.download from downloading the output of a BatchJob

### Other Changes

- Added dependency on `azure-mgmt-resource`
- Added dependency on `azure-mgmt-resourcegraph`
- Added dependency on `opencensus-ext-azure<2.0.0`
- Update job types to use MFE Dec preview rest objects.
- Added classifiers for Python version 3.11.
- Added warning for reserved keywords in IO names in pipeline job nodes.
- Added telemetry logging for SDK Jupyter Notebook scenarios with opt-out option (see README.md)

## 1.4.0 (2023-02-07)

### Features Added
- Added dedicated classes for each type of job service and updated the docstrings. The classes added are `JupyterLabJobService, SshJobService, TensorBoardJobService, VsCodeJobService` with a few properties specific to the type.
- Added Custom Applications Support to Compute Instances.
- Update data asset list, show and create operations to support data assets in registry.

### Bugs Fixed
- Fixed an issue where the ordering of `.amlignore` and `.gitignore` files are not respected.
- Fixed an issue that attributes with a value of `False` in `PipelineJobSettings` are not respected.
- Fixed an issue where ignore files weren't considered during upload directory size calculations.
- Fixed an issue where symlinks crashed upload directory size calculations.
- Fixes a bug where enable_node_public_ip returned an improper value when fetching a Compute.

### Other Changes
- Update workspace creation to use Log Analytics-Based Application Insights when the user does not specify/bring their own App Insights.
- Upgraded minimum azure-core version to 1.23.0.

## 1.3.0 (2023-01-13)

### Features Added
- Change print behavior of entity classes to show object yaml in notebooks, can be configured on in other contexts.
- Added property to enable/disable public ip addresses to Compute Instances and AML Computes.
- `Deployment` and `ScheduleOperations` added to public interface.

### Bugs Fixed
- Fixed issue with date-time format for utc_time_created field when creating models.
- Added stricter behavior for ArmStr schemas when parsing 'azureml:' prefix.
- Fixed issue where AmlComputes could only be created in a workspace's default region.
- Improved intellisense with VS Code for fields supporting local paths and datastores.
- Added validation for token generation with aml scope when user_identity is used in job definition aka OBO flow.
- Fixed duplicate node name error in pipeline when two node names assigned to the same node and get renamed by node.name='xx'.
- Resolve the cross references for MLClient, Resource and OnlineDeployment.
- Explicit use of Optional (or a Union with None), as per PEP 484.
- Fixed print on Command objects when job id is empty
- Fixed issue where `SasTokenConfiguration` cannot be used as credential for `WorkspaceConnection`

### Other Changes
- Removed dependency on API version 2021-10-01 and 2022-06-01-preview to reduce side of azure-ai-ml package.

## 1.2.0 (2022-12-05)

### Breaking Changes
- Removed description from Registry.
- Disable sdk telemetry logging

### Features Added
- Enable updating the CMK encryption key (workspace.encryption.keyVaultProperties.keyIdentifier) for a workspace.
- Mark JobService class and services param to command() as experimental.
- Added a replication_count value to the schema of SystemCreatedStorageAccount in Registry.
- Added support for Fairfax and MoonCake cloud for the registry discovery baseurl.
- Added support for variable args as pipeline input in DSL Pipeline.
- Added OS Patching Parameters to Compute Instance.

### Bugs Fixed
- Update the upper bound dependencies version for tqdm, strictyaml, colorama and opencensus-ext-azure.
- Added missing "properties" to batch deployment.
- Retain the cases for the names of system job services (Tracking and Studio).
- Update registry begin_delete method return type.
- Fixed sweep job optional input cannot be empty.
- Fixed bool test for output in download operation.
- Fixed Compute Instance schedule not being created
- Removed erroneous experimental warning from Compute Schedules

## 1.1.2 (2022-11-21)

### Features Added
- Restored idle_time_before_shutdown property for Compute Instances.
- Deprecated idle_time_before_shutdown property in favor of idle_time_before_shutdown_minutes.

### Bugs Fixed
- Fixed idle_time_before_shutdown appearing as None for Compute Instances returned by `show` or `list`.
- Fixed idle_time_before_shutdown_minutes preventing creation of Compute Instances when set to None.

## 1.1.1 (2022-11-15)

### Breaking Changes
- Renamed idle_time_before_shutdown to idle_time_before_shutdown_minutes and changed input type to int.

### Bugs Fixed
- Fixed idle_time_before_shutdown_minutes not appearing in GET calls for Compute Instances.

## 1.1.0 (2022-11-07)

### Features Added
- Registry list operation now accepts scope value to allow subscription-only based requests.
- Most configuration classes from the entity package now implement the standard mapping protocol.
- Add registry delete operation.
- The values of JobService.job_service_type are now using the snake case. e.g jupyter_lab, ssh, tensor_board, vs_code.
- Command function now accepts services param of type Dict[str, JobService] instead of dict.

### Bugs Fixed
- MLClient.from_config can now find the default config.json on Compute Instance when running sample notebooks.
- Fixed job inputs not accepting datastores or job inputs.
- Registries now assign managed tags to match registry's tags.
- Adjust registry experimental tags and imports to avoid warning printouts for unrelated operations.
- Make registry delete operation return an LROPoller, and change name to begin_delete.
- Prevent registering an already existing environment that references conda file.
- Fix ARM ID logic for registry environments (ex: Creating a registry component that references a registry environment).
- Fix ARM ID logic for passing models and environments with ID (ex: Creating endpoint deployment for a registry model should return said model's ID immediately)

### Other Changes
- Switched compute operations to go through 2022-10-01-preview API version.

## 1.0.0 (2022-10-10)
- GA release
- Dropped support for Python 3.6. The Python versions supported for this release are 3.7-3.10.

### Features Added

### Breaking Changes
- OnlineDeploymentOperations.delete has been renamed to begin_delete.
- Datastore credentials are switched to use unified credential configuration classes.
- UserAssignedIdentity is replaced by ManagedIdentityConfiguration
- Endpoint and Job use unified identity classes.
- Workspace ManagedServiceIdentity has been replaced by IdentityConfiguration.


### Other Changes
 - Switched Compute operations to use Oct preview API version.
 - Updated batch deployment/endpoint invoke and list-jobs function signatures with curated BatchJob class.

## 0.1.0b8 (2022-10-07)

### Features Added
 - Support passing JobService as argument to Command()
 - Added support for custom setup scripts on compute instances.
 - Added a `show_progress` parameter to MLClient for enable/disable progress bars of long running operations.
 - Support `month_days` in `RecurrencePattern` when using `RecurrenceSchedule`.
 - Support `ml_client.schedules.list` with `list_view_type`, default to `ENABLED_ONLY`.
 - Add support for model sweeping and hyperparameter tuning in AutoML NLP jobs.
 - Added `ml_client.jobs.show_services()` operation.

### Breaking Changes
- ComputeOperations.attach has been renamed to begin_attach.
- Deprecated parameter path has been removed from load and dump methods.
- JobOperations.cancel() is renamed to JobOperations.begin_cancel() and it returns LROPoller
- Workspace.list_keys renamed to Workspace.get_keys.

### Bugs Fixed
- Fix identity passthrough job with single file code
- MLClient.from_config can now find the default config.json on Compute Instance when running sample notebooks.

### Other Changes
 - Removed declaration on Python 3.6 support
 - Added support for custom setup scripts on compute instances.
 - Updated dependencies upper bounds to be major versions.

## 0.1.0b7 (2022-09-22)

### Features Added
 - Spark job submission.
 - Command and sweep job docker config (shmSize and dockerArgs) spec support.
 - Entity load and dump now also accept a file pointer as input.
 - Load and dump input names changed from path to 'source' and 'dest', respectively.
 - Load and dump 'path' input still works, but is deprecated and emits a warning.
 - Managed Identity Support for Compute Instance (experimental).
 - Enable using @dsl.pipeline without brackets when no additional parameters.
 - Expose Azure subscription Id and resource group name from MLClient objects.
 - Added Idle Shutdown support for Compute Instances, allowing instances to shutdown after a set period of inactivity.
 - Online Deployment Data Collection for eventhub and data storage will be supported.
 - Syntax validation on scoring scripts of Batch Deployment and Online Deployment will prevent the user from submitting bad deployments.

### Breaking Changes
 - Change (begin_)create_or_update typehints to use generics.
 - Remove invalid option from create_or_update typehints.
 - Change error returned by (begin_)create_or_update invalid input to TypeError.
 - Rename set_image_model APIs for all vision tasks to set_training_parameters
 - JobOperations.download defaults to "." instead of Path.cwd()

### Bugs Fixed

### Other Changes
 - Show 'properties' on data assets


## 0.1.0b6 (2022-08-09)

### Features Added

- Support for AutoML Component
- Added skip_validation for Job/Component create_or_update

### Breaking Changes

- Dataset removed from public interface.

### Bugs Fixed

- Fixed mismatch errors when updating scale_settings for KubernetesOnlineDeployment.
- Removed az CLI command that was printed when deleting OnlineEndpoint

## 0.1.0b5 (2022-07-15)

### Features Added

- Allow Input/Output objects to be used by CommandComponent.
- Added MoonCake cloud support.
- Unified inputs/outputs building and validation logic in BaseNode.
- Allow Git repo URLs to be used as code for jobs and components.
- Updated AutoML YAML schema to use InputSchema.
- Added end_time to job schedule.
- MIR and pipeline job now support registry assets.


### Bugs Fixed

- Have mldesigner use argparser to parse incoming args.
- Bumped pyjwt version to <3.0.0.
- Reverted "upload support for symlinks".
- Error message improvement when a YAML UnionField fails to match.
- Reintroduced support for symlinks when uploading.
- Hard coded registry base URL to eastus region to support preview.

## 0.1.0b4 (2022-06-16)

## 0.1.0b3 (2022-05-24)

### Features Added

- First preview.<|MERGE_RESOLUTION|>--- conflicted
+++ resolved
@@ -7,11 +7,8 @@
 - Added support to make JobService and ServiceInstance objects serializable when printed
 - Support Singularity compute in pipeline job
 - Added Feature Store, its dedicated classes and updated the docstrings, now available in public interface. The classes added are `FeatureStoreOperations, FeatureSetOperations, FeatureStoreEntityOperations` with properties classes specific to the new features.
-<<<<<<< HEAD
 - Support additional_includes in command component
-=======
 - Added experimental `distribution: ray` support in command job.
->>>>>>> 166290ba
 
 ### Bugs Fixed
 
