--- conflicted
+++ resolved
@@ -11,12 +11,9 @@
 
 ### Bugs Fixed
 - MLClient.from_config can now find the default config.json on Compute Instance when running sample notebooks.
-<<<<<<< HEAD
 - Make registry delete operation return an LROPoller.
-=======
 - Adjust registry experimental tags and imports to avoid warning printouts for unrelated operations.
 
->>>>>>> 86684fb7
 ### Other Changes
 
 ## 1.0.0 (2022-10-10)
