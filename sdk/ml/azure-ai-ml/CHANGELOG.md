# Release History

## 1.4.0 (Unreleased)

### Features Added
<<<<<<< HEAD
- Add dedicated classes for each type of job service. The classes added are `JupyterLabJobService, SshJobService, TensorBoardJobService, VsCodeJobService` with a few properties specific to the type.
- Added Custom Applications Support to Compute Instances.
=======
- Added dedicated classes for each type of job service and updated the docstrings. The classes added are `JupyterLabJobService, SshJobService, TensorBoardJobService, VsCodeJobService` with a few properties specific to the type.
>>>>>>> 0ab39bd5

### Bugs Fixed
- Fixed an issue where the ordering of `.amlignore` and `.gitignore` files are not respected.
- Fixed an issue that attributes with a value of `False` in `PipelineJobSettings` are not respected.
- Fixed an issue where ignore files weren't considered during upload directory size calculations.
- Fixed an issue where symlinks crashed upload directory size calculations.
- Fixes a bug where enable_node_public_ip returned an improper value when fetching a Compute.

### Other Changes
- Update workspace creation to use Log Analytics-Based Application Insights when the user does not specify/bring their own App Insights.
- Upgraded minimum azure-core version to 1.23.0.

## 1.3.0 (2023-01-13)

### Features Added
- Change print behavior of entity classes to show object yaml in notebooks, can be configured on in other contexts.
- Added property to enable/disable public ip addresses to Compute Instances and AML Computes.
- `Deployment` and `ScheduleOperations` added to public interface.

### Bugs Fixed
- Fixed issue with date-time format for utc_time_created field when creating models.
- Added stricter behavior for ArmStr schemas when parsing 'azureml:' prefix.
- Fixed issue where AmlComputes could only be created in a workspace's default region.
- Improved intellisense with VS Code for fields supporting local paths and datastores.
- Added validation for token generation with aml scope when user_identity is used in job definition aka OBO flow.
- Fixed duplicate node name error in pipeline when two node names assigned to the same node and get renamed by node.name='xx'.
- Resolve the cross references for MLClient, Resource and OnlineDeployment.
- Explicit use of Optional (or a Union with None), as per PEP 484.
- Fixed print on Command objects when job id is empty
- Fixed issue where `SasTokenConfiguration` cannot be used as credential for `WorkspaceConnection`

### Other Changes
- Removed dependency on API version 2021-10-01 and 2022-06-01-preview to reduce side of azure-ai-ml package.

## 1.2.0 (2022-12-05)

### Breaking Changes
- Removed description from Registry.
- Disable sdk telemetry logging

### Features Added
- Enable updating the CMK encryption key (workspace.encryption.keyVaultProperties.keyIdentifier) for a workspace.
- Mark JobService class and services param to command() as experimental.
- Added a replication_count value to the schema of SystemCreatedStorageAccount in Registry.
- Added support for Fairfax and MoonCake cloud for the registry discovery baseurl.
- Added support for variable args as pipeline input in DSL Pipeline.
- Added OS Patching Parameters to Compute Instance.

### Bugs Fixed
- Update the upper bound dependencies version for tqdm, strictyaml, colorama and opencensus-ext-azure.
- Added missing "properties" to batch deployment.
- Retain the cases for the names of system job services (Tracking and Studio).
- Update registry begin_delete method return type.
- Fixed sweep job optional input cannot be empty.
- Fixed bool test for output in download operation.
- Fixed Compute Instance schedule not being created
- Removed erroneous experimental warning from Compute Schedules

## 1.1.2 (2022-11-21)

### Features Added
- Restored idle_time_before_shutdown property for Compute Instances.
- Deprecated idle_time_before_shutdown property in favor of idle_time_before_shutdown_minutes.

### Bugs Fixed
- Fixed idle_time_before_shutdown appearing as None for Compute Instances returned by `show` or `list`.
- Fixed idle_time_before_shutdown_minutes preventing creation of Compute Instances when set to None.

## 1.1.1 (2022-11-15)

### Breaking Changes
- Renamed idle_time_before_shutdown to idle_time_before_shutdown_minutes and changed input type to int.

### Bugs Fixed
- Fixed idle_time_before_shutdown_minutes not appearing in GET calls for Compute Instances.

## 1.1.0 (2022-11-07)

### Features Added
- Registry list operation now accepts scope value to allow subscription-only based requests.
- Most configuration classes from the entity package now implement the standard mapping protocol.
- Add registry delete operation.
- The values of JobService.job_service_type are now using the snake case. e.g jupyter_lab, ssh, tensor_board, vs_code.
- Command function now accepts services param of type Dict[str, JobService] instead of dict.

### Bugs Fixed
- MLClient.from_config can now find the default config.json on Compute Instance when running sample notebooks.
- Fixed job inputs not accepting datastores or job inputs.
- Registries now assign managed tags to match registry's tags.
- Adjust registry experimental tags and imports to avoid warning printouts for unrelated operations.
- Make registry delete operation return an LROPoller, and change name to begin_delete.
- Prevent registering an already existing environment that references conda file.
- Fix ARM ID logic for registry environments (ex: Creating a registry component that references a registry environment).
- Fix ARM ID logic for passing models and environments with ID (ex: Creating endpoint deployment for a registry model should return said model's ID immediately)

### Other Changes
- Switched compute operations to go through 2022-10-01-preview API version.

## 1.0.0 (2022-10-10)
- GA release
- Dropped support for Python 3.6. The Python versions supported for this release are 3.7-3.10.

### Features Added

### Breaking Changes
- OnlineDeploymentOperations.delete has been renamed to begin_delete.
- Datastore credentials are switched to use unified credential configuration classes.
- UserAssignedIdentity is replaced by ManagedIdentityConfiguration
- Endpoint and Job use unified identity classes.
- Workspace ManagedServiceIdentity has been replaced by IdentityConfiguration.


### Other Changes
 - Switched Compute operations to use Oct preview API version.
 - Updated batch deployment/endpoint invoke and list-jobs function signatures with curated BatchJob class.

## 0.1.0b8 (2022-10-07)

### Features Added
 - Support passing JobService as argument to Command()
 - Added support for custom setup scripts on compute instances.
 - Added a `show_progress` parameter to MLClient for enable/disable progress bars of long running operations.
 - Support `month_days` in `RecurrencePattern` when using `RecurrenceSchedule`.
 - Support `ml_client.schedules.list` with `list_view_type`, default to `ENABLED_ONLY`.
 - Add support for model sweeping and hyperparameter tuning in AutoML NLP jobs.
 - Added `ml_client.jobs.show_services()` operation.

### Breaking Changes
- ComputeOperations.attach has been renamed to begin_attach.
- Deprecated parameter path has been removed from load and dump methods.
- JobOperations.cancel() is renamed to JobOperations.begin_cancel() and it returns LROPoller
- Workspace.list_keys renamed to Workspace.get_keys.

### Bugs Fixed
- Fix identity passthrough job with single file code
- MLClient.from_config can now find the default config.json on Compute Instance when running sample notebooks.

### Other Changes
 - Removed declaration on Python 3.6 support
 - Added support for custom setup scripts on compute instances.
 - Updated dependencies upper bounds to be major versions.

## 0.1.0b7 (2022-09-22)

### Features Added
 - Spark job submission.
 - Command and sweep job docker config (shmSize and dockerArgs) spec support.
 - Entity load and dump now also accept a file pointer as input.
 - Load and dump input names changed from path to 'source' and 'dest', respectively.
 - Load and dump 'path' input still works, but is deprecated and emits a warning.
 - Managed Identity Support for Compute Instance (experimental).
 - Enable using @dsl.pipeline without brackets when no additional parameters.
 - Expose Azure subscription Id and resource group name from MLClient objects.
 - Added Idle Shutdown support for Compute Instances, allowing instances to shutdown after a set period of inactivity.
 - Online Deployment Data Collection for eventhub and data storage will be supported.
 - Syntax validation on scoring scripts of Batch Deployment and Online Deployment will prevent the user from submitting bad deployments.

### Breaking Changes
 - Change (begin_)create_or_update typehints to use generics.
 - Remove invalid option from create_or_update typehints.
 - Change error returned by (begin_)create_or_update invalid input to TypeError.
 - Rename set_image_model APIs for all vision tasks to set_training_parameters
 - JobOperations.download defaults to "." instead of Path.cwd()

### Bugs Fixed

### Other Changes
 - Show 'properties' on data assets


## 0.1.0b6 (2022-08-09)

### Features Added

- Support for AutoML Component
- Added skip_validation for Job/Component create_or_update

### Breaking Changes

- Dataset removed from public interface.

### Bugs Fixed

- Fixed mismatch errors when updating scale_settings for KubernetesOnlineDeployment.
- Removed az CLI command that was printed when deleting OnlineEndpoint

## 0.1.0b5 (2022-07-15)

### Features Added

- Allow Input/Output objects to be used by CommandComponent.
- Added MoonCake cloud support.
- Unified inputs/outputs building and validation logic in BaseNode.
- Allow Git repo URLs to be used as code for jobs and components.
- Updated AutoML YAML schema to use InputSchema.
- Added end_time to job schedule.
- MIR and pipeline job now support registry assets.


### Bugs Fixed

- Have mldesigner use argparser to parse incoming args.
- Bumped pyjwt version to <3.0.0.
- Reverted "upload support for symlinks".
- Error message improvement when a YAML UnionField fails to match.
- Reintroduced support for symlinks when uploading.
- Hard coded registry base URL to eastus region to support preview.

## 0.1.0b4 (2022-06-16)

## 0.1.0b3 (2022-05-24)

### Features Added

- First preview.<|MERGE_RESOLUTION|>--- conflicted
+++ resolved
@@ -3,12 +3,8 @@
 ## 1.4.0 (Unreleased)
 
 ### Features Added
-<<<<<<< HEAD
-- Add dedicated classes for each type of job service. The classes added are `JupyterLabJobService, SshJobService, TensorBoardJobService, VsCodeJobService` with a few properties specific to the type.
+- Added dedicated classes for each type of job service and updated the docstrings. The classes added are `JupyterLabJobService, SshJobService, TensorBoardJobService, VsCodeJobService` with a few properties specific to the type.
 - Added Custom Applications Support to Compute Instances.
-=======
-- Added dedicated classes for each type of job service and updated the docstrings. The classes added are `JupyterLabJobService, SshJobService, TensorBoardJobService, VsCodeJobService` with a few properties specific to the type.
->>>>>>> 0ab39bd5
 
 ### Bugs Fixed
 - Fixed an issue where the ordering of `.amlignore` and `.gitignore` files are not respected.
