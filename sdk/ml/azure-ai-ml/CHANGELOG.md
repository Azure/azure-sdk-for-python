# Release History
## 1.23.0 (unreleased)

### Features Added
<<<<<<< HEAD
  - Added support for IP-based access control to default and hub workspaces. 
=======
  - Add support for additional include in spark component.
>>>>>>> 15d3f805

### Bugs Fixed

## 1.22.0 (2024-11-11)

### Features Added
  - Added support to select firewall sku to used for provisioning azure firewall when FQDN rules are added in
  AllowOnlyApprovedOutbound mode. FirewallSku options are `Standard` or `Basic`, defaults to `Standard`
  - Update TLS version from 1.0 to 1.2
  - Added support for Distillation jobs. Can be created by importing `disillation` from `azure.ai.ml.model_customization`
  - Added Workspace property `ProvisionNetworkNow` to trigger the provisioning of the managed VNet with the default
    Options when creating a Workspace with the managed VNet enabled, or else it does nothing
### Bugs Fixed
  - Fix send email notification issue in model monitoring


## 1.21.1 (2024-10-21)


### Bugs Fixed

- **#37857** - Fix online deployment registry issue
  

## 1.21.0 (2024-09-30)

### Features Added

- Cross subscription storage account support for workspace and feature store. Developer can provide a storage account from another subscription while creating a workspace or storage account.

### Bugs Fixed

- #35820 - using compute location attribute to fill compute location to align the experience with UI.

## 1.20.0 (2024-09-10)

### Features Added

- When a workspace is created with `managed_network` enabled or has `public_network_access` set to disabled, the resources created with the workspace (Key Vault, Storage Account) will be set to have restricted network access settings. This is only applicable when the user does not specify existing resources.
- Added support of `fqdns` property for managed network `PrivateEndpointDestination` outbound rule objects. Enabling the support of Application Gateway as a Private Endpoint target in the workspace managed network.
- Added support of `address_prefixes` property for managed network `ServiceTagDestination` outbound rule objects.
- Removed experimental tag from `managed_network` which is a GA feature.

## 1.19.0 (2024-07-29)

### Feature Added

- Added enable_sso operation under compute operation that will allow user to enable sso setting of a compute instance without any write permission set on compute.

### Bugs Fixed

- Workspace update no longer broken for older workspaces due to deprecated tags.
- Support credential-less fileshare datastore

## 1.18.0 (2024-07-09)

### Features Added

- Expose `public_ip_address` in `AmlComputeNodeInfo`, to get the public ip address with the ssh port when calling `ml_client.compute.list_nodes`
- Uploads to account key access datastores will be authorized via a SAS token retrieved from a call to `DatastoreOperations._list_secrets`. Key-based authentication for uploads for such datastores is no longer used. Identity-based datastores will use user identity authentication retrieved from the MLClient.
- Support `update_sso_settings` in `ComputeOperations`, to enable or disable single sign-on settings of a compute instance.

### Bugs Fixed

- InputTypes exported in constants module
- WorkspaceConnection tags are now listed as deprecated, and the erroneously-deprecated metadata field has been un-deprecated and added as a initialization field. These two fields still point to the same underlying object property, and actual API usage of this value is unchanged.
- Workspace Create operation works without an application insights being provided, and creates a default appIn resource for normal workspaces in that case.
- Project create operations works in general.

### Other Changes

- WorkspaceConnections are officially GA'd and no longer experimental. But its much newer subclasses remain experimental.

## 1.17.1 (2024-07-04)

### Bugs Fixed

- Workspace Create operation works without an application insights being provided, and creates a default appIn resource for normal workspaces in that case.
- Project create operations works in general.

## 1.17.0 (2024-06-18)

## 1.16.0 (2024-05-14)

### Features Added

- Add experimental support for working with Promptflow evaluators: `ml_client.evaluators`.
- Many changes to the Connection entity class and its associated operations.
- Workspace Connection `list`, `get`, and `create_or_update` operations now include an optional `populate_secrets` input, which causes the operations to try making a secondary call to fill in the returned connections' credential info if possible. Only works with api key-based credentials for now.
- Many workspace connection subtypes added. The full list of subclasses is now:
  - `AzureBlobStoreConnection`
  - `AzureBlobStoreConnection`
  - `MicrosoftOneLakeConnection`
  - `AzureOpenAIConnection`
  - `AzureAIServicesConnection`
  - `AzureAISearchConnection`
  - `AzureContentSafetyConnection`
  - `AzureSpeechServicesConnection`
  - `APIKeyConnection`
  - `OpenAIConnection`
  - `SerpConnection`
  - `ServerlessConnection`
- Many workspace connections only accept api keys or entra ids for credentials. Since Entra IDs require not inputs, these have been refactored to not required a full credential object. Instead they only accept an api_key as a top-level input, and default to an entra credential otherwise. Their YAML schemas have been similarly altered.
- Client-side credential-type validation added for some workspace connection types.
- Added new credential type: `AadCredentialConfiguration`
- Renamed WorkspaceHub class as Hub.
- Added Project entity class and YAML support.
- Project and Hub operations supported by workspace operations.
- workspace list operation supports type filtering.
- Add support for Microsoft Entra token (`aad_token`) auth in `invoke` and `get-credentials` operations.
- Add experimental support for working with indexes: `ml_client.indexes`

### Bugs Fixed

### Breaking Changes

- Removed WorkspaceHubConfig entity, and renamed WorkspaceHub to Hub.
- workspace_hub input of Workspace class hidden, renamed to hub_id, and re-surfaced in child class Project.
- Removed Workspace Hub Operations from ML Client.

### Other Changes

## 1.15.0 (2024-03-26)

### Other Changes

- The following classes will still be able to be imported from `azure.ai.ml`, but the import is deprecated and emits a warning. Instead, please import them from `azure.ai.ml.entities`.
  - `AmlTokenConfiguration`
  - `ManagedIdentityConfiguration`
  - `UserIdentityConfiguration`
- The following classes will still be able to be imported from `azure.ai.ml.entities`, but the import is deprecated and emits a warning. Instead, please import them from `azure.ai.ml.sweep`.
  - `Choice`
  - `Uniform`
  - `LogUniform`
  - `QLogUniform`
  - `QUniform`
  - `QLogNormal`
  - `QNormal`
  - `LogNormal`
  - `Normal`
  - `Randint`

## 1.14.0 (2024-03-11)

### Features Added

- Remove `experimental` tag for  `ml_client.jobs.validate`.
- Workspace Connection has new read-only subclass: AzureBlobStoreWorkspaceConnectionSchema.
- Workspace Connection supports 2 new types under main class: gen 2 and azure_one_lake.
- Workspace Connection LIST operation can return data connections via new optional flag: include_data_connections.
- Support `ml_client.schedules.trigger(name='my_schedule')` function to trigger a schedule once.

### Bugs Fixed

- Fix pipeline job `outputs` not load correctly when `component: <local-file>` exists in pipeline job yaml.
- Workspace ListKey operation serialization issue fixed.
- Workspace Diagnose result now can be print in to Json format.

### Breaking Changes

### Other Changes

- Support for Python 3.12

## 1.13.0 (2024-01-29)

### Features Added

### Bugs Fixed

### Breaking Changes

### Other Changes

## 1.12.0 (2023-11-13)

### Features Added

- Workspace Connections had 3 child classes added for open AI, cog search, and cog service connections.
- Workspace Connections replaced metadata with tags, and surfaced api_version, api_type, and kind for certain connection types.

### Bugs Fixed

- Workspace Hubs now properly create various endpoints, and surface a variable to select the resource they connect to via the
  'endpoint_resource_id' kwarg.

### Breaking Changes

### Other Changes

## 1.11.1 (2023-10-13)

### Bugs Fixed

- pydash dependency version was upgraded to >=6.0.0 to patch [security vulnerability in versions below 6.0.0](https://github.com/advisories/GHSA-8mjr-6c96-39w8)
- Workspace hub deletion no longer fails if delete_dependent_resources is true.

## 1.11.0 (2023-10-04)

### Features Added

- Now, when you specify `delete_dependent_resources` as True when deleting a workspace, the log analytics resource
  associated with the workspace application insights resource will also be deleted.
- Now, when creating or updating a workspace, you can provide a `serverless_compute` configuration object. This allows configuring a custom subnet in which all Serverless computes will be created. You can also specify whether or not these Serverless computes will have public IP addresses or not.

### Breaking Changes

- [Python 3.7 reached end-of-life on June 27th 2023](https://devguide.python.org/versions/). Consequently, 3.7 will be deprecated in azure-ai-ml starting in October 2023 and azure-ai-ml will end support for 3.7 in February 2024.

## 1.10.1 (2023-09-17)

### Bugs Fixed

- Feature sets can now be registers after being dumped and reloaded.
- SDK feature store create/update can now assign materialization identities to cross RG offline stores and online stores.

## 1.10.0 (2023-09-07)

### Features Added

- Added support of features that are known into the future/at forecast time for dnn in AutoML Forecasting jobs.
- Added support for new workspace connection types: azure_open_ai, cognitive_search, and cognitive_service.
- Added support for new credential type: ApiKeyConfiguration.
- Added support of `download` for component operations.

### Bugs Fixed

- Local job runs will no longer fail if Docker registry has no username/password
- Fixed an issue that code asset doesn't work with relative symbol links.
- Fixed [Issue 31319](https://github.com/Azure/azure-sdk-for-python/issues/31319): can't accept `PathLike` for `CommandComponent.code`.

### Other Changes

- `azure-ai-ml` now performs all file i/o on `utf-8` encoded files per Azure SDK guidance.
  (instead of the default behavior for python < 3.15, which uses locale specific encodings)
- Removed references to deprecated "feature_store" workspace connection type.

## 1.9.0 (2023-07-25)

### Features Added

- Added support to enable gpu access (local_enable_gpu) for local deployment.

### Other Changes

- Improved the output when printing a workspace object to be more clean and readable.
- Log level of unknown field notifications for pipeline nodes raised from INFO to WARNING.

## 1.8.0 (2023-06-12)

### Features Added

- Added support to enable set workspace connection secret expiry time.
- Added support for `stage` on model version

### Bugs Fixed

- Fixed an issue affecting authentication to registry-related services in sovereign regions.
- Made job_tier and priority values case insensitive

## 1.7.2 (2023-05-18)

### Features Added

- Public preview support for new schedule type `MonitorSchedule`

## 1.7.1 (2023-05-17)

### Bugs Fixed

- Fixed an issue where `OnlineDeployment.provisioning_state` was incorrectly deserialized and set as `None`

## 1.7.0 (2023-05-15)

### Features Added

- Added data import schedule. The class added is `ImportDataSchedule`.
- Added support to enable data isolation feature at workspace creation stage.
- Added auto_delete_setting support for asset version in data import job.
- Switched code snapshot upload from directory-based to container-based design in order to allow finer RBAC within workspaces. A container will be created for each new snapshot. This change does not affect storage costs or snapshot functionality.

### Bugs Fixed

### Breaking Changes

### Other Changes

## 1.6.0 (2023-05-01)

### Features Added

- Added experimental scatter gather node to DSL package. This node has a unique mldesigner dependency.
- Added support to make JobService and ServiceInstance objects serializable when printed
- Support Singularity compute in pipeline job
- Added purge operation support for workspace resource
- Added Feature Store, its dedicated classes and updated the docstrings, now available in public interface. The classes added are `FeatureStoreOperations, FeatureSetOperations, FeatureStoreEntityOperations` with properties classes specific to the new features.
- Support additional_includes in command component
- Added experimental `distribution: ray` support in command job.

### Bugs Fixed

- Fixed issue where show_progress=False was not being respected for uploads when set via MLClient
- Fixed issue of spark input/output mode validation doesn't take effect because of wrong type assertion
- Fixed the bug when setting `node.limits.timeout` to a pipeline input.
- Removed Experimental Tag from Idle Shutdown, Custom Applications, Setup Scripts, and Image Metadata on Compute Instances.
- Removed Experimental Tag from JobService classes

### Breaking Changes

- Renamed `JobServiceBase.job_service_type` to `type`

### Other Changes

- Remove the default placeholder for CommandComponent.code

## 1.5.0 (2023-03-20)

### Features Added

- Added support for `tags` on Compute Resources.
- Added support for promoting data asset from a workspace to a registry
- Added support for registering named asset from job output or node output by specifying name and version settings.
- Added support for data binding on outputs inside dynamic arguments for dsl pipeline
- Added support for serverless compute in pipeline, command, automl and sweep job
- Added support for `job_tier` and `priority` in standalone job
- Added support for passing `locations` via command function and set it to `JobResourceConfiguration.locations`
- Added support for modifying SSH key values after creation on Compute Resources.
- Added WorkspaceConnection types `s3`, `snowflake`, `azure_sql_db`, `azure_synapse_analytics`, `azure_my_sql_db`, `azure_postgres_db`
- Added WorkspaceConnection auth type `access_key` for `s3`
- Added DataImport class and DataOperations.import_data.
- Added DataOperations.list_materialization_status - list status of data import jobs that create asset versions via asset name.

### Bugs Fixed

- Fix experiment name wrongly set to 'Default' when schedule existing job.
- Error message improvement when a local path fails to match with data asset type.
- Error message improvement when an asset does not exist in a registry
- Fix an issue when submit spark pipeline job with referring a registered component
- Fix an issue that prevented Job.download from downloading the output of a BatchJob

### Other Changes

- Added dependency on `azure-mgmt-resource`
- Added dependency on `azure-mgmt-resourcegraph`
- Added dependency on `opencensus-ext-azure<2.0.0`
- Update job types to use MFE Dec preview rest objects.
- Added classifiers for Python version 3.11.
- Added warning for reserved keywords in IO names in pipeline job nodes.
- Added telemetry logging for SDK Jupyter Notebook scenarios with opt-out option (see README.md)

## 1.4.0 (2023-02-07)

### Features Added

- Added dedicated classes for each type of job service and updated the docstrings. The classes added are `JupyterLabJobService, SshJobService, TensorBoardJobService, VsCodeJobService` with a few properties specific to the type.
- Added Custom Applications Support to Compute Instances.
- Update data asset list, show and create operations to support data assets in registry.
- Added Managed Network features to workspace to include `ManagedNetwork`, `FqdnDestination`, `PrivateEndpointDestination`, `ServiceTagDestination` as well as relevant schema.

### Bugs Fixed

- Fixed an issue where the ordering of `.amlignore` and `.gitignore` files are not respected.
- Fixed an issue that attributes with a value of `False` in `PipelineJobSettings` are not respected.
- Fixed an issue where ignore files weren't considered during upload directory size calculations.
- Fixed an issue where symlinks crashed upload directory size calculations.
- Fixes a bug where enable_node_public_ip returned an improper value when fetching a Compute.

### Other Changes

- Update workspace creation to use Log Analytics-Based Application Insights when the user does not specify/bring their own App Insights.
- Upgraded minimum azure-core version to 1.23.0.

## 1.3.0 (2023-01-13)

### Features Added

- Change print behavior of entity classes to show object yaml in notebooks, can be configured on in other contexts.
- Added property to enable/disable public ip addresses to Compute Instances and AML Computes.
- `Deployment` and `ScheduleOperations` added to public interface.

### Bugs Fixed

- Fixed issue with date-time format for utc_time_created field when creating models.
- Added stricter behavior for ArmStr schemas when parsing 'azureml:' prefix.
- Fixed issue where AmlComputes could only be created in a workspace's default region.
- Improved intellisense with VS Code for fields supporting local paths and datastores.
- Added validation for token generation with aml scope when user_identity is used in job definition aka OBO flow.
- Fixed duplicate node name error in pipeline when two node names assigned to the same node and get renamed by node.name='xx'.
- Resolve the cross references for MLClient, Resource and OnlineDeployment.
- Explicit use of Optional (or a Union with None), as per PEP 484.
- Fixed print on Command objects when job id is empty
- Fixed issue where `SasTokenConfiguration` cannot be used as credential for `WorkspaceConnection`

### Other Changes

- Removed dependency on API version 2021-10-01 and 2022-06-01-preview to reduce side of azure-ai-ml package.

## 1.2.0 (2022-12-05)

### Breaking Changes

- Removed description from Registry.
- Disable sdk telemetry logging

### Features Added

- Enable updating the CMK encryption key (workspace.encryption.keyVaultProperties.keyIdentifier) for a workspace.
- Mark JobService class and services param to command() as experimental.
- Added a replication_count value to the schema of SystemCreatedStorageAccount in Registry.
- Added support for Fairfax and MoonCake cloud for the registry discovery baseurl.
- Added support for variable args as pipeline input in DSL Pipeline.
- Added OS Patching Parameters to Compute Instance.

### Bugs Fixed

- Update the upper bound dependencies version for tqdm, strictyaml, colorama and opencensus-ext-azure.
- Added missing "properties" to batch deployment.
- Retain the cases for the names of system job services (Tracking and Studio).
- Update registry begin_delete method return type.
- Fixed sweep job optional input cannot be empty.
- Fixed bool test for output in download operation.
- Fixed Compute Instance schedule not being created
- Removed erroneous experimental warning from Compute Schedules

## 1.1.2 (2022-11-21)

### Features Added

- Restored idle_time_before_shutdown property for Compute Instances.
- Deprecated idle_time_before_shutdown property in favor of idle_time_before_shutdown_minutes.

### Bugs Fixed

- Fixed idle_time_before_shutdown appearing as None for Compute Instances returned by `show` or `list`.
- Fixed idle_time_before_shutdown_minutes preventing creation of Compute Instances when set to None.

## 1.1.1 (2022-11-15)

### Breaking Changes

- Renamed idle_time_before_shutdown to idle_time_before_shutdown_minutes and changed input type to int.

### Bugs Fixed

- Fixed idle_time_before_shutdown_minutes not appearing in GET calls for Compute Instances.

## 1.1.0 (2022-11-07)

### Features Added

- Registry list operation now accepts scope value to allow subscription-only based requests.
- Most configuration classes from the entity package now implement the standard mapping protocol.
- Add registry delete operation.
- The values of JobService.job_service_type are now using the snake case. e.g jupyter_lab, ssh, tensor_board, vs_code.
- Command function now accepts services param of type Dict[str, JobService] instead of dict.

### Bugs Fixed

- MLClient.from_config can now find the default config.json on Compute Instance when running sample notebooks.
- Fixed job inputs not accepting datastores or job inputs.
- Registries now assign managed tags to match registry's tags.
- Adjust registry experimental tags and imports to avoid warning printouts for unrelated operations.
- Make registry delete operation return an LROPoller, and change name to begin_delete.
- Prevent registering an already existing environment that references conda file.
- Fix ARM ID logic for registry environments (ex: Creating a registry component that references a registry environment).
- Fix ARM ID logic for passing models and environments with ID (ex: Creating endpoint deployment for a registry model should return said model's ID immediately)

### Other Changes

- Switched compute operations to go through 2022-10-01-preview API version.

## 1.0.0 (2022-10-10)

- GA release
- Dropped support for Python 3.6. The Python versions supported for this release are 3.7-3.10.

### Features Added

### Breaking Changes

- OnlineDeploymentOperations.delete has been renamed to begin_delete.
- Datastore credentials are switched to use unified credential configuration classes.
- UserAssignedIdentity is replaced by ManagedIdentityConfiguration
- Endpoint and Job use unified identity classes.
- Workspace ManagedServiceIdentity has been replaced by IdentityConfiguration.

### Other Changes

- Switched Compute operations to use Oct preview API version.
- Updated batch deployment/endpoint invoke and list-jobs function signatures with curated BatchJob class.

## 0.1.0b8 (2022-10-07)

### Features Added

- Support passing JobService as argument to Command()
- Added support for custom setup scripts on compute instances.
- Added a `show_progress` parameter to MLClient for enable/disable progress bars of long running operations.
- Support `month_days` in `RecurrencePattern` when using `RecurrenceSchedule`.
- Support `ml_client.schedules.list` with `list_view_type`, default to `ENABLED_ONLY`.
- Add support for model sweeping and hyperparameter tuning in AutoML NLP jobs.
- Added `ml_client.jobs.show_services()` operation.

### Breaking Changes

- ComputeOperations.attach has been renamed to begin_attach.
- Deprecated parameter path has been removed from load and dump methods.
- JobOperations.cancel() is renamed to JobOperations.begin_cancel() and it returns LROPoller
- Workspace.list_keys renamed to Workspace.get_keys.

### Bugs Fixed

- Fix identity passthrough job with single file code
- MLClient.from_config can now find the default config.json on Compute Instance when running sample notebooks.

### Other Changes

- Removed declaration on Python 3.6 support
- Added support for custom setup scripts on compute instances.
- Updated dependencies upper bounds to be major versions.

## 0.1.0b7 (2022-09-22)

### Features Added

- Spark job submission.
- Command and sweep job docker config (shmSize and dockerArgs) spec support.
- Entity load and dump now also accept a file pointer as input.
- Load and dump input names changed from path to 'source' and 'dest', respectively.
- Load and dump 'path' input still works, but is deprecated and emits a warning.
- Managed Identity Support for Compute Instance (experimental).
- Enable using @dsl.pipeline without brackets when no additional parameters.
- Expose Azure subscription Id and resource group name from MLClient objects.
- Added Idle Shutdown support for Compute Instances, allowing instances to shutdown after a set period of inactivity.
- Online Deployment Data Collection for eventhub and data storage will be supported.
- Syntax validation on scoring scripts of Batch Deployment and Online Deployment will prevent the user from submitting bad deployments.

### Breaking Changes

- Change (begin_)create_or_update typehints to use generics.
- Remove invalid option from create_or_update typehints.
- Change error returned by (begin_)create_or_update invalid input to TypeError.
- Rename set_image_model APIs for all vision tasks to set_training_parameters
- JobOperations.download defaults to "." instead of Path.cwd()

### Bugs Fixed

### Other Changes

- Show 'properties' on data assets

## 0.1.0b6 (2022-08-09)

### Features Added

- Support for AutoML Component
- Added skip_validation for Job/Component create_or_update

### Breaking Changes

- Dataset removed from public interface.

### Bugs Fixed

- Fixed mismatch errors when updating scale_settings for KubernetesOnlineDeployment.
- Removed az CLI command that was printed when deleting OnlineEndpoint

## 0.1.0b5 (2022-07-15)

### Features Added

- Allow Input/Output objects to be used by CommandComponent.
- Added MoonCake cloud support.
- Unified inputs/outputs building and validation logic in BaseNode.
- Allow Git repo URLs to be used as code for jobs and components.
- Updated AutoML YAML schema to use InputSchema.
- Added end_time to job schedule.
- MIR and pipeline job now support registry assets.

### Bugs Fixed

- Have mldesigner use argparser to parse incoming args.
- Bumped pyjwt version to <3.0.0.
- Reverted "upload support for symlinks".
- Error message improvement when a YAML UnionField fails to match.
- Reintroduced support for symlinks when uploading.
- Hard coded registry base URL to eastus region to support preview.

## 0.1.0b4 (2022-06-16)

## 0.1.0b3 (2022-05-24)

### Features Added

- First preview.
<|MERGE_RESOLUTION|>--- conflicted
+++ resolved
@@ -2,11 +2,8 @@
 ## 1.23.0 (unreleased)
 
 ### Features Added
-<<<<<<< HEAD
   - Added support for IP-based access control to default and hub workspaces. 
-=======
   - Add support for additional include in spark component.
->>>>>>> 15d3f805
 
 ### Bugs Fixed
 
