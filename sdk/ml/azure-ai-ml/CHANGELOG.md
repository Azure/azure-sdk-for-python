# Release History

## 1.16.0 (unreleased)

### Features Added
<<<<<<< HEAD
- Added support for Promptflow evaluators with `experimental` tag.
=======
- Many changes to the Connection entity class and its associated operations.
- Workspace Connection `list`, `get`, and `create_or_update` operations now include an optional `populate_secrets` input, which causes the operations to try making a secondary call to fill in the returned connections' credential info if possible. Only works with api key-based credentials for now.
- Many workspace connection subtypes added. The full list of subclasses is now:
  - `AzureBlobStoreConnection`
  - `AzureBlobStoreConnection`
  - `MicrosoftOneLakeConnection`
  - `AzureOpenAIConnection`
  - `AzureAIServicesConnection`
  - `AzureAISearchConnection`
  - `AzureContentSafetyConnection`
  - `AzureSpeechServicesConnection`
  - `APIKeyConnection`
  - `OpenAIConnection`
  - `SerpConnection`
  - `ServerlessConnection`
- Many workspace connections only accept api keys or entra ids for credentials. Since Entra IDs require not inputs, these have been refactored to not required a full credential object. Instead they only accept an api_key as a top-level input, and default to an entra credential otherwise. Their YAML schemas have been similarly altered.
- Client-side credential-type validation added for some workspace connection types.
- Added new credential type: `AadCredentialConfiguration`
- Renamed WorkspaceHub class as Hub.
- Added Project entity class and YAML support.
- Project and Hub operations supported by workspace operations.
- workspace list operation supports type filtering.
- Add support for Microsoft Entra token (`aad_token`) auth in `invoke` and `get-credentials` operations.
- Add experimental support for working with indexes: `ml_client.indexes`
>>>>>>> 0987af4b

### Bugs Fixed

### Breaking Changes

- WorkspaceConnection and subclasses renamed to just Connection
- Removed WorkspaceHubConfig entity, and renamed WorkspaceHub to Hub.
- workspace_hub input of Workspace class hidden, renamed to hub_id, and re-surfaced in child class Project.
- Removed Workspace Hub Operations from ML Client.

### Other Changes

## 1.15.0 (2024-03-26)

### Other Changes

- The following classes will still be able to be imported from `azure.ai.ml`, but the import is deprecated and emits a warning. Instead, please import them from `azure.ai.ml.entities`.
  - `AmlTokenConfiguration`
  - `ManagedIdentityConfiguration`
  - `UserIdentityConfiguration`
- The following classes will still be able to be imported from `azure.ai.ml.entities`, but the import is deprecated and emits a warning. Instead, please import them from `azure.ai.ml.sweep`.
  - `Choice`
  - `Uniform`
  - `LogUniform`
  - `QLogUniform`
  - `QUniform`
  - `QLogNormal`
  - `QNormal`
  - `LogNormal`
  - `Normal`
  - `Randint`

## 1.14.0 (2024-03-11)

### Features Added
- Remove `experimental` tag for  `ml_client.jobs.validate`.
- Workspace Connection has new read-only subclass: AzureBlobStoreWorkspaceConnectionSchema.
- Workspace Connection supports 2 new types under main class: gen 2 and azure_one_lake.
- Workspace Connection LIST operation can return data connections via new optional flag: include_data_connections.
- Support `ml_client.schedules.trigger(name='my_schedule')` function to trigger a schedule once.

### Bugs Fixed
- Fix pipeline job `outputs` not load correctly when `component: <local-file>` exists in pipeline job yaml.
- Workspace ListKey operation serialization issue fixed.
- Workspace Diagnose result now can be print in to Json format.

### Breaking Changes

### Other Changes

- Support for Python 3.12

## 1.13.0 (2024-01-29)

### Features Added

### Bugs Fixed

### Breaking Changes

### Other Changes

## 1.12.0 (2023-11-13)

### Features Added
- Workspace Connections had 3 child classes added for open AI, cog search, and cog service connections.
- Workspace Connections replaced metadata with tags, and surfaced api_version, api_type, and kind for certain connection types.


### Bugs Fixed
- Workspace Hubs now properly create various endpoints, and surface a variable to select the resource they connect to via the
  'endpoint_resource_id' kwarg.

### Breaking Changes

### Other Changes

## 1.11.1 (2023-10-13)

### Bugs Fixed
 - pydash dependency version was upgraded to >=6.0.0 to patch [security vulnerability in versions below 6.0.0](https://github.com/advisories/GHSA-8mjr-6c96-39w8)
 - Workspace hub deletion no longer fails if delete_dependent_resources is true.

## 1.11.0 (2023-10-04)

### Features Added
- Now, when you specify `delete_dependent_resources` as True when deleting a workspace, the log analytics resource
  associated with the workspace application insights resource will also be deleted.
- Now, when creating or updating a workspace, you can provide a `serverless_compute` configuration object. This allows configuring a custom subnet in which all Serverless computes will be created. You can also specify whether or not these Serverless computes will have public IP addresses or not.

### Breaking Changes
 - [Python 3.7 reached end-of-life on June 27th 2023](https://devguide.python.org/versions/). Consequently, 3.7 will be deprecated in azure-ai-ml starting in October 2023 and azure-ai-ml will end support for 3.7 in February 2024.

## 1.10.1 (2023-09-17)

### Bugs Fixed
- Feature sets can now be registers after being dumped and reloaded.
- SDK feature store create/update can now assign materialization identities to cross RG offline stores and online stores.

## 1.10.0 (2023-09-07)

### Features Added
- Added support of features that are known into the future/at forecast time for dnn in AutoML Forecasting jobs.
- Added support for new workspace connection types: azure_open_ai, cognitive_search, and cognitive_service.
- Added support for new credential type: ApiKeyConfiguration.
- Added support of `download` for component operations.

### Bugs Fixed
- Local job runs will no longer fail if Docker registry has no username/password
- Fixed an issue that code asset doesn't work with relative symbol links.
- Fixed [Issue 31319](https://github.com/Azure/azure-sdk-for-python/issues/31319): can't accept `PathLike` for `CommandComponent.code`.

### Other Changes

- `azure-ai-ml` now performs all file i/o on `utf-8` encoded files per Azure SDK guidance. 
  (instead of the default behavior for python < 3.15, which uses locale specific encodings)
- Removed references to deprecated "feature_store" workspace connection type.

## 1.9.0 (2023-07-25)

### Features Added
- Added support to enable gpu access (local_enable_gpu) for local deployment.

### Other Changes

- Improved the output when printing a workspace object to be more clean and readable.
- Log level of unknown field notifications for pipeline nodes raised from INFO to WARNING.
## 1.8.0 (2023-06-12)

### Features Added
- Added support to enable set workspace connection secret expiry time.
- Added support for `stage` on model version

### Bugs Fixed

- Fixed an issue affecting authentication to registry-related services in sovereign regions.
- Made job_tier and priority values case insensitive

## 1.7.2 (2023-05-18)

### Features Added
- Public preview support for new schedule type `MonitorSchedule`


## 1.7.1 (2023-05-17)

### Bugs Fixed
- Fixed an issue where `OnlineDeployment.provisioning_state` was incorrectly deserialized and set as `None`


## 1.7.0 (2023-05-15)

### Features Added
- Added data import schedule. The class added is `ImportDataSchedule`.
- Added support to enable data isolation feature at workspace creation stage.
- Added auto_delete_setting support for asset version in data import job.
- Switched code snapshot upload from directory-based to container-based design in order to allow finer RBAC within workspaces. A container will be created for each new snapshot. This change does not affect storage costs or snapshot functionality.

### Bugs Fixed

### Breaking Changes

### Other Changes


## 1.6.0 (2023-05-01)

### Features Added
- Added experimental scatter gather node to DSL package. This node has a unique mldesigner dependency.
- Added support to make JobService and ServiceInstance objects serializable when printed
- Support Singularity compute in pipeline job
- Added purge operation support for workspace resource
- Added Feature Store, its dedicated classes and updated the docstrings, now available in public interface. The classes added are `FeatureStoreOperations, FeatureSetOperations, FeatureStoreEntityOperations` with properties classes specific to the new features.
- Support additional_includes in command component
- Added experimental `distribution: ray` support in command job.

### Bugs Fixed

- Fixed issue where show_progress=False was not being respected for uploads when set via MLClient
- Fixed issue of spark input/output mode validation doesn't take effect because of wrong type assertion
- Fixed the bug when setting `node.limits.timeout` to a pipeline input.
- Removed Experimental Tag from Idle Shutdown, Custom Applications, Setup Scripts, and Image Metadata on Compute Instances.
- Removed Experimental Tag from JobService classes

### Breaking Changes

- Renamed `JobServiceBase.job_service_type` to `type`

### Other Changes

- Remove the default placeholder for CommandComponent.code

## 1.5.0 (2023-03-20)

### Features Added
- Added support for `tags` on Compute Resources.
- Added support for promoting data asset from a workspace to a registry
- Added support for registering named asset from job output or node output by specifying name and version settings.
- Added support for data binding on outputs inside dynamic arguments for dsl pipeline
- Added support for serverless compute in pipeline, command, automl and sweep job
- Added support for `job_tier` and `priority` in standalone job
- Added support for passing `locations` via command function and set it to `JobResourceConfiguration.locations`
- Added support for modifying SSH key values after creation on Compute Resources.
- Added WorkspaceConnection types `s3`, `snowflake`, `azure_sql_db`, `azure_synapse_analytics`, `azure_my_sql_db`, `azure_postgres_db`
- Added WorkspaceConnection auth type `access_key` for `s3`
- Added DataImport class and DataOperations.import_data.
- Added DataOperations.list_materialization_status - list status of data import jobs that create asset versions via asset name.

### Bugs Fixed

- Fix experiment name wrongly set to 'Default' when schedule existing job.
- Error message improvement when a local path fails to match with data asset type.
- Error message improvement when an asset does not exist in a registry
- Fix an issue when submit spark pipeline job with referring a registered component
- Fix an issue that prevented Job.download from downloading the output of a BatchJob

### Other Changes

- Added dependency on `azure-mgmt-resource`
- Added dependency on `azure-mgmt-resourcegraph`
- Added dependency on `opencensus-ext-azure<2.0.0`
- Update job types to use MFE Dec preview rest objects.
- Added classifiers for Python version 3.11.
- Added warning for reserved keywords in IO names in pipeline job nodes.
- Added telemetry logging for SDK Jupyter Notebook scenarios with opt-out option (see README.md)

## 1.4.0 (2023-02-07)

### Features Added
- Added dedicated classes for each type of job service and updated the docstrings. The classes added are `JupyterLabJobService, SshJobService, TensorBoardJobService, VsCodeJobService` with a few properties specific to the type.
- Added Custom Applications Support to Compute Instances.
- Update data asset list, show and create operations to support data assets in registry.
- Added Managed Network features to workspace to include `ManagedNetwork`, `FqdnDestination`, `PrivateEndpointDestination`, `ServiceTagDestination` as well as relevant schema.

### Bugs Fixed
- Fixed an issue where the ordering of `.amlignore` and `.gitignore` files are not respected.
- Fixed an issue that attributes with a value of `False` in `PipelineJobSettings` are not respected.
- Fixed an issue where ignore files weren't considered during upload directory size calculations.
- Fixed an issue where symlinks crashed upload directory size calculations.
- Fixes a bug where enable_node_public_ip returned an improper value when fetching a Compute.

### Other Changes
- Update workspace creation to use Log Analytics-Based Application Insights when the user does not specify/bring their own App Insights.
- Upgraded minimum azure-core version to 1.23.0.

## 1.3.0 (2023-01-13)

### Features Added
- Change print behavior of entity classes to show object yaml in notebooks, can be configured on in other contexts.
- Added property to enable/disable public ip addresses to Compute Instances and AML Computes.
- `Deployment` and `ScheduleOperations` added to public interface.

### Bugs Fixed
- Fixed issue with date-time format for utc_time_created field when creating models.
- Added stricter behavior for ArmStr schemas when parsing 'azureml:' prefix.
- Fixed issue where AmlComputes could only be created in a workspace's default region.
- Improved intellisense with VS Code for fields supporting local paths and datastores.
- Added validation for token generation with aml scope when user_identity is used in job definition aka OBO flow.
- Fixed duplicate node name error in pipeline when two node names assigned to the same node and get renamed by node.name='xx'.
- Resolve the cross references for MLClient, Resource and OnlineDeployment.
- Explicit use of Optional (or a Union with None), as per PEP 484.
- Fixed print on Command objects when job id is empty
- Fixed issue where `SasTokenConfiguration` cannot be used as credential for `WorkspaceConnection`

### Other Changes
- Removed dependency on API version 2021-10-01 and 2022-06-01-preview to reduce side of azure-ai-ml package.

## 1.2.0 (2022-12-05)

### Breaking Changes
- Removed description from Registry.
- Disable sdk telemetry logging

### Features Added
- Enable updating the CMK encryption key (workspace.encryption.keyVaultProperties.keyIdentifier) for a workspace.
- Mark JobService class and services param to command() as experimental.
- Added a replication_count value to the schema of SystemCreatedStorageAccount in Registry.
- Added support for Fairfax and MoonCake cloud for the registry discovery baseurl.
- Added support for variable args as pipeline input in DSL Pipeline.
- Added OS Patching Parameters to Compute Instance.

### Bugs Fixed
- Update the upper bound dependencies version for tqdm, strictyaml, colorama and opencensus-ext-azure.
- Added missing "properties" to batch deployment.
- Retain the cases for the names of system job services (Tracking and Studio).
- Update registry begin_delete method return type.
- Fixed sweep job optional input cannot be empty.
- Fixed bool test for output in download operation.
- Fixed Compute Instance schedule not being created
- Removed erroneous experimental warning from Compute Schedules

## 1.1.2 (2022-11-21)

### Features Added
- Restored idle_time_before_shutdown property for Compute Instances.
- Deprecated idle_time_before_shutdown property in favor of idle_time_before_shutdown_minutes.

### Bugs Fixed
- Fixed idle_time_before_shutdown appearing as None for Compute Instances returned by `show` or `list`.
- Fixed idle_time_before_shutdown_minutes preventing creation of Compute Instances when set to None.

## 1.1.1 (2022-11-15)

### Breaking Changes
- Renamed idle_time_before_shutdown to idle_time_before_shutdown_minutes and changed input type to int.

### Bugs Fixed
- Fixed idle_time_before_shutdown_minutes not appearing in GET calls for Compute Instances.

## 1.1.0 (2022-11-07)

### Features Added
- Registry list operation now accepts scope value to allow subscription-only based requests.
- Most configuration classes from the entity package now implement the standard mapping protocol.
- Add registry delete operation.
- The values of JobService.job_service_type are now using the snake case. e.g jupyter_lab, ssh, tensor_board, vs_code.
- Command function now accepts services param of type Dict[str, JobService] instead of dict.

### Bugs Fixed
- MLClient.from_config can now find the default config.json on Compute Instance when running sample notebooks.
- Fixed job inputs not accepting datastores or job inputs.
- Registries now assign managed tags to match registry's tags.
- Adjust registry experimental tags and imports to avoid warning printouts for unrelated operations.
- Make registry delete operation return an LROPoller, and change name to begin_delete.
- Prevent registering an already existing environment that references conda file.
- Fix ARM ID logic for registry environments (ex: Creating a registry component that references a registry environment).
- Fix ARM ID logic for passing models and environments with ID (ex: Creating endpoint deployment for a registry model should return said model's ID immediately)

### Other Changes
- Switched compute operations to go through 2022-10-01-preview API version.

## 1.0.0 (2022-10-10)
- GA release
- Dropped support for Python 3.6. The Python versions supported for this release are 3.7-3.10.

### Features Added

### Breaking Changes
- OnlineDeploymentOperations.delete has been renamed to begin_delete.
- Datastore credentials are switched to use unified credential configuration classes.
- UserAssignedIdentity is replaced by ManagedIdentityConfiguration
- Endpoint and Job use unified identity classes.
- Workspace ManagedServiceIdentity has been replaced by IdentityConfiguration.


### Other Changes
 - Switched Compute operations to use Oct preview API version.
 - Updated batch deployment/endpoint invoke and list-jobs function signatures with curated BatchJob class.

## 0.1.0b8 (2022-10-07)

### Features Added
 - Support passing JobService as argument to Command()
 - Added support for custom setup scripts on compute instances.
 - Added a `show_progress` parameter to MLClient for enable/disable progress bars of long running operations.
 - Support `month_days` in `RecurrencePattern` when using `RecurrenceSchedule`.
 - Support `ml_client.schedules.list` with `list_view_type`, default to `ENABLED_ONLY`.
 - Add support for model sweeping and hyperparameter tuning in AutoML NLP jobs.
 - Added `ml_client.jobs.show_services()` operation.

### Breaking Changes
- ComputeOperations.attach has been renamed to begin_attach.
- Deprecated parameter path has been removed from load and dump methods.
- JobOperations.cancel() is renamed to JobOperations.begin_cancel() and it returns LROPoller
- Workspace.list_keys renamed to Workspace.get_keys.

### Bugs Fixed
- Fix identity passthrough job with single file code
- MLClient.from_config can now find the default config.json on Compute Instance when running sample notebooks.

### Other Changes
 - Removed declaration on Python 3.6 support
 - Added support for custom setup scripts on compute instances.
 - Updated dependencies upper bounds to be major versions.

## 0.1.0b7 (2022-09-22)

### Features Added
 - Spark job submission.
 - Command and sweep job docker config (shmSize and dockerArgs) spec support.
 - Entity load and dump now also accept a file pointer as input.
 - Load and dump input names changed from path to 'source' and 'dest', respectively.
 - Load and dump 'path' input still works, but is deprecated and emits a warning.
 - Managed Identity Support for Compute Instance (experimental).
 - Enable using @dsl.pipeline without brackets when no additional parameters.
 - Expose Azure subscription Id and resource group name from MLClient objects.
 - Added Idle Shutdown support for Compute Instances, allowing instances to shutdown after a set period of inactivity.
 - Online Deployment Data Collection for eventhub and data storage will be supported.
 - Syntax validation on scoring scripts of Batch Deployment and Online Deployment will prevent the user from submitting bad deployments.

### Breaking Changes
 - Change (begin_)create_or_update typehints to use generics.
 - Remove invalid option from create_or_update typehints.
 - Change error returned by (begin_)create_or_update invalid input to TypeError.
 - Rename set_image_model APIs for all vision tasks to set_training_parameters
 - JobOperations.download defaults to "." instead of Path.cwd()

### Bugs Fixed

### Other Changes
 - Show 'properties' on data assets


## 0.1.0b6 (2022-08-09)

### Features Added

- Support for AutoML Component
- Added skip_validation for Job/Component create_or_update

### Breaking Changes

- Dataset removed from public interface.

### Bugs Fixed

- Fixed mismatch errors when updating scale_settings for KubernetesOnlineDeployment.
- Removed az CLI command that was printed when deleting OnlineEndpoint

## 0.1.0b5 (2022-07-15)

### Features Added

- Allow Input/Output objects to be used by CommandComponent.
- Added MoonCake cloud support.
- Unified inputs/outputs building and validation logic in BaseNode.
- Allow Git repo URLs to be used as code for jobs and components.
- Updated AutoML YAML schema to use InputSchema.
- Added end_time to job schedule.
- MIR and pipeline job now support registry assets.


### Bugs Fixed

- Have mldesigner use argparser to parse incoming args.
- Bumped pyjwt version to <3.0.0.
- Reverted "upload support for symlinks".
- Error message improvement when a YAML UnionField fails to match.
- Reintroduced support for symlinks when uploading.
- Hard coded registry base URL to eastus region to support preview.

## 0.1.0b4 (2022-06-16)

## 0.1.0b3 (2022-05-24)

### Features Added

- First preview.<|MERGE_RESOLUTION|>--- conflicted
+++ resolved
@@ -3,9 +3,7 @@
 ## 1.16.0 (unreleased)
 
 ### Features Added
-<<<<<<< HEAD
 - Added support for Promptflow evaluators with `experimental` tag.
-=======
 - Many changes to the Connection entity class and its associated operations.
 - Workspace Connection `list`, `get`, and `create_or_update` operations now include an optional `populate_secrets` input, which causes the operations to try making a secondary call to fill in the returned connections' credential info if possible. Only works with api key-based credentials for now.
 - Many workspace connection subtypes added. The full list of subclasses is now:
@@ -30,7 +28,6 @@
 - workspace list operation supports type filtering.
 - Add support for Microsoft Entra token (`aad_token`) auth in `invoke` and `get-credentials` operations.
 - Add experimental support for working with indexes: `ml_client.indexes`
->>>>>>> 0987af4b
 
 ### Bugs Fixed
 
