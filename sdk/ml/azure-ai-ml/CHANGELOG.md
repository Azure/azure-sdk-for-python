--- conflicted
+++ resolved
@@ -21,11 +21,8 @@
 - Added Feature Store, its dedicated classes and updated the docstrings, now available in public interface. The classes added are `FeatureStoreOperations, FeatureSetOperations, FeatureStoreEntityOperations` with properties classes specific to the new features.
 - Support additional_includes in command component
 - Added experimental `distribution: ray` support in command job.
-<<<<<<< HEAD
+- Added support to enable data isolation feature at workspace creation stage.
 - Added auto_delete_setting support for asset version in data import job.
-=======
-- Added support to enable data isolation feature at workspace creation stage.
->>>>>>> fa482c61
 
 ### Bugs Fixed
 
