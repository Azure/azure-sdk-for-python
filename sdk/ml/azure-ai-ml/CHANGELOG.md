--- conflicted
+++ resolved
@@ -2,15 +2,13 @@
 
 ## 1.3.0 (Unreleased)
 
-<<<<<<< HEAD
+### Features Added
+- Change print behavior of entity classes to show object yaml in notebooks, can be configured on in other contexts.
+
 ### Bugs Fixed
 - Fixed issue with date-time format for utc_time_created field when creating models.
 - Added stricter behavior for ArmStr schemas when parsing 'azureml:' prefix.
 - Improved intellisense with VS Code for fields supporting local paths and datastores.
-=======
-### Features Added
-- Change print behavior of entity classes to show object yaml in notebooks, can be configured on in other contexts.
->>>>>>> d34348a8
 
 ## 1.2.0 (2022-12-05)
 
