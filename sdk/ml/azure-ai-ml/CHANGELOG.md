--- conflicted
+++ resolved
@@ -8,12 +8,9 @@
 - Added support for registering named asset from job output or node output by specifying name and version settings.
 - Added support for feature store operations
 - Removed Experimental Tag from Image Metadata on Compute Instances.
-<<<<<<< HEAD
 - Added support for featureset and featurestore_entity operations.
-=======
 - Added support for data binding on outputs inside dynamic arguments for dsl pipeline
 - Added support for serverless compute in pipeline job
->>>>>>> acbc3951
 
 ### Bugs Fixed
 
