--- conflicted
+++ resolved
@@ -2,19 +2,15 @@
 
 ## 1.21.0 (unreleased)
 
-<<<<<<< HEAD
-### Other Changes
-- Added dependency on `azure-monitor-opentelemetry`.
-
-=======
 ### Features Added
   - Cross subscription storage account support for workspace and feature store. Developer can provide a storage account from another subscription while creating a workspace or storage account.
 
 ### Bugs Fixed
   - #35820 - using compute location attribute to fill compute location to align the experience with UI.
 
+### Other Changes
+  - Added dependency on `azure-monitor-opentelemetry`.
   
->>>>>>> f7930c82
 ## 1.20.0 (2024-09-10)
 
 ### Features Added
