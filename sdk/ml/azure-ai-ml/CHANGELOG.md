--- conflicted
+++ resolved
@@ -26,11 +26,8 @@
 - Project and Hub operations supported by workspace operations.
 - workspace list operation supports type filtering.
 - Add support for Microsoft Entra token (`aad_token`) auth in `invoke` and `get-credentials` operations.
-<<<<<<< HEAD
-=======
 - Add experimental support for working with indexes: `ml_client.indexes`
 
->>>>>>> 2669c52d
 ### Bugs Fixed
 
 ### Breaking Changes
