# Release History

## 0.2.0 (Unreleased)

### Features Added

### Breaking Changes

### Bugs Fixed

### Other Changes

## 0.1.0 (In Progress)
- GA release
- Dropped support for Python 3.6. The Python versions supported for this release are 3.7-3.10.

### Features Added

### Breaking Changes
- OnlineDeploymentOperations.delete has been renamed to begin_delete.
- Datastore credentials are switched to use unified credential configuration classes.
- UserAssignedIdentity is replaced by ManagedIdentityConfiguration
- Endpoint and Job use unified identity classes.
- Workspace ManagedServiceIdentity has been replaced by IdentityConfiguration.

### Bugs Fixed

### Other Changes
 - Switched Compute operations to use Oct preview API version.


## 0.1.0b8 (In Progress)

### Features Added
 - Support passing JobService as argument to Command()
 - Added support for custom setup scripts on compute instances.
 - Added a `show_progress` parameter to MLClient for enable/disable progress bars of long running operations.
 - Support `month_days` in `RecurrencePattern` when using `RecurrenceSchedule`.
 - Support `ml_client.schedules.list` with `list_view_type`, default to `ENABLED_ONLY`.
<<<<<<< HEAD
 - Registry list operation now accepts scope value to allow subscription-only based requests.
=======
 - Add support for model sweeping and hyperparameter tuning in AutoML NLP jobs.
 - Added `ml_client.jobs.show_services()` operation.
>>>>>>> 7d894d93

### Breaking Changes
- ComputeOperations.attach has been renamed to begin_attach.
- Deprecated parameter path has been removed from load and dump methods.
- JobOperations.cancel() is renamed to JobOperations.begin_cancel() and it returns LROPoller
- Workspace.list_keys renamed to Workspace.get_keys.

### Bugs Fixed
- Fix identity passthrough job with single file code

### Other Changes
 - Removed declaration on Python 3.6 support
 - Added support for custom setup scripts on compute instances.
 - Updated dependencies upper bounds to be major versions.

## 0.1.0b7 (2022-09-22)

### Features Added
 - Spark job submission.
 - Command and sweep job docker config (shmSize and dockerArgs) spec support.
 - Entity load and dump now also accept a file pointer as input.
 - Load and dump input names changed from path to 'source' and 'dest', respectively.
 - Load and dump 'path' input still works, but is deprecated and emits a warning.
 - Managed Identity Support for Compute Instance (experimental).
 - Enable using @dsl.pipeline without brackets when no additional parameters.
 - Expose Azure subscription Id and resource group name from MLClient objects.
 - Added Idle Shutdown support for Compute Instances, allowing instances to shutdown after a set period of inactivity.
 - Online Deployment Data Collection for eventhub and data storage will be supported.
 - Syntax validation on scoring scripts of Batch Deployment and Online Deployment will prevent the user from submitting bad deployments.

### Breaking Changes
 - Change (begin_)create_or_update typehints to use generics.
 - Remove invalid option from create_or_update typehints.
 - Change error returned by (begin_)create_or_update invalid input to TypeError.
 - Rename set_image_model APIs for all vision tasks to set_training_parameters
 - JobOperations.download defaults to "." instead of Path.cwd()

### Bugs Fixed

### Other Changes
 - Show 'properties' on data assets


## 0.1.0b6 (2022-08-09)

### Features Added

- Support for AutoML Component
- Added skip_validation for Job/Component create_or_update

### Breaking Changes

- Dataset removed from public interface.

### Bugs Fixed

- Fixed mismatch errors when updating scale_settings for KubernetesOnlineDeployment.
- Removed az CLI command that was printed when deleting OnlineEndpoint

### Other Changes


## 0.1.0b5 (2022-07-15)

### Features Added

- Allow Input/Output objects to be used by CommandComponent.
- Added MoonCake cloud support.
- Unified inputs/outputs building and validation logic in BaseNode.
- Allow Git repo URLs to be used as code for jobs and components.
- Updated AutoML YAML schema to use InputSchema.
- Added end_time to job schedule.
- MIR and pipeline job now support registry assets.

### Breaking Changes

### Bugs Fixed

- Have mldesigner use argparser to parse incoming args.
- Bumped pyjwt version to <3.0.0.
- Reverted "upload support for symlinks".
- Error message improvement when a YAML UnionField fails to match.
- Reintroduced support for symlinks when uploading.
- Hard coded registry base URL to eastus region to support preview.

## 0.1.0b4 (2022-06-16)

## 0.1.0b3 (2022-05-24)

### Features Added

- First preview.<|MERGE_RESOLUTION|>--- conflicted
+++ resolved
@@ -37,12 +37,9 @@
  - Added a `show_progress` parameter to MLClient for enable/disable progress bars of long running operations.
  - Support `month_days` in `RecurrencePattern` when using `RecurrenceSchedule`.
  - Support `ml_client.schedules.list` with `list_view_type`, default to `ENABLED_ONLY`.
-<<<<<<< HEAD
  - Registry list operation now accepts scope value to allow subscription-only based requests.
-=======
  - Add support for model sweeping and hyperparameter tuning in AutoML NLP jobs.
  - Added `ml_client.jobs.show_services()` operation.
->>>>>>> 7d894d93
 
 ### Breaking Changes
 - ComputeOperations.attach has been renamed to begin_attach.
