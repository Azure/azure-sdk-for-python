--- conflicted
+++ resolved
@@ -22,11 +22,7 @@
 
 ### Features Added
 - Added support to enable gpu access (local_enable_gpu) for local deployment.
-<<<<<<< HEAD
 - Added support for new workspace connection types: azure_open_ai, cognitive_search, and cognitive_service.
-- Added support for workspaceHub and Project workspace
-=======
->>>>>>> 9e5d0a66
 
 ### Other Changes
 
