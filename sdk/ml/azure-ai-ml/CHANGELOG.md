# Release History

## 1.6.0 (Unreleased)

### Features Added
<<<<<<< HEAD
- Added support to make JobService and ServiceInstance objects serializable when printed
=======
- 
>>>>>>> 72e97cd6

### Bugs Fixed

- Fixed issue where show_progress=False was not being respected for uploads when set via MLClient

### Other Changes

- 

## 1.5.0 (2023-03-20)

### Features Added
- Added support for `tags` on Compute Resources.
- Added support for promoting data asset from a workspace to a registry
- Added support for registering named asset from job output or node output by specifying name and version settings.
- Removed Experimental Tag from Image Metadata on Compute Instances.
- Added support for data binding on outputs inside dynamic arguments for dsl pipeline
- Added support for serverless compute in pipeline, command, automl and sweep job
- Added support for `job_tier` and `priority` in job
- Added support for passing `locations` via command function and set it to `JobResourceConfiguration.locations`
- Added support for modifying SSH key values after creation on Compute Resources.
- Added WorkspaceConnection types `s3`, `snowflake`, `azure_sql_db`, `azure_synapse_analytics`, `azure_my_sql_db`, `azure_postgres_db`
- Added WorkspaceConnection auth type `access_key` for `s3`
- Added DataImport class and DataOperations.import_data.
- Added DataOperations.list_materialization_status - list status of data import jobs that create asset versions via asset name.

### Bugs Fixed

- Fix experiment name wrongly set to 'Default' when schedule existing job.
- Error message improvement when a local path fails to match with data asset type.
- Error message improvement when an asset does not exist in a registry
- Fix an issue when submit spark pipeline job with referring a registered component
- Fix an issue that prevented Job.download from downloading the output of a BatchJob

### Other Changes

- Added dependency on `azure-mgmt-resource`
- Added dependency on `azure-mgmt-resourcegraph`
- Added dependency on `opencensus-ext-azure<2.0.0`
- Update job types to use MFE Dec preview rest objects.
- Added classifiers for Python version 3.11.
- Added warning for reserved keywords in IO names in pipeline job nodes.
- Added telemetry logging for SDK Jupyter Notebook scenarios with opt-out option (see README.md)

## 1.4.0 (2023-02-07)

### Features Added
- Added dedicated classes for each type of job service and updated the docstrings. The classes added are `JupyterLabJobService, SshJobService, TensorBoardJobService, VsCodeJobService` with a few properties specific to the type.
- Added Custom Applications Support to Compute Instances.
- Update data asset list, show and create operations to support data assets in registry.

### Bugs Fixed
- Fixed an issue where the ordering of `.amlignore` and `.gitignore` files are not respected.
- Fixed an issue that attributes with a value of `False` in `PipelineJobSettings` are not respected.
- Fixed an issue where ignore files weren't considered during upload directory size calculations.
- Fixed an issue where symlinks crashed upload directory size calculations.
- Fixes a bug where enable_node_public_ip returned an improper value when fetching a Compute.

### Other Changes
- Update workspace creation to use Log Analytics-Based Application Insights when the user does not specify/bring their own App Insights.
- Upgraded minimum azure-core version to 1.23.0.

## 1.3.0 (2023-01-13)

### Features Added
- Change print behavior of entity classes to show object yaml in notebooks, can be configured on in other contexts.
- Added property to enable/disable public ip addresses to Compute Instances and AML Computes.
- `Deployment` and `ScheduleOperations` added to public interface.

### Bugs Fixed
- Fixed issue with date-time format for utc_time_created field when creating models.
- Added stricter behavior for ArmStr schemas when parsing 'azureml:' prefix.
- Fixed issue where AmlComputes could only be created in a workspace's default region.
- Improved intellisense with VS Code for fields supporting local paths and datastores.
- Added validation for token generation with aml scope when user_identity is used in job definition aka OBO flow.
- Fixed duplicate node name error in pipeline when two node names assigned to the same node and get renamed by node.name='xx'.
- Resolve the cross references for MLClient, Resource and OnlineDeployment.
- Explicit use of Optional (or a Union with None), as per PEP 484.
- Fixed print on Command objects when job id is empty
- Fixed issue where `SasTokenConfiguration` cannot be used as credential for `WorkspaceConnection`

### Other Changes
- Removed dependency on API version 2021-10-01 and 2022-06-01-preview to reduce side of azure-ai-ml package.

## 1.2.0 (2022-12-05)

### Breaking Changes
- Removed description from Registry.
- Disable sdk telemetry logging

### Features Added
- Enable updating the CMK encryption key (workspace.encryption.keyVaultProperties.keyIdentifier) for a workspace.
- Mark JobService class and services param to command() as experimental.
- Added a replication_count value to the schema of SystemCreatedStorageAccount in Registry.
- Added support for Fairfax and MoonCake cloud for the registry discovery baseurl.
- Added support for variable args as pipeline input in DSL Pipeline.
- Added OS Patching Parameters to Compute Instance.

### Bugs Fixed
- Update the upper bound dependencies version for tqdm, strictyaml, colorama and opencensus-ext-azure.
- Added missing "properties" to batch deployment.
- Retain the cases for the names of system job services (Tracking and Studio).
- Update registry begin_delete method return type.
- Fixed sweep job optional input cannot be empty.
- Fixed bool test for output in download operation.
- Fixed Compute Instance schedule not being created
- Removed erroneous experimental warning from Compute Schedules

## 1.1.2 (2022-11-21)

### Features Added
- Restored idle_time_before_shutdown property for Compute Instances.
- Deprecated idle_time_before_shutdown property in favor of idle_time_before_shutdown_minutes.

### Bugs Fixed
- Fixed idle_time_before_shutdown appearing as None for Compute Instances returned by `show` or `list`.
- Fixed idle_time_before_shutdown_minutes preventing creation of Compute Instances when set to None.

## 1.1.1 (2022-11-15)

### Breaking Changes
- Renamed idle_time_before_shutdown to idle_time_before_shutdown_minutes and changed input type to int.

### Bugs Fixed
- Fixed idle_time_before_shutdown_minutes not appearing in GET calls for Compute Instances.

## 1.1.0 (2022-11-07)

### Features Added
- Registry list operation now accepts scope value to allow subscription-only based requests.
- Most configuration classes from the entity package now implement the standard mapping protocol.
- Add registry delete operation.
- The values of JobService.job_service_type are now using the snake case. e.g jupyter_lab, ssh, tensor_board, vs_code.
- Command function now accepts services param of type Dict[str, JobService] instead of dict.

### Bugs Fixed
- MLClient.from_config can now find the default config.json on Compute Instance when running sample notebooks.
- Fixed job inputs not accepting datastores or job inputs.
- Registries now assign managed tags to match registry's tags.
- Adjust registry experimental tags and imports to avoid warning printouts for unrelated operations.
- Make registry delete operation return an LROPoller, and change name to begin_delete.
- Prevent registering an already existing environment that references conda file.
- Fix ARM ID logic for registry environments (ex: Creating a registry component that references a registry environment).
- Fix ARM ID logic for passing models and environments with ID (ex: Creating endpoint deployment for a registry model should return said model's ID immediately)

### Other Changes
- Switched compute operations to go through 2022-10-01-preview API version.

## 1.0.0 (2022-10-10)
- GA release
- Dropped support for Python 3.6. The Python versions supported for this release are 3.7-3.10.

### Features Added

### Breaking Changes
- OnlineDeploymentOperations.delete has been renamed to begin_delete.
- Datastore credentials are switched to use unified credential configuration classes.
- UserAssignedIdentity is replaced by ManagedIdentityConfiguration
- Endpoint and Job use unified identity classes.
- Workspace ManagedServiceIdentity has been replaced by IdentityConfiguration.


### Other Changes
 - Switched Compute operations to use Oct preview API version.
 - Updated batch deployment/endpoint invoke and list-jobs function signatures with curated BatchJob class.

## 0.1.0b8 (2022-10-07)

### Features Added
 - Support passing JobService as argument to Command()
 - Added support for custom setup scripts on compute instances.
 - Added a `show_progress` parameter to MLClient for enable/disable progress bars of long running operations.
 - Support `month_days` in `RecurrencePattern` when using `RecurrenceSchedule`.
 - Support `ml_client.schedules.list` with `list_view_type`, default to `ENABLED_ONLY`.
 - Add support for model sweeping and hyperparameter tuning in AutoML NLP jobs.
 - Added `ml_client.jobs.show_services()` operation.

### Breaking Changes
- ComputeOperations.attach has been renamed to begin_attach.
- Deprecated parameter path has been removed from load and dump methods.
- JobOperations.cancel() is renamed to JobOperations.begin_cancel() and it returns LROPoller
- Workspace.list_keys renamed to Workspace.get_keys.

### Bugs Fixed
- Fix identity passthrough job with single file code
- MLClient.from_config can now find the default config.json on Compute Instance when running sample notebooks.

### Other Changes
 - Removed declaration on Python 3.6 support
 - Added support for custom setup scripts on compute instances.
 - Updated dependencies upper bounds to be major versions.

## 0.1.0b7 (2022-09-22)

### Features Added
 - Spark job submission.
 - Command and sweep job docker config (shmSize and dockerArgs) spec support.
 - Entity load and dump now also accept a file pointer as input.
 - Load and dump input names changed from path to 'source' and 'dest', respectively.
 - Load and dump 'path' input still works, but is deprecated and emits a warning.
 - Managed Identity Support for Compute Instance (experimental).
 - Enable using @dsl.pipeline without brackets when no additional parameters.
 - Expose Azure subscription Id and resource group name from MLClient objects.
 - Added Idle Shutdown support for Compute Instances, allowing instances to shutdown after a set period of inactivity.
 - Online Deployment Data Collection for eventhub and data storage will be supported.
 - Syntax validation on scoring scripts of Batch Deployment and Online Deployment will prevent the user from submitting bad deployments.

### Breaking Changes
 - Change (begin_)create_or_update typehints to use generics.
 - Remove invalid option from create_or_update typehints.
 - Change error returned by (begin_)create_or_update invalid input to TypeError.
 - Rename set_image_model APIs for all vision tasks to set_training_parameters
 - JobOperations.download defaults to "." instead of Path.cwd()

### Bugs Fixed

### Other Changes
 - Show 'properties' on data assets


## 0.1.0b6 (2022-08-09)

### Features Added

- Support for AutoML Component
- Added skip_validation for Job/Component create_or_update

### Breaking Changes

- Dataset removed from public interface.

### Bugs Fixed

- Fixed mismatch errors when updating scale_settings for KubernetesOnlineDeployment.
- Removed az CLI command that was printed when deleting OnlineEndpoint

## 0.1.0b5 (2022-07-15)

### Features Added

- Allow Input/Output objects to be used by CommandComponent.
- Added MoonCake cloud support.
- Unified inputs/outputs building and validation logic in BaseNode.
- Allow Git repo URLs to be used as code for jobs and components.
- Updated AutoML YAML schema to use InputSchema.
- Added end_time to job schedule.
- MIR and pipeline job now support registry assets.


### Bugs Fixed

- Have mldesigner use argparser to parse incoming args.
- Bumped pyjwt version to <3.0.0.
- Reverted "upload support for symlinks".
- Error message improvement when a YAML UnionField fails to match.
- Reintroduced support for symlinks when uploading.
- Hard coded registry base URL to eastus region to support preview.

## 0.1.0b4 (2022-06-16)

## 0.1.0b3 (2022-05-24)

### Features Added

- First preview.<|MERGE_RESOLUTION|>--- conflicted
+++ resolved
@@ -3,11 +3,7 @@
 ## 1.6.0 (Unreleased)
 
 ### Features Added
-<<<<<<< HEAD
 - Added support to make JobService and ServiceInstance objects serializable when printed
-=======
-- 
->>>>>>> 72e97cd6
 
 ### Bugs Fixed
 
