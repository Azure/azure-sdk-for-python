--- conflicted
+++ resolved
@@ -64,7 +64,6 @@
  - Entity load and dump now also accept a file pointer as input.
  - Load and dump input names changed from path to 'source' and 'dest', respectively.
  - Load and dump 'path' input still works, but is deprecated and emits a warning.
- - Most configuration classes from the entity package now implement the standard mapping protocol.
  - Managed Identity Support for Compute Instance (experimental).
  - Enable using @dsl.pipeline without brackets when no additional parameters.
  - Expose Azure subscription Id and resource group name from MLClient objects.
@@ -77,7 +76,6 @@
  - Remove invalid option from create_or_update typehints.
  - Change error returned by (begin_)create_or_update invalid input to TypeError.
  - Rename set_image_model APIs for all vision tasks to set_training_parameters
- - JobOperations.download no longer provides a default value for download_path
  - JobOperations.download defaults to "." instead of Path.cwd()
  - Workspace.list_keys renamed to Workspace.get_keys.
 
@@ -86,12 +84,8 @@
 ### Other Changes
  - Show 'properties' on data assets
 
-<<<<<<< HEAD
 
 ## 0.1.0b6 (2022-08-09)
-=======
-## 0.1.0b6
->>>>>>> dc897196
 
 ### Features Added
 
