# Release History
## 1.26.0 (unreleased)

### Bugs Fixed
  - #37464 - Allowing to update a component in register with anonymousEnvironment environment.
  - #39744 - Fixing a serialization issue in RecurrencePattern schedule.
<<<<<<< HEAD
=======
  - Fix environment archiving and restore
>>>>>>> 1ef1b5f8

## 1.25.0 (2025-02-11)

### Features Added

### Bugs Fixed
  - #39187 - Submitting a Command job created using the __call__ method on another Command is missing outputs.
  - #37738 - documentation fix for deployment entities.

### Other Changes

- Adding support for Python 3.13. Ensuring that azureml-dataprep-rslex is only installed for Python versions below 3.13. This change may break if `Annotated` used directly without parameters.

## 1.24.0 (2025-01-07)

### Bugs Fixed
  - Fixed disableLocalAuthentication handling while creating amlCompute
  - Fixed model download issue

## 1.23.1 (2025-01-07)

### Bugs Fixed
  - Removed marshmallow _T reference

## 1.23.0 (2024-12-05)

### Features Added
  - Added support for IP-based access control to default and hub workspaces. 
  - Add support for additional include in spark component.
  - Adding enterprise agent feature for AI Hub and AI Project. Adding Create, Delete and Get operations.
  - Removing preview tag for following connections type
    - Azure AI Search
    - Azure AI Content Safety
    - Azure AI Speech
    - Azure Blob Storage
    - Microsoft OneLake


## 1.22.3 (2024-11-20)

### Bugs Fixed
  - Fix error message while resolving mlflow url in get workspace details

## 1.22.2 (2024-11-18)

### Bugs Fixed
  - **#3620407** - Fix Datastore credentials show up as NoneCredentials

## 1.22.1 (2024-11-13)


### Bugs Fixed
  - **#38493** - Fix error NoneType object is not subscriptable

## 1.22.0 (2024-11-11)

### Features Added
  - Added support to select firewall sku to used for provisioning azure firewall when FQDN rules are added in
  AllowOnlyApprovedOutbound mode. FirewallSku options are `Standard` or `Basic`, defaults to `Standard`
  - Update TLS version from 1.0 to 1.2
  - Added support for Distillation jobs. Can be created by importing `disillation` from `azure.ai.ml.model_customization`
  - Added Workspace property `ProvisionNetworkNow` to trigger the provisioning of the managed VNet with the default
    Options when creating a Workspace with the managed VNet enabled, or else it does nothing
### Bugs Fixed
  - Fix send email notification issue in model monitoring


## 1.21.1 (2024-10-21)


### Bugs Fixed

- **#37857** - Fix online deployment registry issue
  

## 1.21.0 (2024-09-30)

### Features Added

- Cross subscription storage account support for workspace and feature store. Developer can provide a storage account from another subscription while creating a workspace or storage account.

### Bugs Fixed

- #35820 - using compute location attribute to fill compute location to align the experience with UI.

## 1.20.0 (2024-09-10)

### Features Added

- When a workspace is created with `managed_network` enabled or has `public_network_access` set to disabled, the resources created with the workspace (Key Vault, Storage Account) will be set to have restricted network access settings. This is only applicable when the user does not specify existing resources.
- Added support of `fqdns` property for managed network `PrivateEndpointDestination` outbound rule objects. Enabling the support of Application Gateway as a Private Endpoint target in the workspace managed network.
- Added support of `address_prefixes` property for managed network `ServiceTagDestination` outbound rule objects.
- Removed experimental tag from `managed_network` which is a GA feature.

## 1.19.0 (2024-07-29)

### Feature Added

- Added enable_sso operation under compute operation that will allow user to enable sso setting of a compute instance without any write permission set on compute.

### Bugs Fixed

- Workspace update no longer broken for older workspaces due to deprecated tags.
- Support credential-less fileshare datastore

## 1.18.0 (2024-07-09)

### Features Added

- Expose `public_ip_address` in `AmlComputeNodeInfo`, to get the public ip address with the ssh port when calling `ml_client.compute.list_nodes`
- Uploads to account key access datastores will be authorized via a SAS token retrieved from a call to `DatastoreOperations._list_secrets`. Key-based authentication for uploads for such datastores is no longer used. Identity-based datastores will use user identity authentication retrieved from the MLClient.
- Support `update_sso_settings` in `ComputeOperations`, to enable or disable single sign-on settings of a compute instance.

### Bugs Fixed

- InputTypes exported in constants module
- WorkspaceConnection tags are now listed as deprecated, and the erroneously-deprecated metadata field has been un-deprecated and added as a initialization field. These two fields still point to the same underlying object property, and actual API usage of this value is unchanged.
- Workspace Create operation works without an application insights being provided, and creates a default appIn resource for normal workspaces in that case.
- Project create operations works in general.

### Other Changes

- WorkspaceConnections are officially GA'd and no longer experimental. But its much newer subclasses remain experimental.

## 1.17.1 (2024-07-04)

### Bugs Fixed

- Workspace Create operation works without an application insights being provided, and creates a default appIn resource for normal workspaces in that case.
- Project create operations works in general.

## 1.17.0 (2024-06-18)

## 1.16.0 (2024-05-14)

### Features Added

- Add experimental support for working with Promptflow evaluators: `ml_client.evaluators`.
- Many changes to the Connection entity class and its associated operations.
- Workspace Connection `list`, `get`, and `create_or_update` operations now include an optional `populate_secrets` input, which causes the operations to try making a secondary call to fill in the returned connections' credential info if possible. Only works with api key-based credentials for now.
- Many workspace connection subtypes added. The full list of subclasses is now:
  - `AzureBlobStoreConnection`
  - `AzureBlobStoreConnection`
  - `MicrosoftOneLakeConnection`
  - `AzureOpenAIConnection`
  - `AzureAIServicesConnection`
  - `AzureAISearchConnection`
  - `AzureContentSafetyConnection`
  - `AzureSpeechServicesConnection`
  - `APIKeyConnection`
  - `OpenAIConnection`
  - `SerpConnection`
  - `ServerlessConnection`
- Many workspace connections only accept api keys or entra ids for credentials. Since Entra IDs require not inputs, these have been refactored to not required a full credential object. Instead they only accept an api_key as a top-level input, and default to an entra credential otherwise. Their YAML schemas have been similarly altered.
- Client-side credential-type validation added for some workspace connection types.
- Added new credential type: `AadCredentialConfiguration`
- Renamed WorkspaceHub class as Hub.
- Added Project entity class and YAML support.
- Project and Hub operations supported by workspace operations.
- workspace list operation supports type filtering.
- Add support for Microsoft Entra token (`aad_token`) auth in `invoke` and `get-credentials` operations.
- Add experimental support for working with indexes: `ml_client.indexes`

### Bugs Fixed

### Breaking Changes

- Removed WorkspaceHubConfig entity, and renamed WorkspaceHub to Hub.
- workspace_hub input of Workspace class hidden, renamed to hub_id, and re-surfaced in child class Project.
- Removed Workspace Hub Operations from ML Client.

### Other Changes

## 1.15.0 (2024-03-26)

### Other Changes

- The following classes will still be able to be imported from `azure.ai.ml`, but the import is deprecated and emits a warning. Instead, please import them from `azure.ai.ml.entities`.
  - `AmlTokenConfiguration`
  - `ManagedIdentityConfiguration`
  - `UserIdentityConfiguration`
- The following classes will still be able to be imported from `azure.ai.ml.entities`, but the import is deprecated and emits a warning. Instead, please import them from `azure.ai.ml.sweep`.
  - `Choice`
  - `Uniform`
  - `LogUniform`
  - `QLogUniform`
  - `QUniform`
  - `QLogNormal`
  - `QNormal`
  - `LogNormal`
  - `Normal`
  - `Randint`

## 1.14.0 (2024-03-11)

### Features Added

- Remove `experimental` tag for  `ml_client.jobs.validate`.
- Workspace Connection has new read-only subclass: AzureBlobStoreWorkspaceConnectionSchema.
- Workspace Connection supports 2 new types under main class: gen 2 and azure_one_lake.
- Workspace Connection LIST operation can return data connections via new optional flag: include_data_connections.
- Support `ml_client.schedules.trigger(name='my_schedule')` function to trigger a schedule once.

### Bugs Fixed

- Fix pipeline job `outputs` not load correctly when `component: <local-file>` exists in pipeline job yaml.
- Workspace ListKey operation serialization issue fixed.
- Workspace Diagnose result now can be print in to Json format.

### Breaking Changes

### Other Changes

- Support for Python 3.12

## 1.13.0 (2024-01-29)

### Features Added

### Bugs Fixed

### Breaking Changes

### Other Changes

## 1.12.0 (2023-11-13)

### Features Added

- Workspace Connections had 3 child classes added for open AI, cog search, and cog service connections.
- Workspace Connections replaced metadata with tags, and surfaced api_version, api_type, and kind for certain connection types.

### Bugs Fixed

- Workspace Hubs now properly create various endpoints, and surface a variable to select the resource they connect to via the
  'endpoint_resource_id' kwarg.

### Breaking Changes

### Other Changes

## 1.11.1 (2023-10-13)

### Bugs Fixed

- pydash dependency version was upgraded to >=6.0.0 to patch [security vulnerability in versions below 6.0.0](https://github.com/advisories/GHSA-8mjr-6c96-39w8)
- Workspace hub deletion no longer fails if delete_dependent_resources is true.

## 1.11.0 (2023-10-04)

### Features Added

- Now, when you specify `delete_dependent_resources` as True when deleting a workspace, the log analytics resource
  associated with the workspace application insights resource will also be deleted.
- Now, when creating or updating a workspace, you can provide a `serverless_compute` configuration object. This allows configuring a custom subnet in which all Serverless computes will be created. You can also specify whether or not these Serverless computes will have public IP addresses or not.

### Breaking Changes

- [Python 3.7 reached end-of-life on June 27th 2023](https://devguide.python.org/versions/). Consequently, 3.7 will be deprecated in azure-ai-ml starting in October 2023 and azure-ai-ml will end support for 3.7 in February 2024.

## 1.10.1 (2023-09-17)

### Bugs Fixed

- Feature sets can now be registers after being dumped and reloaded.
- SDK feature store create/update can now assign materialization identities to cross RG offline stores and online stores.

## 1.10.0 (2023-09-07)

### Features Added

- Added support of features that are known into the future/at forecast time for dnn in AutoML Forecasting jobs.
- Added support for new workspace connection types: azure_open_ai, cognitive_search, and cognitive_service.
- Added support for new credential type: ApiKeyConfiguration.
- Added support of `download` for component operations.

### Bugs Fixed

- Local job runs will no longer fail if Docker registry has no username/password
- Fixed an issue that code asset doesn't work with relative symbol links.
- Fixed [Issue 31319](https://github.com/Azure/azure-sdk-for-python/issues/31319): can't accept `PathLike` for `CommandComponent.code`.

### Other Changes

- `azure-ai-ml` now performs all file i/o on `utf-8` encoded files per Azure SDK guidance.
  (instead of the default behavior for python < 3.15, which uses locale specific encodings)
- Removed references to deprecated "feature_store" workspace connection type.

## 1.9.0 (2023-07-25)

### Features Added

- Added support to enable gpu access (local_enable_gpu) for local deployment.

### Other Changes

- Improved the output when printing a workspace object to be more clean and readable.
- Log level of unknown field notifications for pipeline nodes raised from INFO to WARNING.

## 1.8.0 (2023-06-12)

### Features Added

- Added support to enable set workspace connection secret expiry time.
- Added support for `stage` on model version

### Bugs Fixed

- Fixed an issue affecting authentication to registry-related services in sovereign regions.
- Made job_tier and priority values case insensitive

## 1.7.2 (2023-05-18)

### Features Added

- Public preview support for new schedule type `MonitorSchedule`

## 1.7.1 (2023-05-17)

### Bugs Fixed

- Fixed an issue where `OnlineDeployment.provisioning_state` was incorrectly deserialized and set as `None`

## 1.7.0 (2023-05-15)

### Features Added

- Added data import schedule. The class added is `ImportDataSchedule`.
- Added support to enable data isolation feature at workspace creation stage.
- Added auto_delete_setting support for asset version in data import job.
- Switched code snapshot upload from directory-based to container-based design in order to allow finer RBAC within workspaces. A container will be created for each new snapshot. This change does not affect storage costs or snapshot functionality.

### Bugs Fixed

### Breaking Changes

### Other Changes

## 1.6.0 (2023-05-01)

### Features Added

- Added experimental scatter gather node to DSL package. This node has a unique mldesigner dependency.
- Added support to make JobService and ServiceInstance objects serializable when printed
- Support Singularity compute in pipeline job
- Added purge operation support for workspace resource
- Added Feature Store, its dedicated classes and updated the docstrings, now available in public interface. The classes added are `FeatureStoreOperations, FeatureSetOperations, FeatureStoreEntityOperations` with properties classes specific to the new features.
- Support additional_includes in command component
- Added experimental `distribution: ray` support in command job.

### Bugs Fixed

- Fixed issue where show_progress=False was not being respected for uploads when set via MLClient
- Fixed issue of spark input/output mode validation doesn't take effect because of wrong type assertion
- Fixed the bug when setting `node.limits.timeout` to a pipeline input.
- Removed Experimental Tag from Idle Shutdown, Custom Applications, Setup Scripts, and Image Metadata on Compute Instances.
- Removed Experimental Tag from JobService classes

### Breaking Changes

- Renamed `JobServiceBase.job_service_type` to `type`

### Other Changes

- Remove the default placeholder for CommandComponent.code

## 1.5.0 (2023-03-20)

### Features Added

- Added support for `tags` on Compute Resources.
- Added support for promoting data asset from a workspace to a registry
- Added support for registering named asset from job output or node output by specifying name and version settings.
- Added support for data binding on outputs inside dynamic arguments for dsl pipeline
- Added support for serverless compute in pipeline, command, automl and sweep job
- Added support for `job_tier` and `priority` in standalone job
- Added support for passing `locations` via command function and set it to `JobResourceConfiguration.locations`
- Added support for modifying SSH key values after creation on Compute Resources.
- Added WorkspaceConnection types `s3`, `snowflake`, `azure_sql_db`, `azure_synapse_analytics`, `azure_my_sql_db`, `azure_postgres_db`
- Added WorkspaceConnection auth type `access_key` for `s3`
- Added DataImport class and DataOperations.import_data.
- Added DataOperations.list_materialization_status - list status of data import jobs that create asset versions via asset name.

### Bugs Fixed

- Fix experiment name wrongly set to 'Default' when schedule existing job.
- Error message improvement when a local path fails to match with data asset type.
- Error message improvement when an asset does not exist in a registry
- Fix an issue when submit spark pipeline job with referring a registered component
- Fix an issue that prevented Job.download from downloading the output of a BatchJob

### Other Changes

- Added dependency on `azure-mgmt-resource`
- Added dependency on `azure-mgmt-resourcegraph`
- Added dependency on `opencensus-ext-azure<2.0.0`
- Update job types to use MFE Dec preview rest objects.
- Added classifiers for Python version 3.11.
- Added warning for reserved keywords in IO names in pipeline job nodes.
- Added telemetry logging for SDK Jupyter Notebook scenarios with opt-out option (see README.md)

## 1.4.0 (2023-02-07)

### Features Added

- Added dedicated classes for each type of job service and updated the docstrings. The classes added are `JupyterLabJobService, SshJobService, TensorBoardJobService, VsCodeJobService` with a few properties specific to the type.
- Added Custom Applications Support to Compute Instances.
- Update data asset list, show and create operations to support data assets in registry.
- Added Managed Network features to workspace to include `ManagedNetwork`, `FqdnDestination`, `PrivateEndpointDestination`, `ServiceTagDestination` as well as relevant schema.

### Bugs Fixed

- Fixed an issue where the ordering of `.amlignore` and `.gitignore` files are not respected.
- Fixed an issue that attributes with a value of `False` in `PipelineJobSettings` are not respected.
- Fixed an issue where ignore files weren't considered during upload directory size calculations.
- Fixed an issue where symlinks crashed upload directory size calculations.
- Fixes a bug where enable_node_public_ip returned an improper value when fetching a Compute.

### Other Changes

- Update workspace creation to use Log Analytics-Based Application Insights when the user does not specify/bring their own App Insights.
- Upgraded minimum azure-core version to 1.23.0.

## 1.3.0 (2023-01-13)

### Features Added

- Change print behavior of entity classes to show object yaml in notebooks, can be configured on in other contexts.
- Added property to enable/disable public ip addresses to Compute Instances and AML Computes.
- `Deployment` and `ScheduleOperations` added to public interface.

### Bugs Fixed

- Fixed issue with date-time format for utc_time_created field when creating models.
- Added stricter behavior for ArmStr schemas when parsing 'azureml:' prefix.
- Fixed issue where AmlComputes could only be created in a workspace's default region.
- Improved intellisense with VS Code for fields supporting local paths and datastores.
- Added validation for token generation with aml scope when user_identity is used in job definition aka OBO flow.
- Fixed duplicate node name error in pipeline when two node names assigned to the same node and get renamed by node.name='xx'.
- Resolve the cross references for MLClient, Resource and OnlineDeployment.
- Explicit use of Optional (or a Union with None), as per PEP 484.
- Fixed print on Command objects when job id is empty
- Fixed issue where `SasTokenConfiguration` cannot be used as credential for `WorkspaceConnection`

### Other Changes

- Removed dependency on API version 2021-10-01 and 2022-06-01-preview to reduce side of azure-ai-ml package.

## 1.2.0 (2022-12-05)

### Breaking Changes

- Removed description from Registry.
- Disable sdk telemetry logging

### Features Added

- Enable updating the CMK encryption key (workspace.encryption.keyVaultProperties.keyIdentifier) for a workspace.
- Mark JobService class and services param to command() as experimental.
- Added a replication_count value to the schema of SystemCreatedStorageAccount in Registry.
- Added support for Fairfax and MoonCake cloud for the registry discovery baseurl.
- Added support for variable args as pipeline input in DSL Pipeline.
- Added OS Patching Parameters to Compute Instance.

### Bugs Fixed

- Update the upper bound dependencies version for tqdm, strictyaml, colorama and opencensus-ext-azure.
- Added missing "properties" to batch deployment.
- Retain the cases for the names of system job services (Tracking and Studio).
- Update registry begin_delete method return type.
- Fixed sweep job optional input cannot be empty.
- Fixed bool test for output in download operation.
- Fixed Compute Instance schedule not being created
- Removed erroneous experimental warning from Compute Schedules

## 1.1.2 (2022-11-21)

### Features Added

- Restored idle_time_before_shutdown property for Compute Instances.
- Deprecated idle_time_before_shutdown property in favor of idle_time_before_shutdown_minutes.

### Bugs Fixed

- Fixed idle_time_before_shutdown appearing as None for Compute Instances returned by `show` or `list`.
- Fixed idle_time_before_shutdown_minutes preventing creation of Compute Instances when set to None.

## 1.1.1 (2022-11-15)

### Breaking Changes

- Renamed idle_time_before_shutdown to idle_time_before_shutdown_minutes and changed input type to int.

### Bugs Fixed

- Fixed idle_time_before_shutdown_minutes not appearing in GET calls for Compute Instances.

## 1.1.0 (2022-11-07)

### Features Added

- Registry list operation now accepts scope value to allow subscription-only based requests.
- Most configuration classes from the entity package now implement the standard mapping protocol.
- Add registry delete operation.
- The values of JobService.job_service_type are now using the snake case. e.g jupyter_lab, ssh, tensor_board, vs_code.
- Command function now accepts services param of type Dict[str, JobService] instead of dict.

### Bugs Fixed

- MLClient.from_config can now find the default config.json on Compute Instance when running sample notebooks.
- Fixed job inputs not accepting datastores or job inputs.
- Registries now assign managed tags to match registry's tags.
- Adjust registry experimental tags and imports to avoid warning printouts for unrelated operations.
- Make registry delete operation return an LROPoller, and change name to begin_delete.
- Prevent registering an already existing environment that references conda file.
- Fix ARM ID logic for registry environments (ex: Creating a registry component that references a registry environment).
- Fix ARM ID logic for passing models and environments with ID (ex: Creating endpoint deployment for a registry model should return said model's ID immediately)

### Other Changes

- Switched compute operations to go through 2022-10-01-preview API version.

## 1.0.0 (2022-10-10)

- GA release
- Dropped support for Python 3.6. The Python versions supported for this release are 3.7-3.10.

### Features Added

### Breaking Changes

- OnlineDeploymentOperations.delete has been renamed to begin_delete.
- Datastore credentials are switched to use unified credential configuration classes.
- UserAssignedIdentity is replaced by ManagedIdentityConfiguration
- Endpoint and Job use unified identity classes.
- Workspace ManagedServiceIdentity has been replaced by IdentityConfiguration.

### Other Changes

- Switched Compute operations to use Oct preview API version.
- Updated batch deployment/endpoint invoke and list-jobs function signatures with curated BatchJob class.

## 0.1.0b8 (2022-10-07)

### Features Added

- Support passing JobService as argument to Command()
- Added support for custom setup scripts on compute instances.
- Added a `show_progress` parameter to MLClient for enable/disable progress bars of long running operations.
- Support `month_days` in `RecurrencePattern` when using `RecurrenceSchedule`.
- Support `ml_client.schedules.list` with `list_view_type`, default to `ENABLED_ONLY`.
- Add support for model sweeping and hyperparameter tuning in AutoML NLP jobs.
- Added `ml_client.jobs.show_services()` operation.

### Breaking Changes

- ComputeOperations.attach has been renamed to begin_attach.
- Deprecated parameter path has been removed from load and dump methods.
- JobOperations.cancel() is renamed to JobOperations.begin_cancel() and it returns LROPoller
- Workspace.list_keys renamed to Workspace.get_keys.

### Bugs Fixed

- Fix identity passthrough job with single file code
- MLClient.from_config can now find the default config.json on Compute Instance when running sample notebooks.

### Other Changes

- Removed declaration on Python 3.6 support
- Added support for custom setup scripts on compute instances.
- Updated dependencies upper bounds to be major versions.

## 0.1.0b7 (2022-09-22)

### Features Added

- Spark job submission.
- Command and sweep job docker config (shmSize and dockerArgs) spec support.
- Entity load and dump now also accept a file pointer as input.
- Load and dump input names changed from path to 'source' and 'dest', respectively.
- Load and dump 'path' input still works, but is deprecated and emits a warning.
- Managed Identity Support for Compute Instance (experimental).
- Enable using @dsl.pipeline without brackets when no additional parameters.
- Expose Azure subscription Id and resource group name from MLClient objects.
- Added Idle Shutdown support for Compute Instances, allowing instances to shutdown after a set period of inactivity.
- Online Deployment Data Collection for eventhub and data storage will be supported.
- Syntax validation on scoring scripts of Batch Deployment and Online Deployment will prevent the user from submitting bad deployments.

### Breaking Changes

- Change (begin_)create_or_update typehints to use generics.
- Remove invalid option from create_or_update typehints.
- Change error returned by (begin_)create_or_update invalid input to TypeError.
- Rename set_image_model APIs for all vision tasks to set_training_parameters
- JobOperations.download defaults to "." instead of Path.cwd()

### Bugs Fixed

### Other Changes

- Show 'properties' on data assets

## 0.1.0b6 (2022-08-09)

### Features Added

- Support for AutoML Component
- Added skip_validation for Job/Component create_or_update

### Breaking Changes

- Dataset removed from public interface.

### Bugs Fixed

- Fixed mismatch errors when updating scale_settings for KubernetesOnlineDeployment.
- Removed az CLI command that was printed when deleting OnlineEndpoint

## 0.1.0b5 (2022-07-15)

### Features Added

- Allow Input/Output objects to be used by CommandComponent.
- Added MoonCake cloud support.
- Unified inputs/outputs building and validation logic in BaseNode.
- Allow Git repo URLs to be used as code for jobs and components.
- Updated AutoML YAML schema to use InputSchema.
- Added end_time to job schedule.
- MIR and pipeline job now support registry assets.

### Bugs Fixed

- Have mldesigner use argparser to parse incoming args.
- Bumped pyjwt version to <3.0.0.
- Reverted "upload support for symlinks".
- Error message improvement when a YAML UnionField fails to match.
- Reintroduced support for symlinks when uploading.
- Hard coded registry base URL to eastus region to support preview.

## 0.1.0b4 (2022-06-16)

## 0.1.0b3 (2022-05-24)

### Features Added

- First preview.
<|MERGE_RESOLUTION|>--- conflicted
+++ resolved
@@ -4,10 +4,7 @@
 ### Bugs Fixed
   - #37464 - Allowing to update a component in register with anonymousEnvironment environment.
   - #39744 - Fixing a serialization issue in RecurrencePattern schedule.
-<<<<<<< HEAD
-=======
   - Fix environment archiving and restore
->>>>>>> 1ef1b5f8
 
 ## 1.25.0 (2025-02-11)
 
