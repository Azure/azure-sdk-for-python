# Release History
## 1.23.0 (unreleased)

### Features Added
  - Added support for IP-based access control to default and hub workspaces. 
  - Add support for additional include in spark component.
<<<<<<< HEAD
  - Adding enterprise agent feature for AI Hub and AI Project. Adding Create, Delete and Get operations.
=======
  - Removing preview tag for following connections type
    - Azure AI Search
    - Azure AI Content Safety
    - Azure AI Speech
    - Azure Blob Storage
    - Microsoft OneLake
>>>>>>> 77665336

### Bugs Fixed

## 1.22.3 (2024-11-20)

### Bugs Fixed
  - Fix error message while resolving mlflow url in get workspace details

## 1.22.2 (2024-11-18)

### Bugs Fixed
  - **#3620407** - Fix Datastore credentials show up as NoneCredentials

## 1.22.1 (2024-11-13)


### Bugs Fixed
  - **#38493** - Fix error NoneType object is not subscriptable

## 1.22.0 (2024-11-11)

### Features Added
  - Added support to select firewall sku to used for provisioning azure firewall when FQDN rules are added in
  AllowOnlyApprovedOutbound mode. FirewallSku options are `Standard` or `Basic`, defaults to `Standard`
  - Update TLS version from 1.0 to 1.2
  - Added support for Distillation jobs. Can be created by importing `disillation` from `azure.ai.ml.model_customization`
  - Added Workspace property `ProvisionNetworkNow` to trigger the provisioning of the managed VNet with the default
    Options when creating a Workspace with the managed VNet enabled, or else it does nothing
### Bugs Fixed
  - Fix send email notification issue in model monitoring


## 1.21.1 (2024-10-21)


### Bugs Fixed

- **#37857** - Fix online deployment registry issue
  

## 1.21.0 (2024-09-30)

### Features Added

- Cross subscription storage account support for workspace and feature store. Developer can provide a storage account from another subscription while creating a workspace or storage account.

### Bugs Fixed

- #35820 - using compute location attribute to fill compute location to align the experience with UI.

## 1.20.0 (2024-09-10)

### Features Added

- When a workspace is created with `managed_network` enabled or has `public_network_access` set to disabled, the resources created with the workspace (Key Vault, Storage Account) will be set to have restricted network access settings. This is only applicable when the user does not specify existing resources.
- Added support of `fqdns` property for managed network `PrivateEndpointDestination` outbound rule objects. Enabling the support of Application Gateway as a Private Endpoint target in the workspace managed network.
- Added support of `address_prefixes` property for managed network `ServiceTagDestination` outbound rule objects.
- Removed experimental tag from `managed_network` which is a GA feature.

## 1.19.0 (2024-07-29)

### Feature Added

- Added enable_sso operation under compute operation that will allow user to enable sso setting of a compute instance without any write permission set on compute.

### Bugs Fixed

- Workspace update no longer broken for older workspaces due to deprecated tags.
- Support credential-less fileshare datastore

## 1.18.0 (2024-07-09)

### Features Added

- Expose `public_ip_address` in `AmlComputeNodeInfo`, to get the public ip address with the ssh port when calling `ml_client.compute.list_nodes`
- Uploads to account key access datastores will be authorized via a SAS token retrieved from a call to `DatastoreOperations._list_secrets`. Key-based authentication for uploads for such datastores is no longer used. Identity-based datastores will use user identity authentication retrieved from the MLClient.
- Support `update_sso_settings` in `ComputeOperations`, to enable or disable single sign-on settings of a compute instance.

### Bugs Fixed

- InputTypes exported in constants module
- WorkspaceConnection tags are now listed as deprecated, and the erroneously-deprecated metadata field has been un-deprecated and added as a initialization field. These two fields still point to the same underlying object property, and actual API usage of this value is unchanged.
- Workspace Create operation works without an application insights being provided, and creates a default appIn resource for normal workspaces in that case.
- Project create operations works in general.

### Other Changes

- WorkspaceConnections are officially GA'd and no longer experimental. But its much newer subclasses remain experimental.

## 1.17.1 (2024-07-04)

### Bugs Fixed

- Workspace Create operation works without an application insights being provided, and creates a default appIn resource for normal workspaces in that case.
- Project create operations works in general.

## 1.17.0 (2024-06-18)

## 1.16.0 (2024-05-14)

### Features Added

- Add experimental support for working with Promptflow evaluators: `ml_client.evaluators`.
- Many changes to the Connection entity class and its associated operations.
- Workspace Connection `list`, `get`, and `create_or_update` operations now include an optional `populate_secrets` input, which causes the operations to try making a secondary call to fill in the returned connections' credential info if possible. Only works with api key-based credentials for now.
- Many workspace connection subtypes added. The full list of subclasses is now:
  - `AzureBlobStoreConnection`
  - `AzureBlobStoreConnection`
  - `MicrosoftOneLakeConnection`
  - `AzureOpenAIConnection`
  - `AzureAIServicesConnection`
  - `AzureAISearchConnection`
  - `AzureContentSafetyConnection`
  - `AzureSpeechServicesConnection`
  - `APIKeyConnection`
  - `OpenAIConnection`
  - `SerpConnection`
  - `ServerlessConnection`
- Many workspace connections only accept api keys or entra ids for credentials. Since Entra IDs require not inputs, these have been refactored to not required a full credential object. Instead they only accept an api_key as a top-level input, and default to an entra credential otherwise. Their YAML schemas have been similarly altered.
- Client-side credential-type validation added for some workspace connection types.
- Added new credential type: `AadCredentialConfiguration`
- Renamed WorkspaceHub class as Hub.
- Added Project entity class and YAML support.
- Project and Hub operations supported by workspace operations.
- workspace list operation supports type filtering.
- Add support for Microsoft Entra token (`aad_token`) auth in `invoke` and `get-credentials` operations.
- Add experimental support for working with indexes: `ml_client.indexes`

### Bugs Fixed

### Breaking Changes

- Removed WorkspaceHubConfig entity, and renamed WorkspaceHub to Hub.
- workspace_hub input of Workspace class hidden, renamed to hub_id, and re-surfaced in child class Project.
- Removed Workspace Hub Operations from ML Client.

### Other Changes

## 1.15.0 (2024-03-26)

### Other Changes

- The following classes will still be able to be imported from `azure.ai.ml`, but the import is deprecated and emits a warning. Instead, please import them from `azure.ai.ml.entities`.
  - `AmlTokenConfiguration`
  - `ManagedIdentityConfiguration`
  - `UserIdentityConfiguration`
- The following classes will still be able to be imported from `azure.ai.ml.entities`, but the import is deprecated and emits a warning. Instead, please import them from `azure.ai.ml.sweep`.
  - `Choice`
  - `Uniform`
  - `LogUniform`
  - `QLogUniform`
  - `QUniform`
  - `QLogNormal`
  - `QNormal`
  - `LogNormal`
  - `Normal`
  - `Randint`

## 1.14.0 (2024-03-11)

### Features Added

- Remove `experimental` tag for  `ml_client.jobs.validate`.
- Workspace Connection has new read-only subclass: AzureBlobStoreWorkspaceConnectionSchema.
- Workspace Connection supports 2 new types under main class: gen 2 and azure_one_lake.
- Workspace Connection LIST operation can return data connections via new optional flag: include_data_connections.
- Support `ml_client.schedules.trigger(name='my_schedule')` function to trigger a schedule once.

### Bugs Fixed

- Fix pipeline job `outputs` not load correctly when `component: <local-file>` exists in pipeline job yaml.
- Workspace ListKey operation serialization issue fixed.
- Workspace Diagnose result now can be print in to Json format.

### Breaking Changes

### Other Changes

- Support for Python 3.12

## 1.13.0 (2024-01-29)

### Features Added

### Bugs Fixed

### Breaking Changes

### Other Changes

## 1.12.0 (2023-11-13)

### Features Added

- Workspace Connections had 3 child classes added for open AI, cog search, and cog service connections.
- Workspace Connections replaced metadata with tags, and surfaced api_version, api_type, and kind for certain connection types.

### Bugs Fixed

- Workspace Hubs now properly create various endpoints, and surface a variable to select the resource they connect to via the
  'endpoint_resource_id' kwarg.

### Breaking Changes

### Other Changes

## 1.11.1 (2023-10-13)

### Bugs Fixed

- pydash dependency version was upgraded to >=6.0.0 to patch [security vulnerability in versions below 6.0.0](https://github.com/advisories/GHSA-8mjr-6c96-39w8)
- Workspace hub deletion no longer fails if delete_dependent_resources is true.

## 1.11.0 (2023-10-04)

### Features Added

- Now, when you specify `delete_dependent_resources` as True when deleting a workspace, the log analytics resource
  associated with the workspace application insights resource will also be deleted.
- Now, when creating or updating a workspace, you can provide a `serverless_compute` configuration object. This allows configuring a custom subnet in which all Serverless computes will be created. You can also specify whether or not these Serverless computes will have public IP addresses or not.

### Breaking Changes

- [Python 3.7 reached end-of-life on June 27th 2023](https://devguide.python.org/versions/). Consequently, 3.7 will be deprecated in azure-ai-ml starting in October 2023 and azure-ai-ml will end support for 3.7 in February 2024.

## 1.10.1 (2023-09-17)

### Bugs Fixed

- Feature sets can now be registers after being dumped and reloaded.
- SDK feature store create/update can now assign materialization identities to cross RG offline stores and online stores.

## 1.10.0 (2023-09-07)

### Features Added

- Added support of features that are known into the future/at forecast time for dnn in AutoML Forecasting jobs.
- Added support for new workspace connection types: azure_open_ai, cognitive_search, and cognitive_service.
- Added support for new credential type: ApiKeyConfiguration.
- Added support of `download` for component operations.

### Bugs Fixed

- Local job runs will no longer fail if Docker registry has no username/password
- Fixed an issue that code asset doesn't work with relative symbol links.
- Fixed [Issue 31319](https://github.com/Azure/azure-sdk-for-python/issues/31319): can't accept `PathLike` for `CommandComponent.code`.

### Other Changes

- `azure-ai-ml` now performs all file i/o on `utf-8` encoded files per Azure SDK guidance.
  (instead of the default behavior for python < 3.15, which uses locale specific encodings)
- Removed references to deprecated "feature_store" workspace connection type.

## 1.9.0 (2023-07-25)

### Features Added

- Added support to enable gpu access (local_enable_gpu) for local deployment.

### Other Changes

- Improved the output when printing a workspace object to be more clean and readable.
- Log level of unknown field notifications for pipeline nodes raised from INFO to WARNING.

## 1.8.0 (2023-06-12)

### Features Added

- Added support to enable set workspace connection secret expiry time.
- Added support for `stage` on model version

### Bugs Fixed

- Fixed an issue affecting authentication to registry-related services in sovereign regions.
- Made job_tier and priority values case insensitive

## 1.7.2 (2023-05-18)

### Features Added

- Public preview support for new schedule type `MonitorSchedule`

## 1.7.1 (2023-05-17)

### Bugs Fixed

- Fixed an issue where `OnlineDeployment.provisioning_state` was incorrectly deserialized and set as `None`

## 1.7.0 (2023-05-15)

### Features Added

- Added data import schedule. The class added is `ImportDataSchedule`.
- Added support to enable data isolation feature at workspace creation stage.
- Added auto_delete_setting support for asset version in data import job.
- Switched code snapshot upload from directory-based to container-based design in order to allow finer RBAC within workspaces. A container will be created for each new snapshot. This change does not affect storage costs or snapshot functionality.

### Bugs Fixed

### Breaking Changes

### Other Changes

## 1.6.0 (2023-05-01)

### Features Added

- Added experimental scatter gather node to DSL package. This node has a unique mldesigner dependency.
- Added support to make JobService and ServiceInstance objects serializable when printed
- Support Singularity compute in pipeline job
- Added purge operation support for workspace resource
- Added Feature Store, its dedicated classes and updated the docstrings, now available in public interface. The classes added are `FeatureStoreOperations, FeatureSetOperations, FeatureStoreEntityOperations` with properties classes specific to the new features.
- Support additional_includes in command component
- Added experimental `distribution: ray` support in command job.

### Bugs Fixed

- Fixed issue where show_progress=False was not being respected for uploads when set via MLClient
- Fixed issue of spark input/output mode validation doesn't take effect because of wrong type assertion
- Fixed the bug when setting `node.limits.timeout` to a pipeline input.
- Removed Experimental Tag from Idle Shutdown, Custom Applications, Setup Scripts, and Image Metadata on Compute Instances.
- Removed Experimental Tag from JobService classes

### Breaking Changes

- Renamed `JobServiceBase.job_service_type` to `type`

### Other Changes

- Remove the default placeholder for CommandComponent.code

## 1.5.0 (2023-03-20)

### Features Added

- Added support for `tags` on Compute Resources.
- Added support for promoting data asset from a workspace to a registry
- Added support for registering named asset from job output or node output by specifying name and version settings.
- Added support for data binding on outputs inside dynamic arguments for dsl pipeline
- Added support for serverless compute in pipeline, command, automl and sweep job
- Added support for `job_tier` and `priority` in standalone job
- Added support for passing `locations` via command function and set it to `JobResourceConfiguration.locations`
- Added support for modifying SSH key values after creation on Compute Resources.
- Added WorkspaceConnection types `s3`, `snowflake`, `azure_sql_db`, `azure_synapse_analytics`, `azure_my_sql_db`, `azure_postgres_db`
- Added WorkspaceConnection auth type `access_key` for `s3`
- Added DataImport class and DataOperations.import_data.
- Added DataOperations.list_materialization_status - list status of data import jobs that create asset versions via asset name.

### Bugs Fixed

- Fix experiment name wrongly set to 'Default' when schedule existing job.
- Error message improvement when a local path fails to match with data asset type.
- Error message improvement when an asset does not exist in a registry
- Fix an issue when submit spark pipeline job with referring a registered component
- Fix an issue that prevented Job.download from downloading the output of a BatchJob

### Other Changes

- Added dependency on `azure-mgmt-resource`
- Added dependency on `azure-mgmt-resourcegraph`
- Added dependency on `opencensus-ext-azure<2.0.0`
- Update job types to use MFE Dec preview rest objects.
- Added classifiers for Python version 3.11.
- Added warning for reserved keywords in IO names in pipeline job nodes.
- Added telemetry logging for SDK Jupyter Notebook scenarios with opt-out option (see README.md)

## 1.4.0 (2023-02-07)

### Features Added

- Added dedicated classes for each type of job service and updated the docstrings. The classes added are `JupyterLabJobService, SshJobService, TensorBoardJobService, VsCodeJobService` with a few properties specific to the type.
- Added Custom Applications Support to Compute Instances.
- Update data asset list, show and create operations to support data assets in registry.
- Added Managed Network features to workspace to include `ManagedNetwork`, `FqdnDestination`, `PrivateEndpointDestination`, `ServiceTagDestination` as well as relevant schema.

### Bugs Fixed

- Fixed an issue where the ordering of `.amlignore` and `.gitignore` files are not respected.
- Fixed an issue that attributes with a value of `False` in `PipelineJobSettings` are not respected.
- Fixed an issue where ignore files weren't considered during upload directory size calculations.
- Fixed an issue where symlinks crashed upload directory size calculations.
- Fixes a bug where enable_node_public_ip returned an improper value when fetching a Compute.

### Other Changes

- Update workspace creation to use Log Analytics-Based Application Insights when the user does not specify/bring their own App Insights.
- Upgraded minimum azure-core version to 1.23.0.

## 1.3.0 (2023-01-13)

### Features Added

- Change print behavior of entity classes to show object yaml in notebooks, can be configured on in other contexts.
- Added property to enable/disable public ip addresses to Compute Instances and AML Computes.
- `Deployment` and `ScheduleOperations` added to public interface.

### Bugs Fixed

- Fixed issue with date-time format for utc_time_created field when creating models.
- Added stricter behavior for ArmStr schemas when parsing 'azureml:' prefix.
- Fixed issue where AmlComputes could only be created in a workspace's default region.
- Improved intellisense with VS Code for fields supporting local paths and datastores.
- Added validation for token generation with aml scope when user_identity is used in job definition aka OBO flow.
- Fixed duplicate node name error in pipeline when two node names assigned to the same node and get renamed by node.name='xx'.
- Resolve the cross references for MLClient, Resource and OnlineDeployment.
- Explicit use of Optional (or a Union with None), as per PEP 484.
- Fixed print on Command objects when job id is empty
- Fixed issue where `SasTokenConfiguration` cannot be used as credential for `WorkspaceConnection`

### Other Changes

- Removed dependency on API version 2021-10-01 and 2022-06-01-preview to reduce side of azure-ai-ml package.

## 1.2.0 (2022-12-05)

### Breaking Changes

- Removed description from Registry.
- Disable sdk telemetry logging

### Features Added

- Enable updating the CMK encryption key (workspace.encryption.keyVaultProperties.keyIdentifier) for a workspace.
- Mark JobService class and services param to command() as experimental.
- Added a replication_count value to the schema of SystemCreatedStorageAccount in Registry.
- Added support for Fairfax and MoonCake cloud for the registry discovery baseurl.
- Added support for variable args as pipeline input in DSL Pipeline.
- Added OS Patching Parameters to Compute Instance.

### Bugs Fixed

- Update the upper bound dependencies version for tqdm, strictyaml, colorama and opencensus-ext-azure.
- Added missing "properties" to batch deployment.
- Retain the cases for the names of system job services (Tracking and Studio).
- Update registry begin_delete method return type.
- Fixed sweep job optional input cannot be empty.
- Fixed bool test for output in download operation.
- Fixed Compute Instance schedule not being created
- Removed erroneous experimental warning from Compute Schedules

## 1.1.2 (2022-11-21)

### Features Added

- Restored idle_time_before_shutdown property for Compute Instances.
- Deprecated idle_time_before_shutdown property in favor of idle_time_before_shutdown_minutes.

### Bugs Fixed

- Fixed idle_time_before_shutdown appearing as None for Compute Instances returned by `show` or `list`.
- Fixed idle_time_before_shutdown_minutes preventing creation of Compute Instances when set to None.

## 1.1.1 (2022-11-15)

### Breaking Changes

- Renamed idle_time_before_shutdown to idle_time_before_shutdown_minutes and changed input type to int.

### Bugs Fixed

- Fixed idle_time_before_shutdown_minutes not appearing in GET calls for Compute Instances.

## 1.1.0 (2022-11-07)

### Features Added

- Registry list operation now accepts scope value to allow subscription-only based requests.
- Most configuration classes from the entity package now implement the standard mapping protocol.
- Add registry delete operation.
- The values of JobService.job_service_type are now using the snake case. e.g jupyter_lab, ssh, tensor_board, vs_code.
- Command function now accepts services param of type Dict[str, JobService] instead of dict.

### Bugs Fixed

- MLClient.from_config can now find the default config.json on Compute Instance when running sample notebooks.
- Fixed job inputs not accepting datastores or job inputs.
- Registries now assign managed tags to match registry's tags.
- Adjust registry experimental tags and imports to avoid warning printouts for unrelated operations.
- Make registry delete operation return an LROPoller, and change name to begin_delete.
- Prevent registering an already existing environment that references conda file.
- Fix ARM ID logic for registry environments (ex: Creating a registry component that references a registry environment).
- Fix ARM ID logic for passing models and environments with ID (ex: Creating endpoint deployment for a registry model should return said model's ID immediately)

### Other Changes

- Switched compute operations to go through 2022-10-01-preview API version.

## 1.0.0 (2022-10-10)

- GA release
- Dropped support for Python 3.6. The Python versions supported for this release are 3.7-3.10.

### Features Added

### Breaking Changes

- OnlineDeploymentOperations.delete has been renamed to begin_delete.
- Datastore credentials are switched to use unified credential configuration classes.
- UserAssignedIdentity is replaced by ManagedIdentityConfiguration
- Endpoint and Job use unified identity classes.
- Workspace ManagedServiceIdentity has been replaced by IdentityConfiguration.

### Other Changes

- Switched Compute operations to use Oct preview API version.
- Updated batch deployment/endpoint invoke and list-jobs function signatures with curated BatchJob class.

## 0.1.0b8 (2022-10-07)

### Features Added

- Support passing JobService as argument to Command()
- Added support for custom setup scripts on compute instances.
- Added a `show_progress` parameter to MLClient for enable/disable progress bars of long running operations.
- Support `month_days` in `RecurrencePattern` when using `RecurrenceSchedule`.
- Support `ml_client.schedules.list` with `list_view_type`, default to `ENABLED_ONLY`.
- Add support for model sweeping and hyperparameter tuning in AutoML NLP jobs.
- Added `ml_client.jobs.show_services()` operation.

### Breaking Changes

- ComputeOperations.attach has been renamed to begin_attach.
- Deprecated parameter path has been removed from load and dump methods.
- JobOperations.cancel() is renamed to JobOperations.begin_cancel() and it returns LROPoller
- Workspace.list_keys renamed to Workspace.get_keys.

### Bugs Fixed

- Fix identity passthrough job with single file code
- MLClient.from_config can now find the default config.json on Compute Instance when running sample notebooks.

### Other Changes

- Removed declaration on Python 3.6 support
- Added support for custom setup scripts on compute instances.
- Updated dependencies upper bounds to be major versions.

## 0.1.0b7 (2022-09-22)

### Features Added

- Spark job submission.
- Command and sweep job docker config (shmSize and dockerArgs) spec support.
- Entity load and dump now also accept a file pointer as input.
- Load and dump input names changed from path to 'source' and 'dest', respectively.
- Load and dump 'path' input still works, but is deprecated and emits a warning.
- Managed Identity Support for Compute Instance (experimental).
- Enable using @dsl.pipeline without brackets when no additional parameters.
- Expose Azure subscription Id and resource group name from MLClient objects.
- Added Idle Shutdown support for Compute Instances, allowing instances to shutdown after a set period of inactivity.
- Online Deployment Data Collection for eventhub and data storage will be supported.
- Syntax validation on scoring scripts of Batch Deployment and Online Deployment will prevent the user from submitting bad deployments.

### Breaking Changes

- Change (begin_)create_or_update typehints to use generics.
- Remove invalid option from create_or_update typehints.
- Change error returned by (begin_)create_or_update invalid input to TypeError.
- Rename set_image_model APIs for all vision tasks to set_training_parameters
- JobOperations.download defaults to "." instead of Path.cwd()

### Bugs Fixed

### Other Changes

- Show 'properties' on data assets

## 0.1.0b6 (2022-08-09)

### Features Added

- Support for AutoML Component
- Added skip_validation for Job/Component create_or_update

### Breaking Changes

- Dataset removed from public interface.

### Bugs Fixed

- Fixed mismatch errors when updating scale_settings for KubernetesOnlineDeployment.
- Removed az CLI command that was printed when deleting OnlineEndpoint

## 0.1.0b5 (2022-07-15)

### Features Added

- Allow Input/Output objects to be used by CommandComponent.
- Added MoonCake cloud support.
- Unified inputs/outputs building and validation logic in BaseNode.
- Allow Git repo URLs to be used as code for jobs and components.
- Updated AutoML YAML schema to use InputSchema.
- Added end_time to job schedule.
- MIR and pipeline job now support registry assets.

### Bugs Fixed

- Have mldesigner use argparser to parse incoming args.
- Bumped pyjwt version to <3.0.0.
- Reverted "upload support for symlinks".
- Error message improvement when a YAML UnionField fails to match.
- Reintroduced support for symlinks when uploading.
- Hard coded registry base URL to eastus region to support preview.

## 0.1.0b4 (2022-06-16)

## 0.1.0b3 (2022-05-24)

### Features Added

- First preview.
<|MERGE_RESOLUTION|>--- conflicted
+++ resolved
@@ -4,16 +4,13 @@
 ### Features Added
   - Added support for IP-based access control to default and hub workspaces. 
   - Add support for additional include in spark component.
-<<<<<<< HEAD
   - Adding enterprise agent feature for AI Hub and AI Project. Adding Create, Delete and Get operations.
-=======
   - Removing preview tag for following connections type
     - Azure AI Search
     - Azure AI Content Safety
     - Azure AI Speech
     - Azure Blob Storage
     - Microsoft OneLake
->>>>>>> 77665336
 
 ### Bugs Fixed
 
