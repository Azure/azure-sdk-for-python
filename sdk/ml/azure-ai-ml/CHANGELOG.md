# Release History

<<<<<<< HEAD
## 1.2.0 (2022-12-05)

### Features Added
- Added OS Patching Parameters to Compute Instance.

## 1.1.2 (2022-11-21)
=======
## 1.2.0 (Unreleased)

### Bugs Fixed
- Fixed Sweep node not excluding optional input with value `None` in REST object. 
- Fixed bool test for output in download operation.

## 1.1.2 (Unreleased)
>>>>>>> ac0672ff

### Features Added
- Restored idle_time_before_shutdown property for Compute Instances. 
- Deprecated idle_time_before_shutdown property in favor of idle_time_before_shutdown_minutes.

### Bugs Fixed
- Fixed idle_time_before_shutdown appearing as None for Compute Instances returned by `show` or `list`.
- Fixed idle_time_before_shutdown_minutes preventing creation of Compute Instances when set to None.

## 1.1.1 (2022-11-15)

### Breaking Changes
- Renamed idle_time_before_shutdown to idle_time_before_shutdown_minutes and changed input type to int.

### Bugs Fixed
- Fixed idle_time_before_shutdown_minutes not appearing in GET calls for Compute Instances.

## 1.1.0 (2022-11-07)

### Features Added
- Registry list operation now accepts scope value to allow subscription-only based requests.
- Most configuration classes from the entity package now implement the standard mapping protocol.
- Add registry delete operation.
- The values of JobService.job_service_type are now using the snake case. e.g jupyter_lab, ssh, tensor_board, vs_code.
- Command function now accepts services param of type Dict[str, JobService] instead of dict.

### Bugs Fixed
- MLClient.from_config can now find the default config.json on Compute Instance when running sample notebooks.
- Fixed job inputs not accepting datastores or job inputs.
- Registries now assign managed tags to match registry's tags.
- Adjust registry experimental tags and imports to avoid warning printouts for unrelated operations.
- Make registry delete operation return an LROPoller, and change name to begin_delete.
- Prevent registering an already existing environment that references conda file.
- Fix ARM ID logic for registry environments (ex: Creating a registry component that references a registry environment).
- Fix ARM ID logic for passing models and environments with ID (ex: Creating endpoint deployment for a registry model should return said model's ID immediately)

### Other Changes
- Switched compute operations to go through 2022-10-01-preview API version.

## 1.0.0 (2022-10-10)
- GA release
- Dropped support for Python 3.6. The Python versions supported for this release are 3.7-3.10.

### Features Added

### Breaking Changes
- OnlineDeploymentOperations.delete has been renamed to begin_delete.
- Datastore credentials are switched to use unified credential configuration classes.
- UserAssignedIdentity is replaced by ManagedIdentityConfiguration
- Endpoint and Job use unified identity classes.
- Workspace ManagedServiceIdentity has been replaced by IdentityConfiguration.


### Other Changes
 - Switched Compute operations to use Oct preview API version.
 - Updated batch deployment/endpoint invoke and list-jobs function signatures with curated BatchJob class.

## 0.1.0b8 (2022-10-07)

### Features Added
 - Support passing JobService as argument to Command()
 - Added support for custom setup scripts on compute instances.
 - Added a `show_progress` parameter to MLClient for enable/disable progress bars of long running operations.
 - Support `month_days` in `RecurrencePattern` when using `RecurrenceSchedule`.
 - Support `ml_client.schedules.list` with `list_view_type`, default to `ENABLED_ONLY`.
 - Add support for model sweeping and hyperparameter tuning in AutoML NLP jobs.
 - Added `ml_client.jobs.show_services()` operation.

### Breaking Changes
- ComputeOperations.attach has been renamed to begin_attach.
- Deprecated parameter path has been removed from load and dump methods.
- JobOperations.cancel() is renamed to JobOperations.begin_cancel() and it returns LROPoller
- Workspace.list_keys renamed to Workspace.get_keys.

### Bugs Fixed
- Fix identity passthrough job with single file code

### Other Changes
 - Removed declaration on Python 3.6 support
 - Added support for custom setup scripts on compute instances.
 - Updated dependencies upper bounds to be major versions.

## 0.1.0b7 (2022-09-22)

### Features Added
 - Spark job submission.
 - Command and sweep job docker config (shmSize and dockerArgs) spec support.
 - Entity load and dump now also accept a file pointer as input.
 - Load and dump input names changed from path to 'source' and 'dest', respectively.
 - Load and dump 'path' input still works, but is deprecated and emits a warning.
 - Managed Identity Support for Compute Instance (experimental).
 - Enable using @dsl.pipeline without brackets when no additional parameters.
 - Expose Azure subscription Id and resource group name from MLClient objects.
 - Added Idle Shutdown support for Compute Instances, allowing instances to shutdown after a set period of inactivity.
 - Online Deployment Data Collection for eventhub and data storage will be supported.
 - Syntax validation on scoring scripts of Batch Deployment and Online Deployment will prevent the user from submitting bad deployments.

### Breaking Changes
 - Change (begin_)create_or_update typehints to use generics.
 - Remove invalid option from create_or_update typehints.
 - Change error returned by (begin_)create_or_update invalid input to TypeError.
 - Rename set_image_model APIs for all vision tasks to set_training_parameters
 - JobOperations.download defaults to "." instead of Path.cwd()

### Bugs Fixed

### Other Changes
 - Show 'properties' on data assets


## 0.1.0b6 (2022-08-09)

### Features Added

- Support for AutoML Component
- Added skip_validation for Job/Component create_or_update

### Breaking Changes

- Dataset removed from public interface.

### Bugs Fixed

- Fixed mismatch errors when updating scale_settings for KubernetesOnlineDeployment.
- Removed az CLI command that was printed when deleting OnlineEndpoint

## 0.1.0b5 (2022-07-15)

### Features Added

- Allow Input/Output objects to be used by CommandComponent.
- Added MoonCake cloud support.
- Unified inputs/outputs building and validation logic in BaseNode.
- Allow Git repo URLs to be used as code for jobs and components.
- Updated AutoML YAML schema to use InputSchema.
- Added end_time to job schedule.
- MIR and pipeline job now support registry assets.


### Bugs Fixed

- Have mldesigner use argparser to parse incoming args.
- Bumped pyjwt version to <3.0.0.
- Reverted "upload support for symlinks".
- Error message improvement when a YAML UnionField fails to match.
- Reintroduced support for symlinks when uploading.
- Hard coded registry base URL to eastus region to support preview.

## 0.1.0b4 (2022-06-16)

## 0.1.0b3 (2022-05-24)

### Features Added

- First preview.<|MERGE_RESOLUTION|>--- conflicted
+++ resolved
@@ -1,21 +1,15 @@
 # Release History
 
-<<<<<<< HEAD
 ## 1.2.0 (2022-12-05)
 
 ### Features Added
 - Added OS Patching Parameters to Compute Instance.
 
-## 1.1.2 (2022-11-21)
-=======
-## 1.2.0 (Unreleased)
-
 ### Bugs Fixed
 - Fixed Sweep node not excluding optional input with value `None` in REST object. 
 - Fixed bool test for output in download operation.
 
-## 1.1.2 (Unreleased)
->>>>>>> ac0672ff
+## 1.1.2 (2022-11-21)
 
 ### Features Added
 - Restored idle_time_before_shutdown property for Compute Instances. 
