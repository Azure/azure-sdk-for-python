# Release History


## 1.10.0 (Unreleased)

### Features Added

### Bugs Fixed

### Breaking Changes

### Other Changes

- `azure-ai-ml` now performs all file i/o on `utf-8` encoded files per Azure SDK guidance. 
  (instead of the default behavior for python < 3.15, which uses locale specific encodings)

## 1.9.0 (Unreleased)

### Features Added
- Added support to enable gpu access (local_enable_gpu) for local deployment.
<<<<<<< HEAD
- Added support for new workspace connection types: azure_open_ai, cognitive_search, and cognitive_service.
=======
- Added support for workspaceHub and Project workspace
>>>>>>> b035b2fd

### Other Changes

- Improved the output when printing a workspace object to be more clean and readable.
- Log level of unknown field notifications for pipeline nodes raised from INFO to WARNING.
- Removed references to deprecated "feature_store" workspace connection type.
## 1.8.0 (2023-06-12)

### Features Added
- Added support to enable set workspace connection secret expiry time.
- Added support for `stage` on model version

### Bugs Fixed

- Fixed an issue affecting authentication to registry-related services in sovereign regions.
- Made job_tier and priority values case insensitive

## 1.7.2 (2023-05-18)

### Features Added
- Public preview support for new schedule type `MonitorSchedule`


## 1.7.1 (2023-05-17)

### Bugs Fixed
- Fixed an issue where `OnlineDeployment.provisioning_state` was incorrectly deserialized and set as `None`


## 1.7.0 (2023-05-15)

### Features Added
- Added data import schedule. The class added is `ImportDataSchedule`.
- Added support to enable data isolation feature at workspace creation stage.
- Added auto_delete_setting support for asset version in data import job.

### Bugs Fixed

### Breaking Changes

### Other Changes


## 1.6.0 (2023-05-01)

### Features Added
- Added experimental scatter gather node to DSL package. This node has a unique mldesigner dependency.
- Added support to make JobService and ServiceInstance objects serializable when printed
- Support Singularity compute in pipeline job
- Added purge operation support for workspace resource
- Added Feature Store, its dedicated classes and updated the docstrings, now available in public interface. The classes added are `FeatureStoreOperations, FeatureSetOperations, FeatureStoreEntityOperations` with properties classes specific to the new features.
- Support additional_includes in command component
- Added experimental `distribution: ray` support in command job.

### Bugs Fixed

- Fixed issue where show_progress=False was not being respected for uploads when set via MLClient
- Fixed issue of spark input/output mode validation doesn't take effect because of wrong type assertion
- Fixed the bug when setting `node.limits.timeout` to a pipeline input.
- Removed Experimental Tag from Idle Shutdown, Custom Applications, Setup Scripts, and Image Metadata on Compute Instances.
- Removed Experimental Tag from JobService classes

### Breaking Changes

- Renamed `JobServiceBase.job_service_type` to `type`

### Other Changes

- Remove the default placeholder for CommandComponent.code

## 1.5.0 (2023-03-20)

### Features Added
- Added support for `tags` on Compute Resources.
- Added support for promoting data asset from a workspace to a registry
- Added support for registering named asset from job output or node output by specifying name and version settings.
- Added support for data binding on outputs inside dynamic arguments for dsl pipeline
- Added support for serverless compute in pipeline, command, automl and sweep job
- Added support for `job_tier` and `priority` in standalone job
- Added support for passing `locations` via command function and set it to `JobResourceConfiguration.locations`
- Added support for modifying SSH key values after creation on Compute Resources.
- Added WorkspaceConnection types `s3`, `snowflake`, `azure_sql_db`, `azure_synapse_analytics`, `azure_my_sql_db`, `azure_postgres_db`
- Added WorkspaceConnection auth type `access_key` for `s3`
- Added DataImport class and DataOperations.import_data.
- Added DataOperations.list_materialization_status - list status of data import jobs that create asset versions via asset name.

### Bugs Fixed

- Fix experiment name wrongly set to 'Default' when schedule existing job.
- Error message improvement when a local path fails to match with data asset type.
- Error message improvement when an asset does not exist in a registry
- Fix an issue when submit spark pipeline job with referring a registered component
- Fix an issue that prevented Job.download from downloading the output of a BatchJob

### Other Changes

- Added dependency on `azure-mgmt-resource`
- Added dependency on `azure-mgmt-resourcegraph`
- Added dependency on `opencensus-ext-azure<2.0.0`
- Update job types to use MFE Dec preview rest objects.
- Added classifiers for Python version 3.11.
- Added warning for reserved keywords in IO names in pipeline job nodes.
- Added telemetry logging for SDK Jupyter Notebook scenarios with opt-out option (see README.md)

## 1.4.0 (2023-02-07)

### Features Added
- Added dedicated classes for each type of job service and updated the docstrings. The classes added are `JupyterLabJobService, SshJobService, TensorBoardJobService, VsCodeJobService` with a few properties specific to the type.
- Added Custom Applications Support to Compute Instances.
- Update data asset list, show and create operations to support data assets in registry.

### Bugs Fixed
- Fixed an issue where the ordering of `.amlignore` and `.gitignore` files are not respected.
- Fixed an issue that attributes with a value of `False` in `PipelineJobSettings` are not respected.
- Fixed an issue where ignore files weren't considered during upload directory size calculations.
- Fixed an issue where symlinks crashed upload directory size calculations.
- Fixes a bug where enable_node_public_ip returned an improper value when fetching a Compute.

### Other Changes
- Update workspace creation to use Log Analytics-Based Application Insights when the user does not specify/bring their own App Insights.
- Upgraded minimum azure-core version to 1.23.0.

## 1.3.0 (2023-01-13)

### Features Added
- Change print behavior of entity classes to show object yaml in notebooks, can be configured on in other contexts.
- Added property to enable/disable public ip addresses to Compute Instances and AML Computes.
- `Deployment` and `ScheduleOperations` added to public interface.

### Bugs Fixed
- Fixed issue with date-time format for utc_time_created field when creating models.
- Added stricter behavior for ArmStr schemas when parsing 'azureml:' prefix.
- Fixed issue where AmlComputes could only be created in a workspace's default region.
- Improved intellisense with VS Code for fields supporting local paths and datastores.
- Added validation for token generation with aml scope when user_identity is used in job definition aka OBO flow.
- Fixed duplicate node name error in pipeline when two node names assigned to the same node and get renamed by node.name='xx'.
- Resolve the cross references for MLClient, Resource and OnlineDeployment.
- Explicit use of Optional (or a Union with None), as per PEP 484.
- Fixed print on Command objects when job id is empty
- Fixed issue where `SasTokenConfiguration` cannot be used as credential for `WorkspaceConnection`

### Other Changes
- Removed dependency on API version 2021-10-01 and 2022-06-01-preview to reduce side of azure-ai-ml package.

## 1.2.0 (2022-12-05)

### Breaking Changes
- Removed description from Registry.
- Disable sdk telemetry logging

### Features Added
- Enable updating the CMK encryption key (workspace.encryption.keyVaultProperties.keyIdentifier) for a workspace.
- Mark JobService class and services param to command() as experimental.
- Added a replication_count value to the schema of SystemCreatedStorageAccount in Registry.
- Added support for Fairfax and MoonCake cloud for the registry discovery baseurl.
- Added support for variable args as pipeline input in DSL Pipeline.
- Added OS Patching Parameters to Compute Instance.

### Bugs Fixed
- Update the upper bound dependencies version for tqdm, strictyaml, colorama and opencensus-ext-azure.
- Added missing "properties" to batch deployment.
- Retain the cases for the names of system job services (Tracking and Studio).
- Update registry begin_delete method return type.
- Fixed sweep job optional input cannot be empty.
- Fixed bool test for output in download operation.
- Fixed Compute Instance schedule not being created
- Removed erroneous experimental warning from Compute Schedules

## 1.1.2 (2022-11-21)

### Features Added
- Restored idle_time_before_shutdown property for Compute Instances.
- Deprecated idle_time_before_shutdown property in favor of idle_time_before_shutdown_minutes.

### Bugs Fixed
- Fixed idle_time_before_shutdown appearing as None for Compute Instances returned by `show` or `list`.
- Fixed idle_time_before_shutdown_minutes preventing creation of Compute Instances when set to None.

## 1.1.1 (2022-11-15)

### Breaking Changes
- Renamed idle_time_before_shutdown to idle_time_before_shutdown_minutes and changed input type to int.

### Bugs Fixed
- Fixed idle_time_before_shutdown_minutes not appearing in GET calls for Compute Instances.

## 1.1.0 (2022-11-07)

### Features Added
- Registry list operation now accepts scope value to allow subscription-only based requests.
- Most configuration classes from the entity package now implement the standard mapping protocol.
- Add registry delete operation.
- The values of JobService.job_service_type are now using the snake case. e.g jupyter_lab, ssh, tensor_board, vs_code.
- Command function now accepts services param of type Dict[str, JobService] instead of dict.

### Bugs Fixed
- MLClient.from_config can now find the default config.json on Compute Instance when running sample notebooks.
- Fixed job inputs not accepting datastores or job inputs.
- Registries now assign managed tags to match registry's tags.
- Adjust registry experimental tags and imports to avoid warning printouts for unrelated operations.
- Make registry delete operation return an LROPoller, and change name to begin_delete.
- Prevent registering an already existing environment that references conda file.
- Fix ARM ID logic for registry environments (ex: Creating a registry component that references a registry environment).
- Fix ARM ID logic for passing models and environments with ID (ex: Creating endpoint deployment for a registry model should return said model's ID immediately)

### Other Changes
- Switched compute operations to go through 2022-10-01-preview API version.

## 1.0.0 (2022-10-10)
- GA release
- Dropped support for Python 3.6. The Python versions supported for this release are 3.7-3.10.

### Features Added

### Breaking Changes
- OnlineDeploymentOperations.delete has been renamed to begin_delete.
- Datastore credentials are switched to use unified credential configuration classes.
- UserAssignedIdentity is replaced by ManagedIdentityConfiguration
- Endpoint and Job use unified identity classes.
- Workspace ManagedServiceIdentity has been replaced by IdentityConfiguration.


### Other Changes
 - Switched Compute operations to use Oct preview API version.
 - Updated batch deployment/endpoint invoke and list-jobs function signatures with curated BatchJob class.

## 0.1.0b8 (2022-10-07)

### Features Added
 - Support passing JobService as argument to Command()
 - Added support for custom setup scripts on compute instances.
 - Added a `show_progress` parameter to MLClient for enable/disable progress bars of long running operations.
 - Support `month_days` in `RecurrencePattern` when using `RecurrenceSchedule`.
 - Support `ml_client.schedules.list` with `list_view_type`, default to `ENABLED_ONLY`.
 - Add support for model sweeping and hyperparameter tuning in AutoML NLP jobs.
 - Added `ml_client.jobs.show_services()` operation.

### Breaking Changes
- ComputeOperations.attach has been renamed to begin_attach.
- Deprecated parameter path has been removed from load and dump methods.
- JobOperations.cancel() is renamed to JobOperations.begin_cancel() and it returns LROPoller
- Workspace.list_keys renamed to Workspace.get_keys.

### Bugs Fixed
- Fix identity passthrough job with single file code
- MLClient.from_config can now find the default config.json on Compute Instance when running sample notebooks.

### Other Changes
 - Removed declaration on Python 3.6 support
 - Added support for custom setup scripts on compute instances.
 - Updated dependencies upper bounds to be major versions.

## 0.1.0b7 (2022-09-22)

### Features Added
 - Spark job submission.
 - Command and sweep job docker config (shmSize and dockerArgs) spec support.
 - Entity load and dump now also accept a file pointer as input.
 - Load and dump input names changed from path to 'source' and 'dest', respectively.
 - Load and dump 'path' input still works, but is deprecated and emits a warning.
 - Managed Identity Support for Compute Instance (experimental).
 - Enable using @dsl.pipeline without brackets when no additional parameters.
 - Expose Azure subscription Id and resource group name from MLClient objects.
 - Added Idle Shutdown support for Compute Instances, allowing instances to shutdown after a set period of inactivity.
 - Online Deployment Data Collection for eventhub and data storage will be supported.
 - Syntax validation on scoring scripts of Batch Deployment and Online Deployment will prevent the user from submitting bad deployments.

### Breaking Changes
 - Change (begin_)create_or_update typehints to use generics.
 - Remove invalid option from create_or_update typehints.
 - Change error returned by (begin_)create_or_update invalid input to TypeError.
 - Rename set_image_model APIs for all vision tasks to set_training_parameters
 - JobOperations.download defaults to "." instead of Path.cwd()

### Bugs Fixed

### Other Changes
 - Show 'properties' on data assets


## 0.1.0b6 (2022-08-09)

### Features Added

- Support for AutoML Component
- Added skip_validation for Job/Component create_or_update

### Breaking Changes

- Dataset removed from public interface.

### Bugs Fixed

- Fixed mismatch errors when updating scale_settings for KubernetesOnlineDeployment.
- Removed az CLI command that was printed when deleting OnlineEndpoint

## 0.1.0b5 (2022-07-15)

### Features Added

- Allow Input/Output objects to be used by CommandComponent.
- Added MoonCake cloud support.
- Unified inputs/outputs building and validation logic in BaseNode.
- Allow Git repo URLs to be used as code for jobs and components.
- Updated AutoML YAML schema to use InputSchema.
- Added end_time to job schedule.
- MIR and pipeline job now support registry assets.


### Bugs Fixed

- Have mldesigner use argparser to parse incoming args.
- Bumped pyjwt version to <3.0.0.
- Reverted "upload support for symlinks".
- Error message improvement when a YAML UnionField fails to match.
- Reintroduced support for symlinks when uploading.
- Hard coded registry base URL to eastus region to support preview.

## 0.1.0b4 (2022-06-16)

## 0.1.0b3 (2022-05-24)

### Features Added

- First preview.<|MERGE_RESOLUTION|>--- conflicted
+++ resolved
@@ -18,11 +18,8 @@
 
 ### Features Added
 - Added support to enable gpu access (local_enable_gpu) for local deployment.
-<<<<<<< HEAD
 - Added support for new workspace connection types: azure_open_ai, cognitive_search, and cognitive_service.
-=======
 - Added support for workspaceHub and Project workspace
->>>>>>> b035b2fd
 
 ### Other Changes
 
