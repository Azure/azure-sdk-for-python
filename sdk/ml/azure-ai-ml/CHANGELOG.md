# Release History

## 1.16.0 (unreleased)

### Features Added

<<<<<<< HEAD
=======
- Renamed WorkspaceHub class as Hub.
- Added Project entity class and YAML support.
- Project and Hub operations supported by workspace operations.
- workspace list operation supports type filtering.
- Add support for Microsoft Entra token (`aad_token`) auth in `invoke` and `get-credentials` operations.
>>>>>>> 2669c52d
- Add experimental support for working with indexes: `ml_client.indexes`

### Bugs Fixed

### Breaking Changes

- Removed WorkspaceHubConfig entity, and renamed WorkspaceHub to Hub.
- workspace_hub input of Workspace class hidden, renamed to hub_id, and re-surfaced in child class Project.
- Removed Workspace Hub Operations from ML Client.

### Other Changes

## 1.15.0 (2024-03-26)

### Other Changes

- The following classes will still be able to be imported from `azure.ai.ml`, but the import is deprecated and emits a warning. Instead, please import them from `azure.ai.ml.entities`.
  - `AmlTokenConfiguration`
  - `ManagedIdentityConfiguration`
  - `UserIdentityConfiguration`
- The following classes will still be able to be imported from `azure.ai.ml.entities`, but the import is deprecated and emits a warning. Instead, please import them from `azure.ai.ml.sweep`.
  - `Choice`
  - `Uniform`
  - `LogUniform`
  - `QLogUniform`
  - `QUniform`
  - `QLogNormal`
  - `QNormal`
  - `LogNormal`
  - `Normal`
  - `Randint`

## 1.14.0 (2024-03-11)

### Features Added
- Remove `experimental` tag for  `ml_client.jobs.validate`.
- Workspace Connection has new read-only subclass: AzureBlobStoreWorkspaceConnectionSchema.
- Workspace Connection supports 2 new types under main class: gen 2 and azure_one_lake.
- Workspace Connection LIST operation can return data connections via new optional flag: include_data_connections.
- Support `ml_client.schedules.trigger(name='my_schedule')` function to trigger a schedule once.

### Bugs Fixed
- Fix pipeline job `outputs` not load correctly when `component: <local-file>` exists in pipeline job yaml.
- Workspace ListKey operation serialization issue fixed.
- Workspace Diagnose result now can be print in to Json format.

### Breaking Changes

### Other Changes

- Support for Python 3.12

## 1.13.0 (2024-01-29)

### Features Added

### Bugs Fixed

### Breaking Changes

### Other Changes

## 1.12.0 (2023-11-13)

### Features Added
- Workspace Connections had 3 child classes added for open AI, cog search, and cog service connections.
- Workspace Connections replaced metadata with tags, and surfaced api_version, api_type, and kind for certain connection types.


### Bugs Fixed
- Workspace Hubs now properly create various endpoints, and surface a variable to select the resource they connect to via the
  'endpoint_resource_id' kwarg.

### Breaking Changes

### Other Changes

## 1.11.1 (2023-10-13)

### Bugs Fixed
 - pydash dependency version was upgraded to >=6.0.0 to patch [security vulnerability in versions below 6.0.0](https://github.com/advisories/GHSA-8mjr-6c96-39w8)
 - Workspace hub deletion no longer fails if delete_dependent_resources is true.

## 1.11.0 (2023-10-04)

### Features Added
- Now, when you specify `delete_dependent_resources` as True when deleting a workspace, the log analytics resource
  associated with the workspace application insights resource will also be deleted.
- Now, when creating or updating a workspace, you can provide a `serverless_compute` configuration object. This allows configuring a custom subnet in which all Serverless computes will be created. You can also specify whether or not these Serverless computes will have public IP addresses or not.

### Breaking Changes
 - [Python 3.7 reached end-of-life on June 27th 2023](https://devguide.python.org/versions/). Consequently, 3.7 will be deprecated in azure-ai-ml starting in October 2023 and azure-ai-ml will end support for 3.7 in February 2024.

## 1.10.1 (2023-09-17)

### Bugs Fixed
- Feature sets can now be registers after being dumped and reloaded.
- SDK feature store create/update can now assign materialization identities to cross RG offline stores and online stores.

## 1.10.0 (2023-09-07)

### Features Added
- Added support of features that are known into the future/at forecast time for dnn in AutoML Forecasting jobs.
- Added support for new workspace connection types: azure_open_ai, cognitive_search, and cognitive_service.
- Added support for new credential type: ApiKeyConfiguration.
- Added support of `download` for component operations.

### Bugs Fixed
- Local job runs will no longer fail if Docker registry has no username/password
- Fixed an issue that code asset doesn't work with relative symbol links.
- Fixed [Issue 31319](https://github.com/Azure/azure-sdk-for-python/issues/31319): can't accept `PathLike` for `CommandComponent.code`.

### Other Changes

- `azure-ai-ml` now performs all file i/o on `utf-8` encoded files per Azure SDK guidance. 
  (instead of the default behavior for python < 3.15, which uses locale specific encodings)
- Removed references to deprecated "feature_store" workspace connection type.

## 1.9.0 (2023-07-25)

### Features Added
- Added support to enable gpu access (local_enable_gpu) for local deployment.

### Other Changes

- Improved the output when printing a workspace object to be more clean and readable.
- Log level of unknown field notifications for pipeline nodes raised from INFO to WARNING.
## 1.8.0 (2023-06-12)

### Features Added
- Added support to enable set workspace connection secret expiry time.
- Added support for `stage` on model version

### Bugs Fixed

- Fixed an issue affecting authentication to registry-related services in sovereign regions.
- Made job_tier and priority values case insensitive

## 1.7.2 (2023-05-18)

### Features Added
- Public preview support for new schedule type `MonitorSchedule`


## 1.7.1 (2023-05-17)

### Bugs Fixed
- Fixed an issue where `OnlineDeployment.provisioning_state` was incorrectly deserialized and set as `None`


## 1.7.0 (2023-05-15)

### Features Added
- Added data import schedule. The class added is `ImportDataSchedule`.
- Added support to enable data isolation feature at workspace creation stage.
- Added auto_delete_setting support for asset version in data import job.
- Switched code snapshot upload from directory-based to container-based design in order to allow finer RBAC within workspaces. A container will be created for each new snapshot. This change does not affect storage costs or snapshot functionality.

### Bugs Fixed

### Breaking Changes

### Other Changes


## 1.6.0 (2023-05-01)

### Features Added
- Added experimental scatter gather node to DSL package. This node has a unique mldesigner dependency.
- Added support to make JobService and ServiceInstance objects serializable when printed
- Support Singularity compute in pipeline job
- Added purge operation support for workspace resource
- Added Feature Store, its dedicated classes and updated the docstrings, now available in public interface. The classes added are `FeatureStoreOperations, FeatureSetOperations, FeatureStoreEntityOperations` with properties classes specific to the new features.
- Support additional_includes in command component
- Added experimental `distribution: ray` support in command job.

### Bugs Fixed

- Fixed issue where show_progress=False was not being respected for uploads when set via MLClient
- Fixed issue of spark input/output mode validation doesn't take effect because of wrong type assertion
- Fixed the bug when setting `node.limits.timeout` to a pipeline input.
- Removed Experimental Tag from Idle Shutdown, Custom Applications, Setup Scripts, and Image Metadata on Compute Instances.
- Removed Experimental Tag from JobService classes

### Breaking Changes

- Renamed `JobServiceBase.job_service_type` to `type`

### Other Changes

- Remove the default placeholder for CommandComponent.code

## 1.5.0 (2023-03-20)

### Features Added
- Added support for `tags` on Compute Resources.
- Added support for promoting data asset from a workspace to a registry
- Added support for registering named asset from job output or node output by specifying name and version settings.
- Added support for data binding on outputs inside dynamic arguments for dsl pipeline
- Added support for serverless compute in pipeline, command, automl and sweep job
- Added support for `job_tier` and `priority` in standalone job
- Added support for passing `locations` via command function and set it to `JobResourceConfiguration.locations`
- Added support for modifying SSH key values after creation on Compute Resources.
- Added WorkspaceConnection types `s3`, `snowflake`, `azure_sql_db`, `azure_synapse_analytics`, `azure_my_sql_db`, `azure_postgres_db`
- Added WorkspaceConnection auth type `access_key` for `s3`
- Added DataImport class and DataOperations.import_data.
- Added DataOperations.list_materialization_status - list status of data import jobs that create asset versions via asset name.

### Bugs Fixed

- Fix experiment name wrongly set to 'Default' when schedule existing job.
- Error message improvement when a local path fails to match with data asset type.
- Error message improvement when an asset does not exist in a registry
- Fix an issue when submit spark pipeline job with referring a registered component
- Fix an issue that prevented Job.download from downloading the output of a BatchJob

### Other Changes

- Added dependency on `azure-mgmt-resource`
- Added dependency on `azure-mgmt-resourcegraph`
- Added dependency on `opencensus-ext-azure<2.0.0`
- Update job types to use MFE Dec preview rest objects.
- Added classifiers for Python version 3.11.
- Added warning for reserved keywords in IO names in pipeline job nodes.
- Added telemetry logging for SDK Jupyter Notebook scenarios with opt-out option (see README.md)

## 1.4.0 (2023-02-07)

### Features Added
- Added dedicated classes for each type of job service and updated the docstrings. The classes added are `JupyterLabJobService, SshJobService, TensorBoardJobService, VsCodeJobService` with a few properties specific to the type.
- Added Custom Applications Support to Compute Instances.
- Update data asset list, show and create operations to support data assets in registry.
- Added Managed Network features to workspace to include `ManagedNetwork`, `FqdnDestination`, `PrivateEndpointDestination`, `ServiceTagDestination` as well as relevant schema.

### Bugs Fixed
- Fixed an issue where the ordering of `.amlignore` and `.gitignore` files are not respected.
- Fixed an issue that attributes with a value of `False` in `PipelineJobSettings` are not respected.
- Fixed an issue where ignore files weren't considered during upload directory size calculations.
- Fixed an issue where symlinks crashed upload directory size calculations.
- Fixes a bug where enable_node_public_ip returned an improper value when fetching a Compute.

### Other Changes
- Update workspace creation to use Log Analytics-Based Application Insights when the user does not specify/bring their own App Insights.
- Upgraded minimum azure-core version to 1.23.0.

## 1.3.0 (2023-01-13)

### Features Added
- Change print behavior of entity classes to show object yaml in notebooks, can be configured on in other contexts.
- Added property to enable/disable public ip addresses to Compute Instances and AML Computes.
- `Deployment` and `ScheduleOperations` added to public interface.

### Bugs Fixed
- Fixed issue with date-time format for utc_time_created field when creating models.
- Added stricter behavior for ArmStr schemas when parsing 'azureml:' prefix.
- Fixed issue where AmlComputes could only be created in a workspace's default region.
- Improved intellisense with VS Code for fields supporting local paths and datastores.
- Added validation for token generation with aml scope when user_identity is used in job definition aka OBO flow.
- Fixed duplicate node name error in pipeline when two node names assigned to the same node and get renamed by node.name='xx'.
- Resolve the cross references for MLClient, Resource and OnlineDeployment.
- Explicit use of Optional (or a Union with None), as per PEP 484.
- Fixed print on Command objects when job id is empty
- Fixed issue where `SasTokenConfiguration` cannot be used as credential for `WorkspaceConnection`

### Other Changes
- Removed dependency on API version 2021-10-01 and 2022-06-01-preview to reduce side of azure-ai-ml package.

## 1.2.0 (2022-12-05)

### Breaking Changes
- Removed description from Registry.
- Disable sdk telemetry logging

### Features Added
- Enable updating the CMK encryption key (workspace.encryption.keyVaultProperties.keyIdentifier) for a workspace.
- Mark JobService class and services param to command() as experimental.
- Added a replication_count value to the schema of SystemCreatedStorageAccount in Registry.
- Added support for Fairfax and MoonCake cloud for the registry discovery baseurl.
- Added support for variable args as pipeline input in DSL Pipeline.
- Added OS Patching Parameters to Compute Instance.

### Bugs Fixed
- Update the upper bound dependencies version for tqdm, strictyaml, colorama and opencensus-ext-azure.
- Added missing "properties" to batch deployment.
- Retain the cases for the names of system job services (Tracking and Studio).
- Update registry begin_delete method return type.
- Fixed sweep job optional input cannot be empty.
- Fixed bool test for output in download operation.
- Fixed Compute Instance schedule not being created
- Removed erroneous experimental warning from Compute Schedules

## 1.1.2 (2022-11-21)

### Features Added
- Restored idle_time_before_shutdown property for Compute Instances.
- Deprecated idle_time_before_shutdown property in favor of idle_time_before_shutdown_minutes.

### Bugs Fixed
- Fixed idle_time_before_shutdown appearing as None for Compute Instances returned by `show` or `list`.
- Fixed idle_time_before_shutdown_minutes preventing creation of Compute Instances when set to None.

## 1.1.1 (2022-11-15)

### Breaking Changes
- Renamed idle_time_before_shutdown to idle_time_before_shutdown_minutes and changed input type to int.

### Bugs Fixed
- Fixed idle_time_before_shutdown_minutes not appearing in GET calls for Compute Instances.

## 1.1.0 (2022-11-07)

### Features Added
- Registry list operation now accepts scope value to allow subscription-only based requests.
- Most configuration classes from the entity package now implement the standard mapping protocol.
- Add registry delete operation.
- The values of JobService.job_service_type are now using the snake case. e.g jupyter_lab, ssh, tensor_board, vs_code.
- Command function now accepts services param of type Dict[str, JobService] instead of dict.

### Bugs Fixed
- MLClient.from_config can now find the default config.json on Compute Instance when running sample notebooks.
- Fixed job inputs not accepting datastores or job inputs.
- Registries now assign managed tags to match registry's tags.
- Adjust registry experimental tags and imports to avoid warning printouts for unrelated operations.
- Make registry delete operation return an LROPoller, and change name to begin_delete.
- Prevent registering an already existing environment that references conda file.
- Fix ARM ID logic for registry environments (ex: Creating a registry component that references a registry environment).
- Fix ARM ID logic for passing models and environments with ID (ex: Creating endpoint deployment for a registry model should return said model's ID immediately)

### Other Changes
- Switched compute operations to go through 2022-10-01-preview API version.

## 1.0.0 (2022-10-10)
- GA release
- Dropped support for Python 3.6. The Python versions supported for this release are 3.7-3.10.

### Features Added

### Breaking Changes
- OnlineDeploymentOperations.delete has been renamed to begin_delete.
- Datastore credentials are switched to use unified credential configuration classes.
- UserAssignedIdentity is replaced by ManagedIdentityConfiguration
- Endpoint and Job use unified identity classes.
- Workspace ManagedServiceIdentity has been replaced by IdentityConfiguration.


### Other Changes
 - Switched Compute operations to use Oct preview API version.
 - Updated batch deployment/endpoint invoke and list-jobs function signatures with curated BatchJob class.

## 0.1.0b8 (2022-10-07)

### Features Added
 - Support passing JobService as argument to Command()
 - Added support for custom setup scripts on compute instances.
 - Added a `show_progress` parameter to MLClient for enable/disable progress bars of long running operations.
 - Support `month_days` in `RecurrencePattern` when using `RecurrenceSchedule`.
 - Support `ml_client.schedules.list` with `list_view_type`, default to `ENABLED_ONLY`.
 - Add support for model sweeping and hyperparameter tuning in AutoML NLP jobs.
 - Added `ml_client.jobs.show_services()` operation.

### Breaking Changes
- ComputeOperations.attach has been renamed to begin_attach.
- Deprecated parameter path has been removed from load and dump methods.
- JobOperations.cancel() is renamed to JobOperations.begin_cancel() and it returns LROPoller
- Workspace.list_keys renamed to Workspace.get_keys.

### Bugs Fixed
- Fix identity passthrough job with single file code
- MLClient.from_config can now find the default config.json on Compute Instance when running sample notebooks.

### Other Changes
 - Removed declaration on Python 3.6 support
 - Added support for custom setup scripts on compute instances.
 - Updated dependencies upper bounds to be major versions.

## 0.1.0b7 (2022-09-22)

### Features Added
 - Spark job submission.
 - Command and sweep job docker config (shmSize and dockerArgs) spec support.
 - Entity load and dump now also accept a file pointer as input.
 - Load and dump input names changed from path to 'source' and 'dest', respectively.
 - Load and dump 'path' input still works, but is deprecated and emits a warning.
 - Managed Identity Support for Compute Instance (experimental).
 - Enable using @dsl.pipeline without brackets when no additional parameters.
 - Expose Azure subscription Id and resource group name from MLClient objects.
 - Added Idle Shutdown support for Compute Instances, allowing instances to shutdown after a set period of inactivity.
 - Online Deployment Data Collection for eventhub and data storage will be supported.
 - Syntax validation on scoring scripts of Batch Deployment and Online Deployment will prevent the user from submitting bad deployments.

### Breaking Changes
 - Change (begin_)create_or_update typehints to use generics.
 - Remove invalid option from create_or_update typehints.
 - Change error returned by (begin_)create_or_update invalid input to TypeError.
 - Rename set_image_model APIs for all vision tasks to set_training_parameters
 - JobOperations.download defaults to "." instead of Path.cwd()

### Bugs Fixed

### Other Changes
 - Show 'properties' on data assets


## 0.1.0b6 (2022-08-09)

### Features Added

- Support for AutoML Component
- Added skip_validation for Job/Component create_or_update

### Breaking Changes

- Dataset removed from public interface.

### Bugs Fixed

- Fixed mismatch errors when updating scale_settings for KubernetesOnlineDeployment.
- Removed az CLI command that was printed when deleting OnlineEndpoint

## 0.1.0b5 (2022-07-15)

### Features Added

- Allow Input/Output objects to be used by CommandComponent.
- Added MoonCake cloud support.
- Unified inputs/outputs building and validation logic in BaseNode.
- Allow Git repo URLs to be used as code for jobs and components.
- Updated AutoML YAML schema to use InputSchema.
- Added end_time to job schedule.
- MIR and pipeline job now support registry assets.


### Bugs Fixed

- Have mldesigner use argparser to parse incoming args.
- Bumped pyjwt version to <3.0.0.
- Reverted "upload support for symlinks".
- Error message improvement when a YAML UnionField fails to match.
- Reintroduced support for symlinks when uploading.
- Hard coded registry base URL to eastus region to support preview.

## 0.1.0b4 (2022-06-16)

## 0.1.0b3 (2022-05-24)

### Features Added

- First preview.<|MERGE_RESOLUTION|>--- conflicted
+++ resolved
@@ -4,14 +4,11 @@
 
 ### Features Added
 
-<<<<<<< HEAD
-=======
 - Renamed WorkspaceHub class as Hub.
 - Added Project entity class and YAML support.
 - Project and Hub operations supported by workspace operations.
 - workspace list operation supports type filtering.
 - Add support for Microsoft Entra token (`aad_token`) auth in `invoke` and `get-credentials` operations.
->>>>>>> 2669c52d
 - Add experimental support for working with indexes: `ml_client.indexes`
 
 ### Bugs Fixed
@@ -47,13 +44,15 @@
 ## 1.14.0 (2024-03-11)
 
 ### Features Added
-- Remove `experimental` tag for  `ml_client.jobs.validate`.
+
+- Remove `experimental` tag for `ml_client.jobs.validate`.
 - Workspace Connection has new read-only subclass: AzureBlobStoreWorkspaceConnectionSchema.
 - Workspace Connection supports 2 new types under main class: gen 2 and azure_one_lake.
 - Workspace Connection LIST operation can return data connections via new optional flag: include_data_connections.
 - Support `ml_client.schedules.trigger(name='my_schedule')` function to trigger a schedule once.
 
 ### Bugs Fixed
+
 - Fix pipeline job `outputs` not load correctly when `component: <local-file>` exists in pipeline job yaml.
 - Workspace ListKey operation serialization issue fixed.
 - Workspace Diagnose result now can be print in to Json format.
@@ -77,11 +76,12 @@
 ## 1.12.0 (2023-11-13)
 
 ### Features Added
+
 - Workspace Connections had 3 child classes added for open AI, cog search, and cog service connections.
 - Workspace Connections replaced metadata with tags, and surfaced api_version, api_type, and kind for certain connection types.
 
-
-### Bugs Fixed
+### Bugs Fixed
+
 - Workspace Hubs now properly create various endpoints, and surface a variable to select the resource they connect to via the
   'endpoint_resource_id' kwarg.
 
@@ -92,56 +92,65 @@
 ## 1.11.1 (2023-10-13)
 
 ### Bugs Fixed
- - pydash dependency version was upgraded to >=6.0.0 to patch [security vulnerability in versions below 6.0.0](https://github.com/advisories/GHSA-8mjr-6c96-39w8)
- - Workspace hub deletion no longer fails if delete_dependent_resources is true.
+
+- pydash dependency version was upgraded to >=6.0.0 to patch [security vulnerability in versions below 6.0.0](https://github.com/advisories/GHSA-8mjr-6c96-39w8)
+- Workspace hub deletion no longer fails if delete_dependent_resources is true.
 
 ## 1.11.0 (2023-10-04)
 
 ### Features Added
+
 - Now, when you specify `delete_dependent_resources` as True when deleting a workspace, the log analytics resource
   associated with the workspace application insights resource will also be deleted.
 - Now, when creating or updating a workspace, you can provide a `serverless_compute` configuration object. This allows configuring a custom subnet in which all Serverless computes will be created. You can also specify whether or not these Serverless computes will have public IP addresses or not.
 
 ### Breaking Changes
- - [Python 3.7 reached end-of-life on June 27th 2023](https://devguide.python.org/versions/). Consequently, 3.7 will be deprecated in azure-ai-ml starting in October 2023 and azure-ai-ml will end support for 3.7 in February 2024.
+
+- [Python 3.7 reached end-of-life on June 27th 2023](https://devguide.python.org/versions/). Consequently, 3.7 will be deprecated in azure-ai-ml starting in October 2023 and azure-ai-ml will end support for 3.7 in February 2024.
 
 ## 1.10.1 (2023-09-17)
 
 ### Bugs Fixed
+
 - Feature sets can now be registers after being dumped and reloaded.
 - SDK feature store create/update can now assign materialization identities to cross RG offline stores and online stores.
 
 ## 1.10.0 (2023-09-07)
 
 ### Features Added
+
 - Added support of features that are known into the future/at forecast time for dnn in AutoML Forecasting jobs.
 - Added support for new workspace connection types: azure_open_ai, cognitive_search, and cognitive_service.
 - Added support for new credential type: ApiKeyConfiguration.
 - Added support of `download` for component operations.
 
 ### Bugs Fixed
+
 - Local job runs will no longer fail if Docker registry has no username/password
 - Fixed an issue that code asset doesn't work with relative symbol links.
 - Fixed [Issue 31319](https://github.com/Azure/azure-sdk-for-python/issues/31319): can't accept `PathLike` for `CommandComponent.code`.
 
 ### Other Changes
 
-- `azure-ai-ml` now performs all file i/o on `utf-8` encoded files per Azure SDK guidance. 
+- `azure-ai-ml` now performs all file i/o on `utf-8` encoded files per Azure SDK guidance.
   (instead of the default behavior for python < 3.15, which uses locale specific encodings)
 - Removed references to deprecated "feature_store" workspace connection type.
 
 ## 1.9.0 (2023-07-25)
 
 ### Features Added
+
 - Added support to enable gpu access (local_enable_gpu) for local deployment.
 
 ### Other Changes
 
 - Improved the output when printing a workspace object to be more clean and readable.
 - Log level of unknown field notifications for pipeline nodes raised from INFO to WARNING.
+
 ## 1.8.0 (2023-06-12)
 
 ### Features Added
+
 - Added support to enable set workspace connection secret expiry time.
 - Added support for `stage` on model version
 
@@ -153,18 +162,19 @@
 ## 1.7.2 (2023-05-18)
 
 ### Features Added
+
 - Public preview support for new schedule type `MonitorSchedule`
 
-
 ## 1.7.1 (2023-05-17)
 
 ### Bugs Fixed
+
 - Fixed an issue where `OnlineDeployment.provisioning_state` was incorrectly deserialized and set as `None`
 
-
 ## 1.7.0 (2023-05-15)
 
 ### Features Added
+
 - Added data import schedule. The class added is `ImportDataSchedule`.
 - Added support to enable data isolation feature at workspace creation stage.
 - Added auto_delete_setting support for asset version in data import job.
@@ -176,10 +186,10 @@
 
 ### Other Changes
 
-
 ## 1.6.0 (2023-05-01)
 
 ### Features Added
+
 - Added experimental scatter gather node to DSL package. This node has a unique mldesigner dependency.
 - Added support to make JobService and ServiceInstance objects serializable when printed
 - Support Singularity compute in pipeline job
@@ -207,6 +217,7 @@
 ## 1.5.0 (2023-03-20)
 
 ### Features Added
+
 - Added support for `tags` on Compute Resources.
 - Added support for promoting data asset from a workspace to a registry
 - Added support for registering named asset from job output or node output by specifying name and version settings.
@@ -241,12 +252,14 @@
 ## 1.4.0 (2023-02-07)
 
 ### Features Added
+
 - Added dedicated classes for each type of job service and updated the docstrings. The classes added are `JupyterLabJobService, SshJobService, TensorBoardJobService, VsCodeJobService` with a few properties specific to the type.
 - Added Custom Applications Support to Compute Instances.
 - Update data asset list, show and create operations to support data assets in registry.
 - Added Managed Network features to workspace to include `ManagedNetwork`, `FqdnDestination`, `PrivateEndpointDestination`, `ServiceTagDestination` as well as relevant schema.
 
 ### Bugs Fixed
+
 - Fixed an issue where the ordering of `.amlignore` and `.gitignore` files are not respected.
 - Fixed an issue that attributes with a value of `False` in `PipelineJobSettings` are not respected.
 - Fixed an issue where ignore files weren't considered during upload directory size calculations.
@@ -254,17 +267,20 @@
 - Fixes a bug where enable_node_public_ip returned an improper value when fetching a Compute.
 
 ### Other Changes
+
 - Update workspace creation to use Log Analytics-Based Application Insights when the user does not specify/bring their own App Insights.
 - Upgraded minimum azure-core version to 1.23.0.
 
 ## 1.3.0 (2023-01-13)
 
 ### Features Added
+
 - Change print behavior of entity classes to show object yaml in notebooks, can be configured on in other contexts.
 - Added property to enable/disable public ip addresses to Compute Instances and AML Computes.
 - `Deployment` and `ScheduleOperations` added to public interface.
 
 ### Bugs Fixed
+
 - Fixed issue with date-time format for utc_time_created field when creating models.
 - Added stricter behavior for ArmStr schemas when parsing 'azureml:' prefix.
 - Fixed issue where AmlComputes could only be created in a workspace's default region.
@@ -277,15 +293,18 @@
 - Fixed issue where `SasTokenConfiguration` cannot be used as credential for `WorkspaceConnection`
 
 ### Other Changes
+
 - Removed dependency on API version 2021-10-01 and 2022-06-01-preview to reduce side of azure-ai-ml package.
 
 ## 1.2.0 (2022-12-05)
 
 ### Breaking Changes
+
 - Removed description from Registry.
 - Disable sdk telemetry logging
 
 ### Features Added
+
 - Enable updating the CMK encryption key (workspace.encryption.keyVaultProperties.keyIdentifier) for a workspace.
 - Mark JobService class and services param to command() as experimental.
 - Added a replication_count value to the schema of SystemCreatedStorageAccount in Registry.
@@ -294,6 +313,7 @@
 - Added OS Patching Parameters to Compute Instance.
 
 ### Bugs Fixed
+
 - Update the upper bound dependencies version for tqdm, strictyaml, colorama and opencensus-ext-azure.
 - Added missing "properties" to batch deployment.
 - Retain the cases for the names of system job services (Tracking and Studio).
@@ -306,24 +326,29 @@
 ## 1.1.2 (2022-11-21)
 
 ### Features Added
+
 - Restored idle_time_before_shutdown property for Compute Instances.
 - Deprecated idle_time_before_shutdown property in favor of idle_time_before_shutdown_minutes.
 
 ### Bugs Fixed
+
 - Fixed idle_time_before_shutdown appearing as None for Compute Instances returned by `show` or `list`.
 - Fixed idle_time_before_shutdown_minutes preventing creation of Compute Instances when set to None.
 
 ## 1.1.1 (2022-11-15)
 
 ### Breaking Changes
+
 - Renamed idle_time_before_shutdown to idle_time_before_shutdown_minutes and changed input type to int.
 
 ### Bugs Fixed
+
 - Fixed idle_time_before_shutdown_minutes not appearing in GET calls for Compute Instances.
 
 ## 1.1.0 (2022-11-07)
 
 ### Features Added
+
 - Registry list operation now accepts scope value to allow subscription-only based requests.
 - Most configuration classes from the entity package now implement the standard mapping protocol.
 - Add registry delete operation.
@@ -331,6 +356,7 @@
 - Command function now accepts services param of type Dict[str, JobService] instead of dict.
 
 ### Bugs Fixed
+
 - MLClient.from_config can now find the default config.json on Compute Instance when running sample notebooks.
 - Fixed job inputs not accepting datastores or job inputs.
 - Registries now assign managed tags to match registry's tags.
@@ -341,79 +367,88 @@
 - Fix ARM ID logic for passing models and environments with ID (ex: Creating endpoint deployment for a registry model should return said model's ID immediately)
 
 ### Other Changes
+
 - Switched compute operations to go through 2022-10-01-preview API version.
 
 ## 1.0.0 (2022-10-10)
+
 - GA release
 - Dropped support for Python 3.6. The Python versions supported for this release are 3.7-3.10.
 
 ### Features Added
 
 ### Breaking Changes
+
 - OnlineDeploymentOperations.delete has been renamed to begin_delete.
 - Datastore credentials are switched to use unified credential configuration classes.
 - UserAssignedIdentity is replaced by ManagedIdentityConfiguration
 - Endpoint and Job use unified identity classes.
 - Workspace ManagedServiceIdentity has been replaced by IdentityConfiguration.
 
-
-### Other Changes
- - Switched Compute operations to use Oct preview API version.
- - Updated batch deployment/endpoint invoke and list-jobs function signatures with curated BatchJob class.
+### Other Changes
+
+- Switched Compute operations to use Oct preview API version.
+- Updated batch deployment/endpoint invoke and list-jobs function signatures with curated BatchJob class.
 
 ## 0.1.0b8 (2022-10-07)
 
 ### Features Added
- - Support passing JobService as argument to Command()
- - Added support for custom setup scripts on compute instances.
- - Added a `show_progress` parameter to MLClient for enable/disable progress bars of long running operations.
- - Support `month_days` in `RecurrencePattern` when using `RecurrenceSchedule`.
- - Support `ml_client.schedules.list` with `list_view_type`, default to `ENABLED_ONLY`.
- - Add support for model sweeping and hyperparameter tuning in AutoML NLP jobs.
- - Added `ml_client.jobs.show_services()` operation.
-
-### Breaking Changes
+
+- Support passing JobService as argument to Command()
+- Added support for custom setup scripts on compute instances.
+- Added a `show_progress` parameter to MLClient for enable/disable progress bars of long running operations.
+- Support `month_days` in `RecurrencePattern` when using `RecurrenceSchedule`.
+- Support `ml_client.schedules.list` with `list_view_type`, default to `ENABLED_ONLY`.
+- Add support for model sweeping and hyperparameter tuning in AutoML NLP jobs.
+- Added `ml_client.jobs.show_services()` operation.
+
+### Breaking Changes
+
 - ComputeOperations.attach has been renamed to begin_attach.
 - Deprecated parameter path has been removed from load and dump methods.
 - JobOperations.cancel() is renamed to JobOperations.begin_cancel() and it returns LROPoller
 - Workspace.list_keys renamed to Workspace.get_keys.
 
 ### Bugs Fixed
+
 - Fix identity passthrough job with single file code
 - MLClient.from_config can now find the default config.json on Compute Instance when running sample notebooks.
 
 ### Other Changes
- - Removed declaration on Python 3.6 support
- - Added support for custom setup scripts on compute instances.
- - Updated dependencies upper bounds to be major versions.
+
+- Removed declaration on Python 3.6 support
+- Added support for custom setup scripts on compute instances.
+- Updated dependencies upper bounds to be major versions.
 
 ## 0.1.0b7 (2022-09-22)
 
 ### Features Added
- - Spark job submission.
- - Command and sweep job docker config (shmSize and dockerArgs) spec support.
- - Entity load and dump now also accept a file pointer as input.
- - Load and dump input names changed from path to 'source' and 'dest', respectively.
- - Load and dump 'path' input still works, but is deprecated and emits a warning.
- - Managed Identity Support for Compute Instance (experimental).
- - Enable using @dsl.pipeline without brackets when no additional parameters.
- - Expose Azure subscription Id and resource group name from MLClient objects.
- - Added Idle Shutdown support for Compute Instances, allowing instances to shutdown after a set period of inactivity.
- - Online Deployment Data Collection for eventhub and data storage will be supported.
- - Syntax validation on scoring scripts of Batch Deployment and Online Deployment will prevent the user from submitting bad deployments.
-
-### Breaking Changes
- - Change (begin_)create_or_update typehints to use generics.
- - Remove invalid option from create_or_update typehints.
- - Change error returned by (begin_)create_or_update invalid input to TypeError.
- - Rename set_image_model APIs for all vision tasks to set_training_parameters
- - JobOperations.download defaults to "." instead of Path.cwd()
-
-### Bugs Fixed
-
-### Other Changes
- - Show 'properties' on data assets
-
+
+- Spark job submission.
+- Command and sweep job docker config (shmSize and dockerArgs) spec support.
+- Entity load and dump now also accept a file pointer as input.
+- Load and dump input names changed from path to 'source' and 'dest', respectively.
+- Load and dump 'path' input still works, but is deprecated and emits a warning.
+- Managed Identity Support for Compute Instance (experimental).
+- Enable using @dsl.pipeline without brackets when no additional parameters.
+- Expose Azure subscription Id and resource group name from MLClient objects.
+- Added Idle Shutdown support for Compute Instances, allowing instances to shutdown after a set period of inactivity.
+- Online Deployment Data Collection for eventhub and data storage will be supported.
+- Syntax validation on scoring scripts of Batch Deployment and Online Deployment will prevent the user from submitting bad deployments.
+
+### Breaking Changes
+
+- Change (begin\_)create_or_update typehints to use generics.
+- Remove invalid option from create_or_update typehints.
+- Change error returned by (begin\_)create_or_update invalid input to TypeError.
+- Rename set_image_model APIs for all vision tasks to set_training_parameters
+- JobOperations.download defaults to "." instead of Path.cwd()
+
+### Bugs Fixed
+
+### Other Changes
+
+- Show 'properties' on data assets
 
 ## 0.1.0b6 (2022-08-09)
 
@@ -443,7 +478,6 @@
 - Added end_time to job schedule.
 - MIR and pipeline job now support registry assets.
 
-
 ### Bugs Fixed
 
 - Have mldesigner use argparser to parse incoming args.
