--- conflicted
+++ resolved
@@ -2,33 +2,23 @@
 
 ## 1.19.0 (unreleased)
 
-<<<<<<< HEAD
-=======
 ### Bugs Fixed
 - Workspace update no longer broken for older workspaces due to deprecated tags.
 
->>>>>>> 62750ce5
 ## 1.18.0 (2024-07-09)
 
 ### Features Added
 
-<<<<<<< HEAD
  - Expose `public_ip_address` in `AmlComputeNodeInfo`, to get the public ip address with the ssh port when calling `ml_client.compute.list_nodes`
  - Uploads to identity-based access system-defined datastores (e.g. workspaceblobstore) will be authorized via a call to `DatastoreOperations._list_secrets` to retrieve a SAS token or fall back to user identity authentication. Key-based authentication for uploads for such datastores is no longer supported. Account key-based datastores will use user identity authentication.
-=======
-- Expose `public_ip_address` in `AmlComputeNodeInfo`, to get the public ip address with the ssh port when calling `ml_client.compute.list_nodes`
 - Support `update_sso_settings` in `ComputeOperations`, to enable or disable single sign-on settings of a compute instance.
->>>>>>> 62750ce5
 
 ### Bugs Fixed
 - InputTypes exported in constants module
 - WorkspaceConnection tags are now listed as deprecated, and the erroneously-deprecated metadata field has been un-deprecated and added as a initialization field. These two fields still point to the same underlying object property, and actual API usage of this value is unchanged.
-<<<<<<< HEAD
-=======
 - Workspace Create operation works without an application insights being provided, and creates a default appIn resource for normal workspaces in that case.
 - Project create operations works in general.
 
->>>>>>> 62750ce5
 
 ### Other Changes
 - WorkspaceConnections are officially GA'd and no longer experimental. But its much newer subclasses remain experimental.
