--- conflicted
+++ resolved
@@ -86,11 +86,8 @@
         "azure-common<2.0.0,>=1.1",
         "typing-extensions<5.0.0",
         "opencensus-ext-azure<2.0.0",
-<<<<<<< HEAD
+        "opencensus-ext-logging<=0.1.1",
         "azureml-dataprep-rslex>=2.22.0",
-=======
-        "opencensus-ext-logging<=0.1.1",
->>>>>>> e56a49c3
     ],
     extras_require={
         # user can run `pip install azure-ai-ml[designer]` to install mldesigner alone with this package
