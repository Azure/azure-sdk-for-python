--- conflicted
+++ resolved
@@ -73,13 +73,8 @@
         "azure-core>=1.23.0",
         "azure-mgmt-core>=1.3.0",
         "marshmallow>=3.5,<4.0.0",
-<<<<<<< HEAD
-        "jsonschema>=4.0.0",
-        "tqdm",
-=======
         "jsonschema>=4.0.0,<5.0.0",
         "tqdm<5.0.0",
->>>>>>> 3d1a866d
         # Used for PR 825138
         "strictyaml<2.0.0",
         # Used for PR 718512
