# ---------------------------------------------------------
# Copyright (c) Microsoft Corporation. All rights reserved.
# ---------------------------------------------------------

import os
import re
from io import open
from typing import Any, Match, cast

import pkg_resources
from setuptools import find_packages, setup

# Change the PACKAGE_NAME only to change folder and different name
PACKAGE_NAME = "azure-ai-ml"
PACKAGE_PPRINT_NAME = "Machine Learning"

# a-b-c => a/b/c
PACKAGE_FOLDER_PATH = PACKAGE_NAME.replace("-", "/")
# a-b-c => a.b.c
NAMESPACE_NAME = PACKAGE_NAME.replace("-", ".")

# Version extraction inspired from 'requests'
with open(os.path.join(PACKAGE_FOLDER_PATH, "_version.py"), "r") as fd:
    version = cast(Match[Any], re.search(r'^VERSION\s*=\s*[\'"]([^\'"]*)[\'"]', fd.read(), re.MULTILINE)).group(1)
if not version:
    raise RuntimeError("Cannot find version information")

with open("README.md", encoding="utf-8") as f:
    readme = f.read()
with open("CHANGELOG.md", encoding="utf-8") as f:
    changelog = f.read()

setup(
    name=PACKAGE_NAME,
    version=version,
    description="Microsoft Azure {} Client Library for Python".format(PACKAGE_PPRINT_NAME),
    long_description_content_type="text/markdown",
    long_description=readme + "\n\n" + changelog,
    license="MIT License",
    author="Microsoft Corporation",
    author_email="azuresdkengsysadmins@microsoft.com",
    url="https://github.com/Azure/azure-sdk-for-python",
    classifiers=[
        "Development Status :: 5 - Production/Stable",
        "Programming Language :: Python",
        "Programming Language :: Python :: 3",
        "Programming Language :: Python :: 3 :: Only",
        "Programming Language :: Python :: 3.7",
        "Programming Language :: Python :: 3.8",
        "Programming Language :: Python :: 3.9",
        "Programming Language :: Python :: 3.10",
        "Programming Language :: Python :: 3.11",
        "License :: OSI Approved :: MIT License",
    ],
    zip_safe=False,
    include_package_data=True,
    packages=find_packages(
        exclude=[
            "tests",
            # Exclude packages that will be covered by PEP420 or nspkg
            "azure",
            "azure.ai",
        ]
    ),
    python_requires="<4.0,>=3.7",
    install_requires=[
        # NOTE: To avoid breaking changes in a major version bump, all dependencies should pin an upper bound if possible.
        "pyyaml<7.0.0,>=5.1.0",
<<<<<<< HEAD
=======
        "msrest>=0.6.18",
>>>>>>> 8f2795fe
        "azure-core<2.0.0,>=1.23.0",
        "azure-mgmt-core<2.0.0,>=1.3.0",
        "marshmallow<4.0.0,>=3.5",
        "jsonschema<5.0.0,>=4.0.0",
        "tqdm<5.0.0",
        # Used for PR 825138
        "strictyaml<2.0.0",
        # Used for PR 718512
        "colorama<0.5.0",
        "pyjwt<3.0.0",
        "azure-storage-blob<13.0.0,>=12.10.0",
        "azure-storage-file-share<13.0.0",
        "azure-storage-file-datalake<13.0.0",
        "pydash<6.0.0",
<<<<<<< HEAD
        "isodate<1.0.0,>=0.6.1",
=======
        "isodate<1.0.0,>=0.6.18",
>>>>>>> 8f2795fe
        "azure-common<2.0.0,>=1.1",
        "typing-extensions<5.0.0",
        "opencensus-ext-azure<2.0.0",
        "azure-mgmt-resourcegraph<9.0.0,>=2.0.0",
        "azure-mgmt-resource<23.0.0,>=3.0.0",
    ],
    extras_require={
        # user can run `pip install azure-ai-ml[designer]` to install mldesigner alone with this package
        # so user can submit @dsl.pipeline with @mldesigner.command_component inside it.
        "designer": [
            "mldesigner",
        ],
    },
    project_urls={
        "Bug Reports": "https://github.com/Azure/azure-sdk-for-python/issues",
        "Source": "https://github.com/Azure/azure-sdk-python",
    },
)<|MERGE_RESOLUTION|>--- conflicted
+++ resolved
@@ -66,10 +66,7 @@
     install_requires=[
         # NOTE: To avoid breaking changes in a major version bump, all dependencies should pin an upper bound if possible.
         "pyyaml<7.0.0,>=5.1.0",
-<<<<<<< HEAD
-=======
         "msrest>=0.6.18",
->>>>>>> 8f2795fe
         "azure-core<2.0.0,>=1.23.0",
         "azure-mgmt-core<2.0.0,>=1.3.0",
         "marshmallow<4.0.0,>=3.5",
@@ -84,11 +81,7 @@
         "azure-storage-file-share<13.0.0",
         "azure-storage-file-datalake<13.0.0",
         "pydash<6.0.0",
-<<<<<<< HEAD
         "isodate<1.0.0,>=0.6.1",
-=======
-        "isodate<1.0.0,>=0.6.18",
->>>>>>> 8f2795fe
         "azure-common<2.0.0,>=1.1",
         "typing-extensions<5.0.0",
         "opencensus-ext-azure<2.0.0",
