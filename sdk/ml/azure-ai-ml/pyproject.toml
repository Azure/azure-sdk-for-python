[tool.azure-sdk-build]
mypy = true
pyright = false
type_check_samples = false
verifytypes = false
pylint = true

[tool.interrogate]
fail-under = 75
verbose = 2
ignore-module = true
exclude = ["setup.py", "tests", "azure/ai/ml/_restclient", "scripts", "samples"]
ignore-init-method = true  # constructor docstrings are placed in the class docstring, not the init docstring 
ignore-private = true
ignore-semiprivate = true
ignore-magic = true

[tool.isort]
profile = "black"
line_length = 120
known_first_party = ["azure"]
extend_skip_glob = [
  "*/_vendor/*",
  "*/_generated/*",
  "*/_restclient/*",
  "*/doc/*",
  "*/.tox/*",
]

[tool.mypy] 
<<<<<<< HEAD
exclude = ["azure/ai/ml/_vendor", "azure/ai/ml/_restclient"] 
disallow_untyped_defs = true 
warn_unused_ignores = true 
warn_return_any = true 
ignore_missing_imports = true 
follow_imports = "skip" 
follow_imports_for_stubs = "skip"
=======
python_version = "3.10"
exclude = [
  "azure/ai/ml/_restclient",
  "azure/ai/ml/_vendor/",
  "azure/ai/ml/_schema/",
  "azure/ai/ml/_arm_deployments/",
  "tests",
  "setup.py",
  "samples",
  "azure/ai/ml/_artifacts/",
  "azure/ai/ml/_file_utils/",
  "azure/ai/ml/_local_endpoints/",
  "azure/ai/ml/_logging/",
  "azure/ai/ml/_telemetry/",
  "azure/ai/ml/_utils",
  "azure/ai/ml/constants/",
  "azure/ai/ml/data_transfer/",
  "azure/ai/ml/dsl",
  "azure/ai/ml/entities/",
  "azure/ai/ml/identity/",
  "azure/ai/ml/operations/",
  "azure/ai/ml/parallel/",
  "azure/ai/ml/sweep/",
  "azure/ai/ml/_azure_environments.py",
  "azure/ai/ml/exceptions.py",
  "azure/ai/ml/_scope_dependent_operations.py",
  "azure/ai/ml/_ml_client.py",
  "azure/ai/ml/_exception_helper.py",
]   
warn_unused_configs = true 
follow_imports = "skip"
ignore_missing_imports = true
follow_imports_for_stubs = false
>>>>>>> f206e92c
<|MERGE_RESOLUTION|>--- conflicted
+++ resolved
@@ -28,15 +28,6 @@
 ]
 
 [tool.mypy] 
-<<<<<<< HEAD
-exclude = ["azure/ai/ml/_vendor", "azure/ai/ml/_restclient"] 
-disallow_untyped_defs = true 
-warn_unused_ignores = true 
-warn_return_any = true 
-ignore_missing_imports = true 
-follow_imports = "skip" 
-follow_imports_for_stubs = "skip"
-=======
 python_version = "3.10"
 exclude = [
   "azure/ai/ml/_restclient",
@@ -69,5 +60,4 @@
 warn_unused_configs = true 
 follow_imports = "skip"
 ignore_missing_imports = true
-follow_imports_for_stubs = false
->>>>>>> f206e92c
+follow_imports_for_stubs = false