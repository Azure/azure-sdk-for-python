--- conflicted
+++ resolved
@@ -35,12 +35,6 @@
   "azure/ai/ml/_logging/",
   "azure/ai/ml/_telemetry/",
   "azure/ai/ml/_utils",
-<<<<<<< HEAD
-=======
-  "azure/ai/ml/_internal",
-  "azure/ai/ml/automl",
-  "azure/ai/ml/constants/",
->>>>>>> 82edd192
   "azure/ai/ml/data_transfer/",
   "azure/ai/ml/parallel/",
   "azure/ai/ml/sweep/",
