--- conflicted
+++ resolved
@@ -34,11 +34,6 @@
   "azure/ai/ml/_local_endpoints/",
   "azure/ai/ml/_logging/",
   "azure/ai/ml/_utils",
-<<<<<<< HEAD
-  "azure/ai/ml/parallel/",
-=======
-  "azure/ai/ml/data_transfer/",
->>>>>>> 47c67c06
   "azure/ai/ml/exceptions.py",
   "azure/ai/ml/_exception_helper.py",
 ]   
