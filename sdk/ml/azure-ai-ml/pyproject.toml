[tool.azure-sdk-build]
mypy = true
pyright = false
type_check_samples = false
verifytypes = false
pylint = true
strict_sphinx = true

[tool.isort]
profile = "black"
line_length = 120
known_first_party = ["azure"]
extend_skip_glob = [
  "*/_vendor/*",
  "*/_generated/*",
  "*/_restclient/*",
  "*/doc/*",
  "*/.tox/*",
]

[tool.mypy] 
<<<<<<< HEAD
exclude = ["azure/ai/ml/_vendor", "azure/ai/ml/_restclient"] 
disallow_untyped_defs = true 
warn_unused_ignores = true 
warn_return_any = true 
warn_unreachable = true 
ignore_missing_imports = true 
follow_imports = "skip" 
follow_imports_for_stubs = "skip"

[tool.pylint.'MESSAGES CONTROL']
disable = "line-too-long, trailing-whitespace"
=======
python_version = "3.10"
exclude = [
  "azure/ai/ml/_restclient",
  "azure/ai/ml/_vendor/",
  "azure/ai/ml/_schema/",
  "azure/ai/ml/_arm_deployments/",
  "tests",
  "setup.py",
  "samples",
  "azure/ai/ml/_artifacts/",
  "azure/ai/ml/_file_utils/",
  "azure/ai/ml/_local_endpoints/",
  "azure/ai/ml/_logging/",
  "azure/ai/ml/_telemetry/",
  "azure/ai/ml/_utils",
  "azure/ai/ml/constants/",
  "azure/ai/ml/data_transfer/",
  "azure/ai/ml/dsl",
  "azure/ai/ml/entities/",
  "azure/ai/ml/identity/",
  "azure/ai/ml/operations/",
  "azure/ai/ml/parallel/",
  "azure/ai/ml/sweep/",
  "azure/ai/ml/_azure_environments.py",
  "azure/ai/ml/exceptions.py",
  "azure/ai/ml/_scope_dependent_operations.py",
  "azure/ai/ml/_ml_client.py",
  "azure/ai/ml/_exception_helper.py",
]   
warn_unused_configs = true 
follow_imports = "skip"
ignore_missing_imports = true
follow_imports_for_stubs = false
>>>>>>> 71664416
<|MERGE_RESOLUTION|>--- conflicted
+++ resolved
@@ -19,19 +19,6 @@
 ]
 
 [tool.mypy] 
-<<<<<<< HEAD
-exclude = ["azure/ai/ml/_vendor", "azure/ai/ml/_restclient"] 
-disallow_untyped_defs = true 
-warn_unused_ignores = true 
-warn_return_any = true 
-warn_unreachable = true 
-ignore_missing_imports = true 
-follow_imports = "skip" 
-follow_imports_for_stubs = "skip"
-
-[tool.pylint.'MESSAGES CONTROL']
-disable = "line-too-long, trailing-whitespace"
-=======
 python_version = "3.10"
 exclude = [
   "azure/ai/ml/_restclient",
@@ -65,4 +52,6 @@
 follow_imports = "skip"
 ignore_missing_imports = true
 follow_imports_for_stubs = false
->>>>>>> 71664416
+
+[tool.pylint.'MESSAGES CONTROL']
+disable = "line-too-long, trailing-whitespace"