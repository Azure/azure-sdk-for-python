[tool.azure-sdk-build]
mypy = true
pyright = false
type_check_samples = false
verifytypes = false
pylint = true
strict_sphinx = false


[tool.isort]
profile = "black"
line_length = 120
known_first_party = ["azure"]
extend_skip_glob = [
  "*/_vendor/*",
  "*/_generated/*",
  "*/_restclient/*",
  "*/doc/*",
  "*/.tox/*",
]

[tool.mypy] 
python_version = "3.10"
exclude = [
  "azure/ai/ml/_restclient",
  "azure/ai/ml/_vendor/",
  "azure/ai/ml/_schema/",
  "azure/ai/ml/_arm_deployments/",
  "tests",
  "setup.py",
  "samples",
  "azure/ai/ml/_file_utils/",
<<<<<<< HEAD
  "azure/ai/ml/_local_endpoints/",
=======
  "azure/ai/ml/_logging/",
>>>>>>> 0786ab80
  "azure/ai/ml/_utils",
  "azure/ai/ml/exceptions.py",
  "azure/ai/ml/_exception_helper.py",
]   
warn_unused_configs = true 
follow_imports = "skip"
ignore_missing_imports = true
follow_imports_for_stubs = false<|MERGE_RESOLUTION|>--- conflicted
+++ resolved
@@ -30,11 +30,6 @@
   "setup.py",
   "samples",
   "azure/ai/ml/_file_utils/",
-<<<<<<< HEAD
-  "azure/ai/ml/_local_endpoints/",
-=======
-  "azure/ai/ml/_logging/",
->>>>>>> 0786ab80
   "azure/ai/ml/_utils",
   "azure/ai/ml/exceptions.py",
   "azure/ai/ml/_exception_helper.py",
