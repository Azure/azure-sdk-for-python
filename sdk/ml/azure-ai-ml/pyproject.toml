--- conflicted
+++ resolved
@@ -43,11 +43,6 @@
   "azure/ai/ml/sweep/",
   "azure/ai/ml/_azure_environments.py",
   "azure/ai/ml/exceptions.py",
-<<<<<<< HEAD
-  "azure/ai/ml/_ml_client.py",
-=======
-  "azure/ai/ml/_scope_dependent_operations.py",
->>>>>>> e5d89237
   "azure/ai/ml/_exception_helper.py",
 ]   
 warn_unused_configs = true 
