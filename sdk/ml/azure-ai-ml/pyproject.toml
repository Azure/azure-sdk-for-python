[tool.azure-sdk-build]
mypy = true
pyright = false
type_check_samples = false
pylint = true
mindependency = false
latestdependency = false
black = true
absolute_cov = true
<<<<<<< HEAD
absolute_cov_percent = 65
=======
absolute_cov_percent = 65.55
>>>>>>> 9c5f6237

[tool.isort]
profile = "black"
line_length = 120
known_first_party = ["azure"]
filter_files=true
extend_skip_glob = [
  "*/_vendor/*",
  "*/_generated/*",
  "*/_restclient/*",
  "*/doc/*",
  "*/.tox/*",
]

[tool.mypy]
python_version = "3.10"
exclude = [
  "azure/ai/ml/_restclient",
  "azure/ai/ml/_vendor/",
  "azure/ai/ml/_schema/",
  "azure/ai/ml/_arm_deployments/",
  "tests",
  "downloaded",
  "setup.py",
  "azure/ai/ml/_utils",
  "azure/ai/ml/exceptions.py",
  "azure/ai/ml/_exception_helper.py",
]
warn_unused_configs = true
follow_imports = "skip"
ignore_missing_imports = true
follow_imports_for_stubs = false<|MERGE_RESOLUTION|>--- conflicted
+++ resolved
@@ -7,11 +7,7 @@
 latestdependency = false
 black = true
 absolute_cov = true
-<<<<<<< HEAD
-absolute_cov_percent = 65
-=======
 absolute_cov_percent = 65.55
->>>>>>> 9c5f6237
 
 [tool.isort]
 profile = "black"
