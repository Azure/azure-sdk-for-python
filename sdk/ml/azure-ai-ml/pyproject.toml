[tool.azure-sdk-build]
mypy = true
pyright = false
type_check_samples = false
verifytypes = false
pylint = true
strict_sphinx = false


[tool.isort]
profile = "black"
line_length = 120
known_first_party = ["azure"]
extend_skip_glob = [
  "*/_vendor/*",
  "*/_generated/*",
  "*/_restclient/*",
  "*/doc/*",
  "*/.tox/*",
]

[tool.mypy] 
python_version = "3.10"
exclude = [
  "azure/ai/ml/_restclient",
  "azure/ai/ml/_vendor/",
  "azure/ai/ml/_schema/",
  "azure/ai/ml/_arm_deployments/",
  "tests",
  "setup.py",
  "samples",
  "azure/ai/ml/_artifacts/",
  "azure/ai/ml/_file_utils/",
  "azure/ai/ml/_local_endpoints/",
  "azure/ai/ml/_logging/",
  "azure/ai/ml/_telemetry/",
  "azure/ai/ml/_utils",
  "azure/ai/ml/_internal",
  "azure/ai/ml/automl",
  "azure/ai/ml/constants/",
<<<<<<< HEAD
  "azure/ai/ml/entities/",
  "azure/ai/ml/identity/",
  "azure/ai/ml/operations/",
=======
  "azure/ai/ml/data_transfer/",
>>>>>>> 82edd192
  "azure/ai/ml/parallel/",
  "azure/ai/ml/sweep/",
  "azure/ai/ml/_azure_environments.py",
  "azure/ai/ml/exceptions.py",
  "azure/ai/ml/_scope_dependent_operations.py",
  "azure/ai/ml/_ml_client.py",
  "azure/ai/ml/_exception_helper.py",
]   
warn_unused_configs = true 
follow_imports = "skip"
ignore_missing_imports = true
follow_imports_for_stubs = false<|MERGE_RESOLUTION|>--- conflicted
+++ resolved
@@ -35,16 +35,7 @@
   "azure/ai/ml/_logging/",
   "azure/ai/ml/_telemetry/",
   "azure/ai/ml/_utils",
-  "azure/ai/ml/_internal",
-  "azure/ai/ml/automl",
   "azure/ai/ml/constants/",
-<<<<<<< HEAD
-  "azure/ai/ml/entities/",
-  "azure/ai/ml/identity/",
-  "azure/ai/ml/operations/",
-=======
-  "azure/ai/ml/data_transfer/",
->>>>>>> 82edd192
   "azure/ai/ml/parallel/",
   "azure/ai/ml/sweep/",
   "azure/ai/ml/_azure_environments.py",
