--- conflicted
+++ resolved
@@ -29,26 +29,9 @@
   "tests",
   "setup.py",
   "samples",
-<<<<<<< HEAD
-  "azure/ai/ml/_artifacts/",
-  "azure/ai/ml/_file_utils/",
-  "azure/ai/ml/_local_endpoints/",
-  "azure/ai/ml/_logging/",
-  "azure/ai/ml/_telemetry/",
-  "azure/ai/ml/_internal",
-  "azure/ai/ml/automl",
-  "azure/ai/ml/constants/",
-  "azure/ai/ml/data_transfer/",
-  "azure/ai/ml/parallel/",
-  "azure/ai/ml/sweep/",
-  "azure/ai/ml/_azure_environments.py",
-  "azure/ai/ml/_scope_dependent_operations.py",
-  "azure/ai/ml/_ml_client.py",
-=======
   "azure/ai/ml/_utils",
   "azure/ai/ml/exceptions.py",
   "azure/ai/ml/_exception_helper.py",
->>>>>>> eb4669dc
 ]   
 warn_unused_configs = true 
 follow_imports = "skip"
