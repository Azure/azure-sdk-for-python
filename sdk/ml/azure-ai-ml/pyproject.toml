[tool.azure-sdk-build]
mypy = true
pyright = false
type_check_samples = false
verifytypes = false
pylint = true
strict_sphinx = false


[tool.isort]
profile = "black"
line_length = 120
known_first_party = ["azure"]
extend_skip_glob = [
  "*/_vendor/*",
  "*/_generated/*",
  "*/_restclient/*",
  "*/doc/*",
  "*/.tox/*",
]

[tool.mypy] 
python_version = "3.10"
exclude = [
  "azure/ai/ml/_restclient",
  "azure/ai/ml/_vendor/",
  "azure/ai/ml/_schema/",
  "azure/ai/ml/_arm_deployments/",
  "tests",
  "setup.py",
  "samples",
  "azure/ai/ml/_artifacts/",
  "azure/ai/ml/_file_utils/",
  "azure/ai/ml/_local_endpoints/",
  "azure/ai/ml/_logging/",
  "azure/ai/ml/_telemetry/",
  "azure/ai/ml/_utils",
  "azure/ai/ml/constants/",
  "azure/ai/ml/data_transfer/",
  "azure/ai/ml/parallel/",
<<<<<<< HEAD
  "azure/ai/ml/sweep/",
=======
  "azure/ai/ml/_azure_environments.py",
>>>>>>> 3bc8de11
  "azure/ai/ml/exceptions.py",
  "azure/ai/ml/_exception_helper.py",
]   
warn_unused_configs = true 
follow_imports = "skip"
ignore_missing_imports = true
follow_imports_for_stubs = false<|MERGE_RESOLUTION|>--- conflicted
+++ resolved
@@ -38,11 +38,6 @@
   "azure/ai/ml/constants/",
   "azure/ai/ml/data_transfer/",
   "azure/ai/ml/parallel/",
-<<<<<<< HEAD
-  "azure/ai/ml/sweep/",
-=======
-  "azure/ai/ml/_azure_environments.py",
->>>>>>> 3bc8de11
   "azure/ai/ml/exceptions.py",
   "azure/ai/ml/_exception_helper.py",
 ]   
