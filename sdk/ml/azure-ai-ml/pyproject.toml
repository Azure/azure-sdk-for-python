--- conflicted
+++ resolved
@@ -29,9 +29,6 @@
   "tests",
   "setup.py",
   "samples",
-<<<<<<< HEAD
-  "azure/ai/ml/dsl",
-=======
   "azure/ai/ml/_artifacts/",
   "azure/ai/ml/_file_utils/",
   "azure/ai/ml/_local_endpoints/",
@@ -40,7 +37,6 @@
   "azure/ai/ml/_utils",
   "azure/ai/ml/constants/",
   "azure/ai/ml/data_transfer/",
->>>>>>> 594794d2
   "azure/ai/ml/entities/",
   "azure/ai/ml/identity/",
   "azure/ai/ml/operations/",
