import base64
import os
import random
import time
import uuid
from datetime import datetime
from os import getenv
from pathlib import Path
from typing import Callable, Tuple, Union
from unittest.mock import Mock

import pytest
from azure.ai.ml import MLClient, load_component, load_job
from azure.ai.ml._restclient.registry_discovery import AzureMachineLearningWorkspaces as ServiceClientRegistryDiscovery
from azure.ai.ml._scope_dependent_operations import OperationConfig, OperationScope
from azure.ai.ml._utils.utils import hash_dict
from azure.ai.ml.entities import AzureBlobDatastore, Component
from azure.ai.ml.entities._assets import Data, Model
from azure.ai.ml.entities._component.parallel_component import ParallelComponent
from azure.ai.ml.entities._credentials import NoneCredentialConfiguration
from azure.ai.ml.entities._job.job_name_generator import generate_job_name
from azure.ai.ml.operations._run_history_constants import RunHistoryConstants
from azure.ai.ml.operations._workspace_operations import get_deployment_name, get_name_for_dependent_resource
from azure.core.exceptions import ResourceNotFoundError
from azure.identity import AzureCliCredential, ClientSecretCredential, DefaultAzureCredential
from devtools_testutils import (
    add_body_key_sanitizer,
    add_general_regex_sanitizer,
    add_general_string_sanitizer,
    add_remove_header_sanitizer,
    is_live,
    set_custom_default_matcher,
    set_bodiless_matcher,
)
from devtools_testutils.fake_credentials import FakeTokenCredential
from devtools_testutils.helpers import is_live_and_not_recording
from devtools_testutils.proxy_fixtures import VariableRecorder
from pytest_mock import MockFixture

from test_utilities.constants import Test_Registry_Name, Test_Resource_Group, Test_Subscription, Test_Workspace_Name

E2E_TEST_LOGGING_ENABLED = "E2E_TEST_LOGGING_ENABLED"
test_folder = Path(os.path.abspath(__file__)).parent.absolute()


@pytest.fixture(scope="session", autouse=True)
def start_proxy(test_proxy):
    return


@pytest.fixture(scope="session")
def fake_datastore_key() -> str:
    fake_key = "this is fake key"
    b64_key = base64.b64encode(fake_key.encode("ascii"))
    return str(b64_key, "ascii")


@pytest.fixture(autouse=True)
def add_sanitizers(test_proxy, fake_datastore_key):
    add_remove_header_sanitizer(headers="x-azureml-token,Log-URL")
    set_custom_default_matcher(
        excluded_headers="x-ms-meta-name,x-ms-meta-version", ignored_query_parameters="api-version"
    )
    add_body_key_sanitizer(json_path="$.key", value=fake_datastore_key)
    add_body_key_sanitizer(json_path="$....key", value=fake_datastore_key)
    add_body_key_sanitizer(json_path="$.properties.properties.['mlflow.source.git.repoURL']", value="fake_git_url")
    add_body_key_sanitizer(json_path="$.properties.properties.['mlflow.source.git.branch']", value="fake_git_branch")
    add_body_key_sanitizer(json_path="$.properties.properties.['mlflow.source.git.commit']", value="fake_git_commit")
    add_body_key_sanitizer(json_path="$.properties.properties.hash_sha256", value="0000000000000")
    add_body_key_sanitizer(json_path="$.properties.properties.hash_version", value="0000000000000")
    add_body_key_sanitizer(json_path="$.properties.properties.['azureml.git.dirty']", value="fake_git_dirty_value")
    add_general_regex_sanitizer(value="", regex=f"\\u0026tid={os.environ.get('ML_TENANT_ID')}")
    add_general_string_sanitizer(value="", target=f"&tid={os.environ.get('ML_TENANT_ID')}")
    add_general_regex_sanitizer(
        value="00000000000000000000000000000000", regex="\\/LocalUpload\\/(\\S{32})\\/?", group_for_replace="1"
    )
    add_general_regex_sanitizer(
        value="00000000000000000000000000000000", regex="\\/az-ml-artifacts\\/(\\S{32})\\/", group_for_replace="1"
    )
    # for internal code whose upload_hash is of length 36
    add_general_regex_sanitizer(
        value="000000000000000000000000000000000000", regex="\\/LocalUpload\\/([^/\\s]{36})\\/?", group_for_replace="1"
    )
    add_general_regex_sanitizer(
        value="000000000000000000000000000000000000", regex="\\/az-ml-artifacts\\/([^/\\s]{36})\\/",
        group_for_replace="1"
    )


def pytest_addoption(parser):
    parser.addoption("--location", action="store", default="eastus2euap")


@pytest.fixture
def location(request):
    return request.config.getoption("--location")


@pytest.fixture
def mock_credential():
    yield Mock(spec_set=DefaultAzureCredential)


@pytest.fixture
def mock_workspace_scope() -> OperationScope:
    yield OperationScope(
        subscription_id=Test_Subscription, resource_group_name=Test_Resource_Group, workspace_name=Test_Workspace_Name
    )


@pytest.fixture
def mock_operation_config() -> OperationConfig:
    yield OperationConfig(True)


@pytest.fixture
def sanitized_environment_variables(environment_variables, fake_datastore_key) -> dict:
    sanitizings = {
        "ML_SUBSCRIPTION_ID": "00000000-0000-0000-0000-000000000",
        "ML_RESOURCE_GROUP": "00000",
        "ML_WORKSPACE_NAME": "00000",
        "ML_TEST_STORAGE_ACCOUNT_NAME": "teststorageaccount",
        "ML_TEST_STORAGE_ACCOUNT_PRIMARY_KEY": fake_datastore_key,
        "ML_TEST_STORAGE_ACCOUNT_SECONDARY_KEY": fake_datastore_key,
    }
    return environment_variables.sanitize_batch(sanitizings)


@pytest.fixture
def mock_registry_scope() -> OperationScope:
    yield OperationScope(
        subscription_id=Test_Subscription,
        resource_group_name=Test_Resource_Group,
        workspace_name=Test_Workspace_Name,
        registry_name=Test_Registry_Name,
    )


@pytest.fixture
def mock_machinelearning_client(mocker: MockFixture) -> MLClient:
    # TODO(1628638): remove when 2022_02 api is available in ARM
    mocker.patch("azure.ai.ml.operations.JobOperations._get_workspace_url", return_value="xxx")
    yield MLClient(
        credential=Mock(spec_set=DefaultAzureCredential),
        subscription_id=Test_Subscription,
        resource_group_name=Test_Resource_Group,
        workspace_name=Test_Workspace_Name,
    )


@pytest.fixture
def mock_aml_services_2021_10_01(mocker: MockFixture) -> Mock:
    return mocker.patch("azure.ai.ml._restclient.v2021_10_01")


@pytest.fixture
def mock_aml_services_2022_01_01_preview(mocker: MockFixture) -> Mock:
    return mocker.patch("azure.ai.ml._restclient.v2022_01_01_preview")


@pytest.fixture
def mock_aml_services_2020_09_01_dataplanepreview(mocker: MockFixture) -> Mock:
    return mocker.patch("azure.ai.ml._restclient.v2020_09_01_dataplanepreview")


@pytest.fixture
def mock_aml_services_2022_02_01_preview(mocker: MockFixture) -> Mock:
    return mocker.patch("azure.ai.ml._restclient.v2022_02_01_preview")


@pytest.fixture
def mock_aml_services_2022_06_01_preview(mocker: MockFixture) -> Mock:
    return mocker.patch("azure.ai.ml._restclient.v2022_06_01_preview")


@pytest.fixture
def mock_aml_services_2022_10_01_preview(mocker: MockFixture) -> Mock:
    return mocker.patch("azure.ai.ml._restclient.v2022_10_01_preview")


@pytest.fixture
def mock_aml_services_run_history(mocker: MockFixture) -> Mock:
    return mocker.patch("azure.ai.ml._restclient.runhistory")


@pytest.fixture
def mock_registry_discovery_client(mock_credential: DefaultAzureCredential) -> ServiceClientRegistryDiscovery:
    yield ServiceClientRegistryDiscovery(mock_credential)


@pytest.fixture
def mock_aml_services_2022_05_01(mocker: MockFixture) -> Mock:
    return mocker.patch("azure.ai.ml._restclient.v2022_05_01")


@pytest.fixture
def randstr(variable_recorder: VariableRecorder) -> Callable[[str], str]:
    """return a random string, e.g. test-xxx"""

    def generate_random_string(variable_name: str):
        random_string = f"test_{str(random.randint(1, 1000000000000))}"
        return variable_recorder.get_or_record(variable_name, random_string)

    return generate_random_string


@pytest.fixture
def rand_compute_name(variable_recorder: VariableRecorder) -> Callable[[str], str]:
    """return a random compute name string, e.g. testxxx"""

    def generate_random_string(variable_name: str):
        random_string = f"test{str(random.randint(1, 1000000000000))}"
        return variable_recorder.get_or_record(variable_name, random_string)

    return generate_random_string


@pytest.fixture(scope="session")
def randint() -> Callable[[], int]:
    """returns a random int"""
    return lambda: random.randint(1, 10000000)


@pytest.fixture
def e2e_ws_scope(sanitized_environment_variables: dict) -> OperationScope:
    return OperationScope(
        subscription_id=sanitized_environment_variables["ML_SUBSCRIPTION_ID"],
        resource_group_name=sanitized_environment_variables["ML_RESOURCE_GROUP"],
        workspace_name=sanitized_environment_variables["ML_WORKSPACE_NAME"],
    )


@pytest.fixture
def client(e2e_ws_scope: OperationScope, auth: ClientSecretCredential) -> MLClient:
    """return a machine learning client using default e2e testing workspace"""
    return MLClient(
        credential=auth,
        subscription_id=e2e_ws_scope.subscription_id,
        resource_group_name=e2e_ws_scope.resource_group_name,
        workspace_name=e2e_ws_scope.workspace_name,
        logging_enable=getenv(E2E_TEST_LOGGING_ENABLED),
        cloud="AzureCloud",
    )


@pytest.fixture
def registry_client(e2e_ws_scope: OperationScope, auth: ClientSecretCredential) -> MLClient:
    """return a machine learning client using default e2e testing workspace"""
    return MLClient(
        credential=auth,
        subscription_id=e2e_ws_scope.subscription_id,
        resource_group_name=e2e_ws_scope.resource_group_name,
        logging_enable=getenv(E2E_TEST_LOGGING_ENABLED),
        registry_name="testFeed",
    )


@pytest.fixture
def only_registry_client(e2e_ws_scope: OperationScope, auth: ClientSecretCredential) -> MLClient:
    """return a machine learning client using default e2e testing workspace"""
    return MLClient(
        credential=auth,
        logging_enable=getenv(E2E_TEST_LOGGING_ENABLED),
        registry_name="testFeed",
    )


@pytest.fixture
def crud_registry_client(e2e_ws_scope: OperationScope, auth: ClientSecretCredential) -> MLClient:
    """return a machine learning client using default e2e testing workspace"""
    return MLClient(
        credential=auth,
        subscription_id=e2e_ws_scope.subscription_id,
        resource_group_name=e2e_ws_scope.resource_group_name,
        logging_enable=getenv(E2E_TEST_LOGGING_ENABLED),
        registry_name=None,  # This must be set to None for CRUD operations
    )


@pytest.fixture
def resource_group_name(location: str) -> str:
    return f"test-rg-{location}-v2-{_get_week_format()}"


@pytest.fixture
def data_with_2_versions(client: MLClient) -> str:
    name = "list_data_v2_test"

    try:
        client.data.get(name, "1")
    except ResourceNotFoundError:
        # Create the data version if not exits
        data = Data(name=name, version="1", path="https://bla")
        client.data.create_or_update(data)

    try:
        client.data.get(name, "2")
    except ResourceNotFoundError:
        # Create the data version if not exits
        data = Data(name=name, version="2", path="http://bla")
        client.data.create_or_update(data)

    return name


@pytest.fixture
def batch_endpoint_model(client: MLClient) -> Model:
    name = "sklearn_regression_model"
    model = Model(name=name, version="1", path="tests/test_configs/batch_setup/batch_endpoint_model")

    try:
        model = client.models.get(name, "1")
    except ResourceNotFoundError:
        # Create the data version if not exits
        model._base_path = "."
        model = client.models.create_or_update(model)

    return model


@pytest.fixture
def light_gbm_model(client: MLClient) -> Model:
    job_name = "light_gbm_job_" + uuid.uuid4().hex
    model_name = "lightgbm_predict"  # specified in the mlflow training script

    try:
        client.models.get(name=model_name, version="1")
    except ResourceNotFoundError:
        job = load_job(source="./tests/test_configs/batch_setup/lgb.yml")
        job.name = job_name
        print(f"Starting new job with name {job_name}")
        job = client.jobs.create_or_update(job)
        job_status = job.status
        while job_status not in RunHistoryConstants.TERMINAL_STATUSES:
            print(f"Job status is {job_status}, waiting for 30 seconds for the job to finish.")
            time.sleep(30)
            job_status = client.jobs.get(job_name).status


@pytest.fixture
def hello_world_component(client: MLClient) -> Component:
    return _load_or_create_component(client, path="./tests/test_configs/components/helloworld_component.yml")


@pytest.fixture
def hello_world_component_no_paths(client: MLClient) -> Component:
    return _load_or_create_component(client, path="./tests/test_configs/components/helloworld_component_no_paths.yml")


@pytest.fixture
def helloworld_component_with_paths(client: MLClient) -> Component:
    return _load_or_create_component(client, path="./tests/test_configs/components/helloworld_component_with_paths.yml")


@pytest.fixture
def batch_inference(client: MLClient) -> ParallelComponent:
    return _load_or_create_component(
        client, path="./tests/test_configs/dsl_pipeline/parallel_component_with_file_input/score.yml"
    )


@pytest.fixture
def pipeline_samples_e2e_registered_train_components(client: MLClient) -> Component:
    return _load_or_create_component(
        client, path=test_folder / "./test_configs/dsl_pipeline/e2e_registered_components/train.yml"
    )


@pytest.fixture
def pipeline_samples_e2e_registered_score_components(client: MLClient) -> Component:
    return _load_or_create_component(
        client, path=test_folder / "./test_configs/dsl_pipeline/e2e_registered_components/score.yml"
    )


@pytest.fixture
def pipeline_samples_e2e_registered_eval_components(client: MLClient) -> Component:
    return _load_or_create_component(
        client, path=test_folder / "./test_configs/dsl_pipeline/e2e_registered_components/eval.yml"
    )


@pytest.fixture
def mock_code_hash(request, mocker: MockFixture) -> None:
    def generate_hash(*args, **kwargs):
        return str(uuid.uuid4())

    if is_live_and_not_recording():
        mocker.patch("azure.ai.ml._artifacts._artifact_utilities.get_object_hash", side_effect=generate_hash)
    elif not is_live():
        mocker.patch(
            "azure.ai.ml._artifacts._artifact_utilities.get_object_hash",
            return_value="00000000000000000000000000000000",
        )


@pytest.fixture
def mock_asset_name(mocker: MockFixture):
    fake_uuid = "000000000000000000000"

    def generate_uuid(*args, **kwargs):
        real_uuid = str(uuid.uuid4())
        add_general_string_sanitizer(value=fake_uuid, target=real_uuid)
        return real_uuid

    if is_live():
        mocker.patch("azure.ai.ml.entities._assets.asset._get_random_name", side_effect=generate_uuid)
    else:
        mocker.patch("azure.ai.ml.entities._assets.asset._get_random_name", return_value=fake_uuid)


@pytest.fixture
def mock_component_hash(mocker: MockFixture):
    fake_component_hash = "000000000000000000000"

    def generate_compononent_hash(*args, **kwargs):
        dict_hash = hash_dict(*args, **kwargs)
        add_general_string_sanitizer(value=fake_component_hash, target=dict_hash)
        return dict_hash

    if is_live():
        mocker.patch("azure.ai.ml.entities._component.component.hash_dict", side_effect=generate_compononent_hash)
    else:
        mocker.patch("azure.ai.ml.entities._component.component.hash_dict", return_value=fake_component_hash)


@pytest.fixture
def mock_workspace_arm_template_deployment_name(mocker: MockFixture, variable_recorder: VariableRecorder):
    def generate_mock_workspace_deployment_name(name: str):
        deployment_name = get_deployment_name(name)
        return variable_recorder.get_or_record("deployment_name", deployment_name)

    mocker.patch(
        "azure.ai.ml.operations._workspace_operations.get_deployment_name",
        side_effect=generate_mock_workspace_deployment_name,
    )


@pytest.fixture
def mock_workspace_dependent_resource_name_generator(mocker: MockFixture, variable_recorder: VariableRecorder):
    def generate_mock_workspace_dependent_resource_name(workspace_name: str, resource_type: str):
        deployment_name = get_name_for_dependent_resource(workspace_name, resource_type)
        return variable_recorder.get_or_record(f"{resource_type}_name", deployment_name)

    mocker.patch(
        "azure.ai.ml.operations._workspace_operations.get_name_for_dependent_resource",
        side_effect=generate_mock_workspace_dependent_resource_name,
    )


@pytest.fixture(autouse=True)
def mock_job_name_generator(mocker: MockFixture):
    fake_job_name = "000000000000000000000"

    def generate_and_sanitize_job_name(*args, **kwargs):
        real_job_name = generate_job_name()
        add_general_string_sanitizer(value=fake_job_name, target=real_job_name)
        return real_job_name

    if is_live():
        mocker.patch(
            "azure.ai.ml.entities._job.to_rest_functions.generate_job_name", side_effect=generate_and_sanitize_job_name
        )
    else:
        mocker.patch("azure.ai.ml.entities._job.to_rest_functions.generate_job_name", return_value=fake_job_name)


def _load_or_create_component(client: MLClient, path: str) -> Component:
    try:
        component = load_component(path)
        return client.components.get(name=component.name, version=component.version)
    except ResourceNotFoundError:
        return client.components.create_or_update(component)


def _get_week_format() -> str:
    """Will produce something like 2019W03 or 2019W16"""
    c = datetime.utcnow().isocalendar()
    return "{}W{:02d}".format(c[0], c[1])


@pytest.fixture
def auth() -> Union[AzureCliCredential, ClientSecretCredential, FakeTokenCredential]:

    if is_live():
        tenant_id = os.environ.get("ML_TENANT_ID")
        sp_id = os.environ.get("ML_CLIENT_ID")
        sp_secret = os.environ.get("ML_CLIENT_SECRET")
        if not (sp_id or sp_secret):
            return AzureCliCredential()
        return ClientSecretCredential(tenant_id, sp_id, sp_secret)

    return FakeTokenCredential()


@pytest.fixture
def storage_account_name(sanitized_environment_variables: dict) -> str:
    return sanitized_environment_variables["ML_TEST_STORAGE_ACCOUNT_NAME"]


@pytest.fixture
def account_keys(sanitized_environment_variables) -> Tuple[str, str]:
    return (
        sanitized_environment_variables["ML_TEST_STORAGE_ACCOUNT_PRIMARY_KEY"],
        sanitized_environment_variables["ML_TEST_STORAGE_ACCOUNT_SECONDARY_KEY"],
    )


@pytest.fixture
def credentialless_datastore(client: MLClient, storage_account_name: str) -> AzureBlobDatastore:
    ds_name = "testcredentialless"
    container_name = "testblob"

    try:
        credentialless_ds = client.datastores.get(name=ds_name)
    except ResourceNotFoundError:
        ds = AzureBlobDatastore(name=ds_name, account_name=storage_account_name, container_name=container_name)
        credentialless_ds = client.datastores.create_or_update(ds)
        assert isinstance(credentialless_ds.credentials, NoneCredentialConfiguration)

    return credentialless_ds.name


# this works UNLESS you use vcr.use_cassette. Since we are using vcr.use_cassette to
# specify the cassette location, don't provide the vcr config here
# @pytest.fixture(scope='module')
# def vcr_config():
#     return {
#     }


@pytest.fixture()
def enable_pipeline_private_preview_features(mocker: MockFixture):
    mocker.patch("azure.ai.ml.entities._job.pipeline.pipeline_job.is_private_preview_enabled", return_value=True)
    mocker.patch("azure.ai.ml.dsl._pipeline_component_builder.is_private_preview_enabled", return_value=True)
    mocker.patch("azure.ai.ml._schema.pipeline.pipeline_component.is_private_preview_enabled", return_value=True)


@pytest.fixture()
def enable_environment_id_arm_expansion(mocker: MockFixture):
    mocker.patch("azure.ai.ml._utils.utils.is_private_preview_enabled", return_value=False)


@pytest.fixture(autouse=True)
def remove_git_props(mocker: MockFixture):
    mocker.patch("azure.ai.ml.operations._job_operations.get_git_properties", return_value={})


@pytest.fixture()
def enable_internal_components():
    from azure.ai.ml._utils.utils import try_enable_internal_components
    from azure.ai.ml.constants._common import AZUREML_INTERNAL_COMPONENTS_ENV_VAR
    from azure.ai.ml.dsl._utils import environment_variable_overwrite

    with environment_variable_overwrite(AZUREML_INTERNAL_COMPONENTS_ENV_VAR, "True"):
        # need to call _try_init_internal_components manually as environment variable is set after _internal is imported
        try_enable_internal_components()


@pytest.fixture()
<<<<<<< HEAD
def code_asset_upload_folder_sanitizer(test_proxy, fake_datastore_key):
    add_general_regex_sanitizer(
        value="tmp_dir", regex="\\/LocalUpload\\/\\S{32}\\/(\\S+)\\/+", group_for_replace="1"
    )
    add_general_regex_sanitizer(
        value="tmp_dir", regex="\\/LocalUpload\\/[^/\\s]{36}\\/(\\S+)\\/+", group_for_replace="1"
    )  # for internal code
=======
def bodiless_matching(test_proxy):
    set_bodiless_matcher()


def pytest_configure(config):
    # register customized pytest markers
    for marker, description in [
        ("e2etest", "marks tests as end to end tests, which involve requests to the server"),
        ("unittest", "marks tests as unit tests, which do not involve requests to the server"),
        ("pipeline_test", "marks tests as pipeline tests, which will create pipeline jobs during testing"),
        ("automl_test", "marks tests as automl tests, which will create automl jobs during testing"),
        ("production_experience_test", "marks tests as production experience tests"),
    ]:
        config.addinivalue_line("markers", f"{marker}: {description}")

    config.addinivalue_line("markers", f"{marker}: {description}")
>>>>>>> 28d53ac0
<|MERGE_RESOLUTION|>--- conflicted
+++ resolved
@@ -558,15 +558,6 @@
 
 
 @pytest.fixture()
-<<<<<<< HEAD
-def code_asset_upload_folder_sanitizer(test_proxy, fake_datastore_key):
-    add_general_regex_sanitizer(
-        value="tmp_dir", regex="\\/LocalUpload\\/\\S{32}\\/(\\S+)\\/+", group_for_replace="1"
-    )
-    add_general_regex_sanitizer(
-        value="tmp_dir", regex="\\/LocalUpload\\/[^/\\s]{36}\\/(\\S+)\\/+", group_for_replace="1"
-    )  # for internal code
-=======
 def bodiless_matching(test_proxy):
     set_bodiless_matcher()
 
@@ -583,4 +574,13 @@
         config.addinivalue_line("markers", f"{marker}: {description}")
 
     config.addinivalue_line("markers", f"{marker}: {description}")
->>>>>>> 28d53ac0
+
+
+@pytest.fixture()
+def code_asset_upload_folder_sanitizer(test_proxy, fake_datastore_key):
+    add_general_regex_sanitizer(
+        value="tmp_dir", regex="\\/LocalUpload\\/\\S{32}\\/(\\S+)\\/+", group_for_replace="1"
+    )
+    add_general_regex_sanitizer(
+        value="tmp_dir", regex="\\/LocalUpload\\/[^/\\s]{36}\\/(\\S+)\\/+", group_for_replace="1"
+    )  # for internal code