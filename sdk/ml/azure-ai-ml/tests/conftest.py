import base64
import os
import random
import time
import uuid
from datetime import datetime
from os import getenv
from pathlib import Path
from typing import Callable, Tuple, Union
from unittest.mock import Mock

import pytest
from azure.ai.ml import MLClient, load_component, load_job
from azure.ai.ml._restclient.registry_discovery import \
    AzureMachineLearningWorkspaces as ServiceClientRegistryDiscovery
from azure.ai.ml._scope_dependent_operations import (OperationConfig,
                                                     OperationScope)
from azure.ai.ml._utils._asset_utils import get_object_hash
from azure.ai.ml._utils.utils import hash_dict
from azure.ai.ml.constants._common import GitProperties
from azure.ai.ml.entities import AzureBlobDatastore, Component
from azure.ai.ml.entities._assets import Data, Model
from azure.ai.ml.entities._component.parallel_component import \
    ParallelComponent
from azure.ai.ml.entities._credentials import NoneCredentialConfiguration
from azure.ai.ml.entities._job.job_name_generator import generate_job_name
from azure.ai.ml.operations._run_history_constants import RunHistoryConstants
from azure.core.exceptions import ResourceNotFoundError
from azure.identity import (AzureCliCredential, ClientSecretCredential,
                            DefaultAzureCredential)
from devtools_testutils import (add_body_key_sanitizer,
                                add_general_regex_sanitizer,
                                add_general_string_sanitizer,
                                add_remove_header_sanitizer, is_live,
                                set_custom_default_matcher, test_proxy)
from devtools_testutils.fake_credentials import FakeTokenCredential
from devtools_testutils.helpers import is_live_and_not_recording
from devtools_testutils.proxy_fixtures import (VariableRecorder,
                                               variable_recorder)
from pytest_mock import MockFixture

from test_utilities.constants import (Test_Registry_Name, Test_Resource_Group,
                                      Test_Subscription, Test_Workspace_Name)

E2E_TEST_LOGGING_ENABLED = "E2E_TEST_LOGGING_ENABLED"
test_folder = Path(os.path.abspath(__file__)).parent.absolute()


@pytest.fixture(scope="session", autouse=True)
def start_proxy(test_proxy):
    return


@pytest.fixture(scope="session")
def fake_datastore_key() -> str:
    fake_key = "this is fake key"
    b64_key = base64.b64encode(fake_key.encode("ascii"))
    return str(b64_key, "ascii")


@pytest.fixture(autouse=True)
def add_sanitizers(test_proxy, fake_datastore_key):
    add_remove_header_sanitizer(headers="x-azureml-token,Log-URL")
    set_custom_default_matcher(
        excluded_headers="x-ms-meta-name,x-ms-meta-version")
    add_body_key_sanitizer(json_path="$.key", value=fake_datastore_key)
    add_body_key_sanitizer(json_path="$....key", value=fake_datastore_key)
<<<<<<< HEAD
    add_body_key_sanitizer(json_path="$.properties.properties.['mlflow.source.git.repoURL']", value="fake_git_url")
    add_body_key_sanitizer(json_path="$.properties.properties.['mlflow.source.git.branch']", value="fake_git_branch")
    add_body_key_sanitizer(json_path="$.properties.properties.['mlflow.source.git.commit']", value="fake_git_commit")
    add_body_key_sanitizer(json_path="$.properties.properties.hash_sha256", value="0000000000000")
    add_body_key_sanitizer(json_path="$.properties.properties.hash_version", value="0000000000000")
    add_body_key_sanitizer(json_path="$.properties.properties.['azureml.git.dirty']", value="fake_git_dirty_value")
    add_general_regex_sanitizer(value="", regex=f"\\u0026tid={os.environ.get('ML_TENANT_ID')}")
    add_general_string_sanitizer(value="", target=f"&tid={os.environ.get('ML_TENANT_ID')}")
    add_general_regex_sanitizer(
        value="00000000000000000000000000000000", regex="\\/LocalUpload\\/(\\S{32})\\/?", group_for_replace="1"
    )
    add_general_regex_sanitizer(
        value="00000000000000000000000000000000", regex="\\/az-ml-artifacts\\/(\\S{32})\\/", group_for_replace="1"
    )
=======
    add_body_key_sanitizer(
        json_path="$.properties.properties.['mlflow.source.git.repoURL']", value="fake_git_url")
    add_body_key_sanitizer(
        json_path="$.properties.properties.['mlflow.source.git.branch']", value="fake_git_branch")
    add_body_key_sanitizer(
        json_path="$.properties.properties.['mlflow.source.git.commit']", value="fake_git_commit")
    add_body_key_sanitizer(
        json_path="$.properties.properties.hash_sha256", value="0000000000000")
    add_body_key_sanitizer(
        json_path="$.properties.properties.hash_version", value="0000000000000")
    add_body_key_sanitizer(
        json_path="$.properties.properties.['azureml.git.dirty']", value="fake_git_dirty_value")
    add_general_regex_sanitizer(
        value="", regex=f"\\u0026tid={os.environ.get('ML_TENANT_ID')}")
    add_general_string_sanitizer(
        value="", target=f"&tid={os.environ.get('ML_TENANT_ID')}")
    add_general_regex_sanitizer(value="00000000000000000000000000000000",
                                regex="\\/LocalUpload\\/(\\S{32})\\/?", group_for_replace="1")
    add_general_regex_sanitizer(value="00000000000000000000000000000000",
                                regex="\\/az-ml-artifacts\\/(\\S{32})\\/", group_for_replace="1")
>>>>>>> a4112184


def pytest_addoption(parser):
    parser.addoption("--location", action="store", default="eastus2euap")


@pytest.fixture
def location(request):
    return request.config.getoption("--location")


@pytest.fixture
def mock_credential():
    yield Mock(spec_set=DefaultAzureCredential)


@pytest.fixture
def mock_workspace_scope() -> OperationScope:
    yield OperationScope(
        subscription_id=Test_Subscription, resource_group_name=Test_Resource_Group, workspace_name=Test_Workspace_Name
    )


@pytest.fixture
def mock_operation_config() -> OperationConfig:
    yield OperationConfig(True)


@pytest.fixture
def sanitized_environment_variables(environment_variables, fake_datastore_key) -> dict:
    sanitizings = {
        "ML_SUBSCRIPTION_ID": "00000000-0000-0000-0000-000000000",
        "ML_RESOURCE_GROUP": "00000",
        "ML_WORKSPACE_NAME": "00000",
        "ML_TEST_STORAGE_ACCOUNT_NAME": "teststorageaccount",
        "ML_TEST_STORAGE_ACCOUNT_PRIMARY_KEY": fake_datastore_key,
        "ML_TEST_STORAGE_ACCOUNT_SECONDARY_KEY": fake_datastore_key,
    }
    return environment_variables.sanitize_batch(sanitizings)


@pytest.fixture
def mock_registry_scope() -> OperationScope:
    yield OperationScope(
        subscription_id=Test_Subscription,
        resource_group_name=Test_Resource_Group,
        workspace_name=Test_Workspace_Name,
        registry_name=Test_Registry_Name,
    )


@pytest.fixture
def mock_machinelearning_client(mocker: MockFixture) -> MLClient:
    # TODO(1628638): remove when 2022_02 api is available in ARM
    mocker.patch(
        "azure.ai.ml.operations.JobOperations._get_workspace_url", return_value="xxx")
    yield MLClient(
        credential=Mock(spec_set=DefaultAzureCredential),
        subscription_id=Test_Subscription,
        resource_group_name=Test_Resource_Group,
        workspace_name=Test_Workspace_Name,
    )


@pytest.fixture
def mock_aml_services_2021_10_01(mocker: MockFixture) -> Mock:
    return mocker.patch("azure.ai.ml._restclient.v2021_10_01")


@pytest.fixture
def mock_aml_services_2022_01_01_preview(mocker: MockFixture) -> Mock:
    return mocker.patch("azure.ai.ml._restclient.v2022_01_01_preview")


@pytest.fixture
def mock_aml_services_2020_09_01_dataplanepreview(mocker: MockFixture) -> Mock:
    return mocker.patch("azure.ai.ml._restclient.v2020_09_01_dataplanepreview")


@pytest.fixture
def mock_aml_services_2022_02_01_preview(mocker: MockFixture) -> Mock:
    return mocker.patch("azure.ai.ml._restclient.v2022_02_01_preview")


@pytest.fixture
def mock_aml_services_2022_06_01_preview(mocker: MockFixture) -> Mock:
    return mocker.patch("azure.ai.ml._restclient.v2022_06_01_preview")


@pytest.fixture
def mock_aml_services_2022_10_01_preview(mocker: MockFixture) -> Mock:
    return mocker.patch("azure.ai.ml._restclient.v2022_10_01_preview")


@pytest.fixture
def mock_aml_services_run_history(mocker: MockFixture) -> Mock:
    return mocker.patch("azure.ai.ml._restclient.runhistory")


@pytest.fixture
def mock_registry_discovery_client(mock_credential: DefaultAzureCredential) -> ServiceClientRegistryDiscovery:
    yield ServiceClientRegistryDiscovery(mock_credential)


@pytest.fixture
def mock_aml_services_2022_05_01(mocker: MockFixture) -> Mock:
    return mocker.patch("azure.ai.ml._restclient.v2022_05_01")


@pytest.fixture
def randstr(variable_recorder: VariableRecorder) -> Callable[[str], str]:
    """return a random string, e.g. test-xxx"""

    def generate_random_string(variable_name: str):
        random_string = f"test_{str(random.randint(1, 1000000000000))}"
        return variable_recorder.get_or_record(variable_name, random_string)

    return generate_random_string


@pytest.fixture
def rand_compute_name(variable_recorder: VariableRecorder) -> Callable[[str], str]:
    """return a random compute name string, e.g. testxxx"""

    def generate_random_string(variable_name: str):
        random_string = f"test{str(random.randint(1, 1000000000000))}"
        return variable_recorder.get_or_record(variable_name, random_string)

    return generate_random_string


@pytest.fixture(scope="session")
def randint() -> Callable[[], int]:
    """returns a random int"""
    return lambda: random.randint(1, 10000000)


@pytest.fixture
def e2e_ws_scope(sanitized_environment_variables: dict) -> OperationScope:
    return OperationScope(
        subscription_id=sanitized_environment_variables["ML_SUBSCRIPTION_ID"],
        resource_group_name=sanitized_environment_variables["ML_RESOURCE_GROUP"],
        workspace_name=sanitized_environment_variables["ML_WORKSPACE_NAME"],
    )


@pytest.fixture
def client(e2e_ws_scope: OperationScope, auth: ClientSecretCredential) -> MLClient:
    """return a machine learning client using default e2e testing workspace"""
    return MLClient(
        credential=auth,
        subscription_id=e2e_ws_scope.subscription_id,
        resource_group_name=e2e_ws_scope.resource_group_name,
        workspace_name=e2e_ws_scope.workspace_name,
        logging_enable=getenv(E2E_TEST_LOGGING_ENABLED),
        cloud="AzureCloud",
    )


@pytest.fixture
def registry_client(e2e_ws_scope: OperationScope, auth: ClientSecretCredential) -> MLClient:
    """return a machine learning client using default e2e testing workspace"""
    return MLClient(
        credential=auth,
        subscription_id=e2e_ws_scope.subscription_id,
        resource_group_name=e2e_ws_scope.resource_group_name,
        workspace_name=e2e_ws_scope.workspace_name,
        logging_enable=getenv(E2E_TEST_LOGGING_ENABLED),
        registry_name="testFeed",
    )


@pytest.fixture
def only_registry_client(e2e_ws_scope: OperationScope, auth: ClientSecretCredential) -> MLClient:
    """return a machine learning client using default e2e testing workspace"""
    return MLClient(
        credential=auth,
        subscription_id=e2e_ws_scope.subscription_id,
        resource_group_name=e2e_ws_scope.resource_group_name,
        logging_enable=getenv(E2E_TEST_LOGGING_ENABLED),
        registry_name="testFeed",
    )


@pytest.fixture
def crud_registry_client(e2e_ws_scope: OperationScope, auth: ClientSecretCredential) -> MLClient:
    """return a machine learning client using default e2e testing workspace"""
    return MLClient(
        credential=auth,
        subscription_id=e2e_ws_scope.subscription_id,
        resource_group_name=e2e_ws_scope.resource_group_name,
        logging_enable=getenv(E2E_TEST_LOGGING_ENABLED),
        registry_name=None,  # This must be set to None for CRUD operations
    )


@pytest.fixture
def resource_group_name(location: str) -> str:
    return f"test-rg-{location}-v2-{_get_week_format()}"


@pytest.fixture
def data_with_2_versions(client: MLClient) -> str:
    name = "list_data_v2_test"

    try:
        client.data.get(name, "1")
    except ResourceNotFoundError:
        # Create the data version if not exits
        data = Data(name=name, version="1", path="https://bla")
        client.data.create_or_update(data)

    try:
        client.data.get(name, "2")
    except ResourceNotFoundError:
        # Create the data version if not exits
        data = Data(name=name, version="2", path="http://bla")
        client.data.create_or_update(data)

    return name


@pytest.fixture
def batch_endpoint_model(client: MLClient) -> Model:
    name = "sklearn_regression_model"
    model = Model(name=name, version="1",
                  path="tests/test_configs/batch_setup/batch_endpoint_model")

    try:
        model = client.models.get(name, "1")
    except ResourceNotFoundError:
        # Create the data version if not exits
        model._base_path = "."
        model = client.models.create_or_update(model)

    return model


@pytest.fixture
def light_gbm_model(client: MLClient) -> Model:
    job_name = "light_gbm_job_" + uuid.uuid4().hex
    model_name = "lightgbm_predict"  # specified in the mlflow training script

    try:
        client.models.get(name=model_name, version="1")
    except ResourceNotFoundError:
        job = load_job(source="./tests/test_configs/batch_setup/lgb.yml")
        job.name = job_name
        print(f"Starting new job with name {job_name}")
        job = client.jobs.create_or_update(job)
        job_status = job.status
        while job_status not in RunHistoryConstants.TERMINAL_STATUSES:
            print(
                f"Job status is {job_status}, waiting for 30 seconds for the job to finish.")
            time.sleep(30)
            job_status = client.jobs.get(job_name).status


@pytest.fixture
def hello_world_component(client: MLClient) -> Component:
    return _load_or_create_component(client, path="./tests/test_configs/components/helloworld_component.yml")


@pytest.fixture
def hello_world_component_no_paths(client: MLClient) -> Component:
    return _load_or_create_component(client, path="./tests/test_configs/components/helloworld_component_no_paths.yml")


@pytest.fixture
def helloworld_component_with_paths(client: MLClient) -> Component:
    return _load_or_create_component(client, path="./tests/test_configs/components/helloworld_component_with_paths.yml")


@pytest.fixture
def batch_inference(client: MLClient) -> ParallelComponent:
    return _load_or_create_component(
        client, path="./tests/test_configs/dsl_pipeline/parallel_component_with_file_input/score.yml"
    )


@pytest.fixture
def pipeline_samples_e2e_registered_train_components(client: MLClient) -> Component:
    return _load_or_create_component(
        client, path=test_folder /
        "./test_configs/dsl_pipeline/e2e_registered_components/train.yml"
    )


@pytest.fixture
def pipeline_samples_e2e_registered_score_components(client: MLClient) -> Component:
    return _load_or_create_component(
        client, path=test_folder /
        "./test_configs/dsl_pipeline/e2e_registered_components/score.yml"
    )


@pytest.fixture
def pipeline_samples_e2e_registered_eval_components(client: MLClient) -> Component:
    return _load_or_create_component(
        client, path=test_folder /
        "./test_configs/dsl_pipeline/e2e_registered_components/eval.yml"
    )


@pytest.fixture
def mock_code_hash(request, mocker: MockFixture) -> None:
    def generate_hash():
        return str(uuid.uuid4())

    if is_live_and_not_recording():
        mocker.patch(
            "azure.ai.ml._artifacts._artifact_utilities.get_object_hash", side_effect=generate_hash)
    elif not is_live():
<<<<<<< HEAD
        mocker.patch(
            "azure.ai.ml._artifacts._artifact_utilities.get_object_hash",
            return_value="00000000000000000000000000000000",
        )
=======
        mocker.patch("azure.ai.ml._artifacts._artifact_utilities.get_object_hash",
                     return_value="00000000000000000000000000000000")
>>>>>>> a4112184


@pytest.fixture
def mock_asset_name(mocker: MockFixture):
    fake_uuid = "000000000000000000000"

    def generate_uuid(*args, **kwargs):
        real_uuid = str(uuid.uuid4())
        add_general_string_sanitizer(value=fake_uuid, target=real_uuid)
        return real_uuid

    if is_live():
        mocker.patch(
            "azure.ai.ml.entities._assets.asset._get_random_name", side_effect=generate_uuid)
    else:
        mocker.patch(
            "azure.ai.ml.entities._assets.asset._get_random_name", return_value=fake_uuid)


@pytest.fixture
def mock_component_hash(mocker: MockFixture):
    fake_component_hash = "000000000000000000000"

    def generate_compononent_hash(*args, **kwargs):
        dict_hash = hash_dict(*args, **kwargs)
        add_general_string_sanitizer(
            value=fake_component_hash, target=dict_hash)
        return dict_hash

    if is_live():
        mocker.patch("azure.ai.ml.entities._component.component.hash_dict",
                     side_effect=generate_compononent_hash)
    else:
        mocker.patch("azure.ai.ml.entities._component.component.hash_dict",
                     return_value=fake_component_hash)


@pytest.fixture
def mock_workspace_arm_template_deployment_name(mocker: MockFixture, variable_recorder: VariableRecorder):
    def generate_mock_workspace_deployment_name(name: str):
        deployment_name = get_deployment_name(name)
        return variable_recorder.get_or_record("deployment_name", deployment_name)

    mocker.patch(
        "azure.ai.ml.operations._workspace_operations.get_deployment_name",
        side_effect=generate_mock_workspace_deployment_name,
    )


@pytest.fixture
def mock_workspace_dependent_resource_name_generator(mocker: MockFixture, variable_recorder: VariableRecorder):
    def generate_mock_workspace_dependent_resource_name(workspace_name: str, resource_type: str):
        deployment_name = get_name_for_dependent_resource(
            workspace_name, resource_type)
        return variable_recorder.get_or_record(f"{resource_type}_name", deployment_name)

    mocker.patch(
        "azure.ai.ml.operations._workspace_operations.get_name_for_dependent_resource",
        side_effect=generate_mock_workspace_dependent_resource_name,
    )


@pytest.fixture(autouse=True)
def mock_job_name_generator(mocker: MockFixture):
    fake_job_name = "000000000000000000000"

    def generate_and_sanitize_job_name(*args, **kwargs):
        real_job_name = generate_job_name()
        add_general_string_sanitizer(value=fake_job_name, target=real_job_name)
        return real_job_name

    if is_live():
        mocker.patch(
            "azure.ai.ml.entities._job.to_rest_functions.generate_job_name", side_effect=generate_and_sanitize_job_name
        )
    else:
        mocker.patch("azure.ai.ml.entities._job.to_rest_functions.generate_job_name",
                     return_value=fake_job_name)


def _load_or_create_component(client: MLClient, path: str) -> Component:
    try:
        component = load_component(path)
        return client.components.get(name=component.name, version=component.version)
    except ResourceNotFoundError:
        return client.components.create_or_update(component)


def _get_week_format() -> str:
    """Will produce something like 2019W03 or 2019W16"""
    c = datetime.utcnow().isocalendar()
    return "{}W{:02d}".format(c[0], c[1])


@pytest.fixture
def auth() -> Union[AzureCliCredential, ClientSecretCredential, FakeTokenCredential]:

    if is_live():
        tenant_id = os.environ.get("ML_TENANT_ID")
        sp_id = os.environ.get("ML_CLIENT_ID")
        sp_secret = os.environ.get("ML_CLIENT_SECRET")
        if not (sp_id or sp_secret):
            return AzureCliCredential()
        return ClientSecretCredential(tenant_id, sp_id, sp_secret)

    return FakeTokenCredential()


@pytest.fixture
def storage_account_name(sanitized_environment_variables: dict) -> str:
    return sanitized_environment_variables["ML_TEST_STORAGE_ACCOUNT_NAME"]


@pytest.fixture
def account_keys(sanitized_environment_variables) -> Tuple[str, str]:
    return (
        sanitized_environment_variables["ML_TEST_STORAGE_ACCOUNT_PRIMARY_KEY"],
        sanitized_environment_variables["ML_TEST_STORAGE_ACCOUNT_SECONDARY_KEY"],
    )


@pytest.fixture
def credentialless_datastore(client: MLClient, storage_account_name: str) -> AzureBlobDatastore:
    ds_name = "testcredentialless"
    container_name = "testblob"

    try:
        credentialless_ds = client.datastores.get(name=ds_name)
    except ResourceNotFoundError:
        ds = AzureBlobDatastore(
            name=ds_name, account_name=storage_account_name, container_name=container_name)
        credentialless_ds = client.datastores.create_or_update(ds)
        assert isinstance(credentialless_ds.credentials, NoneCredentialConfiguration)

    return credentialless_ds.name


# this works UNLESS you use vcr.use_cassette. Since we are using vcr.use_cassette to
# specify the cassette location, don't provide the vcr config here
# @pytest.fixture(scope='module')
# def vcr_config():
#     return {
#     }


@pytest.fixture()
def enable_pipeline_private_preview_features(mocker: MockFixture):
    mocker.patch(
        "azure.ai.ml.entities._job.pipeline.pipeline_job.is_private_preview_enabled", return_value=True)
    mocker.patch(
        "azure.ai.ml.dsl._pipeline_component_builder.is_private_preview_enabled", return_value=True)


@pytest.fixture()
def enable_environment_id_arm_expansion(mocker: MockFixture):
    mocker.patch(
        "azure.ai.ml.operations._operation_orchestrator.is_private_preview_enabled", return_value=False)


@pytest.fixture(autouse=True)
def remove_git_props(mocker: MockFixture):
    mocker.patch(
        "azure.ai.ml.operations._job_operations.get_git_properties", return_value={})


@pytest.fixture()
def enable_internal_components():
    from azure.ai.ml._utils.utils import try_enable_internal_components
    from azure.ai.ml.constants._common import \
        AZUREML_INTERNAL_COMPONENTS_ENV_VAR
    from azure.ai.ml.dsl._utils import environment_variable_overwrite

    with environment_variable_overwrite(AZUREML_INTERNAL_COMPONENTS_ENV_VAR, "True"):
        # need to call _try_init_internal_components manually as environment variable is set after _internal is imported
        try_enable_internal_components()<|MERGE_RESOLUTION|>--- conflicted
+++ resolved
@@ -65,22 +65,6 @@
         excluded_headers="x-ms-meta-name,x-ms-meta-version")
     add_body_key_sanitizer(json_path="$.key", value=fake_datastore_key)
     add_body_key_sanitizer(json_path="$....key", value=fake_datastore_key)
-<<<<<<< HEAD
-    add_body_key_sanitizer(json_path="$.properties.properties.['mlflow.source.git.repoURL']", value="fake_git_url")
-    add_body_key_sanitizer(json_path="$.properties.properties.['mlflow.source.git.branch']", value="fake_git_branch")
-    add_body_key_sanitizer(json_path="$.properties.properties.['mlflow.source.git.commit']", value="fake_git_commit")
-    add_body_key_sanitizer(json_path="$.properties.properties.hash_sha256", value="0000000000000")
-    add_body_key_sanitizer(json_path="$.properties.properties.hash_version", value="0000000000000")
-    add_body_key_sanitizer(json_path="$.properties.properties.['azureml.git.dirty']", value="fake_git_dirty_value")
-    add_general_regex_sanitizer(value="", regex=f"\\u0026tid={os.environ.get('ML_TENANT_ID')}")
-    add_general_string_sanitizer(value="", target=f"&tid={os.environ.get('ML_TENANT_ID')}")
-    add_general_regex_sanitizer(
-        value="00000000000000000000000000000000", regex="\\/LocalUpload\\/(\\S{32})\\/?", group_for_replace="1"
-    )
-    add_general_regex_sanitizer(
-        value="00000000000000000000000000000000", regex="\\/az-ml-artifacts\\/(\\S{32})\\/", group_for_replace="1"
-    )
-=======
     add_body_key_sanitizer(
         json_path="$.properties.properties.['mlflow.source.git.repoURL']", value="fake_git_url")
     add_body_key_sanitizer(
@@ -101,7 +85,6 @@
                                 regex="\\/LocalUpload\\/(\\S{32})\\/?", group_for_replace="1")
     add_general_regex_sanitizer(value="00000000000000000000000000000000",
                                 regex="\\/az-ml-artifacts\\/(\\S{32})\\/", group_for_replace="1")
->>>>>>> a4112184
 
 
 def pytest_addoption(parser):
@@ -415,15 +398,8 @@
         mocker.patch(
             "azure.ai.ml._artifacts._artifact_utilities.get_object_hash", side_effect=generate_hash)
     elif not is_live():
-<<<<<<< HEAD
-        mocker.patch(
-            "azure.ai.ml._artifacts._artifact_utilities.get_object_hash",
-            return_value="00000000000000000000000000000000",
-        )
-=======
         mocker.patch("azure.ai.ml._artifacts._artifact_utilities.get_object_hash",
                      return_value="00000000000000000000000000000000")
->>>>>>> a4112184
 
 
 @pytest.fixture
