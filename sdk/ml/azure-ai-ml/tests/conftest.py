import base64
import os
import random
import time
import uuid
from datetime import datetime
from os import getenv
from pathlib import Path
from typing import Callable, Tuple, Union
from unittest.mock import Mock

import pytest
from pytest_mock import MockFixture
from test_utilities.constants import Test_Registry_Name, Test_Resource_Group, Test_Subscription, Test_Workspace_Name

from azure.ai.ml import MLClient, load_component, load_job
from azure.ai.ml._restclient.registry_discovery import AzureMachineLearningWorkspaces as ServiceClientRegistryDiscovery
from azure.ai.ml._scope_dependent_operations import OperationScope
from azure.ai.ml._utils._asset_utils import get_object_hash
from azure.ai.ml._utils.utils import hash_dict
from azure.ai.ml.constants._common import GitProperties
from azure.ai.ml.entities import AzureBlobDatastore, Component
from azure.ai.ml.entities._assets import Data, Model
from azure.ai.ml.entities._component.parallel_component import ParallelComponent
from azure.ai.ml.entities._datastore.credentials import NoneCredentials
from azure.ai.ml.entities._job.job_name_generator import generate_job_name
from azure.ai.ml.operations._run_history_constants import RunHistoryConstants
from azure.core.exceptions import ResourceNotFoundError
from azure.identity import ClientSecretCredential, DefaultAzureCredential, AzureCliCredential

from devtools_testutils import (
    test_proxy,
    is_live,
    add_general_string_sanitizer,
    add_body_key_sanitizer,
    add_remove_header_sanitizer,
    set_custom_default_matcher,
    add_general_regex_sanitizer,
)
from devtools_testutils.proxy_fixtures import VariableRecorder, variable_recorder
from devtools_testutils.fake_credentials import FakeTokenCredential
from devtools_testutils.helpers import is_live_and_not_recording

E2E_TEST_LOGGING_ENABLED = "E2E_TEST_LOGGING_ENABLED"
test_folder = Path(os.path.abspath(__file__)).parent.absolute()


@pytest.fixture(scope="session", autouse=True)
def start_proxy(test_proxy):
    return


@pytest.fixture(scope="session")
def fake_datastore_key() -> str:
    fake_key = "this is fake key"
    b64_key = base64.b64encode(fake_key.encode("ascii"))
    return str(b64_key, "ascii")


@pytest.fixture(autouse=True)
def add_sanitizers(test_proxy, fake_datastore_key):
    add_remove_header_sanitizer(headers="x-azureml-token")
    set_custom_default_matcher(excluded_headers="x-ms-meta-name,x-ms-meta-version")
    add_body_key_sanitizer(json_path="$.key", value=fake_datastore_key)
    add_body_key_sanitizer(json_path="$....key", value=fake_datastore_key)
    add_body_key_sanitizer(json_path="$.properties.properties.['mlflow.source.git.repoURL']", value="fake_git_url")
    add_body_key_sanitizer(json_path="$.properties.properties.['mlflow.source.git.branch']", value="fake_git_branch")
    add_body_key_sanitizer(json_path="$.properties.properties.['mlflow.source.git.commit']", value="fake_git_commit")
    add_body_key_sanitizer(json_path="$.properties.properties.hash_sha256", value="0000000000000")
    add_body_key_sanitizer(json_path="$.properties.properties.hash_version", value="0000000000000")
    add_body_key_sanitizer(json_path="$.properties.properties.['azureml.git.dirty']", value="fake_git_dirty_value")
    add_general_regex_sanitizer(value="", regex=f"\\u0026tid={os.environ.get('ML_TENANT_ID')}")
    add_general_string_sanitizer(value="", target=f"&tid={os.environ.get('ML_TENANT_ID')}")
    add_general_regex_sanitizer(value="00000000000000000000000000000000", regex="\\/LocalUpload\\/(\\S{32})\\/?", group_for_replace="1")
    add_general_regex_sanitizer(value="00000000000000000000000000000000", regex="\\/az-ml-artifacts\\/(\\S{32})\\/", group_for_replace="1")


def pytest_addoption(parser):
    parser.addoption("--location", action="store", default="eastus2euap")


@pytest.fixture
def location(request):
    return request.config.getoption("--location")


@pytest.fixture
def mock_credential():
    yield Mock(spec_set=DefaultAzureCredential)


@pytest.fixture
def mock_workspace_scope() -> OperationScope:
    yield OperationScope(
        subscription_id=Test_Subscription, resource_group_name=Test_Resource_Group, workspace_name=Test_Workspace_Name
    )


@pytest.fixture
<<<<<<< HEAD
def sanitized_environment_variables(environment_variables, fake_datastore_key) -> dict:
    sanitizings = {
        "ML_SUBSCRIPTION_ID": "00000000-0000-0000-0000-000000000",
        "ML_RESOURCE_GROUP": "00000",
        "ML_WORKSPACE_NAME": "00000",
        "ML_TEST_STORAGE_ACCOUNT_NAME": "teststorageaccount",
        "ML_TEST_STORAGE_ACCOUNT_PRIMARY_KEY": fake_datastore_key,
        "ML_TEST_STORAGE_ACCOUNT_SECONDARY_KEY": fake_datastore_key,
    }
    return environment_variables.sanitize_batch(sanitizings)
=======
def mock_registry_scope() -> OperationScope:
    yield OperationScope(
        subscription_id=Test_Subscription,
        resource_group_name=Test_Resource_Group,
        workspace_name=Test_Workspace_Name,
        registry_name=Test_Registry_Name,
    )
>>>>>>> 39742219


@pytest.fixture
def mock_machinelearning_client(mocker: MockFixture) -> MLClient:
    # TODO(1628638): remove when 2022_02 api is available in ARM
    mocker.patch("azure.ai.ml.operations.JobOperations._get_workspace_url", return_value="xxx")
    yield MLClient(
        credential=Mock(spec_set=DefaultAzureCredential),
        subscription_id=Test_Subscription,
        resource_group_name=Test_Resource_Group,
        workspace_name=Test_Workspace_Name,
    )


@pytest.fixture
def mock_aml_services_2021_10_01(mocker: MockFixture) -> Mock:
    return mocker.patch("azure.ai.ml._restclient.v2021_10_01")


@pytest.fixture
def mock_aml_services_2022_01_01_preview(mocker: MockFixture) -> Mock:
    return mocker.patch("azure.ai.ml._restclient.v2022_01_01_preview")


@pytest.fixture
def mock_aml_services_2020_09_01_dataplanepreview(mocker: MockFixture) -> Mock:
    return mocker.patch("azure.ai.ml._restclient.v2020_09_01_dataplanepreview")


@pytest.fixture
def mock_aml_services_2022_02_01_preview(mocker: MockFixture) -> Mock:
    return mocker.patch("azure.ai.ml._restclient.v2022_02_01_preview")


@pytest.fixture
def mock_aml_services_2022_06_01_preview(mocker: MockFixture) -> Mock:
    return mocker.patch("azure.ai.ml._restclient.v2022_06_01_preview")


@pytest.fixture
def mock_aml_services_run_history(mocker: MockFixture) -> Mock:
    return mocker.patch("azure.ai.ml._restclient.runhistory")


@pytest.fixture
def mock_registry_discovery_client(mock_credential: DefaultAzureCredential) -> ServiceClientRegistryDiscovery:
    yield ServiceClientRegistryDiscovery(mock_credential)


@pytest.fixture
def mock_aml_services_2022_05_01(mocker: MockFixture) -> Mock:
    return mocker.patch("azure.ai.ml._restclient.v2022_05_01")


@pytest.fixture
def randstr(variable_recorder: VariableRecorder) -> Callable[[str], str]:
    """return a random string, e.g. test-xxx"""

    def generate_random_string(variable_name: str):
        random_string = f"test_{str(random.randint(1, 1000000000000))}"
        return variable_recorder.get_or_record(variable_name, random_string)

    return generate_random_string


@pytest.fixture
def rand_compute_name(variable_recorder: VariableRecorder) -> Callable[[str], str]:
    """return a random compute name string, e.g. testxxx"""

    def generate_random_string(variable_name: str):
        random_string = f"test{str(random.randint(1, 1000000000000))}"
        return variable_recorder.get_or_record(variable_name, random_string)

    return generate_random_string


@pytest.fixture(scope="session")
def randint() -> Callable[[], int]:
    """returns a random int"""
    return lambda: random.randint(1, 10000000)


@pytest.fixture
def e2e_ws_scope(sanitized_environment_variables: dict) -> OperationScope:
    return OperationScope(
        subscription_id=sanitized_environment_variables["ML_SUBSCRIPTION_ID"],
        resource_group_name=sanitized_environment_variables["ML_RESOURCE_GROUP"],
        workspace_name=sanitized_environment_variables["ML_WORKSPACE_NAME"],
    )


@pytest.fixture
def client(e2e_ws_scope: OperationScope, auth: ClientSecretCredential) -> MLClient:
    """return a machine learning client using default e2e testing workspace"""
    return MLClient(
        credential=auth,
        subscription_id=e2e_ws_scope.subscription_id,
        resource_group_name=e2e_ws_scope.resource_group_name,
        workspace_name=e2e_ws_scope.workspace_name,
        logging_enable=getenv(E2E_TEST_LOGGING_ENABLED),
        cloud="AzureCloud"
    )


@pytest.fixture
def registry_client(e2e_ws_scope: OperationScope, auth: ClientSecretCredential) -> MLClient:
    """return a machine learning client using default e2e testing workspace"""
    return MLClient(
        credential=auth,
        subscription_id=e2e_ws_scope.subscription_id,
        resource_group_name=e2e_ws_scope.resource_group_name,
        workspace_name=e2e_ws_scope.workspace_name,
        logging_enable=getenv(E2E_TEST_LOGGING_ENABLED),
        registry_name="testFeed",
    )


@pytest.fixture
def only_registry_client(e2e_ws_scope: OperationScope, auth: ClientSecretCredential) -> MLClient:
    """return a machine learning client using default e2e testing workspace"""
    return MLClient(
        credential=auth,
        subscription_id=e2e_ws_scope.subscription_id,
        resource_group_name=e2e_ws_scope.resource_group_name,
        logging_enable=getenv(E2E_TEST_LOGGING_ENABLED),
        registry_name="testFeed",
    )


@pytest.fixture
def crud_registry_client(e2e_ws_scope: OperationScope) -> MLClient:
    """return a machine learning client using default e2e testing workspace"""
    return MLClient(
        credential=get_auth(),
        subscription_id=e2e_ws_scope.subscription_id,
        resource_group_name=e2e_ws_scope.resource_group_name,
        logging_enable=getenv(E2E_TEST_LOGGING_ENABLED),
        registry_name=None,  # This must be set to None for CRUD operations
    )


@pytest.fixture
def resource_group_name(location: str) -> str:
    return f"test-rg-{location}-v2-{_get_week_format()}"


@pytest.fixture
def data_with_2_versions(client: MLClient) -> str:
    name = "list_data_v2_test"

    try:
        client.data.get(name, "1")
    except ResourceNotFoundError:
        # Create the data version if not exits
        data = Data(name=name, version="1", path="https://bla")
        client.data.create_or_update(data)

    try:
        client.data.get(name, "2")
    except ResourceNotFoundError:
        # Create the data version if not exits
        data = Data(name=name, version="2", path="http://bla")
        client.data.create_or_update(data)

    return name


@pytest.fixture
def batch_endpoint_model(client: MLClient) -> Model:
    name = "sklearn_regression_model"
    model = Model(name=name, version="1", path="tests/test_configs/batch_setup/batch_endpoint_model")

    try:
        model = client.models.get(name, "1")
    except ResourceNotFoundError:
        # Create the data version if not exits
        model._base_path = "."
        model = client.models.create_or_update(model)

    return model


@pytest.fixture
def light_gbm_model(client: MLClient) -> Model:
    job_name = "light_gbm_job_" + uuid.uuid4().hex
    model_name = "lightgbm_predict"  # specified in the mlflow training script

    try:
        client.models.get(name=model_name, version="1")
    except ResourceNotFoundError:
        job = load_job(source="./tests/test_configs/batch_setup/lgb.yml")
        job.name = job_name
        print(f"Starting new job with name {job_name}")
        job = client.jobs.create_or_update(job)
        job_status = job.status
        while job_status not in RunHistoryConstants.TERMINAL_STATUSES:
            print(f"Job status is {job_status}, waiting for 30 seconds for the job to finish.")
            time.sleep(30)
            job_status = client.jobs.get(job_name).status


@pytest.fixture
def hello_world_component(client: MLClient) -> Component:
    return _load_or_create_component(client, path="./tests/test_configs/components/helloworld_component.yml")


@pytest.fixture
def hello_world_component_no_paths(client: MLClient) -> Component:
    return _load_or_create_component(client, path="./tests/test_configs/components/helloworld_component_no_paths.yml")


@pytest.fixture
def helloworld_component_with_paths(client: MLClient) -> Component:
    return _load_or_create_component(client, path="./tests/test_configs/components/helloworld_component_with_paths.yml")


@pytest.fixture
def batch_inference(client: MLClient) -> ParallelComponent:
    return _load_or_create_component(
        client, path="./tests/test_configs/dsl_pipeline/parallel_component_with_file_input/score.yml"
    )


@pytest.fixture
def pipeline_samples_e2e_registered_train_components(client: MLClient) -> Component:
    return _load_or_create_component(
        client, path=test_folder / "./test_configs/dsl_pipeline/e2e_registered_components/train.yml"
    )


@pytest.fixture
def pipeline_samples_e2e_registered_score_components(client: MLClient) -> Component:
    return _load_or_create_component(
        client, path=test_folder / "./test_configs/dsl_pipeline/e2e_registered_components/score.yml"
    )


@pytest.fixture
def pipeline_samples_e2e_registered_eval_components(client: MLClient) -> Component:
    return _load_or_create_component(
        client, path=test_folder / "./test_configs/dsl_pipeline/e2e_registered_components/eval.yml"
    )


@pytest.fixture
def mock_code_hash(request, mocker: MockFixture) -> None:

    def generate_hash():
        return str(uuid.uuid4())

    if is_live_and_not_recording():
        mocker.patch("azure.ai.ml._artifacts._artifact_utilities.get_object_hash", side_effect=generate_hash)
    elif not is_live():
        mocker.patch("azure.ai.ml._artifacts._artifact_utilities.get_object_hash", return_value="00000000000000000000000000000000")


@pytest.fixture
def mock_asset_name(mocker: MockFixture):
    fake_uuid = "000000000000000000000"

    def generate_uuid(*args, **kwargs):
        real_uuid = str(uuid.uuid4())
        add_general_string_sanitizer(value=fake_uuid, target=real_uuid)
        return real_uuid

    if is_live():
        mocker.patch("azure.ai.ml.entities._assets.asset._get_random_name", side_effect=generate_uuid)
    else:
        mocker.patch("azure.ai.ml.entities._assets.asset._get_random_name", return_value=fake_uuid)


@pytest.fixture
def mock_component_hash(mocker: MockFixture):
    fake_component_hash = "000000000000000000000"

    def generate_compononent_hash(*args, **kwargs):
        dict_hash = hash_dict(*args, **kwargs)
        add_general_string_sanitizer(value=fake_component_hash, target=dict_hash)
        return dict_hash

    if is_live():
        mocker.patch("azure.ai.ml.entities._component.component.hash_dict", side_effect=generate_compononent_hash)
    else:
        mocker.patch("azure.ai.ml.entities._component.component.hash_dict", return_value=fake_component_hash)


@pytest.fixture
def mock_workspace_arm_template_deployment_name(mocker: MockFixture, variable_recorder: VariableRecorder):
    def generate_mock_workspace_deployment_name(name: str):
        deployment_name = get_deployment_name(name)
        return variable_recorder.get_or_record("deployment_name", deployment_name)

    mocker.patch(
        "azure.ai.ml.operations._workspace_operations.get_deployment_name",
        side_effect=generate_mock_workspace_deployment_name,
    )


@pytest.fixture
def mock_workspace_dependent_resource_name_generator(mocker: MockFixture, variable_recorder: VariableRecorder):
    def generate_mock_workspace_dependent_resource_name(workspace_name: str, resource_type: str):
        deployment_name = get_name_for_dependent_resource(workspace_name, resource_type)
        return variable_recorder.get_or_record(f"{resource_type}_name", deployment_name)

    mocker.patch(
        "azure.ai.ml.operations._workspace_operations.get_name_for_dependent_resource",
        side_effect=generate_mock_workspace_dependent_resource_name,
    )


@pytest.fixture(autouse=True)
def mock_job_name_generator(mocker: MockFixture):
    fake_job_name = "000000000000000000000"

    def generate_and_sanitize_job_name(*args, **kwargs):
        real_job_name = generate_job_name()
        add_general_string_sanitizer(value=fake_job_name, target=real_job_name)
        return real_job_name

    if is_live():
        mocker.patch(
            "azure.ai.ml.entities._job.to_rest_functions.generate_job_name", side_effect=generate_and_sanitize_job_name
        )
    else:
        mocker.patch("azure.ai.ml.entities._job.to_rest_functions.generate_job_name", return_value=fake_job_name)


def _load_or_create_component(client: MLClient, path: str) -> Component:
    try:
        component = load_component(path)
        return client.components.get(name=component.name, version=component.version)
    except ResourceNotFoundError:
        return client.components.create_or_update(component)


def _get_week_format() -> str:
    """Will produce something like 2019W03 or 2019W16"""
    c = datetime.utcnow().isocalendar()
    return "{}W{:02d}".format(c[0], c[1])


@pytest.fixture
def auth() -> Union[AzureCliCredential, ClientSecretCredential, FakeTokenCredential]:

    if is_live():
        tenant_id = os.environ.get("ML_TENANT_ID")
        sp_id = os.environ.get("ML_CLIENT_ID")
        sp_secret = os.environ.get("ML_CLIENT_SECRET")
        if not (sp_id or sp_secret):
            return AzureCliCredential()
        return ClientSecretCredential(tenant_id, sp_id, sp_secret)

    return FakeTokenCredential()


@pytest.fixture
def storage_account_name(sanitized_environment_variables: dict) -> str:
    return sanitized_environment_variables["ML_TEST_STORAGE_ACCOUNT_NAME"]


@pytest.fixture
def account_keys(sanitized_environment_variables) -> Tuple[str, str]:
    return (
        sanitized_environment_variables["ML_TEST_STORAGE_ACCOUNT_PRIMARY_KEY"],
        sanitized_environment_variables["ML_TEST_STORAGE_ACCOUNT_SECONDARY_KEY"],
    )


@pytest.fixture
def credentialless_datastore(client: MLClient, storage_account_name: str) -> AzureBlobDatastore:
    ds_name = "testcredentialless"
    container_name = "testblob"

    try:
        credentialless_ds = client.datastores.get(name=ds_name)
    except ResourceNotFoundError:
        ds = AzureBlobDatastore(name=ds_name, account_name=storage_account_name, container_name=container_name)
        credentialless_ds = client.datastores.create_or_update(ds)
        assert isinstance(credentialless_ds.credentials, NoneCredentials)

    return credentialless_ds.name


# this works UNLESS you use vcr.use_cassette. Since we are using vcr.use_cassette to
# specify the cassette location, don't provide the vcr config here
# @pytest.fixture(scope='module')
# def vcr_config():
#     return {
#     }


@pytest.fixture()
def enable_pipeline_private_preview_features(mocker: MockFixture):
    mocker.patch("azure.ai.ml.entities._job.pipeline.pipeline_job.is_private_preview_enabled", return_value=True)
    mocker.patch("azure.ai.ml.dsl._pipeline_component_builder.is_private_preview_enabled", return_value=True)


@pytest.fixture()
def enable_environment_id_arm_expansion(mocker: MockFixture):
    mocker.patch("azure.ai.ml.operations._operation_orchestrator.is_private_preview_enabled", return_value=False)


@pytest.fixture(autouse=True)
def remove_git_props(mocker: MockFixture):
    mocker.patch("azure.ai.ml.operations._job_operations.get_git_properties", return_value={})


@pytest.fixture()
def enable_internal_components():
    from azure.ai.ml._utils.utils import try_enable_internal_components
    from azure.ai.ml.constants._common import AZUREML_INTERNAL_COMPONENTS_ENV_VAR
    from azure.ai.ml.dsl._utils import environment_variable_overwrite

    with environment_variable_overwrite(AZUREML_INTERNAL_COMPONENTS_ENV_VAR, "True"):
        # need to call _try_init_internal_components manually as environment variable is set after _internal is imported
        try_enable_internal_components()<|MERGE_RESOLUTION|>--- conflicted
+++ resolved
@@ -97,7 +97,6 @@
 
 
 @pytest.fixture
-<<<<<<< HEAD
 def sanitized_environment_variables(environment_variables, fake_datastore_key) -> dict:
     sanitizings = {
         "ML_SUBSCRIPTION_ID": "00000000-0000-0000-0000-000000000",
@@ -108,7 +107,8 @@
         "ML_TEST_STORAGE_ACCOUNT_SECONDARY_KEY": fake_datastore_key,
     }
     return environment_variables.sanitize_batch(sanitizings)
-=======
+
+
 def mock_registry_scope() -> OperationScope:
     yield OperationScope(
         subscription_id=Test_Subscription,
@@ -116,7 +116,6 @@
         workspace_name=Test_Workspace_Name,
         registry_name=Test_Registry_Name,
     )
->>>>>>> 39742219
 
 
 @pytest.fixture
