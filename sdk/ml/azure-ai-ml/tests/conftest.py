import base64
import os
import random
import time
import uuid
from datetime import datetime
from os import getenv
from pathlib import Path
from typing import Callable, Tuple, Union
from unittest.mock import Mock

import pytest
from azure.ai.ml import MLClient, load_component, load_job
from azure.ai.ml._restclient.registry_discovery import AzureMachineLearningWorkspaces as ServiceClientRegistryDiscovery
from azure.ai.ml._scope_dependent_operations import OperationConfig, OperationScope
<<<<<<< HEAD
from azure.ai.ml._utils._asset_utils import get_object_hash
=======
>>>>>>> dce54150
from azure.ai.ml._utils.utils import hash_dict
from azure.ai.ml.entities import AzureBlobDatastore, Component
from azure.ai.ml.entities._assets import Data, Model
from azure.ai.ml.entities._component.parallel_component import ParallelComponent
from azure.ai.ml.entities._credentials import NoneCredentialConfiguration
from azure.ai.ml.entities._job.job_name_generator import generate_job_name
from azure.ai.ml.operations._run_history_constants import RunHistoryConstants
from azure.core.exceptions import ResourceNotFoundError
from azure.identity import AzureCliCredential, ClientSecretCredential, DefaultAzureCredential
from devtools_testutils import (
    add_body_key_sanitizer,
    add_general_regex_sanitizer,
    add_general_string_sanitizer,
    add_remove_header_sanitizer,
    is_live,
    set_custom_default_matcher,
    test_proxy,
)
from devtools_testutils.fake_credentials import FakeTokenCredential
from devtools_testutils.helpers import is_live_and_not_recording
from devtools_testutils.proxy_fixtures import VariableRecorder, variable_recorder
from pytest_mock import MockFixture

from test_utilities.constants import Test_Registry_Name, Test_Resource_Group, Test_Subscription, Test_Workspace_Name

E2E_TEST_LOGGING_ENABLED = "E2E_TEST_LOGGING_ENABLED"
test_folder = Path(os.path.abspath(__file__)).parent.absolute()


@pytest.fixture(scope="session", autouse=True)
def start_proxy(test_proxy):
    return


@pytest.fixture(scope="session")
def fake_datastore_key() -> str:
    fake_key = "this is fake key"
    b64_key = base64.b64encode(fake_key.encode("ascii"))
    return str(b64_key, "ascii")


@pytest.fixture(autouse=True)
def add_sanitizers(test_proxy, fake_datastore_key):
    add_remove_header_sanitizer(headers="x-azureml-token,Log-URL")
    set_custom_default_matcher(
        excluded_headers="x-ms-meta-name,x-ms-meta-version", ignored_query_parameters="api-version"
    )
    add_body_key_sanitizer(json_path="$.key", value=fake_datastore_key)
    add_body_key_sanitizer(json_path="$....key", value=fake_datastore_key)
    add_body_key_sanitizer(json_path="$.properties.properties.['mlflow.source.git.repoURL']", value="fake_git_url")
    add_body_key_sanitizer(json_path="$.properties.properties.['mlflow.source.git.branch']", value="fake_git_branch")
    add_body_key_sanitizer(json_path="$.properties.properties.['mlflow.source.git.commit']", value="fake_git_commit")
    add_body_key_sanitizer(json_path="$.properties.properties.hash_sha256", value="0000000000000")
    add_body_key_sanitizer(json_path="$.properties.properties.hash_version", value="0000000000000")
    add_body_key_sanitizer(json_path="$.properties.properties.['azureml.git.dirty']", value="fake_git_dirty_value")
    add_general_regex_sanitizer(value="", regex=f"\\u0026tid={os.environ.get('ML_TENANT_ID')}")
    add_general_string_sanitizer(value="", target=f"&tid={os.environ.get('ML_TENANT_ID')}")
    add_general_regex_sanitizer(
        value="00000000000000000000000000000000", regex="\\/LocalUpload\\/(\\S{32})\\/?", group_for_replace="1"
    )
    add_general_regex_sanitizer(
        value="00000000000000000000000000000000", regex="\\/az-ml-artifacts\\/(\\S{32})\\/", group_for_replace="1"
    )
<<<<<<< HEAD
=======
    # for internal code whose upload_hash is of length 36
    add_general_regex_sanitizer(
        value="000000000000000000000000000000000000", regex="\\/LocalUpload\\/([^/\\s]{36})\\/?", group_for_replace="1"
    )
    add_general_regex_sanitizer(
        value="000000000000000000000000000000000000", regex="\\/az-ml-artifacts\\/([^/\\s]{36})\\/",
        group_for_replace="1"
    )
>>>>>>> dce54150


def pytest_addoption(parser):
    parser.addoption("--location", action="store", default="eastus2euap")


@pytest.fixture
def location(request):
    return request.config.getoption("--location")


@pytest.fixture
def mock_credential():
    yield Mock(spec_set=DefaultAzureCredential)


@pytest.fixture
def mock_workspace_scope() -> OperationScope:
    yield OperationScope(
        subscription_id=Test_Subscription, resource_group_name=Test_Resource_Group, workspace_name=Test_Workspace_Name
    )


@pytest.fixture
def mock_operation_config() -> OperationConfig:
    yield OperationConfig(True)


@pytest.fixture
def sanitized_environment_variables(environment_variables, fake_datastore_key) -> dict:
    sanitizings = {
        "ML_SUBSCRIPTION_ID": "00000000-0000-0000-0000-000000000",
        "ML_RESOURCE_GROUP": "00000",
        "ML_WORKSPACE_NAME": "00000",
        "ML_TEST_STORAGE_ACCOUNT_NAME": "teststorageaccount",
        "ML_TEST_STORAGE_ACCOUNT_PRIMARY_KEY": fake_datastore_key,
        "ML_TEST_STORAGE_ACCOUNT_SECONDARY_KEY": fake_datastore_key,
    }
    return environment_variables.sanitize_batch(sanitizings)


@pytest.fixture
def mock_registry_scope() -> OperationScope:
    yield OperationScope(
        subscription_id=Test_Subscription,
        resource_group_name=Test_Resource_Group,
        workspace_name=Test_Workspace_Name,
        registry_name=Test_Registry_Name,
    )


@pytest.fixture
def mock_machinelearning_client(mocker: MockFixture) -> MLClient:
    # TODO(1628638): remove when 2022_02 api is available in ARM
    mocker.patch("azure.ai.ml.operations.JobOperations._get_workspace_url", return_value="xxx")
    yield MLClient(
        credential=Mock(spec_set=DefaultAzureCredential),
        subscription_id=Test_Subscription,
        resource_group_name=Test_Resource_Group,
        workspace_name=Test_Workspace_Name,
    )


@pytest.fixture
def mock_aml_services_2021_10_01(mocker: MockFixture) -> Mock:
    return mocker.patch("azure.ai.ml._restclient.v2021_10_01")


@pytest.fixture
def mock_aml_services_2022_01_01_preview(mocker: MockFixture) -> Mock:
    return mocker.patch("azure.ai.ml._restclient.v2022_01_01_preview")


@pytest.fixture
def mock_aml_services_2020_09_01_dataplanepreview(mocker: MockFixture) -> Mock:
    return mocker.patch("azure.ai.ml._restclient.v2020_09_01_dataplanepreview")


@pytest.fixture
def mock_aml_services_2022_02_01_preview(mocker: MockFixture) -> Mock:
    return mocker.patch("azure.ai.ml._restclient.v2022_02_01_preview")


@pytest.fixture
def mock_aml_services_2022_06_01_preview(mocker: MockFixture) -> Mock:
    return mocker.patch("azure.ai.ml._restclient.v2022_06_01_preview")


@pytest.fixture
def mock_aml_services_2022_10_01_preview(mocker: MockFixture) -> Mock:
    return mocker.patch("azure.ai.ml._restclient.v2022_10_01_preview")


@pytest.fixture
def mock_aml_services_run_history(mocker: MockFixture) -> Mock:
    return mocker.patch("azure.ai.ml._restclient.runhistory")


@pytest.fixture
def mock_registry_discovery_client(mock_credential: DefaultAzureCredential) -> ServiceClientRegistryDiscovery:
    yield ServiceClientRegistryDiscovery(mock_credential)


@pytest.fixture
def mock_aml_services_2022_05_01(mocker: MockFixture) -> Mock:
    return mocker.patch("azure.ai.ml._restclient.v2022_05_01")


@pytest.fixture
def randstr(variable_recorder: VariableRecorder) -> Callable[[str], str]:
    """return a random string, e.g. test-xxx"""

    def generate_random_string(variable_name: str):
        random_string = f"test_{str(random.randint(1, 1000000000000))}"
        return variable_recorder.get_or_record(variable_name, random_string)

    return generate_random_string


@pytest.fixture
def rand_compute_name(variable_recorder: VariableRecorder) -> Callable[[str], str]:
    """return a random compute name string, e.g. testxxx"""

    def generate_random_string(variable_name: str):
        random_string = f"test{str(random.randint(1, 1000000000000))}"
        return variable_recorder.get_or_record(variable_name, random_string)

    return generate_random_string


@pytest.fixture(scope="session")
def randint() -> Callable[[], int]:
    """returns a random int"""
    return lambda: random.randint(1, 10000000)


@pytest.fixture
def e2e_ws_scope(sanitized_environment_variables: dict) -> OperationScope:
    return OperationScope(
        subscription_id=sanitized_environment_variables["ML_SUBSCRIPTION_ID"],
        resource_group_name=sanitized_environment_variables["ML_RESOURCE_GROUP"],
        workspace_name=sanitized_environment_variables["ML_WORKSPACE_NAME"],
    )


@pytest.fixture
def client(e2e_ws_scope: OperationScope, auth: ClientSecretCredential) -> MLClient:
    """return a machine learning client using default e2e testing workspace"""
    return MLClient(
        credential=auth,
        subscription_id=e2e_ws_scope.subscription_id,
        resource_group_name=e2e_ws_scope.resource_group_name,
        workspace_name=e2e_ws_scope.workspace_name,
        logging_enable=getenv(E2E_TEST_LOGGING_ENABLED),
        cloud="AzureCloud",
    )


@pytest.fixture
def registry_client(e2e_ws_scope: OperationScope, auth: ClientSecretCredential) -> MLClient:
    """return a machine learning client using default e2e testing workspace"""
    return MLClient(
        credential=auth,
        subscription_id=e2e_ws_scope.subscription_id,
        resource_group_name=e2e_ws_scope.resource_group_name,
        logging_enable=getenv(E2E_TEST_LOGGING_ENABLED),
        registry_name="testFeed",
    )


@pytest.fixture
def only_registry_client(e2e_ws_scope: OperationScope, auth: ClientSecretCredential) -> MLClient:
    """return a machine learning client using default e2e testing workspace"""
    return MLClient(
        credential=auth,
        logging_enable=getenv(E2E_TEST_LOGGING_ENABLED),
        registry_name="testFeed",
    )


@pytest.fixture
def crud_registry_client(e2e_ws_scope: OperationScope, auth: ClientSecretCredential) -> MLClient:
    """return a machine learning client using default e2e testing workspace"""
    return MLClient(
        credential=auth,
        subscription_id=e2e_ws_scope.subscription_id,
        resource_group_name=e2e_ws_scope.resource_group_name,
        logging_enable=getenv(E2E_TEST_LOGGING_ENABLED),
        registry_name=None,  # This must be set to None for CRUD operations
    )


@pytest.fixture
def resource_group_name(location: str) -> str:
    return f"test-rg-{location}-v2-{_get_week_format()}"


@pytest.fixture
def data_with_2_versions(client: MLClient) -> str:
    name = "list_data_v2_test"

    try:
        client.data.get(name, "1")
    except ResourceNotFoundError:
        # Create the data version if not exits
        data = Data(name=name, version="1", path="https://bla")
        client.data.create_or_update(data)

    try:
        client.data.get(name, "2")
    except ResourceNotFoundError:
        # Create the data version if not exits
        data = Data(name=name, version="2", path="http://bla")
        client.data.create_or_update(data)

    return name


@pytest.fixture
def batch_endpoint_model(client: MLClient) -> Model:
    name = "sklearn_regression_model"
    model = Model(name=name, version="1", path="tests/test_configs/batch_setup/batch_endpoint_model")

    try:
        model = client.models.get(name, "1")
    except ResourceNotFoundError:
        # Create the data version if not exits
        model._base_path = "."
        model = client.models.create_or_update(model)

    return model


@pytest.fixture
def light_gbm_model(client: MLClient) -> Model:
    job_name = "light_gbm_job_" + uuid.uuid4().hex
    model_name = "lightgbm_predict"  # specified in the mlflow training script

    try:
        client.models.get(name=model_name, version="1")
    except ResourceNotFoundError:
        job = load_job(source="./tests/test_configs/batch_setup/lgb.yml")
        job.name = job_name
        print(f"Starting new job with name {job_name}")
        job = client.jobs.create_or_update(job)
        job_status = job.status
        while job_status not in RunHistoryConstants.TERMINAL_STATUSES:
            print(f"Job status is {job_status}, waiting for 30 seconds for the job to finish.")
            time.sleep(30)
            job_status = client.jobs.get(job_name).status


@pytest.fixture
def hello_world_component(client: MLClient) -> Component:
    return _load_or_create_component(client, path="./tests/test_configs/components/helloworld_component.yml")


@pytest.fixture
def hello_world_component_no_paths(client: MLClient) -> Component:
    return _load_or_create_component(client, path="./tests/test_configs/components/helloworld_component_no_paths.yml")


@pytest.fixture
def helloworld_component_with_paths(client: MLClient) -> Component:
    return _load_or_create_component(client, path="./tests/test_configs/components/helloworld_component_with_paths.yml")


@pytest.fixture
def batch_inference(client: MLClient) -> ParallelComponent:
    return _load_or_create_component(
        client, path="./tests/test_configs/dsl_pipeline/parallel_component_with_file_input/score.yml"
    )


@pytest.fixture
def pipeline_samples_e2e_registered_train_components(client: MLClient) -> Component:
    return _load_or_create_component(
        client, path=test_folder / "./test_configs/dsl_pipeline/e2e_registered_components/train.yml"
    )


@pytest.fixture
def pipeline_samples_e2e_registered_score_components(client: MLClient) -> Component:
    return _load_or_create_component(
        client, path=test_folder / "./test_configs/dsl_pipeline/e2e_registered_components/score.yml"
    )


@pytest.fixture
def pipeline_samples_e2e_registered_eval_components(client: MLClient) -> Component:
    return _load_or_create_component(
        client, path=test_folder / "./test_configs/dsl_pipeline/e2e_registered_components/eval.yml"
    )


@pytest.fixture
def mock_code_hash(request, mocker: MockFixture) -> None:
    def generate_hash():
        return str(uuid.uuid4())

    if is_live_and_not_recording():
        mocker.patch("azure.ai.ml._artifacts._artifact_utilities.get_object_hash", side_effect=generate_hash)
    elif not is_live():
        mocker.patch(
            "azure.ai.ml._artifacts._artifact_utilities.get_object_hash",
            return_value="00000000000000000000000000000000",
        )


@pytest.fixture
def mock_asset_name(mocker: MockFixture):
    fake_uuid = "000000000000000000000"

    def generate_uuid(*args, **kwargs):
        real_uuid = str(uuid.uuid4())
        add_general_string_sanitizer(value=fake_uuid, target=real_uuid)
        return real_uuid

    if is_live():
        mocker.patch("azure.ai.ml.entities._assets.asset._get_random_name", side_effect=generate_uuid)
    else:
        mocker.patch("azure.ai.ml.entities._assets.asset._get_random_name", return_value=fake_uuid)


@pytest.fixture
def mock_component_hash(mocker: MockFixture):
    fake_component_hash = "000000000000000000000"

    def generate_compononent_hash(*args, **kwargs):
        dict_hash = hash_dict(*args, **kwargs)
        add_general_string_sanitizer(value=fake_component_hash, target=dict_hash)
        return dict_hash

    if is_live():
        mocker.patch("azure.ai.ml.entities._component.component.hash_dict", side_effect=generate_compononent_hash)
    else:
        mocker.patch("azure.ai.ml.entities._component.component.hash_dict", return_value=fake_component_hash)


@pytest.fixture
def mock_workspace_arm_template_deployment_name(mocker: MockFixture, variable_recorder: VariableRecorder):
    def generate_mock_workspace_deployment_name(name: str):
        deployment_name = get_deployment_name(name)
        return variable_recorder.get_or_record("deployment_name", deployment_name)

    mocker.patch(
        "azure.ai.ml.operations._workspace_operations.get_deployment_name",
        side_effect=generate_mock_workspace_deployment_name,
    )


@pytest.fixture
def mock_workspace_dependent_resource_name_generator(mocker: MockFixture, variable_recorder: VariableRecorder):
    def generate_mock_workspace_dependent_resource_name(workspace_name: str, resource_type: str):
        deployment_name = get_name_for_dependent_resource(workspace_name, resource_type)
        return variable_recorder.get_or_record(f"{resource_type}_name", deployment_name)

    mocker.patch(
        "azure.ai.ml.operations._workspace_operations.get_name_for_dependent_resource",
        side_effect=generate_mock_workspace_dependent_resource_name,
    )


@pytest.fixture(autouse=True)
def mock_job_name_generator(mocker: MockFixture):
    fake_job_name = "000000000000000000000"

    def generate_and_sanitize_job_name(*args, **kwargs):
        real_job_name = generate_job_name()
        add_general_string_sanitizer(value=fake_job_name, target=real_job_name)
        return real_job_name

    if is_live():
        mocker.patch(
            "azure.ai.ml.entities._job.to_rest_functions.generate_job_name", side_effect=generate_and_sanitize_job_name
        )
    else:
        mocker.patch("azure.ai.ml.entities._job.to_rest_functions.generate_job_name", return_value=fake_job_name)


def _load_or_create_component(client: MLClient, path: str) -> Component:
    try:
        component = load_component(path)
        return client.components.get(name=component.name, version=component.version)
    except ResourceNotFoundError:
        return client.components.create_or_update(component)


def _get_week_format() -> str:
    """Will produce something like 2019W03 or 2019W16"""
    c = datetime.utcnow().isocalendar()
    return "{}W{:02d}".format(c[0], c[1])


@pytest.fixture
def auth() -> Union[AzureCliCredential, ClientSecretCredential, FakeTokenCredential]:

    if is_live():
        tenant_id = os.environ.get("ML_TENANT_ID")
        sp_id = os.environ.get("ML_CLIENT_ID")
        sp_secret = os.environ.get("ML_CLIENT_SECRET")
        if not (sp_id or sp_secret):
            return AzureCliCredential()
        return ClientSecretCredential(tenant_id, sp_id, sp_secret)

    return FakeTokenCredential()


@pytest.fixture
def storage_account_name(sanitized_environment_variables: dict) -> str:
    return sanitized_environment_variables["ML_TEST_STORAGE_ACCOUNT_NAME"]


@pytest.fixture
def account_keys(sanitized_environment_variables) -> Tuple[str, str]:
    return (
        sanitized_environment_variables["ML_TEST_STORAGE_ACCOUNT_PRIMARY_KEY"],
        sanitized_environment_variables["ML_TEST_STORAGE_ACCOUNT_SECONDARY_KEY"],
    )


@pytest.fixture
def credentialless_datastore(client: MLClient, storage_account_name: str) -> AzureBlobDatastore:
    ds_name = "testcredentialless"
    container_name = "testblob"

    try:
        credentialless_ds = client.datastores.get(name=ds_name)
    except ResourceNotFoundError:
        ds = AzureBlobDatastore(name=ds_name, account_name=storage_account_name, container_name=container_name)
        credentialless_ds = client.datastores.create_or_update(ds)
        assert isinstance(credentialless_ds.credentials, NoneCredentialConfiguration)

    return credentialless_ds.name


# this works UNLESS you use vcr.use_cassette. Since we are using vcr.use_cassette to
# specify the cassette location, don't provide the vcr config here
# @pytest.fixture(scope='module')
# def vcr_config():
#     return {
#     }


@pytest.fixture()
def enable_pipeline_private_preview_features(mocker: MockFixture):
    mocker.patch("azure.ai.ml.entities._job.pipeline.pipeline_job.is_private_preview_enabled", return_value=True)
    mocker.patch("azure.ai.ml.dsl._pipeline_component_builder.is_private_preview_enabled", return_value=True)
    mocker.patch("azure.ai.ml._schema.pipeline.pipeline_component.is_private_preview_enabled", return_value=True)


@pytest.fixture()
def enable_environment_id_arm_expansion(mocker: MockFixture):
    mocker.patch("azure.ai.ml._utils.utils.is_private_preview_enabled", return_value=False)


@pytest.fixture(autouse=True)
def remove_git_props(mocker: MockFixture):
    mocker.patch("azure.ai.ml.operations._job_operations.get_git_properties", return_value={})


@pytest.fixture()
def enable_internal_components():
    from azure.ai.ml._utils.utils import try_enable_internal_components
    from azure.ai.ml.constants._common import AZUREML_INTERNAL_COMPONENTS_ENV_VAR
    from azure.ai.ml.dsl._utils import environment_variable_overwrite

    with environment_variable_overwrite(AZUREML_INTERNAL_COMPONENTS_ENV_VAR, "True"):
        # need to call _try_init_internal_components manually as environment variable is set after _internal is imported
        try_enable_internal_components()<|MERGE_RESOLUTION|>--- conflicted
+++ resolved
@@ -13,10 +13,6 @@
 from azure.ai.ml import MLClient, load_component, load_job
 from azure.ai.ml._restclient.registry_discovery import AzureMachineLearningWorkspaces as ServiceClientRegistryDiscovery
 from azure.ai.ml._scope_dependent_operations import OperationConfig, OperationScope
-<<<<<<< HEAD
-from azure.ai.ml._utils._asset_utils import get_object_hash
-=======
->>>>>>> dce54150
 from azure.ai.ml._utils.utils import hash_dict
 from azure.ai.ml.entities import AzureBlobDatastore, Component
 from azure.ai.ml.entities._assets import Data, Model
@@ -80,8 +76,6 @@
     add_general_regex_sanitizer(
         value="00000000000000000000000000000000", regex="\\/az-ml-artifacts\\/(\\S{32})\\/", group_for_replace="1"
     )
-<<<<<<< HEAD
-=======
     # for internal code whose upload_hash is of length 36
     add_general_regex_sanitizer(
         value="000000000000000000000000000000000000", regex="\\/LocalUpload\\/([^/\\s]{36})\\/?", group_for_replace="1"
@@ -90,7 +84,6 @@
         value="000000000000000000000000000000000000", regex="\\/az-ml-artifacts\\/([^/\\s]{36})\\/",
         group_for_replace="1"
     )
->>>>>>> dce54150
 
 
 def pytest_addoption(parser):
