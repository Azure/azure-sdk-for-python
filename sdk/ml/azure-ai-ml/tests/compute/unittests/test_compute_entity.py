from typing import List, Union

import pytest
import yaml
from msrest import Serializer
from test_utilities.utils import verify_entity_load_and_dump

from azure.ai.ml import load_compute
from azure.ai.ml._restclient.v2022_10_01_preview.models import (
    ComputeResource,
    ImageMetadata,
)
from azure.ai.ml.entities import (
    AmlCompute,
    Compute,
    ComputeInstance,
    KubernetesCompute,
    SynapseSparkCompute,
    VirtualMachineCompute,
    ManagedIdentityConfiguration,
)


@pytest.mark.unittest
@pytest.mark.core_sdk_test
class TestComputeEntity:
    def test_compute_from_rest(self):
        with open("tests/test_configs/compute/compute-kubernetes.yaml", "r") as f:
            data = yaml.safe_load(f)
        resource_id = "/subscriptions/dummy/resourceGroups/dummy/providers/Microsoft.Kubernetes/connectedClusters/dummy"
        uai_resource_id = "/subscriptions/dummy/resourceGroups/dummy/providers/Microsoft.ManagedIdentity/userAssignedIdentities/dummy"
        context = {
            "base_path": "./",
            "params_override": [
                {
                    "resource_id": resource_id,
                    "name": "dummy",
                    "namespace": "default",
                    "identity": {
                        "type": "user_assigned",
                        "user_assigned_identities": [{"resource_id": uai_resource_id}],
                    },
                }
            ],
        }
        compute = KubernetesCompute._load_from_dict(data, context)
        compute._to_rest_object()
        assert compute.type == "kubernetes"
        assert compute.identity.type == "user_assigned"
        assert (
            compute.identity.user_assigned_identities[0].resource_id == uai_resource_id
        )

    def _test_loaded_compute(self, compute: AmlCompute):
        assert compute.name == "banchaml"
        assert compute.ssh_settings.admin_username == "azureuser"
        assert compute.identity.type == "user_assigned"

    def test_compute_from_yaml(self):
        compute: AmlCompute = verify_entity_load_and_dump(
            load_compute,
            self._test_loaded_compute,
            "tests/test_configs/compute/compute-aml.yaml",
        )[0]

        rest_intermediate = compute._to_rest_object()
        assert rest_intermediate.properties.compute_type == "AmlCompute"
        assert (
            rest_intermediate.properties.properties.user_account_credentials.admin_user_name
            == "azureuser"
        )
        assert rest_intermediate.properties.properties.enable_node_public_ip

        serializer = Serializer({"ComputeResource": ComputeResource})
        body = serializer.body(rest_intermediate, "ComputeResource")
        assert body["identity"]["type"] == "UserAssigned"
        assert body["identity"]["userAssignedIdentities"] == self._uai_list_to_dict(
            compute.identity.user_assigned_identities
        )

    def test_compute_vm_from_yaml(self):
        resource_id = "/subscriptions/13e50845-67bc-4ac5-94db-48d493a6d9e8/resourceGroups/myrg/providers/Microsoft.Compute/virtualMachines/myvm"
        fake_key = "myfakekey"
        compute: VirtualMachineCompute = load_compute(
            "tests/test_configs/compute/compute-vm.yaml"
        )
        assert compute.name == "banchcivm"
        assert compute.ssh_settings.admin_username == "azureuser"
        assert compute.ssh_settings.admin_password == "azureuserpassword"
        assert compute.ssh_settings.ssh_port == 8888
        assert compute.resource_id == resource_id
        assert (
            compute.ssh_settings.ssh_private_key_file
            == "tests/test_configs/compute/ssh_fake_key.txt"
        )

        rest_intermediate = compute._to_rest_object()
        assert rest_intermediate.properties.resource_id == resource_id
        assert rest_intermediate.properties.properties.ssh_port == 8888
        assert (
            rest_intermediate.properties.properties.administrator_account.password
            == "azureuserpassword"
        )
        assert (
            rest_intermediate.properties.properties.administrator_account.username
            == "azureuser"
        )
        assert (
            rest_intermediate.properties.properties.administrator_account.private_key_data
            == fake_key
        )

        serializer = Serializer({"ComputeResource": ComputeResource})
        body = serializer.body(rest_intermediate, "ComputeResource")
        assert body["properties"]["resourceId"] == resource_id
        assert body["properties"]["properties"]["sshPort"] == 8888
        assert (
            body["properties"]["properties"]["administratorAccount"]["username"]
            == "azureuser"
        )
        assert (
            body["properties"]["properties"]["administratorAccount"]["password"]
            == "azureuserpassword"
        )
        assert (
            body["properties"]["properties"]["administratorAccount"]["privateKeyData"]
            == fake_key
        )

    def test_compute_from_constructor(self):
        compute = ComputeInstance(name="comp", type="computeinstance")
        assert compute.type == "computeinstance"

        compute = KubernetesCompute(name="mykube", namespace="default", properties={})
        compute._to_dict()
        assert compute.type == "kubernetes"

    def _uai_list_to_dict(
        self, value: List[ManagedIdentityConfiguration]
    ) -> Union[str, ManagedIdentityConfiguration]:
        uai_dict = {}

        for item in value:
            resource_id = item.resource_id
            uai_dict[resource_id] = {}
        return uai_dict

    def test_compute_instance_load_from_rest(self):
        compute_instance: ComputeInstance = load_compute(
            "tests/test_configs/compute/compute-ci-unit.yaml"
        )
        compute_instance._set_full_subnet_name("subscription_id", "resource_group_name")
        compute_resource = compute_instance._to_rest_object()
        compute_instance2: ComputeInstance = ComputeInstance._load_from_rest(
            compute_resource
        )
        assert compute_instance.last_operation == compute_instance2.last_operation
        assert compute_instance.services == compute_instance2.services

    def test_compute_instance_with_image_metadata(self):
        os_image_metadata = ImageMetadata(
            current_image_version="22.08.19",
            latest_image_version="22.08.20",
            is_latest_os_image_version=False,
        )
        compute_instance: ComputeInstance = load_compute(
            "tests/test_configs/compute/compute-ci-unit.yaml"
        )
        compute_resource = compute_instance._to_rest_object()
        compute_resource.properties.properties.os_image_metadata = os_image_metadata
        compute_instance2: ComputeInstance = ComputeInstance._load_from_rest(
            compute_resource
        )
        os_image_metadata2 = compute_instance2.os_image_metadata
        assert os_image_metadata2 is not None
        assert (
            os_image_metadata2.current_image_version
            == os_image_metadata.current_image_version
        )
        assert (
            os_image_metadata2.latest_image_version
            == os_image_metadata.latest_image_version
        )
        assert (
            os_image_metadata2.is_latest_os_image_version
            == os_image_metadata.is_latest_os_image_version
        )

    def test_compute_instance_schedules_from_yaml(self):
        compute_instance: ComputeInstance = load_compute(
            "tests/test_configs/compute/compute-ci-schedules.yaml"
        )
        assert len(compute_instance.schedules.compute_start_stop) == 2
        assert compute_instance.idle_time_before_shutdown_minutes == 15

        compute_resource = compute_instance._to_rest_object()
<<<<<<< HEAD
        compute_instance2: ComputeInstance = ComputeInstance._load_from_rest(
            compute_resource
        )
=======
        assert compute_resource.properties.properties.idle_time_before_shutdown == f"PT{compute_instance.idle_time_before_shutdown_minutes}M"
        
        compute_instance2: ComputeInstance = ComputeInstance._load_from_rest(compute_resource)
>>>>>>> ea9fb996
        assert len(compute_instance2.schedules.compute_start_stop) == 2
        assert compute_instance2.schedules.compute_start_stop[0].action == "stop"
        assert compute_instance2.schedules.compute_start_stop[0].trigger.type == "Cron"
        assert (
            compute_instance2.schedules.compute_start_stop[0].trigger.start_time
            == "2021-03-10T21:21:07"
        )
        assert (
            compute_instance2.schedules.compute_start_stop[0].trigger.time_zone
            == "Pacific Standard Time"
        )
        assert (
            compute_instance2.schedules.compute_start_stop[0].trigger.expression
            == "0 18 * * *"
        )
        assert compute_instance2.schedules.compute_start_stop[1].action == "start"
        assert (
            compute_instance2.schedules.compute_start_stop[1].trigger.type
            == "Recurrence"
        )
        assert (
            compute_instance2.schedules.compute_start_stop[1].trigger.start_time
            == "2021-03-10T21:21:07"
        )
        assert (
            compute_instance2.schedules.compute_start_stop[1].trigger.time_zone
            == "Pacific Standard Time"
        )
        assert (
            compute_instance2.schedules.compute_start_stop[1].trigger.frequency
            == "week"
        )
        assert compute_instance2.schedules.compute_start_stop[1].trigger.interval == 1
<<<<<<< HEAD
        assert (
            compute_instance2.schedules.compute_start_stop[1].trigger.schedule
            is not None
        )
=======
        assert compute_instance2.schedules.compute_start_stop[1].trigger.schedule is not None
        assert compute_instance2.idle_time_before_shutdown_minutes == compute_instance.idle_time_before_shutdown_minutes
>>>>>>> ea9fb996

    def test_compute_instance_setup_scripts_from_yaml(self):
        loaded_instance: ComputeInstance = load_compute(
            "tests/test_configs/compute/compute-ci-setup-scripts.yaml"
        )
        compute_resource: ComputeResource = loaded_instance._to_rest_object()
        compute_instance: ComputeInstance = ComputeInstance._load_from_rest(
            compute_resource
        )

        assert compute_instance.setup_scripts is not None
        assert compute_instance.setup_scripts.creation_script is not None
        assert (
            compute_instance.setup_scripts.creation_script.path
            == "Users/test/creation-script.sh"
        )
        assert compute_instance.setup_scripts.creation_script.timeout_minutes == "20"
        assert compute_instance.setup_scripts.startup_script is not None
        assert (
            compute_instance.setup_scripts.startup_script.path
            == "Users/test/startup-script.sh"
        )
        assert compute_instance.setup_scripts.startup_script.command == "ls"
        assert compute_instance.setup_scripts.startup_script.timeout_minutes == "15"

    def test_compute_instance_uai_from_yaml(self):
        compute: ComputeInstance = load_compute(
            "tests/test_configs/compute/compute-ci-uai.yaml"
        )
        assert compute.name == "banchci"
        assert compute.type == "computeinstance"
        assert compute.identity.type == "user_assigned"
        assert compute.identity.user_assigned_identities
        assert len(compute.identity.user_assigned_identities) == 1
        assert (
            compute.identity.user_assigned_identities[0].resource_id
            == "/subscriptions/4faaaf21-663f-4391-96fd-47197c630979/resourceGroups/test-rg-centraluseuap-v2-t-2021W35"
            "/providers/Microsoft.ManagedIdentity/userAssignedIdentities/x"
        )

        compute_resource = compute._to_rest_object()
        assert compute_resource.identity.type == "UserAssigned"
        assert len(compute_resource.identity.user_assigned_identities) == 1
        for k in compute_resource.identity.user_assigned_identities.keys():
            assert (
                k
                == "/subscriptions/4faaaf21-663f-4391-96fd-47197c630979/resourceGroups/test-rg"
                "-centraluseuap-v2-t-2021W35/providers/Microsoft.ManagedIdentity"
                "/userAssignedIdentities/x"
            )

        compute_from_rest = Compute._from_rest_object(compute_resource)
        assert compute_from_rest.type == "computeinstance"
        assert compute_from_rest.identity.type == "user_assigned"
        assert compute_from_rest.identity.user_assigned_identities
        assert len(compute_from_rest.identity.user_assigned_identities) == 1
        assert (
            compute_from_rest.identity.user_assigned_identities[0].resource_id
            == "/subscriptions/4faaaf21-663f-4391-96fd-47197c630979/resourceGroups/test-rg-centraluseuap-v2-t-2021W35"
            "/providers/Microsoft.ManagedIdentity/userAssignedIdentities/x"
        )

    def test_compute_instance_sai_from_yaml(self):
        compute: ComputeInstance = load_compute(
            "tests/test_configs/compute/compute-ci.yaml"
        )
        assert compute.name == "banchci"
        assert compute.type == "computeinstance"
        assert compute.identity.type == "system_assigned"

        compute_resource = compute._to_rest_object()
        assert compute_resource.identity.type == "SystemAssigned"

        compute_from_rest = Compute._from_rest_object(compute_resource)
        assert compute_from_rest.type == "computeinstance"
        assert compute_from_rest.identity.type == "system_assigned"

    def test_synapse_compute_from_rest(self):
        with open("tests/test_configs/compute/compute-synapsespark.yaml", "r") as f:
            data = yaml.safe_load(f)
        resource_id = "/subscriptions/dummy/resourceGroups/dummy/providers/Microsoft.Synapse/workspaces/dummy/bigDataPools/dummypool"
        context = {
            "base_path": "./",
            "params_override": [{"resource_id": resource_id, "name": "dummy"}],
        }
        compute = SynapseSparkCompute._load_from_dict(data, context)
        compute._to_rest_object()
        assert compute.type == "synapsespark"

    def test_synapsespark_compute_from_yaml(self):
        compute: SynapseSparkCompute = load_compute(
            "tests/test_configs/compute/compute-synapsespark-identity.yaml"
        )
        assert compute.name == "testidentity"
        assert compute.identity.type == "user_assigned"

        rest_intermediate = compute._to_rest_object()
        assert rest_intermediate.properties.compute_type == "SynapseSpark"
        serializer = Serializer({"ComputeResource": ComputeResource})
        body = serializer.body(rest_intermediate, "ComputeResource")
        assert body["identity"]["type"] == "UserAssigned"
        assert body["identity"]["userAssignedIdentities"] == self._uai_list_to_dict(
            compute.identity.user_assigned_identities
        )<|MERGE_RESOLUTION|>--- conflicted
+++ resolved
@@ -194,15 +194,9 @@
         assert compute_instance.idle_time_before_shutdown_minutes == 15
 
         compute_resource = compute_instance._to_rest_object()
-<<<<<<< HEAD
-        compute_instance2: ComputeInstance = ComputeInstance._load_from_rest(
-            compute_resource
-        )
-=======
         assert compute_resource.properties.properties.idle_time_before_shutdown == f"PT{compute_instance.idle_time_before_shutdown_minutes}M"
         
         compute_instance2: ComputeInstance = ComputeInstance._load_from_rest(compute_resource)
->>>>>>> ea9fb996
         assert len(compute_instance2.schedules.compute_start_stop) == 2
         assert compute_instance2.schedules.compute_start_stop[0].action == "stop"
         assert compute_instance2.schedules.compute_start_stop[0].trigger.type == "Cron"
@@ -236,15 +230,8 @@
             == "week"
         )
         assert compute_instance2.schedules.compute_start_stop[1].trigger.interval == 1
-<<<<<<< HEAD
-        assert (
-            compute_instance2.schedules.compute_start_stop[1].trigger.schedule
-            is not None
-        )
-=======
         assert compute_instance2.schedules.compute_start_stop[1].trigger.schedule is not None
         assert compute_instance2.idle_time_before_shutdown_minutes == compute_instance.idle_time_before_shutdown_minutes
->>>>>>> ea9fb996
 
     def test_compute_instance_setup_scripts_from_yaml(self):
         loaded_instance: ComputeInstance = load_compute(
