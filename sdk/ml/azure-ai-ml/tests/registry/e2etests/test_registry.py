# ---------------------------------------------------------
# Copyright (c) Microsoft Corporation. All rights reserved.
# ---------------------------------------------------------
from typing import Callable

import pytest
from time import sleep
from azure.ai.ml import MLClient, load_registry
from azure.ai.ml.constants._common import LROConfigurations
from azure.core.paging import ItemPaged
from azure.core.exceptions import ResourceNotFoundError
from devtools_testutils import AzureRecordedTestCase, is_live
<<<<<<< HEAD
=======
from azure.ai.ml._restclient.v2022_10_01_preview.operations._registries_operations import RegistriesOperations 
import time
>>>>>>> 1cb95bf7

@pytest.mark.e2etest
@pytest.mark.usefixtures("recorded_test")
@pytest.mark.production_experiences_test
class TestRegistry(AzureRecordedTestCase):
    @pytest.mark.e2etest
    def test_registry_operations(
        self,
        crud_registry_client: MLClient,
        randstr: Callable[[], str],
    ) -> None:
        # Registries cannot currently handle names with underscores,
        # so remove it from the randomly generated registry name
        # to avoid problems.
        reg_name = "".join(f"{randstr('reg_name')}".split("_"))
        params_override = [
            {
                "name": reg_name,
            }
        ]
        reg = load_registry(
            source="./tests/test_configs/registry/registry_valid_min.yaml", params_override=params_override
        )
        registry = crud_registry_client.registries.begin_create(registry=reg).result(
            timeout=LROConfigurations.POLLING_TIMEOUT
        )
        assert registry.name == reg_name
        assert registry.identity.type == "SystemAssigned"

        registry_list = crud_registry_client.registries.list()
        assert isinstance(registry_list, ItemPaged)

        registry = crud_registry_client.registries.get(name=reg_name)
        assert registry.name == reg_name
<<<<<<< HEAD
        del_result = crud_registry_client.registries.begin_delete(name=reg_name).result(
            timeout=LROConfigurations.POLLING_TIMEOUT
        )
        assert del_result is None
=======

        # Some values are assigned by registries, but hidden in the local representation to avoid confusing users.
        # Double check that they're set properly by examining the raw registry format.
        rest_registry = crud_registry_client.registries._operation.get(resource_group_name=crud_registry_client.resource_group_name, registry_name=reg_name)
        assert rest_registry
        # don't do a standard dictionary equality check to avoid being surprised by auto-set tags
        assert rest_registry.tags["one"] == "two"
        assert rest_registry.tags["three"] == "five"
        assert rest_registry.properties.managed_resource_group_tags["one"] == "two"
        assert rest_registry.properties.managed_resource_group_tags["three"] == "five"

        registry = crud_registry_client.registries.delete(name=reg_name)
        assert registry is None
        # give the delete operation time to fully take place in the backend
        # before testing that the registry is gone with another get command
>>>>>>> 1cb95bf7
        if is_live():
            # Unfortunately the LRO poller for delete concludes BEFORE
            # the deletion is properly propagated across replicas,
            # resulting in eventual consistency bugs if we test
            # too soon.
            sleep(300)
        try:
            crud_registry_client.registries.get(name=reg_name)
            # The above line should fail with a ResourceNotFoundError
            assert False
        except ResourceNotFoundError:
            assert True<|MERGE_RESOLUTION|>--- conflicted
+++ resolved
@@ -10,11 +10,6 @@
 from azure.core.paging import ItemPaged
 from azure.core.exceptions import ResourceNotFoundError
 from devtools_testutils import AzureRecordedTestCase, is_live
-<<<<<<< HEAD
-=======
-from azure.ai.ml._restclient.v2022_10_01_preview.operations._registries_operations import RegistriesOperations 
-import time
->>>>>>> 1cb95bf7
 
 @pytest.mark.e2etest
 @pytest.mark.usefixtures("recorded_test")
@@ -49,12 +44,6 @@
 
         registry = crud_registry_client.registries.get(name=reg_name)
         assert registry.name == reg_name
-<<<<<<< HEAD
-        del_result = crud_registry_client.registries.begin_delete(name=reg_name).result(
-            timeout=LROConfigurations.POLLING_TIMEOUT
-        )
-        assert del_result is None
-=======
 
         # Some values are assigned by registries, but hidden in the local representation to avoid confusing users.
         # Double check that they're set properly by examining the raw registry format.
@@ -66,11 +55,12 @@
         assert rest_registry.properties.managed_resource_group_tags["one"] == "two"
         assert rest_registry.properties.managed_resource_group_tags["three"] == "five"
 
-        registry = crud_registry_client.registries.delete(name=reg_name)
-        assert registry is None
+        del_result = crud_registry_client.registries.begin_delete(name=reg_name).result(
+            timeout=LROConfigurations.POLLING_TIMEOUT
+        )
+        assert del_result is None
         # give the delete operation time to fully take place in the backend
         # before testing that the registry is gone with another get command
->>>>>>> 1cb95bf7
         if is_live():
             # Unfortunately the LRO poller for delete concludes BEFORE
             # the deletion is properly propagated across replicas,
