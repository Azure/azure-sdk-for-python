--- conflicted
+++ resolved
@@ -2412,7 +2412,6 @@
         assert actual_job["inputs"] == expected_job_inputs
         assert actual_job["jobs"]["microsoft_samples_command_component_basic_inputs"]["inputs"] == expected_node_inputs
 
-<<<<<<< HEAD
     def test_pipeline_with_non_pipeline_parameters(self):
         component_yaml = components_dir / "helloworld_component.yml"
         component_func1 = load_component(source=component_yaml, params_override=[{"name": randstr("component_name")}])
@@ -2459,7 +2458,7 @@
         pipeline = pipeline_func(job_in_number=10, job_in_path=job_input, component_func=component_func2)
         assert len(pipeline.jobs) == 2
         assert component_func2.name in pipeline.jobs
-=======
+
     def test_dsl_pipeline_with_default_component(
         self,
         client: MLClient,
@@ -2480,5 +2479,4 @@
         # component from client.components.get
         pipeline_job = client.jobs.create_or_update(pipeline_with_default_component())
         created_pipeline_job: PipelineJob = client.jobs.get(pipeline_job.name)
-        assert created_pipeline_job.jobs["node1"].component == f"{component_name}@default"
->>>>>>> 956f6678
+        assert created_pipeline_job.jobs["node1"].component == f"{component_name}@default"