import logging
from io import StringIO
from pathlib import Path
from typing import Callable
from unittest.mock import patch

import pydash
import pytest
from devtools_testutils import AzureRecordedTestCase, is_live
from pipeline_job.e2etests.test_pipeline_job import assert_job_input_output_types
from test_utilities.utils import _PYTEST_TIMEOUT_METHOD, assert_job_cancel, omit_with_wildcard, sleep_if_live

from azure.ai.ml import (
    AmlTokenConfiguration,
    Input,
    ManagedIdentityConfiguration,
    MLClient,
    MpiDistribution,
    Output,
    PyTorchDistribution,
    TensorFlowDistribution,
    UserIdentityConfiguration,
    command,
    dsl,
    load_component,
)
from azure.ai.ml._utils._arm_id_utils import is_ARM_id_for_resource
from azure.ai.ml.constants._common import AssetTypes, InputOutputModes, ANONYMOUS_COMPONENT_NAME, SINGULARITY_ID_FORMAT
from azure.ai.ml.constants._job.pipeline import PipelineConstants
from azure.ai.ml.dsl._group_decorator import group
from azure.ai.ml.dsl._load_import import to_component
from azure.ai.ml.entities import CommandComponent, CommandJob
from azure.ai.ml.entities import Component
from azure.ai.ml.entities import Component as ComponentEntity
from azure.ai.ml.entities import Data, JobResourceConfiguration, PipelineJob, QueueSettings
from azure.ai.ml.exceptions import ValidationException, UnexpectedKeywordError
from azure.ai.ml.parallel import ParallelJob, RunFunction, parallel_run_function

from .._util import _DSL_TIMEOUT_SECOND

tests_root_dir = Path(__file__).parent.parent.parent
components_dir = tests_root_dir / "test_configs/components/"
job_input = Input(
    type=AssetTypes.URI_FILE,
    path="https://dprepdata.blob.core.windows.net/demo/Titanic.csv",
)
experiment_name = "dsl_pipeline_e2e"
common_omit_fields = [
    "properties",
    "display_name",
    "experiment_name",
    "jobs.*.componentId",
    "inputs.*.uri",
    "jobs.*._source",
    "jobs.*.properties",
    "settings._source",
    "source_job_id",
    "services",
]


def check_name_and_version(output, output_name, output_version):
    assert output.name == output_name
    assert output.version == output_version


def build_pipeline_with_parallel_run_function(data, literal_input=None):
    # command job with dict distribution
    environment = "AzureML-sklearn-1.0-ubuntu20.04-py38-cpu:33"
    inputs = {
        "job_data_path": Input(
            type=AssetTypes.MLTABLE,
            path="./tests/test_configs/dataset/mnist-data",
            mode=InputOutputModes.EVAL_MOUNT,
        ),
        "job_data_path_optional": Input(
            type=AssetTypes.MLTABLE,
            mode=InputOutputModes.EVAL_MOUNT,
            optional=True,
        ),
    }
    input_data = "${{inputs.job_data_path}}"
    outputs = {"job_output_path": Output(type=AssetTypes.URI_FOLDER, mode="rw_mount")}
    expected_resources = {"instance_count": 2}

    task = RunFunction(
        code="./tests/test_configs/dsl_pipeline/parallel_component_with_file_input/src/",
        entry_script="score.py",
        program_arguments="--job_output_path ${{outputs.job_output_path}}",
        environment=environment,
    )
    logging_level = "DEBUG"
    max_concurrency_per_instance = 1
    error_threshold = 1
    mini_batch_error_threshold = 1
    mini_batch_size = "5"

    # Parallel from parallel_run_function()
    parallel_function = parallel_run_function(
        display_name="my-evaluate-job",
        inputs=inputs,
        outputs=outputs,
        mini_batch_size=mini_batch_size,
        task=task,
        logging_level=logging_level,
        max_concurrency_per_instance=max_concurrency_per_instance,
        error_threshold=error_threshold,
        mini_batch_error_threshold=mini_batch_error_threshold,
        resources=expected_resources,
        input_data=input_data,
    )
    if literal_input is None:

        @dsl.pipeline(experiment_name="test_pipeline_with_parallel_function", default_compute="cpu-cluster")
        def parallel_in_pipeline(job_data_path):
            node1 = parallel_function(job_data_path=job_data_path)
            # TODO 2104247: node1.task will be kept as a local path when submitting the pipeline job.
            node1.task = None
            return {
                "pipeline_output": node1.outputs.job_output_path,
            }

        return parallel_in_pipeline(data)
    else:

        @dsl.pipeline(experiment_name="test_pipeline_with_parallel_function", default_compute="cpu-cluster")
        def parallel_in_pipeline(job_data_path, literal_input):
            node1 = parallel_function(job_data_path=job_data_path)
            # TODO 2104247: node1.task will be kept as a local path when submitting the pipeline job.
            node1.task = None
            node1.resources.instance_count = literal_input
            node1.max_concurrency_per_instance = literal_input
            node1.error_threshold = literal_input
            node1.mini_batch_error_threshold = literal_input
            return {
                "pipeline_output": node1.outputs.job_output_path,
            }

        return parallel_in_pipeline(data, literal_input)


@pytest.mark.usefixtures(
    "enable_environment_id_arm_expansion",
    "enable_pipeline_private_preview_features",
    "enable_private_preview_schema_features",
    "mock_code_hash",
    "mock_component_hash",
    "mock_set_headers_with_user_aml_token",
    "recorded_test",
)
@pytest.mark.timeout(timeout=_DSL_TIMEOUT_SECOND, method=_PYTEST_TIMEOUT_METHOD)
@pytest.mark.e2etest
@pytest.mark.pipeline_test
class TestDSLPipeline(AzureRecordedTestCase):
    def test_command_component_create(self, client: MLClient, randstr: Callable[[str], str]) -> None:
        component_yaml = components_dir / "helloworld_component.yml"
        component_func1 = load_component(source=component_yaml, params_override=[{"name": randstr("component_name")}])
        component_func2 = load_component(source=component_yaml, params_override=[{"name": randstr("component_name")}])

        @dsl.pipeline(
            name=randstr("pipeline_name"),
            description="The hello world pipeline job",
            tags={"owner": "sdkteam", "tag": "tagvalue"},
            compute="cpu-cluster",
            experiment_name=experiment_name,
            continue_on_step_failure=True,
        )
        def pipeline(job_in_number, job_in_other_number, job_in_path):
            component_func1(component_in_number=job_in_number, component_in_path=job_in_path)
            component_func2(component_in_number=job_in_other_number, component_in_path=job_in_path)

        pipeline = pipeline(10, 15, job_input)
        job = client.jobs.create_or_update(pipeline)
        # check required fields in job dict
        job_dict = job._to_dict()
        expected_keys = ["status", "properties", "tags", "creation_context"]
        for k in expected_keys:
            assert k in job_dict.keys(), f"failed to get {k} in {job_dict}"

        # original job did not change
        assert_job_input_output_types(job)
        assert job.settings.continue_on_step_failure is True
        assert job.compute == "cpu-cluster"

    def test_pipeline_job_create_with_resolve_reuse(self, client: MLClient, randstr: Callable[[str], str]) -> None:
        component_yaml = components_dir / "helloworld_component.yml"
        component_func1: CommandComponent = load_component(source=component_yaml)
        component_func2: CommandComponent = load_component(source=component_yaml)
        component_func3: CommandComponent = component_func1

        @dsl.pipeline(
            name=randstr("pipeline_name"),
            description="The hello world pipeline job",
            tags={"owner": "sdkteam", "tag": "tagvalue"},
            compute="cpu-cluster",
            experiment_name=experiment_name,
            continue_on_step_failure=True,
        )
        def pipeline(job_in_number, job_in_other_number, job_in_path):
            component_func1(component_in_number=job_in_number, component_in_path=job_in_path)
            component_func3(component_in_number=job_in_other_number, component_in_path=job_in_path)
            component_func1(component_in_number=job_in_other_number, component_in_path=job_in_path)

            component_func2(component_in_number=job_in_other_number, component_in_path=job_in_path)

        dsl_pipeline = pipeline(10, 15, job_input)
        component_id_set = set(map(lambda x: id(x.component), dsl_pipeline.jobs.values()))
        assert len(component_id_set) == 2

        for job_instance in dsl_pipeline.jobs.values():
            assert job_instance.component.id is None, "component id won't be resolved before create_or_update"

        # TODO: need extra mock based tests to verify if the component is resolved only once
        _ = client.jobs.create_or_update(dsl_pipeline)
        for job_instance in dsl_pipeline.jobs.values():
            assert (
                isinstance(job_instance.component, str) or job_instance.component.id is not None
            ), "component id will be filled back to the instance during create_or_update"

    def test_command_component_create_with_output(self, client: MLClient, randstr: Callable[[str], str]) -> None:
        component_yaml = components_dir / "helloworld_component.yml"
        component_func1 = load_component(source=component_yaml, params_override=[{"name": randstr("component_name")}])
        component_func2 = load_component(source=component_yaml, params_override=[{"name": randstr("component_name")}])

        @dsl.pipeline(
            name=randstr("pipeline_name"),
            description="The hello world pipeline job",
            tags={"owner": "sdkteam", "tag": "tagvalue"},
            compute="cpu-cluster",
        )
        def pipeline_with_output(job_in_number, job_in_other_number, job_in_path):
            node1 = component_func1(component_in_number=job_in_number, component_in_path=job_in_path)

            node2 = component_func2(
                component_in_number=job_in_other_number,
                component_in_path=node1.outputs.component_out_path,
            )
            return {"job_out_data": node2.outputs.component_out_path}

        pipeline = pipeline_with_output(10, 15, job_input)
        pipeline.outputs.job_out_data = Output(dataset=Data(name="dsl_pipeline_output", version="1"))
        client.jobs.create_or_update(pipeline, experiment_name=experiment_name)

    def test_command_component_create_from_remote(
        self,
        client: MLClient,
        hello_world_component: ComponentEntity,
        randstr: Callable[[str], str],
    ) -> None:
        component_func = load_component(
            client=client,
            name=hello_world_component.name,
            version=hello_world_component.version,
        )

        @dsl.pipeline(
            name=randstr("pipeline_name"),
            description="The hello world pipeline job",
            tags={"owner": "sdkteam", "tag": "tagvalue"},
            compute="cpu-cluster",
        )
        def pipeline_remote_component(job_in_number, job_in_other_number, job_in_path):
            node1 = component_func(component_in_number=job_in_number, component_in_path=job_in_path)
            # un-configured data binding is not supported
            node1.outputs.component_out_path = Output(dataset=Data(name="mldesigner_component_output"))

            node2 = component_func(
                component_in_number=job_in_other_number,
                component_in_path=node1.outputs.component_out_path,
            )
            return {"job_out_data": node2.outputs.component_out_path}

        pipeline = pipeline_remote_component(10, 15, job_input)
        client.jobs.create_or_update(pipeline, experiment_name=experiment_name)

    def test_component_load_from_remote(self, client: MLClient, hello_world_component: ComponentEntity) -> None:
        component_func = load_component(
            client=client,
            name=hello_world_component.name,
            version=hello_world_component.version,
        )

        component_node = component_func(component_in_number=10, component_in_path=job_input)

        component_job_dict = component_node._to_rest_object()
        assert is_ARM_id_for_resource(component_job_dict["componentId"])
        omit_fields = ["componentId", "_source", "properties"]
        component_job_dict = pydash.omit(component_job_dict, *omit_fields)
        assert component_job_dict == {
            "inputs": {
                "component_in_number": {"job_input_type": "literal", "value": "10"},
                "component_in_path": {
                    "job_input_type": "uri_file",
                    "uri": "https://dprepdata.blob.core.windows.net/demo/Titanic.csv",
                },
            },
            "resources": {"instance_count": 1},
            "type": "command",
        }

    def test_distribution_components(self, client: MLClient, randstr: Callable[[str], str]) -> None:
        mpi_func = load_component(source=str(components_dir / "helloworld_component_mpi.yml"))
        pytorch_func = load_component(source=str(components_dir / "helloworld_component_pytorch.yml"))
        tensorflow_func = load_component(source=str(components_dir / "helloworld_component_tensorflow.yml"))

        @dsl.pipeline(
            name=randstr("pipeline_name"),
            description="The hello world pipeline job",
            tags={"owner": "sdkteam", "tag": "tagvalue"},
            compute="gpu-cluster",
            experiment_name=experiment_name,
        )
        def pipeline_distribution_components(job_in_number, job_in_path):
            hello_world_component_mpi = mpi_func(component_in_number=job_in_number, component_in_path=job_in_path)
            hello_world_component_mpi.distribution = MpiDistribution()
            hello_world_component_mpi.distribution.process_count_per_instance = 2

            hello_world_component_pytorch = pytorch_func(
                component_in_number=job_in_number, component_in_path=job_in_path
            )
            hello_world_component_pytorch.distribution = PyTorchDistribution()
            hello_world_component_pytorch.distribution.process_count_per_instance = 2

            hello_world_component_tensorflow = tensorflow_func(
                component_in_number=job_in_number, component_in_path=job_in_path
            )
            hello_world_component_tensorflow.distribution = TensorFlowDistribution()
            hello_world_component_tensorflow.distribution.worker_count = 2

        pipeline = pipeline_distribution_components(10, job_input)
        client.jobs.create_or_update(pipeline, experiment_name=experiment_name)

    def test_component_with_binding(self, client: MLClient, randstr: Callable[[str], str]):
        hello_world_component_yaml = str(components_dir / "helloworld_component.yml")
        hello_world_component_func = load_component(source=hello_world_component_yaml)

        merge_outputs_component_yaml = str(components_dir / "merge_outputs_component.yml")
        merge_outputs_component_func = load_component(source=merge_outputs_component_yaml)

        @dsl.pipeline(
            name=randstr("pipeline_name"),
            description="The hello world pipeline job",
            tags={"owner": "sdkteam", "tag": "tagvalue"},
            compute="cpu-cluster",
        )
        def pipeline_with_binding(job_in_number, job_in_other_number, job_in_path):
            hello_world_component_1 = hello_world_component_func(
                component_in_number=job_in_number, component_in_path=job_in_path
            )
            hello_world_component_2 = hello_world_component_func(
                component_in_number=job_in_number, component_in_path=job_in_path
            )

            # configure component overrides, curated SDK not supported yet
            # hello_world_component_2.resources.instance_count = 2

            # configure component outputs
            hello_world_component_1.outputs.component_out_path.mode = "Upload"
            hello_world_component_2.outputs.component_out_path.mode = "Upload"

            merge_component_outputs = merge_outputs_component_func(
                component_in_number=job_in_other_number,
                component_in_path_1=hello_world_component_1.outputs.component_out_path,
                component_in_path_2=hello_world_component_2.outputs.component_out_path,
            )
            return {
                "job_out_data_1": merge_component_outputs.outputs.component_out_path_1,
                "job_out_data_2": merge_component_outputs.outputs.component_out_path_2,
            }

        pipeline = pipeline_with_binding(10, 16, job_input)
        client.jobs.create_or_update(
            pipeline,
            experiment_name="dsl_pipeline_e2e",
        )

    def test_data_input(self, client: MLClient) -> None:
        parent_dir = str(tests_root_dir / "test_configs/dsl_pipeline/nyc_taxi_data_regression")

        def generate_dsl_pipeline():
            # 1. Load component funcs
            prep_func = load_component(source=parent_dir + "/prep.yml")
            transform_func = load_component(source=parent_dir + "/transform.yml")
            train_func = load_component(source=parent_dir + "/train.yml")
            predict_func = load_component(source=parent_dir + "/predict.yml")
            score_func = load_component(source=parent_dir + "/score.yml")

            # 2. Construct pipeline
            @dsl.pipeline(compute="cpu-cluster", default_datastore="workspaceblobstore")
            def sample_pipeline(pipeline_job_input):
                prep_job = prep_func(raw_data=pipeline_job_input)
                transform_job = transform_func(clean_data=prep_job.outputs.prep_data)
                train_job = train_func(training_data=transform_job.outputs.transformed_data)
                predict_job = predict_func(
                    model_input=train_job.outputs.model_output,
                    test_data=train_job.outputs.test_data,
                )
                score_job = score_func(
                    predictions=predict_job.outputs.predictions,
                    model=train_job.outputs.model_output,
                )
                return {
                    "pipeline_job_prepped_data": prep_job.outputs.prep_data,
                    "pipeline_job_transformed_data": transform_job.outputs.transformed_data,
                    "pipeline_job_trained_model": train_job.outputs.model_output,
                    "pipeline_job_test_data": train_job.outputs.test_data,
                    "pipeline_job_predictions": predict_job.outputs.predictions,
                    "pipeline_job_score_report": score_job.outputs.score_report,
                }

            pipeline = sample_pipeline(Input(type=AssetTypes.URI_FOLDER, path=parent_dir + "/data/"))
            pipeline.outputs.pipeline_job_prepped_data.data = "/prepped_data"
            pipeline.outputs.pipeline_job_prepped_data.mode = "rw_mount"
            pipeline.outputs.pipeline_job_transformed_data.data = "/transformed_data"
            pipeline.outputs.pipeline_job_transformed_data.mode = "rw_mount"
            pipeline.outputs.pipeline_job_trained_model.data = "/trained-model"
            pipeline.outputs.pipeline_job_trained_model.mode = "rw_mount"
            pipeline.outputs.pipeline_job_test_data.data = "/test_data"
            pipeline.outputs.pipeline_job_test_data.mode = "rw_mount"
            pipeline.outputs.pipeline_job_predictions.data = "/predictions"
            pipeline.outputs.pipeline_job_predictions.mode = "rw_mount"
            pipeline.outputs.pipeline_job_score_report.data = "/report"
            pipeline.outputs.pipeline_job_score_report.mode = "rw_mount"
            return pipeline

        # create pipeline instance
        pipeline = generate_dsl_pipeline()
        # submit job to workspace
        client.jobs.create_or_update(
            pipeline,
            experiment_name="nyc_taxi_data_regression",
        )

    def test_command_function(self, randstr: Callable[[str], str], client: MLClient):
        hello_world_component_yaml = str(components_dir / "helloworld_component.yml")
        hello_world_component_func = load_component(source=hello_world_component_yaml)
        # update component display name to work around same component register multiple time issue
        hello_world_component_func.display_name = "test_command_function_node"

        environment = "AzureML-sklearn-1.0-ubuntu20.04-py38-cpu:33"
        distribution = {"type": "Pytorch", "process_count_per_instance": 2}
        resources = {"instance_count": 2}
        environment_variables = {"environ": "val"}
        inputs = {
            "component_in_path": Input(type="uri_folder", path="https://my-blob/path/to/data", mode="ro_mount"),
            "component_in_number": 0.01,
        }
        outputs = {"component_out_path": Output(type="mlflow_model", mode="rw_mount")}

        @dsl.pipeline(
            name=randstr("pipeline_name"),
            description="The hello world pipeline job",
            tags={"owner": "sdkteam", "tag": "tagvalue"},
            compute="cpu-cluster",
        )
        def mixed_pipeline(job_in_number, job_in_path):
            command_job = CommandJob(
                display_name="command-job",
                environment=environment,
                command='echo "hello world"',
                distribution=distribution,
                resources=resources,
                environment_variables=environment_variables,
                inputs=inputs,
                outputs=outputs,
            )
            command_job_func = to_component(job=command_job)

            # Command from command() function
            command_function = command(
                display_name="command-function-job",
                environment=environment,
                command='echo "hello world"',
                distribution=distribution,
                resources=resources,
                environment_variables=environment_variables,
                inputs=inputs,
                outputs=outputs,
            )

            node1 = hello_world_component_func(component_in_number=job_in_number, component_in_path=job_in_path)
            node2 = command_job_func(
                component_in_path=node1.outputs.component_out_path,
                component_in_number=2,
            )
            node3 = command_function(
                component_in_path=node2.outputs.component_out_path,
                component_in_number=3,
            )

            return {
                "pipeline_job_out": node3.outputs.component_out_path,
            }

        pipeline = mixed_pipeline(16, job_input)
        # submit job to workspace
        pipeline_job = client.jobs.create_or_update(
            pipeline,
            experiment_name="mixed_pipeline",
        )
        actual_job = omit_with_wildcard(pipeline_job._to_rest_object().properties.as_dict(), *common_omit_fields)
        expected_job = {
            "tags": {"owner": "sdkteam", "tag": "tagvalue"},
            "compute_id": "cpu-cluster",
            "description": "The hello world pipeline job",
            "is_archived": False,
            "job_type": "Pipeline",
            "inputs": {
                "job_in_number": {"job_input_type": "literal", "value": "16"},
                "job_in_path": {
                    "mode": "ReadOnlyMount",
                    "job_input_type": "uri_file",
                },
            },
            "jobs": {
                "node1": {
                    "type": "command",
                    "inputs": {
                        "component_in_number": {
                            "job_input_type": "literal",
                            "value": "${{parent.inputs.job_in_number}}",
                        },
                        "component_in_path": {"job_input_type": "literal", "value": "${{parent.inputs.job_in_path}}"},
                    },
                    "name": "node1",
                },
                "node2": {
                    "type": "command",
                    "distribution": {"distribution_type": "PyTorch", "process_count_per_instance": 2},
                    "inputs": {
                        "component_in_number": {"job_input_type": "literal", "value": "2"},
                        "component_in_path": {
                            "job_input_type": "literal",
                            "value": "${{parent.jobs.node1.outputs.component_out_path}}",
                        },
                    },
                    "name": "node2",
                    "resources": {"instance_count": 2},
                },
                "node3": {
                    "display_name": "command-function-job",
                    "distribution": {"distribution_type": "PyTorch", "process_count_per_instance": 2},
                    "environment_variables": {"environ": "val"},
                    "inputs": {
                        "component_in_number": {"job_input_type": "literal", "value": "3"},
                        "component_in_path": {
                            "job_input_type": "literal",
                            "value": "${{parent.jobs.node2.outputs.component_out_path}}",
                        },
                    },
                    "name": "node3",
                    "outputs": {
                        "component_out_path": {"type": "literal", "value": "${{parent.outputs.pipeline_job_out}}"}
                    },
                    "resources": {"instance_count": 2},
                    "type": "command",
                },
            },
            "outputs": {
                "pipeline_job_out": {
                    "mode": "ReadWriteMount",
                    "job_output_type": "mlflow_model",
                }
            },
            "settings": {},
        }
        assert expected_job == actual_job

    def test_command_with_optional_inputs(self, randstr: Callable[[str], str], client: MLClient):
        hello_world_component_yaml = str(components_dir / "helloworld_component_with_optional_inputs.yml")
        hello_world_component_func = load_component(source=hello_world_component_yaml)
        command_func = command(
            name=f"test_optional_input_component_" + randstr("component_name"),
            display_name="command_with_optional_inputs",
            environment="AzureML-sklearn-1.0-ubuntu20.04-py38-cpu:33",
            command=(
                'echo "hello world" '
                "& echo $[[${{inputs.float}}]] "
                "& echo $[[${{inputs.integer}}]] "
                "& echo $[[${{inputs.string}}]] "
                "& echo $[[${{inputs.boolean}}]] "
                "& echo ${{inputs.uri_folder}} "
                "& echo $[[${{inputs.optional_0}}]] "
                "& echo $[[${{inputs.optional_1}}]]"
                "& echo $[[${{inputs.optional_2}}]]"
            ),
            distribution={"type": "Pytorch", "process_count_per_instance": 2},
            resources={"instance_count": 2},
            environment_variables={"environ": "val"},
            inputs={
                "float": Input(type="number", default=1.1, min=0, max=5, optional=True),
                "integer": Input(type="integer", default=2, min=-1, max=4, optional=True),
                "string": Input(type="string", default="default_str", optional=True),
                "boolean": Input(type="boolean", default=False, optional=True),
                "uri_folder": Input(type="uri_folder"),
                "optional_0": Input(type="uri_file", optional=True),
                "optional_1": Input(type="number", optional=True),
                "optional_2": Input(type="number", optional=True, default=1.2),
            },
            outputs={"component_out_path": Output(type="uri_folder")},
        )

        component = client.components.create_or_update(command_func.component)
        assert component and component.version == "1"

        @dsl.pipeline(
            name=f"test_optional_input_component_pipeline_" + randstr("pipeline_name"),
            description="The command node with optional inputs",
            tags={"owner": "sdkteam", "tag": "tagvalue"},
            compute="cpu-cluster",
        )
        def sample_pipeline(job_in_file):
            node1 = hello_world_component_func(component_in_path=job_in_file)
            node2 = command_func(uri_folder=node1.outputs.component_out_path)

            return {"pipeline_output": node2.outputs.component_out_path}

        pipeline = sample_pipeline(
            Input(type="uri_file", path="https://dprepdata.blob.core.windows.net/demo/Titanic.csv")
        )
        pipeline_job = client.jobs.create_or_update(pipeline)

        actual_job = omit_with_wildcard(pipeline_job._to_rest_object().properties.as_dict(), *common_omit_fields)
        expected_job = {
            "description": "The command node with optional inputs",
            "tags": {"owner": "sdkteam", "tag": "tagvalue"},
            "compute_id": "cpu-cluster",
            "is_archived": False,
            "job_type": "Pipeline",
            "inputs": {
                "job_in_file": {
                    "mode": "ReadOnlyMount",
                    "job_input_type": "uri_file",
                }
            },
            "jobs": {
                "node1": {
                    "inputs": {
                        "component_in_path": {"job_input_type": "literal", "value": "${{parent.inputs.job_in_file}}"}
                    },
                    "name": "node1",
                    "type": "command",
                },
                "node2": {
                    "display_name": "command_with_optional_inputs",
                    "distribution": {"distribution_type": "PyTorch", "process_count_per_instance": 2},
                    "environment_variables": {"environ": "val"},
                    "inputs": {
                        "uri_folder": {
                            "job_input_type": "literal",
                            "value": "${{parent.jobs.node1.outputs.component_out_path}}",
                        }
                    },
                    "name": "node2",
                    "outputs": {
                        "component_out_path": {"type": "literal", "value": "${{parent.outputs.pipeline_output}}"}
                    },
                    "resources": {"instance_count": 2},
                    "type": "command",
                },
            },
            "outputs": {"pipeline_output": {"mode": "ReadWriteMount", "job_output_type": "uri_folder"}},
            "settings": {},
        }
        assert expected_job == actual_job

    def test_spark_with_optional_inputs(self, randstr: Callable[[str], str], client: MLClient):
        component_yaml = "./tests/test_configs/dsl_pipeline/spark_job_in_pipeline/component_with_optional_inputs.yml"
        spark_with_optional_inputs_component_func = load_component(source=component_yaml)

        @dsl.pipeline(
            name=f"test_optional_input_component_pipeline_" + randstr("pipeline_name"),
            description="The spark node with optional inputs",
            tags={"owner": "sdkteam", "tag": "tagvalue"},
        )
        def sample_pipeline(job_in_file, sample_rate):
            node1 = spark_with_optional_inputs_component_func(input1=job_in_file, sample_rate=sample_rate)
            node1.resources = {"instance_type": "standard_e4s_v3", "runtime_version": "3.1.0"}
            return {"pipeline_output": node1.outputs.output1}

        pipeline = sample_pipeline(
            job_in_file=Input(
                path="./tests/test_configs/dsl_pipeline/spark_job_in_pipeline/dataset/shakespeare.txt",
                type=AssetTypes.URI_FILE,
                mode=InputOutputModes.DIRECT,
            ),
            sample_rate=0.01,
        )
        pipeline.outputs.pipeline_output.mode = InputOutputModes.DIRECT
        pipeline_job = client.jobs.create_or_update(pipeline)

        actual_job = omit_with_wildcard(pipeline_job._to_rest_object().properties.as_dict(), *common_omit_fields)
        expected_job = {
            "description": "The spark node with optional inputs",
            "tags": {"owner": "sdkteam", "tag": "tagvalue"},
            "is_archived": False,
            "job_type": "Pipeline",
            "inputs": {
                "job_in_file": {"job_input_type": "uri_file", "mode": "Direct"},
                "sample_rate": {"job_input_type": "literal", "value": "0.01"},
            },
            "jobs": {
                "node1": {
                    "args": "--input1 ${{inputs.input1}} --output2 "
                    "${{outputs.output1}} --my_sample_rate "
                    "${{inputs.sample_rate}} $[[--input_optional "
                    "${{inputs.input_optional}}]]",
                    "conf": {
                        "spark.driver.cores": 1,
                        "spark.driver.memory": "2g",
                        "spark.dynamicAllocation.enabled": True,
                        "spark.dynamicAllocation.maxExecutors": 4,
                        "spark.dynamicAllocation.minExecutors": 1,
                        "spark.executor.cores": 2,
                        "spark.executor.instances": 1,
                        "spark.executor.memory": "2g",
                    },
                    "entry": {
                        "file": "sampleword_with_optional_input.py",
                        "spark_job_entry_type": "SparkJobPythonEntry",
                    },
                    "identity": {"identity_type": "UserIdentity"},
                    "inputs": {
                        "input1": {"job_input_type": "literal", "value": "${{parent.inputs.job_in_file}}"},
                        "sample_rate": {"job_input_type": "literal", "value": "${{parent.inputs.sample_rate}}"},
                    },
                    "name": "node1",
                    "outputs": {"output1": {"type": "literal", "value": "${{parent.outputs.pipeline_output}}"}},
                    "resources": {"instance_type": "standard_e4s_v3", "runtime_version": "3.1.0"},
                    "type": "spark",
                }
            },
            "outputs": {"pipeline_output": {"mode": "Direct", "job_output_type": "uri_folder"}},
            "settings": {},
        }
        assert expected_job == actual_job

    def test_command_by_pass(self, randstr: Callable[[str], str], client: MLClient):
        hello_world_component_yaml = str(components_dir / "helloworld_component.yml")
        component_func = load_component(source=hello_world_component_yaml)
        # update component display name to work around same component register multiple time issue
        component_func.display_name = "test_command_by_pass"

        @dsl.pipeline(
            name=randstr("pipeline_name"),
            description="The hello world pipeline job",
            tags={"owner": "sdkteam", "tag": "tagvalue"},
            default_compute="cpu-cluster",
            experiment_name=experiment_name,
            continue_on_step_failure=True,
        )
        def pipeline(job_in_number, job_in_other_number, job_in_path):
            # dynamic fields will pass through to backend
            node1 = component_func(component_in_number=job_in_number, component_in_path=job_in_path)
            node1.new_field = "val"
            node2 = component_func(component_in_number=job_in_other_number, component_in_path=job_in_path)
            node2.new_field = {}

        pipeline = pipeline(10, 20, job_input)
        pipeline_job = client.jobs.create_or_update(
            pipeline,
            experiment_name="dsl_exp",
        )
        pipeline_job.settings.force_rerun = False
        actual_job = omit_with_wildcard(pipeline_job._to_rest_object().properties.as_dict(), *common_omit_fields)
        expected_job = {
            "tags": {"owner": "sdkteam", "tag": "tagvalue"},
            "description": "The hello world pipeline job",
            "is_archived": False,
            "job_type": "Pipeline",
            "inputs": {
                "job_in_number": {"job_input_type": "literal", "value": "10"},
                "job_in_other_number": {"job_input_type": "literal", "value": "20"},
                "job_in_path": {
                    "mode": "ReadOnlyMount",
                    "job_input_type": "uri_file",
                },
            },
            "jobs": {
                "node1": {
                    "type": "command",
                    "inputs": {
                        "component_in_number": {
                            "job_input_type": "literal",
                            "value": "${{parent.inputs.job_in_number}}",
                        },
                        "component_in_path": {"job_input_type": "literal", "value": "${{parent.inputs.job_in_path}}"},
                    },
                    "name": "node1",
                    "new_field": "val",
                },
                "node2": {
                    "type": "command",
                    "inputs": {
                        "component_in_number": {
                            "job_input_type": "literal",
                            "value": "${{parent.inputs.job_in_other_number}}",
                        },
                        "component_in_path": {"job_input_type": "literal", "value": "${{parent.inputs.job_in_path}}"},
                    },
                    "name": "node2",
                },
            },
            "outputs": {},
            "settings": {
                "continue_on_step_failure": True,
                "force_rerun": False,
                "default_compute": "cpu-cluster",
            },
        }
        assert expected_job == actual_job

    def test_pipeline_parameter_with_default_value(self, client: MLClient) -> None:
        input_types_func = load_component(source=str(components_dir / "input_types_component.yml"))

        # Construct pipeline
        @dsl.pipeline(
            default_compute="cpu-cluster",
            description="This is the basic pipeline with several input types",
        )
        def input_types_pipeline(
            component_in_string="component_in_string",
            component_in_ranged_integer=10,
            component_in_enum="world",
            component_in_boolean=True,
            component_in_ranged_number=8,
        ):
            input_types_func(
                component_in_string=component_in_string,
                component_in_ranged_integer=component_in_ranged_integer,
                component_in_enum=component_in_enum,
                component_in_boolean=component_in_boolean,
                component_in_ranged_number=component_in_ranged_number,
            )

        pipeline = input_types_pipeline()  # use default pipeline parameter
        pipeline_job = client.jobs.create_or_update(pipeline, experiment_name="input_types_pipeline")

        assert pipeline_job.inputs.component_in_string._data == "component_in_string"
        assert pipeline_job.inputs.component_in_ranged_integer._data == "10"
        assert pipeline_job.inputs.component_in_enum._data == "world"
        assert pipeline_job.inputs.component_in_boolean._data == "True"
        assert pipeline_job.inputs.component_in_ranged_number._data == "8"

    def test_component_with_default_optional_input(self, client: MLClient) -> None:
        default_optional_func = load_component(source=str(components_dir / "default_optional_component.yml"))

        # Construct pipeline
        @dsl.pipeline(
            default_compute="cpu-cluster",
            description="This is the basic pipeline with several input types",
        )
        def default_optional_pipeline():
            default_optional_func(
                required_param="def",
                required_input=Input(type="uri_file", path="https://dprepdata.blob.core.windows.net/demo/Titanic.csv"),
            )
            default_optional_func(
                required_param="def",
                required_input=Input(type="uri_file", path="https://dprepdata.blob.core.windows.net/demo/Titanic.csv"),
                optional_input=None,
                required_param_with_default=None,
                optional_param=None,
                optional_param_with_default=None,
            )

        pipeline = default_optional_pipeline()  # use default pipeline parameter
        pipeline_job = client.jobs.create_or_update(pipeline, experiment_name="default_optional_pipeline")

        # only the two required input exists
        assert len(pipeline_job.jobs["default_optional_component"].inputs) == 2
        # TODO: optional_param_with_default should also exists
        assert len(pipeline_job.jobs["default_optional_component_1"].inputs) == 2

    def test_pipeline_with_none_parameter_has_default_optional_false(self, client: MLClient) -> None:
        default_optional_func = load_component(source=str(components_dir / "default_optional_component.yml"))

        # None input is binding to a required input
        @dsl.pipeline(
            default_compute="cpu-cluster",
        )
        def pipeline_with_default_optional_parameters(
            required_input,
            required_param,
            required_param_with_default,
        ):
            default_optional_func(
                required_input=required_input,
                required_param=required_param,
                required_param_with_default=required_param_with_default,
            )

        pipeline = pipeline_with_default_optional_parameters(
            required_input=Input(type="uri_file", path="https://dprepdata.blob.core.windows.net/demo/Titanic.csv"),
            required_param="hello",
            required_param_with_default=None,
        )
        validate_result = pipeline._validate()
        assert validate_result.error_messages == {
            "inputs.required_param_with_default": "Required input 'required_param_with_default' for pipeline 'pipeline_with_default_optional_parameters' not provided."
        }

        # None input is not binding to a required input
        @dsl.pipeline(
            default_compute="cpu-cluster",
        )
        def pipeline_with_default_optional_parameters(
            required_input,
            required_param,
        ):
            default_optional_func(
                required_input=required_input,
                required_param=required_param,
                required_param_with_default=None,
            )

        pipeline = pipeline_with_default_optional_parameters(
            required_input=Input(type="uri_file", path="https://dprepdata.blob.core.windows.net/demo/Titanic.csv"),
            required_param="hello",
        )
        pipeline_job = client.jobs.create_or_update(pipeline, experiment_name="default_optional_pipeline")

        # only the two required inputs exists
        assert len(next(pipeline_job.jobs.values().__iter__()).inputs) == 2
        validate_result = pipeline._validate()
        assert validate_result.passed is True

        # Not pass required parameter with default value
        @dsl.pipeline(
            default_compute="cpu-cluster",
        )
        def pipeline_with_default_optional_parameters(
            required_input,
            required_param,
        ):
            default_optional_func(
                required_input=required_input,
                required_param=required_param,
            )

        pipeline = pipeline_with_default_optional_parameters(
            required_input=Input(type="uri_file", path="https://dprepdata.blob.core.windows.net/demo/Titanic.csv"),
            required_param="hello",
        )
        pipeline_job = client.jobs.create_or_update(pipeline, experiment_name="default_optional_pipeline")
        # only the two required input exists
        assert len(next(pipeline_job.jobs.values().__iter__()).inputs) == 2
        validate_result = pipeline._validate()
        assert validate_result.passed is True

    def test_pipeline_with_none_parameter_no_default_optional_true(self, client: MLClient) -> None:
        default_optional_func = load_component(source=str(components_dir / "default_optional_component.yml"))

        # None input is binding to a optional input

        @dsl.pipeline(
            default_compute="cpu-cluster",
        )
        def pipeline_with_default_optional_parameters(
            required_input,
            required_param,
            required_param_with_default,
            optional_param,
            optional_param_with_default,
        ):
            default_optional_func(
                required_input=required_input,
                required_param=required_param,
                required_param_with_default=required_param_with_default,
                optional_param=optional_param,
                optional_param_with_default=optional_param_with_default,
            )

        pipeline = pipeline_with_default_optional_parameters(
            required_input=Input(type="uri_file", path="https://dprepdata.blob.core.windows.net/demo/Titanic.csv"),
            required_param="hello",
            required_param_with_default="required_param_with_default",
            optional_param=None,
            optional_param_with_default="optional_param_with_default",
        )
        # todo: uncomment this when backend remove component job optional input which is binding to a None pipeline
        #  input
        # pipeline_job = client.jobs.create_or_update(pipeline, experiment_name="default_optional_pipeline")
        assert "optional_param" not in pipeline.inputs

        # assert "optional_param" not in pipeline_job.inputs
        # assert "optional_param" not in next(pipeline_job.jobs.values().__iter__()).inputs

        # None input is not binding to a optional input
        @dsl.pipeline(
            default_compute="cpu-cluster",
        )
        def pipeline_with_default_optional_parameters(
            required_input,
            required_param,
            required_param_with_default,
            optional_param,
            optional_param_with_default,
        ):
            default_optional_func(
                required_input=required_input,
                required_param=required_param,
                required_param_with_default=required_param_with_default,
                optional_param=None,
                optional_param_with_default=optional_param_with_default,
            )

        pipeline = pipeline_with_default_optional_parameters(
            required_input=Input(type="uri_file", path="https://dprepdata.blob.core.windows.net/demo/Titanic.csv"),
            required_param="hello",
            required_param_with_default="required_param_with_default",
            optional_param=None,
            optional_param_with_default="optional_param_with_default",
        )
        pipeline_job = client.jobs.create_or_update(pipeline, experiment_name="default_optional_pipeline")
        assert "optional_param" not in pipeline.inputs
        assert "optional_param" not in pipeline_job.inputs

        # Not pass required parameter with default value
        @dsl.pipeline(
            default_compute="cpu-cluster",
        )
        def pipeline_with_default_optional_parameters(
            required_input,
            required_param,
            required_param_with_default,
            optional_param,
            optional_param_with_default,
        ):
            default_optional_func(
                required_input=required_input,
                required_param=required_param,
                required_param_with_default=required_param_with_default,
                optional_param_with_default=optional_param_with_default,
            )

        pipeline = pipeline_with_default_optional_parameters(
            required_input=Input(type="uri_file", path="https://dprepdata.blob.core.windows.net/demo/Titanic.csv"),
            required_param="hello",
            required_param_with_default="required_param_with_default",
            optional_param=None,
            optional_param_with_default="optional_param_with_default",
        )
        pipeline_job = client.jobs.create_or_update(pipeline, experiment_name="default_optional_pipeline")
        assert "optional_param" not in pipeline.inputs
        assert "optional_param" not in pipeline_job.inputs

    def test_check_pipeline_component_parameter(self, client: MLClient):
        default_optional_func = load_component(source=str(components_dir / "default_optional_component.yml"))

        @dsl.pipeline()
        def pipeline_missing_type(
            required_input,
            required_param,
            required_param_with_default,
            optional_param,
            optional_param_with_default,
        ):
            default_optional_func(
                required_input=required_input,
                required_param=required_param,
                required_param_with_default=required_param_with_default,
                optional_param_with_default=optional_param_with_default,
            )

        with pytest.raises(ValidationException) as e:
            client.components.create_or_update(pipeline_missing_type)

        assert (
            "Unknown type of parameter ['required_input', 'required_param', 'required_param_with_default', 'optional_param', 'optional_param_with_default'] in pipeline func 'pipeline_missing_type'"
            in e.value.message
        )

        @dsl.pipeline(non_pipeline_inputs=["param"])
        def pipeline_with_non_pipeline_inputs(
            required_input: Input,
            required_param: str,
            param: str,
        ):
            default_optional_func(
                required_input=required_input,
                required_param=required_param,
            )

        with pytest.raises(ValidationException) as e:
            client.components.create_or_update(pipeline_with_non_pipeline_inputs)
        assert (
            "Cannot register pipeline component 'pipeline_with_non_pipeline_inputs' with non_pipeline_inputs."
            in e.value.message
        )

        @dsl.pipeline()
        def pipeline_with_variable_inputs(required_input: Input, required_param: str, *args, **kwargs):
            default_optional_func(
                required_input=required_input,
                required_param=required_param,
            )

        with pytest.raises(ValidationException) as e:
            client.components.create_or_update(pipeline_with_variable_inputs)
        assert (
            "Cannot register the component pipeline_with_variable_inputs with variable inputs ['args', 'kwargs']"
            in e.value.message
        )

    def test_create_pipeline_component_by_dsl(self, caplog, client: MLClient):
        default_optional_func = load_component(source=str(components_dir / "default_optional_component.yml"))

        @dsl.pipeline(continue_on_step_failure=True, force_rerun=True, default_datastore="test")
        def valid_pipeline_func(
            required_input: Input,
            required_param: str,
            node_compute: str = "cpu-cluster",
        ):
            default_optional_func(
                required_input=required_input,
                required_param=required_param,
            )
            node2 = default_optional_func(
                required_input=required_input,
                required_param=required_param,
            )
            node2.compute = node_compute

        component = valid_pipeline_func._pipeline_builder.build(user_provided_kwargs={})
        assert component._auto_increment_version is True
        # Set original module_logger with pkg name to 'Operation' to enable caplog capture logs
        from azure.ai.ml.operations import _component_operations

        _component_operations.module_logger = logging.getLogger("Operation")

        # Assert binding on compute not changed after resolve dependencies
        client.components._resolve_dependencies_for_pipeline_component_jobs(
            component, resolver=client.components._orchestrators.get_asset_arm_id, resolve_inputs=False
        )
        assert component.jobs["node2"].compute == "${{parent.inputs.node_compute}}"

        with caplog.at_level(logging.WARNING):
            client.components.create_or_update(valid_pipeline_func)
        assert (
            "Job settings {'default_datastore': 'test', 'continue_on_step_failure': True, 'force_rerun': True} on pipeline function 'valid_pipeline_func' are ignored when creating PipelineComponent."
            in caplog.messages
        )

    def test_create_pipeline_with_parameter_group(self, client: MLClient) -> None:
        default_optional_func = load_component(source=str(components_dir / "default_optional_component.yml"))

        @group
        class SubGroup:
            required_param: str

        @group
        class Group:
            sub: SubGroup
            node_compute: str = "cpu-cluster"

        @dsl.pipeline()
        def sub_pipeline_func(
            required_input: Input,
            group: Group,
            sub_group: SubGroup,
        ):
            default_optional_func(
                required_input=required_input,
                required_param=group.sub.required_param,
            )
            node2 = default_optional_func(
                required_input=required_input,
                required_param=sub_group.required_param,
            )
            node2.compute = group.node_compute

        @dsl.pipeline(default_compute="cpu-cluster")
        def root_pipeline_with_group(
            r_required_input: Input,
            r_group: Group,
        ):
            sub_pipeline_func(required_input=r_required_input, group=r_group, sub_group=r_group.sub)

        job = root_pipeline_with_group(
            r_required_input=Input(type="uri_file", path="https://dprepdata.blob.core.windows.net/demo/Titanic.csv"),
            r_group=Group(sub=SubGroup(required_param="hello")),
        )
        rest_job = assert_job_cancel(job, client)
        assert len(rest_job.inputs) == 2
        rest_job_dict = rest_job._to_dict()
        assert rest_job_dict["inputs"] == {
            "r_required_input": {
                "mode": "ro_mount",
                "type": "uri_file",
                "path": "azureml:https://dprepdata.blob.core.windows.net/demo/Titanic.csv",
            },
            "r_group.sub.required_param": "hello",
            "r_group.node_compute": "cpu-cluster",
        }
        assert rest_job_dict["jobs"]["sub_pipeline_func"]["inputs"] == {
            "required_input": {"path": "${{parent.inputs.r_required_input}}"},
            "group.sub.required_param": {"path": "${{parent.inputs.r_group.sub.required_param}}"},
            "group.node_compute": {"path": "${{parent.inputs.r_group.node_compute}}"},
            "sub_group.required_param": {"path": "${{parent.inputs.r_group.sub.required_param}}"},
        }

    def test_pipeline_with_none_parameter_has_default_optional_true(self, client: MLClient) -> None:
        default_optional_func = load_component(source=str(components_dir / "default_optional_component.yml"))

        # None input is binding to a optional input

        @dsl.pipeline(
            default_compute="cpu-cluster",
        )
        def pipeline_with_default_optional_parameters(
            required_input,
            required_param,
            required_param_with_default,
            optional_param,
            optional_param_with_default,
        ):
            default_optional_func(
                required_input=required_input,
                required_param=required_param,
                required_param_with_default=required_param_with_default,
                optional_param=optional_param,
                optional_param_with_default=optional_param_with_default,
            )

        pipeline = pipeline_with_default_optional_parameters(
            required_input=Input(type="uri_file", path="https://dprepdata.blob.core.windows.net/demo/Titanic.csv"),
            required_param="hello",
            required_param_with_default="required_param_with_default",
            optional_param="optional_param",
            optional_param_with_default=None,
        )
        # todo: uncomment this when backend remove component job optional input which is binding to a None pipeline
        #  input
        # pipeline_job = client.jobs.create_or_update(pipeline, experiment_name="default_optional_pipeline")
        assert "optional_param_with_default" not in pipeline.inputs

        # assert "optional_param_with_default" not in pipeline_job.inputs
        # assert "optional_param_with_default" not in next(pipeline_job.jobs.values().__iter__()).inputs

        # None input is not binding to a optional input
        @dsl.pipeline(
            default_compute="cpu-cluster",
        )
        def pipeline_with_default_optional_parameters(
            required_input,
            required_param,
            required_param_with_default,
            optional_param,
            optional_param_with_default,
        ):
            default_optional_func(
                required_input=required_input,
                required_param=required_param,
                required_param_with_default=required_param_with_default,
                optional_param=optional_param,
                optional_param_with_default=None,
            )

        pipeline = pipeline_with_default_optional_parameters(
            required_input=Input(type="uri_file", path="https://dprepdata.blob.core.windows.net/demo/Titanic.csv"),
            required_param="hello",
            required_param_with_default="required_param_with_default",
            optional_param="optional_param",
            optional_param_with_default=None,
        )
        pipeline_job = client.jobs.create_or_update(pipeline, experiment_name="default_optional_pipeline")
        assert "optional_param_with_default" not in pipeline.inputs
        assert "optional_param_with_default" not in pipeline_job.inputs

        # Not pass required parameter with default value
        @dsl.pipeline(
            default_compute="cpu-cluster",
        )
        def pipeline_with_default_optional_parameters(
            required_input,
            required_param,
            required_param_with_default,
            optional_param,
            optional_param_with_default,
        ):
            default_optional_func(
                required_input=required_input,
                required_param=required_param,
                required_param_with_default=required_param_with_default,
                optional_param=optional_param,
            )

        pipeline = pipeline_with_default_optional_parameters(
            required_input=Input(type="uri_file", path="https://dprepdata.blob.core.windows.net/demo/Titanic.csv"),
            required_param="hello",
            required_param_with_default="required_param_with_default",
            optional_param="optional_param",
            optional_param_with_default=None,
        )
        pipeline_job = client.jobs.create_or_update(pipeline, experiment_name="default_optional_pipeline")
        assert "optional_param_with_default" not in pipeline.inputs
        assert "optional_param_with_default" not in pipeline_job.inputs

        # Pass not-none value to component func directly but set none in pipeline parameter
        @dsl.pipeline(
            default_compute="cpu-cluster",
        )
        def pipeline_with_default_optional_parameters(
            required_input,
            required_param,
            required_param_with_default,
            optional_param,
            optional_param_with_default,
        ):
            default_optional_func(
                required_input=Input(type="uri_file", path="https://dprepdata.blob.core.windows.net/demo/Titanic.csv"),
                required_param=required_param,
                required_param_with_default="required_param_with_default",
                optional_param="optional_param",
                optional_param_with_default="optional_param_with_default",
            )

        pipeline = pipeline_with_default_optional_parameters(
            required_input=None,
            required_param="hello",
            required_param_with_default=None,
            optional_param=None,
            optional_param_with_default=None,
        )
        pipeline_job = client.jobs.create_or_update(pipeline, experiment_name="default_optional_pipeline")
        assert "required_input" not in pipeline.inputs
        assert "required_input" not in pipeline_job.inputs
        assert "required_param_with_default" not in pipeline.inputs
        assert "required_param_with_default" not in pipeline_job.inputs
        assert "optional_param" not in pipeline.inputs
        assert "optional_param" not in pipeline_job.inputs
        assert "optional_param_with_default" not in pipeline.inputs
        assert "optional_param_with_default" not in pipeline_job.inputs

    def test_pipeline_with_none_parameter_binding_to_two_component_inputs(self, client: MLClient) -> None:
        default_optional_func = load_component(source=str(components_dir / "default_optional_component.yml"))

        # None pipeline parameter is binding to two optional component input, removed None input

        @dsl.pipeline(
            default_compute="cpu-cluster",
        )
        def pipeline_with_default_optional_parameters(
            required_input,
            required_param,
            required_param_with_default,
            optional_param,
            optional_param_with_default,
        ):
            default_optional_func(
                required_input=required_input,
                required_param=required_param,
                required_param_with_default=required_param_with_default,
                optional_param=optional_param,
                optional_param_with_default=optional_param_with_default,
            )
            default_optional_func(
                required_input=required_input,
                required_param=required_param,
                required_param_with_default=required_param_with_default,
                optional_param=optional_param_with_default,
                optional_param_with_default=optional_param_with_default,
            )

        pipeline = pipeline_with_default_optional_parameters(
            required_input=Input(type="uri_file", path="https://dprepdata.blob.core.windows.net/demo/Titanic.csv"),
            required_param="hello",
            required_param_with_default="required_param_with_default",
            optional_param="optional_param",
            optional_param_with_default=None,
        )
        # todo: uncomment this when backend remove component job optional input which is binding to a None pipeline
        #  input
        # pipeline_job = client.jobs.create_or_update(pipeline, experiment_name="default_optional_pipeline")
        assert "optional_param_with_default" not in pipeline.inputs
        # assert "optional_param_with_default" not in pipeline_job.inputs
        # assert "optional_param_with_default" not in next(pipeline_job.jobs.values().__iter__()).inputs

    @pytest.mark.disable_mock_code_hash
    @pytest.mark.skipif(condition=not is_live(), reason="reuse test, target to verify service-side behavior")
    def test_component_reuse(self, client: MLClient) -> None:
        path = "./tests/test_configs/components/helloworld_component.yml"
        component_func1 = load_component(source=path)

        @dsl.pipeline()
        def pipeline(component_in_number, component_in_path):
            node1 = component_func1(component_in_number=component_in_number, component_in_path=component_in_path)
            node2 = component_func1(component_in_number=component_in_number, component_in_path=component_in_path)

            component_func2 = load_component(source=path)
            node3 = component_func2(component_in_number=component_in_number, component_in_path=component_in_path)

            node1.compute = "cpu-cluster"
            node2.compute = "cpu-cluster"
            node3.compute = "cpu-cluster"

        pipeline1 = pipeline(10, job_input)

        pipeline1 = client.create_or_update(pipeline1)

        component_ids = set()
        for _, job in pipeline1.jobs.items():
            component_id = job.component
            component_ids.add(component_id)

        assert len(component_ids) == 1, f"Got multiple component id: {component_ids} for same anon component."

    @pytest.mark.disable_mock_code_hash
    @pytest.mark.skipif(condition=not is_live(), reason="reuse test, target to verify service-side behavior")
    def test_pipeline_reuse(self, client: MLClient, randstr: Callable[[str], str], randint: Callable) -> None:
        component_yaml = components_dir / "helloworld_component.yml"
        component_func1 = load_component(source=component_yaml, params_override=[{"name": randstr("component_name")}])
        component_func2 = load_component(source=component_yaml, params_override=[{"name": randstr("component_name")}])

        @dsl.pipeline(
            name=randstr("pipeline_name"),
            description="The hello world pipeline job",
            tags={"owner": "sdkteam", "tag": "tagvalue"},
            compute="cpu-cluster",
            experiment_name=experiment_name,
            continue_run_on_step_failure=True,
        )
        def pipeline(job_in_number, job_in_other_number, job_in_path):
            component_func1(component_in_number=job_in_number, component_in_path=job_in_path)
            component_func2(component_in_number=job_in_other_number, component_in_path=job_in_path)

        input_number = randint()
        pipeline = pipeline(input_number, input_number, job_input)
        job = client.jobs.create_or_update(pipeline)
        while True:
            sleep_if_live(30)
            children = client.jobs.list(parent_job_name=job.name)
            children = list(children)
            if len(children) == 2:
                break

        assert len(children) == 2
        child0, child1 = children
        # children sequence is not guaranteed, so we need to check both
        if PipelineConstants.REUSED_FLAG_FIELD in child0.properties.keys():
            assert child0.properties[PipelineConstants.REUSED_FLAG_FIELD] == PipelineConstants.REUSED_FLAG_TRUE
        elif PipelineConstants.REUSED_FLAG_FIELD in child1.properties.keys():
            assert child1.properties[PipelineConstants.REUSED_FLAG_FIELD] == PipelineConstants.REUSED_FLAG_TRUE
        else:
            assert False, "Neither child reuses."

    def test_pipeline_with_component_input_name_case(self, client: MLClient) -> None:
        hello_world_component_func = load_component(
            source=str(components_dir / "helloworld_component_with_uppercase_input.yml")
        )

        # input name is the same with yaml definition
        @dsl.pipeline(default_compute="cpu-cluster")
        def hello_world_pipeline(component_in_number, component_in_path):
            hello_world_component_func(component_In_number=component_in_number, component_in_path=component_in_path)

        pipeline = hello_world_pipeline(component_in_number=10, component_in_path=job_input)
        pipeline_job = client.jobs.create_or_update(pipeline, experiment_name=experiment_name)
        assert "component_In_number" in next(pipeline_job.jobs.values().__iter__()).inputs

        # input name is lower case
        @dsl.pipeline(default_compute="cpu-cluster")
        def hello_world_pipeline(component_in_number, component_in_path):
            hello_world_component_func(component_in_number=component_in_number, component_in_path=component_in_path)

        pipeline = hello_world_pipeline(component_in_number=10, component_in_path=job_input)
        pipeline_job = client.jobs.create_or_update(pipeline, experiment_name=experiment_name)
        assert "component_In_number" in next(pipeline_job.jobs.values().__iter__()).inputs

        # input name is equal to yaml definition input if both change to lower case
        @dsl.pipeline(default_compute="cpu-cluster")
        def hello_world_pipeline(component_in_number, component_in_path):
            hello_world_component_func(component_In_Number=component_in_number, component_in_path=component_in_path)

        pipeline = hello_world_pipeline(component_in_number=10, component_in_path=job_input)
        pipeline_job = client.jobs.create_or_update(pipeline, experiment_name=experiment_name)
        assert "component_In_number" in next(pipeline_job.jobs.values().__iter__()).inputs

        # two identical input are given if ignore case
        @dsl.pipeline(default_compute="cpu-cluster")
        def hello_world_pipeline(component_in_number, component_in_path):
            hello_world_component_func(component_In_number=component_in_number, component_in_number=component_in_path)

        with pytest.raises(ValidationException) as ex:
            hello_world_pipeline(component_in_number=10, component_in_path=job_input)
        assert (
            "Invalid component input names 'component_in_number' and 'component_In_number', which are equal"
            in ex.value.message
        )

    def test_pipeline_job_help_function(self, client: MLClient):
        yaml_file = "./tests/test_configs/components/helloworld_component.yml"

        @dsl.pipeline(default_compute="cpu-cluster")
        def pipeline(number, path):
            component_func = load_component(source=yaml_file)
            node1 = component_func(component_in_number=number, component_in_path=path)
            return {"pipeline_output": node1.outputs.component_out_path}

        pipeline1 = pipeline(10, job_input)
        pipeline1 = client.create_or_update(pipeline1)
        with patch("sys.stdout", new=StringIO()) as std_out:
            print(pipeline1)
            assert (
                "display_name: pipeline\ntype: pipeline\ninputs:\n  number: '10'\n  path:\n    mode: ro_mount\n    type: uri_file\n    path:"
                in std_out.getvalue()
            )

    def test_node_property_setting_validation(self, client: MLClient) -> None:
        path = "./tests/test_configs/components/helloworld_component.yml"
        component_func1 = load_component(source=path)

        @dsl.pipeline()
        def pipeline(component_in_number, component_in_path):
            node1 = component_func1(component_in_number=component_in_number, component_in_path=component_in_path)
            node1.jeff_special_option.foo = "bar"
            node1.compute = "cpu-cluster"

        dsl_pipeline: PipelineJob = pipeline(10, job_input)
        with patch("azure.ai.ml.entities._validation.module_logger.info") as mock_logging:
            _ = client.jobs.create_or_update(dsl_pipeline)
            mock_logging.assert_called_with("Warnings: [jobs.node1.jeff_special_option: Unknown field.]")

    def test_anon_component_in_pipeline(
        self, client: MLClient, randstr: Callable[[str], str], hello_world_component: Component
    ) -> None:
        hello_world_func = load_component(
            client=client, name=hello_world_component.name, version=hello_world_component.version
        )
        origin_id = hello_world_func.id
        mpi_func = load_component(source=str(components_dir / "helloworld_component_mpi.yml"))
        assert mpi_func._validate().passed

        invalid_component_name = "_invalid"

        # name of anonymous component in pipeline job should be overwritten
        mpi_func.name = invalid_component_name
        assert not mpi_func._validate().passed

        @dsl.pipeline(
            name=randstr("pipeline_name"),
            description="The hello world pipeline job",
            tags={"owner": "sdkteam", "tag": "tagvalue"},
            compute="gpu-cluster",
            experiment_name=experiment_name,
            continue_on_step_failure=False,
        )
        def pipeline_distribution_components(job_in_number, job_in_path):
            helloworld_component = hello_world_func(component_in_number=job_in_number, component_in_path=job_in_path)
            helloworld_component.outputs.component_out_path = Output(dataset=Data(name="mldesigner_component_output"))
            hello_world_component_mpi = mpi_func(component_in_number=job_in_number, component_in_path=job_in_path)
            hello_world_component_mpi.distribution = MpiDistribution()
            hello_world_component_mpi.distribution.process_count_per_instance = 2

        pipeline: PipelineJob = pipeline_distribution_components(10, job_input)
        assert mpi_func._is_anonymous is False
        assert pipeline.settings.continue_on_step_failure is False
        created_job: PipelineJob = client.jobs.create_or_update(
            pipeline, experiment_name=experiment_name, continue_on_step_failure=True
        )
        # Theoretically, we should keep the invalid name in request body,
        # as component name valid in azureml-components maybe invalid in azure-ai-ml.
        # So we leave this validation to server-side for now.
        assert mpi_func._to_rest_object().properties.component_spec["name"] == invalid_component_name

        # continue_on_step_failure can't be set in create_or_update
        assert created_job.settings.continue_on_step_failure is False
        assert created_job.jobs["hello_world_component_mpi"].component.startswith(ANONYMOUS_COMPONENT_NAME)
        assert created_job.jobs["helloworld_component"].component == "microsoftsamples_command_component_basic:0.0.1"
        assert hello_world_func._is_anonymous is False
        assert origin_id == hello_world_func.id

    def test_pipeline_force_rerun(self, client: MLClient, randstr: Callable[[str], str]) -> None:
        component_yaml = components_dir / "helloworld_component.yml"
        component_func1 = load_component(source=component_yaml, params_override=[{"name": randstr("component_name")}])
        component_func2 = load_component(source=component_yaml, params_override=[{"name": randstr("component_name")}])

        @dsl.pipeline(
            name=randstr("pipeline_name"),
            description="The hello world pipeline job",
            tags={"owner": "sdkteam", "tag": "tagvalue"},
            compute="cpu-cluster",
            experiment_name=experiment_name,
            continue_on_step_failure=True,
        )
        def pipeline(job_in_number, job_in_other_number, job_in_path):
            component_func1(component_in_number=job_in_number, component_in_path=job_in_path)
            component_func2(component_in_number=job_in_other_number, component_in_path=job_in_path)

        pipeline = pipeline(10, 15, job_input)
        job = client.jobs.create_or_update(pipeline)
        assert job.settings.force_rerun is None

        @dsl.pipeline(
            name=randstr("pipeline_name"),
            description="The hello world pipeline job",
            tags={"owner": "sdkteam", "tag": "tagvalue"},
            compute="cpu-cluster",
            experiment_name=experiment_name,
            continue_on_step_failure=True,
            force_rerun=True,
        )
        def pipeline(job_in_number, job_in_other_number, job_in_path):
            component_func1(component_in_number=job_in_number, component_in_path=job_in_path)
            component_func2(component_in_number=job_in_other_number, component_in_path=job_in_path)

        pipeline = pipeline(10, 15, job_input)
        job = client.jobs.create_or_update(pipeline, force_rerun=True)
        assert job.settings.force_rerun is True

    def test_parallel_components_with_tabular_input(self, client: MLClient) -> None:
        components_dir = tests_root_dir / "test_configs/dsl_pipeline/parallel_component_with_tabular_input"

        batch_inference = load_component(source=str(components_dir / "tabular_input_e2e.yml"))

        # Construct pipeline
        @dsl.pipeline(default_compute="cpu-cluster")
        def parallel_in_pipeline(job_data_path, score_model):
            batch_inference_node = batch_inference(job_data_path=job_data_path, score_model=score_model)
            batch_inference_node.mini_batch_size = 5

        pipeline = parallel_in_pipeline(
            job_data_path=Input(
                type=AssetTypes.MLTABLE,
                path="./tests/test_configs/dataset/neural-iris-mltable",
                mode=InputOutputModes.DIRECT,
            ),
            score_model=Input(
                path="./tests/test_configs/model", type=AssetTypes.URI_FOLDER, mode=InputOutputModes.DOWNLOAD
            ),
        )
        # submit pipeline job
        pipeline_job = assert_job_cancel(pipeline, client, experiment_name="parallel_in_pipeline")

        # check required fields in job dict
        job_dict = pipeline_job._to_dict()
        expected_keys = ["status", "properties", "creation_context"]
        for k in expected_keys:
            assert k in job_dict.keys(), f"failed to get {k} in {job_dict}"

        # original job did not change
        assert_job_input_output_types(pipeline_job)
        assert pipeline_job.settings.default_compute == "cpu-cluster"

    def test_parallel_components_with_tabular_input_bind_to_literal_input(self, client: MLClient) -> None:
        components_dir = tests_root_dir / "test_configs/dsl_pipeline/parallel_component_with_tabular_input"

        batch_inference = load_component(source=str(components_dir / "tabular_input_e2e.yml"))

        # Construct pipeline
        @dsl.pipeline(default_compute="cpu-cluster")
        def parallel_in_pipeline(job_data_path, score_model, literal_input):
            batch_inference_node = batch_inference(job_data_path=job_data_path, score_model=score_model)
            batch_inference_node.mini_batch_size = 5
            batch_inference_node.max_concurrency_per_instance = literal_input
            batch_inference_node.error_threshold = literal_input
            batch_inference_node.mini_batch_error_threshold = literal_input

        pipeline = parallel_in_pipeline(
            job_data_path=Input(
                type=AssetTypes.MLTABLE,
                path="./tests/test_configs/dataset/neural-iris-mltable",
                mode=InputOutputModes.DIRECT,
            ),
            score_model=Input(
                path="./tests/test_configs/model", type=AssetTypes.URI_FOLDER, mode=InputOutputModes.DOWNLOAD
            ),
            literal_input=2,
        )
        # submit pipeline job
        pipeline_job = assert_job_cancel(pipeline, client, experiment_name="parallel_in_pipeline")

        # check required fields in job dict
        job_dict = pipeline_job._to_dict()
        expected_keys = ["status", "properties", "creation_context"]
        for k in expected_keys:
            assert k in job_dict.keys(), f"failed to get {k} in {job_dict}"

        # original job did not change
        assert_job_input_output_types(pipeline_job)
        assert pipeline_job.settings.default_compute == "cpu-cluster"

    def test_parallel_components_with_file_input(self, client: MLClient) -> None:
        components_dir = tests_root_dir / "test_configs/dsl_pipeline/parallel_component_with_file_input"

        batch_inference = load_component(source=str(components_dir / "score.yml"))

        # Construct pipeline
        @dsl.pipeline(default_compute="cpu-cluster")
        def parallel_in_pipeline(job_data_path):
            batch_inference_node = batch_inference(job_data_path=job_data_path)
            batch_inference_node.mini_batch_size = 5

        pipeline = parallel_in_pipeline(
            job_data_path=Input(
                type=AssetTypes.MLTABLE,
                path="./tests/test_configs/dataset/mnist-data",
                mode=InputOutputModes.EVAL_MOUNT,
            ),
        )
        # submit pipeline job
        pipeline_job = assert_job_cancel(pipeline, client, experiment_name="parallel_in_pipeline")
        # check required fields in job dict
        job_dict = pipeline_job._to_dict()
        expected_keys = ["status", "properties", "creation_context"]
        for k in expected_keys:
            assert k in job_dict.keys(), f"failed to get {k} in {job_dict}"

        # original job did not change
        assert_job_input_output_types(pipeline_job)
        assert pipeline_job.settings.default_compute == "cpu-cluster"

    def test_parallel_run_function(self, client: MLClient):
        data = Input(
            type=AssetTypes.MLTABLE,
            path="./tests/test_configs/dataset/mnist-data",
            mode=InputOutputModes.EVAL_MOUNT,
        )
        pipeline = build_pipeline_with_parallel_run_function(data)

        pipeline_job = client.create_or_update(pipeline)  # submit pipeline job

        actual_job = omit_with_wildcard(pipeline_job._to_rest_object().properties.as_dict(), *common_omit_fields)
        expected_job = {
            "tags": {},
            "is_archived": False,
            "job_type": "Pipeline",
            "inputs": {
                "job_data_path": {"job_input_type": "mltable", "mode": "EvalMount"},
            },
            "jobs": {
                "node1": {
                    "input_data": "${{inputs.job_data_path}}",
                    "display_name": "my-evaluate-job",
                    "inputs": {
                        "job_data_path": {
                            "job_input_type": "literal",
                            "value": "${{parent.inputs.job_data_path}}",
                        }
                    },
                    "name": "node1",
                    "mini_batch_size": 5,
                    "logging_level": "DEBUG",
                    "max_concurrency_per_instance": 1,
                    "error_threshold": 1,
                    "mini_batch_error_threshold": 1,
                    "outputs": {"job_output_path": {"type": "literal", "value": "${{parent.outputs.pipeline_output}}"}},
                    "resources": {"instance_count": 2},
                    "type": "parallel",
                },
            },
            "outputs": {
                "pipeline_output": {
                    "mode": "ReadWriteMount",
                    "job_output_type": "uri_folder",
                }
            },
            "settings": {"default_compute": "cpu-cluster"},
        }
        assert expected_job == actual_job

        # check required fields in job dict
        job_dict = pipeline_job._to_dict()
        expected_keys = ["status", "properties", "creation_context"]
        for k in expected_keys:
            assert k in job_dict.keys(), f"failed to get {k} in {job_dict}"

        # original job did not change
        assert_job_input_output_types(pipeline_job)
        assert pipeline_job.settings.default_compute == "cpu-cluster"

    def test_parallel_run_function_run_settings_bind_to_literal_input(self, client: MLClient):
        data = Input(
            type=AssetTypes.MLTABLE,
            path="./tests/test_configs/dataset/mnist-data",
            mode=InputOutputModes.EVAL_MOUNT,
        )
        pipeline = build_pipeline_with_parallel_run_function(data, 2)

        pipeline_job = client.create_or_update(pipeline)  # submit pipeline job

        actual_job = omit_with_wildcard(pipeline_job._to_rest_object().properties.as_dict(), *common_omit_fields)
        expected_job = {
            "tags": {},
            "is_archived": False,
            "job_type": "Pipeline",
            "inputs": {
                "job_data_path": {"job_input_type": "mltable", "mode": "EvalMount"},
                "literal_input": {"job_input_type": "literal", "value": "2"},
            },
            "jobs": {
                "node1": {
                    "input_data": "${{inputs.job_data_path}}",
                    "display_name": "my-evaluate-job",
                    "inputs": {
                        "job_data_path": {
                            "job_input_type": "literal",
                            "value": "${{parent.inputs.job_data_path}}",
                        }
                    },
                    "name": "node1",
                    "mini_batch_size": 5,
                    "logging_level": "DEBUG",
                    "max_concurrency_per_instance": "${{parent.inputs.literal_input}}",
                    "error_threshold": "${{parent.inputs.literal_input}}",
                    "mini_batch_error_threshold": "${{parent.inputs.literal_input}}",
                    "outputs": {"job_output_path": {"type": "literal", "value": "${{parent.outputs.pipeline_output}}"}},
                    "resources": {"instance_count": "${{parent.inputs.literal_input}}"},
                    "type": "parallel",
                },
            },
            "outputs": {
                "pipeline_output": {
                    "mode": "ReadWriteMount",
                    "job_output_type": "uri_folder",
                }
            },
            "settings": {"default_compute": "cpu-cluster"},
        }
        assert expected_job == actual_job
        # check required fields in job dict
        job_dict = pipeline_job._to_dict()
        expected_keys = ["status", "properties", "creation_context"]
        for k in expected_keys:
            assert k in job_dict.keys(), f"failed to get {k} in {job_dict}"

        # original job did not change
        assert_job_input_output_types(pipeline_job)
        assert pipeline_job.settings.default_compute == "cpu-cluster"

    def test_parallel_job(self, randstr: Callable[[str], str], client: MLClient):
        environment = "AzureML-sklearn-1.0-ubuntu20.04-py38-cpu:33"
        inputs = {
            "job_data_path": Input(
                type=AssetTypes.MLTABLE,
                path="./tests/test_configs/dataset/mnist-data",
                mode=InputOutputModes.EVAL_MOUNT,
            ),
        }
        input_data = "${{inputs.job_data_path}}"
        outputs = {"job_output_path": Output(type=AssetTypes.URI_FOLDER, mode="rw_mount")}
        resources = {"instance_count": 2}
        task = RunFunction(
            code="./tests/test_configs/dsl_pipeline/parallel_component_with_file_input/src/",
            entry_script="score.py",
            program_arguments="--job_output_path ${{outputs.job_output_path}}",
            environment=environment,
        )
        logging_level = "DEBUG"
        max_concurrency_per_instance = 1
        error_threshold = 1
        mini_batch_error_threshold = 1
        mini_batch_size = "5"
        environment_variables = {"environment": "val"}

        @dsl.pipeline(
            name=randstr("pipeline_name"),
            description="The pipeline job with parallel function",
            tags={"owner": "sdkteam", "tag": "tagvalue"},
        )
        def parallel_in_pipeline(job_data_path):
            parallel_job = ParallelJob(
                display_name="my-evaluate-job",
                resources=resources,
                mini_batch_size=mini_batch_size,
                task=task,
                input_data=input_data,
                logging_level=logging_level,
                max_concurrency_per_instance=max_concurrency_per_instance,
                error_threshold=error_threshold,
                mini_batch_error_threshold=mini_batch_error_threshold,
                environment_variables=environment_variables,
                inputs=inputs,
                outputs=outputs,
            )
            parallel_job_func = to_component(job=parallel_job)
            parallel_node = parallel_job_func(job_data_path=job_data_path)

            return {
                "pipeline_job_out": parallel_node.outputs.job_output_path,
            }

        pipeline = parallel_in_pipeline(
            Input(
                type=AssetTypes.MLTABLE,
                path="./tests/test_configs/dataset/mnist-data",
                mode=InputOutputModes.EVAL_MOUNT,
            ),
        )
        pipeline.settings.default_compute = "cpu-cluster"
        # submit job to workspace
        pipeline_job = assert_job_cancel(pipeline, client, experiment_name="parallel_in_pipeline")
        omit_fields = [
            "jobs.parallel_node.task.code",
            "jobs.parallel_node.task.environment",
        ] + common_omit_fields
        actual_job = omit_with_wildcard(pipeline_job._to_rest_object().properties.as_dict(), *omit_fields)
        expected_job = {
            "tags": {"owner": "sdkteam", "tag": "tagvalue"},
            "description": "The pipeline job with parallel function",
            "is_archived": False,
            "job_type": "Pipeline",
            "inputs": {
                "job_data_path": {"job_input_type": "mltable", "mode": "EvalMount"},
            },
            "jobs": {
                "parallel_node": {
                    "input_data": "${{inputs.job_data_path}}",
                    "inputs": {
                        "job_data_path": {
                            "job_input_type": "literal",
                            "value": "${{parent.inputs.job_data_path}}",
                        }
                    },
                    "mini_batch_size": 5,
                    "max_concurrency_per_instance": 1,
                    "mini_batch_error_threshold": 1,
                    "name": "parallel_node",
                    "outputs": {
                        "job_output_path": {"value": "${{parent.outputs.pipeline_job_out}}", "type": "literal"}
                    },
                    "resources": {"instance_count": 2},
                    "type": "parallel",
                    "task": {
                        "type": "run_function",
                        "entry_script": "score.py",
                        "program_arguments": "--job_output_path ${{outputs.job_output_path}}",
                    },
                },
            },
            "outputs": {
                "pipeline_job_out": {
                    "mode": "ReadWriteMount",
                    "job_output_type": "uri_folder",
                }
            },
            "settings": {"default_compute": "cpu-cluster"},
        }
        assert expected_job == actual_job

    def test_multi_parallel_components_with_file_input_pipeline_output(
        self, client: MLClient, randstr: Callable[[str], str]
    ) -> None:
        components_dir = tests_root_dir / "test_configs/dsl_pipeline/parallel_component_with_file_input"
        batch_inference1 = load_component(source=str(components_dir / "score.yml"))
        batch_inference2 = load_component(source=str(components_dir / "score.yml"))
        convert_data = load_component(source=str(components_dir / "convert_data.yml"))

        # Construct pipeline
        @dsl.pipeline(default_compute="cpu-cluster")
        def parallel_in_pipeline(job_data_path):
            batch_inference_node1 = batch_inference1(job_data_path=job_data_path)
            convert_data_node = convert_data(input_data=batch_inference_node1.outputs.job_output_path)
            convert_data_node.outputs.file_output_data.type = AssetTypes.MLTABLE
            batch_inference_node2 = batch_inference2(job_data_path=convert_data_node.outputs.file_output_data)
            batch_inference_node2.inputs.job_data_path.mode = InputOutputModes.EVAL_MOUNT

            return {"job_out_data": batch_inference_node2.outputs.job_output_path}

        pipeline = parallel_in_pipeline(
            job_data_path=Input(
                type=AssetTypes.MLTABLE,
                path="./tests/test_configs/dataset/mnist-data/",
                mode=InputOutputModes.EVAL_MOUNT,
            ),
        )
        pipeline.outputs.job_out_data.mode = "upload"

        # submit pipeline job
        pipeline_job = assert_job_cancel(pipeline, client, experiment_name="parallel_in_pipeline")

        omit_fields = [
            "jobs.*.task.code",
            "jobs.*.task.environment",
        ] + common_omit_fields
        actual_job = omit_with_wildcard(pipeline_job._to_rest_object().properties.as_dict(), *omit_fields)
        expected_job = {
            "tags": {},
            "is_archived": False,
            "job_type": "Pipeline",
            "inputs": {"job_data_path": {"mode": "EvalMount", "job_input_type": "mltable"}},
            "jobs": {
                "batch_inference_node1": {
                    "type": "parallel",
                    "name": "batch_inference_node1",
                    "inputs": {
                        "job_data_path": {"job_input_type": "literal", "value": "${{parent.inputs.job_data_path}}"}
                    },
                    "mini_batch_size": 1,
                    "task": {
                        "type": "run_function",
                        "entry_script": "score.py",
                        "program_arguments": "--job_output_path ${{outputs.job_output_path}}",
                    },
                    "input_data": "${{inputs.job_data_path}}",
                    "resources": {"instance_count": 2},
                    "max_concurrency_per_instance": 1,
                    "mini_batch_error_threshold": 1,
                },
                "convert_data_node": {
                    "name": "convert_data_node",
                    "inputs": {
                        "input_data": {
                            "job_input_type": "literal",
                            "value": "${{parent.jobs.batch_inference_node1.outputs.job_output_path}}",
                        }
                    },
                    "outputs": {"file_output_data": {"job_output_type": "mltable"}},
                    "type": "command",
                },
                "batch_inference_node2": {
                    "type": "parallel",
                    "name": "batch_inference_node2",
                    "inputs": {
                        "job_data_path": {
                            "job_input_type": "literal",
                            "value": "${{parent.jobs.convert_data_node.outputs.file_output_data}}",
                            "mode": "EvalMount",
                        }
                    },
                    "outputs": {"job_output_path": {"value": "${{parent.outputs.job_out_data}}", "type": "literal"}},
                    "mini_batch_size": 1,
                    "task": {
                        "type": "run_function",
                        "entry_script": "score.py",
                        "program_arguments": "--job_output_path ${{outputs.job_output_path}}",
                    },
                    "input_data": "${{inputs.job_data_path}}",
                    "resources": {"instance_count": 2},
                    "max_concurrency_per_instance": 1,
                    "mini_batch_error_threshold": 1,
                },
            },
            "outputs": {"job_out_data": {"mode": "Upload", "job_output_type": "uri_folder"}},
            "settings": {"default_compute": "cpu-cluster"},
        }
        assert expected_job == actual_job

    def test_get_child_job(self, client: MLClient, randstr: Callable[[str], str]) -> None:
        component_yaml = components_dir / "helloworld_component.yml"
        component_func1 = load_component(source=component_yaml, params_override=[{"name": randstr("component_name")}])
        component_func2 = load_component(source=component_yaml, params_override=[{"name": randstr("component_name")}])

        @dsl.pipeline(
            name=randstr("pipeline_name"),
            description="The hello world pipeline job",
            tags={"owner": "sdkteam", "tag": "tagvalue"},
            compute="cpu-cluster",
            experiment_name=experiment_name,
            continue_on_step_failure=True,
        )
        def pipeline(job_in_number, job_in_other_number, job_in_path):
            component_func1(component_in_number=job_in_number, component_in_path=job_in_path)
            component_func2(component_in_number=job_in_other_number, component_in_path=job_in_path)

        pipeline = pipeline(10, 15, job_input)
        job = client.jobs.create_or_update(pipeline)
        client.jobs.get(job.name)
        client.jobs.get(job.name)._repr_html_()  # to test client.jobs.get() works in notebook

        children = list(client.jobs.list(parent_job_name=job.name))
        for child in children:
            client.jobs.get(child.name)
            client.jobs.get(child.name)._repr_html_()

    def test_dsl_pipeline_without_setting_binding_node(self, client: MLClient) -> None:
        from test_configs.dsl_pipeline.pipeline_with_set_binding_output_input.pipeline import (
            pipeline_without_setting_binding_node,
        )

        pipeline = pipeline_without_setting_binding_node()
        pipeline_job = client.jobs.create_or_update(pipeline)

        actual_job = omit_with_wildcard(pipeline_job._to_rest_object().properties.as_dict(), *common_omit_fields)
        expected_job = {
            "description": "E2E dummy pipeline with components defined via yaml.",
            "tags": {},
            "compute_id": "cpu-cluster",
            "is_archived": False,
            "job_type": "Pipeline",
            "inputs": {
                "training_input": {"mode": "ReadOnlyMount", "job_input_type": "uri_folder"},
                "training_max_epochs": {"job_input_type": "literal", "value": "20"},
                "training_learning_rate": {"job_input_type": "literal", "value": "1.8"},
                "learning_rate_schedule": {"job_input_type": "literal", "value": "time-based"},
            },
            "jobs": {
                "train_with_sample_data": {
                    "type": "command",
                    "name": "train_with_sample_data",
                    "inputs": {
                        "training_data": {"job_input_type": "literal", "value": "${{parent.inputs.training_input}}"},
                        "max_epochs": {"job_input_type": "literal", "value": "${{parent.inputs.training_max_epochs}}"},
                        "learning_rate": {
                            "job_input_type": "literal",
                            "value": "${{parent.inputs.training_learning_rate}}",
                        },
                        "learning_rate_schedule": {
                            "job_input_type": "literal",
                            "value": "${{parent.inputs.learning_rate_schedule}}",
                        },
                    },
                    "outputs": {"model_output": {"value": "${{parent.outputs.trained_model}}", "type": "literal"}},
                }
            },
            "outputs": {"trained_model": {"mode": "ReadWriteMount", "job_output_type": "uri_folder"}},
            "settings": {},
        }
        assert expected_job == actual_job

    def test_dsl_pipeline_with_only_setting_pipeline_level(self, client: MLClient):
        from test_configs.dsl_pipeline.pipeline_with_set_binding_output_input.pipeline import (
            pipeline_with_only_setting_pipeline_level,
        )

        pipeline = pipeline_with_only_setting_pipeline_level()
        pipeline_job = client.jobs.create_or_update(pipeline)

        actual_job = omit_with_wildcard(pipeline_job._to_rest_object().properties.as_dict(), *common_omit_fields)
        expected_job = {
            "description": "E2E dummy pipeline with components defined via yaml.",
            "tags": {},
            "compute_id": "cpu-cluster",
            "is_archived": False,
            "job_type": "Pipeline",
            "inputs": {
                "training_input": {"mode": "ReadOnlyMount", "job_input_type": "uri_folder"},
                "training_max_epochs": {"job_input_type": "literal", "value": "20"},
                "training_learning_rate": {"job_input_type": "literal", "value": "1.8"},
                "learning_rate_schedule": {"job_input_type": "literal", "value": "time-based"},
            },
            "jobs": {
                "train_with_sample_data": {
                    "type": "command",
                    "name": "train_with_sample_data",
                    "inputs": {
                        "training_data": {"job_input_type": "literal", "value": "${{parent.inputs.training_input}}"},
                        "max_epochs": {"job_input_type": "literal", "value": "${{parent.inputs.training_max_epochs}}"},
                        "learning_rate": {
                            "job_input_type": "literal",
                            "value": "${{parent.inputs.training_learning_rate}}",
                        },
                        "learning_rate_schedule": {
                            "job_input_type": "literal",
                            "value": "${{parent.inputs.learning_rate_schedule}}",
                        },
                    },
                    "outputs": {"model_output": {"value": "${{parent.outputs.trained_model}}", "type": "literal"}},
                }
            },
            "outputs": {"trained_model": {"mode": "Upload", "job_output_type": "uri_folder"}},
            "settings": {},
        }
        assert expected_job == actual_job

    @pytest.mark.skipif(condition=not is_live(), reason="TODO(2177353): investigate why this test fails.")
    def test_dsl_pipeline_with_only_setting_binding_node(self, client: MLClient):
        # Todo: checkout run priority when backend is ready
        from test_configs.dsl_pipeline.pipeline_with_set_binding_output_input.pipeline import (
            pipeline_with_only_setting_binding_node,
        )

        pipeline = pipeline_with_only_setting_binding_node()
        pipeline_job = client.jobs.create_or_update(pipeline)

        actual_job = omit_with_wildcard(pipeline_job._to_rest_object().properties.as_dict(), *common_omit_fields)
        expected_job = {
            "description": "E2E dummy pipeline with components defined via yaml.",
            "tags": {},
            "compute_id": "cpu-cluster",
            "is_archived": False,
            "job_type": "Pipeline",
            "inputs": {
                "training_input": {"mode": "ReadOnlyMount", "job_input_type": "uri_folder"},
                "training_max_epochs": {"job_input_type": "literal", "value": "20"},
                "training_learning_rate": {"job_input_type": "literal", "value": "1.8"},
                "learning_rate_schedule": {"job_input_type": "literal", "value": "time-based"},
            },
            "jobs": {
                "train_with_sample_data": {
                    "type": "command",
                    "name": "train_with_sample_data",
                    "inputs": {
                        "training_data": {
                            "mode": "ReadOnlyMount",
                            "job_input_type": "literal",
                            "value": "${{parent.inputs.training_input}}",
                        },
                        "max_epochs": {"job_input_type": "literal", "value": "${{parent.inputs.training_max_epochs}}"},
                        "learning_rate": {
                            "job_input_type": "literal",
                            "value": "${{parent.inputs.training_learning_rate}}",
                        },
                        "learning_rate_schedule": {
                            "job_input_type": "literal",
                            "value": "${{parent.inputs.learning_rate_schedule}}",
                        },
                    },
                    "outputs": {
                        "model_output": {
                            "mode": "Upload",
                            "value": "${{parent.outputs.trained_model}}",
                            "type": "literal",
                        }
                    },
                }
            },
            # mode will be copied to pipeline level
            "outputs": {"trained_model": {"mode": "Upload", "job_output_type": "uri_folder"}},
            "settings": {},
        }
        assert expected_job == actual_job

    @pytest.mark.skipif(condition=not is_live(), reason="TODO(2177353): investigate why this test fails.")
    def test_dsl_pipeline_with_setting_binding_node_and_pipeline_level(self, client: MLClient) -> None:
        from test_configs.dsl_pipeline.pipeline_with_set_binding_output_input.pipeline import (
            pipeline_with_setting_binding_node_and_pipeline_level,
        )

        pipeline = pipeline_with_setting_binding_node_and_pipeline_level()
        pipeline_job = client.jobs.create_or_update(pipeline)

        actual_job = omit_with_wildcard(pipeline_job._to_rest_object().properties.as_dict(), *common_omit_fields)
        expected_job = {
            "description": "E2E dummy pipeline with components defined via yaml.",
            "tags": {},
            "compute_id": "cpu-cluster",
            "is_archived": False,
            "job_type": "Pipeline",
            "inputs": {
                "training_input": {"mode": "Download", "job_input_type": "uri_folder"},
                "training_max_epochs": {"job_input_type": "literal", "value": "20"},
                "training_learning_rate": {"job_input_type": "literal", "value": "1.8"},
                "learning_rate_schedule": {"job_input_type": "literal", "value": "time-based"},
            },
            "jobs": {
                "train_with_sample_data": {
                    "type": "command",
                    "name": "train_with_sample_data",
                    "inputs": {
                        "training_data": {
                            "mode": "ReadOnlyMount",
                            "job_input_type": "literal",
                            "value": "${{parent.inputs.training_input}}",
                        },
                        "max_epochs": {"job_input_type": "literal", "value": "${{parent.inputs.training_max_epochs}}"},
                        "learning_rate": {
                            "job_input_type": "literal",
                            "value": "${{parent.inputs.training_learning_rate}}",
                        },
                        "learning_rate_schedule": {
                            "job_input_type": "literal",
                            "value": "${{parent.inputs.learning_rate_schedule}}",
                        },
                    },
                    "outputs": {
                        "model_output": {
                            "mode": "Upload",
                            "value": "${{parent.outputs.trained_model}}",
                            "type": "literal",
                        }
                    },
                }
            },
            # pipeline level output setting taking effect
            "outputs": {"trained_model": {"mode": "ReadWriteMount", "job_output_type": "uri_folder"}},
            "settings": {},
        }
        assert expected_job == actual_job

    def test_dsl_pipeline_with_command_builder_setting_binding_node_and_pipeline_level(self, client: MLClient) -> None:
        from test_configs.dsl_pipeline.pipeline_with_set_binding_output_input.pipeline import (
            pipeline_with_command_builder_setting_binding_node_and_pipeline_level,
        )

        pipeline = pipeline_with_command_builder_setting_binding_node_and_pipeline_level()
        pipeline_job = client.jobs.create_or_update(pipeline)

        actual_job = omit_with_wildcard(pipeline_job._to_rest_object().properties.as_dict(), *common_omit_fields)

        expected_job = {
            "description": "E2E dummy pipeline with components defined via yaml.",
            "tags": {},
            "compute_id": "cpu-cluster",
            "is_archived": False,
            "job_type": "Pipeline",
            "inputs": {
                "training_input": {"mode": "Download", "job_input_type": "uri_folder"},
                "training_max_epochs": {"job_input_type": "literal", "value": "20"},
                "training_learning_rate": {"job_input_type": "literal", "value": "1.8"},
                "learning_rate_schedule": {"job_input_type": "literal", "value": "time-based"},
            },
            "jobs": {
                "train_with_sample_data": {
                    "type": "command",
                    "distribution": {"distribution_type": "PyTorch", "process_count_per_instance": 2},
                    "name": "train_with_sample_data",
                    "inputs": {
                        "training_data": {
                            "mode": "ReadOnlyMount",
                            "job_input_type": "literal",
                            "value": "${{parent.inputs.training_input}}",
                        },
                        "max_epochs": {"job_input_type": "literal", "value": "${{parent.inputs.training_max_epochs}}"},
                        "learning_rate": {
                            "job_input_type": "literal",
                            "value": "${{parent.inputs.training_learning_rate}}",
                        },
                        "learning_rate_schedule": {
                            "job_input_type": "literal",
                            "value": "${{parent.inputs.learning_rate_schedule}}",
                        },
                    },
                    "outputs": {
                        "model_output": {
                            "mode": "Upload",
                            "value": "${{parent.outputs.trained_model}}",
                            "type": "literal",
                        }
                    },
                }
            },
            "outputs": {"trained_model": {"mode": "ReadWriteMount", "job_output_type": "uri_folder"}},
            "settings": {},
        }
        assert expected_job == actual_job

    def test_spark_components(self, client: MLClient, randstr: Callable[[str], str]) -> None:
        components_dir = tests_root_dir / "test_configs/dsl_pipeline/spark_job_in_pipeline"
        add_greeting_column = load_component(str(components_dir / "add_greeting_column_component.yml"))
        count_by_row = load_component(str(components_dir / "count_by_row_component.yml"))

        # Construct pipeline
        @dsl.pipeline()
        def spark_pipeline_from_yaml(iris_data):
            add_greeting_column_node = add_greeting_column(file_input=iris_data)
            add_greeting_column_node.resources = {"instance_type": "standard_e4s_v3", "runtime_version": "3.1.0"}
            count_by_row_node = count_by_row(file_input=iris_data)
            count_by_row_node.resources = {"instance_type": "standard_e4s_v3", "runtime_version": "3.1.0"}
            return {"output": count_by_row_node.outputs.output}

        pipeline = spark_pipeline_from_yaml(
            iris_data=Input(
                path="./tests/test_configs/dsl_pipeline/spark_job_in_pipeline/dataset/iris.csv",
                type=AssetTypes.URI_FILE,
                mode=InputOutputModes.DIRECT,
            ),
        )
        pipeline.outputs.output.mode = "Direct"
        pipeline.outputs.output.type = "uri_file"

        # submit pipeline job
        pipeline_job = assert_job_cancel(pipeline, client, experiment_name="spark_in_pipeline")
        # check required fields in job dict
        job_dict = pipeline_job._to_dict()
        expected_keys = ["status", "properties", "creation_context"]
        for k in expected_keys:
            assert k in job_dict.keys(), f"failed to get {k} in {job_dict}"

        # original job did not change
        assert_job_input_output_types(pipeline_job)

    def test_pipeline_with_group(self, client: MLClient):
        from enum import Enum

        class EnumOps(Enum):
            Option1 = "hello"
            Option2 = "world"

        hello_world_component_yaml = "./tests/test_configs/components/input_types_component.yml"
        hello_world_component_func = load_component(hello_world_component_yaml)
        from azure.ai.ml.dsl._group_decorator import group

        @group
        class ParamClass:
            int_param: Input(min=1.0, max=5.0, type="integer")
            enum_param: EnumOps
            str_param: str = "test"
            bool_param: bool = True
            number_param = 4.0

        default_param = ParamClass(int_param=2, enum_param=EnumOps.Option1, bool_param=False)

        @dsl.pipeline(default_compute_target="cpu-cluster")
        def pipeline_with_group(group: ParamClass):
            hello_world_component_func(
                component_in_string=group.str_param,
                component_in_ranged_number=group.number_param,
                component_in_enum=group.enum_param,
                component_in_boolean=group.bool_param,
                component_in_ranged_integer=group.int_param,
            )

        pipeline_job = pipeline_with_group(default_param)
        pipeline_job = client.jobs.create_or_update(pipeline_job)

        actual_job = omit_with_wildcard(pipeline_job._to_rest_object().properties.as_dict(), *common_omit_fields)
        expected_job_inputs = {
            "group.int_param": {"job_input_type": "literal", "value": "2"},
            "group.enum_param": {"job_input_type": "literal", "value": "hello"},
            "group.str_param": {"job_input_type": "literal", "value": "test"},
            "group.bool_param": {"job_input_type": "literal", "value": "False"},
            "group.number_param": {"job_input_type": "literal", "value": "4.0"},
        }
        expected_node_inputs = {
            "component_in_string": {"job_input_type": "literal", "value": "${{parent.inputs.group.str_param}}"},
            "component_in_ranged_integer": {"job_input_type": "literal", "value": "${{parent.inputs.group.int_param}}"},
            "component_in_enum": {"job_input_type": "literal", "value": "${{parent.inputs.group.enum_param}}"},
            "component_in_boolean": {"job_input_type": "literal", "value": "${{parent.inputs.group.bool_param}}"},
            "component_in_ranged_number": {
                "job_input_type": "literal",
                "value": "${{parent.inputs.group.number_param}}",
            },
        }
        assert actual_job["inputs"] == expected_job_inputs
        assert actual_job["jobs"]["microsoft_samples_command_component_basic_inputs"]["inputs"] == expected_node_inputs

    def test_registered_pipeline_with_group(self, client: MLClient):

        hello_world_component_yaml = "./tests/test_configs/components/input_types_component.yml"
        hello_world_component_func = load_component(hello_world_component_yaml)
        from azure.ai.ml.dsl._group_decorator import group

        @group
        class SubParamClass:
            int_param: Input(min=1.0, max=5.0, type="integer")

        @group
        class ParamClass:
            sub: SubParamClass
            str_param: str = "test"
            bool_param: bool = True
            number_param = 4.0

        @dsl.pipeline()
        def pipeline_with_group(group: ParamClass):
            hello_world_component_func(
                component_in_string=group.str_param,
                component_in_ranged_number=group.number_param,
                component_in_boolean=group.bool_param,
                component_in_ranged_integer=group.sub.int_param,
            )

        component = client.components.create_or_update(pipeline_with_group)
        # Assert key not exists
        match = (
            "(.*)unexpected keyword argument 'group.not_exist'(.*)valid keywords: "
            "'group', 'group.sub.int_param', 'group.str_param', 'group.bool_param', 'group.number_param'"
        )
        with pytest.raises(UnexpectedKeywordError, match=match):
            component(
                **{
                    "group.number_param": 4.0,
                    "group.str_param": "testing",
                    "group.sub.int_param": 4,
                    "group.not_exist": 4,
                }
            )
        # Assert conflict assignment
        with pytest.raises(Exception, match="Conflict parameter key 'group' and 'group.number_param'"):
            pipeline = component(
                **{
                    "group.number_param": 4.0,
                    "group.str_param": "testing",
                    "group.sub.int_param": 4,
                    "group": ParamClass(sub=SubParamClass(int_param=1)),
                }
            )
            pipeline.settings.default_compute = "cpu-cluster"
            client.jobs.create_or_update(pipeline)
        # Assert happy path
        inputs = {"group.number_param": 4.0, "group.str_param": "testing", "group.sub.int_param": 4}
        pipeline = component(**inputs)
        pipeline.settings.default_compute = "cpu-cluster"
        rest_pipeline_job = client.jobs.create_or_update(pipeline)
        assert rest_pipeline_job._to_dict()["inputs"] == {key: str(val) for key, val in inputs.items()}

    def test_dsl_pipeline_with_default_component(
        self,
        client: MLClient,
        randstr: Callable[[str], str],
    ) -> None:
        yaml_path: str = "./tests/test_configs/components/helloworld_component.yml"
        component_name = randstr("component_name")
        component: Component = load_component(source=yaml_path, params_override=[{"name": component_name}])
        client.components.create_or_update(component)

        default_component_func = client.components.get(component_name)

        @dsl.pipeline()
        def pipeline_with_default_component():
            node1 = default_component_func(component_in_path=job_input)
            node1.compute = "cpu-cluster"

        # component from client.components.get
        pipeline_job = client.jobs.create_or_update(pipeline_with_default_component())
        created_pipeline_job: PipelineJob = client.jobs.get(pipeline_job.name)
        assert created_pipeline_job.jobs["node1"].component == f"{component_name}@default"

    def test_pipeline_node_identity_with_component(self, client: MLClient):
        path = "./tests/test_configs/components/helloworld_component.yml"
        component_func = load_component(path)

        @dsl.pipeline
        def pipeline_func(component_in_path):
            node1 = component_func(component_in_number=1, component_in_path=component_in_path)
            node1.identity = AmlTokenConfiguration()

            node2 = component_func(component_in_number=1, component_in_path=component_in_path)
            node2.identity = UserIdentityConfiguration()

            node3 = component_func(component_in_number=1, component_in_path=component_in_path)
            node3.identity = ManagedIdentityConfiguration()

        pipeline = pipeline_func(component_in_path=job_input)
        pipeline_job = client.jobs.create_or_update(pipeline, compute="cpu-cluster")
        omit_fields = ["jobs.*.componentId", "jobs.*._source"]
        actual_dict = omit_with_wildcard(pipeline_job._to_rest_object().as_dict()["properties"], *omit_fields)
        assert actual_dict["jobs"] == {
            "node1": {
                "identity": {"type": "aml_token"},
                "inputs": {
                    "component_in_number": {"job_input_type": "literal", "value": "1"},
                    "component_in_path": {"job_input_type": "literal", "value": "${{parent.inputs.component_in_path}}"},
                },
                "name": "node1",
                "type": "command",
            },
            "node2": {
                "identity": {"type": "user_identity"},
                "inputs": {
                    "component_in_number": {"job_input_type": "literal", "value": "1"},
                    "component_in_path": {"job_input_type": "literal", "value": "${{parent.inputs.component_in_path}}"},
                },
                "name": "node2",
                "type": "command",
            },
            "node3": {
                "identity": {"type": "managed_identity"},
                "inputs": {
                    "component_in_number": {"job_input_type": "literal", "value": "1"},
                    "component_in_path": {"job_input_type": "literal", "value": "${{parent.inputs.component_in_path}}"},
                },
                "name": "node3",
                "type": "command",
            },
        }

    def test_default_pipeline_job_services(self, client: MLClient, randstr: Callable[[str], str]) -> None:
        component_yaml = components_dir / "helloworld_component.yml"
        component_func1 = load_component(source=component_yaml, params_override=[{"name": randstr("component_name")}])
        component_func2 = load_component(source=component_yaml, params_override=[{"name": randstr("component_name")}])

        @dsl.pipeline(
            name=randstr("pipeline_name"),
            description="The hello world pipeline job",
            tags={"owner": "sdkteam", "tag": "tagvalue"},
            compute="cpu-cluster",
            experiment_name=experiment_name,
            continue_on_step_failure=True,
        )
        def pipeline(job_in_number, job_in_other_number, job_in_path):
            component_func1(component_in_number=job_in_number, component_in_path=job_in_path)
            component_func2(component_in_number=job_in_other_number, component_in_path=job_in_path)

        pipeline = pipeline(10, 15, job_input)
        job = client.jobs.create_or_update(pipeline)
        # check required fields in job dict
        default_services = job._to_dict()["services"]
        assert "Studio" in default_services
        assert "Tracking" in default_services
        assert default_services["Studio"]["endpoint"].startswith("https://ml.azure.com/runs/")
        assert default_services["Studio"]["type"] == "Studio"
        assert default_services["Tracking"]["endpoint"].startswith("azureml://")
        assert default_services["Tracking"]["type"] == "Tracking"

    def test_group_outputs_description_overwrite(self, client):
        # test group outputs description overwrite
        @group
        class Outputs:
            output1: Output(type="uri_folder", description="new description")

        hello_world_component_yaml = "./tests/test_configs/components/helloworld_component.yml"
        hello_world_component_func = load_component(source=hello_world_component_yaml)

        @dsl.pipeline(default_compute_target="cpu-cluster")
        def my_pipeline() -> Outputs:
            node1 = hello_world_component_func(component_in_number=1, component_in_path=job_input)
            return Outputs(
                output1=node1.outputs.component_out_path,
            )

        pipeline_job = my_pipeline()
        # overwrite group outputs mode will appear in pipeline job&component level
        expected_outputs = {"output1": {"description": "new description", "type": "uri_folder"}}
        expected_job_outputs = {"output1": {"description": "new description", "job_output_type": "uri_folder"}}
        rest_job_dict = pipeline_job._to_rest_object().as_dict()

        # assert pipeline job level mode overwrite
        assert rest_job_dict["properties"]["outputs"] == expected_job_outputs
        # assert pipeline component level mode overwrite
        assert pipeline_job.component._to_dict()["outputs"] == expected_outputs

        rest_job = assert_job_cancel(pipeline_job, client)
        rest_job_dict = rest_job._to_rest_object().as_dict()
        assert rest_job_dict["properties"]["outputs"]["output1"]["description"] == "new description"

        component = client.components.create_or_update(pipeline_job.component, _is_anonymous=True)
        assert component._to_rest_object().as_dict()["properties"]["component_spec"]["outputs"] == expected_outputs

    def test_group_outputs_mode_overwrite(self, client):
        # test group outputs mode overwrite
        hello_world_component_yaml = "./tests/test_configs/components/helloworld_component.yml"
        hello_world_component_func = load_component(source=hello_world_component_yaml)

        @group
        class Outputs:
            output1: Output(type="uri_folder", mode="upload")

        @dsl.pipeline(default_compute_target="cpu-cluster")
        def my_pipeline() -> Outputs:
            node1 = hello_world_component_func(component_in_number=1, component_in_path=job_input)
            return Outputs(
                output1=node1.outputs.component_out_path,
            )

        pipeline_job = my_pipeline()
        # overwrite group outputs mode will appear in pipeline job&component level
        expected_job_outputs = {"output1": {"mode": "Upload", "job_output_type": "uri_folder"}}
        expected_outputs = {"output1": {"mode": "upload", "type": "uri_folder"}}
        rest_job_dict = pipeline_job._to_rest_object().as_dict()
        # assert pipeline job level mode overwrite
        assert rest_job_dict["properties"]["outputs"] == expected_job_outputs
        # assert pipeline component level mode overwrite
        assert pipeline_job.component._to_dict()["outputs"] == expected_outputs

        rest_job = assert_job_cancel(pipeline_job, client)
        rest_job_dict = rest_job._to_rest_object().as_dict()
        assert rest_job_dict["properties"]["outputs"] == expected_job_outputs

        component = client.components.create_or_update(pipeline_job.component, _is_anonymous=True)
        # pipeline component output mode is undefined behavior so we skip assert it
        # assert component._to_rest_object().as_dict()["properties"]["component_spec"]["outputs"] == expected_outputs

    def test_local_data_as_node_input(self, client: MLClient):
        hello_world_component_yaml = "./tests/test_configs/components/helloworld_component.yml"
        hello_world_component_func = load_component(source=hello_world_component_yaml)
        local_data_input = Input(type="uri_folder", path="./tests/test_configs/data")

        @dsl.pipeline
        def my_pipeline():
            hello_world_component_func(component_in_number=1, component_in_path=local_data_input)

        pipeline_job: PipelineJob = my_pipeline()
        pipeline_job.settings.default_compute = "cpu-cluster"
        assert_job_cancel(pipeline_job, client)

    def test_register_output_sdk(self, client: MLClient):
        from azure.ai.ml.sweep import (
            BanditPolicy,
            Choice,
            LogNormal,
            LogUniform,
            Normal,
            QLogNormal,
            QLogUniform,
            QNormal,
            QUniform,
            Randint,
            Uniform,
        )

        component = load_component(source="./tests/test_configs/components/helloworld_component.yml")
        component_input = Input(type="uri_file", path="https://dprepdata.blob.core.windows.net/demo/Titanic.csv")
        spark_component = load_component(source="./tests/test_configs/spark_component/component.yml")
        parallel_component = load_component(
            source="./tests/test_configs/components/parallel_component_with_file_input.yml"
        )
        sweep_component = load_component(source="./tests/test_configs/components/helloworld_component_for_sweep.yml")

        @dsl.pipeline()
        def register_node_output():
            node = component(component_in_path=component_input)
            node.outputs.component_out_path.name = "a_output"
            node.outputs.component_out_path.version = "1"

            spark_node = spark_component(file_input=component_input)
            spark_node.compute = "cpu-cluster"
            spark_node.outputs.output.name = "spark_output"
            spark_node.outputs.output.version = "1"

            parallel_node = parallel_component(
                job_data_path=Input(type="mltable", path="https://dprepdata.blob.core.windows.net/demo/Titanic.csv")
            )
            parallel_node.outputs.job_output_path.name = "parallel_output"
            parallel_node.outputs.job_output_path.version = "123_parallel"

            cmd_node1 = sweep_component(
                batch_size=Choice([25, 35]),
                first_layer_neurons=Randint(upper=50),
                second_layer_neurons=QUniform(min_value=10, max_value=50, q=5),
                third_layer_neurons=QLogNormal(mu=5, sigma=1, q=5),
                epochs=QLogUniform(min_value=1, max_value=5, q=5),
                momentum=QNormal(mu=10, sigma=5, q=2),
                weight_decay=LogNormal(mu=0, sigma=1),
                learning_rate=LogUniform(min_value=-6, max_value=-1),
                f1=Normal(mu=0, sigma=1),
                f2=Uniform(min_value=10, max_value=20),
                data_folder=Input(
                    type=AssetTypes.MLTABLE,
                    path="https://dprepdata.blob.core.windows.net/demo/",
                    mode=InputOutputModes.RO_MOUNT,
                ),
            )
            sweep_node = cmd_node1.sweep(
                primary_metric="validation_acc",
                goal="maximize",
                sampling_algorithm="random",
            )
            sweep_node.compute = "cpu-cluster"
            sweep_node.set_limits(max_total_trials=2, max_concurrent_trials=3, timeout=600)
            sweep_node.early_termination = BanditPolicy(evaluation_interval=2, slack_factor=0.1, delay_evaluation=1)
            sweep_node.outputs.trained_model_dir.name = "sweep_output"
            sweep_node.outputs.trained_model_dir.version = "sweep_2"

        pipeline = register_node_output()
        pipeline.settings.default_compute = "azureml:cpu-cluster"
        pipeline_job = assert_job_cancel(pipeline, client)
        output = pipeline_job.jobs["node"].outputs.component_out_path
        assert output.name == "a_output"
        assert output.version == "1"
        output = pipeline_job.jobs["spark_node"].outputs.output
        assert output.name == "spark_output"
        assert output.version == "1"
        output = pipeline_job.jobs["parallel_node"].outputs.job_output_path
        assert output.name == "parallel_output"
        assert output.version == "123_parallel"
        output = pipeline_job.jobs["sweep_node"].outputs.trained_model_dir
        assert output.name == "sweep_output"
        assert output.version == "sweep_2"

        @dsl.pipeline()
        def register_pipeline_output():
            node = component(component_in_path=component_input)
            return {"pipeine_a_output": node.outputs.component_out_path}

        pipeline = register_pipeline_output()
        pipeline.outputs.pipeine_a_output.name = "a_output"
        pipeline.outputs.pipeine_a_output.version = "1"
        pipeline.settings.default_compute = "azureml:cpu-cluster"
        pipeline_job = assert_job_cancel(pipeline, client)
        output = pipeline_job.outputs.pipeine_a_output
        assert output.name == "a_output"
        assert output.version == "1"

        @dsl.pipeline()
        def register_both_output():
            node = component(component_in_path=component_input)
            node.outputs.component_out_path.name = "a_output"
            node.outputs.component_out_path.version = "1"
            return {"pipeine_a_output": node.outputs.component_out_path}

        pipeline = register_both_output()
        pipeline.outputs.pipeine_a_output.name = "b_output"
        pipeline.outputs.pipeine_a_output.version = "2"
        pipeline.settings.default_compute = "azureml:cpu-cluster"
        pipeline_job = assert_job_cancel(pipeline, client)

        pipeline_output = pipeline_job.outputs.pipeine_a_output
        assert pipeline_output.name == "b_output"
        assert pipeline_output.version == "2"
        node_output = pipeline_job.jobs["node"].outputs.component_out_path
        assert node_output.name == None
        assert node_output.version == None

    def test_dsl_pipeline_with_data_transfer_copy_2urifolder(self, client: MLClient) -> None:
        from test_configs.dsl_pipeline.data_transfer_job_in_pipeline.copy_data.pipeline import (
            generate_dsl_pipeline_from_yaml as data_transfer_job_in_pipeline,
        )

        pipeline = data_transfer_job_in_pipeline()

        pipeline_job = client.jobs.create_or_update(pipeline)

        actual_job = omit_with_wildcard(pipeline_job._to_rest_object().properties.as_dict(), *common_omit_fields)

        expected_job = {
            "description": "submit a pipeline with data transfer copy job",
            "inputs": {
                "cosmos_folder": {"job_input_type": "uri_folder", "mode": "ReadOnlyMount"},
                "cosmos_folder_dup": {"job_input_type": "uri_folder", "mode": "ReadOnlyMount"},
            },
            "is_archived": False,
            "job_type": "Pipeline",
            "jobs": {
                "merge_files": {
                    "data_copy_mode": "merge_with_overwrite",
                    "inputs": {
                        "folder1": {"job_input_type": "literal", "value": "${{parent.inputs.cosmos_folder}}"},
                        "folder2": {"job_input_type": "literal", "value": "${{parent.inputs.cosmos_folder_dup}}"},
                    },
                    "name": "merge_files",
                    "outputs": {"output_folder": {"type": "literal", "value": "${{parent.outputs.merged_blob}}"}},
                    "task": "copy_data",
                    "type": "data_transfer",
                }
            },
            "outputs": {"merged_blob": {"job_output_type": "uri_folder", "mode": "ReadWriteMount"}},
            "settings": {"default_compute": "serverless"},
            "tags": {},
        }
        assert expected_job == actual_job

    def test_output_setting_path(self, client: MLClient) -> None:
        component_yaml = components_dir / "helloworld_component.yml"
        component_func1 = load_component(source=component_yaml)

        # case 1: only node level has setting
        @dsl.pipeline()
        def pipeline():
            node1 = component_func1(component_in_number=1, component_in_path=job_input)
            node1.outputs.component_out_path.path = "azureml://datastores/workspaceblobstore/paths/outputs/1"
            return node1.outputs

        pipeline_job = pipeline()
        pipeline_job.settings.default_compute = "cpu-cluster"
        pipeline_job = assert_job_cancel(pipeline_job, client)
        job_dict = pipeline_job._to_dict()
        expected_node_output_dict = {
            "component_out_path": "${{parent.outputs.component_out_path}}",
        }
        expected_pipeline_output_dict = {
            "component_out_path": {
                # default mode added by mt, default type added by SDK
                "mode": "rw_mount",
                "type": "uri_folder",
                # node level config will be copied to pipeline level
                "path": "azureml://datastores/workspaceblobstore/paths/outputs/1",
            }
        }
        assert job_dict["jobs"]["node1"]["outputs"] == expected_node_output_dict
        assert job_dict["outputs"] == expected_pipeline_output_dict

    def test_pipeline_component_output_setting(self, client: MLClient) -> None:
        component_yaml = components_dir / "helloworld_component.yml"
        component_func1 = load_component(source=component_yaml)

        @dsl.pipeline()
        def inner_pipeline():
            node1 = component_func1(component_in_number=1, component_in_path=job_input)
            node1.outputs.component_out_path.path = "azureml://datastores/workspaceblobstore/paths/outputs/1"
            # node1's output setting will be copied to pipeline's setting
            return node1.outputs

        @dsl.pipeline()
        def outer_pipeline():
            # inner_pipeline's output setting will be copied to node1's setting
            node1 = inner_pipeline()
            # node1's output setting will be copied to pipeline's setting
            return node1.outputs

        pipeline_job = outer_pipeline()
        pipeline_job_dict = pipeline_job._to_dict()
        assert pipeline_job_dict["outputs"] == {
            "component_out_path": {"path": "azureml://datastores/workspaceblobstore/paths/outputs/1"}
        }
        pipeline_component = pipeline_job.jobs["node1"].component
        pipeline_component_dict = pipeline_component._to_dict()
        assert pipeline_component_dict["outputs"] == {"component_out_path": {"type": "uri_folder"}}
        assert pipeline_component_dict["jobs"]["node1"]["outputs"] == {
            "component_out_path": "${{parent.outputs.component_out_path}}"
        }

        pipeline_job.settings.default_compute = "cpu-cluster"
        pipeline_job = client.jobs.create_or_update(pipeline_job)
        client.jobs.begin_cancel(pipeline_job.name)
        job_dict = pipeline_job._to_dict()
        # outer pipeline's node1 should have the output setting
        assert job_dict["jobs"]["node1"]["outputs"] == {"component_out_path": "${{parent.outputs.component_out_path}}"}
        assert job_dict["outputs"] == {
            "component_out_path": {
                "mode": "rw_mount",
                "type": "uri_folder",
                # node level config will be copied to pipeline level
                "path": "azureml://datastores/workspaceblobstore/paths/outputs/1",
            }
        }

    @pytest.mark.disable_mock_code_hash
    def test_register_output_sdk_succeed(self, client: MLClient):
        component = load_component(source="./tests/test_configs/components/helloworld_component.yml")
        component_input = Input(type="uri_file", path="https://dprepdata.blob.core.windows.net/demo/Titanic.csv")

        @dsl.pipeline()
        def sub_pipeline():
            node = component(component_in_path=component_input)
            node.outputs.component_out_path.name = "sub_pipeline_output"
            node.outputs.component_out_path.version = "v1"
            return {"sub_pipeine_a_output": node.outputs.component_out_path}

        @dsl.pipeline()
        def register_both_output():
            # register NodeOutput which is binding to PipelineOutput
            node = component(component_in_path=component_input)
            node.outputs.component_out_path.name = "n1_output"
            node.outputs.component_out_path.version = "v1"

            # register NodeOutput which isn't binding to PipelineOutput
            node_2 = component(component_in_path=component_input)
            node_2.outputs.component_out_path.name = "n2_output"
            node_2.outputs.component_out_path.version = "v1"

            # register NodeOutput without version, in this case the run result can be reused
            node_3 = component(component_in_path=component_input)
            node_3.outputs.component_out_path.name = "n3_output"

            # register NodeOutput of subgraph
            sub_node = sub_pipeline()
            sub_node.outputs.sub_pipeine_a_output.name = "sub_pipeline"
            sub_node.outputs.sub_pipeine_a_output.version = "v1"

            return {"pipeine_a_output": node.outputs.component_out_path}

        pipeline = register_both_output()
        pipeline.outputs.pipeine_a_output.name = "p1_output"
        pipeline.outputs.pipeine_a_output.version = "v1"
        pipeline.settings.default_compute = "cpu-cluster"
        pipeline_job = assert_job_cancel(pipeline, client)

        check_name_and_version(pipeline_job.outputs.pipeine_a_output, "p1_output", "v1")
        check_name_and_version(pipeline_job.jobs["node_2"].outputs.component_out_path, "n2_output", "v1")
        assert pipeline_job.jobs["node_3"].outputs.component_out_path.name == "n3_output"
        check_name_and_version(pipeline_job.jobs["sub_node"].outputs.sub_pipeine_a_output, "sub_pipeline", "v1")

    @pytest.mark.disable_mock_code_hash
    def test_register_output_for_pipeline_component(self, client: MLClient):
        component = load_component(source="./tests/test_configs/components/helloworld_component.yml")
        component_input = Input(type="uri_file", path="https://dprepdata.blob.core.windows.net/demo/Titanic.csv")

        @dsl.pipeline()
        def sub_pipeline():
            node_1 = component(component_in_path=component_input)  # test use Output to initialize subgraph.jobs.output
            node_1.outputs.component_out_path = Output(name="sub_pipeline_1_output", version="v1")

            node_2 = component(component_in_path=component_input)  # test we can pass NodeOutput in PipelineComponent
            node_2.outputs.component_out_path.name = "sub_pipeline_2_output"
            node_2.outputs.component_out_path.version = "v2"

            return {
                "sub_node_1": node_1.outputs.component_out_path,
            }

        @dsl.pipeline()
        def register_both_output():
            subgraph = sub_pipeline()

        pipeline = register_both_output()
        pipeline.settings.default_compute = "cpu-cluster"
        pipeline_job = assert_job_cancel(pipeline, client)

        check_name_and_version(pipeline_job.jobs["subgraph"].outputs["sub_node_1"], "sub_pipeline_1_output", "v1")

        subgraph_id = pipeline_job.jobs["subgraph"].component
        subgraph_id = subgraph_id.split(":")
        subgraph = client.components.get(name=subgraph_id[0], version=subgraph_id[1])
        check_name_and_version(subgraph.jobs["node_2"].outputs["component_out_path"], "sub_pipeline_2_output", "v2")

    @pytest.mark.disable_mock_code_hash
    # without this mark, the code would be passed with different id even when we upload the same component,
    # add this mark to reuse node and further reuse pipeline
    def test_register_with_output_format(self, client: MLClient):
        component = load_component(source="./tests/test_configs/components/helloworld_component.yml")
        component_input = Input(type="uri_file", path="https://dprepdata.blob.core.windows.net/demo/Titanic.csv")

        @dsl.pipeline()
        def sub_pipeline():
            node = component(component_in_path=component_input)
            node.outputs.component_out_path = Output(name="sub_pipeline_o_output", version="v1")
            return {"sub_pipeine_a_output": node.outputs.component_out_path}

        @dsl.pipeline()
        def register_both_output():
            # register NodeOutput which is binding to PipelineOutput
            node = component(component_in_path=component_input)  # binding and re-define name and version
            node.outputs.component_out_path = Output(name="n1_o_output", version="1")

            node_2 = component(component_in_path=component_input)  # binding
            node_2.outputs.component_out_path = Output(name="n2_o_output", version="2")

            node_3 = component(component_in_path=component_input)  # isn't binding
            node_3.outputs.component_out_path = Output(name="n3_o_output", version="4")

            sub_node = sub_pipeline()  # test set Output for PipelineComponent
            sub_node.outputs.sub_pipeine_a_output = Output(name="subgraph_o_output", version="1")
            return {
                "pipeine_a_output": node.outputs.component_out_path,
                "pipeine_b_output": node_2.outputs.component_out_path,
            }

        pipeline = register_both_output()
        pipeline.settings.default_compute = "cpu-cluster"
        pipeline.outputs.pipeine_a_output.name = "np_output"
        pipeline.outputs.pipeine_a_output.version = "1"
        pipeline_job = assert_job_cancel(pipeline, client)

        check_name_and_version(pipeline_job.outputs.pipeine_a_output, "np_output", "1")
        check_name_and_version(pipeline_job.outputs.pipeine_b_output, "n2_o_output", "2")
        check_name_and_version(pipeline_job.jobs["node_3"].outputs["component_out_path"], "n3_o_output", "4")
        check_name_and_version(pipeline_job.jobs["sub_node"].outputs["sub_pipeine_a_output"], "subgraph_o_output", "1")

    def test_pipeline_input_binding_limits_timeout(self, client: MLClient):
        component_yaml = r"./tests/test_configs/components/helloworld_component_no_paths.yml"
        component_func = load_component(source=component_yaml)

        @dsl.pipeline
        def my_pipeline(timeout) -> PipelineJob:
            # case 1: if timeout is PipelineInput, get binding from response
            node_0 = component_func(component_in_number=1)
            node_0.set_limits(timeout=timeout)
            # case 2: if timeout is not PipelineInput, response timeout will be parsed to int
            node_1 = component_func(component_in_number=1)
            node_1.set_limits(timeout=1)

        pipeline = my_pipeline(2)
        pipeline.settings.default_compute = "cpu-cluster"
        pipeline_job = assert_job_cancel(pipeline, client)
        assert pipeline_job.jobs["node_0"].limits.timeout == "${{parent.inputs.timeout}}"
        assert pipeline_job.jobs["node_1"].limits.timeout == 1

<<<<<<< HEAD
    def test_pipeline_singularity_strong_type_submission(self, client: MLClient, mock_singularity_arm_id: str):
        component_yaml = "./tests/test_configs/components/helloworld_component_singularity.yml"
        component_func = load_component(component_yaml)

        instance_type = "Singularity.ND40rs_v2"

        @dsl.pipeline
        def pipeline_func():
            # basic job_tier + Low priority
            basic_low_node = component_func()
            basic_low_node.resources = JobResourceConfiguration(instance_count=2, instance_type=instance_type)
            basic_low_node.queue_settings = QueueSettings(job_tier="basic", priority="low")
            # standard job_tier + Medium priority
            standard_medium_node = component_func()
            standard_medium_node.resources = JobResourceConfiguration(instance_count=2, instance_type=instance_type)
            standard_medium_node.queue_settings = QueueSettings(job_tier="standard", priority="medium")
            # premium job_tier + High priority
            premium_high_node = component_func()
            premium_high_node.resources = JobResourceConfiguration(instance_count=2, instance_type=instance_type)
            premium_high_node.queue_settings = QueueSettings(job_tier="premium", priority="high")
            # properties
            node_with_properties = component_func()
            properties = {"Singularity": {"imageVersion": "", "interactive": False}}
            node_with_properties.resources = JobResourceConfiguration(
                instance_count=2, instance_type=instance_type, properties=properties
            )

        pipeline_job = pipeline_func()
        pipeline_job.settings.default_compute = mock_singularity_arm_id
        # this pipeline job is expected to fail as Singularity is mocked, focus on REST object assertion
        created_pipeline_job = assert_job_cancel(pipeline_job, client)
        rest_obj = created_pipeline_job._to_rest_object()
        assert rest_obj.properties.settings["default_compute"] == mock_singularity_arm_id
        # basic job_tier + Low priority
        basic_low_node_dict = rest_obj.properties.jobs["basic_low_node"]
        assert basic_low_node_dict["queue_settings"] == {"job_tier": "Basic", "priority": 1}
        assert basic_low_node_dict["resources"] == {"instance_count": 2, "instance_type": instance_type}
        # standard job_tier + Medium priority
        standard_medium_node_dict = rest_obj.properties.jobs["standard_medium_node"]
        assert standard_medium_node_dict["queue_settings"] == {"job_tier": "Standard", "priority": 2}
        assert standard_medium_node_dict["resources"] == {"instance_count": 2, "instance_type": instance_type}
        # premium job_tier + High priority
        premium_high_node_dict = rest_obj.properties.jobs["premium_high_node"]
        assert premium_high_node_dict["queue_settings"] == {"job_tier": "Premium", "priority": 3}
        assert premium_high_node_dict["resources"] == {"instance_count": 2, "instance_type": instance_type}
        # properties
        node_with_properties_dict = rest_obj.properties.jobs["node_with_properties"]
        assert node_with_properties_dict["resources"] == {
            "instance_count": 2,
            "instance_type": instance_type,
            # the mapping Singularity => AISuperComputer is expected
            "properties": {"AISuperComputer": {"imageVersion": "", "interactive": False}},
        }

    def test_pipeline_singularity_property_bag_submission(self, client: MLClient, mock_singularity_arm_id: str):
        component_yaml = "./tests/test_configs/components/helloworld_component_singularity.yml"
        component_func = load_component(component_yaml)

        # property bag is supported, with lower priority than strong type
        vc_config = {
            "instance_type": "Singularity.ND40rs_v2",
            "instance_count": 2,
            "properties": {
                "AISuperComputer": {
                    "interactive": False,
                    "imageVersion": "pytorch",
                    "slaTier": "Premium",
                    "tensorboardLogDirectory": "/scratch/tensorboard_logs",
                }
            },
        }

        @dsl.pipeline
        def pipeline_func():
            node = component_func()
            node.resources = vc_config
            node.compute = mock_singularity_arm_id

        pipeline_job = pipeline_func()
        # as Singularity is mocked and expected to fail validation, skip it for submission;
        # then manually cancel it as other tests.
        created_pipeline_job = client.create_or_update(pipeline_job, skip_validation=True)
        client.jobs.begin_cancel(created_pipeline_job.name).result()
        rest_obj = created_pipeline_job._to_rest_object()
        assert rest_obj.properties.jobs["node"]["computeId"] == mock_singularity_arm_id
        assert rest_obj.properties.jobs["node"]["resources"] == vc_config

    @pytest.mark.skipif(condition=not is_live(), reason="recording will expose Singularity information")
    def test_pipeline_singularity_live(self, client: MLClient, singularity_vc):
        # full name and short name are syntax sugar, SDK will resolve it to Singularity ARM id before request,
        # this needs client to get & search available VCs - that's why we place this test in end-to-end test -
        # and compute values in returned REST object should all be ARM id.
        component_yaml = "./tests/test_configs/components/helloworld_component_singularity.yml"
        component_func = load_component(component_yaml)

        # generate Singularity ARM id, full name and short name from VC
        arm_id = SINGULARITY_ID_FORMAT.format(
            singularity_vc.subscription_id, singularity_vc.resource_group_name, singularity_vc.name
        )
        full_name = "azureml://subscriptions/{}/resourceGroups/{}/virtualclusters/{}".format(
            singularity_vc.subscription_id, singularity_vc.resource_group_name, singularity_vc.name
        )
        short_name = f"azureml://virtualclusters/{singularity_vc.name}"

        @dsl.pipeline
        def pipeline_func():
            node_with_id = component_func()
            node_with_id.compute = arm_id
            node_with_full_name = component_func()
            node_with_full_name.compute = full_name
            node_with_short_name = component_func()
            node_with_short_name.compute = short_name

        pipeline_job = pipeline_func()
        created_pipeline_job = assert_job_cancel(pipeline_job, client)
        rest_obj = created_pipeline_job._to_rest_object()

        # the returned Singularity ARM id is virtualClusters, instead of virtualclusters.
        expected_value = (
            "/subscriptions/{}/resourceGroups/{}/providers/Microsoft.MachineLearningServices/virtualClusters/{}"
        ).format(singularity_vc.subscription_id, singularity_vc.resource_group_name, singularity_vc.name)
        assert rest_obj.properties.jobs["node_with_id"]["computeId"] == expected_value
        assert rest_obj.properties.jobs["node_with_full_name"]["computeId"] == expected_value
        assert rest_obj.properties.jobs["node_with_short_name"]["computeId"] == expected_value
=======
    def test_pipeline_component_primitive_type_consumption(self, client: MLClient):
        baisc_component_func = load_component(
            "./tests/test_configs/dsl_pipeline/primitive_type_components/basic_component.yml"
        )
        boolean_func = load_component("./tests/test_configs/dsl_pipeline/primitive_type_components/boolean.yml")
        integer_func = load_component("./tests/test_configs/dsl_pipeline/primitive_type_components/integer.yml")
        number_func = load_component("./tests/test_configs/dsl_pipeline/primitive_type_components/number.yml")
        string_func = load_component("./tests/test_configs/dsl_pipeline/primitive_type_components/string.yml")

        @dsl.pipeline
        def pipeline_component_func(bool_param: bool, int_param: int, float_param: float, str_param: str):
            baisc_component_func(
                bool_param=bool_param,
                int_param=int_param,
                float_param=float_param,
                str_param=str_param,
            )

        @dsl.pipeline
        def pipeline_func():
            # components return primitive type outputs
            bool_node = boolean_func()
            int_node = integer_func()
            float_node = number_func()
            str_node = string_func()
            # pipeline component consume above primitive type outputs
            pipeline_node = pipeline_component_func(  # noqa: F841
                bool_param=bool_node.outputs.output,
                int_param=int_node.outputs.output,
                float_param=float_node.outputs.output,
                str_param=str_node.outputs.output,
            )

        pipeline_job = pipeline_func()
        pipeline_job.settings.default_compute = "cpu-cluster"

        assert_job_cancel(pipeline_job, client)
>>>>>>> d2092ee6
<|MERGE_RESOLUTION|>--- conflicted
+++ resolved
@@ -3028,7 +3028,45 @@
         assert pipeline_job.jobs["node_0"].limits.timeout == "${{parent.inputs.timeout}}"
         assert pipeline_job.jobs["node_1"].limits.timeout == 1
 
-<<<<<<< HEAD
+    def test_pipeline_component_primitive_type_consumption(self, client: MLClient):
+        baisc_component_func = load_component(
+            "./tests/test_configs/dsl_pipeline/primitive_type_components/basic_component.yml"
+        )
+        boolean_func = load_component("./tests/test_configs/dsl_pipeline/primitive_type_components/boolean.yml")
+        integer_func = load_component("./tests/test_configs/dsl_pipeline/primitive_type_components/integer.yml")
+        number_func = load_component("./tests/test_configs/dsl_pipeline/primitive_type_components/number.yml")
+        string_func = load_component("./tests/test_configs/dsl_pipeline/primitive_type_components/string.yml")
+
+        @dsl.pipeline
+        def pipeline_component_func(bool_param: bool, int_param: int, float_param: float, str_param: str):
+            baisc_component_func(
+                bool_param=bool_param,
+                int_param=int_param,
+                float_param=float_param,
+                str_param=str_param,
+            )
+
+        @dsl.pipeline
+        def pipeline_func():
+            # components return primitive type outputs
+            bool_node = boolean_func()
+            int_node = integer_func()
+            float_node = number_func()
+            str_node = string_func()
+            # pipeline component consume above primitive type outputs
+            pipeline_node = pipeline_component_func(  # noqa: F841
+                bool_param=bool_node.outputs.output,
+                int_param=int_node.outputs.output,
+                float_param=float_node.outputs.output,
+                str_param=str_node.outputs.output,
+            )
+
+        pipeline_job = pipeline_func()
+        pipeline_job.settings.default_compute = "cpu-cluster"
+
+        assert_job_cancel(pipeline_job, client)
+
+
     def test_pipeline_singularity_strong_type_submission(self, client: MLClient, mock_singularity_arm_id: str):
         component_yaml = "./tests/test_configs/components/helloworld_component_singularity.yml"
         component_func = load_component(component_yaml)
@@ -3152,43 +3190,4 @@
         ).format(singularity_vc.subscription_id, singularity_vc.resource_group_name, singularity_vc.name)
         assert rest_obj.properties.jobs["node_with_id"]["computeId"] == expected_value
         assert rest_obj.properties.jobs["node_with_full_name"]["computeId"] == expected_value
-        assert rest_obj.properties.jobs["node_with_short_name"]["computeId"] == expected_value
-=======
-    def test_pipeline_component_primitive_type_consumption(self, client: MLClient):
-        baisc_component_func = load_component(
-            "./tests/test_configs/dsl_pipeline/primitive_type_components/basic_component.yml"
-        )
-        boolean_func = load_component("./tests/test_configs/dsl_pipeline/primitive_type_components/boolean.yml")
-        integer_func = load_component("./tests/test_configs/dsl_pipeline/primitive_type_components/integer.yml")
-        number_func = load_component("./tests/test_configs/dsl_pipeline/primitive_type_components/number.yml")
-        string_func = load_component("./tests/test_configs/dsl_pipeline/primitive_type_components/string.yml")
-
-        @dsl.pipeline
-        def pipeline_component_func(bool_param: bool, int_param: int, float_param: float, str_param: str):
-            baisc_component_func(
-                bool_param=bool_param,
-                int_param=int_param,
-                float_param=float_param,
-                str_param=str_param,
-            )
-
-        @dsl.pipeline
-        def pipeline_func():
-            # components return primitive type outputs
-            bool_node = boolean_func()
-            int_node = integer_func()
-            float_node = number_func()
-            str_node = string_func()
-            # pipeline component consume above primitive type outputs
-            pipeline_node = pipeline_component_func(  # noqa: F841
-                bool_param=bool_node.outputs.output,
-                int_param=int_node.outputs.output,
-                float_param=float_node.outputs.output,
-                str_param=str_node.outputs.output,
-            )
-
-        pipeline_job = pipeline_func()
-        pipeline_job.settings.default_compute = "cpu-cluster"
-
-        assert_job_cancel(pipeline_job, client)
->>>>>>> d2092ee6
+        assert rest_obj.properties.jobs["node_with_short_name"]["computeId"] == expected_value