--- conflicted
+++ resolved
@@ -1726,13 +1726,9 @@
         assert pipeline_job.settings.default_compute == "cpu-cluster"
 
     def test_parallel_job(self, randstr: Callable[[str], str], client: MLClient):
-<<<<<<< HEAD
         set_bodiless_matcher()
 
-        environment = "AzureML-sklearn-0.24-ubuntu18.04-py37-cpu:5"
-=======
         environment = "AzureML-sklearn-1.0-ubuntu20.04-py38-cpu:33"
->>>>>>> ce9edaa6
         inputs = {
             "job_data_path": Input(
                 type=AssetTypes.MLTABLE,
