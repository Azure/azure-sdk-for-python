import logging
from io import StringIO
from pathlib import Path
from typing import Callable
from unittest.mock import patch

import pydash
import pytest
from devtools_testutils import AzureRecordedTestCase, is_live
from pipeline_job.e2etests.test_pipeline_job import assert_job_input_output_types
from test_utilities.utils import _PYTEST_TIMEOUT_METHOD, assert_job_cancel, omit_with_wildcard, sleep_if_live

from azure.ai.ml import (
    AmlTokenConfiguration,
    Input,
    ManagedIdentityConfiguration,
    MLClient,
    MpiDistribution,
    Output,
    PyTorchDistribution,
    TensorFlowDistribution,
    UserIdentityConfiguration,
    command,
    dsl,
    load_component,
)
from azure.ai.ml._utils._arm_id_utils import is_ARM_id_for_resource
from azure.ai.ml.constants._common import AssetTypes, InputOutputModes, ANONYMOUS_COMPONENT_NAME
from azure.ai.ml.constants._job.pipeline import PipelineConstants
from azure.ai.ml.dsl._group_decorator import group
from azure.ai.ml.dsl._load_import import to_component
from azure.ai.ml.entities import CommandComponent, CommandJob
from azure.ai.ml.entities import Component
from azure.ai.ml.entities import Component as ComponentEntity
from azure.ai.ml.entities import Data, PipelineJob
from azure.ai.ml.exceptions import ValidationException, UnexpectedKeywordError
from azure.ai.ml.parallel import ParallelJob, RunFunction, parallel_run_function

from .._util import _DSL_TIMEOUT_SECOND

tests_root_dir = Path(__file__).parent.parent.parent
components_dir = tests_root_dir / "test_configs/components/"
job_input = Input(
    type=AssetTypes.URI_FILE,
    path="https://dprepdata.blob.core.windows.net/demo/Titanic.csv",
)
experiment_name = "dsl_pipeline_e2e"
common_omit_fields = [
    "properties",
    "display_name",
    "experiment_name",
    "jobs.*.componentId",
    "inputs.*.uri",
    "jobs.*._source",
    "jobs.*.properties",
    "settings._source",
    "source_job_id",
    "services",
]


@pytest.mark.usefixtures(
    "enable_environment_id_arm_expansion",
    "enable_pipeline_private_preview_features",
    "enable_private_preview_schema_features",
    "mock_code_hash",
    "mock_component_hash",
    "recorded_test",
)
@pytest.mark.timeout(timeout=_DSL_TIMEOUT_SECOND, method=_PYTEST_TIMEOUT_METHOD)
@pytest.mark.e2etest
@pytest.mark.pipeline_test
class TestDSLPipeline(AzureRecordedTestCase):
    def test_command_component_create(self, client: MLClient, randstr: Callable[[str], str]) -> None:
        component_yaml = components_dir / "helloworld_component.yml"
        component_func1 = load_component(source=component_yaml, params_override=[{"name": randstr("component_name")}])
        component_func2 = load_component(source=component_yaml, params_override=[{"name": randstr("component_name")}])

        @dsl.pipeline(
            name=randstr("pipeline_name"),
            description="The hello world pipeline job",
            tags={"owner": "sdkteam", "tag": "tagvalue"},
            compute="cpu-cluster",
            experiment_name=experiment_name,
            continue_on_step_failure=True,
        )
        def pipeline(job_in_number, job_in_other_number, job_in_path):
            component_func1(component_in_number=job_in_number, component_in_path=job_in_path)
            component_func2(component_in_number=job_in_other_number, component_in_path=job_in_path)

        pipeline = pipeline(10, 15, job_input)
        job = client.jobs.create_or_update(pipeline)
        # check required fields in job dict
        job_dict = job._to_dict()
        expected_keys = ["status", "properties", "tags", "creation_context"]
        for k in expected_keys:
            assert k in job_dict.keys(), f"failed to get {k} in {job_dict}"

        # original job did not change
        assert_job_input_output_types(job)
        assert job.settings.continue_on_step_failure is True
        assert job.compute == "cpu-cluster"

    def test_pipeline_job_create_with_resolve_reuse(self, client: MLClient, randstr: Callable[[str], str]) -> None:
        component_yaml = components_dir / "helloworld_component.yml"
        component_func1: CommandComponent = load_component(source=component_yaml)
        component_func2: CommandComponent = load_component(source=component_yaml)
        component_func3: CommandComponent = component_func1

        @dsl.pipeline(
            name=randstr("pipeline_name"),
            description="The hello world pipeline job",
            tags={"owner": "sdkteam", "tag": "tagvalue"},
            compute="cpu-cluster",
            experiment_name=experiment_name,
            continue_on_step_failure=True,
        )
        def pipeline(job_in_number, job_in_other_number, job_in_path):
            component_func1(component_in_number=job_in_number, component_in_path=job_in_path)
            component_func3(component_in_number=job_in_other_number, component_in_path=job_in_path)
            component_func1(component_in_number=job_in_other_number, component_in_path=job_in_path)

            component_func2(component_in_number=job_in_other_number, component_in_path=job_in_path)

        dsl_pipeline = pipeline(10, 15, job_input)
        component_id_set = set(map(lambda x: id(x.component), dsl_pipeline.jobs.values()))
        assert len(component_id_set) == 2

        for job_instance in dsl_pipeline.jobs.values():
            assert job_instance.component.id is None, "component id won't be resolved before create_or_update"

        # TODO: need extra mock based tests to verify if the component is resolved only once
        _ = client.jobs.create_or_update(dsl_pipeline)
        for job_instance in dsl_pipeline.jobs.values():
            assert (
                isinstance(job_instance.component, str) or job_instance.component.id is not None
            ), "component id will be filled back to the instance during create_or_update"

    def test_command_component_create_with_output(self, client: MLClient, randstr: Callable[[str], str]) -> None:
        component_yaml = components_dir / "helloworld_component.yml"
        component_func1 = load_component(source=component_yaml, params_override=[{"name": randstr("component_name")}])
        component_func2 = load_component(source=component_yaml, params_override=[{"name": randstr("component_name")}])

        @dsl.pipeline(
            name=randstr("pipeline_name"),
            description="The hello world pipeline job",
            tags={"owner": "sdkteam", "tag": "tagvalue"},
            compute="cpu-cluster",
        )
        def pipeline_with_output(job_in_number, job_in_other_number, job_in_path):
            node1 = component_func1(component_in_number=job_in_number, component_in_path=job_in_path)

            node2 = component_func2(
                component_in_number=job_in_other_number,
                component_in_path=node1.outputs.component_out_path,
            )
            return {"job_out_data": node2.outputs.component_out_path}

        pipeline = pipeline_with_output(10, 15, job_input)
        pipeline.outputs.job_out_data = Output(dataset=Data(name="dsl_pipeline_output", version="1"))
        client.jobs.create_or_update(pipeline, experiment_name=experiment_name)

    def test_command_component_create_from_remote(
        self,
        client: MLClient,
        hello_world_component: ComponentEntity,
        randstr: Callable[[str], str],
    ) -> None:
        component_func = load_component(
            client=client,
            name=hello_world_component.name,
            version=hello_world_component.version,
        )

        @dsl.pipeline(
            name=randstr("pipeline_name"),
            description="The hello world pipeline job",
            tags={"owner": "sdkteam", "tag": "tagvalue"},
            compute="cpu-cluster",
        )
        def pipeline_remote_component(job_in_number, job_in_other_number, job_in_path):
            node1 = component_func(component_in_number=job_in_number, component_in_path=job_in_path)
            # un-configured data binding is not supported
            node1.outputs.component_out_path = Output(dataset=Data(name="mldesigner_component_output"))

            node2 = component_func(
                component_in_number=job_in_other_number,
                component_in_path=node1.outputs.component_out_path,
            )
            return {"job_out_data": node2.outputs.component_out_path}

        pipeline = pipeline_remote_component(10, 15, job_input)
        client.jobs.create_or_update(pipeline, experiment_name=experiment_name)

    def test_component_load_from_remote(self, client: MLClient, hello_world_component: ComponentEntity) -> None:
        component_func = load_component(
            client=client,
            name=hello_world_component.name,
            version=hello_world_component.version,
        )

        component_node = component_func(component_in_number=10, component_in_path=job_input)

        component_job_dict = component_node._to_rest_object()
        assert is_ARM_id_for_resource(component_job_dict["componentId"])
        omit_fields = ["componentId", "_source", "properties"]
        component_job_dict = pydash.omit(component_job_dict, *omit_fields)
        assert component_job_dict == {
            "inputs": {
                "component_in_number": {"job_input_type": "literal", "value": "10"},
                "component_in_path": {
                    "job_input_type": "uri_file",
                    "uri": "https://dprepdata.blob.core.windows.net/demo/Titanic.csv",
                },
            },
            "resources": {"instance_count": 1},
            "type": "command",
        }

    def test_distribution_components(self, client: MLClient, randstr: Callable[[str], str]) -> None:
        mpi_func = load_component(source=str(components_dir / "helloworld_component_mpi.yml"))
        pytorch_func = load_component(source=str(components_dir / "helloworld_component_pytorch.yml"))
        tensorflow_func = load_component(source=str(components_dir / "helloworld_component_tensorflow.yml"))

        @dsl.pipeline(
            name=randstr("pipeline_name"),
            description="The hello world pipeline job",
            tags={"owner": "sdkteam", "tag": "tagvalue"},
            compute="gpu-cluster",
            experiment_name=experiment_name,
        )
        def pipeline_distribution_components(job_in_number, job_in_path):
            hello_world_component_mpi = mpi_func(component_in_number=job_in_number, component_in_path=job_in_path)
            hello_world_component_mpi.distribution = MpiDistribution()
            hello_world_component_mpi.distribution.process_count_per_instance = 2

            hello_world_component_pytorch = pytorch_func(
                component_in_number=job_in_number, component_in_path=job_in_path
            )
            hello_world_component_pytorch.distribution = PyTorchDistribution()
            hello_world_component_pytorch.distribution.process_count_per_instance = 2

            hello_world_component_tensorflow = tensorflow_func(
                component_in_number=job_in_number, component_in_path=job_in_path
            )
            hello_world_component_tensorflow.distribution = TensorFlowDistribution()
            hello_world_component_tensorflow.distribution.worker_count = 2

        pipeline = pipeline_distribution_components(10, job_input)
        client.jobs.create_or_update(pipeline, experiment_name=experiment_name)

    def test_component_with_binding(self, client: MLClient, randstr: Callable[[str], str]):
        hello_world_component_yaml = str(components_dir / "helloworld_component.yml")
        hello_world_component_func = load_component(source=hello_world_component_yaml)

        merge_outputs_component_yaml = str(components_dir / "merge_outputs_component.yml")
        merge_outputs_component_func = load_component(source=merge_outputs_component_yaml)

        @dsl.pipeline(
            name=randstr("pipeline_name"),
            description="The hello world pipeline job",
            tags={"owner": "sdkteam", "tag": "tagvalue"},
            compute="cpu-cluster",
        )
        def pipeline_with_binding(job_in_number, job_in_other_number, job_in_path):
            hello_world_component_1 = hello_world_component_func(
                component_in_number=job_in_number, component_in_path=job_in_path
            )
            hello_world_component_2 = hello_world_component_func(
                component_in_number=job_in_number, component_in_path=job_in_path
            )

            # configure component overrides, curated SDK not supported yet
            # hello_world_component_2.resources.instance_count = 2

            # configure component outputs
            hello_world_component_1.outputs.component_out_path.mode = "Upload"
            hello_world_component_2.outputs.component_out_path.mode = "Upload"

            merge_component_outputs = merge_outputs_component_func(
                component_in_number=job_in_other_number,
                component_in_path_1=hello_world_component_1.outputs.component_out_path,
                component_in_path_2=hello_world_component_2.outputs.component_out_path,
            )
            return {
                "job_out_data_1": merge_component_outputs.outputs.component_out_path_1,
                "job_out_data_2": merge_component_outputs.outputs.component_out_path_2,
            }

        pipeline = pipeline_with_binding(10, 16, job_input)
        client.jobs.create_or_update(
            pipeline,
            experiment_name="dsl_pipeline_e2e",
        )

    def test_data_input(self, client: MLClient) -> None:
        parent_dir = str(tests_root_dir / "test_configs/dsl_pipeline/nyc_taxi_data_regression")

        def generate_dsl_pipeline():
            # 1. Load component funcs
            prep_func = load_component(source=parent_dir + "/prep.yml")
            transform_func = load_component(source=parent_dir + "/transform.yml")
            train_func = load_component(source=parent_dir + "/train.yml")
            predict_func = load_component(source=parent_dir + "/predict.yml")
            score_func = load_component(source=parent_dir + "/score.yml")

            # 2. Construct pipeline
            @dsl.pipeline(compute="cpu-cluster", default_datastore="workspaceblobstore")
            def sample_pipeline(pipeline_job_input):
                prep_job = prep_func(raw_data=pipeline_job_input)
                transform_job = transform_func(clean_data=prep_job.outputs.prep_data)
                train_job = train_func(training_data=transform_job.outputs.transformed_data)
                predict_job = predict_func(
                    model_input=train_job.outputs.model_output,
                    test_data=train_job.outputs.test_data,
                )
                score_job = score_func(
                    predictions=predict_job.outputs.predictions,
                    model=train_job.outputs.model_output,
                )
                return {
                    "pipeline_job_prepped_data": prep_job.outputs.prep_data,
                    "pipeline_job_transformed_data": transform_job.outputs.transformed_data,
                    "pipeline_job_trained_model": train_job.outputs.model_output,
                    "pipeline_job_test_data": train_job.outputs.test_data,
                    "pipeline_job_predictions": predict_job.outputs.predictions,
                    "pipeline_job_score_report": score_job.outputs.score_report,
                }

            pipeline = sample_pipeline(Input(type=AssetTypes.URI_FOLDER, path=parent_dir + "/data/"))
            pipeline.outputs.pipeline_job_prepped_data.data = "/prepped_data"
            pipeline.outputs.pipeline_job_prepped_data.mode = "rw_mount"
            pipeline.outputs.pipeline_job_transformed_data.data = "/transformed_data"
            pipeline.outputs.pipeline_job_transformed_data.mode = "rw_mount"
            pipeline.outputs.pipeline_job_trained_model.data = "/trained-model"
            pipeline.outputs.pipeline_job_trained_model.mode = "rw_mount"
            pipeline.outputs.pipeline_job_test_data.data = "/test_data"
            pipeline.outputs.pipeline_job_test_data.mode = "rw_mount"
            pipeline.outputs.pipeline_job_predictions.data = "/predictions"
            pipeline.outputs.pipeline_job_predictions.mode = "rw_mount"
            pipeline.outputs.pipeline_job_score_report.data = "/report"
            pipeline.outputs.pipeline_job_score_report.mode = "rw_mount"
            return pipeline

        # create pipeline instance
        pipeline = generate_dsl_pipeline()
        # submit job to workspace
        client.jobs.create_or_update(
            pipeline,
            experiment_name="nyc_taxi_data_regression",
        )

    def test_command_function(self, randstr: Callable[[str], str], client: MLClient):
        hello_world_component_yaml = str(components_dir / "helloworld_component.yml")
        hello_world_component_func = load_component(source=hello_world_component_yaml)
        # update component display name to work around same component register multiple time issue
        hello_world_component_func.display_name = "test_command_function_node"

        environment = "AzureML-sklearn-0.24-ubuntu18.04-py37-cpu:5"
        distribution = {"type": "Pytorch", "process_count_per_instance": 2}
        resources = {"instance_count": 2}
        environment_variables = {"environ": "val"}
        inputs = {
            "component_in_path": Input(type="uri_folder", path="https://my-blob/path/to/data", mode="ro_mount"),
            "component_in_number": 0.01,
        }
        outputs = {"component_out_path": Output(type="mlflow_model", mode="rw_mount")}

        @dsl.pipeline(
            name=randstr("pipeline_name"),
            description="The hello world pipeline job",
            tags={"owner": "sdkteam", "tag": "tagvalue"},
            compute="cpu-cluster",
        )
        def mixed_pipeline(job_in_number, job_in_path):
            command_job = CommandJob(
                display_name="command-job",
                environment=environment,
                command='echo "hello world"',
                distribution=distribution,
                resources=resources,
                environment_variables=environment_variables,
                inputs=inputs,
                outputs=outputs,
            )
            command_job_func = to_component(job=command_job)

            # Command from command() function
            command_function = command(
                display_name="command-function-job",
                environment=environment,
                command='echo "hello world"',
                distribution=distribution,
                resources=resources,
                environment_variables=environment_variables,
                inputs=inputs,
                outputs=outputs,
            )

            node1 = hello_world_component_func(component_in_number=job_in_number, component_in_path=job_in_path)
            node2 = command_job_func(
                component_in_path=node1.outputs.component_out_path,
                component_in_number=2,
            )
            node3 = command_function(
                component_in_path=node2.outputs.component_out_path,
                component_in_number=3,
            )

            return {
                "pipeline_job_out": node3.outputs.component_out_path,
            }

        pipeline = mixed_pipeline(16, job_input)
        # submit job to workspace
        pipeline_job = client.jobs.create_or_update(
            pipeline,
            experiment_name="mixed_pipeline",
        )
        actual_job = omit_with_wildcard(pipeline_job._to_rest_object().properties.as_dict(), *common_omit_fields)
        expected_job = {
            "tags": {"owner": "sdkteam", "tag": "tagvalue"},
            "compute_id": "cpu-cluster",
            "description": "The hello world pipeline job",
            "is_archived": False,
            "job_type": "Pipeline",
            "inputs": {
                "job_in_number": {"job_input_type": "literal", "value": "16"},
                "job_in_path": {
                    "mode": "ReadOnlyMount",
                    "job_input_type": "uri_file",
                },
            },
            "jobs": {
                "node1": {
                    "type": "command",
                    "inputs": {
                        "component_in_number": {
                            "job_input_type": "literal",
                            "value": "${{parent.inputs.job_in_number}}",
                        },
                        "component_in_path": {"job_input_type": "literal", "value": "${{parent.inputs.job_in_path}}"},
                    },
                    "name": "node1",
                },
                "node2": {
                    "type": "command",
                    "distribution": {"distribution_type": "PyTorch", "process_count_per_instance": 2},
                    "inputs": {
                        "component_in_number": {"job_input_type": "literal", "value": "2"},
                        "component_in_path": {
                            "job_input_type": "literal",
                            "value": "${{parent.jobs.node1.outputs.component_out_path}}",
                        },
                    },
                    "name": "node2",
                    "resources": {"instance_count": 2},
                },
                "node3": {
                    "display_name": "command-function-job",
                    "distribution": {"distribution_type": "PyTorch", "process_count_per_instance": 2},
                    "environment_variables": {"environ": "val"},
                    "inputs": {
                        "component_in_number": {"job_input_type": "literal", "value": "3"},
                        "component_in_path": {
                            "job_input_type": "literal",
                            "value": "${{parent.jobs.node2.outputs.component_out_path}}",
                        },
                    },
                    "name": "node3",
                    "outputs": {
                        "component_out_path": {"type": "literal", "value": "${{parent.outputs.pipeline_job_out}}"}
                    },
                    "resources": {"instance_count": 2},
                    "type": "command",
                },
            },
            "outputs": {
                "pipeline_job_out": {
                    "mode": "ReadWriteMount",
                    "job_output_type": "mlflow_model",
                }
            },
            "settings": {},
        }
        assert expected_job == actual_job

    def test_command_with_optional_inputs(self, randstr: Callable[[str], str], client: MLClient):
        hello_world_component_yaml = str(components_dir / "helloworld_component_with_optional_inputs.yml")
        hello_world_component_func = load_component(source=hello_world_component_yaml)
        command_func = command(
            name=f"test_optional_input_component_" + randstr("component_name"),
            display_name="command_with_optional_inputs",
            environment="AzureML-sklearn-0.24-ubuntu18.04-py37-cpu:5",
            command=(
                'echo "hello world" '
                "& echo $[[${{inputs.float}}]] "
                "& echo $[[${{inputs.integer}}]] "
                "& echo $[[${{inputs.string}}]] "
                "& echo $[[${{inputs.boolean}}]] "
                "& echo ${{inputs.uri_folder}} "
                "& echo $[[${{inputs.optional_0}}]] "
                "& echo $[[${{inputs.optional_1}}]]"
                "& echo $[[${{inputs.optional_2}}]]"
            ),
            distribution={"type": "Pytorch", "process_count_per_instance": 2},
            resources={"instance_count": 2},
            environment_variables={"environ": "val"},
            inputs={
                "float": Input(type="number", default=1.1, min=0, max=5, optional=True),
                "integer": Input(type="integer", default=2, min=-1, max=4, optional=True),
                "string": Input(type="string", default="default_str", optional=True),
                "boolean": Input(type="boolean", default=False, optional=True),
                "uri_folder": Input(type="uri_folder"),
                "optional_0": Input(type="uri_file", optional=True),
                "optional_1": Input(type="number", optional=True),
                "optional_2": Input(type="number", optional=True, default=1.2),
            },
            outputs={"component_out_path": Output(type="uri_folder")},
        )

        component = client.components.create_or_update(command_func.component)
        assert component and component.version == "1"

        @dsl.pipeline(
            name=f"test_optional_input_component_pipeline_" + randstr("pipeline_name"),
            description="The command node with optional inputs",
            tags={"owner": "sdkteam", "tag": "tagvalue"},
            compute="cpu-cluster",
        )
        def sample_pipeline(job_in_file):
            node1 = hello_world_component_func(component_in_path=job_in_file)
            node2 = command_func(uri_folder=node1.outputs.component_out_path)

            return {"pipeline_output": node2.outputs.component_out_path}

        pipeline = sample_pipeline(
            Input(type="uri_file", path="https://dprepdata.blob.core.windows.net/demo/Titanic.csv")
        )
        pipeline_job = client.jobs.create_or_update(pipeline)

        actual_job = omit_with_wildcard(pipeline_job._to_rest_object().properties.as_dict(), *common_omit_fields)
        expected_job = {
            "description": "The command node with optional inputs",
            "tags": {"owner": "sdkteam", "tag": "tagvalue"},
            "compute_id": "cpu-cluster",
            "is_archived": False,
            "job_type": "Pipeline",
            "inputs": {
                "job_in_file": {
                    "mode": "ReadOnlyMount",
                    "job_input_type": "uri_file",
                }
            },
            "jobs": {
                "node1": {
                    "inputs": {
                        "component_in_path": {"job_input_type": "literal", "value": "${{parent.inputs.job_in_file}}"}
                    },
                    "name": "node1",
                    "type": "command",
                },
                "node2": {
                    "display_name": "command_with_optional_inputs",
                    "distribution": {"distribution_type": "PyTorch", "process_count_per_instance": 2},
                    "environment_variables": {"environ": "val"},
                    "inputs": {
                        "uri_folder": {
                            "job_input_type": "literal",
                            "value": "${{parent.jobs.node1.outputs.component_out_path}}",
                        }
                    },
                    "name": "node2",
                    "outputs": {
                        "component_out_path": {"type": "literal", "value": "${{parent.outputs.pipeline_output}}"}
                    },
                    "resources": {"instance_count": 2},
                    "type": "command",
                },
            },
            "outputs": {"pipeline_output": {"mode": "ReadWriteMount", "job_output_type": "uri_folder"}},
            "settings": {},
        }
        assert expected_job == actual_job

    def test_spark_with_optional_inputs(self, randstr: Callable[[str], str], client: MLClient):
        component_yaml = "./tests/test_configs/dsl_pipeline/spark_job_in_pipeline/component_with_optional_inputs.yml"
        spark_with_optional_inputs_component_func = load_component(source=component_yaml)

        @dsl.pipeline(
            name=f"test_optional_input_component_pipeline_" + randstr("pipeline_name"),
            description="The spark node with optional inputs",
            tags={"owner": "sdkteam", "tag": "tagvalue"},
        )
        def sample_pipeline(job_in_file, sample_rate):
            node1 = spark_with_optional_inputs_component_func(input1=job_in_file, sample_rate=sample_rate)
            node1.resources = {"instance_type": "standard_e4s_v3", "runtime_version": "3.1.0"}
            return {"pipeline_output": node1.outputs.output1}

        pipeline = sample_pipeline(
            job_in_file=Input(
                path="./tests/test_configs/dsl_pipeline/spark_job_in_pipeline/dataset/shakespeare.txt",
                type=AssetTypes.URI_FILE,
                mode=InputOutputModes.DIRECT,
            ),
            sample_rate=0.01,
        )
        pipeline.outputs.pipeline_output.mode = InputOutputModes.DIRECT
        pipeline_job = client.jobs.create_or_update(pipeline)

        actual_job = omit_with_wildcard(pipeline_job._to_rest_object().properties.as_dict(), *common_omit_fields)
        expected_job = {
            "description": "The spark node with optional inputs",
            "tags": {"owner": "sdkteam", "tag": "tagvalue"},
            "is_archived": False,
            "job_type": "Pipeline",
            "inputs": {
                "job_in_file": {"job_input_type": "uri_file", "mode": "Direct"},
                "sample_rate": {"job_input_type": "literal", "value": "0.01"},
            },
            "jobs": {
                "node1": {
                    "args": "--input1 ${{inputs.input1}} --output2 "
                    "${{outputs.output1}} --my_sample_rate "
                    "${{inputs.sample_rate}} $[[--input_optional "
                    "${{inputs.input_optional}}]]",
                    "conf": {
                        "spark.driver.cores": 1,
                        "spark.driver.memory": "2g",
                        "spark.dynamicAllocation.enabled": True,
                        "spark.dynamicAllocation.maxExecutors": 4,
                        "spark.dynamicAllocation.minExecutors": 1,
                        "spark.executor.cores": 2,
                        "spark.executor.instances": 1,
                        "spark.executor.memory": "2g",
                    },
                    "entry": {
                        "file": "sampleword_with_optional_input.py",
                        "spark_job_entry_type": "SparkJobPythonEntry",
                    },
                    "identity": {"identity_type": "UserIdentity"},
                    "inputs": {
                        "input1": {"job_input_type": "literal", "value": "${{parent.inputs.job_in_file}}"},
                        "sample_rate": {"job_input_type": "literal", "value": "${{parent.inputs.sample_rate}}"},
                    },
                    "name": "node1",
                    "outputs": {"output1": {"type": "literal", "value": "${{parent.outputs.pipeline_output}}"}},
                    "resources": {"instance_type": "standard_e4s_v3", "runtime_version": "3.1.0"},
                    "type": "spark",
                }
            },
            "outputs": {"pipeline_output": {"mode": "Direct", "job_output_type": "uri_folder"}},
            "settings": {},
        }
        assert expected_job == actual_job

    def test_command_by_pass(self, randstr: Callable[[str], str], client: MLClient):
        hello_world_component_yaml = str(components_dir / "helloworld_component.yml")
        component_func = load_component(source=hello_world_component_yaml)
        # update component display name to work around same component register multiple time issue
        component_func.display_name = "test_command_by_pass"

        @dsl.pipeline(
            name=randstr("pipeline_name"),
            description="The hello world pipeline job",
            tags={"owner": "sdkteam", "tag": "tagvalue"},
            default_compute="cpu-cluster",
            experiment_name=experiment_name,
            continue_on_step_failure=True,
        )
        def pipeline(job_in_number, job_in_other_number, job_in_path):
            # dynamic fields will pass through to backend
            node1 = component_func(component_in_number=job_in_number, component_in_path=job_in_path)
            node1.new_field = "val"
            node2 = component_func(component_in_number=job_in_other_number, component_in_path=job_in_path)
            node2.new_field = {}

        pipeline = pipeline(10, 20, job_input)
        pipeline_job = client.jobs.create_or_update(
            pipeline,
            experiment_name="dsl_exp",
        )
        pipeline_job.settings.force_rerun = False
        actual_job = omit_with_wildcard(pipeline_job._to_rest_object().properties.as_dict(), *common_omit_fields)
        expected_job = {
            "tags": {"owner": "sdkteam", "tag": "tagvalue"},
            "description": "The hello world pipeline job",
            "is_archived": False,
            "job_type": "Pipeline",
            "inputs": {
                "job_in_number": {"job_input_type": "literal", "value": "10"},
                "job_in_other_number": {"job_input_type": "literal", "value": "20"},
                "job_in_path": {
                    "mode": "ReadOnlyMount",
                    "job_input_type": "uri_file",
                },
            },
            "jobs": {
                "node1": {
                    "type": "command",
                    "inputs": {
                        "component_in_number": {
                            "job_input_type": "literal",
                            "value": "${{parent.inputs.job_in_number}}",
                        },
                        "component_in_path": {"job_input_type": "literal", "value": "${{parent.inputs.job_in_path}}"},
                    },
                    "name": "node1",
                    "new_field": "val",
                },
                "node2": {
                    "type": "command",
                    "inputs": {
                        "component_in_number": {
                            "job_input_type": "literal",
                            "value": "${{parent.inputs.job_in_other_number}}",
                        },
                        "component_in_path": {"job_input_type": "literal", "value": "${{parent.inputs.job_in_path}}"},
                    },
                    "name": "node2",
                },
            },
            "outputs": {},
            "settings": {
                "continue_on_step_failure": True,
                "force_rerun": False,
                "default_compute": "cpu-cluster",
            },
        }
        assert expected_job == actual_job

    def test_pipeline_parameter_with_default_value(self, client: MLClient) -> None:
        input_types_func = load_component(source=str(components_dir / "input_types_component.yml"))

        # Construct pipeline
        @dsl.pipeline(
            default_compute="cpu-cluster",
            description="This is the basic pipeline with several input types",
        )
        def input_types_pipeline(
            component_in_string="component_in_string",
            component_in_ranged_integer=10,
            component_in_enum="world",
            component_in_boolean=True,
            component_in_ranged_number=8,
        ):
            input_types_func(
                component_in_string=component_in_string,
                component_in_ranged_integer=component_in_ranged_integer,
                component_in_enum=component_in_enum,
                component_in_boolean=component_in_boolean,
                component_in_ranged_number=component_in_ranged_number,
            )

        pipeline = input_types_pipeline()  # use default pipeline parameter
        pipeline_job = client.jobs.create_or_update(pipeline, experiment_name="input_types_pipeline")

        assert pipeline_job.inputs.component_in_string._data == "component_in_string"
        assert pipeline_job.inputs.component_in_ranged_integer._data == "10"
        assert pipeline_job.inputs.component_in_enum._data == "world"
        assert pipeline_job.inputs.component_in_boolean._data == "True"
        assert pipeline_job.inputs.component_in_ranged_number._data == "8"

    def test_component_with_default_optional_input(self, client: MLClient) -> None:
        default_optional_func = load_component(source=str(components_dir / "default_optional_component.yml"))

        # Construct pipeline
        @dsl.pipeline(
            default_compute="cpu-cluster",
            description="This is the basic pipeline with several input types",
        )
        def default_optional_pipeline():
            default_optional_func(
                required_param="def",
                required_input=Input(type="uri_file", path="https://dprepdata.blob.core.windows.net/demo/Titanic.csv"),
            )
            default_optional_func(
                required_param="def",
                required_input=Input(type="uri_file", path="https://dprepdata.blob.core.windows.net/demo/Titanic.csv"),
                optional_input=None,
                required_param_with_default=None,
                optional_param=None,
                optional_param_with_default=None,
            )

        pipeline = default_optional_pipeline()  # use default pipeline parameter
        pipeline_job = client.jobs.create_or_update(pipeline, experiment_name="default_optional_pipeline")

        # only the two required input exists
        assert len(pipeline_job.jobs["default_optional_component"].inputs) == 2
        # TODO: optional_param_with_default should also exists
        assert len(pipeline_job.jobs["default_optional_component_1"].inputs) == 2

    def test_pipeline_with_none_parameter_has_default_optional_false(self, client: MLClient) -> None:
        default_optional_func = load_component(source=str(components_dir / "default_optional_component.yml"))

        # None input is binding to a required input
        @dsl.pipeline(
            default_compute="cpu-cluster",
        )
        def pipeline_with_default_optional_parameters(
            required_input,
            required_param,
            required_param_with_default,
        ):
            default_optional_func(
                required_input=required_input,
                required_param=required_param,
                required_param_with_default=required_param_with_default,
            )

        pipeline = pipeline_with_default_optional_parameters(
            required_input=Input(type="uri_file", path="https://dprepdata.blob.core.windows.net/demo/Titanic.csv"),
            required_param="hello",
            required_param_with_default=None,
        )
        validate_result = pipeline._validate()
        assert validate_result.error_messages == {
            "inputs.required_param_with_default": "Required input 'required_param_with_default' for pipeline 'pipeline_with_default_optional_parameters' not provided."
        }

        # None input is not binding to a required input
        @dsl.pipeline(
            default_compute="cpu-cluster",
        )
        def pipeline_with_default_optional_parameters(
            required_input,
            required_param,
        ):
            default_optional_func(
                required_input=required_input,
                required_param=required_param,
                required_param_with_default=None,
            )

        pipeline = pipeline_with_default_optional_parameters(
            required_input=Input(type="uri_file", path="https://dprepdata.blob.core.windows.net/demo/Titanic.csv"),
            required_param="hello",
        )
        pipeline_job = client.jobs.create_or_update(pipeline, experiment_name="default_optional_pipeline")

        # only the two required inputs exists
        assert len(next(pipeline_job.jobs.values().__iter__()).inputs) == 2
        validate_result = pipeline._validate()
        assert validate_result.passed is True

        # Not pass required parameter with default value
        @dsl.pipeline(
            default_compute="cpu-cluster",
        )
        def pipeline_with_default_optional_parameters(
            required_input,
            required_param,
        ):
            default_optional_func(
                required_input=required_input,
                required_param=required_param,
            )

        pipeline = pipeline_with_default_optional_parameters(
            required_input=Input(type="uri_file", path="https://dprepdata.blob.core.windows.net/demo/Titanic.csv"),
            required_param="hello",
        )
        pipeline_job = client.jobs.create_or_update(pipeline, experiment_name="default_optional_pipeline")
        # only the two required input exists
        assert len(next(pipeline_job.jobs.values().__iter__()).inputs) == 2
        validate_result = pipeline._validate()
        assert validate_result.passed is True

    def test_pipeline_with_none_parameter_no_default_optional_true(self, client: MLClient) -> None:
        default_optional_func = load_component(source=str(components_dir / "default_optional_component.yml"))

        # None input is binding to a optional input

        @dsl.pipeline(
            default_compute="cpu-cluster",
        )
        def pipeline_with_default_optional_parameters(
            required_input,
            required_param,
            required_param_with_default,
            optional_param,
            optional_param_with_default,
        ):
            default_optional_func(
                required_input=required_input,
                required_param=required_param,
                required_param_with_default=required_param_with_default,
                optional_param=optional_param,
                optional_param_with_default=optional_param_with_default,
            )

        pipeline = pipeline_with_default_optional_parameters(
            required_input=Input(type="uri_file", path="https://dprepdata.blob.core.windows.net/demo/Titanic.csv"),
            required_param="hello",
            required_param_with_default="required_param_with_default",
            optional_param=None,
            optional_param_with_default="optional_param_with_default",
        )
        # todo: uncomment this when backend remove component job optional input which is binding to a None pipeline
        #  input
        # pipeline_job = client.jobs.create_or_update(pipeline, experiment_name="default_optional_pipeline")
        assert "optional_param" not in pipeline.inputs

        # assert "optional_param" not in pipeline_job.inputs
        # assert "optional_param" not in next(pipeline_job.jobs.values().__iter__()).inputs

        # None input is not binding to a optional input
        @dsl.pipeline(
            default_compute="cpu-cluster",
        )
        def pipeline_with_default_optional_parameters(
            required_input,
            required_param,
            required_param_with_default,
            optional_param,
            optional_param_with_default,
        ):
            default_optional_func(
                required_input=required_input,
                required_param=required_param,
                required_param_with_default=required_param_with_default,
                optional_param=None,
                optional_param_with_default=optional_param_with_default,
            )

        pipeline = pipeline_with_default_optional_parameters(
            required_input=Input(type="uri_file", path="https://dprepdata.blob.core.windows.net/demo/Titanic.csv"),
            required_param="hello",
            required_param_with_default="required_param_with_default",
            optional_param=None,
            optional_param_with_default="optional_param_with_default",
        )
        pipeline_job = client.jobs.create_or_update(pipeline, experiment_name="default_optional_pipeline")
        assert "optional_param" not in pipeline.inputs
        assert "optional_param" not in pipeline_job.inputs

        # Not pass required parameter with default value
        @dsl.pipeline(
            default_compute="cpu-cluster",
        )
        def pipeline_with_default_optional_parameters(
            required_input,
            required_param,
            required_param_with_default,
            optional_param,
            optional_param_with_default,
        ):
            default_optional_func(
                required_input=required_input,
                required_param=required_param,
                required_param_with_default=required_param_with_default,
                optional_param_with_default=optional_param_with_default,
            )

        pipeline = pipeline_with_default_optional_parameters(
            required_input=Input(type="uri_file", path="https://dprepdata.blob.core.windows.net/demo/Titanic.csv"),
            required_param="hello",
            required_param_with_default="required_param_with_default",
            optional_param=None,
            optional_param_with_default="optional_param_with_default",
        )
        pipeline_job = client.jobs.create_or_update(pipeline, experiment_name="default_optional_pipeline")
        assert "optional_param" not in pipeline.inputs
        assert "optional_param" not in pipeline_job.inputs

    def test_check_pipeline_component_parameter(self, client: MLClient):
        default_optional_func = load_component(source=str(components_dir / "default_optional_component.yml"))

        @dsl.pipeline()
        def pipeline_missing_type(
            required_input,
            required_param,
            required_param_with_default,
            optional_param,
            optional_param_with_default,
        ):
            default_optional_func(
                required_input=required_input,
                required_param=required_param,
                required_param_with_default=required_param_with_default,
                optional_param_with_default=optional_param_with_default,
            )

        with pytest.raises(ValidationException) as e:
            client.components.create_or_update(pipeline_missing_type)

        assert (
            "Unknown type of parameter ['required_input', 'required_param', 'required_param_with_default', 'optional_param', 'optional_param_with_default'] in pipeline func 'pipeline_missing_type'"
            in e.value.message
        )

        @dsl.pipeline(non_pipeline_inputs=["param"])
        def pipeline_with_non_pipeline_inputs(
            required_input: Input,
            required_param: str,
            param: str,
        ):
            default_optional_func(
                required_input=required_input,
                required_param=required_param,
            )

        with pytest.raises(ValidationException) as e:
            client.components.create_or_update(pipeline_with_non_pipeline_inputs)
        assert (
            "Cannot register pipeline component 'pipeline_with_non_pipeline_inputs' with non_pipeline_inputs."
            in e.value.message
        )

        @dsl.pipeline()
        def pipeline_with_variable_inputs(required_input: Input, required_param: str, *args, **kwargs):
            default_optional_func(
                required_input=required_input,
                required_param=required_param,
            )

        with pytest.raises(ValidationException) as e:
            client.components.create_or_update(pipeline_with_variable_inputs)
        assert (
            "Cannot register the component pipeline_with_variable_inputs with variable inputs ['args', 'kwargs']"
            in e.value.message
        )

    def test_create_pipeline_component_by_dsl(self, caplog, client: MLClient):
        default_optional_func = load_component(source=str(components_dir / "default_optional_component.yml"))

        @dsl.pipeline(continue_on_step_failure=True, force_rerun=True, default_datastore="test")
        def valid_pipeline_func(
            required_input: Input,
            required_param: str,
            node_compute: str = "cpu-cluster",
        ):
            default_optional_func(
                required_input=required_input,
                required_param=required_param,
            )
            node2 = default_optional_func(
                required_input=required_input,
                required_param=required_param,
            )
            node2.compute = node_compute

        component = valid_pipeline_func._pipeline_builder.build(user_provided_kwargs={})
        assert component._auto_increment_version is True
        # Set original module_logger with pkg name to 'Operation' to enable caplog capture logs
        from azure.ai.ml.operations import _component_operations

        _component_operations.module_logger = logging.getLogger("Operation")

        # Assert binding on compute not changed after resolve dependencies
        client.components._resolve_dependencies_for_pipeline_component_jobs(
            component, resolver=client.components._orchestrators.get_asset_arm_id, resolve_inputs=False
        )
        assert component.jobs["node2"].compute == "${{parent.inputs.node_compute}}"

        with caplog.at_level(logging.WARNING):
            client.components.create_or_update(valid_pipeline_func)
        assert (
            "Job settings {'default_datastore': 'test', 'continue_on_step_failure': True, 'force_rerun': True} on pipeline function 'valid_pipeline_func' are ignored when creating PipelineComponent."
            in caplog.messages
        )

    def test_create_pipeline_with_parameter_group(self, client: MLClient) -> None:
        default_optional_func = load_component(source=str(components_dir / "default_optional_component.yml"))

        @group
        class SubGroup:
            required_param: str

        @group
        class Group:
            sub: SubGroup
            node_compute: str = "cpu-cluster"

        @dsl.pipeline()
        def sub_pipeline_func(
            required_input: Input,
            group: Group,
            sub_group: SubGroup,
        ):
            default_optional_func(
                required_input=required_input,
                required_param=group.sub.required_param,
            )
            node2 = default_optional_func(
                required_input=required_input,
                required_param=sub_group.required_param,
            )
            node2.compute = group.node_compute

        @dsl.pipeline(default_compute="cpu-cluster")
        def root_pipeline_with_group(
            r_required_input: Input,
            r_group: Group,
        ):
            sub_pipeline_func(required_input=r_required_input, group=r_group, sub_group=r_group.sub)

        job = root_pipeline_with_group(
            r_required_input=Input(type="uri_file", path="https://dprepdata.blob.core.windows.net/demo/Titanic.csv"),
            r_group=Group(sub=SubGroup(required_param="hello")),
        )
        rest_job = assert_job_cancel(job, client)
        assert len(rest_job.inputs) == 2
        rest_job_dict = rest_job._to_dict()
        assert rest_job_dict["inputs"] == {
            "r_required_input": {
                "mode": "ro_mount",
                "type": "uri_file",
                "path": "azureml:https://dprepdata.blob.core.windows.net/demo/Titanic.csv",
            },
            "r_group.sub.required_param": "hello",
            "r_group.node_compute": "cpu-cluster",
        }
        assert rest_job_dict["jobs"]["sub_pipeline_func"]["inputs"] == {
            "required_input": {"path": "${{parent.inputs.r_required_input}}"},
            "group.sub.required_param": {"path": "${{parent.inputs.r_group.sub.required_param}}"},
            "group.node_compute": {"path": "${{parent.inputs.r_group.node_compute}}"},
            "sub_group.required_param": {"path": "${{parent.inputs.r_group.sub.required_param}}"},
        }

    def test_pipeline_with_none_parameter_has_default_optional_true(self, client: MLClient) -> None:
        default_optional_func = load_component(source=str(components_dir / "default_optional_component.yml"))

        # None input is binding to a optional input

        @dsl.pipeline(
            default_compute="cpu-cluster",
        )
        def pipeline_with_default_optional_parameters(
            required_input,
            required_param,
            required_param_with_default,
            optional_param,
            optional_param_with_default,
        ):
            default_optional_func(
                required_input=required_input,
                required_param=required_param,
                required_param_with_default=required_param_with_default,
                optional_param=optional_param,
                optional_param_with_default=optional_param_with_default,
            )

        pipeline = pipeline_with_default_optional_parameters(
            required_input=Input(type="uri_file", path="https://dprepdata.blob.core.windows.net/demo/Titanic.csv"),
            required_param="hello",
            required_param_with_default="required_param_with_default",
            optional_param="optional_param",
            optional_param_with_default=None,
        )
        # todo: uncomment this when backend remove component job optional input which is binding to a None pipeline
        #  input
        # pipeline_job = client.jobs.create_or_update(pipeline, experiment_name="default_optional_pipeline")
        assert "optional_param_with_default" not in pipeline.inputs

        # assert "optional_param_with_default" not in pipeline_job.inputs
        # assert "optional_param_with_default" not in next(pipeline_job.jobs.values().__iter__()).inputs

        # None input is not binding to a optional input
        @dsl.pipeline(
            default_compute="cpu-cluster",
        )
        def pipeline_with_default_optional_parameters(
            required_input,
            required_param,
            required_param_with_default,
            optional_param,
            optional_param_with_default,
        ):
            default_optional_func(
                required_input=required_input,
                required_param=required_param,
                required_param_with_default=required_param_with_default,
                optional_param=optional_param,
                optional_param_with_default=None,
            )

        pipeline = pipeline_with_default_optional_parameters(
            required_input=Input(type="uri_file", path="https://dprepdata.blob.core.windows.net/demo/Titanic.csv"),
            required_param="hello",
            required_param_with_default="required_param_with_default",
            optional_param="optional_param",
            optional_param_with_default=None,
        )
        pipeline_job = client.jobs.create_or_update(pipeline, experiment_name="default_optional_pipeline")
        assert "optional_param_with_default" not in pipeline.inputs
        assert "optional_param_with_default" not in pipeline_job.inputs

        # Not pass required parameter with default value
        @dsl.pipeline(
            default_compute="cpu-cluster",
        )
        def pipeline_with_default_optional_parameters(
            required_input,
            required_param,
            required_param_with_default,
            optional_param,
            optional_param_with_default,
        ):
            default_optional_func(
                required_input=required_input,
                required_param=required_param,
                required_param_with_default=required_param_with_default,
                optional_param=optional_param,
            )

        pipeline = pipeline_with_default_optional_parameters(
            required_input=Input(type="uri_file", path="https://dprepdata.blob.core.windows.net/demo/Titanic.csv"),
            required_param="hello",
            required_param_with_default="required_param_with_default",
            optional_param="optional_param",
            optional_param_with_default=None,
        )
        pipeline_job = client.jobs.create_or_update(pipeline, experiment_name="default_optional_pipeline")
        assert "optional_param_with_default" not in pipeline.inputs
        assert "optional_param_with_default" not in pipeline_job.inputs

        # Pass not-none value to component func directly but set none in pipeline parameter
        @dsl.pipeline(
            default_compute="cpu-cluster",
        )
        def pipeline_with_default_optional_parameters(
            required_input,
            required_param,
            required_param_with_default,
            optional_param,
            optional_param_with_default,
        ):
            default_optional_func(
                required_input=Input(type="uri_file", path="https://dprepdata.blob.core.windows.net/demo/Titanic.csv"),
                required_param=required_param,
                required_param_with_default="required_param_with_default",
                optional_param="optional_param",
                optional_param_with_default="optional_param_with_default",
            )

        pipeline = pipeline_with_default_optional_parameters(
            required_input=None,
            required_param="hello",
            required_param_with_default=None,
            optional_param=None,
            optional_param_with_default=None,
        )
        pipeline_job = client.jobs.create_or_update(pipeline, experiment_name="default_optional_pipeline")
        assert "required_input" not in pipeline.inputs
        assert "required_input" not in pipeline_job.inputs
        assert "required_param_with_default" not in pipeline.inputs
        assert "required_param_with_default" not in pipeline_job.inputs
        assert "optional_param" not in pipeline.inputs
        assert "optional_param" not in pipeline_job.inputs
        assert "optional_param_with_default" not in pipeline.inputs
        assert "optional_param_with_default" not in pipeline_job.inputs

    def test_pipeline_with_none_parameter_binding_to_two_component_inputs(self, client: MLClient) -> None:
        default_optional_func = load_component(source=str(components_dir / "default_optional_component.yml"))

        # None pipeline parameter is binding to two optional component input, removed None input

        @dsl.pipeline(
            default_compute="cpu-cluster",
        )
        def pipeline_with_default_optional_parameters(
            required_input,
            required_param,
            required_param_with_default,
            optional_param,
            optional_param_with_default,
        ):
            default_optional_func(
                required_input=required_input,
                required_param=required_param,
                required_param_with_default=required_param_with_default,
                optional_param=optional_param,
                optional_param_with_default=optional_param_with_default,
            )
            default_optional_func(
                required_input=required_input,
                required_param=required_param,
                required_param_with_default=required_param_with_default,
                optional_param=optional_param_with_default,
                optional_param_with_default=optional_param_with_default,
            )

        pipeline = pipeline_with_default_optional_parameters(
            required_input=Input(type="uri_file", path="https://dprepdata.blob.core.windows.net/demo/Titanic.csv"),
            required_param="hello",
            required_param_with_default="required_param_with_default",
            optional_param="optional_param",
            optional_param_with_default=None,
        )
        # todo: uncomment this when backend remove component job optional input which is binding to a None pipeline
        #  input
        # pipeline_job = client.jobs.create_or_update(pipeline, experiment_name="default_optional_pipeline")
        assert "optional_param_with_default" not in pipeline.inputs
        # assert "optional_param_with_default" not in pipeline_job.inputs
        # assert "optional_param_with_default" not in next(pipeline_job.jobs.values().__iter__()).inputs

    @pytest.mark.disable_mock_code_hash
    @pytest.mark.skipif(condition=not is_live(), reason="reuse test, target to verify service-side behavior")
    def test_component_reuse(self, client: MLClient) -> None:
        path = "./tests/test_configs/components/helloworld_component.yml"
        component_func1 = load_component(source=path)

        @dsl.pipeline()
        def pipeline(component_in_number, component_in_path):
            node1 = component_func1(component_in_number=component_in_number, component_in_path=component_in_path)
            node2 = component_func1(component_in_number=component_in_number, component_in_path=component_in_path)

            component_func2 = load_component(source=path)
            node3 = component_func2(component_in_number=component_in_number, component_in_path=component_in_path)

            node1.compute = "cpu-cluster"
            node2.compute = "cpu-cluster"
            node3.compute = "cpu-cluster"

        pipeline1 = pipeline(10, job_input)

        pipeline1 = client.create_or_update(pipeline1)

        component_ids = set()
        for _, job in pipeline1.jobs.items():
            component_id = job.component
            component_ids.add(component_id)

        assert len(component_ids) == 1, f"Got multiple component id: {component_ids} for same anon component."

    @pytest.mark.disable_mock_code_hash
    @pytest.mark.skipif(condition=not is_live(), reason="reuse test, target to verify service-side behavior")
    def test_pipeline_reuse(self, client: MLClient, randstr: Callable[[str], str], randint: Callable) -> None:
        component_yaml = components_dir / "helloworld_component.yml"
        component_func1 = load_component(source=component_yaml, params_override=[{"name": randstr("component_name")}])
        component_func2 = load_component(source=component_yaml, params_override=[{"name": randstr("component_name")}])

        @dsl.pipeline(
            name=randstr("pipeline_name"),
            description="The hello world pipeline job",
            tags={"owner": "sdkteam", "tag": "tagvalue"},
            compute="cpu-cluster",
            experiment_name=experiment_name,
            continue_run_on_step_failure=True,
        )
        def pipeline(job_in_number, job_in_other_number, job_in_path):
            component_func1(component_in_number=job_in_number, component_in_path=job_in_path)
            component_func2(component_in_number=job_in_other_number, component_in_path=job_in_path)

        input_number = randint()
        pipeline = pipeline(input_number, input_number, job_input)
        job = client.jobs.create_or_update(pipeline)
        while True:
            sleep_if_live(30)
            children = client.jobs.list(parent_job_name=job.name)
            children = list(children)
            if len(children) == 2:
                break

        assert len(children) == 2
        child0, child1 = children
        # children sequence is not guaranteed, so we need to check both
        if PipelineConstants.REUSED_FLAG_FIELD in child0.properties.keys():
            assert child0.properties[PipelineConstants.REUSED_FLAG_FIELD] == PipelineConstants.REUSED_FLAG_TRUE
        elif PipelineConstants.REUSED_FLAG_FIELD in child1.properties.keys():
            assert child1.properties[PipelineConstants.REUSED_FLAG_FIELD] == PipelineConstants.REUSED_FLAG_TRUE
        else:
            assert False, "Neither child reuses."

    def test_pipeline_with_component_input_name_case(self, client: MLClient) -> None:
        hello_world_component_func = load_component(
            source=str(components_dir / "helloworld_component_with_uppercase_input.yml")
        )

        # input name is the same with yaml definition
        @dsl.pipeline(default_compute="cpu-cluster")
        def hello_world_pipeline(component_in_number, component_in_path):
            hello_world_component_func(component_In_number=component_in_number, component_in_path=component_in_path)

        pipeline = hello_world_pipeline(component_in_number=10, component_in_path=job_input)
        pipeline_job = client.jobs.create_or_update(pipeline, experiment_name=experiment_name)
        assert "component_In_number" in next(pipeline_job.jobs.values().__iter__()).inputs

        # input name is lower case
        @dsl.pipeline(default_compute="cpu-cluster")
        def hello_world_pipeline(component_in_number, component_in_path):
            hello_world_component_func(component_in_number=component_in_number, component_in_path=component_in_path)

        pipeline = hello_world_pipeline(component_in_number=10, component_in_path=job_input)
        pipeline_job = client.jobs.create_or_update(pipeline, experiment_name=experiment_name)
        assert "component_In_number" in next(pipeline_job.jobs.values().__iter__()).inputs

        # input name is equal to yaml definition input if both change to lower case
        @dsl.pipeline(default_compute="cpu-cluster")
        def hello_world_pipeline(component_in_number, component_in_path):
            hello_world_component_func(component_In_Number=component_in_number, component_in_path=component_in_path)

        pipeline = hello_world_pipeline(component_in_number=10, component_in_path=job_input)
        pipeline_job = client.jobs.create_or_update(pipeline, experiment_name=experiment_name)
        assert "component_In_number" in next(pipeline_job.jobs.values().__iter__()).inputs

        # two identical input are given if ignore case
        @dsl.pipeline(default_compute="cpu-cluster")
        def hello_world_pipeline(component_in_number, component_in_path):
            hello_world_component_func(component_In_number=component_in_number, component_in_number=component_in_path)

        with pytest.raises(ValidationException) as ex:
            hello_world_pipeline(component_in_number=10, component_in_path=job_input)
        assert (
            "Invalid component input names 'component_in_number' and 'component_In_number', which are equal"
            in ex.value.message
        )

    def test_pipeline_job_help_function(self, client: MLClient):
        yaml_file = "./tests/test_configs/components/helloworld_component.yml"

        @dsl.pipeline(default_compute="cpu-cluster")
        def pipeline(number, path):
            component_func = load_component(source=yaml_file)
            node1 = component_func(component_in_number=number, component_in_path=path)
            return {"pipeline_output": node1.outputs.component_out_path}

        pipeline1 = pipeline(10, job_input)
        pipeline1 = client.create_or_update(pipeline1)
        with patch("sys.stdout", new=StringIO()) as std_out:
            print(pipeline1)
            assert (
                "display_name: pipeline\ntype: pipeline\ninputs:\n  number: '10'\n  path:\n    mode: ro_mount\n    type: uri_file\n    path:"
                in std_out.getvalue()
            )

    def test_node_property_setting_validation(self, client: MLClient) -> None:
        path = "./tests/test_configs/components/helloworld_component.yml"
        component_func1 = load_component(source=path)

        @dsl.pipeline()
        def pipeline(component_in_number, component_in_path):
            node1 = component_func1(component_in_number=component_in_number, component_in_path=component_in_path)
            node1.jeff_special_option.foo = "bar"
            node1.compute = "cpu-cluster"

        dsl_pipeline: PipelineJob = pipeline(10, job_input)
        with patch("azure.ai.ml.entities._validation.module_logger.info") as mock_logging:
            _ = client.jobs.create_or_update(dsl_pipeline)
            mock_logging.assert_called_with("Warnings: [jobs.node1.jeff_special_option: Unknown field.]")

    def test_anon_component_in_pipeline(
        self, client: MLClient, randstr: Callable[[str], str], hello_world_component: Component
    ) -> None:
        hello_world_func = load_component(
            client=client, name=hello_world_component.name, version=hello_world_component.version
        )
        origin_id = hello_world_func.id
        mpi_func = load_component(source=str(components_dir / "helloworld_component_mpi.yml"))
        assert mpi_func._validate().passed

        invalid_component_name = "_invalid"

        # name of anonymous component in pipeline job should be overwritten
        mpi_func.name = invalid_component_name
        assert not mpi_func._validate().passed

        @dsl.pipeline(
            name=randstr("pipeline_name"),
            description="The hello world pipeline job",
            tags={"owner": "sdkteam", "tag": "tagvalue"},
            compute="gpu-cluster",
            experiment_name=experiment_name,
            continue_on_step_failure=False,
        )
        def pipeline_distribution_components(job_in_number, job_in_path):
            helloworld_component = hello_world_func(component_in_number=job_in_number, component_in_path=job_in_path)
            helloworld_component.outputs.component_out_path = Output(dataset=Data(name="mldesigner_component_output"))
            hello_world_component_mpi = mpi_func(component_in_number=job_in_number, component_in_path=job_in_path)
            hello_world_component_mpi.distribution = MpiDistribution()
            hello_world_component_mpi.distribution.process_count_per_instance = 2

        pipeline: PipelineJob = pipeline_distribution_components(10, job_input)
        assert mpi_func._is_anonymous is False
        assert pipeline.settings.continue_on_step_failure is False
        created_job: PipelineJob = client.jobs.create_or_update(
            pipeline, experiment_name=experiment_name, continue_on_step_failure=True
        )
        # Theoretically, we should keep the invalid name in request body,
        # as component name valid in azureml-components maybe invalid in azure-ai-ml.
        # So we leave this validation to server-side for now.
        assert mpi_func._to_rest_object().properties.component_spec["name"] == invalid_component_name

        # continue_on_step_failure can't be set in create_or_update
        assert created_job.settings.continue_on_step_failure is False
        assert created_job.jobs["hello_world_component_mpi"].component.startswith(ANONYMOUS_COMPONENT_NAME)
        assert created_job.jobs["helloworld_component"].component == "microsoftsamples_command_component_basic:0.0.1"
        assert hello_world_func._is_anonymous is False
        assert origin_id == hello_world_func.id

    def test_pipeline_force_rerun(self, client: MLClient, randstr: Callable[[str], str]) -> None:
        component_yaml = components_dir / "helloworld_component.yml"
        component_func1 = load_component(source=component_yaml, params_override=[{"name": randstr("component_name")}])
        component_func2 = load_component(source=component_yaml, params_override=[{"name": randstr("component_name")}])

        @dsl.pipeline(
            name=randstr("pipeline_name"),
            description="The hello world pipeline job",
            tags={"owner": "sdkteam", "tag": "tagvalue"},
            compute="cpu-cluster",
            experiment_name=experiment_name,
            continue_on_step_failure=True,
        )
        def pipeline(job_in_number, job_in_other_number, job_in_path):
            component_func1(component_in_number=job_in_number, component_in_path=job_in_path)
            component_func2(component_in_number=job_in_other_number, component_in_path=job_in_path)

        pipeline = pipeline(10, 15, job_input)
        job = client.jobs.create_or_update(pipeline)
        assert job.settings.force_rerun is None

        @dsl.pipeline(
            name=randstr("pipeline_name"),
            description="The hello world pipeline job",
            tags={"owner": "sdkteam", "tag": "tagvalue"},
            compute="cpu-cluster",
            experiment_name=experiment_name,
            continue_on_step_failure=True,
            force_rerun=True,
        )
        def pipeline(job_in_number, job_in_other_number, job_in_path):
            component_func1(component_in_number=job_in_number, component_in_path=job_in_path)
            component_func2(component_in_number=job_in_other_number, component_in_path=job_in_path)

        pipeline = pipeline(10, 15, job_input)
        job = client.jobs.create_or_update(pipeline, force_rerun=True)
        assert job.settings.force_rerun is True

    def test_parallel_components_with_tabular_input(self, client: MLClient) -> None:
        components_dir = tests_root_dir / "test_configs/dsl_pipeline/parallel_component_with_tabular_input"

        batch_inference = load_component(source=str(components_dir / "tabular_input_e2e.yml"))

        # Construct pipeline
        @dsl.pipeline(default_compute="cpu-cluster")
        def parallel_in_pipeline(job_data_path, score_model):
            batch_inference_node = batch_inference(job_data_path=job_data_path, score_model=score_model)
            batch_inference_node.mini_batch_size = 5

        pipeline = parallel_in_pipeline(
            job_data_path=Input(
                type=AssetTypes.MLTABLE,
                path="./tests/test_configs/dataset/neural-iris-mltable",
                mode=InputOutputModes.DIRECT,
            ),
            score_model=Input(
                path="./tests/test_configs/model", type=AssetTypes.URI_FOLDER, mode=InputOutputModes.DOWNLOAD
            ),
        )
        # submit pipeline job
        pipeline_job = assert_job_cancel(pipeline, client, experiment_name="parallel_in_pipeline")

        # check required fields in job dict
        job_dict = pipeline_job._to_dict()
        expected_keys = ["status", "properties", "creation_context"]
        for k in expected_keys:
            assert k in job_dict.keys(), f"failed to get {k} in {job_dict}"

        # original job did not change
        assert_job_input_output_types(pipeline_job)
        assert pipeline_job.settings.default_compute == "cpu-cluster"

    def test_parallel_components_with_file_input(self, client: MLClient) -> None:
        components_dir = tests_root_dir / "test_configs/dsl_pipeline/parallel_component_with_file_input"

        batch_inference = load_component(source=str(components_dir / "score.yml"))

        # Construct pipeline
        @dsl.pipeline(default_compute="cpu-cluster")
        def parallel_in_pipeline(job_data_path):
            batch_inference_node = batch_inference(job_data_path=job_data_path)
            batch_inference_node.mini_batch_size = 5

        pipeline = parallel_in_pipeline(
            job_data_path=Input(
                type=AssetTypes.MLTABLE,
                path="./tests/test_configs/dataset/mnist-data",
                mode=InputOutputModes.EVAL_MOUNT,
            ),
        )
        # submit pipeline job
        pipeline_job = assert_job_cancel(pipeline, client, experiment_name="parallel_in_pipeline")
        # check required fields in job dict
        job_dict = pipeline_job._to_dict()
        expected_keys = ["status", "properties", "creation_context"]
        for k in expected_keys:
            assert k in job_dict.keys(), f"failed to get {k} in {job_dict}"

        # original job did not change
        assert_job_input_output_types(pipeline_job)
        assert pipeline_job.settings.default_compute == "cpu-cluster"

    def test_parallel_run_function(self, client: MLClient):
        # command job with dict distribution
        environment = "AzureML-sklearn-0.24-ubuntu18.04-py37-cpu:5"
        inputs = {
            "job_data_path": Input(
                type=AssetTypes.MLTABLE,
                path="./tests/test_configs/dataset/mnist-data",
                mode=InputOutputModes.EVAL_MOUNT,
            ),
            "job_data_path_optional": Input(
                type=AssetTypes.MLTABLE,
                mode=InputOutputModes.EVAL_MOUNT,
                optional=True,
            ),
        }
        input_data = "${{inputs.job_data_path}}"
        outputs = {"job_output_path": Output(type=AssetTypes.URI_FOLDER, mode="rw_mount")}
        expected_resources = {"instance_count": 2}

        task = RunFunction(
            code="./tests/test_configs/dsl_pipeline/parallel_component_with_file_input/src/",
            entry_script="score.py",
            program_arguments="--job_output_path ${{outputs.job_output_path}}",
            environment=environment,
        )
        logging_level = "DEBUG"
        max_concurrency_per_instance = 1
        error_threshold = 1
        mini_batch_error_threshold = 1
        mini_batch_size = "5"

        # Parallel from parallel_run_function()
        parallel_function = parallel_run_function(
            display_name="my-evaluate-job",
            inputs=inputs,
            outputs=outputs,
            mini_batch_size=mini_batch_size,
            task=task,
            logging_level=logging_level,
            max_concurrency_per_instance=max_concurrency_per_instance,
            error_threshold=error_threshold,
            mini_batch_error_threshold=mini_batch_error_threshold,
            resources=expected_resources,
            input_data=input_data,
        )

        data = Input(
            type=AssetTypes.MLTABLE,
            path="./tests/test_configs/dataset/mnist-data",
            mode=InputOutputModes.EVAL_MOUNT,
        )

        @dsl.pipeline(experiment_name="test_pipeline_with_parallel_function", default_compute="cpu-cluster")
        def parallel_in_pipeline(job_data_path):
            node1 = parallel_function(job_data_path=job_data_path)
            # TODO 2104247: node1.task will be kept as a local path when submitting the pipeline job.
            node1.task = None
            return {
                "pipeline_output": node1.outputs.job_output_path,
            }

        pipeline = parallel_in_pipeline(data)

        pipeline_job = client.create_or_update(pipeline)  # submit pipeline job

        actual_job = omit_with_wildcard(pipeline_job._to_rest_object().properties.as_dict(), *common_omit_fields)
        expected_job = {
            "tags": {},
            "is_archived": False,
            "job_type": "Pipeline",
            "inputs": {
                "job_data_path": {"job_input_type": "mltable", "mode": "EvalMount"},
            },
            "jobs": {
                "node1": {
                    "input_data": "${{inputs.job_data_path}}",
                    "display_name": "my-evaluate-job",
                    "inputs": {
                        "job_data_path": {
                            "job_input_type": "literal",
                            "value": "${{parent.inputs.job_data_path}}",
                        }
                    },
                    "name": "node1",
                    "mini_batch_size": 5,
                    "logging_level": "DEBUG",
                    "max_concurrency_per_instance": 1,
                    "error_threshold": 1,
                    "mini_batch_error_threshold": 1,
                    "outputs": {"job_output_path": {"type": "literal", "value": "${{parent.outputs.pipeline_output}}"}},
                    "resources": {"instance_count": 2},
                    "type": "parallel",
                },
            },
            "outputs": {
                "pipeline_output": {
                    "mode": "ReadWriteMount",
                    "job_output_type": "uri_folder",
                }
            },
            "settings": {"default_compute": "cpu-cluster"},
        }
        assert expected_job == actual_job

        # check required fields in job dict
        job_dict = pipeline_job._to_dict()
        expected_keys = ["status", "properties", "creation_context"]
        for k in expected_keys:
            assert k in job_dict.keys(), f"failed to get {k} in {job_dict}"

        # original job did not change
        assert_job_input_output_types(pipeline_job)
        assert pipeline_job.settings.default_compute == "cpu-cluster"

    def test_parallel_job(self, randstr: Callable[[str], str], client: MLClient):
        environment = "AzureML-sklearn-0.24-ubuntu18.04-py37-cpu:5"
        inputs = {
            "job_data_path": Input(
                type=AssetTypes.MLTABLE,
                path="./tests/test_configs/dataset/mnist-data",
                mode=InputOutputModes.EVAL_MOUNT,
            ),
        }
        input_data = "${{inputs.job_data_path}}"
        outputs = {"job_output_path": Output(type=AssetTypes.URI_FOLDER, mode="rw_mount")}
        resources = {"instance_count": 2}
        task = RunFunction(
            code="./tests/test_configs/dsl_pipeline/parallel_component_with_file_input/src/",
            entry_script="score.py",
            program_arguments="--job_output_path ${{outputs.job_output_path}}",
            environment=environment,
        )
        logging_level = "DEBUG"
        max_concurrency_per_instance = 1
        error_threshold = 1
        mini_batch_error_threshold = 1
        mini_batch_size = "5"
        environment_variables = {"environment": "val"}

        @dsl.pipeline(
            name=randstr("pipeline_name"),
            description="The pipeline job with parallel function",
            tags={"owner": "sdkteam", "tag": "tagvalue"},
        )
        def parallel_in_pipeline(job_data_path):
            parallel_job = ParallelJob(
                display_name="my-evaluate-job",
                resources=resources,
                mini_batch_size=mini_batch_size,
                task=task,
                input_data=input_data,
                logging_level=logging_level,
                max_concurrency_per_instance=max_concurrency_per_instance,
                error_threshold=error_threshold,
                mini_batch_error_threshold=mini_batch_error_threshold,
                environment_variables=environment_variables,
                inputs=inputs,
                outputs=outputs,
            )
            parallel_job_func = to_component(job=parallel_job)
            parallel_node = parallel_job_func(job_data_path=job_data_path)

            return {
                "pipeline_job_out": parallel_node.outputs.job_output_path,
            }

        pipeline = parallel_in_pipeline(
            Input(
                type=AssetTypes.MLTABLE,
                path="./tests/test_configs/dataset/mnist-data",
                mode=InputOutputModes.EVAL_MOUNT,
            ),
        )
        pipeline.settings.default_compute = "cpu-cluster"
        # submit job to workspace
        pipeline_job = assert_job_cancel(pipeline, client, experiment_name="parallel_in_pipeline")
        omit_fields = [
            "jobs.parallel_node.task.code",
            "jobs.parallel_node.task.environment",
        ] + common_omit_fields
        actual_job = omit_with_wildcard(pipeline_job._to_rest_object().properties.as_dict(), *omit_fields)
        expected_job = {
            "tags": {"owner": "sdkteam", "tag": "tagvalue"},
            "description": "The pipeline job with parallel function",
            "is_archived": False,
            "job_type": "Pipeline",
            "inputs": {
                "job_data_path": {"job_input_type": "mltable", "mode": "EvalMount"},
            },
            "jobs": {
                "parallel_node": {
                    "input_data": "${{inputs.job_data_path}}",
                    "inputs": {
                        "job_data_path": {
                            "job_input_type": "literal",
                            "value": "${{parent.inputs.job_data_path}}",
                        }
                    },
                    "mini_batch_size": 5,
                    "max_concurrency_per_instance": 1,
                    "mini_batch_error_threshold": 1,
                    "name": "parallel_node",
                    "outputs": {
                        "job_output_path": {"value": "${{parent.outputs.pipeline_job_out}}", "type": "literal"}
                    },
                    "resources": {"instance_count": 2},
                    "type": "parallel",
                    "task": {
                        "type": "run_function",
                        "entry_script": "score.py",
                        "program_arguments": "--job_output_path ${{outputs.job_output_path}}",
                    },
                },
            },
            "outputs": {
                "pipeline_job_out": {
                    "mode": "ReadWriteMount",
                    "job_output_type": "uri_folder",
                }
            },
            "settings": {"default_compute": "cpu-cluster"},
        }
        assert expected_job == actual_job

    def test_multi_parallel_components_with_file_input_pipeline_output(
        self, client: MLClient, randstr: Callable[[str], str]
    ) -> None:
        components_dir = tests_root_dir / "test_configs/dsl_pipeline/parallel_component_with_file_input"
        batch_inference1 = load_component(source=str(components_dir / "score.yml"))
        batch_inference2 = load_component(source=str(components_dir / "score.yml"))
        convert_data = load_component(source=str(components_dir / "convert_data.yml"))

        # Construct pipeline
        @dsl.pipeline(default_compute="cpu-cluster")
        def parallel_in_pipeline(job_data_path):
            batch_inference_node1 = batch_inference1(job_data_path=job_data_path)
            convert_data_node = convert_data(input_data=batch_inference_node1.outputs.job_output_path)
            convert_data_node.outputs.file_output_data.type = AssetTypes.MLTABLE
            batch_inference_node2 = batch_inference2(job_data_path=convert_data_node.outputs.file_output_data)
            batch_inference_node2.inputs.job_data_path.mode = InputOutputModes.EVAL_MOUNT

            return {"job_out_data": batch_inference_node2.outputs.job_output_path}

        pipeline = parallel_in_pipeline(
            job_data_path=Input(
                type=AssetTypes.MLTABLE,
                path="./tests/test_configs/dataset/mnist-data/",
                mode=InputOutputModes.EVAL_MOUNT,
            ),
        )
        pipeline.outputs.job_out_data.mode = "upload"

        # submit pipeline job
        pipeline_job = assert_job_cancel(pipeline, client, experiment_name="parallel_in_pipeline")

        omit_fields = [
            "jobs.*.task.code",
            "jobs.*.task.environment",
        ] + common_omit_fields
        actual_job = omit_with_wildcard(pipeline_job._to_rest_object().properties.as_dict(), *omit_fields)
        expected_job = {
            "tags": {},
            "is_archived": False,
            "job_type": "Pipeline",
            "inputs": {"job_data_path": {"mode": "EvalMount", "job_input_type": "mltable"}},
            "jobs": {
                "batch_inference_node1": {
                    "type": "parallel",
                    "name": "batch_inference_node1",
                    "inputs": {
                        "job_data_path": {"job_input_type": "literal", "value": "${{parent.inputs.job_data_path}}"}
                    },
                    "mini_batch_size": 1,
                    "task": {
                        "type": "run_function",
                        "entry_script": "score.py",
                        "program_arguments": "--job_output_path ${{outputs.job_output_path}}",
                    },
                    "input_data": "${{inputs.job_data_path}}",
                    "resources": {"instance_count": 2},
                    "max_concurrency_per_instance": 1,
                    "mini_batch_error_threshold": 1,
                },
                "convert_data_node": {
                    "name": "convert_data_node",
                    "inputs": {
                        "input_data": {
                            "job_input_type": "literal",
                            "value": "${{parent.jobs.batch_inference_node1.outputs.job_output_path}}",
                        }
                    },
                    "outputs": {"file_output_data": {"job_output_type": "mltable"}},
                    "type": "command",
                },
                "batch_inference_node2": {
                    "type": "parallel",
                    "name": "batch_inference_node2",
                    "inputs": {
                        "job_data_path": {
                            "job_input_type": "literal",
                            "value": "${{parent.jobs.convert_data_node.outputs.file_output_data}}",
                            "mode": "EvalMount",
                        }
                    },
                    "outputs": {"job_output_path": {"value": "${{parent.outputs.job_out_data}}", "type": "literal"}},
                    "mini_batch_size": 1,
                    "task": {
                        "type": "run_function",
                        "entry_script": "score.py",
                        "program_arguments": "--job_output_path ${{outputs.job_output_path}}",
                    },
                    "input_data": "${{inputs.job_data_path}}",
                    "resources": {"instance_count": 2},
                    "max_concurrency_per_instance": 1,
                    "mini_batch_error_threshold": 1,
                },
            },
            "outputs": {"job_out_data": {"mode": "Upload", "job_output_type": "uri_folder"}},
            "settings": {"default_compute": "cpu-cluster"},
        }
        assert expected_job == actual_job

    def test_get_child_job(self, client: MLClient, randstr: Callable[[str], str]) -> None:
        component_yaml = components_dir / "helloworld_component.yml"
        component_func1 = load_component(source=component_yaml, params_override=[{"name": randstr("component_name")}])
        component_func2 = load_component(source=component_yaml, params_override=[{"name": randstr("component_name")}])

        @dsl.pipeline(
            name=randstr("pipeline_name"),
            description="The hello world pipeline job",
            tags={"owner": "sdkteam", "tag": "tagvalue"},
            compute="cpu-cluster",
            experiment_name=experiment_name,
            continue_on_step_failure=True,
        )
        def pipeline(job_in_number, job_in_other_number, job_in_path):
            component_func1(component_in_number=job_in_number, component_in_path=job_in_path)
            component_func2(component_in_number=job_in_other_number, component_in_path=job_in_path)

        pipeline = pipeline(10, 15, job_input)
        job = client.jobs.create_or_update(pipeline)
        client.jobs.get(job.name)
        client.jobs.get(job.name)._repr_html_()  # to test client.jobs.get() works in notebook

        children = list(client.jobs.list(parent_job_name=job.name))
        for child in children:
            client.jobs.get(child.name)
            client.jobs.get(child.name)._repr_html_()

    def test_dsl_pipeline_without_setting_binding_node(self, client: MLClient) -> None:
        from test_configs.dsl_pipeline.pipeline_with_set_binding_output_input.pipeline import (
            pipeline_without_setting_binding_node,
        )

        pipeline = pipeline_without_setting_binding_node()
        pipeline_job = client.jobs.create_or_update(pipeline)

        actual_job = omit_with_wildcard(pipeline_job._to_rest_object().properties.as_dict(), *common_omit_fields)
        expected_job = {
            "description": "E2E dummy pipeline with components defined via yaml.",
            "tags": {},
            "compute_id": "cpu-cluster",
            "is_archived": False,
            "job_type": "Pipeline",
            "inputs": {
                "training_input": {"mode": "ReadOnlyMount", "job_input_type": "uri_folder"},
                "training_max_epochs": {"job_input_type": "literal", "value": "20"},
                "training_learning_rate": {"job_input_type": "literal", "value": "1.8"},
                "learning_rate_schedule": {"job_input_type": "literal", "value": "time-based"},
            },
            "jobs": {
                "train_with_sample_data": {
                    "type": "command",
                    "name": "train_with_sample_data",
                    "inputs": {
                        "training_data": {"job_input_type": "literal", "value": "${{parent.inputs.training_input}}"},
                        "max_epochs": {"job_input_type": "literal", "value": "${{parent.inputs.training_max_epochs}}"},
                        "learning_rate": {
                            "job_input_type": "literal",
                            "value": "${{parent.inputs.training_learning_rate}}",
                        },
                        "learning_rate_schedule": {
                            "job_input_type": "literal",
                            "value": "${{parent.inputs.learning_rate_schedule}}",
                        },
                    },
                    "outputs": {"model_output": {"value": "${{parent.outputs.trained_model}}", "type": "literal"}},
                }
            },
            "outputs": {"trained_model": {"mode": "ReadWriteMount", "job_output_type": "uri_folder"}},
            "settings": {},
        }
        assert expected_job == actual_job

    def test_dsl_pipeline_with_only_setting_pipeline_level(self, client: MLClient):
        from test_configs.dsl_pipeline.pipeline_with_set_binding_output_input.pipeline import (
            pipeline_with_only_setting_pipeline_level,
        )

        pipeline = pipeline_with_only_setting_pipeline_level()
        pipeline_job = client.jobs.create_or_update(pipeline)

        actual_job = omit_with_wildcard(pipeline_job._to_rest_object().properties.as_dict(), *common_omit_fields)
        expected_job = {
            "description": "E2E dummy pipeline with components defined via yaml.",
            "tags": {},
            "compute_id": "cpu-cluster",
            "is_archived": False,
            "job_type": "Pipeline",
            "inputs": {
                "training_input": {"mode": "ReadOnlyMount", "job_input_type": "uri_folder"},
                "training_max_epochs": {"job_input_type": "literal", "value": "20"},
                "training_learning_rate": {"job_input_type": "literal", "value": "1.8"},
                "learning_rate_schedule": {"job_input_type": "literal", "value": "time-based"},
            },
            "jobs": {
                "train_with_sample_data": {
                    "type": "command",
                    "name": "train_with_sample_data",
                    "inputs": {
                        "training_data": {"job_input_type": "literal", "value": "${{parent.inputs.training_input}}"},
                        "max_epochs": {"job_input_type": "literal", "value": "${{parent.inputs.training_max_epochs}}"},
                        "learning_rate": {
                            "job_input_type": "literal",
                            "value": "${{parent.inputs.training_learning_rate}}",
                        },
                        "learning_rate_schedule": {
                            "job_input_type": "literal",
                            "value": "${{parent.inputs.learning_rate_schedule}}",
                        },
                    },
                    "outputs": {"model_output": {"value": "${{parent.outputs.trained_model}}", "type": "literal"}},
                }
            },
            "outputs": {"trained_model": {"mode": "Upload", "job_output_type": "uri_folder"}},
            "settings": {},
        }
        assert expected_job == actual_job

    @pytest.mark.skipif(condition=not is_live(), reason="TODO(2177353): investigate why this test fails.")
    def test_dsl_pipeline_with_only_setting_binding_node(self, client: MLClient):
        # Todo: checkout run priority when backend is ready
        from test_configs.dsl_pipeline.pipeline_with_set_binding_output_input.pipeline import (
            pipeline_with_only_setting_binding_node,
        )

        pipeline = pipeline_with_only_setting_binding_node()
        pipeline_job = client.jobs.create_or_update(pipeline)

        actual_job = omit_with_wildcard(pipeline_job._to_rest_object().properties.as_dict(), *common_omit_fields)
        expected_job = {
            "description": "E2E dummy pipeline with components defined via yaml.",
            "tags": {},
            "compute_id": "cpu-cluster",
            "is_archived": False,
            "job_type": "Pipeline",
            "inputs": {
                "training_input": {"mode": "ReadOnlyMount", "job_input_type": "uri_folder"},
                "training_max_epochs": {"job_input_type": "literal", "value": "20"},
                "training_learning_rate": {"job_input_type": "literal", "value": "1.8"},
                "learning_rate_schedule": {"job_input_type": "literal", "value": "time-based"},
            },
            "jobs": {
                "train_with_sample_data": {
                    "type": "command",
                    "name": "train_with_sample_data",
                    "inputs": {
                        "training_data": {
                            "mode": "ReadOnlyMount",
                            "job_input_type": "literal",
                            "value": "${{parent.inputs.training_input}}",
                        },
                        "max_epochs": {"job_input_type": "literal", "value": "${{parent.inputs.training_max_epochs}}"},
                        "learning_rate": {
                            "job_input_type": "literal",
                            "value": "${{parent.inputs.training_learning_rate}}",
                        },
                        "learning_rate_schedule": {
                            "job_input_type": "literal",
                            "value": "${{parent.inputs.learning_rate_schedule}}",
                        },
                    },
                    "outputs": {
                        "model_output": {
                            "mode": "Upload",
                            "value": "${{parent.outputs.trained_model}}",
                            "type": "literal",
                        }
                    },
                }
            },
            # mode will be copied to pipeline level
            "outputs": {"trained_model": {"mode": "Upload", "job_output_type": "uri_folder"}},
            "settings": {},
        }
        assert expected_job == actual_job

    @pytest.mark.skipif(condition=not is_live(), reason="TODO(2177353): investigate why this test fails.")
    def test_dsl_pipeline_with_setting_binding_node_and_pipeline_level(self, client: MLClient) -> None:
        from test_configs.dsl_pipeline.pipeline_with_set_binding_output_input.pipeline import (
            pipeline_with_setting_binding_node_and_pipeline_level,
        )

        pipeline = pipeline_with_setting_binding_node_and_pipeline_level()
        pipeline_job = client.jobs.create_or_update(pipeline)

        actual_job = omit_with_wildcard(pipeline_job._to_rest_object().properties.as_dict(), *common_omit_fields)
        expected_job = {
            "description": "E2E dummy pipeline with components defined via yaml.",
            "tags": {},
            "compute_id": "cpu-cluster",
            "is_archived": False,
            "job_type": "Pipeline",
            "inputs": {
                "training_input": {"mode": "Download", "job_input_type": "uri_folder"},
                "training_max_epochs": {"job_input_type": "literal", "value": "20"},
                "training_learning_rate": {"job_input_type": "literal", "value": "1.8"},
                "learning_rate_schedule": {"job_input_type": "literal", "value": "time-based"},
            },
            "jobs": {
                "train_with_sample_data": {
                    "type": "command",
                    "name": "train_with_sample_data",
                    "inputs": {
                        "training_data": {
                            "mode": "ReadOnlyMount",
                            "job_input_type": "literal",
                            "value": "${{parent.inputs.training_input}}",
                        },
                        "max_epochs": {"job_input_type": "literal", "value": "${{parent.inputs.training_max_epochs}}"},
                        "learning_rate": {
                            "job_input_type": "literal",
                            "value": "${{parent.inputs.training_learning_rate}}",
                        },
                        "learning_rate_schedule": {
                            "job_input_type": "literal",
                            "value": "${{parent.inputs.learning_rate_schedule}}",
                        },
                    },
                    "outputs": {
                        "model_output": {
                            "mode": "Upload",
                            "value": "${{parent.outputs.trained_model}}",
                            "type": "literal",
                        }
                    },
                }
            },
            # pipeline level output setting taking effect
            "outputs": {"trained_model": {"mode": "ReadWriteMount", "job_output_type": "uri_folder"}},
            "settings": {},
        }
        assert expected_job == actual_job

    def test_dsl_pipeline_with_command_builder_setting_binding_node_and_pipeline_level(self, client: MLClient) -> None:
        from test_configs.dsl_pipeline.pipeline_with_set_binding_output_input.pipeline import (
            pipeline_with_command_builder_setting_binding_node_and_pipeline_level,
        )

        pipeline = pipeline_with_command_builder_setting_binding_node_and_pipeline_level()
        pipeline_job = client.jobs.create_or_update(pipeline)

        actual_job = omit_with_wildcard(pipeline_job._to_rest_object().properties.as_dict(), *common_omit_fields)

        expected_job = {
            "description": "E2E dummy pipeline with components defined via yaml.",
            "tags": {},
            "compute_id": "cpu-cluster",
            "is_archived": False,
            "job_type": "Pipeline",
            "inputs": {
                "training_input": {"mode": "Download", "job_input_type": "uri_folder"},
                "training_max_epochs": {"job_input_type": "literal", "value": "20"},
                "training_learning_rate": {"job_input_type": "literal", "value": "1.8"},
                "learning_rate_schedule": {"job_input_type": "literal", "value": "time-based"},
            },
            "jobs": {
                "train_with_sample_data": {
                    "type": "command",
                    "distribution": {"distribution_type": "PyTorch", "process_count_per_instance": 2},
                    "name": "train_with_sample_data",
                    "inputs": {
                        "training_data": {
                            "mode": "ReadOnlyMount",
                            "job_input_type": "literal",
                            "value": "${{parent.inputs.training_input}}",
                        },
                        "max_epochs": {"job_input_type": "literal", "value": "${{parent.inputs.training_max_epochs}}"},
                        "learning_rate": {
                            "job_input_type": "literal",
                            "value": "${{parent.inputs.training_learning_rate}}",
                        },
                        "learning_rate_schedule": {
                            "job_input_type": "literal",
                            "value": "${{parent.inputs.learning_rate_schedule}}",
                        },
                    },
                    "outputs": {
                        "model_output": {
                            "mode": "Upload",
                            "value": "${{parent.outputs.trained_model}}",
                            "type": "literal",
                        }
                    },
                }
            },
            "outputs": {"trained_model": {"mode": "ReadWriteMount", "job_output_type": "uri_folder"}},
            "settings": {},
        }
        assert expected_job == actual_job

    def test_spark_components(self, client: MLClient, randstr: Callable[[str], str]) -> None:
        components_dir = tests_root_dir / "test_configs/dsl_pipeline/spark_job_in_pipeline"
        add_greeting_column = load_component(str(components_dir / "add_greeting_column_component.yml"))
        count_by_row = load_component(str(components_dir / "count_by_row_component.yml"))

        # Construct pipeline
        @dsl.pipeline()
        def spark_pipeline_from_yaml(iris_data):
            add_greeting_column_node = add_greeting_column(file_input=iris_data)
            add_greeting_column_node.resources = {"instance_type": "standard_e4s_v3", "runtime_version": "3.1.0"}
            count_by_row_node = count_by_row(file_input=iris_data)
            count_by_row_node.resources = {"instance_type": "standard_e4s_v3", "runtime_version": "3.1.0"}
            return {"output": count_by_row_node.outputs.output}

        pipeline = spark_pipeline_from_yaml(
            iris_data=Input(
                path="./tests/test_configs/dsl_pipeline/spark_job_in_pipeline/dataset/iris.csv",
                type=AssetTypes.URI_FILE,
                mode=InputOutputModes.DIRECT,
            ),
        )
        pipeline.outputs.output.mode = "Direct"
        pipeline.outputs.output.type = "uri_file"

        # submit pipeline job
        pipeline_job = assert_job_cancel(pipeline, client, experiment_name="spark_in_pipeline")
        # check required fields in job dict
        job_dict = pipeline_job._to_dict()
        expected_keys = ["status", "properties", "creation_context"]
        for k in expected_keys:
            assert k in job_dict.keys(), f"failed to get {k} in {job_dict}"

        # original job did not change
        assert_job_input_output_types(pipeline_job)

    def test_pipeline_with_group(self, client: MLClient):
        from enum import Enum

        class EnumOps(Enum):
            Option1 = "hello"
            Option2 = "world"

        hello_world_component_yaml = "./tests/test_configs/components/input_types_component.yml"
        hello_world_component_func = load_component(hello_world_component_yaml)
        from azure.ai.ml.dsl._group_decorator import group

        @group
        class ParamClass:
            int_param: Input(min=1.0, max=5.0, type="integer")
            enum_param: EnumOps
            str_param: str = "test"
            bool_param: bool = True
            number_param = 4.0

        default_param = ParamClass(int_param=2, enum_param=EnumOps.Option1, bool_param=False)

        @dsl.pipeline(default_compute_target="cpu-cluster")
        def pipeline_with_group(group: ParamClass):
            hello_world_component_func(
                component_in_string=group.str_param,
                component_in_ranged_number=group.number_param,
                component_in_enum=group.enum_param,
                component_in_boolean=group.bool_param,
                component_in_ranged_integer=group.int_param,
            )

        pipeline_job = pipeline_with_group(default_param)
        pipeline_job = client.jobs.create_or_update(pipeline_job)

        actual_job = omit_with_wildcard(pipeline_job._to_rest_object().properties.as_dict(), *common_omit_fields)
        expected_job_inputs = {
            "group.int_param": {"job_input_type": "literal", "value": "2"},
            "group.enum_param": {"job_input_type": "literal", "value": "hello"},
            "group.str_param": {"job_input_type": "literal", "value": "test"},
            "group.bool_param": {"job_input_type": "literal", "value": "False"},
            "group.number_param": {"job_input_type": "literal", "value": "4.0"},
        }
        expected_node_inputs = {
            "component_in_string": {"job_input_type": "literal", "value": "${{parent.inputs.group.str_param}}"},
            "component_in_ranged_integer": {"job_input_type": "literal", "value": "${{parent.inputs.group.int_param}}"},
            "component_in_enum": {"job_input_type": "literal", "value": "${{parent.inputs.group.enum_param}}"},
            "component_in_boolean": {"job_input_type": "literal", "value": "${{parent.inputs.group.bool_param}}"},
            "component_in_ranged_number": {
                "job_input_type": "literal",
                "value": "${{parent.inputs.group.number_param}}",
            },
        }
        assert actual_job["inputs"] == expected_job_inputs
        assert actual_job["jobs"]["microsoft_samples_command_component_basic_inputs"]["inputs"] == expected_node_inputs

    def test_registered_pipeline_with_group(self, client: MLClient):

        hello_world_component_yaml = "./tests/test_configs/components/input_types_component.yml"
        hello_world_component_func = load_component(hello_world_component_yaml)
        from azure.ai.ml.dsl._group_decorator import group

        @group
        class SubParamClass:
            int_param: Input(min=1.0, max=5.0, type="integer")

        @group
        class ParamClass:
            sub: SubParamClass
            str_param: str = "test"
            bool_param: bool = True
            number_param = 4.0

        @dsl.pipeline()
        def pipeline_with_group(group: ParamClass):
            hello_world_component_func(
                component_in_string=group.str_param,
                component_in_ranged_number=group.number_param,
                component_in_boolean=group.bool_param,
                component_in_ranged_integer=group.sub.int_param,
            )

        component = client.components.create_or_update(pipeline_with_group)
        # Assert key not exists
        match = (
            "(.*)unexpected keyword argument 'group.not_exist'(.*)valid keywords: "
            "'group', 'group.sub.int_param', 'group.str_param', 'group.bool_param', 'group.number_param'"
        )
        with pytest.raises(UnexpectedKeywordError, match=match):
            component(
                **{
                    "group.number_param": 4.0,
                    "group.str_param": "testing",
                    "group.sub.int_param": 4,
                    "group.not_exist": 4,
                }
            )
        # Assert conflict assignment
        with pytest.raises(Exception, match="Conflict parameter key 'group' and 'group.number_param'"):
            pipeline = component(
                **{
                    "group.number_param": 4.0,
                    "group.str_param": "testing",
                    "group.sub.int_param": 4,
                    "group": ParamClass(sub=SubParamClass(int_param=1)),
                }
            )
            pipeline.settings.default_compute = "cpu-cluster"
            client.jobs.create_or_update(pipeline)
        # Assert happy path
        inputs = {"group.number_param": 4.0, "group.str_param": "testing", "group.sub.int_param": 4}
        pipeline = component(**inputs)
        pipeline.settings.default_compute = "cpu-cluster"
        rest_pipeline_job = client.jobs.create_or_update(pipeline)
        assert rest_pipeline_job._to_dict()["inputs"] == {key: str(val) for key, val in inputs.items()}

    def test_dsl_pipeline_with_default_component(
        self,
        client: MLClient,
        randstr: Callable[[str], str],
    ) -> None:
        yaml_path: str = "./tests/test_configs/components/helloworld_component.yml"
        component_name = randstr("component_name")
        component: Component = load_component(source=yaml_path, params_override=[{"name": component_name}])
        client.components.create_or_update(component)

        default_component_func = client.components.get(component_name)

        @dsl.pipeline()
        def pipeline_with_default_component():
            node1 = default_component_func(component_in_path=job_input)
            node1.compute = "cpu-cluster"

        # component from client.components.get
        pipeline_job = client.jobs.create_or_update(pipeline_with_default_component())
        created_pipeline_job: PipelineJob = client.jobs.get(pipeline_job.name)
        assert created_pipeline_job.jobs["node1"].component == f"{component_name}@default"

    def test_pipeline_node_identity_with_component(self, client: MLClient):
        path = "./tests/test_configs/components/helloworld_component.yml"
        component_func = load_component(path)

        @dsl.pipeline
        def pipeline_func(component_in_path):
            node1 = component_func(component_in_number=1, component_in_path=component_in_path)
            node1.identity = AmlTokenConfiguration()

            node2 = component_func(component_in_number=1, component_in_path=component_in_path)
            node2.identity = UserIdentityConfiguration()

            node3 = component_func(component_in_number=1, component_in_path=component_in_path)
            node3.identity = ManagedIdentityConfiguration()

        pipeline = pipeline_func(component_in_path=job_input)
        pipeline_job = client.jobs.create_or_update(pipeline, compute="cpu-cluster")
        omit_fields = ["jobs.*.componentId", "jobs.*._source"]
        actual_dict = omit_with_wildcard(pipeline_job._to_rest_object().as_dict()["properties"], *omit_fields)
        assert actual_dict["jobs"] == {
            "node1": {
                "identity": {"type": "aml_token"},
                "inputs": {
                    "component_in_number": {"job_input_type": "literal", "value": "1"},
                    "component_in_path": {"job_input_type": "literal", "value": "${{parent.inputs.component_in_path}}"},
                },
                "name": "node1",
                "type": "command",
            },
            "node2": {
                "identity": {"type": "user_identity"},
                "inputs": {
                    "component_in_number": {"job_input_type": "literal", "value": "1"},
                    "component_in_path": {"job_input_type": "literal", "value": "${{parent.inputs.component_in_path}}"},
                },
                "name": "node2",
                "type": "command",
            },
            "node3": {
                "identity": {"type": "managed_identity"},
                "inputs": {
                    "component_in_number": {"job_input_type": "literal", "value": "1"},
                    "component_in_path": {"job_input_type": "literal", "value": "${{parent.inputs.component_in_path}}"},
                },
                "name": "node3",
                "type": "command",
            },
        }

    def test_default_pipeline_job_services(self, client: MLClient, randstr: Callable[[str], str]) -> None:
        component_yaml = components_dir / "helloworld_component.yml"
        component_func1 = load_component(source=component_yaml, params_override=[{"name": randstr("component_name")}])
        component_func2 = load_component(source=component_yaml, params_override=[{"name": randstr("component_name")}])

        @dsl.pipeline(
            name=randstr("pipeline_name"),
            description="The hello world pipeline job",
            tags={"owner": "sdkteam", "tag": "tagvalue"},
            compute="cpu-cluster",
            experiment_name=experiment_name,
            continue_on_step_failure=True,
        )
        def pipeline(job_in_number, job_in_other_number, job_in_path):
            component_func1(component_in_number=job_in_number, component_in_path=job_in_path)
            component_func2(component_in_number=job_in_other_number, component_in_path=job_in_path)

        pipeline = pipeline(10, 15, job_input)
        job = client.jobs.create_or_update(pipeline)
        # check required fields in job dict
        default_services = job._to_dict()["services"]
        assert "Studio" in default_services
        assert "Tracking" in default_services
        assert default_services["Studio"]["endpoint"].startswith("https://ml.azure.com/runs/")
        assert default_services["Studio"]["job_service_type"] == "Studio"
        assert default_services["Tracking"]["endpoint"].startswith("azureml://")
        assert default_services["Tracking"]["job_service_type"] == "Tracking"

    def test_group_outputs_description_overwrite(self, client):
        # test group outputs description overwrite
        @group
        class Outputs:
            output1: Output(type="uri_folder", description="new description")

        hello_world_component_yaml = "./tests/test_configs/components/helloworld_component.yml"
        hello_world_component_func = load_component(source=hello_world_component_yaml)

        @dsl.pipeline(default_compute_target="cpu-cluster")
        def my_pipeline() -> Outputs:
            node1 = hello_world_component_func(component_in_number=1, component_in_path=job_input)
            return Outputs(
                output1=node1.outputs.component_out_path,
            )

        pipeline_job = my_pipeline()
        # overwrite group outputs mode will appear in pipeline job&component level
        expected_outputs = {"output1": {"description": "new description", "type": "uri_folder"}}
        expected_job_outputs = {"output1": {"description": "new description", "job_output_type": "uri_folder"}}
        rest_job_dict = pipeline_job._to_rest_object().as_dict()

        # assert pipeline job level mode overwrite
        assert rest_job_dict["properties"]["outputs"] == expected_job_outputs
        # assert pipeline component level mode overwrite
        assert pipeline_job.component._to_dict()["outputs"] == expected_outputs

        rest_job = assert_job_cancel(pipeline_job, client)
        rest_job_dict = rest_job._to_rest_object().as_dict()
        assert rest_job_dict["properties"]["outputs"]["output1"]["description"] == "new description"

        component = client.components.create_or_update(pipeline_job.component, _is_anonymous=True)
        assert component._to_rest_object().as_dict()["properties"]["component_spec"]["outputs"] == expected_outputs

    def test_group_outputs_mode_overwrite(self, client):
        # test group outputs mode overwrite
        hello_world_component_yaml = "./tests/test_configs/components/helloworld_component.yml"
        hello_world_component_func = load_component(source=hello_world_component_yaml)

        @group
        class Outputs:
            output1: Output(type="uri_folder", mode="upload")

        @dsl.pipeline(default_compute_target="cpu-cluster")
        def my_pipeline() -> Outputs:
            node1 = hello_world_component_func(component_in_number=1, component_in_path=job_input)
            return Outputs(
                output1=node1.outputs.component_out_path,
            )

        pipeline_job = my_pipeline()
        # overwrite group outputs mode will appear in pipeline job&component level
        expected_job_outputs = {"output1": {"mode": "Upload", "job_output_type": "uri_folder"}}
        expected_outputs = {"output1": {"mode": "upload", "type": "uri_folder"}}
        rest_job_dict = pipeline_job._to_rest_object().as_dict()
        # assert pipeline job level mode overwrite
        assert rest_job_dict["properties"]["outputs"] == expected_job_outputs
        # assert pipeline component level mode overwrite
        assert pipeline_job.component._to_dict()["outputs"] == expected_outputs

        rest_job = assert_job_cancel(pipeline_job, client)
        rest_job_dict = rest_job._to_rest_object().as_dict()
        assert rest_job_dict["properties"]["outputs"] == expected_job_outputs

        component = client.components.create_or_update(pipeline_job.component, _is_anonymous=True)
        # pipeline component output mode is undefined behavior so we skip assert it
        # assert component._to_rest_object().as_dict()["properties"]["component_spec"]["outputs"] == expected_outputs

    def test_local_data_as_node_input(self, client: MLClient):
        hello_world_component_yaml = "./tests/test_configs/components/helloworld_component.yml"
        hello_world_component_func = load_component(source=hello_world_component_yaml)
        local_data_input = Input(type="uri_folder", path="./tests/test_configs/data")

        @dsl.pipeline
        def my_pipeline():
            hello_world_component_func(component_in_number=1, component_in_path=local_data_input)

        pipeline_job: PipelineJob = my_pipeline()
        pipeline_job.settings.default_compute = "cpu-cluster"
        assert_job_cancel(pipeline_job, client)

    def test_register_output_sdk(self, client: MLClient):
        from azure.ai.ml.sweep import (
            BanditPolicy,
            Choice,
            LogNormal,
            LogUniform,
            Normal,
            QLogNormal,
            QLogUniform,
            QNormal,
            QUniform,
            Randint,
            Uniform,
        )

        component = load_component(source="./tests/test_configs/components/helloworld_component.yml")
        component_input = Input(type="uri_file", path="https://dprepdata.blob.core.windows.net/demo/Titanic.csv")
        spark_component = load_component(source="./tests/test_configs/spark_component/component.yml")
        parallel_component = load_component(
            source="./tests/test_configs/components/parallel_component_with_file_input.yml"
        )
        sweep_component = load_component(source="./tests/test_configs/components/helloworld_component_for_sweep.yml")

        @dsl.pipeline()
        def register_node_output():
            node = component(component_in_path=component_input)
            node.outputs.component_out_path.name = "a_output"
            node.outputs.component_out_path.version = "1"

            spark_node = spark_component(file_input=component_input)
            spark_node.compute = "cpu-cluster"
            spark_node.outputs.output.name = "spark_output"
            spark_node.outputs.output.version = "1"

            parallel_node = parallel_component(
                job_data_path=Input(type="mltable", path="https://dprepdata.blob.core.windows.net/demo/Titanic.csv")
            )
            parallel_node.outputs.job_output_path.name = "parallel_output"
            parallel_node.outputs.job_output_path.version = "123_parallel"

            cmd_node1 = sweep_component(
                batch_size=Choice([25, 35]),
                first_layer_neurons=Randint(upper=50),
                second_layer_neurons=QUniform(min_value=10, max_value=50, q=5),
                third_layer_neurons=QLogNormal(mu=5, sigma=1, q=5),
                epochs=QLogUniform(min_value=1, max_value=5, q=5),
                momentum=QNormal(mu=10, sigma=5, q=2),
                weight_decay=LogNormal(mu=0, sigma=1),
                learning_rate=LogUniform(min_value=-6, max_value=-1),
                f1=Normal(mu=0, sigma=1),
                f2=Uniform(min_value=10, max_value=20),
                data_folder=Input(
                    type=AssetTypes.MLTABLE,
                    path="https://dprepdata.blob.core.windows.net/demo/",
                    mode=InputOutputModes.RO_MOUNT,
                ),
            )
            sweep_node = cmd_node1.sweep(
                primary_metric="validation_acc",
                goal="maximize",
                sampling_algorithm="random",
            )
            sweep_node.compute = "cpu-cluster"
            sweep_node.set_limits(max_total_trials=2, max_concurrent_trials=3, timeout=600)
            sweep_node.early_termination = BanditPolicy(evaluation_interval=2, slack_factor=0.1, delay_evaluation=1)
            sweep_node.outputs.trained_model_dir.name = "sweep_output"
            sweep_node.outputs.trained_model_dir.version = "sweep_2"

        pipeline = register_node_output()
        pipeline.settings.default_compute = "azureml:cpu-cluster"
        pipeline_job = assert_job_cancel(pipeline, client)
        output = pipeline_job.jobs["node"].outputs.component_out_path
        assert output.name == "a_output"
        assert output.version == "1"
        output = pipeline_job.jobs["spark_node"].outputs.output
        assert output.name == "spark_output"
        assert output.version == "1"
        output = pipeline_job.jobs["parallel_node"].outputs.job_output_path
        assert output.name == "parallel_output"
        assert output.version == "123_parallel"
        output = pipeline_job.jobs["sweep_node"].outputs.trained_model_dir
        assert output.name == "sweep_output"
        assert output.version == "sweep_2"

        @dsl.pipeline()
        def register_pipeline_output():
            node = component(component_in_path=component_input)
            return {"pipeine_a_output": node.outputs.component_out_path}

        pipeline = register_pipeline_output()
        pipeline.outputs.pipeine_a_output.name = "a_output"
        pipeline.outputs.pipeine_a_output.version = "1"
        pipeline.settings.default_compute = "azureml:cpu-cluster"
        pipeline_job = assert_job_cancel(pipeline, client)
        output = pipeline_job.outputs.pipeine_a_output
        assert output.name == "a_output"
        assert output.version == "1"

        @dsl.pipeline()
        def register_both_output():
            node = component(component_in_path=component_input)
            node.outputs.component_out_path.name = "a_output"
            node.outputs.component_out_path.version = "1"
            return {"pipeine_a_output": node.outputs.component_out_path}

        pipeline = register_both_output()
        pipeline.outputs.pipeine_a_output.name = "b_output"
        pipeline.outputs.pipeine_a_output.version = "2"
        pipeline.settings.default_compute = "azureml:cpu-cluster"
        pipeline_job = assert_job_cancel(pipeline, client)

        pipeline_output = pipeline_job.outputs.pipeine_a_output
        assert pipeline_output.name == "b_output"
        assert pipeline_output.version == "2"
        node_output = pipeline_job.jobs["node"].outputs.component_out_path
        assert node_output.name == "a_output"
        assert node_output.version == "1"

    @pytest.mark.skipif(condition=is_live(), reason="need worskspace with datafactory compute")
    def test_dsl_pipeline_with_data_transfer_copy_2urifolder(self, client: MLClient) -> None:
        from test_configs.dsl_pipeline.data_transfer_job_in_pipeline.copy_data.pipeline import (
            generate_dsl_pipeline_from_yaml as data_transfer_job_in_pipeline,
        )

        pipeline = data_transfer_job_in_pipeline()

        pipeline_job = client.jobs.create_or_update(pipeline)

        actual_job = omit_with_wildcard(pipeline_job._to_rest_object().properties.as_dict(), *common_omit_fields)

        expected_job = {
            "description": "submit a pipeline with data transfer copy job",
            "inputs": {
                "cosmos_folder": {"job_input_type": "uri_folder", "mode": "ReadOnlyMount"},
                "cosmos_folder_dup": {"job_input_type": "uri_folder", "mode": "ReadOnlyMount"},
            },
            "is_archived": False,
            "job_type": "Pipeline",
            "jobs": {
                "merge_files": {
                    "data_copy_mode": "merge_with_overwrite",
                    "inputs": {
                        "folder1": {"job_input_type": "literal", "value": "${{parent.inputs.cosmos_folder}}"},
                        "folder2": {"job_input_type": "literal", "value": "${{parent.inputs.cosmos_folder_dup}}"},
                    },
                    "name": "merge_files",
                    "outputs": {"output_folder": {"type": "literal", "value": "${{parent.outputs.merged_blob}}"}},
                    "task": "copy_data",
                    "type": "data_transfer",
                }
            },
            "outputs": {"merged_blob": {"job_output_type": "uri_folder", "mode": "ReadWriteMount"}},
            "settings": {"default_compute": "adftest"},
            "tags": {},
        }
        assert expected_job == actual_job

    def test_output_setting_path(self, client: MLClient) -> None:
        component_yaml = components_dir / "helloworld_component.yml"
        component_func1 = load_component(source=component_yaml)

        # case 1: only node level has setting
        @dsl.pipeline()
        def pipeline():
            node1 = component_func1(component_in_number=1, component_in_path=job_input)
            node1.outputs.component_out_path.path = "azureml://datastores/workspaceblobstore/paths/outputs/1"
            return node1.outputs

        pipeline_job = pipeline()
        pipeline_job.settings.default_compute = "cpu-cluster"
        pipeline_job = assert_job_cancel(pipeline_job, client)
        job_dict = pipeline_job._to_dict()
        expected_node_output_dict = {
            "component_out_path": "${{parent.outputs.component_out_path}}",
        }
        expected_pipeline_output_dict = {
            "component_out_path": {
                # default mode added by mt, default type added by SDK
                "mode": "rw_mount",
                "type": "uri_folder",
                # node level config will be copied to pipeline level
                "path": "azureml://datastores/workspaceblobstore/paths/outputs/1",
            }
        }
        assert job_dict["jobs"]["node1"]["outputs"] == expected_node_output_dict
        assert job_dict["outputs"] == expected_pipeline_output_dict

    def test_pipeline_component_output_setting(self, client: MLClient) -> None:
        component_yaml = components_dir / "helloworld_component.yml"
        component_func1 = load_component(source=component_yaml)

        @dsl.pipeline()
        def inner_pipeline():
            node1 = component_func1(component_in_number=1, component_in_path=job_input)
            node1.outputs.component_out_path.path = "azureml://datastores/workspaceblobstore/paths/outputs/1"
            # node1's output setting will be copied to pipeline's setting
            return node1.outputs

        @dsl.pipeline()
        def outer_pipeline():
            # inner_pipeline's output setting will be copied to node1's setting
            node1 = inner_pipeline()
            # node1's output setting will be copied to pipeline's setting
            return node1.outputs

        pipeline_job = outer_pipeline()
        pipeline_job_dict = pipeline_job._to_dict()
        assert pipeline_job_dict["outputs"] == {
            "component_out_path": {"path": "azureml://datastores/workspaceblobstore/paths/outputs/1"}
        }
        pipeline_component = pipeline_job.jobs["node1"].component
        pipeline_component_dict = pipeline_component._to_dict()
        assert pipeline_component_dict["outputs"] == {"component_out_path": {"type": "uri_folder"}}
        assert pipeline_component_dict["jobs"]["node1"]["outputs"] == {
            "component_out_path": "${{parent.outputs.component_out_path}}"
        }

        pipeline_job.settings.default_compute = "cpu-cluster"
        pipeline_job = client.jobs.create_or_update(pipeline_job)
        client.jobs.begin_cancel(pipeline_job.name)
        job_dict = pipeline_job._to_dict()
        # outer pipeline's node1 should have the output setting
        assert job_dict["jobs"]["node1"]["outputs"] == {"component_out_path": "${{parent.outputs.component_out_path}}"}
        assert job_dict["outputs"] == {
            "component_out_path": {
                "mode": "rw_mount",
                "type": "uri_folder",
                # node level config will be copied to pipeline level
                "path": "azureml://datastores/workspaceblobstore/paths/outputs/1",
            }
        }

    @pytest.mark.disable_mock_code_hash
    def test_register_output_sdk_succeed(self, client: MLClient):
        component = load_component(source="./tests/test_configs/components/helloworld_component.yml")
        component_input = Input(type="uri_file", path="https://dprepdata.blob.core.windows.net/demo/Titanic.csv")

        @dsl.pipeline()
        def sub_pipeline():
            node = component(component_in_path=component_input)
            node.outputs.component_out_path.name = "sub_pipeline_output"
            node.outputs.component_out_path.version = "v1"
            return {"sub_pipeine_a_output": node.outputs.component_out_path}

        @dsl.pipeline()
        def register_both_output():
            # register NodeOutput which is binding to PipelineOutput
            node = component(component_in_path=component_input)
            node.outputs.component_out_path.name = "n1_output"
            node.outputs.component_out_path.version = "v1"

            # register NodeOutput which isn't binding to PipelineOutput
            node_2 = component(component_in_path=component_input)
            node_2.outputs.component_out_path.name = "n2_output"
            node_2.outputs.component_out_path.version = "v1"

            # register NodeOutput without version, in this case the run result can be reused
            node_3 = component(component_in_path=component_input)
            node_3.outputs.component_out_path.name = 'n3_output'

            # register NodeOutput of subgraph
            sub_node = sub_pipeline()
            sub_node.outputs.sub_pipeine_a_output.name = "sub_pipeline"
            sub_node.outputs.sub_pipeine_a_output.version = "v1"

            return {"pipeine_a_output": node.outputs.component_out_path}

        pipeline = register_both_output()
<<<<<<< HEAD
        pipeline.outputs.pipeine_a_output.name = 'p1_output'
        pipeline.outputs.pipeine_a_output.version = 'v1'
        pipeline.settings.default_compute = "testcompute3"
=======
        pipeline.outputs.pipeine_a_output.name = "p1_output"
        pipeline.outputs.pipeine_a_output.version = "v1"
        pipeline.settings.default_compute = "cpu-cluster"
>>>>>>> d1a3b229
        pipeline_job = client.jobs.create_or_update(pipeline)
        client.jobs.stream(pipeline_job.name)

        def check_name_version_and_register_succeed(output, output_name, output_version):
            assert output.name == output_name
            assert output.version == output_version
            assert client.data.get(name=output_name, version=output_version)

        check_name_version_and_register_succeed(pipeline_job.outputs.pipeine_a_output, "p1_output", "v1")
        check_name_version_and_register_succeed(
            pipeline_job.jobs["node_2"].outputs.component_out_path, "n2_output", "v1"
        )
        check_name_version_and_register_succeed(
            pipeline_job.jobs["sub_node"].outputs.sub_pipeine_a_output, "sub_pipeline", "v1"
        )<|MERGE_RESOLUTION|>--- conflicted
+++ resolved
@@ -2801,15 +2801,9 @@
             return {"pipeine_a_output": node.outputs.component_out_path}
 
         pipeline = register_both_output()
-<<<<<<< HEAD
-        pipeline.outputs.pipeine_a_output.name = 'p1_output'
-        pipeline.outputs.pipeine_a_output.version = 'v1'
-        pipeline.settings.default_compute = "testcompute3"
-=======
         pipeline.outputs.pipeine_a_output.name = "p1_output"
         pipeline.outputs.pipeine_a_output.version = "v1"
         pipeline.settings.default_compute = "cpu-cluster"
->>>>>>> d1a3b229
         pipeline_job = client.jobs.create_or_update(pipeline)
         client.jobs.stream(pipeline_job.name)
 
