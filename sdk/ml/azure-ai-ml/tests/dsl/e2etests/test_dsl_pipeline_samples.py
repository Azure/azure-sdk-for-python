"""
This file covers all sample pipeline in https://github.com/Azure/azureml-previews/tree/main/previews/pipelines/samples
in dsl.pipeline.
The samples are copied to test_configs/dsl_pipeline_samples
"""
import json
import sys
from pathlib import Path

import pydash
import pytest
from test_utilities.utils import _PYTEST_TIMEOUT_METHOD, assert_job_cancel

from azure.ai.ml import MLClient, load_job
from azure.ai.ml.entities import Component as ComponentEntity
from azure.ai.ml.entities import PipelineJob
from azure.ai.ml.operations._run_history_constants import JobStatus

from .._util import _DSL_TIMEOUT_SECOND

from devtools_testutils import AzureRecordedTestCase

tests_root_dir = Path(__file__).parent.parent.parent
sys.path.insert(0, str(tests_root_dir / "test_configs"))
samples_dir = tests_root_dir / "test_configs/dsl_pipeline/"


def assert_job_completed(pipeline, client: MLClient):
    job = client.jobs.create_or_update(pipeline)
    client.jobs.stream(job.name)
    assert client.jobs.get(job.name).status == JobStatus.COMPLETED


def assert_dsl_curated(pipeline: PipelineJob, job_yaml, omit_fields):
    dsl_pipeline_job_dict = pipeline._to_rest_object().as_dict()
    pipeline_job_dict = load_job(source=job_yaml)._to_rest_object().as_dict()

    dsl_pipeline_job_dict = pydash.omit(dsl_pipeline_job_dict, omit_fields)
    pipeline_job_dict = pydash.omit(pipeline_job_dict, omit_fields)
    print(json.dumps(dsl_pipeline_job_dict, indent=2))
    print(json.dumps(pipeline_job_dict, indent=2))
    assert dsl_pipeline_job_dict == pipeline_job_dict


@pytest.mark.usefixtures(
    "enable_environment_id_arm_expansion",
    "enable_pipeline_private_preview_features",
    "mock_code_hash",
    "mock_component_hash",
    "recorded_test",
)
@pytest.mark.timeout(timeout=_DSL_TIMEOUT_SECOND, method=_PYTEST_TIMEOUT_METHOD)
@pytest.mark.e2etest
@pytest.mark.pipeline_test
class TestDSLPipelineSamples(AzureRecordedTestCase):
    @pytest.mark.e2etest
    def test_e2e_local_components(self, client: MLClient) -> None:
        from test_configs.dsl_pipeline.e2e_local_components.pipeline import generate_dsl_pipeline as e2e_local_components

        pipeline = e2e_local_components()
        assert_job_cancel(pipeline, client)

    @pytest.mark.e2etest
    def test_e2e_registered_components(
        self,
        client: MLClient,
        pipeline_samples_e2e_registered_train_components: ComponentEntity,
        pipeline_samples_e2e_registered_score_components: ComponentEntity,
        pipeline_samples_e2e_registered_eval_components: ComponentEntity,
    ) -> None:
        from test_configs.dsl_pipeline.e2e_registered_components.pipeline import generate_dsl_pipeline as e2e_registered_components

        pipeline = e2e_registered_components(
            client=client,
            pipeline_samples_e2e_registered_train_components=pipeline_samples_e2e_registered_train_components,
            pipeline_samples_e2e_registered_score_components=pipeline_samples_e2e_registered_score_components,
            pipeline_samples_e2e_registered_eval_components=pipeline_samples_e2e_registered_eval_components,
        )
        assert_job_cancel(pipeline, client)
        # move unit test here due to permission problem
        job_yaml = str(samples_dir / "e2e_registered_components/pipeline.yml")
        omit_fields = [
            "properties.experiment_name",
            "name",
            "properties.jobs.train_job.componentId",
            "properties.jobs.score_job.componentId",
            "properties.jobs.evaluate_job.componentId",
            "properties.jobs.train_job.resources",  # job yaml won't have resources but we will pass them
            "properties.jobs.score_job.resources",
            "properties.jobs.evaluate_job.resources",
            "properties.inputs.pipeline_job_training_input.uri",
            "properties.inputs.pipeline_job_test_input.uri",
            "properties.properties",
            "properties.compute_id",
            "properties.settings",
        ]
        assert_dsl_curated(pipeline, job_yaml, omit_fields)

    @pytest.mark.e2etest
    def test_basic_component(self, client: MLClient) -> None:
        from test_configs.dsl_pipeline.basic_component.pipeline import generate_dsl_pipeline as basic_component

        pipeline = basic_component()
        assert_job_cancel(pipeline, client)

    @pytest.mark.e2etest
    def test_component_with_input_output(self, client: MLClient) -> None:
        from test_configs.dsl_pipeline.component_with_input_output.pipeline import (
            generate_dsl_pipeline as component_with_input_output,
        )

        pipeline = component_with_input_output()
        assert_job_cancel(pipeline, client)

    @pytest.mark.e2etest
    def test_basic_pipeline(self, client: MLClient) -> None:
        from test_configs.dsl_pipeline.basic_pipeline.pipeline import generate_dsl_pipeline as basic_pipeline

        pipeline = basic_pipeline()
        assert_job_cancel(pipeline, client)

    @pytest.mark.e2etest
    def test_pipeline_with_data(self, client: MLClient) -> None:
        from test_configs.dsl_pipeline.pipline_with_data.pipeline import generate_dsl_pipeline as pipline_with_data

        pipeline = pipline_with_data()
        assert_job_cancel(pipeline, client)

    @pytest.mark.e2etest
    def test_local_data_input(self, client: MLClient) -> None:
        from test_configs.dsl_pipeline.local_data_input.pipeline import generate_dsl_pipeline as local_data_input

        pipeline = local_data_input()
        assert_job_cancel(pipeline, client)

    @pytest.mark.e2etest
    def test_datastore_datapath_uri_folder(self, client: MLClient) -> None:
        from test_configs.dsl_pipeline.datastore_datapath_uri_folder.pipeline import (
            generate_dsl_pipeline as datastore_datapath_uri_folder,
        )

        pipeline = datastore_datapath_uri_folder()
        assert_job_cancel(pipeline, client)

    @pytest.mark.e2etest
    def test_datastore_datapath_uri_file(self, client: MLClient) -> None:
        from test_configs.dsl_pipeline.datastore_datapath_uri_file.pipeline import (
            generate_dsl_pipeline as datastore_datapath_uri_file,
        )

        pipeline = datastore_datapath_uri_file()
        assert_job_cancel(pipeline, client)

    @pytest.mark.e2etest
    def test_dataset_input(self, client: MLClient) -> None:
        from test_configs.dsl_pipeline.dataset_input.pipeline import generate_dsl_pipeline as dataset_input

        pipeline = dataset_input(client)
        assert_job_cancel(pipeline, client)

    @pytest.mark.e2etest
    def test_web_url_input(self, client: MLClient) -> None:
        from test_configs.dsl_pipeline.web_url_input.pipeline import generate_dsl_pipeline as web_url_input

        pipeline = web_url_input()
        assert_job_cancel(pipeline, client)

    @pytest.mark.e2etest
    def test_env_public_docker_image(self, client: MLClient) -> None:
        from test_configs.dsl_pipeline.env_public_docker_image.pipeline import generate_dsl_pipeline as env_public_docker_image

        pipeline = env_public_docker_image()
        assert_job_cancel(pipeline, client)

    @pytest.mark.e2etest
    def test_env_registered(self, client: MLClient) -> None:
        from test_configs.dsl_pipeline.env_registered.pipeline import generate_dsl_pipeline as env_registered

        pipeline = env_registered()
        assert_job_cancel(pipeline, client)

    @pytest.mark.e2etest
    def test_env_conda_file(self, client: MLClient) -> None:
        from test_configs.dsl_pipeline.env_conda_file.pipeline import generate_dsl_pipeline as env_conda_file

        pipeline = env_conda_file()
        assert_job_cancel(pipeline, client)

    @pytest.mark.e2etest
    def test_tf_hello_world(self, client: MLClient) -> None:
        from test_configs.dsl_pipeline.tf_hello_world.pipeline import generate_dsl_pipeline as tf_hello_world

        pipeline = tf_hello_world()
        assert_job_cancel(pipeline, client)

    @pytest.mark.e2etest
    def test_mpi_hello_world(self, client: MLClient) -> None:
        from test_configs.dsl_pipeline.mpi_hello_world.pipeline import generate_dsl_pipeline as mpi_hello_world

        pipeline = mpi_hello_world()
        assert_job_cancel(pipeline, client)

    @pytest.mark.e2etest
    def test_pytorch_hello_world(self, client: MLClient) -> None:
        from test_configs.dsl_pipeline.pytorch_hello_world.pipeline import generate_dsl_pipeline as pytorch_hello_world

        pipeline = pytorch_hello_world()
        assert_job_cancel(pipeline, client)

    @pytest.mark.e2etest
    def test_nyc_taxi_data_regression(self, client: MLClient) -> None:
        from test_configs.dsl_pipeline.nyc_taxi_data_regression.pipeline import generate_dsl_pipeline as nyc_taxi_data_regression

        pipeline = nyc_taxi_data_regression()
        assert_job_cancel(pipeline, client)

    @pytest.mark.e2etest
    def test_tf_mnist(self, client: MLClient) -> None:
        from test_configs.dsl_pipeline.tf_mnist.pipeline import generate_dsl_pipeline as tf_mnist

        pipeline = tf_mnist()
        assert_job_cancel(pipeline, client)

    @pytest.mark.e2etest
    def test_e2e_inline_components(self, client: MLClient) -> None:
        from test_configs.dsl_pipeline.e2e_inline_components.pipeline import generate_dsl_pipeline as e2e_inline_components

        pipeline = e2e_inline_components()
        assert_job_cancel(pipeline, client)

    @pytest.mark.usefixtures("mock_asset_name")
    @pytest.mark.e2etest
    def test_command_job_in_pipeline(self, client: MLClient) -> None:
        from test_configs.dsl_pipeline.command_job_in_pipeline.pipeline import generate_dsl_pipeline as command_job_in_pipeline

        pipeline = command_job_in_pipeline()
        assert_job_cancel(pipeline, client)

    @pytest.mark.e2etest
    def test_multi_parallel_components_with_file_input_pipeline_output(
        self,
        client: MLClient,
    ) -> None:
        from test_configs.dsl_pipeline.parallel_component_with_file_input.pipeline import (
            generate_dsl_pipeline as pipeline_with_parallel_components,
        )

        pipeline = pipeline_with_parallel_components()
        assert_job_cancel(pipeline, client)

    @pytest.mark.e2etest
    def test_parallel_components_with_tabular_input_pipeline_output(self, client: MLClient) -> None:
        from test_configs.dsl_pipeline.parallel_component_with_tabular_input.pipeline import (
            generate_dsl_pipeline as pipeline_with_parallel_components,
        )

        pipeline = pipeline_with_parallel_components()
        assert_job_cancel(pipeline, client)

    @pytest.mark.e2etest
    def test_parallel_components(self, client: MLClient) -> None:
        from test_configs.dsl_pipeline.parallel_component.pipeline import generate_dsl_pipeline as pipeline_with_parallel_components

        pipeline = pipeline_with_parallel_components()
        assert_job_cancel(pipeline, client)

    @pytest.mark.e2etest
    def test_automl_job_in_pipeline(self, client: MLClient) -> None:
        from test_configs.dsl_pipeline.automl_job_in_pipeline.pipeline import generate_dsl_pipeline as automl_job_in_pipeline

        pipeline = automl_job_in_pipeline()
        assert_job_cancel(pipeline, client)

    @pytest.mark.e2etest
    def test_pipeline_with_pipeline_component(self, client: MLClient) -> None:
        from test_configs.dsl_pipeline.pipeline_with_pipeline_component.pipeline import (
            generate_dsl_pipeline as pipeline_with_pipeline_component,
        )

        pipeline = pipeline_with_pipeline_component()
        assert_job_cancel(pipeline, client)

    @pytest.mark.e2etest
    def test_pipeline_with_data_as_inputs_for_pipeline_component(self, client: MLClient) -> None:
        from test_configs.dsl_pipeline.pipeline_with_pipeline_component.pipeline_with_data_as_input import (
            generate_dsl_pipeline as pipeline_with_pipeline_component,
        )

        pipeline = pipeline_with_pipeline_component(client)
        assert_job_cancel(pipeline, client)

    @pytest.mark.e2etest
    def test_spark_job_in_pipeline(self, client: MLClient) -> None:
        from test_configs.dsl_pipeline.spark_job_in_pipeline.pipeline import generate_dsl_pipeline_from_yaml as spark_job_in_pipeline

        pipeline = spark_job_in_pipeline()
        assert_job_cancel(pipeline, client)

    @pytest.mark.e2etest
    def test_spark_job_with_builder_in_pipeline(self, client: MLClient) -> None:
        from test_configs.dsl_pipeline.spark_job_in_pipeline.pipeline import (
            generate_dsl_pipeline_from_builder as spark_job_in_pipeline,
        )

        pipeline = spark_job_in_pipeline()
        assert_job_cancel(pipeline, client)

    @pytest.mark.e2etest
    def test_spark_job_with_multiple_node_in_pipeline(self, client: MLClient) -> None:
        from test_configs.dsl_pipeline.spark_job_in_pipeline.kmeans_sample.pipeline import (
            generate_dsl_pipeline_from_yaml as spark_job_in_pipeline,
        )

        pipeline = spark_job_in_pipeline()
        assert_job_cancel(pipeline, client)

    @pytest.mark.e2etest
    def test_spark_job_with_builder_in_pipeline_without_entry(self, client: MLClient,) -> None:
        from test_configs.dsl_pipeline.spark_job_in_pipeline.invalid_pipeline import (
            generate_dsl_pipeline_from_builder_without_entry as spark_job_in_pipeline,
        )
        pipeline = spark_job_in_pipeline()
<<<<<<< HEAD
        with pytest.raises(Exception) as ex:
            created_job = client.jobs.create_or_update(pipeline)

        assert '{\n  "result": "Failed",\n  "errors": [\n    {\n      "message": "Missing data for required field.",' \
               '\n      "path": "entry",\n      "value": null\n    }\n  ]\n}' in ex.value.message
=======
        validation_result = client.jobs.validate(pipeline)
        assert validation_result.passed is False
        assert validation_result.error_messages == {
            "jobs.add_greeting_column.component.entry": 'Missing data for required field.',
        }
>>>>>>> 4477d0db
<|MERGE_RESOLUTION|>--- conflicted
+++ resolved
@@ -320,16 +320,16 @@
             generate_dsl_pipeline_from_builder_without_entry as spark_job_in_pipeline,
         )
         pipeline = spark_job_in_pipeline()
-<<<<<<< HEAD
         with pytest.raises(Exception) as ex:
             created_job = client.jobs.create_or_update(pipeline)
 
+        print("message: ", ex.value.message)
         assert '{\n  "result": "Failed",\n  "errors": [\n    {\n      "message": "Missing data for required field.",' \
                '\n      "path": "entry",\n      "value": null\n    }\n  ]\n}' in ex.value.message
-=======
+        
         validation_result = client.jobs.validate(pipeline)
         assert validation_result.passed is False
+        print("error message for validation result: ", validation_result.error_messages)
         assert validation_result.error_messages == {
             "jobs.add_greeting_column.component.entry": 'Missing data for required field.',
-        }
->>>>>>> 4477d0db
+        }