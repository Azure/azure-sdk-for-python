import logging
import os
from io import StringIO
from pathlib import Path
from typing import Any, Dict
from unittest import mock
from unittest.mock import patch

import pydash
import pytest
from azure.ai.ml import (
    AmlTokenConfiguration,
    Input,
    ManagedIdentityConfiguration,
    MLClient,
    MpiDistribution,
    Output,
    UserIdentityConfiguration,
    command,
    dsl,
    load_component,
    load_job,
)
from azure.ai.ml._restclient.v2022_05_01.models import ComponentContainerData, ComponentContainerDetails, SystemData
from azure.ai.ml.constants._common import (
    AZUREML_PRIVATE_FEATURES_ENV_VAR,
    AZUREML_RESOURCE_PROVIDER,
    NAMED_RESOURCE_ID_FORMAT,
    VERSIONED_RESOURCE_ID_FORMAT,
    AssetTypes,
    AzureMLResourceType,
    InputOutputModes,
)
from azure.ai.ml.constants._job import PipelineConstants
from azure.ai.ml.entities import (
    Component,
    Data,
    JobResourceConfiguration,
    PipelineJob,
    QueueSettings,
    SparkResourceConfiguration,
)
from azure.ai.ml.entities._builders import Command, DataTransferCopy, Spark
from azure.ai.ml.entities._job.pipeline._io import PipelineInput
from azure.ai.ml.entities._job.pipeline._load_component import _generate_component_function
from azure.ai.ml.exceptions import (
    MultipleValueError,
    ParamValueNotExistsError,
    UnsupportedParameterKindError,
    UserErrorException,
    ValidationException,
)
from test_configs.dsl_pipeline import data_binding_expression
from test_utilities.utils import assert_job_cancel, omit_with_wildcard, prepare_dsl_curated

from .._util import _DSL_TIMEOUT_SECOND

tests_root_dir = Path(__file__).parent.parent.parent
components_dir = tests_root_dir / "test_configs/components/"


@pytest.mark.usefixtures("enable_pipeline_private_preview_features", "enable_private_preview_schema_features")
@pytest.mark.timeout(_DSL_TIMEOUT_SECOND)
@pytest.mark.unittest
@pytest.mark.pipeline_test
class TestDSLPipeline:
    def test_dsl_pipeline(self) -> None:
        path = "./tests/test_configs/components/helloworld_component.yml"

        @dsl.pipeline()
        def pipeline_no_arg():
            component_func = load_component(source=path)
            component_func(component_in_path=Input(path="/a/path/on/ds"), component_in_number=1)

        pipeline1 = pipeline_no_arg()
        assert len(pipeline1.component.jobs) == 1, pipeline1.component.jobs

    def test_dsl_pipeline_name_and_display_name(self):
        hello_world_component_yaml = "./tests/test_configs/components/helloworld_component.yml"
        hello_world_component_func = load_component(source=hello_world_component_yaml)

        @dsl.pipeline()
        def sample_pipeline_with_no_annotation():
            hello_world_component_func(component_in_path=Input(path="/a/path/on/ds"), component_in_number=1)

        pipeline = sample_pipeline_with_no_annotation()
        assert pipeline.component.name == "sample_pipeline_with_no_annotation"
        assert pipeline.component.display_name == pipeline.component.name
        assert pipeline.name is None
        assert pipeline.display_name == pipeline.component.display_name

        @dsl.pipeline(name="hello_world_component")
        def sample_pipeline_with_name():
            hello_world_component_func(component_in_path=Input(path="/a/path/on/ds"), component_in_number=1)

        pipeline = sample_pipeline_with_name()
        assert pipeline.component.name == "hello_world_component"
        assert pipeline.component.display_name == pipeline.component.name
        assert pipeline.name is None
        assert pipeline.display_name == pipeline.component.display_name

        @dsl.pipeline(display_name="my_component")
        def sample_pipeline_with_display_name():
            hello_world_component_func(component_in_path=Input(path="/a/path/on/ds"), component_in_number=1)

        pipeline = sample_pipeline_with_display_name()
        assert pipeline.component.name == "sample_pipeline_with_display_name"
        assert pipeline.component.display_name == "my_component"
        assert pipeline.name is None
        assert pipeline.display_name == pipeline.component.display_name

        @dsl.pipeline(name="hello_world_component", display_name="my_component")
        def sample_pipeline_with_name_and_display_name():
            hello_world_component_func(component_in_path=Input(path="/a/path/on/ds"), component_in_number=1)

        pipeline = sample_pipeline_with_name_and_display_name()
        assert pipeline.component.name == "hello_world_component"
        assert pipeline.component.display_name == "my_component"
        assert pipeline.name is None
        assert pipeline.display_name == pipeline.component.display_name

    def test_dsl_pipeline_description(self):
        hello_world_component_yaml = "./tests/test_configs/components/helloworld_component.yml"
        hello_world_component_func = load_component(source=hello_world_component_yaml)

        @dsl.pipeline()
        def sample_pipeline():
            hello_world_component_func(component_in_path=Input(path="/a/path/on/ds"), component_in_number=1)

        pipeline = sample_pipeline()
        assert pipeline.component.description is None
        assert pipeline.description == pipeline.component.description

        @dsl.pipeline()
        def sample_pipeline_with_docstring():
            """Docstring for sample pipeline"""
            hello_world_component_func(component_in_path=Input(path="/a/path/on/ds"), component_in_number=1)

        pipeline = sample_pipeline_with_docstring()
        assert pipeline.component.description == "Docstring for sample pipeline"
        assert pipeline.description == pipeline.component.description

        @dsl.pipeline(description="Top description for sample pipeline")
        def sample_pipeline_with_description_and_docstring():
            """Docstring for sample pipeline"""
            hello_world_component_func(component_in_path=Input(path="/a/path/on/ds"), component_in_number=1)

        pipeline = sample_pipeline_with_description_and_docstring()
        assert pipeline.component.description == "Top description for sample pipeline"
        assert pipeline.description == pipeline.component.description

        @dsl.pipeline()
        def sample_pipeline_with_detailed_docstring(job_in_path, job_in_number):
            """A pipeline with detailed docstring, including descriptions for inputs and outputs.

            In this pipeline docstring, there are descriptions for inputs and outputs, via pipeline decorator,
            Input/Output descriptions can infer from these descriptions.

            Args:
                job_in_path: a path parameter
                              with multi-line description
                job_in_number (float): a number parameter
                job_out_path: a path output

            Other docstring xxxxxx
                random_key: random_value
            """
            node = hello_world_component_func(component_in_path=job_in_path, component_in_number=job_in_number)
            return {"job_out_path": node.outputs.component_out_path}

        pipeline = sample_pipeline_with_detailed_docstring(Input(path="/a/path/on/ds"), 1)
        assert pipeline.component.description.startswith("A pipeline with detailed docstring")
        assert pipeline.component.inputs["job_in_path"]["description"] == "a path parameter with multi-line description"
        assert pipeline.component.inputs["job_in_number"]["description"] == "a number parameter"
        assert pipeline.component.outputs["job_out_path"].description == "a path output"
        assert pipeline.description == pipeline.component.description

    def test_dsl_pipeline_comment(self) -> None:
        hello_world_component_yaml = "./tests/test_configs/components/helloworld_component.yml"
        hello_world_component_func = load_component(source=hello_world_component_yaml)

        @dsl.pipeline
        def sample_pipeline_with_comment():
            node = hello_world_component_func(component_in_path=Input(path="/a/path/on/ds"), component_in_number=1)
            node.comment = "arbitrary string"

        pipeline = sample_pipeline_with_comment()
        assert pipeline.jobs["node"].comment == "arbitrary string"

    def test_dsl_pipeline_input_output(self) -> None:
        yaml_file = "./tests/test_configs/components/helloworld_component.yml"

        @dsl.pipeline()
        def pipeline(number, path):
            component_func = load_component(source=yaml_file)
            node1 = component_func(component_in_number=number, component_in_path=path)
            return {"pipeline_output": node1.outputs.component_out_path}

        pipeline1 = pipeline(10, Input(path="/a/path/on/ds"))

        assert pipeline1._build_inputs().keys() == {"number", "path"}

        # un-configured output will have type of bounded node output
        assert pipeline1._build_outputs() == {"pipeline_output": Output(type="uri_folder")}

        # after setting mode, default output with type Input is built
        pipeline1.outputs.pipeline_output.mode = "download"
        assert pipeline1._build_outputs()["pipeline_output"].mode == "download"

        component_nodes = list(pipeline1.jobs.values())
        assert len(component_nodes) == 1
        component_node = component_nodes[0]

        assert component_node._build_inputs() == {
            "component_in_number": Input(path="${{parent.inputs.number}}", type="uri_folder", mode=None),
            "component_in_path": Input(path="${{parent.inputs.path}}", type="uri_folder", mode=None),
        }
        assert component_node._build_outputs() == {
            "component_out_path": Output(path="${{parent.outputs.pipeline_output}}", type="uri_folder", mode=None)
        }

        # Test Input as pipeline input
        pipeline2 = pipeline(8, Input(path="/a/path/on/ds"))
        assert pipeline2._build_inputs().keys() == {"number", "path"}

        component_nodes = list(pipeline2.jobs.values())
        assert len(component_nodes) == 1
        component_node = component_nodes[0]

        assert component_node._build_inputs() == {
            "component_in_number": Input(path="${{parent.inputs.number}}", type="uri_folder", mode=None),
            "component_in_path": Input(path="${{parent.inputs.path}}", type="uri_folder", mode=None),
        }

    @pytest.mark.parametrize("output_type", ["uri_file", "mltable", "mlflow_model", "triton_model", "custom_model"])
    def test_dsl_pipeline_output_type(self, output_type):
        yaml_file = "./tests/test_configs/components/helloworld_component.yml"

        @dsl.pipeline()
        def pipeline(number, path):
            component_func = load_component(
                source=yaml_file, params_override=[{"outputs.component_out_path.type": output_type}]
            )
            node1 = component_func(component_in_number=number, component_in_path=path)
            return {"pipeline_output": node1.outputs.component_out_path}

        pipeline1 = pipeline(10, Input(path="/a/path/on/ds"))
        # un-configured output will have type of bound output
        assert pipeline1._build_outputs() == {"pipeline_output": Output(type=output_type)}

    def test_dsl_pipeline_complex_input_output(self) -> None:
        yaml_file = "./tests/test_configs/components/helloworld_component_multiple_data.yml"

        @dsl.pipeline()
        def pipeline(
            job_in_data_name_version_def_mode,
            job_in_data_name_version_mode_mount,
            job_in_data_name_version_mode_download,
            job_in_data_by_name,
            job_in_data_by_armid,
            job_in_data_by_store_path,
            job_in_data_by_path_default_store,
            job_in_data_by_store_path_and_mount,
            job_in_data_by_store_path_and_download,
            job_in_data_by_blob_dir,
            job_in_data_by_blob_file,
            job_in_data_local_dir,
            job_in_data_local_file,
            job_in_data_local_yaml_definition,
            job_in_data_uri,
        ):
            component_func = load_component(source=yaml_file)
            multiple_data_component = component_func(
                component_in_1=job_in_data_name_version_def_mode,
                component_in_2=job_in_data_name_version_mode_mount,
                component_in_3=job_in_data_name_version_mode_download,
                component_in_4=job_in_data_by_name,
                component_in_5=job_in_data_by_armid,
                component_in_6=job_in_data_by_store_path,
                component_in_7=job_in_data_by_path_default_store,
                component_in_8=job_in_data_by_store_path_and_mount,
                component_in_9=job_in_data_by_store_path_and_download,
                component_in_10=job_in_data_by_blob_dir,
                component_in_11=job_in_data_by_blob_file,
                component_in_12=job_in_data_local_dir,
                component_in_13=job_in_data_local_file,
                component_in_14=job_in_data_local_yaml_definition,
                component_in_15=job_in_data_uri,
            )
            multiple_data_component.outputs.component_out_9.mode = "upload"
            return {
                "job_in_data_name": multiple_data_component.outputs.component_out_1,
                "job_in_data_name_upload": multiple_data_component.outputs.component_out_2,
                "job_in_data_name_mount": multiple_data_component.outputs.component_out_3,
                "job_out_data_name_apart": multiple_data_component.outputs.component_out_4,
                "job_out_data_path": multiple_data_component.outputs.component_out_5,
                "job_out_data_store_path_upload": multiple_data_component.outputs.component_out_6,
                "job_out_data_store_path_mount": multiple_data_component.outputs.component_out_7,
                "job_out_data_store_url": multiple_data_component.outputs.component_out_8,
            }

        job_yaml = "./tests/test_configs/pipeline_jobs/helloworld_pipeline_job_data_options.yml"
        pipeline_job: PipelineJob = load_job(source=job_yaml)

        pipeline = pipeline(**{key: val for key, val in pipeline_job._build_inputs().items()})
        pipeline.inputs.job_in_data_by_store_path_and_mount.mode = "ro_mount"
        pipeline.inputs.job_in_data_by_store_path_and_download.mode = "download"
        pipeline.inputs.job_in_data_name_version_mode_download.mode = "download"
        assert pipeline_job._build_inputs() == pipeline._build_inputs()

        pipeline.outputs.job_in_data_name.mode = "upload"
        pipeline.outputs.job_in_data_name_upload.mode = "upload"
        pipeline.outputs.job_out_data_name_apart.mode = "upload"
        pipeline.outputs.job_out_data_path.mode = "upload"
        pipeline.outputs.job_out_data_store_path_upload.mode = "upload"
        pipeline.outputs.job_out_data_store_url.mode = "upload"
        pipeline.outputs.job_in_data_name_mount.mode = "mount"
        pipeline.outputs.job_out_data_store_path_mount.mode = "mount"

        actual_outputs = pipeline._build_outputs()
        for k, v in actual_outputs.items():
            v.mode = v.mode.lower()
            # outputs defined in yaml are all uri_folder, while its default value in dsl is None
            v.type = "uri_folder"
        assert pipeline_job._build_outputs() == actual_outputs

        component_job = next(iter(pipeline_job.jobs.values()))._to_rest_object()
        component = next(iter(pipeline.jobs.values()))._to_rest_object()

        omit_fields = ["componentId", "_source"]
        actual_component = pydash.omit(component_job, *omit_fields)
        expected_component = pydash.omit(component, *omit_fields)
        assert actual_component == expected_component

    def test_dsl_pipeline_to_job(self) -> None:
        component_yaml = "./tests/test_configs/components/helloworld_component.yml"
        component_func = load_component(source=component_yaml)

        @dsl.pipeline(
            name="simplepipelinejob",
            description="The hello world pipeline job",
            tags={"owner": "sdkteam", "tag": "tagvalue"},
            compute="cpu-cluster",
            experiment_name="my_first_experiment",
        )
        def pipeline(job_in_number, job_in_other_number, job_in_path):
            hello_world_component = component_func(component_in_number=job_in_number, component_in_path=job_in_path)
            hello_world_component.compute = "cpu-cluster"
            hello_world_component._component._id = "microsoftsamplesCommandComponentBasic_second:1"

            hello_world_component_2 = component_func(
                component_in_number=job_in_other_number, component_in_path=job_in_path
            )
            hello_world_component_2._component._id = "microsoftsamplesCommandComponentBasic_second:1"
            hello_world_component_2.compute = "cpu-cluster"

        pipeline = pipeline(10, 15, Input(path="./tests/test_configs/data"))
        pipeline.inputs.job_in_path.mode = "mount"

        dsl_pipeline_job_dict = pipeline._to_rest_object().as_dict()

        job_yaml = "./tests/test_configs/pipeline_jobs/helloworld_pipeline_job.yml"
        pipeline_job_dict = load_job(source=job_yaml)._to_rest_object().as_dict()

        omit_fields = [
            "name",
            "properties.display_name",
            "properties.inputs.job_in_path.uri",
            "properties.settings",
            "properties.jobs.*._source",
        ]
        dsl_pipeline_job_dict = omit_with_wildcard(dsl_pipeline_job_dict, *omit_fields)
        pipeline_job_dict = omit_with_wildcard(pipeline_job_dict, *omit_fields)
        assert dsl_pipeline_job_dict == pipeline_job_dict

    def test_dsl_pipeline_with_settings_and_overrides(self):
        component_yaml = "./tests/test_configs/components/helloworld_component_no_paths.yml"
        component_func = load_component(source=component_yaml)

        @dsl.pipeline(
            name="simplepipelinejobnopath",
            description="The hello world pipeline job",
            tags={"owner": "sdkteam", "tag": "tagvalue"},
            compute="cpu-cluster",
            experiment_name="my_first_experiment",
            continue_on_step_failure=True,
        )
        def pipeline(job_in_number, job_in_other_number, job_in_string):
            hello_world_component = component_func(component_in_number=job_in_number)
            hello_world_component.compute = "cpu-cluster"
            hello_world_component._component._id = "microsoftsamplescommandcomponentbasic_nopaths_test:1"

            hello_world_component_2 = component_func(component_in_number=job_in_other_number)
            hello_world_component_2._component._id = "microsoftsamplescommandcomponentbasic_nopaths_test:1"
            hello_world_component_2.compute = "cpu-cluster"
            # set overrides for component job
            hello_world_component_2.resources = JobResourceConfiguration()
            hello_world_component_2.resources.instance_count = 2
            hello_world_component_2.resources.properties = {"prop1": "a_prop", "prop2": "another_prop"}
            hello_world_component_2.distribution = MpiDistribution()
            hello_world_component_2.distribution.process_count_per_instance = 2
            hello_world_component_2.additional_override.nested_override = 5
            hello_world_component_2.environment_variables["FOO"] = "bar"

        pipeline = pipeline(10, 15, "a_random_string")
        # set experiment name and settings when submit
        pipeline_job = pipeline

        dsl_pipeline_job_dict = pipeline_job._to_rest_object().as_dict()

        job_yaml = "./tests/test_configs/pipeline_jobs/helloworld_pipeline_job_no_paths.yml"
        pipeline_job_dict = load_job(source=job_yaml)._to_rest_object().as_dict()

        omit_fields = ["name", "properties.display_name", "properties.jobs.*._source", "properties.settings._source"]
        dsl_pipeline_job = omit_with_wildcard(dsl_pipeline_job_dict, *omit_fields)
        yaml_pipeline_job = omit_with_wildcard(pipeline_job_dict, *omit_fields)
        assert dsl_pipeline_job == yaml_pipeline_job

    def test_pipeline_variable_name(self):
        component_yaml = "./tests/test_configs/components/helloworld_component_no_paths.yml"
        component_func1 = load_component(source=component_yaml)
        component_yaml = "./tests/test_configs/components/helloworld_component.yml"
        component_func2 = load_component(source=component_yaml)

        @dsl.pipeline(name="pipeline_with_default_node_name")
        def pipeline_with_default_node_name():
            component_func1(component_in_number=1)
            component_func1(component_in_number=1)
            component_func2(component_in_number=1, component_in_path=Input(path="./tests/test_configs/data"))
            component_func2(component_in_number=1, component_in_path=Input(path="./tests/test_configs/data"))

        pipeline = pipeline_with_default_node_name()
        variable_names = list(pipeline.component.jobs.keys())
        pipeline_job_names = list(pipeline.jobs.keys())
        assert len(variable_names) == 4
        assert variable_names == pipeline_job_names
        assert variable_names == [
            "microsoftsamplescommandcomponentbasic_nopaths_test",
            "microsoftsamplescommandcomponentbasic_nopaths_test_1",
            "microsoftsamples_command_component_basic",
            "microsoftsamples_command_component_basic_1",
        ]

        @dsl.pipeline(name="pipeline_with_for_loop_nodes")
        def pipeline_with_for_loop_nodes():
            for i in range(3):
                for_loop_node = component_func1()
                for_loop_node.compute = "cpu-cluster"
            component_func1()

        pipeline = pipeline_with_for_loop_nodes()
        variable_names = list(pipeline.component.jobs.keys())
        pipeline_job_names = list(pipeline.jobs.keys())
        assert len(variable_names) == 4
        assert variable_names == pipeline_job_names
        # Last node in loop has exact variable name, others have suffix
        assert variable_names == [
            "for_loop_node_1",
            "for_loop_node_2",
            "for_loop_node",
            "for_loop_node_3",
        ]

        @dsl.pipeline(name="pipeline_with_user_defined_nodes_1")
        def pipeline_with_user_defined_nodes_1():
            for i in range(2):
                for_loop_node = component_func1()
                for_loop_node.name = f"dummy_{i}"
            node = component_func1()
            node.name = "another"
            node_1 = component_func1()
            node_1.name = "my_node_1"
            node_2 = component_func1()
            node_2.name = "_my_node"

        pipeline = pipeline_with_user_defined_nodes_1()
        variable_names = list(pipeline.component.jobs.keys())
        pipeline_job_names = list(pipeline.jobs.keys())
        assert len(variable_names) == 5
        assert variable_names == pipeline_job_names
        assert variable_names == [
            "dummy_0",
            "dummy_1",
            "another",
            "my_node_1",
            "_my_node",
        ]

        @dsl.pipeline(name="pipeline_with_user_defined_nodes_2")
        def pipeline_with_user_defined_nodes_2():
            component_func1()
            for i in range(2):
                for_loop_node = component_func1()
                for_loop_node.name = f"dummy_{i}"
            component_func1()
            node_1 = component_func1()
            node_1.name = "my_node"
            component_func1()

        pipeline = pipeline_with_user_defined_nodes_2()
        variable_names = list(pipeline.component.jobs.keys())
        pipeline_job_names = list(pipeline.jobs.keys())
        assert len(variable_names) == 6
        assert variable_names == pipeline_job_names
        assert variable_names == [
            "microsoftsamplescommandcomponentbasic_nopaths_test",
            "dummy_0",
            "dummy_1",
            "microsoftsamplescommandcomponentbasic_nopaths_test_1",
            "my_node",
            "microsoftsamplescommandcomponentbasic_nopaths_test_2",
        ]

        @dsl.pipeline(name="pipeline_with_user_defined_nodes_3")
        def pipeline_with_user_defined_nodes_3():
            node1 = component_func1()
            node1.name = "my_node"
            node2 = node1

        pipeline = pipeline_with_user_defined_nodes_3()
        variable_names = list(pipeline.component.jobs.keys())
        pipeline_job_names = list(pipeline.jobs.keys())
        assert variable_names == pipeline_job_names
        assert variable_names == ["my_node"]

        @dsl.pipeline(name="pipeline_with_duplicate_user_defined_nodes_1")
        def pipeline_with_duplicate_user_defined_nodes_1():
            node1 = component_func1()
            node1.compute = "cpu-cluster"
            node2 = component_func1()
            node2.name = "node1"

        with pytest.raises(UserErrorException, match="Duplicate node name found"):
            pipeline_with_duplicate_user_defined_nodes_1()

        # Duplicate check is case-insensitive

        @dsl.pipeline(name="pipeline_with_duplicate_user_defined_nodes_2")
        def pipeline_with_duplicate_user_defined_nodes_2():
            node1 = component_func1()
            node1.compute = "cpu-cluster"
            node2 = component_func1()
            node2.name = "Node1"

        with pytest.raises(UserErrorException, match="Duplicate node name found"):
            pipeline_with_duplicate_user_defined_nodes_2()

        # Node name must be 1-255 characters, start with a letter or underscore,
        # and can only contain letters, numbers, underscores
        @dsl.pipeline(name="pipeline_with_invalid_user_defined_nodes_1")
        def pipeline_with_invalid_user_defined_nodes_1():
            node = component_func1()
            node.name = "my_node 1"

        with pytest.raises(UserErrorException, match="Invalid node name found"):
            pipeline_with_invalid_user_defined_nodes_1()

        @dsl.pipeline(name="pipeline_with_invalid_user_defined_nodes_2")
        def pipeline_with_invalid_user_defined_nodes_2():
            node = component_func1()
            node.name = "1_my_node"

        with pytest.raises(UserErrorException, match="Invalid node name found"):
            pipeline_with_invalid_user_defined_nodes_2()

        @dsl.pipeline(name="pipeline_with_invalid_user_defined_nodes_3")
        def pipeline_with_invalid_user_defined_nodes_3():
            node = component_func1()
            node.name = "β"

        with pytest.raises(UserErrorException, match="Invalid node name found"):
            pipeline_with_invalid_user_defined_nodes_3()

    def test_pipeline_variable_name_uppercase(self):
        component_yaml = "./tests/test_configs/components/helloworld_component.yml"
        component_func = load_component(
            source=component_yaml,
        )

        @dsl.pipeline(name="pipeline_with_uppercase_node_names")
        def pipeline_with_user_defined_nodes_1():
            for i in range(2):
                node1 = component_func(component_in_path=Input(path="fake_input"))
                # change node name to lower when setting it to avoid upper case in nxt_input's binding
                node1.name = f"Dummy_{i}"
                nxt_input = Input(
                    path=node1.outputs.component_out_path,
                    mode=InputOutputModes.DIRECT,
                )
                node2 = component_func(component_in_path=nxt_input)
                node2.name = f"Another_{i}"

        pipeline_job = pipeline_with_user_defined_nodes_1()
        rest_pipeline_job = pipeline_job._to_rest_object().as_dict()
        assert rest_pipeline_job["properties"]["jobs"]["another_0"]["inputs"]["component_in_path"] == {
            "job_input_type": "literal",
            "mode": "Direct",
            "value": "${{parent.jobs.dummy_0.outputs.component_out_path}}",
        }
        assert rest_pipeline_job["properties"]["jobs"]["another_1"]["inputs"]["component_in_path"] == {
            "job_input_type": "literal",
            "mode": "Direct",
            "value": "${{parent.jobs.dummy_1.outputs.component_out_path}}",
        }

    def test_connect_components_in_pipeline(self):
        hello_world_component_yaml = "./tests/test_configs/components/helloworld_component_with_input_and_output.yml"
        hello_world_component_func = load_component(source=hello_world_component_yaml)

        merge_outputs_component_yaml = "./tests/test_configs/components/merge_outputs_component.yml"
        merge_outputs_component_func = load_component(source=merge_outputs_component_yaml)

        @dsl.pipeline(
            name="simplePipelineJobWithComponentOutput",
            description="The hello world pipeline job with component output",
            tags={"owner": "sdkteam", "tag": "tagvalue"},
            compute="cpu-cluster",
            default_datastore="workspaceblobstore",
        )
        def pipeline(job_in_number, job_in_path):
            hello_world_component_1 = hello_world_component_func(
                component_in_number=job_in_number, component_in_path=job_in_path
            )
            hello_world_component_2 = hello_world_component_func(
                component_in_number=job_in_number, component_in_path=job_in_path
            )

            # configure component outputs
            hello_world_component_1.outputs.component_out_path_1.mode = "Mount"
            hello_world_component_2.outputs.component_out_path_1.mode = "Mount"

            merge_component_outputs = merge_outputs_component_func(
                component_in_number=job_in_number,
                component_in_path_1=hello_world_component_1.outputs.component_out_path_1,
                component_in_path_2=hello_world_component_2.outputs.component_out_path_1,
            )

            # configure component compute(not necessary)
            hello_world_component_1.compute = "cpu-cluster"
            hello_world_component_2.compute = "cpu-cluster"
            merge_component_outputs.compute = "cpu-cluster"

            return {
                "job_out_path_1": merge_component_outputs.outputs.component_out_path_1,
                "job_out_path_2": merge_component_outputs.outputs.component_out_path_2,
            }

        pipeline = pipeline(10, Input(path="./tests/test_configs/data", mode="ro_mount"))
        pipeline.outputs.job_out_path_1.mode = "mount"
        pipeline.outputs.job_out_path_2.mode = "Upload"
        dsl_pipeline_job = pipeline._to_rest_object().as_dict()

        yaml_job_path = "./tests/test_configs/pipeline_jobs/helloworld_pipeline_job_with_component_output.yml"
        yaml_pipeline_job = (
            load_job(
                yaml_job_path,
                params_override=[
                    {"jobs.hello_world_component_1.inputs.component_in_path": "${{parent.inputs.job_in_path}}"},
                    {"jobs.hello_world_component_2.inputs.component_in_path": "${{parent.inputs.job_in_path}}"},
                ],
            )
            ._to_rest_object()
            .as_dict()
        )

        omit_fields = [
            "name",
            "properties.display_name",
            "properties.jobs.hello_world_component_1.componentId",
            "properties.jobs.hello_world_component_2.componentId",
            "properties.jobs.merge_component_outputs.componentId",
            "properties.jobs.*._source",
            "properties.inputs.job_in_path.uri",
            "properties.settings",
        ]
        dsl_pipeline_job = omit_with_wildcard(dsl_pipeline_job, *omit_fields)
        yaml_pipeline_job = omit_with_wildcard(yaml_pipeline_job, *omit_fields)
        assert dsl_pipeline_job == yaml_pipeline_job

    def test_same_pipeline_via_dsl_or_curated_sdk(self):
        hello_world_component_yaml_path = "./tests/test_configs/components/helloworld_component.yml"
        merge_outputs_component_yaml_path = "./tests/test_configs/components/merge_outputs_component.yml"

        # Define pipeline job via curated SDK YAML
        pipeline_job_from_yaml = load_job(source="./tests/test_configs/pipeline_jobs/sample_pipeline_job.yml")

        # Define pipeline job via curated SDK code
        pipeline_job = PipelineJob(
            name="SimplePipelineJob",
            description="The hello world pipeline job",
            tags={"owner": "sdkteam", "tag": "tagvalue"},
            compute="cpu-cluster",
            inputs={
                "job_in_number": 10,
                "job_in_other_number": 15,
                "job_in_path": Input(path="./tests/test_configs/data"),
            },
            outputs={
                "job_out_data_1": Output(mode="mount"),
                "job_out_data_2": Output(mode="upload"),
            },
            jobs={
                "hello_world_component_1": Command(
                    component=load_component(source=hello_world_component_yaml_path),
                    name="hello_world_component_1",
                    compute="cpu-cluster",
                    inputs={
                        "component_in_number": "${{parent.inputs.job_in_number}}",
                        "component_in_path": "${{parent.inputs.job_in_path}}",
                    },
                    outputs={"component_out_path": Output(mode="upload")},
                ),
                "hello_world_component_2": Command(
                    component=load_component(source=hello_world_component_yaml_path),
                    name="hello_world_component_2",
                    compute="cpu-cluster",
                    inputs={
                        "component_in_number": "${{parent.inputs.job_in_number}}",
                        "component_in_path": "${{parent.inputs.job_in_path}}",
                    },
                    outputs={"component_out_path": Output(mode="upload")},
                    resources=JobResourceConfiguration(instance_count=2),
                ),
                "merge_component_outputs": Command(
                    component=load_component(source=merge_outputs_component_yaml_path),
                    name="merge_component_outputs",
                    compute="cpu-cluster",
                    inputs={
                        "component_in_number": "${{parent.inputs.job_in_other_number}}",
                        "component_in_path_1": "${{parent.jobs.hello_world_component_1.outputs.component_out_path}}",
                        "component_in_path_2": "${{parent.jobs.hello_world_component_2.outputs.component_out_path}}",
                    },
                    outputs={
                        "component_out_path_1": "${{parent.outputs.job_out_data_1}}",
                        "component_out_path_2": "${{parent.outputs.job_out_data_2}}",
                    },
                ),
            },
        )

        # Define pipeline job via DSL
        hello_world_component_func = load_component(source=hello_world_component_yaml_path)

        merge_outputs_component_func = load_component(source=merge_outputs_component_yaml_path)

        @dsl.pipeline(
            name="SimplePipelineJob",
            description="The hello world pipeline job",
            tags={"owner": "sdkteam", "tag": "tagvalue"},
            compute="cpu-cluster",
        )
        def pipeline(job_in_number, job_in_other_number, job_in_path):
            hello_world_component_1 = hello_world_component_func(
                component_in_number=job_in_number, component_in_path=job_in_path
            )
            hello_world_component_1.compute = "cpu-cluster"
            hello_world_component_2 = hello_world_component_func(
                component_in_number=job_in_number, component_in_path=job_in_path
            )
            hello_world_component_2.compute = "cpu-cluster"

            # configure component overrides
            hello_world_component_2.resources = JobResourceConfiguration()
            hello_world_component_2.resources.instance_count = 2

            # configure component outputs
            # Note: this configures output type too
            hello_world_component_1.outputs.component_out_path = Output(mode="Upload")
            hello_world_component_2.outputs.component_out_path = Output(mode="Upload")

            merge_component_outputs = merge_outputs_component_func(
                component_in_number=job_in_other_number,
                component_in_path_1=hello_world_component_1.outputs.component_out_path,
                component_in_path_2=hello_world_component_2.outputs.component_out_path,
            )
            merge_component_outputs.compute = "cpu-cluster"
            return {
                "job_out_data_1": merge_component_outputs.outputs.component_out_path_1,
                "job_out_data_2": merge_component_outputs.outputs.component_out_path_2,
            }

        dsl_pipeline = pipeline(10, 15, Input(path="./tests/test_configs/data"))
        dsl_pipeline.outputs.job_out_data_1.mode = "mount"
        dsl_pipeline.outputs.job_out_data_2.mode = "Upload"
        pipeline_job_from_yaml = pipeline_job_from_yaml._to_rest_object().as_dict()
        pipeline_job = pipeline_job._to_rest_object().as_dict()
        dsl_pipeline = dsl_pipeline._to_rest_object().as_dict()
        omit_fields = [
            "name",
            "properties.display_name",
            "properties.jobs.hello_world_component_1.componentId",
            "properties.jobs.hello_world_component_2.componentId",
            "properties.jobs.*._source",
            "properties.jobs.merge_component_outputs.componentId",
            "properties.inputs.job_in_path.uri",
            "properties.settings",
        ]
        pipeline_job_from_yaml = omit_with_wildcard(pipeline_job_from_yaml, *omit_fields)
        pipeline_job = omit_with_wildcard(pipeline_job, *omit_fields)
        dsl_pipeline = omit_with_wildcard(dsl_pipeline, *omit_fields)

        assert pipeline_job_from_yaml == pipeline_job
        assert pipeline_job == dsl_pipeline

    def test_pipeline_with_comma_after_pipeline_input_brackets(self):
        path = "./tests/test_configs/components/helloworld_component.yml"

        @dsl.pipeline()
        def pipeline(component_in_number, component_in_path):
            component_func = load_component(source=path)
            component_func(component_in_number=component_in_number, component_in_path=component_in_path)

        test_job_input = (Input(path="azureml:fake_data:1"),)
        with pytest.raises(UserErrorException) as ex:
            pipeline(10, test_job_input)
        assert (
            "Pipeline input expected an azure.ai.ml.Input or primitive types (str, bool, int or float), but got type <class 'tuple'>."
            in ex.__str__()
        )

    def test_dsl_pipeline_multi_times(self):
        yaml_file = "./tests/test_configs/components/helloworld_component.yml"
        component_func = load_component(source=yaml_file)

        @dsl.pipeline()
        def pipeline(number, path):
            node1 = component_func(component_in_number=number, component_in_path=path)
            node2 = component_func(component_in_number=number, component_in_path=node1.outputs.component_out_path)
            return {"pipeline_output": node2.outputs.component_out_path}

        data = Input(type=AssetTypes.URI_FOLDER, path="/a/path/on/ds")
        omit_fields = ["name"]
        pipeline1 = pipeline(10, data)
        pipeline_job1 = pipeline1._to_rest_object().as_dict()
        pipeline_job1 = pydash.omit(pipeline_job1, omit_fields)
        pipeline2 = pipeline(10, data)
        pipeline_job2 = pipeline2._to_rest_object().as_dict()
        pipeline_job2 = pydash.omit(pipeline_job2, omit_fields)
        pipeline3 = pipeline(10, data)
        pipeline_job3 = pipeline3._to_rest_object().as_dict()
        pipeline_job3 = pydash.omit(pipeline_job3, omit_fields)

        assert pipeline_job1 == pipeline_job2
        assert pipeline_job2 == pipeline_job3

    def test_component_source(self):
        from azure.ai.ml.dsl._pipeline_component_builder import _add_component_to_current_definition_builder

        def mock_add_to_builder(component):
            _add_component_to_current_definition_builder(component)

        with mock.patch(
            "azure.ai.ml.dsl._pipeline_component_builder._add_component_to_current_definition_builder",
            side_effect=mock_add_to_builder,
        ) as mocker:
            # DSL
            yaml_file = "./tests/test_configs/components/helloworld_component.yml"

            component_entity = load_component(source=yaml_file, params_override=[{"name": "hello_world_component_1"}])
            component_func = _generate_component_function(component_entity)

            job_in_number = PipelineInput(name="job_in_number", owner="pipeline", meta=None)
            job_in_path = PipelineInput(name="job_in_path", owner="pipeline", meta=None)
            component_from_dsl = component_func(component_in_number=job_in_number, component_in_path=job_in_path)
            component_from_dsl.compute = "cpu-cluster"
            component_from_dsl.outputs.component_out_path.mode = "upload"
            component_from_dsl.name = "hello_world_component_1"

            # YAML
            pipeline = load_job(source="./tests/test_configs/pipeline_jobs/sample_pipeline_job.yml")
            component_from_yaml = pipeline.jobs["hello_world_component_1"]

            # REST
            # manually change component field
            rest_component = component_from_dsl._to_rest_object()
            rest_component["componentId"] = "fake_arm_id"
            component_from_rest = Command._from_rest_object(rest_component)

            # SDK
            component_from_sdk = Command(
                name="hello_world_component_1",
                component=component_entity,
                inputs={
                    "component_in_number": "${{parent.inputs.job_in_number}}",
                    "component_in_path": "${{parent.inputs.job_in_path}}",
                },
                outputs={"component_out_path": Output(mode="upload")},
                compute="cpu-cluster",
            )

        # component load from different sources are same type
        assert isinstance(component_from_dsl, Command)
        assert isinstance(component_from_sdk, Command)
        assert isinstance(component_from_rest, Command)
        assert isinstance(component_from_yaml, Command)

        # only Mldesigner component will be added to the stack
        assert mocker.call_count == 1

        # Node with component entity(DSL, SDK, YAML) inputs will have meta
        assert component_from_dsl.inputs.component_in_number._meta is not None
        assert component_from_sdk.inputs.component_in_number._meta is not None
        assert component_from_yaml.inputs.component_in_number._meta is not None

        # Node without component entity(REST) component inputs won't
        assert component_from_rest.inputs.component_in_number._meta is None

        # all components will have same format when passing to backend
        expected_component = {
            "_source": "YAML.COMPONENT",
            "computeId": "cpu-cluster",
            "inputs": {
                "component_in_number": {"job_input_type": "literal", "value": "${{parent.inputs.job_in_number}}"},
                "component_in_path": {"job_input_type": "literal", "value": "${{parent.inputs.job_in_path}}"},
            },
            "name": "hello_world_component_1",
            "outputs": {"component_out_path": {"job_output_type": "uri_folder", "mode": "Upload"}},
            "type": "command",
        }
        omit_fields = ["componentId", "properties"]
        assert pydash.omit(component_from_dsl._to_rest_object(), *omit_fields) == expected_component
        assert pydash.omit(component_from_sdk._to_rest_object(), *omit_fields) == expected_component
        expected_component.update({"_source": "REMOTE.WORKSPACE.COMPONENT"})
        assert pydash.omit(component_from_rest._to_rest_object(), *omit_fields) == expected_component
        expected_component.update({"_source": "YAML.JOB"})
        assert pydash.omit(component_from_yaml._to_rest_object(), *omit_fields) == expected_component

    def assert_component_reuse(self, pipeline, expected_component_num, mock_machinelearning_client: MLClient):
        def mock_arm_id(asset, azureml_type: str, *args, **kwargs):
            if azureml_type in AzureMLResourceType.NAMED_TYPES:
                return NAMED_RESOURCE_ID_FORMAT.format(
                    "subscription_id",
                    "resource_group",
                    AZUREML_RESOURCE_PROVIDER,
                    "workspace",
                    azureml_type,
                    "name",
                )
            elif azureml_type in AzureMLResourceType.VERSIONED_TYPES:
                return VERSIONED_RESOURCE_ID_FORMAT.format(
                    "subscription_id",
                    "resource_group",
                    AZUREML_RESOURCE_PROVIDER,
                    "workspace",
                    azureml_type,
                    "name",
                    "1",
                )

        def mock_create(*args, **kwargs):
            return f"{kwargs['name']}:{kwargs['version']}"

        def mock_from_rest(*args, **kwargs):
            return args[0]

        component_names = set()
        with mock.patch(
            "azure.ai.ml.operations._operation_orchestrator.OperationOrchestrator.get_asset_arm_id",
            side_effect=mock_arm_id,
        ):
            with mock.patch(
                "azure.ai.ml._restclient.v2022_10_01.operations.ComponentVersionsOperations.create_or_update",
                side_effect=mock_create,
            ):
                with mock.patch.object(Component, "_from_rest_object", side_effect=mock_from_rest):
                    for _, job in pipeline.jobs.items():
                        component_name = mock_machinelearning_client.components.create_or_update(
                            job.component, is_anonymous=True
                        )
                        component_names.add(component_name)
        err_msg = f"Got unexpected component id: {component_names}, expecting {expected_component_num} of them."
        assert len(component_names) == expected_component_num, err_msg

    def test_load_component_reuse(self, mock_machinelearning_client: MLClient):
        path = "./tests/test_configs/components/helloworld_component.yml"

        @dsl.pipeline()
        def pipeline(component_in_number, component_in_path):
            component_func1 = load_component(source=path)
            node1 = component_func1(component_in_number=component_in_number, component_in_path=component_in_path)
            node2 = component_func1(component_in_number=component_in_number, component_in_path=component_in_path)

            component_func2 = load_component(source=path)
            node3 = component_func2(component_in_number=component_in_number, component_in_path=component_in_path)

            node1.compute = "cpu-cluster"
            node2.compute = "cpu-cluster"
            node3.compute = "cpu-cluster"

        test_job_input = Input(path="azureml:fake_data:1")
        pipeline1 = pipeline(10, test_job_input)
        self.assert_component_reuse(pipeline1, 1, mock_machinelearning_client)

    @pytest.mark.skip(
        "Could not rerecord the test , errors: (InvalidSubscriptionId) The provided subscription identifier 'test_subscription'"
    )
    def test_command_function_reuse(self, mock_machinelearning_client: MLClient):
        path = "./tests/test_configs/components/helloworld_component.yml"
        environment = "AzureML-sklearn-1.0-ubuntu20.04-py38-cpu:33"
        expected_resources = {"instance_count": 2}
        expected_environment_variables = {"key": "val"}
        inputs = {
            "component_in_path": Input(type="uri_folder", path="https://my-blob/path/to/data", mode="ro_mount"),
            "component_in_number": 0.01,
        }
        outputs = {"component_out_path": Output(type="mlflow_model", mode="rw_mount")}

        component_func = load_component(source=path)
        command_func1 = command(
            display_name="my-evaluate-job",
            environment=environment,
            command='echo "hello world"',
            distribution={"type": "Pytorch", "process_count_per_instance": 2},
            resources=expected_resources,
            environment_variables=expected_environment_variables,
            inputs=inputs,
            outputs=outputs,
        )

        @dsl.pipeline()
        def pipeline(component_in_number, component_in_path):
            node1 = component_func(component_in_number=component_in_number, component_in_path=component_in_path)
            node2 = component_func(component_in_number=1, component_in_path=component_in_path)

            node3 = command_func1(component_in_number=component_in_number, component_in_path=component_in_path)
            node4 = command_func1(component_in_number=1, component_in_path=component_in_path)

            # same command func as command 1
            command_func2 = command(
                name="new_command",  # different name does not change hash of component.
                display_name="my-evaluate-job",
                environment=environment,
                command='echo "hello world"',
                distribution={"type": "Pytorch", "process_count_per_instance": 2},
                resources=expected_resources,
                environment_variables=expected_environment_variables,
                inputs=inputs,
                outputs=outputs,
            )
            node5 = command_func2(component_in_number=component_in_number, component_in_path=component_in_path)
            node6 = command_func2(component_in_number=1, component_in_path=component_in_path)

            return {
                **node1.outputs,
                **node2.outputs,
                **node3.outputs,
                **node4.outputs,
                **node5.outputs,
                **node6.outputs,
            }

        test_job_input = Input(path="azureml:fake_data:1")
        pipeline1 = pipeline(10, test_job_input)
        self.assert_component_reuse(pipeline1, 2, mock_machinelearning_client)

    @patch.dict(os.environ, {AZUREML_PRIVATE_FEATURES_ENV_VAR: "True"})
    def test_nested_dsl_pipeline_creation(self):
        one2one = load_component(source="./tests/test_configs/components/1in1out.yaml")
        one2two = load_component(source="./tests/test_configs/components/1in2out.yaml")

        @dsl.pipeline(name="2x Splits", description="A sample")
        def cell_division(data):
            layer = 5
            nodes = [one2two(input1=data)]
            last_layer = []
            for i in range(0, layer - 1):
                print("i=", i, " nodes len=", len(nodes))
                current_layer_nodes = []
                for j in range(0, pow(2, i)):
                    print("j=", j)
                    n = nodes[-j - 1]
                    current_layer_nodes.append(one2two(input1=n.outputs.output1))
                    current_layer_nodes.append(one2two(input1=n.outputs.output2))
                nodes = nodes + current_layer_nodes
                last_layer = current_layer_nodes

            x = {}
            seq = 0
            for n in last_layer:
                seq += 1
                x["output{}".format(seq)] = n.outputs.output1
                seq += 1
                x["output{}".format(seq)] = n.outputs.output2
            return x

        @dsl.pipeline(name="Chain", description="A sample")
        def chain(input):
            length = 10
            last = None
            for i in range(0, length):
                if last is None:
                    j = input
                else:
                    j = last.outputs.output1
                node = one2one(input1=j)
                last = node

            return {**last.outputs}

        @dsl.pipeline(
            name="A pipeline composed with split and chain",
            description="A sample",
            default_compute="cpu-cluster",
        )
        def waterfall(data):
            part1 = cell_division(data)
            x = {}
            for o in part1.outputs.values():
                part2 = chain(o)
                x = {**x, **part2.outputs}

            return x

        test_data = Input(type=AssetTypes.URI_FOLDER, path="./")
        cell_division(test_data)
        chain(test_data)

        job = waterfall(test_data)
        assert len(job.jobs) == 33

    def test_pipeline_job_help_function(self):
        yaml_file = "./tests/test_configs/components/helloworld_component.yml"

        @dsl.pipeline()
        def pipeline(number, path):
            component_func = load_component(source=yaml_file)
            node1 = component_func(component_in_number=number, component_in_path=path)
            return {"pipeline_output": node1.outputs.component_out_path}

        pipeline1 = pipeline(10, Input(path="/a/path/on/ds"))
        with patch("sys.stdout", new=StringIO()) as std_out:
            print(pipeline1)
            assert (
                "display_name: pipeline\ntype: pipeline\ninputs:\n  number: 10\n  path:\n    type: uri_folder"
                in std_out.getvalue()
            )

    @pytest.mark.parametrize(
        "target_yml, target_dsl_pipeline",
        [
            (
                "./tests/test_configs/dsl_pipeline/data_binding_expression/input_basic.yml",
                data_binding_expression.input_basic(),
            ),
            (
                "./tests/test_configs/dsl_pipeline/data_binding_expression/input_literal_cross_type.yml",
                data_binding_expression.input_literal_cross_type(),
            ),
            (
                "./tests/test_configs/dsl_pipeline/data_binding_expression/input_literal_meta.yml",
                data_binding_expression.input_literal_meta(),
            ),
            (
                "./tests/test_configs/dsl_pipeline/data_binding_expression/input_path_concatenate.yml",
                data_binding_expression.input_path_concatenate(),
            ),
            (
                "./tests/test_configs/dsl_pipeline/data_binding_expression/input_reason_expression.yml",
                data_binding_expression.input_reason_expression(),
            ),
            (
                "./tests/test_configs/dsl_pipeline/data_binding_expression/input_string_concatenate.yml",
                data_binding_expression.input_string_concatenate(),
            ),
            (
                "./tests/test_configs/dsl_pipeline/data_binding_expression/run_settings_compute.yml",
                data_binding_expression.run_settings_compute(),
            ),
            (
                "./tests/test_configs/dsl_pipeline/data_binding_expression/input_path.yml",
                data_binding_expression.input_path(),
            ),
            (
                "./tests/test_configs/dsl_pipeline/data_binding_expression/run_settings_sweep_choice.yml",
                data_binding_expression.run_settings_sweep_choice(),
            ),
            (
                "./tests/test_configs/dsl_pipeline/data_binding_expression/run_settings_sweep_limits.yml",
                data_binding_expression.run_settings_sweep_limits(),
            ),
            (
                "./tests/test_configs/dsl_pipeline/data_binding_expression/run_settings_sweep_literal.yml",
                data_binding_expression.run_settings_sweep_literal(),
            ),
        ],
    )
    def test_dsl_pipeline_with_data_binding_expression(self, target_yml: str, target_dsl_pipeline: PipelineJob) -> None:
        dsl_pipeline_job_rest_dict, pipeline_job_rest_dict = prepare_dsl_curated(
            target_dsl_pipeline, target_yml, in_rest=True
        )
        assert dsl_pipeline_job_rest_dict == pipeline_job_rest_dict
        dsl_pipeline_job_dict, pipeline_job_dict = prepare_dsl_curated(
            target_dsl_pipeline,
            target_yml,
        )
        assert dsl_pipeline_job_dict == pipeline_job_dict

    def test_dsl_pipeline_support_data_binding_for_fields(self) -> None:
        from azure.ai.ml._schema._utils.data_binding_expression import support_data_binding_expression_for_fields
        from azure.ai.ml._schema.job.distribution import MPIDistributionSchema

        schema = MPIDistributionSchema()
        support_data_binding_expression_for_fields(schema, ["type"])
        distribution = schema.load({"type": "mpi", "process_count_per_instance": "${{parent.inputs.test}}"})
        test_input = PipelineInput("test", None)
        assert distribution.type == "mpi"
        assert distribution.process_count_per_instance == str(test_input)
        distribution.process_count_per_instance = test_input
        dumped = schema.dump(distribution)
        assert dumped == {"type": "mpi", "process_count_per_instance": "${{parent.inputs.test}}"}

    def test_dsl_pipeline_without_setting_binding_node(self) -> None:
        from dsl_pipeline.pipeline_with_set_binding_output_input.pipeline import pipeline_without_setting_binding_node

        pipeline = pipeline_without_setting_binding_node()
        dsl_pipeline_job_dict = pipeline._to_rest_object().as_dict()
        omit_fields = [
            "name",
            "properties.inputs.training_input.uri",
            "properties.jobs.train_with_sample_data.componentId",
            "properties.jobs.train_with_sample_data._source",
            "properties.jobs.train_with_sample_data.properties",
            "properties.settings._source",
        ]
        dsl_pipeline_job_dict = pydash.omit(dsl_pipeline_job_dict, omit_fields)
        assert dsl_pipeline_job_dict == {
            "properties": {
                "description": "E2E dummy pipeline with components defined via yaml.",
                "properties": {},
                "tags": {},
                "compute_id": "cpu-cluster",
                "display_name": "e2e_local_components",
                "is_archived": False,
                "job_type": "Pipeline",
                "inputs": {
                    "training_input": {"job_input_type": "uri_folder"},
                    "training_max_epochs": {"job_input_type": "literal", "value": "20"},
                    "training_learning_rate": {"job_input_type": "literal", "value": "1.8"},
                    "learning_rate_schedule": {"job_input_type": "literal", "value": "time-based"},
                },
                "jobs": {
                    "train_with_sample_data": {
                        "type": "command",
                        "name": "train_with_sample_data",
                        "inputs": {
                            "training_data": {
                                "job_input_type": "literal",
                                "value": "${{parent.inputs.training_input}}",
                            },
                            "max_epochs": {
                                "job_input_type": "literal",
                                "value": "${{parent.inputs.training_max_epochs}}",
                            },
                            "learning_rate": {
                                "job_input_type": "literal",
                                "value": "${{parent.inputs.training_learning_rate}}",
                            },
                            "learning_rate_schedule": {
                                "job_input_type": "literal",
                                "value": "${{parent.inputs.learning_rate_schedule}}",
                            },
                        },
                        "outputs": {"model_output": {"value": "${{parent.outputs.trained_model}}", "type": "literal"}},
                    }
                },
                "outputs": {"trained_model": {"job_output_type": "uri_folder"}},
                "settings": {},
            }
        }

    def test_dsl_pipeline_with_only_setting_pipeline_level(self) -> None:
        from dsl_pipeline.pipeline_with_set_binding_output_input.pipeline import (
            pipeline_with_only_setting_pipeline_level,
        )

        pipeline = pipeline_with_only_setting_pipeline_level()
        dsl_pipeline_job_dict = pipeline._to_rest_object().as_dict()
        omit_fields = [
            "name",
            "properties.inputs.training_input.uri",
            "properties.jobs.train_with_sample_data.componentId",
            "properties.jobs.train_with_sample_data._source",
            "properties.jobs.train_with_sample_data.properties",
            "properties.settings._source",
        ]
        dsl_pipeline_job_dict = pydash.omit(dsl_pipeline_job_dict, omit_fields)
        assert dsl_pipeline_job_dict == {
            "properties": {
                "description": "E2E dummy pipeline with components defined via yaml.",
                "properties": {},
                "tags": {},
                "compute_id": "cpu-cluster",
                "display_name": "e2e_local_components",
                "is_archived": False,
                "job_type": "Pipeline",
                "inputs": {
                    "training_input": {"mode": "ReadOnlyMount", "job_input_type": "uri_folder"},
                    "training_max_epochs": {"job_input_type": "literal", "value": "20"},
                    "training_learning_rate": {"job_input_type": "literal", "value": "1.8"},
                    "learning_rate_schedule": {"job_input_type": "literal", "value": "time-based"},
                },
                "jobs": {
                    "train_with_sample_data": {
                        "type": "command",
                        "name": "train_with_sample_data",
                        "inputs": {
                            "training_data": {
                                "job_input_type": "literal",
                                "value": "${{parent.inputs.training_input}}",
                            },
                            "max_epochs": {
                                "job_input_type": "literal",
                                "value": "${{parent.inputs.training_max_epochs}}",
                            },
                            "learning_rate": {
                                "job_input_type": "literal",
                                "value": "${{parent.inputs.training_learning_rate}}",
                            },
                            "learning_rate_schedule": {
                                "job_input_type": "literal",
                                "value": "${{parent.inputs.learning_rate_schedule}}",
                            },
                        },
                        # todo: need update here when update literal output output
                        "outputs": {"model_output": {"value": "${{parent.outputs.trained_model}}", "type": "literal"}},
                    }
                },
                "outputs": {"trained_model": {"mode": "Upload", "job_output_type": "uri_folder"}},
                "settings": {},
            }
        }

    def test_dsl_pipeline_with_only_setting_binding_node(self) -> None:
        from dsl_pipeline.pipeline_with_set_binding_output_input.pipeline import pipeline_with_only_setting_binding_node

        pipeline = pipeline_with_only_setting_binding_node()
        dsl_pipeline_job_dict = pipeline._to_rest_object().as_dict()
        omit_fields = [
            "name",
            "properties.inputs.training_input.uri",
            "properties.jobs.train_with_sample_data.componentId",
            "properties.jobs.train_with_sample_data._source",
            "properties.jobs.train_with_sample_data.properties",
            "properties.settings._source",
        ]
        dsl_pipeline_job_dict = pydash.omit(dsl_pipeline_job_dict, omit_fields)
        assert dsl_pipeline_job_dict == {
            "properties": {
                "description": "E2E dummy pipeline with components defined via yaml.",
                "properties": {},
                "tags": {},
                "compute_id": "cpu-cluster",
                "display_name": "e2e_local_components",
                "is_archived": False,
                "job_type": "Pipeline",
                "inputs": {
                    "training_input": {"job_input_type": "uri_folder"},
                    "training_max_epochs": {"job_input_type": "literal", "value": "20"},
                    "training_learning_rate": {"job_input_type": "literal", "value": "1.8"},
                    "learning_rate_schedule": {"job_input_type": "literal", "value": "time-based"},
                },
                "jobs": {
                    "train_with_sample_data": {
                        "type": "command",
                        "name": "train_with_sample_data",
                        "inputs": {
                            "training_data": {
                                "job_input_type": "literal",
                                "value": "${{parent.inputs.training_input}}",
                                "mode": "ReadOnlyMount",
                            },
                            "max_epochs": {
                                "job_input_type": "literal",
                                "value": "${{parent.inputs.training_max_epochs}}",
                            },
                            "learning_rate": {
                                "job_input_type": "literal",
                                "value": "${{parent.inputs.training_learning_rate}}",
                            },
                            "learning_rate_schedule": {
                                "job_input_type": "literal",
                                "value": "${{parent.inputs.learning_rate_schedule}}",
                            },
                        },
                        # add mode in rest if binding output set mode
                        "outputs": {
                            "model_output": {
                                "value": "${{parent.outputs.trained_model}}",
                                "type": "literal",
                                "mode": "Upload",
                            }
                        },
                    }
                },
                "outputs": {"trained_model": {"job_output_type": "uri_folder", "mode": "Upload"}},
                "settings": {},
            }
        }

    def test_dsl_pipeline_with_setting_binding_node_and_pipeline_level(self) -> None:
        from dsl_pipeline.pipeline_with_set_binding_output_input.pipeline import (
            pipeline_with_setting_binding_node_and_pipeline_level,
        )

        pipeline = pipeline_with_setting_binding_node_and_pipeline_level()
        dsl_pipeline_job_dict = pipeline._to_rest_object().as_dict()
        omit_fields = [
            "name",
            "properties.inputs.training_input.uri",
            "properties.jobs.train_with_sample_data.componentId",
            "properties.jobs.train_with_sample_data._source",
            "properties.jobs.train_with_sample_data.properties",
            "properties.settings._source",
        ]
        dsl_pipeline_job_dict = pydash.omit(dsl_pipeline_job_dict, omit_fields)
        assert dsl_pipeline_job_dict == {
            "properties": {
                "description": "E2E dummy pipeline with components defined via yaml.",
                "properties": {},
                "tags": {},
                "compute_id": "cpu-cluster",
                "display_name": "e2e_local_components",
                "is_archived": False,
                "job_type": "Pipeline",
                "inputs": {
                    "training_input": {"mode": "Download", "job_input_type": "uri_folder"},
                    "training_max_epochs": {"job_input_type": "literal", "value": "20"},
                    "training_learning_rate": {"job_input_type": "literal", "value": "1.8"},
                    "learning_rate_schedule": {"job_input_type": "literal", "value": "time-based"},
                },
                "jobs": {
                    "train_with_sample_data": {
                        "type": "command",
                        "name": "train_with_sample_data",
                        "inputs": {
                            "training_data": {
                                "job_input_type": "literal",
                                "value": "${{parent.inputs.training_input}}",
                                "mode": "ReadOnlyMount",
                            },
                            "max_epochs": {
                                "job_input_type": "literal",
                                "value": "${{parent.inputs.training_max_epochs}}",
                            },
                            "learning_rate": {
                                "job_input_type": "literal",
                                "value": "${{parent.inputs.training_learning_rate}}",
                            },
                            "learning_rate_schedule": {
                                "job_input_type": "literal",
                                "value": "${{parent.inputs.learning_rate_schedule}}",
                            },
                        },
                        # add mode in rest if binding output set mode
                        "outputs": {
                            "model_output": {
                                "value": "${{parent.outputs.trained_model}}",
                                "type": "literal",
                                "mode": "Upload",
                            }
                        },
                    }
                },
                "outputs": {"trained_model": {"mode": "ReadWriteMount", "job_output_type": "uri_folder"}},
                "settings": {},
            }
        }

    @patch.dict(os.environ, {AZUREML_PRIVATE_FEATURES_ENV_VAR: "True"})
    def test_nested_dsl_pipeline(self):
        path = "./tests/test_configs/components/helloworld_component.yml"
        component_func1 = load_component(source=path)

        @dsl.pipeline(name="sub_pipeline")
        def sub_pipeline(component_in_number: int, component_in_path: str):
            node1 = component_func1(component_in_number=component_in_number, component_in_path=component_in_path)
            node2 = component_func1(
                component_in_number=component_in_number, component_in_path=node1.outputs.component_out_path
            )
            return {"sub_pipeline_out": node2.outputs.component_out_path}

        @dsl.pipeline(name="root_pipeline")
        def root_pipeline(component_in_number: int, component_in_path: str):
            node1 = sub_pipeline(component_in_number=component_in_number, component_in_path=component_in_path)
            node1.compute = "will be ignored"
            node2 = sub_pipeline(
                component_in_number=component_in_number, component_in_path=node1.outputs.sub_pipeline_out
            )
            return node2.outputs

        pipeline = root_pipeline(1, "test")
        assert pipeline is not None
        expected_sub_dict = {
            "name": "sub_pipeline",
            "display_name": "sub_pipeline",
            "inputs": {"component_in_number": {"type": "integer"}, "component_in_path": {"type": "string"}},
            "outputs": {"sub_pipeline_out": {"type": "uri_folder"}},
            "type": "pipeline",
            "jobs": {
                "node1": {
                    "inputs": {
                        "component_in_number": {"path": "${{parent.inputs.component_in_number}}"},
                        "component_in_path": {"path": "${{parent.inputs.component_in_path}}"},
                    },
                    "type": "command",
                },
                "node2": {
                    "inputs": {
                        "component_in_number": {"path": "${{parent.inputs.component_in_number}}"},
                        "component_in_path": {"path": "${{parent.jobs.node1.outputs.component_out_path}}"},
                    },
                    "outputs": {"component_out_path": "${{parent.outputs.sub_pipeline_out}}"},
                    "type": "command",
                },
            },
        }
        omit_fields = [
            "component",
            "jobs.node1.component",
            "jobs.node2.component",
            "jobs.node1.properties",
            "jobs.node2.properties",
        ]
        actual_dict = pydash.omit(
            pipeline.jobs["node1"].component._to_dict(),
            *omit_fields,
        )
        assert actual_dict == expected_sub_dict
        expected_root_dict = {
            "display_name": "root_pipeline",
            "type": "pipeline",
            "inputs": {"component_in_number": 1, "component_in_path": "test"},
            "jobs": {
                "node1": {
                    "inputs": {
                        "component_in_number": {"path": "${{parent.inputs.component_in_number}}"},
                        "component_in_path": {"path": "${{parent.inputs.component_in_path}}"},
                    },
                    "type": "pipeline",
                },
                "node2": {
                    "inputs": {
                        "component_in_number": {"path": "${{parent.inputs.component_in_number}}"},
                        "component_in_path": {"path": "${{parent.jobs.node1.outputs.sub_pipeline_out}}"},
                    },
                    "outputs": {"sub_pipeline_out": "${{parent.outputs.sub_pipeline_out}}"},
                    "type": "pipeline",
                },
            },
            "outputs": {"sub_pipeline_out": {"type": "uri_folder"}},
        }
        actual_dict = pipeline._to_dict()
        actual_dict = pydash.omit(actual_dict, *omit_fields)
        assert actual_dict == expected_root_dict

    def test_dsl_pipeline_with_command_builder_setting_binding_node_and_pipeline_level(self) -> None:
        from dsl_pipeline.pipeline_with_set_binding_output_input.pipeline import (
            pipeline_with_command_builder_setting_binding_node_and_pipeline_level,
        )

        pipeline = pipeline_with_command_builder_setting_binding_node_and_pipeline_level()
        dsl_pipeline_job_dict = pipeline._to_rest_object().as_dict()
        omit_fields = [
            "name",
            "properties.inputs.training_input.uri",
            "properties.jobs.train_with_sample_data.componentId",
            "properties.jobs.train_with_sample_data._source",
            "properties.jobs.train_with_sample_data.properties",
            "properties.settings._source",
            "type",
        ]
        dsl_pipeline_job_dict = pydash.omit(dsl_pipeline_job_dict, omit_fields)
        assert dsl_pipeline_job_dict == {
            "properties": {
                "description": "E2E dummy pipeline with components defined via yaml.",
                "properties": {},
                "tags": {},
                "compute_id": "cpu-cluster",
                "display_name": "e2e_local_components",
                "is_archived": False,
                "job_type": "Pipeline",
                "inputs": {
                    "training_input": {"mode": "Download", "job_input_type": "uri_folder"},
                    "training_max_epochs": {"job_input_type": "literal", "value": "20"},
                    "training_learning_rate": {"job_input_type": "literal", "value": "1.8"},
                    "learning_rate_schedule": {"job_input_type": "literal", "value": "time-based"},
                },
                "jobs": {
                    "train_with_sample_data": {
                        "type": "command",
                        "distribution": {"distribution_type": "PyTorch", "process_count_per_instance": 2},
                        "name": "train_with_sample_data",
                        "inputs": {
                            "training_data": {
                                "job_input_type": "literal",
                                "value": "${{parent.inputs.training_input}}",
                                "mode": "ReadOnlyMount",
                            },
                            "max_epochs": {
                                "job_input_type": "literal",
                                "value": "${{parent.inputs.training_max_epochs}}",
                            },
                            "learning_rate": {
                                "job_input_type": "literal",
                                "value": "${{parent.inputs.training_learning_rate}}",
                            },
                            "learning_rate_schedule": {
                                "job_input_type": "literal",
                                "value": "${{parent.inputs.learning_rate_schedule}}",
                            },
                        },
                        # add mode in rest if binding output set mode
                        "outputs": {
                            "model_output": {
                                "value": "${{parent.outputs.trained_model}}",
                                "type": "literal",
                                "mode": "Upload",
                            }
                        },
                    }
                },
                "outputs": {"trained_model": {"mode": "ReadWriteMount", "job_output_type": "uri_folder"}},
                "settings": {},
            }
        }

    def test_nested_dsl_pipeline_with_setting_binding_node_and_pipeline_level(self) -> None:
        from dsl_pipeline.pipeline_with_set_binding_output_input.pipeline import (
            nested_dsl_pipeline_with_setting_binding_node_and_pipeline_level,
        )

        pipeline = nested_dsl_pipeline_with_setting_binding_node_and_pipeline_level()
        dsl_pipeline_job_dict = pipeline._to_rest_object().as_dict()
        omit_fields = [
            "name",
            "properties.inputs.pipeline_training_input.uri",
            "properties.jobs.subgraph1.componentId",
            "properties.jobs.subgraph1._source",
            "properties.jobs.subgraph1.properties",
            "properties.settings._source",
        ]
        dsl_pipeline_job_dict = pydash.omit(dsl_pipeline_job_dict, omit_fields)
        assert dsl_pipeline_job_dict == {
            "properties": {
                "description": "E2E dummy pipeline with components defined via yaml.",
                "properties": {},
                "tags": {},
                "compute_id": "cpu-cluster",
                "display_name": "e2e_local_components",
                "is_archived": False,
                "job_type": "Pipeline",
                "inputs": {
                    "pipeline_training_input": {"mode": "Download", "job_input_type": "uri_folder"},
                    "pipeline_training_max_epochs": {"job_input_type": "literal", "value": "20"},
                    "pipeline_training_learning_rate": {"job_input_type": "literal", "value": "1.8"},
                    "pipeline_learning_rate_schedule": {"job_input_type": "literal", "value": "time-based"},
                },
                "jobs": {
                    "subgraph1": {
                        "name": "subgraph1",
                        "type": "pipeline",
                        "inputs": {
                            "training_input": {
                                "job_input_type": "literal",
                                "value": "${{parent.inputs.pipeline_training_input}}",
                                "mode": "ReadOnlyMount",
                            },
                            "training_max_epocs": {
                                "job_input_type": "literal",
                                "value": "${{parent.inputs.pipeline_training_max_epochs}}",
                            },
                            "training_learning_rate": {
                                "job_input_type": "literal",
                                "value": "${{parent.inputs.pipeline_training_learning_rate}}",
                            },
                            "learning_rate_schedule": {
                                "job_input_type": "literal",
                                "value": "${{parent.inputs.pipeline_learning_rate_schedule}}",
                            },
                        },
                        # add mode in rest if binding output set mode
                        "outputs": {
                            "output": {
                                "value": "${{parent.outputs.pipeline_trained_model}}",
                                "type": "literal",
                                "mode": "Upload",
                            }
                        },
                    }
                },
                "outputs": {"pipeline_trained_model": {"mode": "ReadWriteMount", "job_output_type": "uri_folder"}},
                "settings": {},
            }
        }

    def test_dsl_pipeline_build_component(self):
        component_path = (
            "./tests/test_configs/pipeline_jobs/inline_file_comp_base_path_sensitive/component/component.yml"
        )
        component_path2 = "./tests/test_configs/components/helloworld_component.yml"

        @dsl.pipeline(name="pipeline_comp", version="2", continue_on_step_failure=True, tags={"key": "val"})
        def pipeline_func(path: Input):
            component_func = load_component(source=component_path)
            r_iris_example = component_func(iris=path)
            r_iris_example.compute = "cpu-cluster"
            component_func = load_component(source=component_path2)
            node = component_func(component_in_number="mock_data", component_in_path="mock_data")
            node.outputs.component_out_path.mode = "upload"
            return node.outputs

        component = pipeline_func._pipeline_builder.build(user_provided_kwargs={})

        expected_dict = {
            "name": "pipeline_comp",
            "tags": {"key": "val"},
            "version": "2",
            "display_name": "pipeline_comp",
            "inputs": {"path": {"type": "uri_folder"}},
            "outputs": {"component_out_path": {"type": "uri_folder"}},
            "type": "pipeline",
            "jobs": {},
        }
        actual_dict = component._to_dict()
        actual_dict["jobs"] = {}
        assert expected_dict == actual_dict

    def test_concatenation_of_pipeline_input_with_str(self) -> None:
        echo_string_func = load_component(source=str(components_dir / "echo_string_component.yml"))

        @dsl.pipeline(name="concatenation_of_pipeline_input_with_str")
        def concatenation_in_pipeline(str_param: str):
            echo_string_func(component_in_string=str_param + " right")
            echo_string_func(component_in_string="left " + str_param)
            echo_string_func(component_in_string=str_param + str_param)

        pipeline = concatenation_in_pipeline(str_param="string value")
        for node_name, expected_value in (
            ("microsoft_samples_echo_string", "${{parent.inputs.str_param}} right"),
            ("microsoft_samples_echo_string_1", "left ${{parent.inputs.str_param}}"),
            ("microsoft_samples_echo_string_2", "${{parent.inputs.str_param}}${{parent.inputs.str_param}}"),
        ):
            assert pipeline.jobs[node_name].inputs.component_in_string._data == expected_value

    def test_nested_dsl_pipeline_with_use_node_pipeline_as_input(self):
        path = "./tests/test_configs/components/helloworld_component.yml"
        component_func1 = load_component(path)

        @dsl.pipeline(name="sub_pipeline")
        def sub_pipeline(component_in_number: int, component_in_path: str):
            node1 = component_func1(component_in_number=component_in_number, component_in_path=component_in_path)
            node2 = component_func1(
                component_in_number=component_in_number, component_in_path=node1  # use a node as the input
            )
            return {"sub_pipeline_out": node2.outputs.component_out_path}

        @dsl.pipeline(name="root_pipeline")
        def root_pipeline(component_in_number: int, component_in_path: str):
            node1 = sub_pipeline(component_in_number=component_in_number, component_in_path=component_in_path)
            node1.compute = "will be ignored"
            node2 = sub_pipeline(
                component_in_number=component_in_number, component_in_path=node1  # use a pipeline node as the input
            )
            return node2.outputs

        pipeline = root_pipeline(1, "test")
        assert pipeline is not None
        expected_sub_dict = {
            "name": "sub_pipeline",
            "display_name": "sub_pipeline",
            "inputs": {"component_in_number": {"type": "integer"}, "component_in_path": {"type": "string"}},
            "outputs": {"sub_pipeline_out": {"type": "uri_folder"}},
            "type": "pipeline",
            "jobs": {
                "node1": {
                    "inputs": {
                        "component_in_number": {"path": "${{parent.inputs.component_in_number}}"},
                        "component_in_path": {"path": "${{parent.inputs.component_in_path}}"},
                    },
                    "type": "command",
                },
                "node2": {
                    "inputs": {
                        "component_in_number": {"path": "${{parent.inputs.component_in_number}}"},
                        "component_in_path": {"path": "${{parent.jobs.node1.outputs.component_out_path}}"},
                    },
                    "outputs": {"component_out_path": "${{parent.outputs.sub_pipeline_out}}"},
                    "type": "command",
                },
            },
        }
        omit_fields = [
            "component",
            "jobs.node1.component",
            "jobs.node2.component",
            "jobs.node1.properties",
            "jobs.node2.properties",
        ]
        actual_dict = pydash.omit(pipeline.jobs["node1"].component._to_dict(), *omit_fields)
        assert actual_dict == expected_sub_dict
        expected_root_dict = {
            "display_name": "root_pipeline",
            "type": "pipeline",
            "inputs": {"component_in_number": 1, "component_in_path": "test"},
            "jobs": {
                "node1": {
                    "inputs": {
                        "component_in_number": {"path": "${{parent.inputs.component_in_number}}"},
                        "component_in_path": {"path": "${{parent.inputs.component_in_path}}"},
                    },
                    "type": "pipeline",
                },
                "node2": {
                    "inputs": {
                        "component_in_number": {"path": "${{parent.inputs.component_in_number}}"},
                        "component_in_path": {"path": "${{parent.jobs.node1.outputs.sub_pipeline_out}}"},
                    },
                    "outputs": {"sub_pipeline_out": "${{parent.outputs.sub_pipeline_out}}"},
                    "type": "pipeline",
                },
            },
            "outputs": {"sub_pipeline_out": {"type": "uri_folder"}},
        }
        actual_dict = pydash.omit(pipeline._to_dict(), *omit_fields)
        assert actual_dict == expected_root_dict

    def test_nested_dsl_pipeline_with_use_node_pipeline_to_set_input(self):
        path = "./tests/test_configs/components/helloworld_component.yml"
        component_func1 = load_component(path)

        @dsl.pipeline(name="sub_pipeline")
        def sub_pipeline(component_in_number: int, component_in_path: str):
            node1 = component_func1(component_in_number=component_in_number, component_in_path=component_in_path)
            node2 = component_func1(component_in_number=component_in_number, component_in_path=component_in_path)
            node2.inputs.component_in_path = node1  # use a node to set the input
            return {"sub_pipeline_out": node2.outputs.component_out_path}

        @dsl.pipeline(name="root_pipeline")
        def root_pipeline(component_in_number: int, component_in_path: str):
            node1 = sub_pipeline(component_in_number=component_in_number, component_in_path=component_in_path)
            node1.compute = "will be ignored"
            node2 = sub_pipeline(component_in_number=component_in_number, component_in_path=component_in_path)
            node2.inputs.component_in_path = node1  # use a pipeline node to set the input
            return node2.outputs

        pipeline = root_pipeline(1, "test")
        assert pipeline is not None
        expected_sub_dict = {
            "name": "sub_pipeline",
            "display_name": "sub_pipeline",
            "inputs": {"component_in_number": {"type": "integer"}, "component_in_path": {"type": "string"}},
            "outputs": {"sub_pipeline_out": {"type": "uri_folder"}},
            "type": "pipeline",
            "jobs": {
                "node1": {
                    "inputs": {
                        "component_in_number": {"path": "${{parent.inputs.component_in_number}}"},
                        "component_in_path": {"path": "${{parent.inputs.component_in_path}}"},
                    },
                    "type": "command",
                },
                "node2": {
                    "inputs": {
                        "component_in_number": {"path": "${{parent.inputs.component_in_number}}"},
                        "component_in_path": {"path": "${{parent.jobs.node1.outputs.component_out_path}}"},
                    },
                    "outputs": {"component_out_path": "${{parent.outputs.sub_pipeline_out}}"},
                    "type": "command",
                },
            },
        }
        actual_dict = pydash.omit(
            pipeline.jobs["node1"].component._to_dict(),
            *["jobs.node1.component", "jobs.node2.component", "jobs.node1.properties", "jobs.node2.properties"],
        )
        assert actual_dict == expected_sub_dict
        expected_root_dict = {
            "display_name": "root_pipeline",
            "type": "pipeline",
            "inputs": {"component_in_number": 1, "component_in_path": "test"},
            "jobs": {
                "node1": {
                    "inputs": {
                        "component_in_number": {"path": "${{parent.inputs.component_in_number}}"},
                        "component_in_path": {"path": "${{parent.inputs.component_in_path}}"},
                    },
                    "type": "pipeline",
                },
                "node2": {
                    "inputs": {
                        "component_in_number": {"path": "${{parent.inputs.component_in_number}}"},
                        "component_in_path": {"path": "${{parent.jobs.node1.outputs.sub_pipeline_out}}"},
                    },
                    "outputs": {"sub_pipeline_out": "${{parent.outputs.sub_pipeline_out}}"},
                    "type": "pipeline",
                },
            },
            "outputs": {"sub_pipeline_out": {"type": "uri_folder"}},
        }
        actual_dict = pydash.omit(
            pipeline._to_dict(),
            "jobs.node1.properties",
            "jobs.node2.properties",
            "jobs.node1.component",
            "jobs.node2.component",
        )
        assert actual_dict == expected_root_dict

    def test_pipeline_decorator_without_brackets(self):
        path = "./tests/test_configs/components/helloworld_component.yml"
        component_func1 = load_component(path)

        def my_pipeline(component_in_number: int, component_in_path: str):
            node1 = component_func1(component_in_number=component_in_number, component_in_path=component_in_path)
            node2 = component_func1(
                component_in_number=component_in_number, component_in_path=node1  # use a node as the input
            )
            return {"pipeline_out": node2.outputs.component_out_path}

        # decorate my_pipeline with 2 different styles
        pipeline_0 = dsl.pipeline(my_pipeline)
        pipeline_1 = dsl.pipeline()(my_pipeline)

        pipeline_job_0 = pipeline_0(1, "test")
        pipeline_job_1 = pipeline_1(1, "test")

        assert pipeline_job_0 is not pipeline_job_1
        assert pipeline_job_0._to_dict() == pipeline_job_1._to_dict()
        assert pipeline_job_0._to_rest_object() == pipeline_job_1._to_rest_object()

    def test_dsl_pipeline_with_component_from_container_data(self):
        container_rest_object = ComponentContainerData(properties=ComponentContainerDetails())
        # Set read only fields
        container_rest_object.name = "component"
        container_rest_object.id = "mock_id"
        container_rest_object.system_data = SystemData(created_by="user")
        component_func = Component._from_container_rest_object(container_rest_object)

        @dsl.pipeline
        def pipeline_func():
            component_func()

        with pytest.raises(ValidationException) as e:
            pipeline_func()
        assert "Component returned by 'list' is abbreviated" in str(e.value)

    def test_data_as_pipeline_inputs(self):
        path = "./tests/test_configs/components/helloworld_component.yml"
        component_func = load_component(path)

        @dsl.pipeline
        def pipeline_func(component_in_path):
            node = component_func(
                component_in_number=1, component_in_path=Data(name="test", version="1", type=AssetTypes.MLTABLE)
            )
            node.compute = "cpu-cluster"
            node2 = component_func(component_in_number=1, component_in_path=component_in_path)
            node2.compute = "cpu-cluster"

        pipeline_job = pipeline_func(component_in_path=Data(name="test", version="1", type=AssetTypes.MLTABLE))
        result = pipeline_job._validate()
        assert result._to_dict() == {"result": "Succeeded"}

    def test_pipeline_node_identity_with_component(self):
        path = "./tests/test_configs/components/helloworld_component.yml"
        component_func = load_component(path)

        @dsl.pipeline
        def pipeline_func(component_in_path):
            node1 = component_func(component_in_number=1, component_in_path=component_in_path)
            node1.identity = AmlTokenConfiguration()

            node2 = component_func(component_in_number=1, component_in_path=component_in_path)
            node2.identity = UserIdentityConfiguration()

            node3 = component_func(component_in_number=1, component_in_path=component_in_path)
            node3.identity = ManagedIdentityConfiguration()

        pipeline = pipeline_func(component_in_path=Data(name="test", version="1", type=AssetTypes.MLTABLE))
        omit_fields = ["jobs.*.componentId", "jobs.*._source"]
        actual_dict = omit_with_wildcard(pipeline._to_rest_object().as_dict()["properties"], *omit_fields)

        assert actual_dict["jobs"] == {
            "node1": {
                "identity": {"type": "aml_token"},
                "inputs": {
                    "component_in_number": {"job_input_type": "literal", "value": "1"},
                    "component_in_path": {"job_input_type": "literal", "value": "${{parent.inputs.component_in_path}}"},
                },
                "name": "node1",
                "type": "command",
            },
            "node2": {
                "identity": {"type": "user_identity"},
                "inputs": {
                    "component_in_number": {"job_input_type": "literal", "value": "1"},
                    "component_in_path": {"job_input_type": "literal", "value": "${{parent.inputs.component_in_path}}"},
                },
                "name": "node2",
                "type": "command",
            },
            "node3": {
                "identity": {"type": "managed_identity"},
                "inputs": {
                    "component_in_number": {"job_input_type": "literal", "value": "1"},
                    "component_in_path": {"job_input_type": "literal", "value": "${{parent.inputs.component_in_path}}"},
                },
                "name": "node3",
                "type": "command",
            },
        }

    def test_pipeline_with_non_pipeline_inputs(self):
        component_yaml = components_dir / "helloworld_component.yml"
        component_func1 = load_component(source=component_yaml, params_override=[{"name": "component_name_1"}])
        component_func2 = load_component(source=component_yaml, params_override=[{"name": "component_name_2"}])

        @dsl.pipeline(
            non_pipeline_inputs=["other_params", "is_add_component", "param_with_annotation", "param_with_default"]
        )
        def pipeline_func(
            job_in_number,
            job_in_path,
            other_params,
            is_add_component,
            param_with_annotation: Dict[str, str],
            param_with_default: int = 1,
        ):
            assert param_with_default == 1
            assert param_with_annotation == {"mock": "dict"}
            component_func1(component_in_number=job_in_number, component_in_path=job_in_path)
            component_func2(component_in_number=other_params, component_in_path=job_in_path)
            if is_add_component:
                component_func2(component_in_number=other_params, component_in_path=job_in_path)

        pipeline = pipeline_func(10, Input(path="/a/path/on/ds"), 15, False, {"mock": "dict"})
        assert len(pipeline.jobs) == 2
        assert "other_params" not in pipeline.inputs
        assert isinstance(pipeline.jobs[component_func1.name].inputs["component_in_number"]._data, PipelineInput)
        assert pipeline.jobs[component_func2.name].inputs["component_in_number"]._data == 15

        pipeline = pipeline_func(10, Input(path="/a/path/on/ds"), 15, True, {"mock": "dict"})
        assert len(pipeline.jobs) == 3

        @dsl.pipeline(non_pipeline_parameters=["other_params", "is_add_component"])
        def pipeline_func(job_in_number, job_in_path, other_params, is_add_component):
            component_func1(component_in_number=job_in_number, component_in_path=job_in_path)
            component_func2(component_in_number=other_params, component_in_path=job_in_path)
            if is_add_component:
                component_func2(component_in_number=other_params, component_in_path=job_in_path)

        pipeline = pipeline_func(10, Input(path="/a/path/on/ds"), 15, True)
        assert len(pipeline.jobs) == 3

    def test_pipeline_with_invalid_non_pipeline_inputs(self):
        @dsl.pipeline(non_pipeline_inputs=[123])
        def pipeline_func():
            pass

        with pytest.raises(UserErrorException) as error_info:
            pipeline_func()
        assert "Type of 'non_pipeline_parameter' in dsl.pipeline should be a list of string" in str(error_info)

        @dsl.pipeline(non_pipeline_inputs=["non_exist_param1", "non_exist_param2"])
        def pipeline_func():
            pass

        with pytest.raises(ParamValueNotExistsError) as error_info:
            pipeline_func()
        assert (
            "pipeline_func() got unexpected params in non_pipeline_inputs ['non_exist_param1', 'non_exist_param2']"
            in str(error_info)
        )

    def test_component_func_as_non_pipeline_inputs(self):
        component_yaml = components_dir / "helloworld_component.yml"
        component_func1 = load_component(source=component_yaml, params_override=[{"name": "component_name_1"}])
        component_func2 = load_component(source=component_yaml, params_override=[{"name": "component_name_2"}])

        @dsl.pipeline(non_pipeline_inputs=["component_func"])
        def pipeline_func(job_in_number, job_in_path, component_func):
            component_func1(component_in_number=job_in_number, component_in_path=job_in_path)
            component_func(component_in_number=job_in_number, component_in_path=job_in_path)

        pipeline = pipeline_func(
            job_in_number=10, job_in_path=Input(path="/a/path/on/ds"), component_func=component_func2
        )
        assert len(pipeline.jobs) == 2
        assert component_func2.name in pipeline.jobs

    def test_pipeline_with_variable_inputs(self):
        path = "./tests/test_configs/components/helloworld_component.yml"
        component_func1 = load_component(path)
        data = Data(name="test", version="1", type=AssetTypes.MLTABLE)

        @dsl.pipeline
        def pipeline_with_variable_args(**kwargs):
            node_kwargs = component_func1(
                component_in_number=kwargs["component_in_number1"], component_in_path=kwargs["component_in_path1"]
            )

        @dsl.pipeline
        def root_pipeline(component_in_number: int, component_in_path: Input, **kwargs):
            """A pipeline with detailed docstring, including descriptions for inputs and outputs.

            In this pipeline docstring, there are descriptions for inputs and outputs, via pipeline decorator,
            Input/Output descriptions can infer from these descriptions.

            Args:
                component_in_number: component_in_number description
                component_in_path: component_in_path description
                component_in_number1: component_in_number1 description
                component_in_path1: component_in_path1 description
                args_0: args_0 description
            """
            node = component_func1(component_in_number=component_in_number, component_in_path=component_in_path)
            node_kwargs = component_func1(
                component_in_number=kwargs["component_in_number1"], component_in_path=kwargs["component_in_path1"]
            )
            node_with_arg_kwarg = pipeline_with_variable_args(**kwargs)

        pipeline = root_pipeline(10, data, component_in_number1=12, component_in_path1=data)

        assert pipeline.component.inputs["component_in_number"].description == "component_in_number description"
        assert pipeline.component.inputs["component_in_path"].description == "component_in_path description"
        assert pipeline.component.inputs["component_in_number1"].description == "component_in_number1 description"
        assert pipeline.component.inputs["component_in_path1"].description == "component_in_path1 description"

        omit_fields = ["jobs.*.componentId", "jobs.*._source"]
        actual_dict = omit_with_wildcard(pipeline._to_rest_object().as_dict()["properties"], *omit_fields)

        assert actual_dict["inputs"] == {
            "component_in_number": {"job_input_type": "literal", "value": "10"},
            "component_in_path": {"uri": "test:1", "job_input_type": "mltable"},
            "component_in_number1": {"job_input_type": "literal", "value": "12"},
            "component_in_path1": {"uri": "test:1", "job_input_type": "mltable"},
        }
        assert actual_dict["jobs"] == {
            "node": {
                "name": "node",
                "type": "command",
                "inputs": {
                    "component_in_number": {
                        "job_input_type": "literal",
                        "value": "${{parent.inputs.component_in_number}}",
                    },
                    "component_in_path": {"job_input_type": "literal", "value": "${{parent.inputs.component_in_path}}"},
                },
            },
            "node_kwargs": {
                "name": "node_kwargs",
                "type": "command",
                "inputs": {
                    "component_in_number": {
                        "job_input_type": "literal",
                        "value": "${{parent.inputs.component_in_number1}}",
                    },
                    "component_in_path": {
                        "job_input_type": "literal",
                        "value": "${{parent.inputs.component_in_path1}}",
                    },
                },
            },
            "node_with_arg_kwarg": {
                "name": "node_with_arg_kwarg",
                "type": "pipeline",
                "inputs": {
                    "component_in_number1": {
                        "job_input_type": "literal",
                        "value": "${{parent.inputs.component_in_number1}}",
                    },
                    "component_in_path1": {
                        "job_input_type": "literal",
                        "value": "${{parent.inputs.component_in_path1}}",
                    },
                },
            },
        }

        with pytest.raises(
            UnsupportedParameterKindError, match="dsl pipeline does not accept \*custorm_args as parameters\."
        ):

            @dsl.pipeline
            def pipeline_with_variable_args(*custorm_args):
                pass

            pipeline_with_variable_args(1, 2, 3)

        with mock.patch("azure.ai.ml.dsl._pipeline_decorator.is_private_preview_enabled", return_value=False):
            with pytest.raises(
                UnsupportedParameterKindError, match="dsl pipeline does not accept \*args or \*\*kwargs as parameters\."
            ):
                root_pipeline(10, data, 11, data, component_in_number1=11, component_in_path1=data)

    def test_pipeline_with_dumplicate_variable_inputs(self):
        @dsl.pipeline
        def pipeline_with_variable_args(key_1: int, **kargs):
            pass

        with pytest.raises(
            MultipleValueError, match="pipeline_with_variable_args\(\) got multiple values for argument 'key_1'\."
        ):
            pipeline_with_variable_args(10, key_1=10)

    def test_pipeline_with_output_binding_in_dynamic_args(self):
        hello_world_func = load_component(components_dir / "helloworld_component.yml")
        hello_world_no_inputs_func = load_component(components_dir / "helloworld_component_no_inputs.yml")

        @dsl.pipeline
        def pipeline_func_consume_dynamic_arg(**kwargs):
            hello_world_func(component_in_number=kwargs["int_param"], component_in_path=kwargs["path_param"])

        @dsl.pipeline
        def root_pipeline_func():
            node = hello_world_no_inputs_func()
            kwargs = {"int_param": 0, "path_param": node.outputs.component_out_path}
            pipeline_func_consume_dynamic_arg(**kwargs)

        pipeline_job = root_pipeline_func()
        pipeline_job.settings.default_compute = "cpu-cluster"
        assert pipeline_job._customized_validate().passed is True

    def test_condition_node_consumption(self):
        from azure.ai.ml.dsl._condition import condition

        component_yaml = components_dir / "helloworld_component_no_paths.yml"
        component_func = load_component(component_yaml)

        # consume expression (also component with only one output)
        @dsl.pipeline
        def pipeline_func_consume_expression(int_param: int):
            node1 = component_func()
            node2 = component_func()
            expression = int_param == 0
            control_node = condition(expression, true_block=node1, false_block=node2)  # noqa: F841

        pipeline_job = pipeline_func_consume_expression(int_param=1)
        assert pipeline_job.jobs["control_node"]._to_rest_object() == {
            "_source": "DSL",
            "type": "if_else",
            "condition": "${{parent.jobs.expression_component.outputs.output}}",
            "true_block": "${{parent.jobs.node1}}",
            "false_block": "${{parent.jobs.node2}}",
        }

        # consume component with not one output
        @dsl.pipeline
        def pipeline_func_consume_invalid_component():
            node0 = component_func()
            node1 = component_func()
            node2 = component_func()
            control_node = condition(node0, true_block=node1, false_block=node2)  # noqa: F841

        with pytest.raises(UserErrorException) as e:
            pipeline_func_consume_invalid_component()
        assert str(e.value) == "Exactly one output is expected for condition node, 0 outputs found."

    def test_dsl_pipeline_with_spark_hobo(self) -> None:
        add_greeting_column_func = load_component(
            "./tests/test_configs/dsl_pipeline/spark_job_in_pipeline/add_greeting_column_component.yml"
        )
        count_by_row_func = load_component(
            "./tests/test_configs/dsl_pipeline/spark_job_in_pipeline/count_by_row_component.yml"
        )

        @dsl.pipeline(description="submit a pipeline with spark job")
        def spark_pipeline_from_yaml(iris_data):
            add_greeting_column = add_greeting_column_func(file_input=iris_data)
            add_greeting_column.resources = {"instance_type": "Standard_E8S_V3", "runtime_version": "3.1.0"}
            count_by_row = count_by_row_func(file_input=iris_data)
            count_by_row.resources = {"instance_type": "Standard_E8S_V3", "runtime_version": "3.1.0"}
            count_by_row.identity = {"type": "managed"}

            return {"output": count_by_row.outputs.output}

        dsl_pipeline: PipelineJob = spark_pipeline_from_yaml(
            iris_data=Input(
                path="https://azuremlexamples.blob.core.windows.net/datasets/iris.csv",
                type=AssetTypes.URI_FILE,
                mode=InputOutputModes.DIRECT,
            ),
        )
        dsl_pipeline.outputs.output.mode = "Direct"

        spark_node = dsl_pipeline.jobs["add_greeting_column"]
        job_data_path_input = spark_node.inputs["file_input"]._meta
        assert job_data_path_input
        # spark_node.component._id = "azureml:test_component:1"
        spark_node_dict = spark_node._to_dict()

        spark_node_rest_obj = spark_node._to_rest_object()
        regenerated_spark_node = Spark._from_rest_object(spark_node_rest_obj)

        spark_node_dict_from_rest = regenerated_spark_node._to_dict()
        omit_fields = []
        assert pydash.omit(spark_node_dict, *omit_fields) == pydash.omit(spark_node_dict_from_rest, *omit_fields)
        omit_fields = [
            "jobs.add_greeting_column.componentId",
            "jobs.count_by_row.componentId",
            "jobs.add_greeting_column.properties",
            "jobs.count_by_row.properties",
        ]
        actual_job = pydash.omit(dsl_pipeline._to_rest_object().properties.as_dict(), *omit_fields)
        assert actual_job == {
            "description": "submit a pipeline with spark job",
            "properties": {},
            "tags": {},
            "display_name": "spark_pipeline_from_yaml",
            "is_archived": False,
            "job_type": "Pipeline",
            "inputs": {
                "iris_data": {
                    "mode": "Direct",
                    "uri": "https://azuremlexamples.blob.core.windows.net/datasets/iris.csv",
                    "job_input_type": "uri_file",
                }
            },
            "jobs": {
                "add_greeting_column": {
                    "type": "spark",
                    "resources": {"instance_type": "Standard_E8S_V3", "runtime_version": "3.1.0"},
                    "entry": {"file": "add_greeting_column.py", "spark_job_entry_type": "SparkJobPythonEntry"},
                    "py_files": ["utils.zip"],
                    "files": ["my_files.txt"],
                    "identity": {"identity_type": "UserIdentity"},
                    "conf": {
                        "spark.driver.cores": 2,
                        "spark.driver.memory": "1g",
                        "spark.executor.cores": 1,
                        "spark.executor.memory": "1g",
                        "spark.executor.instances": 1,
                    },
                    "args": "--file_input ${{inputs.file_input}}",
                    "name": "add_greeting_column",
                    "inputs": {
                        "file_input": {"job_input_type": "literal", "value": "${{parent.inputs.iris_data}}"},
                    },
                    "_source": "YAML.COMPONENT",
                },
                "count_by_row": {
                    "_source": "YAML.COMPONENT",
                    "args": "--file_input ${{inputs.file_input}} " "--output ${{outputs.output}}",
                    "conf": {
                        "spark.driver.cores": 2,
                        "spark.driver.memory": "1g",
                        "spark.executor.cores": 1,
                        "spark.executor.instances": 1,
                        "spark.executor.memory": "1g",
                    },
                    "entry": {"file": "count_by_row.py", "spark_job_entry_type": "SparkJobPythonEntry"},
                    "files": ["my_files.txt"],
                    "identity": {"identity_type": "Managed"},
                    "inputs": {"file_input": {"job_input_type": "literal", "value": "${{parent.inputs.iris_data}}"}},
                    "jars": ["scalaproj.jar"],
                    "name": "count_by_row",
                    "outputs": {"output": {"type": "literal", "value": "${{parent.outputs.output}}"}},
                    "resources": {"instance_type": "Standard_E8S_V3", "runtime_version": "3.1.0"},
                    "type": "spark",
                },
            },
            "outputs": {"output": {"job_output_type": "uri_folder", "mode": "Direct"}},
            "settings": {"_source": "DSL"},
        }

    def test_dsl_pipeline_with_data_transfer_copy_node(self) -> None:
        merge_files = load_component("./tests/test_configs/components/data_transfer/copy_files.yaml")

        @dsl.pipeline(description="submit a pipeline with data transfer copy job")
        def data_transfer_copy_pipeline_from_yaml(folder1):
            copy_files_node = merge_files(folder1=folder1)
            return {"output": copy_files_node.outputs.output_folder}

        dsl_pipeline: PipelineJob = data_transfer_copy_pipeline_from_yaml(
            folder1=Input(
                path="azureml://datastores/my_cosmos/paths/source_cosmos",
                type=AssetTypes.URI_FOLDER,
            ),
        )
        dsl_pipeline.outputs.output.path = "azureml://datastores/my_blob/paths/merged_blob"

        data_transfer_copy_node = dsl_pipeline.jobs["copy_files_node"]
        job_data_path_input = data_transfer_copy_node.inputs["folder1"]._meta
        assert job_data_path_input
        data_transfer_copy_node_dict = data_transfer_copy_node._to_dict()

        data_transfer_copy_node_rest_obj = data_transfer_copy_node._to_rest_object()
        regenerated_data_transfer_copy_node = DataTransferCopy._from_rest_object(data_transfer_copy_node_rest_obj)

        data_transfer_copy_node_dict_from_rest = regenerated_data_transfer_copy_node._to_dict()
        omit_fields = []
        assert pydash.omit(data_transfer_copy_node_dict, *omit_fields) == pydash.omit(
            data_transfer_copy_node_dict_from_rest, *omit_fields
        )
        omit_fields = [
            "jobs.copy_files_node.componentId",
        ]
        actual_job = pydash.omit(dsl_pipeline._to_rest_object().properties.as_dict(), *omit_fields)
        assert actual_job == {
            "description": "submit a pipeline with data transfer copy job",
            "display_name": "data_transfer_copy_pipeline_from_yaml",
            "inputs": {
                "folder1": {"job_input_type": "uri_folder", "uri": "azureml://datastores/my_cosmos/paths/source_cosmos"}
            },
            "is_archived": False,
            "job_type": "Pipeline",
            "jobs": {
                "copy_files_node": {
                    "_source": "YAML.COMPONENT",
                    "data_copy_mode": "merge_with_overwrite",
                    "inputs": {"folder1": {"job_input_type": "literal", "value": "${{parent.inputs.folder1}}"}},
                    "name": "copy_files_node",
                    "outputs": {"output_folder": {"type": "literal", "value": "${{parent.outputs.output}}"}},
                    "task": "copy_data",
                    "type": "data_transfer",
                }
            },
            "outputs": {
                "output": {"job_output_type": "uri_folder", "uri": "azureml://datastores/my_blob/paths/merged_blob"}
            },
            "properties": {},
            "settings": {"_source": "DSL"},
            "tags": {},
        }

    def test_dsl_pipeline_with_data_transfer_merge_node(self) -> None:
        merge_files = load_component("./tests/test_configs/components/data_transfer/merge_files.yaml")

        @dsl.pipeline(description="submit a pipeline with data transfer copy job")
        def data_transfer_copy_pipeline_from_yaml(folder1, folder2):
            merge_files_node = merge_files(folder1=folder1, folder2=folder2)
            return {"output": merge_files_node.outputs.output_folder}

        dsl_pipeline: PipelineJob = data_transfer_copy_pipeline_from_yaml(
            folder1=Input(
                path="azureml://datastores/my_cosmos/paths/source_cosmos",
                type=AssetTypes.URI_FOLDER,
            ),
            folder2=Input(
                path="azureml://datastores/my_cosmos/paths/source_cosmos",
                type=AssetTypes.URI_FOLDER,
            ),
        )
        dsl_pipeline.outputs.output.path = "azureml://datastores/my_blob/paths/merged_blob"

        data_transfer_copy_node = dsl_pipeline.jobs["merge_files_node"]
        job_data_path_input = data_transfer_copy_node.inputs["folder1"]._meta
        assert job_data_path_input
        data_transfer_copy_node_dict = data_transfer_copy_node._to_dict()

        data_transfer_copy_node_rest_obj = data_transfer_copy_node._to_rest_object()
        regenerated_data_transfer_copy_node = DataTransferCopy._from_rest_object(data_transfer_copy_node_rest_obj)

        data_transfer_copy_node_dict_from_rest = regenerated_data_transfer_copy_node._to_dict()
        omit_fields = []
        assert pydash.omit(data_transfer_copy_node_dict, *omit_fields) == pydash.omit(
            data_transfer_copy_node_dict_from_rest, *omit_fields
        )
        omit_fields = [
            "jobs.merge_files_node.componentId",
        ]
        actual_job = pydash.omit(dsl_pipeline._to_rest_object().properties.as_dict(), *omit_fields)
        assert actual_job == {
            "description": "submit a pipeline with data transfer copy job",
            "display_name": "data_transfer_copy_pipeline_from_yaml",
            "inputs": {
                "folder1": {
                    "job_input_type": "uri_folder",
                    "uri": "azureml://datastores/my_cosmos/paths/source_cosmos",
                },
                "folder2": {
                    "job_input_type": "uri_folder",
                    "uri": "azureml://datastores/my_cosmos/paths/source_cosmos",
                },
            },
            "is_archived": False,
            "job_type": "Pipeline",
            "jobs": {
                "merge_files_node": {
                    "_source": "YAML.COMPONENT",
                    "data_copy_mode": "merge_with_overwrite",
                    "inputs": {
                        "folder1": {"job_input_type": "literal", "value": "${{parent.inputs.folder1}}"},
                        "folder2": {"job_input_type": "literal", "value": "${{parent.inputs.folder2}}"},
                    },
                    "name": "merge_files_node",
                    "outputs": {"output_folder": {"type": "literal", "value": "${{parent.outputs.output}}"}},
                    "task": "copy_data",
                    "type": "data_transfer",
                }
            },
            "outputs": {
                "output": {"job_output_type": "uri_folder", "uri": "azureml://datastores/my_blob/paths/merged_blob"}
            },
            "properties": {},
            "settings": {"_source": "DSL"},
            "tags": {},
        }

    def test_dsl_pipeline_with_data_transfer_import_component(self) -> None:
        s3_blob = load_component("./tests/test_configs/components/data_transfer/import_file_to_blob.yaml")
        path_source_s3 = "test1/*"
        connection_target = "azureml:my-s3-connection"
        source = {"type": "file_system", "connection": connection_target, "path": path_source_s3}

        with pytest.raises(ValidationException) as e:

            @dsl.pipeline
            def data_transfer_copy_pipeline_from_yaml():
                s3_blob(source=source)

            data_transfer_copy_pipeline_from_yaml()
            assert "DataTransfer component is not callable for import task." in str(e.value)

    def test_dsl_pipeline_with_data_transfer_export_component(self) -> None:
        blob_azuresql = load_component("./tests/test_configs/components/data_transfer/export_blob_to_database.yaml")

        my_cosmos_folder = Input(type=AssetTypes.URI_FILE, path="/data/testFile_ForSqlDB.parquet")
        connection_target_azuresql = "azureml:my_export_azuresqldb_connection"
        table_name = "dbo.Persons"
        sink = {"type": "database", "connection": connection_target_azuresql, "table_name": table_name}

        with pytest.raises(ValidationException) as e:

            @dsl.pipeline
            def data_transfer_copy_pipeline_from_yaml():
                blob_azuresql_node = blob_azuresql(source=my_cosmos_folder)
                blob_azuresql_node.sink = sink

            data_transfer_copy_pipeline_from_yaml()
            assert "DataTransfer component is not callable for import task." in str(e.value)

    def test_node_sweep_with_optional_input(self) -> None:
        component_yaml = components_dir / "helloworld_component_optional_input.yml"
        component_func = load_component(component_yaml)

        @dsl.pipeline
        def pipeline_func():
            node1 = component_func(required_input=1, optional_input=2)  # noqa: F841
            node2 = component_func(required_input=1)  # noqa: F841
            node3 = component_func(required_input=1)
            node_sweep = node3.sweep(
                primary_metric="training_f1_score",
                goal="minimize",
                sampling_algorithm="random",
            )
            node_sweep.set_limits(
                max_total_trials=20,
                max_concurrent_trials=10,
            )

        pipeline_job = pipeline_func()
        jobs_dict = pipeline_job._to_rest_object().as_dict()["properties"]["jobs"]
        # for node1 inputs, should contain required_input and optional_input;
        # while for node2 and node_sweep, should only contain required_input.
        assert jobs_dict["node1"]["inputs"] == {
            "required_input": {"job_input_type": "literal", "value": "1"},
            "optional_input": {"job_input_type": "literal", "value": "2"},
        }
        assert jobs_dict["node2"]["inputs"] == {"required_input": {"job_input_type": "literal", "value": "1"}}
        assert jobs_dict["node_sweep"]["inputs"] == {"required_input": {"job_input_type": "literal", "value": "1"}}

    def test_dsl_pipeline_unprovided_required_input(self):
        component_yaml = components_dir / "helloworld_component_optional_input.yml"
        component_func = load_component(component_yaml)

        @dsl.pipeline
        def pipeline_func(required_input: int, optional_input: int = 2):
            component_func(required_input=required_input, optional_input=optional_input)

        # no error when calling dsl pipeline func
        pipeline_job = pipeline_func()
        pipeline_job.settings.default_compute = "cpu-cluster"
        validate_result = pipeline_job._validate()
        assert validate_result.error_messages == {
            "inputs.required_input": "Required input 'required_input' for pipeline " "'pipeline_func' not provided."
        }

        validate_result = pipeline_job.component._validate()
        assert validate_result.error_messages == {}

        # pipeline component has required inputs
        assert pipeline_job.component._to_dict()["inputs"] == {
            "optional_input": {"default": "2", "optional": True, "type": "integer"},
            "required_input": {"type": "integer"},
        }

        # setting _validate_required_input_not_provided to False will skip the unprovided input check
        @dsl.pipeline
        def outer_pipeline():
            node = pipeline_func()
            node._validate_required_input_not_provided = False

        pipeline_job = outer_pipeline()
        pipeline_job.settings.default_compute = "cpu-cluster"

        validate_result = pipeline_job._validate()
        assert validate_result.passed

    def test_dsl_pipeline_with_unprovided_pipeline_optional_input(self, client: MLClient) -> None:
        component_func = load_component(source=str(components_dir / "default_optional_component.yml"))

        # optional pipeline input binding to optional node input
        @dsl.pipeline()
        def pipeline_func(optional_input: Input(optional=True, type="uri_file")):
            component_func(
                required_input=Input(type="uri_file", path="https://dprepdata.blob.core.windows.net/demo/Titanic.csv"),
                required_param="def",
                optional_input=optional_input,
            )

        pipeline_job = pipeline_func()
        pipeline_job.settings.default_compute = "cpu-cluster"
        validate_result = pipeline_job._validate()
        assert validate_result.error_messages == {}

        # optional pipeline parameter binding to optional node parameter
        @dsl.pipeline()
        def pipeline_func(
            optional_param: Input(optional=True, type="string"),
            optional_param_duplicate: Input(optional=True, type="string"),
        ):
            component_func(
                required_input=Input(type="uri_file", path="https://dprepdata.blob.core.windows.net/demo/Titanic.csv"),
                required_param="def",
                optional_param=optional_param,
                optional_param_with_default=optional_param_duplicate,
            )

        pipeline_job = pipeline_func()
        pipeline_job.settings.default_compute = "cpu-cluster"
        validate_result = pipeline_job._validate()
        assert validate_result.error_messages == {}

    def test_dsl_pipeline_with_unprovided_pipeline_required_input(self, client: MLClient) -> None:
        component_func = load_component(source=str(components_dir / "default_optional_component.yml"))

        # required pipeline input binding to optional node input
        @dsl.pipeline()
        def pipeline_func(required_input: Input(optional=False, type="uri_file")):
            component_func(
                required_input=Input(type="uri_file", path="https://dprepdata.blob.core.windows.net/demo/Titanic.csv"),
                required_param="def",
                optional_input=required_input,
            )

        pipeline_job = pipeline_func()
        pipeline_job.settings.default_compute = "cpu-cluster"
        validate_result = pipeline_job._validate()
        assert validate_result.error_messages == {
            "inputs.required_input": "Required input 'required_input' for pipeline " "'pipeline_func' not provided."
        }

        # required pipeline parameter binding to optional node parameter
        @dsl.pipeline()
        def pipeline_func(
            required_param: Input(optional=False, type="string"),
            required_param_duplicate: Input(optional=False, type="string"),
        ):
            component_func(
                required_input=Input(type="uri_file", path="https://dprepdata.blob.core.windows.net/demo/Titanic.csv"),
                required_param="def",
                optional_param=required_param,
                optional_param_with_default=required_param_duplicate,
            )

        pipeline_job = pipeline_func()
        pipeline_job.settings.default_compute = "cpu-cluster"
        validate_result = pipeline_job._validate()
        assert validate_result.error_messages == {
            "inputs.required_param": "Required input 'required_param' for pipeline " "'pipeline_func' not provided.",
            "inputs.required_param_duplicate": "Required input 'required_param_duplicate' for pipeline "
            "'pipeline_func' not provided.",
        }

        # required pipeline parameter with default value binding to optional node parameter
        @dsl.pipeline()
        def pipeline_func(required_param: Input(optional=False, type="string", default="pipeline_required_param")):
            component_func(
                required_input=Input(type="uri_file", path="https://dprepdata.blob.core.windows.net/demo/Titanic.csv"),
                required_param=required_param,
                optional_param=required_param,
                optional_param_with_default=required_param,
            )

        pipeline_job = pipeline_func()
        pipeline_job.settings.default_compute = "cpu-cluster"
        validate_result = pipeline_job._validate()
        assert validate_result.error_messages == {}

    def test_dsl_pipeline_with_pipeline_component_unprovided_pipeline_optional_input(self, client: MLClient) -> None:
        component_func = load_component(source=str(components_dir / "default_optional_component.yml"))

        # optional pipeline input binding to optional node input
        @dsl.pipeline()
        def subgraph_pipeline(optional_input: Input(optional=True, type="uri_file")):
            component_func(
                required_input=Input(type="uri_file", path="https://dprepdata.blob.core.windows.net/demo/Titanic.csv"),
                required_param="def",
                optional_input=optional_input,
            )

        @dsl.pipeline()
        def root_pipeline():
            subgraph_node = subgraph_pipeline()

        pipeline_job = root_pipeline()
        pipeline_job.settings.default_compute = "cpu-cluster"
        validate_result = pipeline_job._validate()
        assert validate_result.error_messages == {}

        # optional pipeline parameter binding to optional node parameter
        @dsl.pipeline()
        def subgraph_pipeline(
            optional_parameter: Input(optional=True, type="string"),
            optional_parameter_duplicate: Input(optional=True, type="string"),
        ):
            component_func(
                required_input=Input(type="uri_file", path="https://dprepdata.blob.core.windows.net/demo/Titanic.csv"),
                required_param="def",
                optional_param=optional_parameter,
                optional_param_with_default=optional_parameter_duplicate,
            )

        @dsl.pipeline()
        def root_pipeline():
            subgraph_node = subgraph_pipeline()

        pipeline_job = root_pipeline()
        pipeline_job.settings.default_compute = "cpu-cluster"
        validate_result = pipeline_job._validate()
        assert validate_result.error_messages == {}

    def test_dsl_pipeline_with_pipeline_component_unprovided_pipeline_required_input(self, client: MLClient) -> None:
        component_func = load_component(source=str(components_dir / "default_optional_component.yml"))

        # required pipeline input binding to optional node input
        @dsl.pipeline()
        def subgraph_pipeline(required_input: Input(optional=False, type="uri_file")):
            component_func(
                required_input=Input(type="uri_file", path="https://dprepdata.blob.core.windows.net/demo/Titanic.csv"),
                required_param="def",
                optional_input=required_input,
            )

        @dsl.pipeline()
        def root_pipeline():
            subgraph_node = subgraph_pipeline()

        pipeline_job = root_pipeline()
        pipeline_job.settings.default_compute = "cpu-cluster"
        validate_result = pipeline_job._validate()
        assert validate_result.error_messages == {
            "jobs.subgraph_node.inputs.required_input": "Required input 'required_input' for component 'subgraph_node'"
            " not provided."
        }

        @dsl.pipeline()
        def root_pipeline(required_input: Input(optional=False, type="uri_file")):
            subgraph_node = subgraph_pipeline(required_input=required_input)

        pipeline_job = root_pipeline()
        pipeline_job.settings.default_compute = "cpu-cluster"
        validate_result = pipeline_job._validate()
        assert validate_result.error_messages == {
            "inputs.required_input": "Required input 'required_input' for pipeline 'root_pipeline' not provided."
        }

        # required pipeline parameter binding to optional node parameter
        @dsl.pipeline()
        def subgraph_pipeline(required_parameter: Input(optional=False, type="string")):
            component_func(
                required_input=Input(type="uri_file", path="https://dprepdata.blob.core.windows.net/demo/Titanic.csv"),
                required_param="def",
                optional_param=required_parameter,
            )

        @dsl.pipeline()
        def root_pipeline():
            subgraph_node = subgraph_pipeline()

        pipeline_job = root_pipeline()
        pipeline_job.settings.default_compute = "cpu-cluster"
        validate_result = pipeline_job._validate()
        assert validate_result.error_messages == {
            "jobs.subgraph_node.inputs.required_parameter": "Required input 'required_parameter' for component "
            "'subgraph_node' not provided."
        }

        # required pipeline parameter with default value binding to optional node parameter
        @dsl.pipeline()
        def subgraph_pipeline(required_parameter: Input(optional=False, type="string", default="subgraph_pipeline")):
            component_func(
                required_input=Input(type="uri_file", path="https://dprepdata.blob.core.windows.net/demo/Titanic.csv"),
                required_param="def",
                optional_param=required_parameter,
            )

        @dsl.pipeline()
        def root_pipeline():
            subgraph_node = subgraph_pipeline()

        pipeline_job = root_pipeline()
        pipeline_job.settings.default_compute = "cpu-cluster"
        validate_result = pipeline_job._validate()
        assert validate_result.error_messages == {}

    def test_dsl_pipeline_with_return_annotation(self, client: MLClient) -> None:
        hello_world_component_yaml = "./tests/test_configs/components/helloworld_component.yml"
        hello_world_component_func = load_component(source=hello_world_component_yaml)

        @dsl.pipeline()
        def my_pipeline() -> Output(type="uri_folder", description="new description", mode="upload"):
            node = hello_world_component_func(component_in_path=Input(path="path/on/ds"), component_in_number=10)
            return {"output": node.outputs.component_out_path}

        pipeline_job = my_pipeline()
        expected_outputs = {
            "output": {"description": "new description", "job_output_type": "uri_folder", "mode": "Upload"}
        }
        assert pipeline_job._to_rest_object().as_dict()["properties"]["outputs"] == expected_outputs

    def test_dsl_pipeline_run_settings(self) -> None:
        hello_world_component_yaml = "./tests/test_configs/components/helloworld_component.yml"
        hello_world_component_func = load_component(source=hello_world_component_yaml)

        @dsl.pipeline()
        def my_pipeline() -> Output(type="uri_folder", description="new description", mode="upload"):
            node = hello_world_component_func(component_in_path=Input(path="path/on/ds"), component_in_number=10)
            return {"output": node.outputs.component_out_path}

        pipeline_job: PipelineJob = my_pipeline()
        pipeline_job.settings = {
            "default_compute": "cpu-cluster",
            "continue_on_step_failure": True,
            "continue_run_on_failed_optional_input": False,
        }

        assert pipeline_job._to_rest_object().properties.settings == {
            PipelineConstants.DEFAULT_COMPUTE: "cpu-cluster",
            PipelineConstants.CONTINUE_ON_STEP_FAILURE: True,
            PipelineConstants.CONTINUE_RUN_ON_FAILED_OPTIONAL_INPUT: False,
            "_source": "DSL",
        }

    def test_register_output_without_name_sdk(self):
        component = load_component(source="./tests/test_configs/components/helloworld_component.yml")
        component_input = Input(type="uri_file", path="https://dprepdata.blob.core.windows.net/demo/Titanic.csv")

        @dsl.pipeline()
        def register_node_output():
            node = component(component_in_path=component_input)
            node.outputs.component_out_path.version = 1

        pipeline = register_node_output()
        pipeline.settings.default_compute = "azureml:cpu-cluster"
        with pytest.raises(UserErrorException) as e:
            pipeline._validate()
        assert "Output name is required when output version is specified." in str(e.value)

        @dsl.pipeline()
        def register_pipeline_output():
            node = component(component_in_path=component_input)
            return {"pipeine_a_output": node.outputs.component_out_path}

        pipeline = register_pipeline_output()
        pipeline.outputs.pipeine_a_output.version = 1
        pipeline.settings.default_compute = "azureml:cpu-cluster"
        with pytest.raises(UserErrorException) as e:
            pipeline._validate()
        assert "Output name is required when output version is specified." in str(e.value)

    def test_register_output_with_invalid_name_sdk(self):
        component = load_component(source="./tests/test_configs/components/helloworld_component.yml")
        component_input = Input(type="uri_file", path="https://dprepdata.blob.core.windows.net/demo/Titanic.csv")

        @dsl.pipeline()
        def register_node_output():
            node = component(component_in_path=component_input)
            node.outputs.component_out_path.name = "@"
            node.outputs.component_out_path.version = "1"

        pipeline = register_node_output()
        pipeline.settings.default_compute = "azureml:cpu-cluster"
        with pytest.raises(UserErrorException) as e:
            pipeline._validate()
        assert (
            "The output name @ can only contain alphanumeric characters, dashes and underscores, with a limit of 255 characters."
            in str(e.value)
        )

    def test_pipeline_output_settings_copy(self):
        component_yaml = components_dir / "helloworld_component.yml"
        component_func1 = load_component(source=component_yaml)

        @dsl.pipeline()
        def my_pipeline():
            node1 = component_func1(component_in_number=1)
            node1.outputs.component_out_path.path = "path1"
            return node1.outputs

        pipeline_job1 = my_pipeline()
        pipeline_job2 = my_pipeline()

        pipeline_job1.outputs.component_out_path.path = "new_path"

        # modified pipeline output setting won't affect pipeline component or other nodes.
        assert pipeline_job1.outputs.component_out_path.path == "new_path"
        assert pipeline_job1.component.outputs["component_out_path"].path == "path1"
        assert pipeline_job2.outputs.component_out_path.path == "path1"
        assert pipeline_job2.component.outputs["component_out_path"].path == "path1"

        # newly create pipeline job instance won't be affected
        pipeline_job3 = my_pipeline()
        assert pipeline_job3.outputs.component_out_path.path == "path1"
        assert pipeline_job3.component.outputs["component_out_path"].path == "path1"

    def test_node_path_promotion(self):
        component_yaml = components_dir / "helloworld_component.yml"
        component_func1 = load_component(source=component_yaml)

        @dsl.pipeline()
        def my_pipeline():
            node1 = component_func1(component_in_number=1)
            node1.outputs.component_out_path = Output(
                # the following settings will be copied to pipeline level
                path="path",
            )
            return node1.outputs

        pipeline_job1 = my_pipeline()
        assert pipeline_job1.outputs.component_out_path.path == "path"

        @dsl.pipeline()
        def outer_pipeline():
            node1 = my_pipeline()
            assert node1.outputs.component_out_path.path == "path"
            node1.outputs.component_out_path.path = "new_path"
            assert node1.outputs.component_out_path.path == "new_path"
            return node1.outputs

        pipeline_job2 = outer_pipeline()
        assert pipeline_job2.outputs.component_out_path.path == "new_path"

    def test_node_output_type_promotion(self):
        component_yaml = components_dir / "helloworld_component.yml"
        params_override = [{"outputs": {"component_out_path": {"type": "uri_file"}}}]
        component_func1 = load_component(source=component_yaml, params_override=params_override)

        # without node level setting, node should have same type with component
        @dsl.pipeline()
        def my_pipeline():
            node1 = component_func1(component_in_number=1)
            assert node1.outputs.component_out_path.type == "uri_file"
            return node1.outputs

        pipeline_job1 = my_pipeline()
        assert pipeline_job1.outputs.component_out_path.type == "uri_file"
        pipeline_dict = pipeline_job1._to_rest_object().as_dict()["properties"]
        assert pipeline_dict["outputs"]["component_out_path"]["job_output_type"] == "uri_file"

        # when node level has setting, node should respect the setting
        @dsl.pipeline()
        def my_pipeline():
            node1 = component_func1(component_in_number=1)
            assert node1.outputs.component_out_path.type == "uri_file"
            node1.outputs.component_out_path.type = "mlflow_model"
            assert node1.outputs.component_out_path.type == "mlflow_model"
            return node1.outputs

        pipeline_job1 = my_pipeline()
        # assert pipeline_job1.outputs.component_out_path.type == "mlflow_model"
        pipeline_dict = pipeline_job1._to_rest_object().as_dict()["properties"]
        assert pipeline_dict["outputs"]["component_out_path"]["job_output_type"] == "mlflow_model"

        # when pipeline level has setting, node should respect the setting
        @dsl.pipeline()
        def my_pipeline():
            node1 = component_func1(component_in_number=1)
            assert node1.outputs.component_out_path.type == "uri_file"
            node1.outputs.component_out_path.type = "mlflow_model"
            assert node1.outputs.component_out_path.type == "mlflow_model"
            return node1.outputs

        pipeline_job1 = my_pipeline()
        pipeline_job1.outputs.component_out_path.type = "custom_model"
        assert pipeline_job1.outputs.component_out_path.type == "custom_model"
        pipeline_dict = pipeline_job1._to_rest_object().as_dict()["properties"]
        assert pipeline_dict["outputs"]["component_out_path"]["job_output_type"] == "custom_model"

    def test_node_output_mode_promotion(self):
        component_yaml = components_dir / "helloworld_component.yml"
        params_override = [{"outputs": {"component_out_path": {"mode": "mount", "type": "uri_file"}}}]
        component_func1 = load_component(source=component_yaml, params_override=params_override)

        # without node level setting, node should have same type with component
        @dsl.pipeline()
        def my_pipeline():
            node1 = component_func1(component_in_number=1)
            # assert node1.outputs.component_out_path.mode == "mount"
            return node1.outputs

        pipeline_job1 = my_pipeline()
        # assert pipeline_job1.outputs.component_out_path.mode == "mount"
        pipeline_dict = pipeline_job1._to_rest_object().as_dict()["properties"]
        assert pipeline_dict["outputs"]["component_out_path"]["mode"] == "ReadWriteMount"

        # when node level has setting, node should respect the setting
        @dsl.pipeline()
        def my_pipeline():
            node1 = component_func1(component_in_number=1)
            # assert node1.outputs.component_out_path.mode == "mount"
            node1.outputs.component_out_path.mode = "upload"
            assert node1.outputs.component_out_path.mode == "upload"
            return node1.outputs

        pipeline_job1 = my_pipeline()
        # assert pipeline_job1.outputs.component_out_path.mode == "upload"
        pipeline_dict = pipeline_job1._to_rest_object().as_dict()["properties"]
        assert pipeline_dict["outputs"]["component_out_path"]["mode"] == "Upload"

        # when pipeline level has setting, node should respect the setting
        @dsl.pipeline()
        def my_pipeline():
            node1 = component_func1(component_in_number=1)
            # assert node1.outputs.component_out_path.mode == "mount"
            node1.outputs.component_out_path.mode = "upload"
            assert node1.outputs.component_out_path.mode == "upload"
            return node1.outputs

        pipeline_job1 = my_pipeline()
        pipeline_job1.outputs.component_out_path.mode = "direct"
        assert pipeline_job1.outputs.component_out_path.mode == "direct"
        pipeline_dict = pipeline_job1._to_rest_object().as_dict()["properties"]
        assert pipeline_dict["outputs"]["component_out_path"]["mode"] == "Direct"

    def test_validate_pipeline_node_io_name_has_keyword(self, caplog):
        # Refresh logger for pytest to capture log, otherwise the result is empty.
        from azure.ai.ml.dsl import _pipeline_component_builder

        _pipeline_component_builder.module_logger = logging.getLogger(__file__)
        with caplog.at_level(logging.WARNING):
            from test_configs.dsl_pipeline.pipeline_with_keyword_in_node_io.pipeline import pipeline_job

            # validation should pass
            assert pipeline_job._customized_validate().passed

        warning_template = (
            'Reserved word "{io_name}" is used as {io} name in node "{node_name}", '
            "can only be accessed with '{node_name}.{io}s[\"{io_name}\"]'"
        )
        assert caplog.messages == [
            warning_template.format(io_name="__contains__", io="output", node_name="node"),
            warning_template.format(io_name="items", io="output", node_name="upstream_node"),
            warning_template.format(io_name="keys", io="input", node_name="downstream_node"),
            warning_template.format(io_name="__hash__", io="output", node_name="pipeline_component_func"),
        ]

    def test_pass_pipeline_inpute_to_environment_variables(self):
        component_yaml = r"./tests/test_configs/components/helloworld_component_no_paths.yml"
        component_func = load_component(source=component_yaml)

        @dsl.pipeline(
            name="pass_pipeline_inpute_to_environment_variables",
        )
        def pipeline(job_in_number: int, environment_variables: str):
            hello_world_component = component_func(component_in_number=job_in_number)
            hello_world_component.environment_variables = environment_variables

        pipeline_job = pipeline()
        assert pipeline_job.jobs["hello_world_component"].environment_variables
        pipeline_dict = pipeline_job._to_rest_object().as_dict()["properties"]
        assert (
            pipeline_dict["jobs"]["hello_world_component"]["environment_variables"]
            == "${{parent.inputs.environment_variables}}"
        )

    def test_node_name_underscore(self):
        component_yaml = r"./tests/test_configs/components/helloworld_component_no_paths.yml"
        component_func = load_component(source=component_yaml)

        @dsl.pipeline()
        def my_pipeline():
            _ = component_func(component_in_number=1)

        pipeline_job = my_pipeline()
        assert pipeline_job.jobs.keys() == {"microsoftsamplescommandcomponentbasic_nopaths_test"}
        assert (
            pipeline_job.jobs["microsoftsamplescommandcomponentbasic_nopaths_test"].name
            == "microsoftsamplescommandcomponentbasic_nopaths_test"
        )

        @dsl.pipeline()
        def my_pipeline():
            _ = component_func(component_in_number=1)
            _ = component_func(component_in_number=2)

        pipeline_job = my_pipeline()
        assert pipeline_job.jobs.keys() == {
            "microsoftsamplescommandcomponentbasic_nopaths_test",
            "microsoftsamplescommandcomponentbasic_nopaths_test_1",
        }

        @dsl.pipeline()
        def my_pipeline():
            _ = component_func(component_in_number=1)
            component_func(component_in_number=2)
            _ = component_func(component_in_number=3)

        pipeline_job = my_pipeline()
        assert pipeline_job.jobs.keys() == {
            "microsoftsamplescommandcomponentbasic_nopaths_test",
            "microsoftsamplescommandcomponentbasic_nopaths_test_1",
            "microsoftsamplescommandcomponentbasic_nopaths_test_2",
        }

        @dsl.pipeline()
        def my_pipeline():
            _ = component_func(component_in_number=1)
            component_func(component_in_number=2)
            _ = component_func(component_in_number=3)
            node = component_func(component_in_number=4)

        pipeline_job = my_pipeline()
        assert pipeline_job.jobs.keys() == {"node", "node_1", "node_2", "node_3"}

        @dsl.pipeline()
        def my_pipeline():
            node = component_func(component_in_number=1)
            component_func(component_in_number=2)
            _ = component_func(component_in_number=3)
            component_func(component_in_number=4)

        pipeline_job = my_pipeline()
        assert pipeline_job.jobs.keys() == {"node", "node_1", "node_2", "node_3"}

    def test_pipeline_input_binding_limits_timeout(self):
        component_yaml = r"./tests/test_configs/components/helloworld_component_no_paths.yml"
        component_func = load_component(source=component_yaml)

        @dsl.pipeline
        def my_pipeline(timeout) -> PipelineJob:
            # case 1: if timeout is PipelineInput
            node_0 = component_func(component_in_number=1)
            node_0.set_limits(timeout=timeout)
            # case 2: if timeout is not PipelineInput
            node_1 = component_func(component_in_number=1)
            node_1.set_limits(timeout=1)

        pipeline = my_pipeline(2)
        pipeline.settings.default_compute = "cpu-cluster"
        pipeline_dict = pipeline._to_rest_object().as_dict()
        assert pipeline_dict["properties"]["jobs"]["node_0"]["limits"]["timeout"] == "${{parent.inputs.timeout}}"
        assert pipeline_dict["properties"]["jobs"]["node_1"]["limits"]["timeout"] == "PT1S"

    @pytest.mark.parametrize(
        "component_path, fields_to_test, fake_inputs",
        [
            pytest.param(
                "./tests/test_configs/components/helloworld_component.yml",
                {
                    "resources.instance_count": JobResourceConfiguration(instance_count=1),
                    # do not support data binding expression on queue_settings as it involves value mapping in
                    # _to_rest_object
                    # "queue_settings.priority": QueueSettings(priority="low"),
                },
                {},
                id="command",
            ),
            pytest.param(
                "./tests/test_configs/components/basic_parallel_component_score.yml",
                {
                    "resources.instance_count": JobResourceConfiguration(instance_count=1),
                },
                {},
                id="parallel.resources",
            ),
            pytest.param(
                "./tests/test_configs/dsl_pipeline/spark_job_in_pipeline/add_greeting_column_component.yml",
                {
                    "resources.runtime_version": SparkResourceConfiguration(runtime_version="2.4"),
                    # seems that `type` is the only field for `identity` and hasn't been exposed to user
                    # "identity.type": AmlTokenConfiguration(),
                    # spark.entry doesn't support overwrite from node level for now, more details in
                    # entities._builders.spark.Spark.__init__, around line 211
                    # "entry.entry": SparkJobEntry(entry="main.py"),
                },
                {
                    "file_input": Input(path="./tests/test_configs/data"),
                },
                id="spark",
            ),
        ],
    )
    def test_data_binding_expression_on_node_runsettings(
        self, component_path: str, fields_to_test: Dict[str, Any], fake_inputs: Dict[str, Input]
    ):
        component = load_component(component_path)

        @dsl.pipeline()
        def pipeline_func(param: str = "2"):
            node = component(**fake_inputs)
            for field, value in fields_to_test.items():
                attr, sub_attr = field.split(".")
                setattr(node, attr, value)
                setattr(getattr(node, attr), sub_attr, param)

        pipeline_job: PipelineJob = pipeline_func()
        rest_object = pipeline_job._to_rest_object()
        regenerated_job = PipelineJob._from_rest_object(rest_object)
        expected_dict, actual_dict = pipeline_job._to_dict(), regenerated_job._to_dict()

        # TODO: node level task is not necessary and with issue in serialization/de-serialization
        for skip_dot_key in ["jobs.node.task.code"]:
            pydash.set_(expected_dict, skip_dot_key, "placeholder")
            pydash.set_(actual_dict, skip_dot_key, "placeholder")
        assert actual_dict == expected_dict

        # directly update component to arm id
        for _node in pipeline_job.jobs.values():
            _node._component = (
                "/subscriptions/00000000-0000-0000-0000-000000000000/resourceGroups/rg/providers/"
                "Microsoft.MachineLearningServices/workspaces/ws/components/component_name/"
                "versions/1.0.0"
            )
        # check if all the fields are correctly serialized
        pipeline_job.component._get_anonymous_hash()

<<<<<<< HEAD
    def test_get_predecessors(self):
        component_yaml = components_dir / "2in2out.yaml"
        component_func = load_component(source=component_yaml)

        # case1.1: predecessor from same node
        @dsl.pipeline()
        def pipeline1():
            node1 = component_func()
            node1.name = "node1"
            assert node1.get_predecessors() == []
            node2 = component_func(input1=node1.outputs.output1, input2=node1.outputs.output2)
            assert ["node1"] == [n.name for n in node2.get_predecessors()]
            return node1.outputs

        pipeline1()

        # case1.2: predecessor from different node
        @dsl.pipeline()
        def pipeline2():
            node1 = component_func()
            node1.name = "node1"
            assert node1.get_predecessors() == []

            node2 = component_func()
            node2.name = "node2"
            assert node2.get_predecessors() == []

            node2 = component_func(input1=node1.outputs.output1, input2=node2.outputs.output2)
            assert ["node1", "node2"] == [n.name for n in node2.get_predecessors()]
            return node2.outputs

        pipeline2()

        # case 2.1: predecessor from same sub pipeline
        @dsl.pipeline()
        def pipeline3():
            sub1 = pipeline1()
            node3 = component_func(input1=sub1.outputs.output1, input2=sub1.outputs.output2)
            assert ["node1"] == [n.name for n in node3.get_predecessors()]

        pipeline3()

        # case 2.2: predecessor from different sub pipeline
        @dsl.pipeline()
        def pipeline4():
            sub1 = pipeline1()
            sub2 = pipeline2()
            node3 = component_func(input1=sub1.outputs.output1, input2=sub2.outputs.output2)
            assert ["node1", "node2"] == [n.name for n in node3.get_predecessors()]

        pipeline4()

        # case 3.1: predecessor from different outer node
        @dsl.pipeline()
        def sub_pipeline_1(input1: Input, input2: Input):
            node1 = component_func(input1=input1, input2=input2)
            assert ["outer1", "outer2"] == [n.name for n in node1.get_predecessors()]

        @dsl.pipeline()
        def pipeline5():
            outer1 = component_func()
            outer1.name = "outer1"
            outer2 = component_func()
            outer2.name = "outer2"
            sub_pipeline_1(input1=outer1.outputs.output1, input2=outer2.outputs.output2)

        pipeline5()

        # case 3.2: predecessor from same outer node
        @dsl.pipeline()
        def sub_pipeline_2(input1: Input, input2: Input):
            node1 = component_func(input1=input1, input2=input2)
            assert ["outer1"] == [n.name for n in node1.get_predecessors()]

        @dsl.pipeline()
        def pipeline6():
            outer1 = component_func()
            outer1.name = "outer1"
            sub_pipeline_2(input1=outer1.outputs.output1, input2=outer1.outputs.output2)

        pipeline6()

        # case 3.3: predecessor from outer literal value
        @dsl.pipeline()
        def sub_pipeline_3(input1: Input, input2: Input):
            node1 = component_func(input1=input1, input2=input2)
            assert [] == [n.name for n in node1.get_predecessors()]

        @dsl.pipeline()
        def pipeline7():
            sub_pipeline_3(input1=Input(), input2=Input())

        pipeline7()

        # case 3.4: predecessor from outer subgraph
        @dsl.pipeline()
        def sub_pipeline_4(input1: Input, input2: Input):
            node1 = component_func(input1=input1, input2=input2)
            assert ["node1", "node2"] == [n.name for n in node1.get_predecessors()]

        @dsl.pipeline()
        def pipeline8():
            sub1 = pipeline1()
            sub2 = pipeline2()
            sub_pipeline_4(input1=sub1.outputs.output1, input2=sub2.outputs.output2)

        pipeline8()
=======
    def test_pipeline_singularity_strong_type(self, mock_singularity_arm_id: str):
        component_yaml = "./tests/test_configs/components/helloworld_component_singularity.yml"
        component_func = load_component(component_yaml)

        instance_type = "Singularity.ND40rs_v2"

        @dsl.pipeline
        def pipeline_func():
            # basic job_tier + Low priority
            basic_low_node = component_func()
            basic_low_node.resources = JobResourceConfiguration(instance_count=2, instance_type=instance_type)
            basic_low_node.queue_settings = QueueSettings(job_tier="basic", priority="low")
            # standard job_tier + Medium priority
            standard_medium_node = component_func()
            standard_medium_node.resources = JobResourceConfiguration(instance_count=2, instance_type=instance_type)
            standard_medium_node.queue_settings = QueueSettings(job_tier="standard", priority="medium")
            # premium job_tier + High priority
            premium_high_node = component_func()
            premium_high_node.resources = JobResourceConfiguration(instance_count=2, instance_type=instance_type)
            premium_high_node.queue_settings = QueueSettings(job_tier="premium", priority="high")
            # properties
            node_with_properties = component_func()
            properties = {"Singularity": {"imageVersion": "", "interactive": False}}
            node_with_properties.resources = JobResourceConfiguration(
                instance_count=2, instance_type=instance_type, properties=properties
            )

        pipeline_job = pipeline_func()
        pipeline_job.settings.default_compute = mock_singularity_arm_id

        pipeline_job_dict = pipeline_job._to_rest_object().as_dict()
        # basic job_tier + Low priority
        basic_low_node_dict = pipeline_job_dict["properties"]["jobs"]["basic_low_node"]
        assert basic_low_node_dict["queue_settings"] == {"job_tier": "Basic", "priority": 1}
        assert basic_low_node_dict["resources"] == {"instance_count": 2, "instance_type": instance_type}
        # standard job_tier + Medium priority
        standard_medium_node_dict = pipeline_job_dict["properties"]["jobs"]["standard_medium_node"]
        assert standard_medium_node_dict["queue_settings"] == {"job_tier": "Standard", "priority": 2}
        assert standard_medium_node_dict["resources"] == {"instance_count": 2, "instance_type": instance_type}
        # premium job_tier + High priority
        premium_high_node_dict = pipeline_job_dict["properties"]["jobs"]["premium_high_node"]
        assert premium_high_node_dict["queue_settings"] == {"job_tier": "Premium", "priority": 3}
        assert premium_high_node_dict["resources"] == {"instance_count": 2, "instance_type": instance_type}
        # properties
        node_with_properties_dict = pipeline_job_dict["properties"]["jobs"]["node_with_properties"]
        assert node_with_properties_dict["resources"] == {
            "instance_count": 2,
            "instance_type": instance_type,
            # the mapping Singularity => AISuperComputer is expected
            "properties": {"AISuperComputer": {"imageVersion": "", "interactive": False}},
        }
>>>>>>> 89ff25ac
<|MERGE_RESOLUTION|>--- conflicted
+++ resolved
@@ -3226,7 +3226,6 @@
         # check if all the fields are correctly serialized
         pipeline_job.component._get_anonymous_hash()
 
-<<<<<<< HEAD
     def test_get_predecessors(self):
         component_yaml = components_dir / "2in2out.yaml"
         component_func = load_component(source=component_yaml)
@@ -3334,7 +3333,7 @@
             sub_pipeline_4(input1=sub1.outputs.output1, input2=sub2.outputs.output2)
 
         pipeline8()
-=======
+
     def test_pipeline_singularity_strong_type(self, mock_singularity_arm_id: str):
         component_yaml = "./tests/test_configs/components/helloworld_component_singularity.yml"
         component_func = load_component(component_yaml)
@@ -3385,5 +3384,4 @@
             "instance_type": instance_type,
             # the mapping Singularity => AISuperComputer is expected
             "properties": {"AISuperComputer": {"imageVersion": "", "interactive": False}},
-        }
->>>>>>> 89ff25ac
+        }