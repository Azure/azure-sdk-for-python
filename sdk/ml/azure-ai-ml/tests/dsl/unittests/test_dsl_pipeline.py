--- conflicted
+++ resolved
@@ -2599,7 +2599,28 @@
         }}
         assert pipeline_job._to_rest_object().as_dict()["properties"]["outputs"] == expected_outputs
 
-<<<<<<< HEAD
+    def test_dsl_pipeline_run_settings(self) -> None:
+        hello_world_component_yaml = "./tests/test_configs/components/helloworld_component.yml"
+        hello_world_component_func = load_component(source=hello_world_component_yaml)
+
+        @dsl.pipeline()
+        def my_pipeline() -> Output(type="uri_folder", description="new description", mode="upload"):
+            node = hello_world_component_func(component_in_path=Input(path="path/on/ds"), component_in_number=10)
+            return {"output": node.outputs.component_out_path}
+
+        pipeline_job: PipelineJob = my_pipeline()
+        pipeline_job.settings.default_compute = "cpu-cluster"
+        pipeline_job.settings.continue_on_step_failure = True
+        pipeline_job.settings.continue_run_on_failed_optional_input = False
+
+        assert pipeline_job._to_rest_object().properties.settings == {
+            PipelineConstants.DEFAULT_COMPUTE: "cpu-cluster",
+            PipelineConstants.CONTINUE_ON_STEP_FAILURE: True,
+            PipelineConstants.CONTINUE_RUN_ON_FAILED_OPTIONAL_INPUT: False,
+            "_source": "DSL"
+        }
+
+
     def test_register_output_without_name_sdk(self, client: MLClient):
         component = load_component(source="./tests/test_configs/components/helloworld_component.yml")
         component_input = Input(type='uri_file', path='https://dprepdata.blob.core.windows.net/demo/Titanic.csv')
@@ -2643,26 +2664,4 @@
         pipeline.settings.default_compute = "azureml:cpu-cluster"
         with pytest.raises(UserErrorException) as e:
             assert_job_cancel(pipeline, client)
-        assert 'The output name @ can only contain alphanumeric characters, dashes, and underscores, with a limit of 255 characters.' in str(e.value)
-=======
-    def test_dsl_pipeline_run_settings(self) -> None:
-        hello_world_component_yaml = "./tests/test_configs/components/helloworld_component.yml"
-        hello_world_component_func = load_component(source=hello_world_component_yaml)
-
-        @dsl.pipeline()
-        def my_pipeline() -> Output(type="uri_folder", description="new description", mode="upload"):
-            node = hello_world_component_func(component_in_path=Input(path="path/on/ds"), component_in_number=10)
-            return {"output": node.outputs.component_out_path}
-
-        pipeline_job: PipelineJob = my_pipeline()
-        pipeline_job.settings.default_compute = "cpu-cluster"
-        pipeline_job.settings.continue_on_step_failure = True
-        pipeline_job.settings.continue_run_on_failed_optional_input = False
-
-        assert pipeline_job._to_rest_object().properties.settings == {
-            PipelineConstants.DEFAULT_COMPUTE: "cpu-cluster",
-            PipelineConstants.CONTINUE_ON_STEP_FAILURE: True,
-            PipelineConstants.CONTINUE_RUN_ON_FAILED_OPTIONAL_INPUT: False,
-            "_source": "DSL"
-        }
->>>>>>> 698471b0
+        assert 'The output name @ can only contain alphanumeric characters, dashes, and underscores, with a limit of 255 characters.' in str(e.value)