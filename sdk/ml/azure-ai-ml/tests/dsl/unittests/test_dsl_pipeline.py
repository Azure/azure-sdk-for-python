--- conflicted
+++ resolved
@@ -2280,8 +2280,6 @@
         }
         assert jobs_dict["node2"]["inputs"] == {"required_input": {"job_input_type": "literal", "value": "1"}}
         assert jobs_dict["node_sweep"]["inputs"] == {"required_input": {"job_input_type": "literal", "value": "1"}}
-<<<<<<< HEAD
-=======
 
     def test_dsl_pipeline_unprovided_required_input(self):
         component_yaml = components_dir / "helloworld_component_optional_input.yml"
@@ -2320,4 +2318,3 @@
 
         validate_result = pipeline_job._validate()
         assert validate_result.passed
->>>>>>> 5521fd38
