--- conflicted
+++ resolved
@@ -1942,7 +1942,6 @@
         result = pipeline_job._validate()
         assert result._to_dict() == {"result": "Succeeded"}
 
-<<<<<<< HEAD
     def test_pipeline_node_identity_with_component(self):
         path = "./tests/test_configs/components/helloworld_component.yml"
         component_func = load_component(path)
@@ -2021,7 +2020,7 @@
                       'tags': {},
                       'type': 'command'}
         }
-=======
+
     def test_pipeline_with_non_pipeline_inputs(self):
         component_yaml = components_dir / "helloworld_component.yml"
         component_func1 = load_component(source=component_yaml, params_override=[{"name": "component_name_1"}])
@@ -2086,5 +2085,4 @@
             job_in_path=Input(path="/a/path/on/ds"),
             component_func=component_func2)
         assert len(pipeline.jobs) == 2
-        assert component_func2.name in pipeline.jobs
->>>>>>> f652ddb4
+        assert component_func2.name in pipeline.jobs