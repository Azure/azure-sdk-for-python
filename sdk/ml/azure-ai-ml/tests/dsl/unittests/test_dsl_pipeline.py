import os
from io import StringIO
from pathlib import Path
from unittest import mock
from unittest.mock import patch

import pydash
import pytest
from test_configs.dsl_pipeline import data_binding_expression
from test_utilities.utils import omit_with_wildcard, prepare_dsl_curated

from azure.ai.ml import Input, MLClient, MpiDistribution, Output, command, dsl, load_component, load_job, spark, \
    AmlTokenConfiguration, UserIdentityConfiguration, ManagedIdentityConfiguration
from azure.ai.ml._restclient.v2022_05_01.models import ComponentContainerData, ComponentContainerDetails, SystemData
from azure.ai.ml.constants._common import (
    AZUREML_PRIVATE_FEATURES_ENV_VAR,
    AZUREML_RESOURCE_PROVIDER,
    InputOutputModes,
    NAMED_RESOURCE_ID_FORMAT,
    VERSIONED_RESOURCE_ID_FORMAT,
    AssetTypes,
    AzureMLResourceType,
)
from azure.ai.ml.entities import (
    Component,
    Data,
    JobResourceConfiguration,
    PipelineJob,
)
from azure.ai.ml.entities._builders import Command, Spark
from azure.ai.ml.entities._job.pipeline._io import PipelineInput
from azure.ai.ml.entities._job.pipeline._load_component import _generate_component_function
from azure.ai.ml.exceptions import UserErrorException, ValidationException, ParamValueNotExistsError, UnsupportedParameterKindError, MultipleValueError

from .._util import _DSL_TIMEOUT_SECOND

tests_root_dir = Path(__file__).parent.parent.parent
components_dir = tests_root_dir / "test_configs/components/"


@pytest.mark.usefixtures("enable_pipeline_private_preview_features")
@pytest.mark.timeout(_DSL_TIMEOUT_SECOND)
@pytest.mark.unittest
@pytest.mark.pipeline_test
class TestDSLPipeline:
    def test_dsl_pipeline(self) -> None:
        path = "./tests/test_configs/components/helloworld_component.yml"

        @dsl.pipeline()
        def pipeline_no_arg():
            component_func = load_component(source=path)
            component_func(component_in_path=Input(path="/a/path/on/ds"), component_in_number=1)

        pipeline1 = pipeline_no_arg()
        assert len(pipeline1.component.jobs) == 1, pipeline1.component.jobs

    def test_dsl_pipeline_name_and_display_name(self):
        hello_world_component_yaml = "./tests/test_configs/components/helloworld_component.yml"
        hello_world_component_func = load_component(source=hello_world_component_yaml)

        @dsl.pipeline()
        def sample_pipeline_with_no_annotation():
            hello_world_component_func(component_in_path=Input(path="/a/path/on/ds"), component_in_number=1)

        pipeline = sample_pipeline_with_no_annotation()
        assert pipeline.component.name == "sample_pipeline_with_no_annotation"
        assert pipeline.component.display_name == pipeline.component.name
        assert pipeline.name is None
        assert pipeline.display_name == pipeline.component.display_name

        @dsl.pipeline(name="hello_world_component")
        def sample_pipeline_with_name():
            hello_world_component_func(component_in_path=Input(path="/a/path/on/ds"), component_in_number=1)

        pipeline = sample_pipeline_with_name()
        assert pipeline.component.name == "hello_world_component"
        assert pipeline.component.display_name == pipeline.component.name
        assert pipeline.name is None
        assert pipeline.display_name == pipeline.component.display_name

        @dsl.pipeline(display_name="my_component")
        def sample_pipeline_with_display_name():
            hello_world_component_func(component_in_path=Input(path="/a/path/on/ds"), component_in_number=1)

        pipeline = sample_pipeline_with_display_name()
        assert pipeline.component.name == "sample_pipeline_with_display_name"
        assert pipeline.component.display_name == "my_component"
        assert pipeline.name is None
        assert pipeline.display_name == pipeline.component.display_name

        @dsl.pipeline(name="hello_world_component", display_name="my_component")
        def sample_pipeline_with_name_and_display_name():
            hello_world_component_func(component_in_path=Input(path="/a/path/on/ds"), component_in_number=1)

        pipeline = sample_pipeline_with_name_and_display_name()
        assert pipeline.component.name == "hello_world_component"
        assert pipeline.component.display_name == "my_component"
        assert pipeline.name is None
        assert pipeline.display_name == pipeline.component.display_name

    def test_dsl_pipeline_description(self):
        hello_world_component_yaml = "./tests/test_configs/components/helloworld_component.yml"
        hello_world_component_func = load_component(source=hello_world_component_yaml)

        @dsl.pipeline()
        def sample_pipeline():
            hello_world_component_func(component_in_path=Input(path="/a/path/on/ds"), component_in_number=1)

        pipeline = sample_pipeline()
        assert pipeline.component.description is None
        assert pipeline.description == pipeline.component.description

        @dsl.pipeline()
        def sample_pipeline_with_docstring():
            """Docstring for sample pipeline"""
            hello_world_component_func(component_in_path=Input(path="/a/path/on/ds"), component_in_number=1)

        pipeline = sample_pipeline_with_docstring()
        assert pipeline.component.description == "Docstring for sample pipeline"
        assert pipeline.description == pipeline.component.description

        @dsl.pipeline(description="Top description for sample pipeline")
        def sample_pipeline_with_description_and_docstring():
            """Docstring for sample pipeline"""
            hello_world_component_func(component_in_path=Input(path="/a/path/on/ds"), component_in_number=1)

        pipeline = sample_pipeline_with_description_and_docstring()
        assert pipeline.component.description == "Top description for sample pipeline"
        assert pipeline.description == pipeline.component.description

        @dsl.pipeline()
        def sample_pipeline_with_detailed_docstring(job_in_path, job_in_number):
            """A pipeline with detailed docstring, including descriptions for inputs and outputs.

            In this pipeline docstring, there are descriptions for inputs and outputs, via pipeline decorator,
            Input/Output descriptions can infer from these descriptions.

            Args:
                job_in_path: a path parameter
                              with multi-line description
                job_in_number (float): a number parameter
                job_out_path: a path output

            Other docstring xxxxxx
                random_key: random_value
            """
            node = hello_world_component_func(component_in_path=job_in_path, component_in_number=job_in_number)
            return {"job_out_path": node.outputs.component_out_path}

        pipeline = sample_pipeline_with_detailed_docstring(Input(path="/a/path/on/ds"), 1)
        assert pipeline.component.description.startswith("A pipeline with detailed docstring")
        assert pipeline.component.inputs["job_in_path"]["description"] == "a path parameter with multi-line description"
        assert pipeline.component.inputs["job_in_number"]["description"] == "a number parameter"
        assert pipeline.component.outputs["job_out_path"].description == "a path output"
        assert pipeline.description == pipeline.component.description

    def test_dsl_pipeline_comment(self) -> None:
        hello_world_component_yaml = "./tests/test_configs/components/helloworld_component.yml"
        hello_world_component_func = load_component(source=hello_world_component_yaml)

        @dsl.pipeline
        def sample_pipeline_with_comment():
            node = hello_world_component_func(component_in_path=Input(path="/a/path/on/ds"), component_in_number=1)
            node.comment = "arbitrary string"

        pipeline = sample_pipeline_with_comment()
        assert pipeline.jobs["node"].comment == "arbitrary string"

    def test_dsl_pipeline_input_output(self) -> None:
        yaml_file = "./tests/test_configs/components/helloworld_component.yml"

        @dsl.pipeline()
        def pipeline(number, path):
            component_func = load_component(source=yaml_file)
            node1 = component_func(component_in_number=number, component_in_path=path)
            return {"pipeline_output": node1.outputs.component_out_path}

        pipeline1 = pipeline(10, Input(path="/a/path/on/ds"))

        assert pipeline1._build_inputs().keys() == {"number", "path"}

        # un-configured output is None
        assert pipeline1._build_outputs() == {"pipeline_output": None}

        # after setting mode, default output with type Input is built
        pipeline1.outputs.pipeline_output.mode = "download"
        assert pipeline1._build_outputs()["pipeline_output"].mode == "download"

        component_nodes = list(pipeline1.jobs.values())
        assert len(component_nodes) == 1
        component_node = component_nodes[0]

        assert component_node._build_inputs() == {
            "component_in_number": Input(path="${{parent.inputs.number}}", type="uri_folder", mode=None),
            "component_in_path": Input(path="${{parent.inputs.path}}", type="uri_folder", mode=None),
        }
        assert component_node._build_outputs() == {
            "component_out_path": Output(path="${{parent.outputs.pipeline_output}}", type="uri_folder", mode=None)
        }

        # Test Input as pipeline input
        pipeline2 = pipeline(8, Input(path="/a/path/on/ds"))
        assert pipeline2._build_inputs().keys() == {"number", "path"}

        component_nodes = list(pipeline2.jobs.values())
        assert len(component_nodes) == 1
        component_node = component_nodes[0]

        assert component_node._build_inputs() == {
            "component_in_number": Input(path="${{parent.inputs.number}}", type="uri_folder", mode=None),
            "component_in_path": Input(path="${{parent.inputs.path}}", type="uri_folder", mode=None),
        }

    def test_dsl_pipeline_complex_input_output(self) -> None:
        yaml_file = "./tests/test_configs/components/helloworld_component_multiple_data.yml"

        @dsl.pipeline()
        def pipeline(
                job_in_data_name_version_def_mode,
                job_in_data_name_version_mode_mount,
                job_in_data_name_version_mode_download,
                job_in_data_by_name,
                job_in_data_by_armid,
                job_in_data_by_store_path,
                job_in_data_by_path_default_store,
                job_in_data_by_store_path_and_mount,
                job_in_data_by_store_path_and_download,
                job_in_data_by_blob_dir,
                job_in_data_by_blob_file,
                job_in_data_local_dir,
                job_in_data_local_file,
                job_in_data_local_yaml_definition,
                job_in_data_uri,
        ):
            component_func = load_component(source=yaml_file)
            multiple_data_component = component_func(
                component_in_1=job_in_data_name_version_def_mode,
                component_in_2=job_in_data_name_version_mode_mount,
                component_in_3=job_in_data_name_version_mode_download,
                component_in_4=job_in_data_by_name,
                component_in_5=job_in_data_by_armid,
                component_in_6=job_in_data_by_store_path,
                component_in_7=job_in_data_by_path_default_store,
                component_in_8=job_in_data_by_store_path_and_mount,
                component_in_9=job_in_data_by_store_path_and_download,
                component_in_10=job_in_data_by_blob_dir,
                component_in_11=job_in_data_by_blob_file,
                component_in_12=job_in_data_local_dir,
                component_in_13=job_in_data_local_file,
                component_in_14=job_in_data_local_yaml_definition,
                component_in_15=job_in_data_uri,
            )
            multiple_data_component.outputs.component_out_9.mode = "upload"
            return {
                "job_in_data_name": multiple_data_component.outputs.component_out_1,
                "job_in_data_name_upload": multiple_data_component.outputs.component_out_2,
                "job_in_data_name_mount": multiple_data_component.outputs.component_out_3,
                "job_out_data_name_apart": multiple_data_component.outputs.component_out_4,
                "job_out_data_path": multiple_data_component.outputs.component_out_5,
                "job_out_data_store_path_upload": multiple_data_component.outputs.component_out_6,
                "job_out_data_store_path_mount": multiple_data_component.outputs.component_out_7,
                "job_out_data_store_url": multiple_data_component.outputs.component_out_8,
            }

        job_yaml = "./tests/test_configs/pipeline_jobs/helloworld_pipeline_job_data_options.yml"
        pipeline_job: PipelineJob = load_job(source=job_yaml)

        pipeline = pipeline(**{key: val for key, val in pipeline_job._build_inputs().items()})
        pipeline.inputs.job_in_data_by_store_path_and_mount.mode = "ro_mount"
        pipeline.inputs.job_in_data_by_store_path_and_download.mode = "download"
        pipeline.inputs.job_in_data_name_version_mode_download.mode = "download"
        assert pipeline_job._build_inputs() == pipeline._build_inputs()

        pipeline.outputs.job_in_data_name.mode = "upload"
        pipeline.outputs.job_in_data_name_upload.mode = "upload"
        pipeline.outputs.job_out_data_name_apart.mode = "upload"
        pipeline.outputs.job_out_data_path.mode = "upload"
        pipeline.outputs.job_out_data_store_path_upload.mode = "upload"
        pipeline.outputs.job_out_data_store_url.mode = "upload"
        pipeline.outputs.job_in_data_name_mount.mode = "mount"
        pipeline.outputs.job_out_data_store_path_mount.mode = "mount"

        actual_outputs = pipeline._build_outputs()
        for k, v in actual_outputs.items():
            v.mode = v.mode.lower()
            # outputs defined in yaml are all uri_folder, while its default value in dsl is None
            v.type = "uri_folder"
        assert pipeline_job._build_outputs() == actual_outputs

        component_job = next(iter(pipeline_job.jobs.values()))._to_rest_object()
        component = next(iter(pipeline.jobs.values()))._to_rest_object()

        omit_fields = ["componentId", "_source"]
        actual_component = pydash.omit(component_job, *omit_fields)
        expected_component = pydash.omit(component, *omit_fields)
        assert actual_component == expected_component

    def test_dsl_pipeline_to_job(self) -> None:
        component_yaml = "./tests/test_configs/components/helloworld_component.yml"
        component_func = load_component(source=component_yaml)

        @dsl.pipeline(
            name="simplepipelinejob",
            description="The hello world pipeline job",
            tags={"owner": "sdkteam", "tag": "tagvalue"},
            compute="cpu-cluster",
            experiment_name="my_first_experiment",
        )
        def pipeline(job_in_number, job_in_other_number, job_in_path):
            hello_world_component = component_func(component_in_number=job_in_number, component_in_path=job_in_path)
            hello_world_component.compute = "cpu-cluster"
            hello_world_component._component._id = "microsoftsamplesCommandComponentBasic_second:1"

            hello_world_component_2 = component_func(
                component_in_number=job_in_other_number, component_in_path=job_in_path
            )
            hello_world_component_2._component._id = "microsoftsamplesCommandComponentBasic_second:1"
            hello_world_component_2.compute = "cpu-cluster"

        pipeline = pipeline(10, 15, Input(path="./tests/test_configs/data"))
        pipeline.inputs.job_in_path.mode = "mount"

        dsl_pipeline_job_dict = pipeline._to_rest_object().as_dict()

        job_yaml = "./tests/test_configs/pipeline_jobs/helloworld_pipeline_job.yml"
        pipeline_job_dict = load_job(source=job_yaml)._to_rest_object().as_dict()

        omit_fields = [
            "name",
            "properties.display_name",
            "properties.inputs.job_in_path.uri",
            "properties.settings",
            "properties.jobs.*._source",
        ]
        dsl_pipeline_job_dict = omit_with_wildcard(dsl_pipeline_job_dict, *omit_fields)
        pipeline_job_dict = omit_with_wildcard(pipeline_job_dict, *omit_fields)
        assert dsl_pipeline_job_dict == pipeline_job_dict

    def test_dsl_pipeline_with_settings_and_overrides(self):
        component_yaml = "./tests/test_configs/components/helloworld_component_no_paths.yml"
        component_func = load_component(source=component_yaml)

        @dsl.pipeline(
            name="simplepipelinejobnopath",
            description="The hello world pipeline job",
            tags={"owner": "sdkteam", "tag": "tagvalue"},
            compute="cpu-cluster",
            experiment_name="my_first_experiment",
            continue_on_step_failure=True,
        )
        def pipeline(job_in_number, job_in_other_number, job_in_string):
            hello_world_component = component_func(component_in_number=job_in_number)
            hello_world_component.compute = "cpu-cluster"
            hello_world_component._component._id = "microsoftsamplescommandcomponentbasic_nopaths_test:1"

            hello_world_component_2 = component_func(component_in_number=job_in_other_number)
            hello_world_component_2._component._id = "microsoftsamplescommandcomponentbasic_nopaths_test:1"
            hello_world_component_2.compute = "cpu-cluster"
            # set overrides for component job
            hello_world_component_2.resources = JobResourceConfiguration()
            hello_world_component_2.resources.instance_count = 2
            hello_world_component_2.resources.properties = {"prop1": "a_prop", "prop2": "another_prop"}
            hello_world_component_2.distribution = MpiDistribution()
            hello_world_component_2.distribution.process_count_per_instance = 2
            hello_world_component_2.additional_override.nested_override = 5
            hello_world_component_2.environment_variables["FOO"] = "bar"

        pipeline = pipeline(10, 15, "a_random_string")
        # set experiment name and settings when submit
        pipeline_job = pipeline

        dsl_pipeline_job_dict = pipeline_job._to_rest_object().as_dict()

        job_yaml = "./tests/test_configs/pipeline_jobs/helloworld_pipeline_job_no_paths.yml"
        pipeline_job_dict = load_job(source=job_yaml)._to_rest_object().as_dict()

        omit_fields = ["name", "properties.display_name", "properties.jobs.*._source", "properties.settings._source"]
        dsl_pipeline_job = omit_with_wildcard(dsl_pipeline_job_dict, *omit_fields)
        yaml_pipeline_job = omit_with_wildcard(pipeline_job_dict, *omit_fields)
        assert dsl_pipeline_job == yaml_pipeline_job

    def test_pipeline_variable_name(self):
        component_yaml = "./tests/test_configs/components/helloworld_component_no_paths.yml"
        component_func1 = load_component(source=component_yaml)
        component_yaml = "./tests/test_configs/components/helloworld_component.yml"
        component_func2 = load_component(source=component_yaml)

        @dsl.pipeline(name="pipeline_with_default_node_name")
        def pipeline_with_default_node_name():
            component_func1(component_in_number=1)
            component_func1(component_in_number=1)
            component_func2(component_in_number=1, component_in_path=Input(path="./tests/test_configs/data"))
            component_func2(component_in_number=1, component_in_path=Input(path="./tests/test_configs/data"))

        pipeline = pipeline_with_default_node_name()
        variable_names = list(pipeline.component.jobs.keys())
        pipeline_job_names = list(pipeline.jobs.keys())
        assert len(variable_names) == 4
        assert variable_names == pipeline_job_names
        assert variable_names == [
            "microsoftsamplescommandcomponentbasic_nopaths_test",
            "microsoftsamplescommandcomponentbasic_nopaths_test_1",
            "microsoftsamples_command_component_basic",
            "microsoftsamples_command_component_basic_1",
        ]

        @dsl.pipeline(name="pipeline_with_for_loop_nodes")
        def pipeline_with_for_loop_nodes():
            for i in range(3):
                for_loop_node = component_func1()
                for_loop_node.compute = "cpu-cluster"
            component_func1()

        pipeline = pipeline_with_for_loop_nodes()
        variable_names = list(pipeline.component.jobs.keys())
        pipeline_job_names = list(pipeline.jobs.keys())
        assert len(variable_names) == 4
        assert variable_names == pipeline_job_names
        # Last node in loop has exact variable name, others have suffix
        assert variable_names == [
            "for_loop_node_1",
            "for_loop_node_2",
            "for_loop_node",
            "for_loop_node_3",
        ]

        @dsl.pipeline(name="pipeline_with_user_defined_nodes_1")
        def pipeline_with_user_defined_nodes_1():
            for i in range(2):
                for_loop_node = component_func1()
                for_loop_node.name = f"dummy_{i}"
            node = component_func1()
            node.name = "another"
            node_1 = component_func1()
            node_1.name = "my_node_1"
            node_2 = component_func1()
            node_2.name = "_my_node"

        pipeline = pipeline_with_user_defined_nodes_1()
        variable_names = list(pipeline.component.jobs.keys())
        pipeline_job_names = list(pipeline.jobs.keys())
        assert len(variable_names) == 5
        assert variable_names == pipeline_job_names
        assert variable_names == [
            "dummy_0",
            "dummy_1",
            "another",
            "my_node_1",
            "_my_node",
        ]

        @dsl.pipeline(name="pipeline_with_user_defined_nodes_2")
        def pipeline_with_user_defined_nodes_2():
            component_func1()
            for i in range(2):
                for_loop_node = component_func1()
                for_loop_node.name = f"dummy_{i}"
            component_func1()
            node_1 = component_func1()
            node_1.name = "my_node"
            component_func1()

        pipeline = pipeline_with_user_defined_nodes_2()
        variable_names = list(pipeline.component.jobs.keys())
        pipeline_job_names = list(pipeline.jobs.keys())
        assert len(variable_names) == 6
        assert variable_names == pipeline_job_names
        assert variable_names == [
            "microsoftsamplescommandcomponentbasic_nopaths_test",
            "dummy_0",
            "dummy_1",
            "microsoftsamplescommandcomponentbasic_nopaths_test_1",
            "my_node",
            "microsoftsamplescommandcomponentbasic_nopaths_test_2",
        ]

        @dsl.pipeline(name="pipeline_with_duplicate_user_defined_nodes_1")
        def pipeline_with_duplicate_user_defined_nodes_1():
            node1 = component_func1()
            node1.compute = "cpu-cluster"
            node2 = component_func1()
            node2.name = "node1"

        with pytest.raises(UserErrorException, match="Duplicate node name found"):
            pipeline_with_duplicate_user_defined_nodes_1()

        # Duplicate check is case-insensitive

        @dsl.pipeline(name="pipeline_with_duplicate_user_defined_nodes_2")
        def pipeline_with_duplicate_user_defined_nodes_2():
            node1 = component_func1()
            node1.compute = "cpu-cluster"
            node2 = component_func1()
            node2.name = "Node1"

        with pytest.raises(UserErrorException, match="Duplicate node name found"):
            pipeline_with_duplicate_user_defined_nodes_2()

        # Node name must be 1-255 characters, start with a letter or underscore,
        # and can only contain letters, numbers, underscores
        @dsl.pipeline(name="pipeline_with_invalid_user_defined_nodes_1")
        def pipeline_with_invalid_user_defined_nodes_1():
            node = component_func1()
            node.name = "my_node 1"

        with pytest.raises(UserErrorException, match="Invalid node name found"):
            pipeline_with_invalid_user_defined_nodes_1()

        @dsl.pipeline(name="pipeline_with_invalid_user_defined_nodes_2")
        def pipeline_with_invalid_user_defined_nodes_2():
            node = component_func1()
            node.name = "1_my_node"

        with pytest.raises(UserErrorException, match="Invalid node name found"):
            pipeline_with_invalid_user_defined_nodes_2()

        @dsl.pipeline(name="pipeline_with_invalid_user_defined_nodes_3")
        def pipeline_with_invalid_user_defined_nodes_3():
            node = component_func1()
            node.name = "β"

        with pytest.raises(UserErrorException, match="Invalid node name found"):
            pipeline_with_invalid_user_defined_nodes_3()

    def test_connect_components_in_pipeline(self):
        hello_world_component_yaml = "./tests/test_configs/components/helloworld_component_with_input_and_output.yml"
        hello_world_component_func = load_component(source=hello_world_component_yaml)

        merge_outputs_component_yaml = "./tests/test_configs/components/merge_outputs_component.yml"
        merge_outputs_component_func = load_component(source=merge_outputs_component_yaml)

        @dsl.pipeline(
            name="simplePipelineJobWithComponentOutput",
            description="The hello world pipeline job with component output",
            tags={"owner": "sdkteam", "tag": "tagvalue"},
            compute="cpu-cluster",
            default_datastore="workspaceblobstore",
        )
        def pipeline(job_in_number, job_in_path):
            hello_world_component_1 = hello_world_component_func(
                component_in_number=job_in_number, component_in_path=job_in_path
            )
            hello_world_component_2 = hello_world_component_func(
                component_in_number=job_in_number, component_in_path=job_in_path
            )

            # configure component outputs
            hello_world_component_1.outputs.component_out_path_1.mode = "Mount"
            hello_world_component_2.outputs.component_out_path_1.mode = "Mount"

            merge_component_outputs = merge_outputs_component_func(
                component_in_number=job_in_number,
                component_in_path_1=hello_world_component_1.outputs.component_out_path_1,
                component_in_path_2=hello_world_component_2.outputs.component_out_path_1,
            )

            # configure component compute(not necessary)
            hello_world_component_1.compute = "cpu-cluster"
            hello_world_component_2.compute = "cpu-cluster"
            merge_component_outputs.compute = "cpu-cluster"

            return {
                "job_out_path_1": merge_component_outputs.outputs.component_out_path_1,
                "job_out_path_2": merge_component_outputs.outputs.component_out_path_2,
            }

        pipeline = pipeline(10, Input(path="./tests/test_configs/data", mode="ro_mount"))
        pipeline.outputs.job_out_path_1.mode = "mount"
        pipeline.outputs.job_out_path_2.mode = "Upload"
        dsl_pipeline_job = pipeline._to_rest_object().as_dict()

        yaml_job_path = "./tests/test_configs/pipeline_jobs/helloworld_pipeline_job_with_component_output.yml"
        yaml_pipeline_job = (
            load_job(
                yaml_job_path,
                params_override=[
                    {"jobs.hello_world_component_1.inputs.component_in_path": "${{parent.inputs.job_in_path}}"},
                    {"jobs.hello_world_component_2.inputs.component_in_path": "${{parent.inputs.job_in_path}}"},
                ],
            )
            ._to_rest_object()
            .as_dict()
        )

        omit_fields = [
            "name",
            "properties.display_name",
            "properties.jobs.hello_world_component_1.componentId",
            "properties.jobs.hello_world_component_2.componentId",
            "properties.jobs.merge_component_outputs.componentId",
            "properties.jobs.*._source",
            "properties.inputs.job_in_path.uri",
            "properties.settings",
        ]
        dsl_pipeline_job = omit_with_wildcard(dsl_pipeline_job, *omit_fields)
        yaml_pipeline_job = omit_with_wildcard(yaml_pipeline_job, *omit_fields)
        assert dsl_pipeline_job == yaml_pipeline_job

    def test_same_pipeline_via_dsl_or_curated_sdk(self):
        hello_world_component_yaml_path = "./tests/test_configs/components/helloworld_component.yml"
        merge_outputs_component_yaml_path = "./tests/test_configs/components/merge_outputs_component.yml"

        # Define pipeline job via curated SDK YAML
        pipeline_job_from_yaml = load_job(source="./tests/test_configs/pipeline_jobs/sample_pipeline_job.yml")

        # Define pipeline job via curated SDK code
        pipeline_job = PipelineJob(
            name="SimplePipelineJob",
            description="The hello world pipeline job",
            tags={"owner": "sdkteam", "tag": "tagvalue"},
            compute="cpu-cluster",
            inputs={
                "job_in_number": 10,
                "job_in_other_number": 15,
                "job_in_path": Input(path="./tests/test_configs/data"),
            },
            outputs={
                "job_out_data_1": Output(mode="mount"),
                "job_out_data_2": Output(mode="upload"),
            },
            jobs={
                "hello_world_component_1": Command(
                    component=load_component(source=hello_world_component_yaml_path),
                    name="hello_world_component_1",
                    compute="cpu-cluster",
                    inputs={
                        "component_in_number": "${{parent.inputs.job_in_number}}",
                        "component_in_path": "${{parent.inputs.job_in_path}}",
                    },
                    outputs={"component_out_path": Output(mode="upload")},
                ),
                "hello_world_component_2": Command(
                    component=load_component(source=hello_world_component_yaml_path),
                    name="hello_world_component_2",
                    compute="cpu-cluster",
                    inputs={
                        "component_in_number": "${{parent.inputs.job_in_number}}",
                        "component_in_path": "${{parent.inputs.job_in_path}}",
                    },
                    outputs={"component_out_path": Output(mode="upload")},
                    resources=JobResourceConfiguration(instance_count=2),
                ),
                "merge_component_outputs": Command(
                    component=load_component(source=merge_outputs_component_yaml_path),
                    name="merge_component_outputs",
                    compute="cpu-cluster",
                    inputs={
                        "component_in_number": "${{parent.inputs.job_in_other_number}}",
                        "component_in_path_1": "${{parent.jobs.hello_world_component_1.outputs.component_out_path}}",
                        "component_in_path_2": "${{parent.jobs.hello_world_component_2.outputs.component_out_path}}",
                    },
                    outputs={
                        "component_out_path_1": "${{parent.outputs.job_out_data_1}}",
                        "component_out_path_2": "${{parent.outputs.job_out_data_2}}",
                    },
                ),
            },
        )

        # Define pipeline job via DSL
        hello_world_component_func = load_component(source=hello_world_component_yaml_path)

        merge_outputs_component_func = load_component(source=merge_outputs_component_yaml_path)

        @dsl.pipeline(
            name="SimplePipelineJob",
            description="The hello world pipeline job",
            tags={"owner": "sdkteam", "tag": "tagvalue"},
            compute="cpu-cluster",
        )
        def pipeline(job_in_number, job_in_other_number, job_in_path):
            hello_world_component_1 = hello_world_component_func(
                component_in_number=job_in_number, component_in_path=job_in_path
            )
            hello_world_component_1.compute = "cpu-cluster"
            hello_world_component_2 = hello_world_component_func(
                component_in_number=job_in_number, component_in_path=job_in_path
            )
            hello_world_component_2.compute = "cpu-cluster"

            # configure component overrides
            hello_world_component_2.resources = JobResourceConfiguration()
            hello_world_component_2.resources.instance_count = 2

            # configure component outputs
            hello_world_component_1.outputs.component_out_path.mode = "Upload"
            hello_world_component_2.outputs.component_out_path.mode = "Upload"

            merge_component_outputs = merge_outputs_component_func(
                component_in_number=job_in_other_number,
                component_in_path_1=hello_world_component_1.outputs.component_out_path,
                component_in_path_2=hello_world_component_2.outputs.component_out_path,
            )
            merge_component_outputs.compute = "cpu-cluster"
            return {
                "job_out_data_1": merge_component_outputs.outputs.component_out_path_1,
                "job_out_data_2": merge_component_outputs.outputs.component_out_path_2,
            }

        dsl_pipeline = pipeline(10, 15, Input(path="./tests/test_configs/data"))
        dsl_pipeline.outputs.job_out_data_1.mode = "mount"
        dsl_pipeline.outputs.job_out_data_2.mode = "Upload"
        pipeline_job_from_yaml = pipeline_job_from_yaml._to_rest_object().as_dict()
        pipeline_job = pipeline_job._to_rest_object().as_dict()
        dsl_pipeline = dsl_pipeline._to_rest_object().as_dict()
        omit_fields = [
            "name",
            "properties.display_name",
            "properties.jobs.hello_world_component_1.componentId",
            "properties.jobs.hello_world_component_2.componentId",
            "properties.jobs.*._source",
            "properties.jobs.merge_component_outputs.componentId",
            "properties.inputs.job_in_path.uri",
            "properties.settings",
        ]
        pipeline_job_from_yaml = omit_with_wildcard(pipeline_job_from_yaml, *omit_fields)
        pipeline_job = omit_with_wildcard(pipeline_job, *omit_fields)
        dsl_pipeline = omit_with_wildcard(dsl_pipeline, *omit_fields)

        assert pipeline_job_from_yaml == pipeline_job
        assert pipeline_job == dsl_pipeline

    def test_pipeline_with_comma_after_pipeline_input_brackets(self):
        path = "./tests/test_configs/components/helloworld_component.yml"

        @dsl.pipeline()
        def pipeline(component_in_number, component_in_path):
            component_func = load_component(source=path)
            component_func(component_in_number=component_in_number, component_in_path=component_in_path)

        test_job_input = (Input(path="azureml:fake_data:1"),)
        with pytest.raises(UserErrorException) as ex:
            pipeline(10, test_job_input)
        assert (
                "Pipeline input expected an azure.ai.ml.Input or primitive types (str, bool, int or float), but got type <class 'tuple'>."
                in ex.__str__()
        )

    def test_dsl_pipeline_multi_times(self):
        yaml_file = "./tests/test_configs/components/helloworld_component.yml"
        component_func = load_component(source=yaml_file)

        @dsl.pipeline()
        def pipeline(number, path):
            node1 = component_func(component_in_number=number, component_in_path=path)
            node2 = component_func(component_in_number=number, component_in_path=node1.outputs.component_out_path)
            return {"pipeline_output": node2.outputs.component_out_path}

        data = Input(type=AssetTypes.URI_FOLDER, path="/a/path/on/ds")
        omit_fields = ["name"]
        pipeline1 = pipeline(10, data)
        pipeline_job1 = pipeline1._to_rest_object().as_dict()
        pipeline_job1 = pydash.omit(pipeline_job1, omit_fields)
        pipeline2 = pipeline(10, data)
        pipeline_job2 = pipeline2._to_rest_object().as_dict()
        pipeline_job2 = pydash.omit(pipeline_job2, omit_fields)
        pipeline3 = pipeline(10, data)
        pipeline_job3 = pipeline3._to_rest_object().as_dict()
        pipeline_job3 = pydash.omit(pipeline_job3, omit_fields)

        assert pipeline_job1 == pipeline_job2
        assert pipeline_job2 == pipeline_job3

    def test_component_source(self):
        from azure.ai.ml.dsl._pipeline_component_builder import _add_component_to_current_definition_builder

        def mock_add_to_builder(component):
            _add_component_to_current_definition_builder(component)

        with mock.patch(
                "azure.ai.ml.dsl._pipeline_component_builder._add_component_to_current_definition_builder",
                side_effect=mock_add_to_builder,
        ) as mocker:
            # DSL
            yaml_file = "./tests/test_configs/components/helloworld_component.yml"

            component_entity = load_component(source=yaml_file, params_override=[{"name": "hello_world_component_1"}])
            component_func = _generate_component_function(component_entity)

            job_in_number = PipelineInput(name="job_in_number", owner="pipeline", meta=None)
            job_in_path = PipelineInput(name="job_in_path", owner="pipeline", meta=None)
            component_from_dsl = component_func(component_in_number=job_in_number, component_in_path=job_in_path)
            component_from_dsl.compute = "cpu-cluster"
            component_from_dsl.outputs.component_out_path.mode = "upload"
            component_from_dsl.name = "hello_world_component_1"

            # YAML
            pipeline = load_job(source="./tests/test_configs/pipeline_jobs/sample_pipeline_job.yml")
            component_from_yaml = pipeline.jobs["hello_world_component_1"]

            # REST
            # manually change component field
            rest_component = component_from_dsl._to_rest_object()
            rest_component["componentId"] = "fake_arm_id"
            component_from_rest = Command._from_rest_object(rest_component)

            # SDK
            component_from_sdk = Command(
                name="hello_world_component_1",
                component=component_entity,
                inputs={
                    "component_in_number": "${{parent.inputs.job_in_number}}",
                    "component_in_path": "${{parent.inputs.job_in_path}}",
                },
                outputs={"component_out_path": Output(mode="upload")},
                compute="cpu-cluster",
            )

        # component load from different sources are same type
        assert isinstance(component_from_dsl, Command)
        assert isinstance(component_from_sdk, Command)
        assert isinstance(component_from_rest, Command)
        assert isinstance(component_from_yaml, Command)

        # only Mldesigner component will be added to the stack
        assert mocker.call_count == 1

        # Node with component entity(DSL, SDK, YAML) inputs will have meta
        assert component_from_dsl.inputs.component_in_number._meta is not None
        assert component_from_sdk.inputs.component_in_number._meta is not None
        assert component_from_yaml.inputs.component_in_number._meta is not None

        # Node without component entity(REST) component inputs won't
        assert component_from_rest.inputs.component_in_number._meta is None

        # all components will have same format when passing to backend
        expected_component = {
            "_source": "YAML.COMPONENT",
            "computeId": "cpu-cluster",
            "inputs": {
                "component_in_number": {"job_input_type": "literal", "value": "${{parent.inputs.job_in_number}}"},
                "component_in_path": {"job_input_type": "literal", "value": "${{parent.inputs.job_in_path}}"},
            },
            "name": "hello_world_component_1",
            "outputs": {"component_out_path": {"job_output_type": "uri_folder", "mode": "Upload"}},
            "type": "command",
        }
        omit_fields = ["componentId", "properties"]
        assert pydash.omit(component_from_dsl._to_rest_object(), *omit_fields) == expected_component
        assert pydash.omit(component_from_sdk._to_rest_object(), *omit_fields) == expected_component
        expected_component.update({"_source": "REMOTE.WORKSPACE.COMPONENT"})
        assert pydash.omit(component_from_rest._to_rest_object(), *omit_fields) == expected_component
        expected_component.update({"_source": "YAML.JOB"})
        assert pydash.omit(component_from_yaml._to_rest_object(), *omit_fields) == expected_component

    def assert_component_reuse(self, pipeline, expected_component_num, mock_machinelearning_client: MLClient):
        def mock_arm_id(asset, azureml_type: str, *args, **kwargs):
            if azureml_type in AzureMLResourceType.NAMED_TYPES:
                return NAMED_RESOURCE_ID_FORMAT.format(
                    "subscription_id",
                    "resource_group",
                    AZUREML_RESOURCE_PROVIDER,
                    "workspace",
                    azureml_type,
                    "name",
                )
            elif azureml_type in AzureMLResourceType.VERSIONED_TYPES:
                return VERSIONED_RESOURCE_ID_FORMAT.format(
                    "subscription_id",
                    "resource_group",
                    AZUREML_RESOURCE_PROVIDER,
                    "workspace",
                    azureml_type,
                    "name",
                    "1",
                )

        def mock_create(*args, **kwargs):
            return f"{kwargs['name']}:{kwargs['version']}"

        def mock_from_rest(*args, **kwargs):
            return args[0]

        component_names = set()
        with mock.patch(
                "azure.ai.ml.operations._operation_orchestrator.OperationOrchestrator.get_asset_arm_id",
                side_effect=mock_arm_id,
        ):
            with mock.patch(
                    "azure.ai.ml._restclient.v2022_05_01.operations.ComponentVersionsOperations.create_or_update",
                    side_effect=mock_create,
            ):
                with mock.patch.object(Component, "_from_rest_object", side_effect=mock_from_rest):
                    for _, job in pipeline.jobs.items():
                        component_name = mock_machinelearning_client.components.create_or_update(
                            job.component, is_anonymous=True
                        )
                        component_names.add(component_name)
        err_msg = f"Got unexpected component id: {component_names}, expecting {expected_component_num} of them."
        assert len(component_names) == expected_component_num, err_msg

    def test_load_component_reuse(self, mock_machinelearning_client: MLClient):
        path = "./tests/test_configs/components/helloworld_component.yml"

        @dsl.pipeline()
        def pipeline(component_in_number, component_in_path):
            component_func1 = load_component(source=path)
            node1 = component_func1(component_in_number=component_in_number, component_in_path=component_in_path)
            node2 = component_func1(component_in_number=component_in_number, component_in_path=component_in_path)

            component_func2 = load_component(source=path)
            node3 = component_func2(component_in_number=component_in_number, component_in_path=component_in_path)

            node1.compute = "cpu-cluster"
            node2.compute = "cpu-cluster"
            node3.compute = "cpu-cluster"

        test_job_input = Input(path="azureml:fake_data:1")
        pipeline1 = pipeline(10, test_job_input)
        self.assert_component_reuse(pipeline1, 1, mock_machinelearning_client)

    def test_command_function_reuse(self, mock_machinelearning_client: MLClient):
        path = "./tests/test_configs/components/helloworld_component.yml"
        environment = "AzureML-sklearn-0.24-ubuntu18.04-py37-cpu:5"
        expected_resources = {"instance_count": 2}
        expected_environment_variables = {"key": "val"}
        inputs = {
            "component_in_path": Input(type="uri_folder", path="https://my-blob/path/to/data", mode="ro_mount"),
            "component_in_number": 0.01,
        }
        outputs = {"component_out_path": Output(type="mlflow_model", mode="rw_mount")}

        component_func = load_component(source=path)
        command_func1 = command(
            display_name="my-evaluate-job",
            environment=environment,
            command='echo "hello world"',
            distribution={"type": "Pytorch", "process_count_per_instance": 2},
            resources=expected_resources,
            environment_variables=expected_environment_variables,
            inputs=inputs,
            outputs=outputs,
        )

        @dsl.pipeline()
        def pipeline(component_in_number, component_in_path):
            node1 = component_func(component_in_number=component_in_number, component_in_path=component_in_path)
            node2 = component_func(component_in_number=1, component_in_path=component_in_path)

            node3 = command_func1(component_in_number=component_in_number, component_in_path=component_in_path)
            node4 = command_func1(component_in_number=1, component_in_path=component_in_path)

            # same command func as command 1
            command_func2 = command(
                name="new_command",  # different name does not change hash of component.
                display_name="my-evaluate-job",
                environment=environment,
                command='echo "hello world"',
                distribution={"type": "Pytorch", "process_count_per_instance": 2},
                resources=expected_resources,
                environment_variables=expected_environment_variables,
                inputs=inputs,
                outputs=outputs,
            )
            node5 = command_func2(component_in_number=component_in_number, component_in_path=component_in_path)
            node6 = command_func2(component_in_number=1, component_in_path=component_in_path)

            return {
                **node1.outputs,
                **node2.outputs,
                **node3.outputs,
                **node4.outputs,
                **node5.outputs,
                **node6.outputs,
            }

        test_job_input = Input(path="azureml:fake_data:1")
        pipeline1 = pipeline(10, test_job_input)
        self.assert_component_reuse(pipeline1, 2, mock_machinelearning_client)

    @patch.dict(os.environ, {AZUREML_PRIVATE_FEATURES_ENV_VAR: "True"})
    def test_nested_dsl_pipeline_creation(self):
        one2one = load_component(source="./tests/test_configs/components/1in1out.yaml")
        one2two = load_component(source="./tests/test_configs/components/1in2out.yaml")

        @dsl.pipeline(name="2x Splits", description="A sample")
        def cell_division(data):
            layer = 5
            nodes = [one2two(input1=data)]
            last_layer = []
            for i in range(0, layer - 1):
                print("i=", i, " nodes len=", len(nodes))
                current_layer_nodes = []
                for j in range(0, pow(2, i)):
                    print("j=", j)
                    n = nodes[-j - 1]
                    current_layer_nodes.append(one2two(input1=n.outputs.output1))
                    current_layer_nodes.append(one2two(input1=n.outputs.output2))
                nodes = nodes + current_layer_nodes
                last_layer = current_layer_nodes

            x = {}
            seq = 0
            for n in last_layer:
                seq += 1
                x["output{}".format(seq)] = n.outputs.output1
                seq += 1
                x["output{}".format(seq)] = n.outputs.output2
            return x

        @dsl.pipeline(name="Chain", description="A sample")
        def chain(input):
            length = 10
            last = None
            for i in range(0, length):
                if last is None:
                    j = input
                else:
                    j = last.outputs.output1
                node = one2one(input1=j)
                last = node

            return {**last.outputs}

        @dsl.pipeline(
            name="A pipeline composed with split and chain",
            description="A sample",
            default_compute="cpu-cluster",
        )
        def waterfall(data):
            part1 = cell_division(data)
            x = {}
            for o in part1.outputs.values():
                part2 = chain(o)
                x = {**x, **part2.outputs}

            return x

        test_data = Input(type=AssetTypes.URI_FOLDER, path="./")
        cell_division(test_data)
        chain(test_data)

        job = waterfall(test_data)
        assert len(job.jobs) == 33

    def test_pipeline_job_help_function(self):
        yaml_file = "./tests/test_configs/components/helloworld_component.yml"

        @dsl.pipeline()
        def pipeline(number, path):
            component_func = load_component(source=yaml_file)
            node1 = component_func(component_in_number=number, component_in_path=path)
            return {"pipeline_output": node1.outputs.component_out_path}

        pipeline1 = pipeline(10, Input(path="/a/path/on/ds"))
        with patch("sys.stdout", new=StringIO()) as std_out:
            print(pipeline1)
            assert (
                    "display_name: pipeline\ntype: pipeline\ninputs:\n  number: 10\n  path:\n    type: uri_folder"
                    in std_out.getvalue()
            )

    @pytest.mark.parametrize(
        "target_yml, target_dsl_pipeline",
        [
            (
                    "./tests/test_configs/dsl_pipeline/data_binding_expression/input_basic.yml",
                    data_binding_expression.input_basic(),
            ),
            (
                    "./tests/test_configs/dsl_pipeline/data_binding_expression/input_literal_cross_type.yml",
                    data_binding_expression.input_literal_cross_type(),
            ),
            (
                    "./tests/test_configs/dsl_pipeline/data_binding_expression/input_literal_meta.yml",
                    data_binding_expression.input_literal_meta(),
            ),
            (
                    "./tests/test_configs/dsl_pipeline/data_binding_expression/input_path_concatenate.yml",
                    data_binding_expression.input_path_concatenate(),
            ),
            (
                    "./tests/test_configs/dsl_pipeline/data_binding_expression/input_reason_expression.yml",
                    data_binding_expression.input_reason_expression(),
            ),
            (
                    "./tests/test_configs/dsl_pipeline/data_binding_expression/input_string_concatenate.yml",
                    data_binding_expression.input_string_concatenate(),
            ),
            (
                    "./tests/test_configs/dsl_pipeline/data_binding_expression/run_settings_compute.yml",
                    data_binding_expression.run_settings_compute(),
            ),
            (
                    "./tests/test_configs/dsl_pipeline/data_binding_expression/input_path.yml",
                    data_binding_expression.input_path(),
            ),
            (
                    "./tests/test_configs/dsl_pipeline/data_binding_expression/run_settings_sweep_choice.yml",
                    data_binding_expression.run_settings_sweep_choice(),
            ),
            (
                    "./tests/test_configs/dsl_pipeline/data_binding_expression/run_settings_sweep_limits.yml",
                    data_binding_expression.run_settings_sweep_limits(),
            ),
            (
                    "./tests/test_configs/dsl_pipeline/data_binding_expression/run_settings_sweep_literal.yml",
                    data_binding_expression.run_settings_sweep_literal(),
            ),
        ],
    )
    def test_dsl_pipeline_with_data_binding_expression(self, target_yml: str, target_dsl_pipeline: PipelineJob) -> None:
        dsl_pipeline_job_rest_dict, pipeline_job_rest_dict = prepare_dsl_curated(
            target_dsl_pipeline, target_yml, in_rest=True
        )
        assert dsl_pipeline_job_rest_dict == pipeline_job_rest_dict
        dsl_pipeline_job_dict, pipeline_job_dict = prepare_dsl_curated(
            target_dsl_pipeline,
            target_yml,
        )
        assert dsl_pipeline_job_dict == pipeline_job_dict

    def test_dsl_pipeline_support_data_binding_for_fields(self) -> None:
        from azure.ai.ml._schema._utils.data_binding_expression import support_data_binding_expression_for_fields
        from azure.ai.ml._schema.job.distribution import MPIDistributionSchema

        schema = MPIDistributionSchema()
        support_data_binding_expression_for_fields(schema, ["type"])
        distribution = schema.load({"type": "mpi", "process_count_per_instance": "${{parent.inputs.test}}"})
        test_input = PipelineInput("test", None)
        assert distribution.type == "mpi"
        assert distribution.process_count_per_instance == str(test_input)
        distribution.process_count_per_instance = test_input
        dumped = schema.dump(distribution)
        assert dumped == {"type": "mpi", "process_count_per_instance": "${{parent.inputs.test}}"}

    def test_dsl_pipeline_without_setting_binding_node(self) -> None:
        from dsl_pipeline.pipeline_with_set_binding_output_input.pipeline import pipeline_without_setting_binding_node

        pipeline = pipeline_without_setting_binding_node()
        dsl_pipeline_job_dict = pipeline._to_rest_object().as_dict()
        omit_fields = [
            "name",
            "properties.inputs.training_input.uri",
            "properties.jobs.train_with_sample_data.componentId",
            "properties.jobs.train_with_sample_data._source",
            "properties.jobs.train_with_sample_data.properties",
            "properties.settings._source",
        ]
        dsl_pipeline_job_dict = pydash.omit(dsl_pipeline_job_dict, omit_fields)
        assert dsl_pipeline_job_dict == {
            "properties": {
                "description": "E2E dummy pipeline with components defined via yaml.",
                "properties": {},
                "tags": {},
                "compute_id": "cpu-cluster",
                "display_name": "e2e_local_components",
                "is_archived": False,
                "job_type": "Pipeline",
                "inputs": {
                    "training_input": {"job_input_type": "uri_folder"},
                    "training_max_epochs": {"job_input_type": "literal", "value": "20"},
                    "training_learning_rate": {"job_input_type": "literal", "value": "1.8"},
                    "learning_rate_schedule": {"job_input_type": "literal", "value": "time-based"},
                },
                "jobs": {
                    "train_with_sample_data": {
                        "type": "command",
                        "name": "train_with_sample_data",
                        "inputs": {
                            "training_data": {
                                "job_input_type": "literal",
                                "value": "${{parent.inputs.training_input}}",
                            },
                            "max_epochs": {
                                "job_input_type": "literal",
                                "value": "${{parent.inputs.training_max_epochs}}",
                            },
                            "learning_rate": {
                                "job_input_type": "literal",
                                "value": "${{parent.inputs.training_learning_rate}}",
                            },
                            "learning_rate_schedule": {
                                "job_input_type": "literal",
                                "value": "${{parent.inputs.learning_rate_schedule}}",
                            },
                        },
                        "outputs": {"model_output": {"value": "${{parent.outputs.trained_model}}", "type": "literal"}},
                    }
                },
                "outputs": {"trained_model": {"job_output_type": "uri_folder"}},
                "settings": {},
            }
        }

    def test_dsl_pipeline_with_only_setting_pipeline_level(self) -> None:
        from dsl_pipeline.pipeline_with_set_binding_output_input.pipeline import (
            pipeline_with_only_setting_pipeline_level,
        )

        pipeline = pipeline_with_only_setting_pipeline_level()
        dsl_pipeline_job_dict = pipeline._to_rest_object().as_dict()
        omit_fields = [
            "name",
            "properties.inputs.training_input.uri",
            "properties.jobs.train_with_sample_data.componentId",
            "properties.jobs.train_with_sample_data._source",
            "properties.jobs.train_with_sample_data.properties",
            "properties.settings._source",
        ]
        dsl_pipeline_job_dict = pydash.omit(dsl_pipeline_job_dict, omit_fields)
        assert dsl_pipeline_job_dict == {
            "properties": {
                "description": "E2E dummy pipeline with components defined via yaml.",
                "properties": {},
                "tags": {},
                "compute_id": "cpu-cluster",
                "display_name": "e2e_local_components",
                "is_archived": False,
                "job_type": "Pipeline",
                "inputs": {
                    "training_input": {"mode": "ReadOnlyMount", "job_input_type": "uri_folder"},
                    "training_max_epochs": {"job_input_type": "literal", "value": "20"},
                    "training_learning_rate": {"job_input_type": "literal", "value": "1.8"},
                    "learning_rate_schedule": {"job_input_type": "literal", "value": "time-based"},
                },
                "jobs": {
                    "train_with_sample_data": {
                        "type": "command",
                        "name": "train_with_sample_data",
                        "inputs": {
                            "training_data": {
                                "job_input_type": "literal",
                                "value": "${{parent.inputs.training_input}}",
                            },
                            "max_epochs": {
                                "job_input_type": "literal",
                                "value": "${{parent.inputs.training_max_epochs}}",
                            },
                            "learning_rate": {
                                "job_input_type": "literal",
                                "value": "${{parent.inputs.training_learning_rate}}",
                            },
                            "learning_rate_schedule": {
                                "job_input_type": "literal",
                                "value": "${{parent.inputs.learning_rate_schedule}}",
                            },
                        },
                        # todo: need update here when update literal output output
                        "outputs": {"model_output": {"value": "${{parent.outputs.trained_model}}", "type": "literal"}},
                    }
                },
                "outputs": {"trained_model": {"mode": "Upload", "job_output_type": "uri_folder"}},
                "settings": {},
            }
        }

    def test_dsl_pipeline_with_only_setting_binding_node(self) -> None:
        from dsl_pipeline.pipeline_with_set_binding_output_input.pipeline import pipeline_with_only_setting_binding_node

        pipeline = pipeline_with_only_setting_binding_node()
        dsl_pipeline_job_dict = pipeline._to_rest_object().as_dict()
        omit_fields = [
            "name",
            "properties.inputs.training_input.uri",
            "properties.jobs.train_with_sample_data.componentId",
            "properties.jobs.train_with_sample_data._source",
            "properties.jobs.train_with_sample_data.properties",
            "properties.settings._source",
        ]
        dsl_pipeline_job_dict = pydash.omit(dsl_pipeline_job_dict, omit_fields)
        assert dsl_pipeline_job_dict == {
            "properties": {
                "description": "E2E dummy pipeline with components defined via yaml.",
                "properties": {},
                "tags": {},
                "compute_id": "cpu-cluster",
                "display_name": "e2e_local_components",
                "is_archived": False,
                "job_type": "Pipeline",
                "inputs": {
                    "training_input": {"job_input_type": "uri_folder"},
                    "training_max_epochs": {"job_input_type": "literal", "value": "20"},
                    "training_learning_rate": {"job_input_type": "literal", "value": "1.8"},
                    "learning_rate_schedule": {"job_input_type": "literal", "value": "time-based"},
                },
                "jobs": {
                    "train_with_sample_data": {
                        "type": "command",
                        "name": "train_with_sample_data",
                        "inputs": {
                            "training_data": {
                                "job_input_type": "literal",
                                "value": "${{parent.inputs.training_input}}",
                                "mode": "ReadOnlyMount",
                            },
                            "max_epochs": {
                                "job_input_type": "literal",
                                "value": "${{parent.inputs.training_max_epochs}}",
                            },
                            "learning_rate": {
                                "job_input_type": "literal",
                                "value": "${{parent.inputs.training_learning_rate}}",
                            },
                            "learning_rate_schedule": {
                                "job_input_type": "literal",
                                "value": "${{parent.inputs.learning_rate_schedule}}",
                            },
                        },
                        # add mode in rest if binding output set mode
                        "outputs": {
                            "model_output": {
                                "value": "${{parent.outputs.trained_model}}",
                                "type": "literal",
                                "mode": "Upload",
                            }
                        },
                    }
                },
                "outputs": {"trained_model": {"job_output_type": "uri_folder"}},
                "settings": {},
            }
        }

    def test_dsl_pipeline_with_setting_binding_node_and_pipeline_level(self) -> None:
        from dsl_pipeline.pipeline_with_set_binding_output_input.pipeline import (
            pipeline_with_setting_binding_node_and_pipeline_level,
        )

        pipeline = pipeline_with_setting_binding_node_and_pipeline_level()
        dsl_pipeline_job_dict = pipeline._to_rest_object().as_dict()
        omit_fields = [
            "name",
            "properties.inputs.training_input.uri",
            "properties.jobs.train_with_sample_data.componentId",
            "properties.jobs.train_with_sample_data._source",
            "properties.jobs.train_with_sample_data.properties",
            "properties.settings._source",
        ]
        dsl_pipeline_job_dict = pydash.omit(dsl_pipeline_job_dict, omit_fields)
        assert dsl_pipeline_job_dict == {
            "properties": {
                "description": "E2E dummy pipeline with components defined via yaml.",
                "properties": {},
                "tags": {},
                "compute_id": "cpu-cluster",
                "display_name": "e2e_local_components",
                "is_archived": False,
                "job_type": "Pipeline",
                "inputs": {
                    "training_input": {"mode": "Download", "job_input_type": "uri_folder"},
                    "training_max_epochs": {"job_input_type": "literal", "value": "20"},
                    "training_learning_rate": {"job_input_type": "literal", "value": "1.8"},
                    "learning_rate_schedule": {"job_input_type": "literal", "value": "time-based"},
                },
                "jobs": {
                    "train_with_sample_data": {
                        "type": "command",
                        "name": "train_with_sample_data",
                        "inputs": {
                            "training_data": {
                                "job_input_type": "literal",
                                "value": "${{parent.inputs.training_input}}",
                                "mode": "ReadOnlyMount",
                            },
                            "max_epochs": {
                                "job_input_type": "literal",
                                "value": "${{parent.inputs.training_max_epochs}}",
                            },
                            "learning_rate": {
                                "job_input_type": "literal",
                                "value": "${{parent.inputs.training_learning_rate}}",
                            },
                            "learning_rate_schedule": {
                                "job_input_type": "literal",
                                "value": "${{parent.inputs.learning_rate_schedule}}",
                            },
                        },
                        # add mode in rest if binding output set mode
                        "outputs": {
                            "model_output": {
                                "value": "${{parent.outputs.trained_model}}",
                                "type": "literal",
                                "mode": "Upload",
                            }
                        },
                    }
                },
                "outputs": {"trained_model": {"mode": "ReadWriteMount", "job_output_type": "uri_folder"}},
                "settings": {},
            }
        }

    @patch.dict(os.environ, {AZUREML_PRIVATE_FEATURES_ENV_VAR: "True"})
    def test_nested_dsl_pipeline(self):
        path = "./tests/test_configs/components/helloworld_component.yml"
        component_func1 = load_component(source=path)

        @dsl.pipeline(name="sub_pipeline")
        def sub_pipeline(component_in_number: int, component_in_path: str):
            node1 = component_func1(component_in_number=component_in_number, component_in_path=component_in_path)
            node2 = component_func1(
                component_in_number=component_in_number, component_in_path=node1.outputs.component_out_path
            )
            return {"sub_pipeline_out": node2.outputs.component_out_path}

        @dsl.pipeline(name="root_pipeline")
        def root_pipeline(component_in_number: int, component_in_path: str):
            node1 = sub_pipeline(component_in_number=component_in_number, component_in_path=component_in_path)
            node1.compute = "will be ignored"
            node2 = sub_pipeline(
                component_in_number=component_in_number, component_in_path=node1.outputs.sub_pipeline_out
            )
            return node2.outputs

        pipeline = root_pipeline(1, "test")
        assert pipeline is not None
        expected_sub_dict = {
            "name": "sub_pipeline",
            "display_name": "sub_pipeline",
            "inputs": {"component_in_number": {"type": "integer"}, "component_in_path": {"type": "string"}},
            "outputs": {"sub_pipeline_out": {"type": "uri_folder"}},
            "type": "pipeline",
            "jobs": {
                "node1": {
                    "inputs": {
                        "component_in_number": {"path": "${{parent.inputs.component_in_number}}"},
                        "component_in_path": {"path": "${{parent.inputs.component_in_path}}"},
                    },
                    "type": "command",
                },
                "node2": {
                    "inputs": {
                        "component_in_number": {"path": "${{parent.inputs.component_in_number}}"},
                        "component_in_path": {"path": "${{parent.jobs.node1.outputs.component_out_path}}"},
                    },
                    "outputs": {"component_out_path": "${{parent.outputs.sub_pipeline_out}}"},
                    "type": "command",
                },
            },
        }
        omit_fields = [
            "component",
            "jobs.node1.component",
            "jobs.node2.component",
            "jobs.node1.properties",
            "jobs.node2.properties",
        ]
        actual_dict = pydash.omit(
            pipeline.jobs["node1"].component._to_dict(),
            *omit_fields,
        )
        assert actual_dict == expected_sub_dict
        expected_root_dict = {
            "display_name": "root_pipeline",
            "type": "pipeline",
            "inputs": {"component_in_number": 1, "component_in_path": "test"},
            "jobs": {
                "node1": {
                    "inputs": {
                        "component_in_number": {"path": "${{parent.inputs.component_in_number}}"},
                        "component_in_path": {"path": "${{parent.inputs.component_in_path}}"},
                    },
                    "type": "pipeline",
                },
                "node2": {
                    "inputs": {
                        "component_in_number": {"path": "${{parent.inputs.component_in_number}}"},
                        "component_in_path": {"path": "${{parent.jobs.node1.outputs.sub_pipeline_out}}"},
                    },
                    "outputs": {"sub_pipeline_out": "${{parent.outputs.sub_pipeline_out}}"},
                    "type": "pipeline",
                },
            },
        }
        actual_dict = pipeline._to_dict()
        actual_dict = pydash.omit(actual_dict, *omit_fields)
        assert actual_dict == expected_root_dict

    def test_dsl_pipeline_with_command_builder_setting_binding_node_and_pipeline_level(self) -> None:
        from dsl_pipeline.pipeline_with_set_binding_output_input.pipeline import (
            pipeline_with_command_builder_setting_binding_node_and_pipeline_level,
        )

        pipeline = pipeline_with_command_builder_setting_binding_node_and_pipeline_level()
        dsl_pipeline_job_dict = pipeline._to_rest_object().as_dict()
        omit_fields = [
            "name",
            "properties.inputs.training_input.uri",
            "properties.jobs.train_with_sample_data.componentId",
            "properties.jobs.train_with_sample_data._source",
            "properties.jobs.train_with_sample_data.properties",
            "properties.settings._source",
            "type",
        ]
        dsl_pipeline_job_dict = pydash.omit(dsl_pipeline_job_dict, omit_fields)
        assert dsl_pipeline_job_dict == {
            "properties": {
                "description": "E2E dummy pipeline with components defined via yaml.",
                "properties": {},
                "tags": {},
                "compute_id": "cpu-cluster",
                "display_name": "e2e_local_components",
                "is_archived": False,
                "job_type": "Pipeline",
                "inputs": {
                    "training_input": {"mode": "Download", "job_input_type": "uri_folder"},
                    "training_max_epochs": {"job_input_type": "literal", "value": "20"},
                    "training_learning_rate": {"job_input_type": "literal", "value": "1.8"},
                    "learning_rate_schedule": {"job_input_type": "literal", "value": "time-based"},
                },
                "jobs": {
                    "train_with_sample_data": {
                        "type": "command",
                        "distribution": {"distribution_type": "PyTorch", "process_count_per_instance": 2},
                        "name": "train_with_sample_data",
                        "inputs": {
                            "training_data": {
                                "job_input_type": "literal",
                                "value": "${{parent.inputs.training_input}}",
                                "mode": "ReadOnlyMount",
                            },
                            "max_epochs": {
                                "job_input_type": "literal",
                                "value": "${{parent.inputs.training_max_epochs}}",
                            },
                            "learning_rate": {
                                "job_input_type": "literal",
                                "value": "${{parent.inputs.training_learning_rate}}",
                            },
                            "learning_rate_schedule": {
                                "job_input_type": "literal",
                                "value": "${{parent.inputs.learning_rate_schedule}}",
                            },
                        },
                        # add mode in rest if binding output set mode
                        "outputs": {
                            "model_output": {
                                "value": "${{parent.outputs.trained_model}}",
                                "type": "literal",
                                "mode": "Upload",
                            }
                        },
                    }
                },
                "outputs": {"trained_model": {"mode": "ReadWriteMount", "job_output_type": "uri_folder"}},
                "settings": {},
            }
        }

    def test_nested_dsl_pipeline_with_setting_binding_node_and_pipeline_level(self) -> None:
        from dsl_pipeline.pipeline_with_set_binding_output_input.pipeline import (
            nested_dsl_pipeline_with_setting_binding_node_and_pipeline_level,
        )

        pipeline = nested_dsl_pipeline_with_setting_binding_node_and_pipeline_level()
        dsl_pipeline_job_dict = pipeline._to_rest_object().as_dict()
        omit_fields = [
            "name",
            "properties.inputs.pipeline_training_input.uri",
            "properties.jobs.subgraph1.componentId",
            "properties.jobs.subgraph1._source",
            "properties.jobs.subgraph1.properties",
            "properties.settings._source",
        ]
        dsl_pipeline_job_dict = pydash.omit(dsl_pipeline_job_dict, omit_fields)
        assert dsl_pipeline_job_dict == {
            "properties": {
                "description": "E2E dummy pipeline with components defined via yaml.",
                "properties": {},
                "tags": {},
                "compute_id": "cpu-cluster",
                "display_name": "e2e_local_components",
                "is_archived": False,
                "job_type": "Pipeline",
                "inputs": {
                    "pipeline_training_input": {"mode": "Download", "job_input_type": "uri_folder"},
                    "pipeline_training_max_epochs": {"job_input_type": "literal", "value": "20"},
                    "pipeline_training_learning_rate": {"job_input_type": "literal", "value": "1.8"},
                    "pipeline_learning_rate_schedule": {"job_input_type": "literal", "value": "time-based"},
                },
                "jobs": {
                    "subgraph1": {
                        "name": "subgraph1",
                        "type": "pipeline",
                        "inputs": {
                            "training_input": {
                                "job_input_type": "literal",
                                "value": "${{parent.inputs.pipeline_training_input}}",
                                "mode": "ReadOnlyMount",
                            },
                            "training_max_epocs": {
                                "job_input_type": "literal",
                                "value": "${{parent.inputs.pipeline_training_max_epochs}}",
                            },
                            "training_learning_rate": {
                                "job_input_type": "literal",
                                "value": "${{parent.inputs.pipeline_training_learning_rate}}",
                            },
                            "learning_rate_schedule": {
                                "job_input_type": "literal",
                                "value": "${{parent.inputs.pipeline_learning_rate_schedule}}",
                            },
                        },
                        # add mode in rest if binding output set mode
                        "outputs": {
                            "trained_model": {
                                "value": "${{parent.outputs.pipeline_trained_model}}",
                                "type": "literal",
                                "mode": "Upload",
                            }
                        },
                    }
                },
                "outputs": {"pipeline_trained_model": {"mode": "ReadWriteMount", "job_output_type": "uri_folder"}},
                "settings": {},
            }
        }

    def test_dsl_pipeline_build_component(self):
        component_path = (
            "./tests/test_configs/pipeline_jobs/inline_file_comp_base_path_sensitive/component/component.yml"
        )
        component_path2 = "./tests/test_configs/components/helloworld_component.yml"

        @dsl.pipeline(name="pipeline_comp", version="2", continue_on_step_failure=True, tags={"key": "val"})
        def pipeline_func(path: Input):
            component_func = load_component(source=component_path)
            r_iris_example = component_func(iris=path)
            r_iris_example.compute = "cpu-cluster"
            component_func = load_component(source=component_path2)
            node = component_func(component_in_number="mock_data", component_in_path="mock_data")
            node.outputs.component_out_path.mode = "upload"
            return node.outputs

        component = pipeline_func._pipeline_builder.build(user_provided_kwargs={})

        expected_dict = {
            "name": "pipeline_comp",
            "tags": {"key": "val"},
            "version": "2",
            "display_name": "pipeline_comp",
            "inputs": {"path": {"type": "uri_folder"}},
            "outputs": {"component_out_path": {"type": "uri_folder"}},
            "type": "pipeline",
            "jobs": {},
        }
        actual_dict = component._to_dict()
        actual_dict["jobs"] = {}
        assert expected_dict == actual_dict

    def test_concatenation_of_pipeline_input_with_str(self) -> None:
        echo_string_func = load_component(source=str(components_dir / "echo_string_component.yml"))

        @dsl.pipeline(name="concatenation_of_pipeline_input_with_str")
        def concatenation_in_pipeline(str_param: str):
            echo_string_func(component_in_string=str_param + " right")
            echo_string_func(component_in_string="left " + str_param)
            echo_string_func(component_in_string=str_param + str_param)

        pipeline = concatenation_in_pipeline(str_param="string value")
        for node_name, expected_value in (
                ("microsoft_samples_echo_string", "${{parent.inputs.str_param}} right"),
                ("microsoft_samples_echo_string_1", "left ${{parent.inputs.str_param}}"),
                ("microsoft_samples_echo_string_2", "${{parent.inputs.str_param}}${{parent.inputs.str_param}}"),
        ):
            assert pipeline.jobs[node_name].inputs.component_in_string._data == expected_value

    def test_nested_dsl_pipeline_with_use_node_pipeline_as_input(self):
        path = "./tests/test_configs/components/helloworld_component.yml"
        component_func1 = load_component(path)

        @dsl.pipeline(name="sub_pipeline")
        def sub_pipeline(component_in_number: int, component_in_path: str):
            node1 = component_func1(component_in_number=component_in_number, component_in_path=component_in_path)
            node2 = component_func1(
                component_in_number=component_in_number, component_in_path=node1  # use a node as the input
            )
            return {"sub_pipeline_out": node2.outputs.component_out_path}

        @dsl.pipeline(name="root_pipeline")
        def root_pipeline(component_in_number: int, component_in_path: str):
            node1 = sub_pipeline(component_in_number=component_in_number, component_in_path=component_in_path)
            node1.compute = "will be ignored"
            node2 = sub_pipeline(
                component_in_number=component_in_number, component_in_path=node1  # use a pipeline node as the input
            )
            return node2.outputs

        pipeline = root_pipeline(1, "test")
        assert pipeline is not None
        expected_sub_dict = {
            "name": "sub_pipeline",
            "display_name": "sub_pipeline",
            "inputs": {"component_in_number": {"type": "integer"}, "component_in_path": {"type": "string"}},
            "outputs": {"sub_pipeline_out": {"type": "uri_folder"}},
            "type": "pipeline",
            "jobs": {
                "node1": {
                    "inputs": {
                        "component_in_number": {"path": "${{parent.inputs.component_in_number}}"},
                        "component_in_path": {"path": "${{parent.inputs.component_in_path}}"},
                    },
                    "type": "command",
                },
                "node2": {
                    "inputs": {
                        "component_in_number": {"path": "${{parent.inputs.component_in_number}}"},
                        "component_in_path": {"path": "${{parent.jobs.node1.outputs.component_out_path}}"},
                    },
                    "outputs": {"component_out_path": "${{parent.outputs.sub_pipeline_out}}"},
                    "type": "command",
                },
            },
        }
        omit_fields = [
            "component",
            "jobs.node1.component",
            "jobs.node2.component",
            "jobs.node1.properties",
            "jobs.node2.properties",
        ]
        actual_dict = pydash.omit(pipeline.jobs["node1"].component._to_dict(), *omit_fields)
        assert actual_dict == expected_sub_dict
        expected_root_dict = {
            "display_name": "root_pipeline",
            "type": "pipeline",
            "inputs": {"component_in_number": 1, "component_in_path": "test"},
            "jobs": {
                "node1": {
                    "inputs": {
                        "component_in_number": {"path": "${{parent.inputs.component_in_number}}"},
                        "component_in_path": {"path": "${{parent.inputs.component_in_path}}"},
                    },
                    "type": "pipeline",
                },
                "node2": {
                    "inputs": {
                        "component_in_number": {"path": "${{parent.inputs.component_in_number}}"},
                        "component_in_path": {"path": "${{parent.jobs.node1.outputs.sub_pipeline_out}}"},
                    },
                    "outputs": {"sub_pipeline_out": "${{parent.outputs.sub_pipeline_out}}"},
                    "type": "pipeline",
                },
            },
        }
        actual_dict = pydash.omit(pipeline._to_dict(), *omit_fields)
        assert actual_dict == expected_root_dict

    def test_nested_dsl_pipeline_with_use_node_pipeline_to_set_input(self):
        path = "./tests/test_configs/components/helloworld_component.yml"
        component_func1 = load_component(path)

        @dsl.pipeline(name="sub_pipeline")
        def sub_pipeline(component_in_number: int, component_in_path: str):
            node1 = component_func1(component_in_number=component_in_number, component_in_path=component_in_path)
            node2 = component_func1(component_in_number=component_in_number, component_in_path=component_in_path)
            node2.inputs.component_in_path = node1  # use a node to set the input
            return {"sub_pipeline_out": node2.outputs.component_out_path}

        @dsl.pipeline(name="root_pipeline")
        def root_pipeline(component_in_number: int, component_in_path: str):
            node1 = sub_pipeline(component_in_number=component_in_number, component_in_path=component_in_path)
            node1.compute = "will be ignored"
            node2 = sub_pipeline(component_in_number=component_in_number, component_in_path=component_in_path)
            node2.inputs.component_in_path = node1  # use a pipeline node to set the input
            return node2.outputs

        pipeline = root_pipeline(1, "test")
        assert pipeline is not None
        expected_sub_dict = {
            "name": "sub_pipeline",
            "display_name": "sub_pipeline",
            "inputs": {"component_in_number": {"type": "integer"}, "component_in_path": {"type": "string"}},
            "outputs": {"sub_pipeline_out": {"type": "uri_folder"}},
            "type": "pipeline",
            "jobs": {
                "node1": {
                    "inputs": {
                        "component_in_number": {"path": "${{parent.inputs.component_in_number}}"},
                        "component_in_path": {"path": "${{parent.inputs.component_in_path}}"},
                    },
                    "type": "command",
                },
                "node2": {
                    "inputs": {
                        "component_in_number": {"path": "${{parent.inputs.component_in_number}}"},
                        "component_in_path": {"path": "${{parent.jobs.node1.outputs.component_out_path}}"},
                    },
                    "outputs": {"component_out_path": "${{parent.outputs.sub_pipeline_out}}"},
                    "type": "command",
                },
            },
        }
        actual_dict = pydash.omit(
            pipeline.jobs["node1"].component._to_dict(),
            *["jobs.node1.component", "jobs.node2.component", "jobs.node1.properties", "jobs.node2.properties"],
        )
        assert actual_dict == expected_sub_dict
        expected_root_dict = {
            "display_name": "root_pipeline",
            "type": "pipeline",
            "inputs": {"component_in_number": 1, "component_in_path": "test"},
            "jobs": {
                "node1": {
                    "inputs": {
                        "component_in_number": {"path": "${{parent.inputs.component_in_number}}"},
                        "component_in_path": {"path": "${{parent.inputs.component_in_path}}"},
                    },
                    "type": "pipeline",
                },
                "node2": {
                    "inputs": {
                        "component_in_number": {"path": "${{parent.inputs.component_in_number}}"},
                        "component_in_path": {"path": "${{parent.jobs.node1.outputs.sub_pipeline_out}}"},
                    },
                    "outputs": {"sub_pipeline_out": "${{parent.outputs.sub_pipeline_out}}"},
                    "type": "pipeline",
                },
            },
        }
        actual_dict = pydash.omit(
            pipeline._to_dict(),
            "jobs.node1.properties",
            "jobs.node2.properties",
            "jobs.node1.component",
            "jobs.node2.component",
        )
        assert actual_dict == expected_root_dict

    def test_pipeline_decorator_without_brackets(self):
        path = "./tests/test_configs/components/helloworld_component.yml"
        component_func1 = load_component(path)

        def my_pipeline(component_in_number: int, component_in_path: str):
            node1 = component_func1(component_in_number=component_in_number, component_in_path=component_in_path)
            node2 = component_func1(
                component_in_number=component_in_number, component_in_path=node1  # use a node as the input
            )
            return {"pipeline_out": node2.outputs.component_out_path}

        # decorate my_pipeline with 2 different styles
        pipeline_0 = dsl.pipeline(my_pipeline)
        pipeline_1 = dsl.pipeline()(my_pipeline)

        pipeline_job_0 = pipeline_0(1, "test")
        pipeline_job_1 = pipeline_1(1, "test")

        assert pipeline_job_0 is not pipeline_job_1
        assert pipeline_job_0._to_dict() == pipeline_job_1._to_dict()
        assert pipeline_job_0._to_rest_object() == pipeline_job_1._to_rest_object()

    def test_dsl_pipeline_with_component_from_container_data(self):
        container_rest_object = ComponentContainerData(properties=ComponentContainerDetails())
        # Set read only fields
        container_rest_object.name = "component"
        container_rest_object.id = "mock_id"
        container_rest_object.system_data = SystemData(created_by="user")
        component_func = Component._from_container_rest_object(container_rest_object)

        @dsl.pipeline
        def pipeline_func():
            component_func()

        with pytest.raises(ValidationException) as e:
            pipeline_func()
        assert "Component returned by 'list' is abbreviated" in str(e.value)

    def test_data_as_pipeline_inputs(self):
        path = "./tests/test_configs/components/helloworld_component.yml"
        component_func = load_component(path)

        @dsl.pipeline
        def pipeline_func(component_in_path):
            node = component_func(
                component_in_number=1, component_in_path=Data(name="test", version="1", type=AssetTypes.MLTABLE)
            )
            node.compute = "cpu-cluster"
            node2 = component_func(component_in_number=1, component_in_path=component_in_path)
            node2.compute = "cpu-cluster"

        pipeline_job = pipeline_func(component_in_path=Data(name="test", version="1", type=AssetTypes.MLTABLE))
        result = pipeline_job._validate()
        assert result._to_dict() == {"result": "Succeeded"}

    def test_pipeline_node_identity_with_component(self):
        path = "./tests/test_configs/components/helloworld_component.yml"
        component_func = load_component(path)

        @dsl.pipeline
        def pipeline_func(component_in_path):
            node1 = component_func(
                component_in_number=1, component_in_path=component_in_path
            )
            node1.identity = AmlTokenConfiguration()

            node2 = component_func(
                component_in_number=1, component_in_path=component_in_path
            )
            node2.identity = UserIdentityConfiguration()

            node3 = component_func(
                component_in_number=1, component_in_path=component_in_path
            )
            node3.identity = ManagedIdentityConfiguration()

        pipeline = pipeline_func(component_in_path=Data(name="test", version="1", type=AssetTypes.MLTABLE))
        omit_fields = [
            "jobs.*.componentId",
            "jobs.*._source"
        ]
        actual_dict = omit_with_wildcard(pipeline._to_rest_object().as_dict()["properties"], *omit_fields)

        assert actual_dict["jobs"] == {
            'node1': {'identity': {'type': 'aml_token'},
                      'inputs': {'component_in_number': {'job_input_type': 'literal',
                                                         'value': '1'},
                                 'component_in_path': {'job_input_type': 'literal',
                                                       'value': '${{parent.inputs.component_in_path}}'}},
                      'name': 'node1',
                      'type': 'command'},
            'node2': {'identity': {'type': 'user_identity'},
                      'inputs': {'component_in_number': {'job_input_type': 'literal',
                                                         'value': '1'},
                                 'component_in_path': {'job_input_type': 'literal',
                                                       'value': '${{parent.inputs.component_in_path}}'}},
                      'name': 'node2',
                      'type': 'command'},
            'node3': {'identity': {'type': 'managed_identity'},
                      'inputs': {'component_in_number': {'job_input_type': 'literal',
                                                         'value': '1'},
                                 'component_in_path': {'job_input_type': 'literal',
                                                       'value': '${{parent.inputs.component_in_path}}'}},
                      'name': 'node3',
                      'type': 'command'}
        }

    def test_pipeline_with_non_pipeline_inputs(self):
        component_yaml = components_dir / "helloworld_component.yml"
        component_func1 = load_component(source=component_yaml, params_override=[{"name": "component_name_1"}])
        component_func2 = load_component(source=component_yaml, params_override=[{"name": "component_name_2"}])

        @dsl.pipeline(non_pipeline_inputs=["other_params", "is_add_component"])
        def pipeline_func(job_in_number, job_in_path, other_params, is_add_component):
            component_func1(component_in_number=job_in_number, component_in_path=job_in_path)
            component_func2(component_in_number=other_params, component_in_path=job_in_path)
            if is_add_component:
                component_func2(component_in_number=other_params, component_in_path=job_in_path)

        pipeline = pipeline_func(10, Input(path="/a/path/on/ds"), 15, False)
        assert len(pipeline.jobs) == 2
        assert "other_params" not in pipeline.inputs
        assert isinstance(pipeline.jobs[component_func1.name].inputs["component_in_number"]._data, PipelineInput)
        assert pipeline.jobs[component_func2.name].inputs["component_in_number"]._data == 15

        pipeline = pipeline_func(10, Input(path="/a/path/on/ds"), 15, True)
        assert len(pipeline.jobs) == 3

        @dsl.pipeline(non_pipeline_parameters=["other_params", "is_add_component"])
        def pipeline_func(job_in_number, job_in_path, other_params, is_add_component):
            component_func1(component_in_number=job_in_number, component_in_path=job_in_path)
            component_func2(component_in_number=other_params, component_in_path=job_in_path)
            if is_add_component:
                component_func2(component_in_number=other_params, component_in_path=job_in_path)

        pipeline = pipeline_func(10, Input(path="/a/path/on/ds"), 15, True)
        assert len(pipeline.jobs) == 3

    def test_pipeline_with_invalid_non_pipeline_inputs(self):

        @dsl.pipeline(non_pipeline_inputs=[123])
        def pipeline_func():
            pass

        with pytest.raises(UserErrorException) as error_info:
            pipeline_func()
        assert "Type of 'non_pipeline_parameter' in dsl.pipeline should be a list of string" in str(error_info)

        @dsl.pipeline(non_pipeline_inputs=["non_exist_param1", "non_exist_param2"])
        def pipeline_func():
            pass

        with pytest.raises(ParamValueNotExistsError) as error_info:
            pipeline_func()
        assert "pipeline_func() got unexpected params in non_pipeline_inputs ['non_exist_param1', 'non_exist_param2']" in str(error_info)

    def test_component_func_as_non_pipeline_inputs(self):
        component_yaml = components_dir / "helloworld_component.yml"
        component_func1 = load_component(source=component_yaml, params_override=[{"name": "component_name_1"}])
        component_func2 = load_component(source=component_yaml, params_override=[{"name": "component_name_2"}])

        @dsl.pipeline(non_pipeline_inputs=["component_func"])
        def pipeline_func(job_in_number, job_in_path, component_func):
            component_func1(component_in_number=job_in_number, component_in_path=job_in_path)
            component_func(component_in_number=job_in_number, component_in_path=job_in_path)

        pipeline = pipeline_func(
            job_in_number=10,
            job_in_path=Input(path="/a/path/on/ds"),
            component_func=component_func2)
        assert len(pipeline.jobs) == 2
        assert component_func2.name in pipeline.jobs

<<<<<<< HEAD
    def test_pipeline_with_variable_inputs(self):
        path = "./tests/test_configs/components/helloworld_component.yml"
        component_func1 = load_component(path)
        data = Data(name="test", version="1", type=AssetTypes.MLTABLE)

        @dsl.pipeline
        def pipeline_with_variable_args(*args, **kwargs):
            node_args = component_func1(component_in_number=args[0], component_in_path=args[1])
            node_kwargs = component_func1(component_in_number=kwargs["component_in_number1"],
                                          component_in_path=kwargs["component_in_path1"])

        @dsl.pipeline
        def pipeline_with_custom_variable_args(*custom_args, **kwargs):
            node_args = component_func1(component_in_number=custom_args[0], component_in_path=custom_args[1])
            node_kwargs = component_func1(component_in_number=kwargs["component_in_number1"],
                                          component_in_path=kwargs["component_in_path1"])

        @dsl.pipeline
        def root_pipeline(component_in_number: int, component_in_path: Input, *args, **kwargs):
            """A pipeline with detailed docstring, including descriptions for inputs and outputs.

            In this pipeline docstring, there are descriptions for inputs and outputs, via pipeline decorator,
            Input/Output descriptions can infer from these descriptions.

            Args:
                component_in_number: component_in_number description
                component_in_path: component_in_path description
                component_in_number1: component_in_number1 description
                component_in_path1: component_in_path1 description
                args_0: args_0 description
            """
            node = component_func1(component_in_number=component_in_number, component_in_path=component_in_path)
            node_args = component_func1(component_in_number=args[0], component_in_path=args[1])
            node_kwargs = component_func1(component_in_number=kwargs["component_in_number1"],
                                          component_in_path=kwargs["component_in_path1"])
            node_with_arg_kwarg = pipeline_with_variable_args(*args, **kwargs)
            node_with_custom_arg_kwarg = pipeline_with_custom_variable_args(*args, **kwargs)

        pipeline = root_pipeline(10, data, 11, data, component_in_number1=12, component_in_path1=data)

        assert pipeline.component.inputs['component_in_number'].description == "component_in_number description"
        assert pipeline.component.inputs['component_in_path'].description == "component_in_path description"
        assert pipeline.component.inputs['component_in_number1'].description == "component_in_number1 description"
        assert pipeline.component.inputs['component_in_path1'].description == "component_in_path1 description"
        assert pipeline.component.inputs['args_0'].description == "args_0 description"
        assert pipeline.component.inputs['args_1'].description == None

        omit_fields = [
            "jobs.*.componentId",
            "jobs.*._source"
        ]
        actual_dict = omit_with_wildcard(pipeline._to_rest_object().as_dict()["properties"], *omit_fields)

        assert actual_dict["inputs"] == {
            "component_in_number": {"job_input_type": "literal", "value": "10"},
            "component_in_path": {"uri": "test:1", "job_input_type": "mltable"},
            "component_in_number1": {"job_input_type": "literal", "value": "12"},
            "component_in_path1": {"uri": "test:1", "job_input_type": "mltable"},
            "args_0": {"job_input_type": "literal", "value": "11"},
            "args_1": {"uri": "test:1", "job_input_type": "mltable"},
        }

        assert actual_dict["jobs"] == {
            "node": {
                "resources": None,
                "distribution": None,
                "limits": None,
                "environment_variables": {},
                "name": "node",
                "type": "command",
                "display_name": None,
                "tags": {},
                "computeId": None,
                "inputs": {
                    "component_in_number": {
                        "job_input_type": "literal",
                        "value": "${{parent.inputs.component_in_number}}",
                    },
                    "component_in_path": {
                        "job_input_type": "literal",
                        "value": "${{parent.inputs.component_in_path}}",
                    },
                },
                "outputs": {},
                "properties": {},
            },
            "node_args": {
                "resources": None,
                "distribution": None,
                "limits": None,
                "environment_variables": {},
                "name": "node_args",
                "type": "command",
                "display_name": None,
                "tags": {},
                "computeId": None,
                "inputs": {
                    "component_in_number": {
                        "job_input_type": "literal",
                        "value": "${{parent.inputs.args_0}}",
                    },
                    "component_in_path": {
                        "job_input_type": "literal",
                        "value": "${{parent.inputs.args_1}}",
                    },
                },
                "outputs": {},
                "properties": {},
            },
            "node_kwargs": {
                "resources": None,
                "distribution": None,
                "limits": None,
                "environment_variables": {},
                "name": "node_kwargs",
                "type": "command",
                "display_name": None,
                "tags": {},
                "computeId": None,
                "inputs": {
                    "component_in_number": {
                        "job_input_type": "literal",
                        "value": "${{parent.inputs.component_in_number1}}",
                    },
                    "component_in_path": {
                        "job_input_type": "literal",
                        "value": "${{parent.inputs.component_in_path1}}",
                    },
                },
                "outputs": {},
                "properties": {},
            },
            "node_with_arg_kwarg": {
                "name": "node_with_arg_kwarg",
                "type": "pipeline",
                "display_name": None,
                "tags": {},
                "computeId": None,
                "inputs": {
                    "component_in_number1": {
                        "job_input_type": "literal",
                        "value": "${{parent.inputs.component_in_number1}}",
                    },
                    "component_in_path1": {
                        "job_input_type": "literal",
                        "value": "${{parent.inputs.component_in_path1}}",
                    },
                    "args_0": {
                        "job_input_type": "literal",
                        "value": "${{parent.inputs.args_0}}",
                    },
                    "args_1": {
                        "job_input_type": "literal",
                        "value": "${{parent.inputs.args_1}}",
                    },
                },
                "outputs": {},
                "properties": {},
            },
            "node_with_custom_arg_kwarg": {
                "name": "node_with_custom_arg_kwarg",
                "type": "pipeline",
                "display_name": None,
                "tags": {},
                "computeId": None,
                "inputs": {
                    "component_in_number1": {
                        "job_input_type": "literal",
                        "value": "${{parent.inputs.component_in_number1}}",
                    },
                    "component_in_path1": {
                        "job_input_type": "literal",
                        "value": "${{parent.inputs.component_in_path1}}",
                    },
                    "custom_args_0": {
                        "job_input_type": "literal",
                        "value": "${{parent.inputs.args_0}}",
                    },
                    "custom_args_1": {
                        "job_input_type": "literal",
                        "value": "${{parent.inputs.args_1}}",
                    },
                },
                "outputs": {},
                "properties": {},
            },
        }

        pipeline = pipeline_with_custom_variable_args(10, data, 11, data, component_in_number1=12, component_in_path1=data)
        actual_dict = omit_with_wildcard(pipeline._to_rest_object().as_dict()["properties"], *omit_fields)
        assert actual_dict["inputs"] == {
            "component_in_number1": {"job_input_type": "literal", "value": "12"},
            "component_in_path1": {"uri": "test:1", "job_input_type": "mltable"},
            "custom_args_0": {"job_input_type": "literal", "value": "10"},
            "custom_args_1": {"uri": "test:1", "job_input_type": "mltable"},
            "custom_args_2": {"job_input_type": "literal", "value": "11"},
            "custom_args_3": {"uri": "test:1", "job_input_type": "mltable"}
        }

        with mock.patch.dict(os.environ, {AZUREML_PRIVATE_FEATURES_ENV_VAR: 'false'}):
            with pytest.raises(UnsupportedParameterKindError,
                               match="dsl pipeline does not accept \*args or \*\*kwargs as parameters\."):
                root_pipeline(10, data, 11, data, component_in_number1=11, component_in_path1=data)

    def test_pipeline_with_dumplicate_variable_inputs(self):

        @dsl.pipeline
        def pipeline_with_variable_args(*args, **kwargs):
            pass

        with pytest.raises(MultipleValueError,
                           match="pipeline_with_variable_args\(\) got multiple values for argument 'args_0'\."):
            pipeline_with_variable_args(10, 10, args_0=10, args_1=10)

        @dsl.pipeline
        def pipeline_with_variable_args(args_0: int, *args):
            pass

        with pytest.raises(MultipleValueError,
                           match="pipeline_with_variable_args\(\) got multiple values for argument 'args_0'\."):
            pipeline_with_variable_args(10, 10, args_0=10, args_1=10)
=======
    def test_condition_node_consumption(self):
        from azure.ai.ml.dsl._condition import condition

        component_yaml = components_dir / "helloworld_component_no_paths.yml"
        component_func = load_component(component_yaml)

        # consume expression (also component with only one output)
        @dsl.pipeline
        def pipeline_func_consume_expression(int_param: int):
            node1 = component_func()
            node2 = component_func()
            expression = int_param == 0
            control_node = condition(expression, true_block=node1, false_block=node2)  # noqa: F841

        pipeline_job = pipeline_func_consume_expression(int_param=1)
        assert pipeline_job.jobs["control_node"]._to_rest_object() == {
            "type": "if_else",
            "condition": "${{parent.jobs.expression_component.outputs.output}}",
            "true_block": "${{parent.jobs.node1}}",
            "false_block": "${{parent.jobs.node2}}",
        }

        # consume component with not one output
        @dsl.pipeline
        def pipeline_func_consume_invalid_component():
            node0 = component_func()
            node1 = component_func()
            node2 = component_func()
            control_node = condition(node0, true_block=node1, false_block=node2)  # noqa: F841

        with pytest.raises(UserErrorException) as e:
            pipeline_func_consume_invalid_component()
        assert str(e.value) == "Exactly one output is expected for condition node, 0 outputs found."

    def test_dsl_pipeline_with_spark_hobo(self) -> None:
        add_greeting_column_func = load_component(
            "./tests/test_configs/dsl_pipeline/spark_job_in_pipeline/add_greeting_column_component.yml"
        )
        count_by_row_func = load_component(
            "./tests/test_configs/dsl_pipeline/spark_job_in_pipeline/count_by_row_component.yml"
        )

        @dsl.pipeline(description="submit a pipeline with spark job")
        def spark_pipeline_from_yaml(iris_data):
            add_greeting_column = add_greeting_column_func(file_input=iris_data)
            add_greeting_column.resources = {"instance_type": "Standard_E8S_V3", "runtime_version": "3.1.0"}
            count_by_row = count_by_row_func(file_input=iris_data)
            count_by_row.resources = {"instance_type": "Standard_E8S_V3", "runtime_version": "3.1.0"}
            count_by_row.identity = {"type": "managed"}

            return {"output": count_by_row.outputs.output}

        dsl_pipeline: PipelineJob = spark_pipeline_from_yaml(
            iris_data=Input(
                path="https://azuremlexamples.blob.core.windows.net/datasets/iris.csv",
                type=AssetTypes.URI_FILE,
                mode=InputOutputModes.DIRECT,
            ),
        )
        dsl_pipeline.outputs.output.mode = "Direct"

        spark_node = dsl_pipeline.jobs["add_greeting_column"]
        job_data_path_input = spark_node.inputs["file_input"]._meta
        assert job_data_path_input
        # spark_node.component._id = "azureml:test_component:1"
        spark_node_dict = spark_node._to_dict()

        spark_node_rest_obj = spark_node._to_rest_object()
        regenerated_spark_node = Spark._from_rest_object(spark_node_rest_obj)

        spark_node_dict_from_rest = regenerated_spark_node._to_dict()
        omit_fields = []
        assert pydash.omit(spark_node_dict, *omit_fields) == pydash.omit(spark_node_dict_from_rest, *omit_fields)
        omit_fields = [
            "jobs.add_greeting_column.componentId",
            "jobs.count_by_row.componentId",
            "jobs.add_greeting_column.properties",
            "jobs.count_by_row.properties",
        ]
        actual_job = pydash.omit(dsl_pipeline._to_rest_object().properties.as_dict(), *omit_fields)
        assert actual_job == {
            "description": "submit a pipeline with spark job",
            "properties": {},
            "tags": {},
            "display_name": "spark_pipeline_from_yaml",
            "is_archived": False,
            "job_type": "Pipeline",
            "inputs": {
                "iris_data": {
                    "mode": "Direct",
                    "uri": "https://azuremlexamples.blob.core.windows.net/datasets/iris.csv",
                    "job_input_type": "uri_file",
                }
            },
            "jobs": {
                "add_greeting_column": {
                    "type": "spark",
                    "resources": {"instance_type": "Standard_E8S_V3", "runtime_version": "3.1.0"},
                    "entry": {"file": "add_greeting_column.py", "spark_job_entry_type": "SparkJobPythonEntry"},
                    "py_files": ["utils.zip"],
                    "files": ["my_files.txt"],
                    "identity": {"identity_type": "UserIdentity"},
                    "conf": {
                        "spark.driver.cores": 2,
                        "spark.driver.memory": "1g",
                        "spark.executor.cores": 1,
                        "spark.executor.memory": "1g",
                        "spark.executor.instances": 1,
                    },
                    "args": "--file_input ${{inputs.file_input}}",
                    "name": "add_greeting_column",
                    "inputs": {
                        "file_input": {"job_input_type": "literal", "value": "${{parent.inputs.iris_data}}"},
                    },
                    "_source": "YAML.COMPONENT",
                },
                "count_by_row": {
                    "_source": "YAML.COMPONENT",
                    "args": "--file_input ${{inputs.file_input}} " "--output ${{outputs.output}}",
                    "conf": {
                        "spark.driver.cores": 2,
                        "spark.driver.memory": "1g",
                        "spark.executor.cores": 1,
                        "spark.executor.instances": 1,
                        "spark.executor.memory": "1g",
                    },
                    "entry": {"file": "count_by_row.py", "spark_job_entry_type": "SparkJobPythonEntry"},
                    "files": ["my_files.txt"],
                    "identity": {"identity_type": "Managed"},
                    "inputs": {"file_input": {"job_input_type": "literal", "value": "${{parent.inputs.iris_data}}"}},
                    "jars": ["scalaproj.jar"],
                    "name": "count_by_row",
                    "outputs": {"output": {"type": "literal", "value": "${{parent.outputs.output}}"}},
                    "resources": {"instance_type": "Standard_E8S_V3", "runtime_version": "3.1.0"},
                    "type": "spark",
                },
            },
            "outputs": {"output": {"job_output_type": "uri_folder", "mode": "Direct"}},
            "settings": {"_source": "DSL"},
        }
>>>>>>> 24a9101a
<|MERGE_RESOLUTION|>--- conflicted
+++ resolved
@@ -1991,26 +1991,18 @@
         assert len(pipeline.jobs) == 2
         assert component_func2.name in pipeline.jobs
 
-<<<<<<< HEAD
     def test_pipeline_with_variable_inputs(self):
         path = "./tests/test_configs/components/helloworld_component.yml"
         component_func1 = load_component(path)
         data = Data(name="test", version="1", type=AssetTypes.MLTABLE)
 
         @dsl.pipeline
-        def pipeline_with_variable_args(*args, **kwargs):
-            node_args = component_func1(component_in_number=args[0], component_in_path=args[1])
+        def pipeline_with_variable_args(**kwargs):
             node_kwargs = component_func1(component_in_number=kwargs["component_in_number1"],
                                           component_in_path=kwargs["component_in_path1"])
 
         @dsl.pipeline
-        def pipeline_with_custom_variable_args(*custom_args, **kwargs):
-            node_args = component_func1(component_in_number=custom_args[0], component_in_path=custom_args[1])
-            node_kwargs = component_func1(component_in_number=kwargs["component_in_number1"],
-                                          component_in_path=kwargs["component_in_path1"])
-
-        @dsl.pipeline
-        def root_pipeline(component_in_number: int, component_in_path: Input, *args, **kwargs):
+        def root_pipeline(component_in_number: int, component_in_path: Input, **kwargs):
             """A pipeline with detailed docstring, including descriptions for inputs and outputs.
 
             In this pipeline docstring, there are descriptions for inputs and outputs, via pipeline decorator,
@@ -2024,11 +2016,9 @@
                 args_0: args_0 description
             """
             node = component_func1(component_in_number=component_in_number, component_in_path=component_in_path)
-            node_args = component_func1(component_in_number=args[0], component_in_path=args[1])
             node_kwargs = component_func1(component_in_number=kwargs["component_in_number1"],
                                           component_in_path=kwargs["component_in_path1"])
-            node_with_arg_kwarg = pipeline_with_variable_args(*args, **kwargs)
-            node_with_custom_arg_kwarg = pipeline_with_custom_variable_args(*args, **kwargs)
+            node_with_arg_kwarg = pipeline_with_variable_args(**kwargs)
 
         pipeline = root_pipeline(10, data, 11, data, component_in_number1=12, component_in_path1=data)
 
@@ -2036,8 +2026,6 @@
         assert pipeline.component.inputs['component_in_path'].description == "component_in_path description"
         assert pipeline.component.inputs['component_in_number1'].description == "component_in_number1 description"
         assert pipeline.component.inputs['component_in_path1'].description == "component_in_path1 description"
-        assert pipeline.component.inputs['args_0'].description == "args_0 description"
-        assert pipeline.component.inputs['args_1'].description == None
 
         omit_fields = [
             "jobs.*.componentId",
@@ -2050,8 +2038,6 @@
             "component_in_path": {"uri": "test:1", "job_input_type": "mltable"},
             "component_in_number1": {"job_input_type": "literal", "value": "12"},
             "component_in_path1": {"uri": "test:1", "job_input_type": "mltable"},
-            "args_0": {"job_input_type": "literal", "value": "11"},
-            "args_1": {"uri": "test:1", "job_input_type": "mltable"},
         }
 
         assert actual_dict["jobs"] == {
@@ -2199,21 +2185,13 @@
     def test_pipeline_with_dumplicate_variable_inputs(self):
 
         @dsl.pipeline
-        def pipeline_with_variable_args(*args, **kwargs):
+        def pipeline_with_variable_args(key_1: int, **kargs):
             pass
 
         with pytest.raises(MultipleValueError,
-                           match="pipeline_with_variable_args\(\) got multiple values for argument 'args_0'\."):
-            pipeline_with_variable_args(10, 10, args_0=10, args_1=10)
-
-        @dsl.pipeline
-        def pipeline_with_variable_args(args_0: int, *args):
-            pass
-
-        with pytest.raises(MultipleValueError,
-                           match="pipeline_with_variable_args\(\) got multiple values for argument 'args_0'\."):
-            pipeline_with_variable_args(10, 10, args_0=10, args_1=10)
-=======
+                           match="pipeline_with_variable_args\(\) got multiple values for argument 'key_1'\."):
+            pipeline_with_variable_args(10, key_1=10)
+
     def test_condition_node_consumption(self):
         from azure.ai.ml.dsl._condition import condition
 
@@ -2353,5 +2331,4 @@
             },
             "outputs": {"output": {"job_output_type": "uri_folder", "mode": "Direct"}},
             "settings": {"_source": "DSL"},
-        }
->>>>>>> 24a9101a
+        }