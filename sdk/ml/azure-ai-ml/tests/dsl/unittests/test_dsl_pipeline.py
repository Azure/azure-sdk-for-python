import os
from io import StringIO
from pathlib import Path
from typing import Dict
from unittest import mock
from unittest.mock import patch

import pydash
import pytest
from test_configs.dsl_pipeline import data_binding_expression
from test_utilities.utils import omit_with_wildcard, prepare_dsl_curated

from azure.ai.ml import Input, MLClient, MpiDistribution, Output, command, dsl, load_component, load_job, \
    AmlTokenConfiguration, UserIdentityConfiguration, ManagedIdentityConfiguration
from azure.ai.ml._restclient.v2022_05_01.models import ComponentContainerData, ComponentContainerDetails, SystemData
from azure.ai.ml.constants._common import (
    AZUREML_PRIVATE_FEATURES_ENV_VAR,
    AZUREML_RESOURCE_PROVIDER,
    InputOutputModes,
    NAMED_RESOURCE_ID_FORMAT,
    VERSIONED_RESOURCE_ID_FORMAT,
    AssetTypes,
    AzureMLResourceType,
)
from azure.ai.ml.entities import (
    Component,
    Data,
    JobResourceConfiguration,
    PipelineJob,
)
from azure.ai.ml.entities._builders import Command, Spark
from azure.ai.ml.entities._job.pipeline._io import PipelineInput
from azure.ai.ml.entities._job.pipeline._load_component import _generate_component_function
from azure.ai.ml.exceptions import UserErrorException, ValidationException, ParamValueNotExistsError, UnsupportedParameterKindError, MultipleValueError

from .._util import _DSL_TIMEOUT_SECOND

tests_root_dir = Path(__file__).parent.parent.parent
components_dir = tests_root_dir / "test_configs/components/"


@pytest.mark.usefixtures("enable_pipeline_private_preview_features")
@pytest.mark.timeout(_DSL_TIMEOUT_SECOND)
@pytest.mark.unittest
@pytest.mark.pipeline_test
class TestDSLPipeline:
    def test_dsl_pipeline(self) -> None:
        path = "./tests/test_configs/components/helloworld_component.yml"

        @dsl.pipeline()
        def pipeline_no_arg():
            component_func = load_component(source=path)
            component_func(component_in_path=Input(path="/a/path/on/ds"), component_in_number=1)

        pipeline1 = pipeline_no_arg()
        assert len(pipeline1.component.jobs) == 1, pipeline1.component.jobs

    def test_dsl_pipeline_name_and_display_name(self):
        hello_world_component_yaml = "./tests/test_configs/components/helloworld_component.yml"
        hello_world_component_func = load_component(source=hello_world_component_yaml)

        @dsl.pipeline()
        def sample_pipeline_with_no_annotation():
            hello_world_component_func(component_in_path=Input(path="/a/path/on/ds"), component_in_number=1)

        pipeline = sample_pipeline_with_no_annotation()
        assert pipeline.component.name == "sample_pipeline_with_no_annotation"
        assert pipeline.component.display_name == pipeline.component.name
        assert pipeline.name is None
        assert pipeline.display_name == pipeline.component.display_name

        @dsl.pipeline(name="hello_world_component")
        def sample_pipeline_with_name():
            hello_world_component_func(component_in_path=Input(path="/a/path/on/ds"), component_in_number=1)

        pipeline = sample_pipeline_with_name()
        assert pipeline.component.name == "hello_world_component"
        assert pipeline.component.display_name == pipeline.component.name
        assert pipeline.name is None
        assert pipeline.display_name == pipeline.component.display_name

        @dsl.pipeline(display_name="my_component")
        def sample_pipeline_with_display_name():
            hello_world_component_func(component_in_path=Input(path="/a/path/on/ds"), component_in_number=1)

        pipeline = sample_pipeline_with_display_name()
        assert pipeline.component.name == "sample_pipeline_with_display_name"
        assert pipeline.component.display_name == "my_component"
        assert pipeline.name is None
        assert pipeline.display_name == pipeline.component.display_name

        @dsl.pipeline(name="hello_world_component", display_name="my_component")
        def sample_pipeline_with_name_and_display_name():
            hello_world_component_func(component_in_path=Input(path="/a/path/on/ds"), component_in_number=1)

        pipeline = sample_pipeline_with_name_and_display_name()
        assert pipeline.component.name == "hello_world_component"
        assert pipeline.component.display_name == "my_component"
        assert pipeline.name is None
        assert pipeline.display_name == pipeline.component.display_name

    def test_dsl_pipeline_description(self):
        hello_world_component_yaml = "./tests/test_configs/components/helloworld_component.yml"
        hello_world_component_func = load_component(source=hello_world_component_yaml)

        @dsl.pipeline()
        def sample_pipeline():
            hello_world_component_func(component_in_path=Input(path="/a/path/on/ds"), component_in_number=1)

        pipeline = sample_pipeline()
        assert pipeline.component.description is None
        assert pipeline.description == pipeline.component.description

        @dsl.pipeline()
        def sample_pipeline_with_docstring():
            """Docstring for sample pipeline"""
            hello_world_component_func(component_in_path=Input(path="/a/path/on/ds"), component_in_number=1)

        pipeline = sample_pipeline_with_docstring()
        assert pipeline.component.description == "Docstring for sample pipeline"
        assert pipeline.description == pipeline.component.description

        @dsl.pipeline(description="Top description for sample pipeline")
        def sample_pipeline_with_description_and_docstring():
            """Docstring for sample pipeline"""
            hello_world_component_func(component_in_path=Input(path="/a/path/on/ds"), component_in_number=1)

        pipeline = sample_pipeline_with_description_and_docstring()
        assert pipeline.component.description == "Top description for sample pipeline"
        assert pipeline.description == pipeline.component.description

        @dsl.pipeline()
        def sample_pipeline_with_detailed_docstring(job_in_path, job_in_number):
            """A pipeline with detailed docstring, including descriptions for inputs and outputs.

            In this pipeline docstring, there are descriptions for inputs and outputs, via pipeline decorator,
            Input/Output descriptions can infer from these descriptions.

            Args:
                job_in_path: a path parameter
                              with multi-line description
                job_in_number (float): a number parameter
                job_out_path: a path output

            Other docstring xxxxxx
                random_key: random_value
            """
            node = hello_world_component_func(component_in_path=job_in_path, component_in_number=job_in_number)
            return {"job_out_path": node.outputs.component_out_path}

        pipeline = sample_pipeline_with_detailed_docstring(Input(path="/a/path/on/ds"), 1)
        assert pipeline.component.description.startswith("A pipeline with detailed docstring")
        assert pipeline.component.inputs["job_in_path"]["description"] == "a path parameter with multi-line description"
        assert pipeline.component.inputs["job_in_number"]["description"] == "a number parameter"
        assert pipeline.component.outputs["job_out_path"].description == "a path output"
        assert pipeline.description == pipeline.component.description

    def test_dsl_pipeline_comment(self) -> None:
        hello_world_component_yaml = "./tests/test_configs/components/helloworld_component.yml"
        hello_world_component_func = load_component(source=hello_world_component_yaml)

        @dsl.pipeline
        def sample_pipeline_with_comment():
            node = hello_world_component_func(component_in_path=Input(path="/a/path/on/ds"), component_in_number=1)
            node.comment = "arbitrary string"

        pipeline = sample_pipeline_with_comment()
        assert pipeline.jobs["node"].comment == "arbitrary string"

    def test_dsl_pipeline_input_output(self) -> None:
        yaml_file = "./tests/test_configs/components/helloworld_component.yml"

        @dsl.pipeline()
        def pipeline(number, path):
            component_func = load_component(source=yaml_file)
            node1 = component_func(component_in_number=number, component_in_path=path)
            return {"pipeline_output": node1.outputs.component_out_path}

        pipeline1 = pipeline(10, Input(path="/a/path/on/ds"))

        assert pipeline1._build_inputs().keys() == {"number", "path"}

        # un-configured output is None
        assert pipeline1._build_outputs() == {"pipeline_output": None}

        # after setting mode, default output with type Input is built
        pipeline1.outputs.pipeline_output.mode = "download"
        assert pipeline1._build_outputs()["pipeline_output"].mode == "download"

        component_nodes = list(pipeline1.jobs.values())
        assert len(component_nodes) == 1
        component_node = component_nodes[0]

        assert component_node._build_inputs() == {
            "component_in_number": Input(path="${{parent.inputs.number}}", type="uri_folder", mode=None),
            "component_in_path": Input(path="${{parent.inputs.path}}", type="uri_folder", mode=None),
        }
        assert component_node._build_outputs() == {
            "component_out_path": Output(path="${{parent.outputs.pipeline_output}}", type="uri_folder", mode=None)
        }

        # Test Input as pipeline input
        pipeline2 = pipeline(8, Input(path="/a/path/on/ds"))
        assert pipeline2._build_inputs().keys() == {"number", "path"}

        component_nodes = list(pipeline2.jobs.values())
        assert len(component_nodes) == 1
        component_node = component_nodes[0]

        assert component_node._build_inputs() == {
            "component_in_number": Input(path="${{parent.inputs.number}}", type="uri_folder", mode=None),
            "component_in_path": Input(path="${{parent.inputs.path}}", type="uri_folder", mode=None),
        }

    def test_dsl_pipeline_complex_input_output(self) -> None:
        yaml_file = "./tests/test_configs/components/helloworld_component_multiple_data.yml"

        @dsl.pipeline()
        def pipeline(
                job_in_data_name_version_def_mode,
                job_in_data_name_version_mode_mount,
                job_in_data_name_version_mode_download,
                job_in_data_by_name,
                job_in_data_by_armid,
                job_in_data_by_store_path,
                job_in_data_by_path_default_store,
                job_in_data_by_store_path_and_mount,
                job_in_data_by_store_path_and_download,
                job_in_data_by_blob_dir,
                job_in_data_by_blob_file,
                job_in_data_local_dir,
                job_in_data_local_file,
                job_in_data_local_yaml_definition,
                job_in_data_uri,
        ):
            component_func = load_component(source=yaml_file)
            multiple_data_component = component_func(
                component_in_1=job_in_data_name_version_def_mode,
                component_in_2=job_in_data_name_version_mode_mount,
                component_in_3=job_in_data_name_version_mode_download,
                component_in_4=job_in_data_by_name,
                component_in_5=job_in_data_by_armid,
                component_in_6=job_in_data_by_store_path,
                component_in_7=job_in_data_by_path_default_store,
                component_in_8=job_in_data_by_store_path_and_mount,
                component_in_9=job_in_data_by_store_path_and_download,
                component_in_10=job_in_data_by_blob_dir,
                component_in_11=job_in_data_by_blob_file,
                component_in_12=job_in_data_local_dir,
                component_in_13=job_in_data_local_file,
                component_in_14=job_in_data_local_yaml_definition,
                component_in_15=job_in_data_uri,
            )
            multiple_data_component.outputs.component_out_9.mode = "upload"
            return {
                "job_in_data_name": multiple_data_component.outputs.component_out_1,
                "job_in_data_name_upload": multiple_data_component.outputs.component_out_2,
                "job_in_data_name_mount": multiple_data_component.outputs.component_out_3,
                "job_out_data_name_apart": multiple_data_component.outputs.component_out_4,
                "job_out_data_path": multiple_data_component.outputs.component_out_5,
                "job_out_data_store_path_upload": multiple_data_component.outputs.component_out_6,
                "job_out_data_store_path_mount": multiple_data_component.outputs.component_out_7,
                "job_out_data_store_url": multiple_data_component.outputs.component_out_8,
            }

        job_yaml = "./tests/test_configs/pipeline_jobs/helloworld_pipeline_job_data_options.yml"
        pipeline_job: PipelineJob = load_job(source=job_yaml)

        pipeline = pipeline(**{key: val for key, val in pipeline_job._build_inputs().items()})
        pipeline.inputs.job_in_data_by_store_path_and_mount.mode = "ro_mount"
        pipeline.inputs.job_in_data_by_store_path_and_download.mode = "download"
        pipeline.inputs.job_in_data_name_version_mode_download.mode = "download"
        assert pipeline_job._build_inputs() == pipeline._build_inputs()

        pipeline.outputs.job_in_data_name.mode = "upload"
        pipeline.outputs.job_in_data_name_upload.mode = "upload"
        pipeline.outputs.job_out_data_name_apart.mode = "upload"
        pipeline.outputs.job_out_data_path.mode = "upload"
        pipeline.outputs.job_out_data_store_path_upload.mode = "upload"
        pipeline.outputs.job_out_data_store_url.mode = "upload"
        pipeline.outputs.job_in_data_name_mount.mode = "mount"
        pipeline.outputs.job_out_data_store_path_mount.mode = "mount"

        actual_outputs = pipeline._build_outputs()
        for k, v in actual_outputs.items():
            v.mode = v.mode.lower()
            # outputs defined in yaml are all uri_folder, while its default value in dsl is None
            v.type = "uri_folder"
        assert pipeline_job._build_outputs() == actual_outputs

        component_job = next(iter(pipeline_job.jobs.values()))._to_rest_object()
        component = next(iter(pipeline.jobs.values()))._to_rest_object()

        omit_fields = ["componentId", "_source"]
        actual_component = pydash.omit(component_job, *omit_fields)
        expected_component = pydash.omit(component, *omit_fields)
        assert actual_component == expected_component

    def test_dsl_pipeline_to_job(self) -> None:
        component_yaml = "./tests/test_configs/components/helloworld_component.yml"
        component_func = load_component(source=component_yaml)

        @dsl.pipeline(
            name="simplepipelinejob",
            description="The hello world pipeline job",
            tags={"owner": "sdkteam", "tag": "tagvalue"},
            compute="cpu-cluster",
            experiment_name="my_first_experiment",
        )
        def pipeline(job_in_number, job_in_other_number, job_in_path):
            hello_world_component = component_func(component_in_number=job_in_number, component_in_path=job_in_path)
            hello_world_component.compute = "cpu-cluster"
            hello_world_component._component._id = "microsoftsamplesCommandComponentBasic_second:1"

            hello_world_component_2 = component_func(
                component_in_number=job_in_other_number, component_in_path=job_in_path
            )
            hello_world_component_2._component._id = "microsoftsamplesCommandComponentBasic_second:1"
            hello_world_component_2.compute = "cpu-cluster"

        pipeline = pipeline(10, 15, Input(path="./tests/test_configs/data"))
        pipeline.inputs.job_in_path.mode = "mount"

        dsl_pipeline_job_dict = pipeline._to_rest_object().as_dict()

        job_yaml = "./tests/test_configs/pipeline_jobs/helloworld_pipeline_job.yml"
        pipeline_job_dict = load_job(source=job_yaml)._to_rest_object().as_dict()

        omit_fields = [
            "name",
            "properties.display_name",
            "properties.inputs.job_in_path.uri",
            "properties.settings",
            "properties.jobs.*._source",
        ]
        dsl_pipeline_job_dict = omit_with_wildcard(dsl_pipeline_job_dict, *omit_fields)
        pipeline_job_dict = omit_with_wildcard(pipeline_job_dict, *omit_fields)
        assert dsl_pipeline_job_dict == pipeline_job_dict

    def test_dsl_pipeline_with_settings_and_overrides(self):
        component_yaml = "./tests/test_configs/components/helloworld_component_no_paths.yml"
        component_func = load_component(source=component_yaml)

        @dsl.pipeline(
            name="simplepipelinejobnopath",
            description="The hello world pipeline job",
            tags={"owner": "sdkteam", "tag": "tagvalue"},
            compute="cpu-cluster",
            experiment_name="my_first_experiment",
            continue_on_step_failure=True,
        )
        def pipeline(job_in_number, job_in_other_number, job_in_string):
            hello_world_component = component_func(component_in_number=job_in_number)
            hello_world_component.compute = "cpu-cluster"
            hello_world_component._component._id = "microsoftsamplescommandcomponentbasic_nopaths_test:1"

            hello_world_component_2 = component_func(component_in_number=job_in_other_number)
            hello_world_component_2._component._id = "microsoftsamplescommandcomponentbasic_nopaths_test:1"
            hello_world_component_2.compute = "cpu-cluster"
            # set overrides for component job
            hello_world_component_2.resources = JobResourceConfiguration()
            hello_world_component_2.resources.instance_count = 2
            hello_world_component_2.resources.properties = {"prop1": "a_prop", "prop2": "another_prop"}
            hello_world_component_2.distribution = MpiDistribution()
            hello_world_component_2.distribution.process_count_per_instance = 2
            hello_world_component_2.additional_override.nested_override = 5
            hello_world_component_2.environment_variables["FOO"] = "bar"

        pipeline = pipeline(10, 15, "a_random_string")
        # set experiment name and settings when submit
        pipeline_job = pipeline

        dsl_pipeline_job_dict = pipeline_job._to_rest_object().as_dict()

        job_yaml = "./tests/test_configs/pipeline_jobs/helloworld_pipeline_job_no_paths.yml"
        pipeline_job_dict = load_job(source=job_yaml)._to_rest_object().as_dict()

        omit_fields = ["name", "properties.display_name", "properties.jobs.*._source", "properties.settings._source"]
        dsl_pipeline_job = omit_with_wildcard(dsl_pipeline_job_dict, *omit_fields)
        yaml_pipeline_job = omit_with_wildcard(pipeline_job_dict, *omit_fields)
        assert dsl_pipeline_job == yaml_pipeline_job

    def test_pipeline_variable_name(self):
        component_yaml = "./tests/test_configs/components/helloworld_component_no_paths.yml"
        component_func1 = load_component(source=component_yaml)
        component_yaml = "./tests/test_configs/components/helloworld_component.yml"
        component_func2 = load_component(source=component_yaml)

        @dsl.pipeline(name="pipeline_with_default_node_name")
        def pipeline_with_default_node_name():
            component_func1(component_in_number=1)
            component_func1(component_in_number=1)
            component_func2(component_in_number=1, component_in_path=Input(path="./tests/test_configs/data"))
            component_func2(component_in_number=1, component_in_path=Input(path="./tests/test_configs/data"))

        pipeline = pipeline_with_default_node_name()
        variable_names = list(pipeline.component.jobs.keys())
        pipeline_job_names = list(pipeline.jobs.keys())
        assert len(variable_names) == 4
        assert variable_names == pipeline_job_names
        assert variable_names == [
            "microsoftsamplescommandcomponentbasic_nopaths_test",
            "microsoftsamplescommandcomponentbasic_nopaths_test_1",
            "microsoftsamples_command_component_basic",
            "microsoftsamples_command_component_basic_1",
        ]

        @dsl.pipeline(name="pipeline_with_for_loop_nodes")
        def pipeline_with_for_loop_nodes():
            for i in range(3):
                for_loop_node = component_func1()
                for_loop_node.compute = "cpu-cluster"
            component_func1()

        pipeline = pipeline_with_for_loop_nodes()
        variable_names = list(pipeline.component.jobs.keys())
        pipeline_job_names = list(pipeline.jobs.keys())
        assert len(variable_names) == 4
        assert variable_names == pipeline_job_names
        # Last node in loop has exact variable name, others have suffix
        assert variable_names == [
            "for_loop_node_1",
            "for_loop_node_2",
            "for_loop_node",
            "for_loop_node_3",
        ]

        @dsl.pipeline(name="pipeline_with_user_defined_nodes_1")
        def pipeline_with_user_defined_nodes_1():
            for i in range(2):
                for_loop_node = component_func1()
                for_loop_node.name = f"dummy_{i}"
            node = component_func1()
            node.name = "another"
            node_1 = component_func1()
            node_1.name = "my_node_1"
            node_2 = component_func1()
            node_2.name = "_my_node"

        pipeline = pipeline_with_user_defined_nodes_1()
        variable_names = list(pipeline.component.jobs.keys())
        pipeline_job_names = list(pipeline.jobs.keys())
        assert len(variable_names) == 5
        assert variable_names == pipeline_job_names
        assert variable_names == [
            "dummy_0",
            "dummy_1",
            "another",
            "my_node_1",
            "_my_node",
        ]

        @dsl.pipeline(name="pipeline_with_user_defined_nodes_2")
        def pipeline_with_user_defined_nodes_2():
            component_func1()
            for i in range(2):
                for_loop_node = component_func1()
                for_loop_node.name = f"dummy_{i}"
            component_func1()
            node_1 = component_func1()
            node_1.name = "my_node"
            component_func1()

        pipeline = pipeline_with_user_defined_nodes_2()
        variable_names = list(pipeline.component.jobs.keys())
        pipeline_job_names = list(pipeline.jobs.keys())
        assert len(variable_names) == 6
        assert variable_names == pipeline_job_names
        assert variable_names == [
            "microsoftsamplescommandcomponentbasic_nopaths_test",
            "dummy_0",
            "dummy_1",
            "microsoftsamplescommandcomponentbasic_nopaths_test_1",
            "my_node",
            "microsoftsamplescommandcomponentbasic_nopaths_test_2",
        ]

        @dsl.pipeline(name="pipeline_with_duplicate_user_defined_nodes_1")
        def pipeline_with_duplicate_user_defined_nodes_1():
            node1 = component_func1()
            node1.compute = "cpu-cluster"
            node2 = component_func1()
            node2.name = "node1"

        with pytest.raises(UserErrorException, match="Duplicate node name found"):
            pipeline_with_duplicate_user_defined_nodes_1()

        # Duplicate check is case-insensitive

        @dsl.pipeline(name="pipeline_with_duplicate_user_defined_nodes_2")
        def pipeline_with_duplicate_user_defined_nodes_2():
            node1 = component_func1()
            node1.compute = "cpu-cluster"
            node2 = component_func1()
            node2.name = "Node1"

        with pytest.raises(UserErrorException, match="Duplicate node name found"):
            pipeline_with_duplicate_user_defined_nodes_2()

        # Node name must be 1-255 characters, start with a letter or underscore,
        # and can only contain letters, numbers, underscores
        @dsl.pipeline(name="pipeline_with_invalid_user_defined_nodes_1")
        def pipeline_with_invalid_user_defined_nodes_1():
            node = component_func1()
            node.name = "my_node 1"

        with pytest.raises(UserErrorException, match="Invalid node name found"):
            pipeline_with_invalid_user_defined_nodes_1()

        @dsl.pipeline(name="pipeline_with_invalid_user_defined_nodes_2")
        def pipeline_with_invalid_user_defined_nodes_2():
            node = component_func1()
            node.name = "1_my_node"

        with pytest.raises(UserErrorException, match="Invalid node name found"):
            pipeline_with_invalid_user_defined_nodes_2()

        @dsl.pipeline(name="pipeline_with_invalid_user_defined_nodes_3")
        def pipeline_with_invalid_user_defined_nodes_3():
            node = component_func1()
            node.name = "β"

        with pytest.raises(UserErrorException, match="Invalid node name found"):
            pipeline_with_invalid_user_defined_nodes_3()

    def test_connect_components_in_pipeline(self):
        hello_world_component_yaml = "./tests/test_configs/components/helloworld_component_with_input_and_output.yml"
        hello_world_component_func = load_component(source=hello_world_component_yaml)

        merge_outputs_component_yaml = "./tests/test_configs/components/merge_outputs_component.yml"
        merge_outputs_component_func = load_component(source=merge_outputs_component_yaml)

        @dsl.pipeline(
            name="simplePipelineJobWithComponentOutput",
            description="The hello world pipeline job with component output",
            tags={"owner": "sdkteam", "tag": "tagvalue"},
            compute="cpu-cluster",
            default_datastore="workspaceblobstore",
        )
        def pipeline(job_in_number, job_in_path):
            hello_world_component_1 = hello_world_component_func(
                component_in_number=job_in_number, component_in_path=job_in_path
            )
            hello_world_component_2 = hello_world_component_func(
                component_in_number=job_in_number, component_in_path=job_in_path
            )

            # configure component outputs
            hello_world_component_1.outputs.component_out_path_1.mode = "Mount"
            hello_world_component_2.outputs.component_out_path_1.mode = "Mount"

            merge_component_outputs = merge_outputs_component_func(
                component_in_number=job_in_number,
                component_in_path_1=hello_world_component_1.outputs.component_out_path_1,
                component_in_path_2=hello_world_component_2.outputs.component_out_path_1,
            )

            # configure component compute(not necessary)
            hello_world_component_1.compute = "cpu-cluster"
            hello_world_component_2.compute = "cpu-cluster"
            merge_component_outputs.compute = "cpu-cluster"

            return {
                "job_out_path_1": merge_component_outputs.outputs.component_out_path_1,
                "job_out_path_2": merge_component_outputs.outputs.component_out_path_2,
            }

        pipeline = pipeline(10, Input(path="./tests/test_configs/data", mode="ro_mount"))
        pipeline.outputs.job_out_path_1.mode = "mount"
        pipeline.outputs.job_out_path_2.mode = "Upload"
        dsl_pipeline_job = pipeline._to_rest_object().as_dict()

        yaml_job_path = "./tests/test_configs/pipeline_jobs/helloworld_pipeline_job_with_component_output.yml"
        yaml_pipeline_job = (
            load_job(
                yaml_job_path,
                params_override=[
                    {"jobs.hello_world_component_1.inputs.component_in_path": "${{parent.inputs.job_in_path}}"},
                    {"jobs.hello_world_component_2.inputs.component_in_path": "${{parent.inputs.job_in_path}}"},
                ],
            )
            ._to_rest_object()
            .as_dict()
        )

        omit_fields = [
            "name",
            "properties.display_name",
            "properties.jobs.hello_world_component_1.componentId",
            "properties.jobs.hello_world_component_2.componentId",
            "properties.jobs.merge_component_outputs.componentId",
            "properties.jobs.*._source",
            "properties.inputs.job_in_path.uri",
            "properties.settings",
        ]
        dsl_pipeline_job = omit_with_wildcard(dsl_pipeline_job, *omit_fields)
        yaml_pipeline_job = omit_with_wildcard(yaml_pipeline_job, *omit_fields)
        assert dsl_pipeline_job == yaml_pipeline_job

    def test_same_pipeline_via_dsl_or_curated_sdk(self):
        hello_world_component_yaml_path = "./tests/test_configs/components/helloworld_component.yml"
        merge_outputs_component_yaml_path = "./tests/test_configs/components/merge_outputs_component.yml"

        # Define pipeline job via curated SDK YAML
        pipeline_job_from_yaml = load_job(source="./tests/test_configs/pipeline_jobs/sample_pipeline_job.yml")

        # Define pipeline job via curated SDK code
        pipeline_job = PipelineJob(
            name="SimplePipelineJob",
            description="The hello world pipeline job",
            tags={"owner": "sdkteam", "tag": "tagvalue"},
            compute="cpu-cluster",
            inputs={
                "job_in_number": 10,
                "job_in_other_number": 15,
                "job_in_path": Input(path="./tests/test_configs/data"),
            },
            outputs={
                "job_out_data_1": Output(mode="mount"),
                "job_out_data_2": Output(mode="upload"),
            },
            jobs={
                "hello_world_component_1": Command(
                    component=load_component(source=hello_world_component_yaml_path),
                    name="hello_world_component_1",
                    compute="cpu-cluster",
                    inputs={
                        "component_in_number": "${{parent.inputs.job_in_number}}",
                        "component_in_path": "${{parent.inputs.job_in_path}}",
                    },
                    outputs={"component_out_path": Output(mode="upload")},
                ),
                "hello_world_component_2": Command(
                    component=load_component(source=hello_world_component_yaml_path),
                    name="hello_world_component_2",
                    compute="cpu-cluster",
                    inputs={
                        "component_in_number": "${{parent.inputs.job_in_number}}",
                        "component_in_path": "${{parent.inputs.job_in_path}}",
                    },
                    outputs={"component_out_path": Output(mode="upload")},
                    resources=JobResourceConfiguration(instance_count=2),
                ),
                "merge_component_outputs": Command(
                    component=load_component(source=merge_outputs_component_yaml_path),
                    name="merge_component_outputs",
                    compute="cpu-cluster",
                    inputs={
                        "component_in_number": "${{parent.inputs.job_in_other_number}}",
                        "component_in_path_1": "${{parent.jobs.hello_world_component_1.outputs.component_out_path}}",
                        "component_in_path_2": "${{parent.jobs.hello_world_component_2.outputs.component_out_path}}",
                    },
                    outputs={
                        "component_out_path_1": "${{parent.outputs.job_out_data_1}}",
                        "component_out_path_2": "${{parent.outputs.job_out_data_2}}",
                    },
                ),
            },
        )

        # Define pipeline job via DSL
        hello_world_component_func = load_component(source=hello_world_component_yaml_path)

        merge_outputs_component_func = load_component(source=merge_outputs_component_yaml_path)

        @dsl.pipeline(
            name="SimplePipelineJob",
            description="The hello world pipeline job",
            tags={"owner": "sdkteam", "tag": "tagvalue"},
            compute="cpu-cluster",
        )
        def pipeline(job_in_number, job_in_other_number, job_in_path):
            hello_world_component_1 = hello_world_component_func(
                component_in_number=job_in_number, component_in_path=job_in_path
            )
            hello_world_component_1.compute = "cpu-cluster"
            hello_world_component_2 = hello_world_component_func(
                component_in_number=job_in_number, component_in_path=job_in_path
            )
            hello_world_component_2.compute = "cpu-cluster"

            # configure component overrides
            hello_world_component_2.resources = JobResourceConfiguration()
            hello_world_component_2.resources.instance_count = 2

            # configure component outputs
            hello_world_component_1.outputs.component_out_path.mode = "Upload"
            hello_world_component_2.outputs.component_out_path.mode = "Upload"

            merge_component_outputs = merge_outputs_component_func(
                component_in_number=job_in_other_number,
                component_in_path_1=hello_world_component_1.outputs.component_out_path,
                component_in_path_2=hello_world_component_2.outputs.component_out_path,
            )
            merge_component_outputs.compute = "cpu-cluster"
            return {
                "job_out_data_1": merge_component_outputs.outputs.component_out_path_1,
                "job_out_data_2": merge_component_outputs.outputs.component_out_path_2,
            }

        dsl_pipeline = pipeline(10, 15, Input(path="./tests/test_configs/data"))
        dsl_pipeline.outputs.job_out_data_1.mode = "mount"
        dsl_pipeline.outputs.job_out_data_2.mode = "Upload"
        pipeline_job_from_yaml = pipeline_job_from_yaml._to_rest_object().as_dict()
        pipeline_job = pipeline_job._to_rest_object().as_dict()
        dsl_pipeline = dsl_pipeline._to_rest_object().as_dict()
        omit_fields = [
            "name",
            "properties.display_name",
            "properties.jobs.hello_world_component_1.componentId",
            "properties.jobs.hello_world_component_2.componentId",
            "properties.jobs.*._source",
            "properties.jobs.merge_component_outputs.componentId",
            "properties.inputs.job_in_path.uri",
            "properties.settings",
        ]
        pipeline_job_from_yaml = omit_with_wildcard(pipeline_job_from_yaml, *omit_fields)
        pipeline_job = omit_with_wildcard(pipeline_job, *omit_fields)
        dsl_pipeline = omit_with_wildcard(dsl_pipeline, *omit_fields)

        assert pipeline_job_from_yaml == pipeline_job
        assert pipeline_job == dsl_pipeline

    def test_pipeline_with_comma_after_pipeline_input_brackets(self):
        path = "./tests/test_configs/components/helloworld_component.yml"

        @dsl.pipeline()
        def pipeline(component_in_number, component_in_path):
            component_func = load_component(source=path)
            component_func(component_in_number=component_in_number, component_in_path=component_in_path)

        test_job_input = (Input(path="azureml:fake_data:1"),)
        with pytest.raises(UserErrorException) as ex:
            pipeline(10, test_job_input)
        assert (
                "Pipeline input expected an azure.ai.ml.Input or primitive types (str, bool, int or float), but got type <class 'tuple'>."
                in ex.__str__()
        )

    def test_dsl_pipeline_multi_times(self):
        yaml_file = "./tests/test_configs/components/helloworld_component.yml"
        component_func = load_component(source=yaml_file)

        @dsl.pipeline()
        def pipeline(number, path):
            node1 = component_func(component_in_number=number, component_in_path=path)
            node2 = component_func(component_in_number=number, component_in_path=node1.outputs.component_out_path)
            return {"pipeline_output": node2.outputs.component_out_path}

        data = Input(type=AssetTypes.URI_FOLDER, path="/a/path/on/ds")
        omit_fields = ["name"]
        pipeline1 = pipeline(10, data)
        pipeline_job1 = pipeline1._to_rest_object().as_dict()
        pipeline_job1 = pydash.omit(pipeline_job1, omit_fields)
        pipeline2 = pipeline(10, data)
        pipeline_job2 = pipeline2._to_rest_object().as_dict()
        pipeline_job2 = pydash.omit(pipeline_job2, omit_fields)
        pipeline3 = pipeline(10, data)
        pipeline_job3 = pipeline3._to_rest_object().as_dict()
        pipeline_job3 = pydash.omit(pipeline_job3, omit_fields)

        assert pipeline_job1 == pipeline_job2
        assert pipeline_job2 == pipeline_job3

    def test_component_source(self):
        from azure.ai.ml.dsl._pipeline_component_builder import _add_component_to_current_definition_builder

        def mock_add_to_builder(component):
            _add_component_to_current_definition_builder(component)

        with mock.patch(
                "azure.ai.ml.dsl._pipeline_component_builder._add_component_to_current_definition_builder",
                side_effect=mock_add_to_builder,
        ) as mocker:
            # DSL
            yaml_file = "./tests/test_configs/components/helloworld_component.yml"

            component_entity = load_component(source=yaml_file, params_override=[{"name": "hello_world_component_1"}])
            component_func = _generate_component_function(component_entity)

            job_in_number = PipelineInput(name="job_in_number", owner="pipeline", meta=None)
            job_in_path = PipelineInput(name="job_in_path", owner="pipeline", meta=None)
            component_from_dsl = component_func(component_in_number=job_in_number, component_in_path=job_in_path)
            component_from_dsl.compute = "cpu-cluster"
            component_from_dsl.outputs.component_out_path.mode = "upload"
            component_from_dsl.name = "hello_world_component_1"

            # YAML
            pipeline = load_job(source="./tests/test_configs/pipeline_jobs/sample_pipeline_job.yml")
            component_from_yaml = pipeline.jobs["hello_world_component_1"]

            # REST
            # manually change component field
            rest_component = component_from_dsl._to_rest_object()
            rest_component["componentId"] = "fake_arm_id"
            component_from_rest = Command._from_rest_object(rest_component)

            # SDK
            component_from_sdk = Command(
                name="hello_world_component_1",
                component=component_entity,
                inputs={
                    "component_in_number": "${{parent.inputs.job_in_number}}",
                    "component_in_path": "${{parent.inputs.job_in_path}}",
                },
                outputs={"component_out_path": Output(mode="upload")},
                compute="cpu-cluster",
            )

        # component load from different sources are same type
        assert isinstance(component_from_dsl, Command)
        assert isinstance(component_from_sdk, Command)
        assert isinstance(component_from_rest, Command)
        assert isinstance(component_from_yaml, Command)

        # only Mldesigner component will be added to the stack
        assert mocker.call_count == 1

        # Node with component entity(DSL, SDK, YAML) inputs will have meta
        assert component_from_dsl.inputs.component_in_number._meta is not None
        assert component_from_sdk.inputs.component_in_number._meta is not None
        assert component_from_yaml.inputs.component_in_number._meta is not None

        # Node without component entity(REST) component inputs won't
        assert component_from_rest.inputs.component_in_number._meta is None

        # all components will have same format when passing to backend
        expected_component = {
            "_source": "YAML.COMPONENT",
            "computeId": "cpu-cluster",
            "inputs": {
                "component_in_number": {"job_input_type": "literal", "value": "${{parent.inputs.job_in_number}}"},
                "component_in_path": {"job_input_type": "literal", "value": "${{parent.inputs.job_in_path}}"},
            },
            "name": "hello_world_component_1",
            "outputs": {"component_out_path": {"job_output_type": "uri_folder", "mode": "Upload"}},
            "type": "command",
        }
        omit_fields = ["componentId", "properties"]
        assert pydash.omit(component_from_dsl._to_rest_object(), *omit_fields) == expected_component
        assert pydash.omit(component_from_sdk._to_rest_object(), *omit_fields) == expected_component
        expected_component.update({"_source": "REMOTE.WORKSPACE.COMPONENT"})
        assert pydash.omit(component_from_rest._to_rest_object(), *omit_fields) == expected_component
        expected_component.update({"_source": "YAML.JOB"})
        assert pydash.omit(component_from_yaml._to_rest_object(), *omit_fields) == expected_component

    def assert_component_reuse(self, pipeline, expected_component_num, mock_machinelearning_client: MLClient):
        def mock_arm_id(asset, azureml_type: str, *args, **kwargs):
            if azureml_type in AzureMLResourceType.NAMED_TYPES:
                return NAMED_RESOURCE_ID_FORMAT.format(
                    "subscription_id",
                    "resource_group",
                    AZUREML_RESOURCE_PROVIDER,
                    "workspace",
                    azureml_type,
                    "name",
                )
            elif azureml_type in AzureMLResourceType.VERSIONED_TYPES:
                return VERSIONED_RESOURCE_ID_FORMAT.format(
                    "subscription_id",
                    "resource_group",
                    AZUREML_RESOURCE_PROVIDER,
                    "workspace",
                    azureml_type,
                    "name",
                    "1",
                )

        def mock_create(*args, **kwargs):
            return f"{kwargs['name']}:{kwargs['version']}"

        def mock_from_rest(*args, **kwargs):
            return args[0]

        component_names = set()
        with mock.patch(
                "azure.ai.ml.operations._operation_orchestrator.OperationOrchestrator.get_asset_arm_id",
                side_effect=mock_arm_id,
        ):
            with mock.patch(
                    "azure.ai.ml._restclient.v2022_05_01.operations.ComponentVersionsOperations.create_or_update",
                    side_effect=mock_create,
            ):
                with mock.patch.object(Component, "_from_rest_object", side_effect=mock_from_rest):
                    for _, job in pipeline.jobs.items():
                        component_name = mock_machinelearning_client.components.create_or_update(
                            job.component, is_anonymous=True
                        )
                        component_names.add(component_name)
        err_msg = f"Got unexpected component id: {component_names}, expecting {expected_component_num} of them."
        assert len(component_names) == expected_component_num, err_msg

    def test_load_component_reuse(self, mock_machinelearning_client: MLClient):
        path = "./tests/test_configs/components/helloworld_component.yml"

        @dsl.pipeline()
        def pipeline(component_in_number, component_in_path):
            component_func1 = load_component(source=path)
            node1 = component_func1(component_in_number=component_in_number, component_in_path=component_in_path)
            node2 = component_func1(component_in_number=component_in_number, component_in_path=component_in_path)

            component_func2 = load_component(source=path)
            node3 = component_func2(component_in_number=component_in_number, component_in_path=component_in_path)

            node1.compute = "cpu-cluster"
            node2.compute = "cpu-cluster"
            node3.compute = "cpu-cluster"

        test_job_input = Input(path="azureml:fake_data:1")
        pipeline1 = pipeline(10, test_job_input)
        self.assert_component_reuse(pipeline1, 1, mock_machinelearning_client)

    def test_command_function_reuse(self, mock_machinelearning_client: MLClient):
        path = "./tests/test_configs/components/helloworld_component.yml"
        environment = "AzureML-sklearn-0.24-ubuntu18.04-py37-cpu:5"
        expected_resources = {"instance_count": 2}
        expected_environment_variables = {"key": "val"}
        inputs = {
            "component_in_path": Input(type="uri_folder", path="https://my-blob/path/to/data", mode="ro_mount"),
            "component_in_number": 0.01,
        }
        outputs = {"component_out_path": Output(type="mlflow_model", mode="rw_mount")}

        component_func = load_component(source=path)
        command_func1 = command(
            display_name="my-evaluate-job",
            environment=environment,
            command='echo "hello world"',
            distribution={"type": "Pytorch", "process_count_per_instance": 2},
            resources=expected_resources,
            environment_variables=expected_environment_variables,
            inputs=inputs,
            outputs=outputs,
        )

        @dsl.pipeline()
        def pipeline(component_in_number, component_in_path):
            node1 = component_func(component_in_number=component_in_number, component_in_path=component_in_path)
            node2 = component_func(component_in_number=1, component_in_path=component_in_path)

            node3 = command_func1(component_in_number=component_in_number, component_in_path=component_in_path)
            node4 = command_func1(component_in_number=1, component_in_path=component_in_path)

            # same command func as command 1
            command_func2 = command(
                name="new_command",  # different name does not change hash of component.
                display_name="my-evaluate-job",
                environment=environment,
                command='echo "hello world"',
                distribution={"type": "Pytorch", "process_count_per_instance": 2},
                resources=expected_resources,
                environment_variables=expected_environment_variables,
                inputs=inputs,
                outputs=outputs,
            )
            node5 = command_func2(component_in_number=component_in_number, component_in_path=component_in_path)
            node6 = command_func2(component_in_number=1, component_in_path=component_in_path)

            return {
                **node1.outputs,
                **node2.outputs,
                **node3.outputs,
                **node4.outputs,
                **node5.outputs,
                **node6.outputs,
            }

        test_job_input = Input(path="azureml:fake_data:1")
        pipeline1 = pipeline(10, test_job_input)
        self.assert_component_reuse(pipeline1, 2, mock_machinelearning_client)

    @patch.dict(os.environ, {AZUREML_PRIVATE_FEATURES_ENV_VAR: "True"})
    def test_nested_dsl_pipeline_creation(self):
        one2one = load_component(source="./tests/test_configs/components/1in1out.yaml")
        one2two = load_component(source="./tests/test_configs/components/1in2out.yaml")

        @dsl.pipeline(name="2x Splits", description="A sample")
        def cell_division(data):
            layer = 5
            nodes = [one2two(input1=data)]
            last_layer = []
            for i in range(0, layer - 1):
                print("i=", i, " nodes len=", len(nodes))
                current_layer_nodes = []
                for j in range(0, pow(2, i)):
                    print("j=", j)
                    n = nodes[-j - 1]
                    current_layer_nodes.append(one2two(input1=n.outputs.output1))
                    current_layer_nodes.append(one2two(input1=n.outputs.output2))
                nodes = nodes + current_layer_nodes
                last_layer = current_layer_nodes

            x = {}
            seq = 0
            for n in last_layer:
                seq += 1
                x["output{}".format(seq)] = n.outputs.output1
                seq += 1
                x["output{}".format(seq)] = n.outputs.output2
            return x

        @dsl.pipeline(name="Chain", description="A sample")
        def chain(input):
            length = 10
            last = None
            for i in range(0, length):
                if last is None:
                    j = input
                else:
                    j = last.outputs.output1
                node = one2one(input1=j)
                last = node

            return {**last.outputs}

        @dsl.pipeline(
            name="A pipeline composed with split and chain",
            description="A sample",
            default_compute="cpu-cluster",
        )
        def waterfall(data):
            part1 = cell_division(data)
            x = {}
            for o in part1.outputs.values():
                part2 = chain(o)
                x = {**x, **part2.outputs}

            return x

        test_data = Input(type=AssetTypes.URI_FOLDER, path="./")
        cell_division(test_data)
        chain(test_data)

        job = waterfall(test_data)
        assert len(job.jobs) == 33

    def test_pipeline_job_help_function(self):
        yaml_file = "./tests/test_configs/components/helloworld_component.yml"

        @dsl.pipeline()
        def pipeline(number, path):
            component_func = load_component(source=yaml_file)
            node1 = component_func(component_in_number=number, component_in_path=path)
            return {"pipeline_output": node1.outputs.component_out_path}

        pipeline1 = pipeline(10, Input(path="/a/path/on/ds"))
        with patch("sys.stdout", new=StringIO()) as std_out:
            print(pipeline1)
            assert (
                    "display_name: pipeline\ntype: pipeline\ninputs:\n  number: 10\n  path:\n    type: uri_folder"
                    in std_out.getvalue()
            )

    @pytest.mark.parametrize(
        "target_yml, target_dsl_pipeline",
        [
            (
                    "./tests/test_configs/dsl_pipeline/data_binding_expression/input_basic.yml",
                    data_binding_expression.input_basic(),
            ),
            (
                    "./tests/test_configs/dsl_pipeline/data_binding_expression/input_literal_cross_type.yml",
                    data_binding_expression.input_literal_cross_type(),
            ),
            (
                    "./tests/test_configs/dsl_pipeline/data_binding_expression/input_literal_meta.yml",
                    data_binding_expression.input_literal_meta(),
            ),
            (
                    "./tests/test_configs/dsl_pipeline/data_binding_expression/input_path_concatenate.yml",
                    data_binding_expression.input_path_concatenate(),
            ),
            (
                    "./tests/test_configs/dsl_pipeline/data_binding_expression/input_reason_expression.yml",
                    data_binding_expression.input_reason_expression(),
            ),
            (
                    "./tests/test_configs/dsl_pipeline/data_binding_expression/input_string_concatenate.yml",
                    data_binding_expression.input_string_concatenate(),
            ),
            (
                    "./tests/test_configs/dsl_pipeline/data_binding_expression/run_settings_compute.yml",
                    data_binding_expression.run_settings_compute(),
            ),
            (
                    "./tests/test_configs/dsl_pipeline/data_binding_expression/input_path.yml",
                    data_binding_expression.input_path(),
            ),
            (
                    "./tests/test_configs/dsl_pipeline/data_binding_expression/run_settings_sweep_choice.yml",
                    data_binding_expression.run_settings_sweep_choice(),
            ),
            (
                    "./tests/test_configs/dsl_pipeline/data_binding_expression/run_settings_sweep_limits.yml",
                    data_binding_expression.run_settings_sweep_limits(),
            ),
            (
                    "./tests/test_configs/dsl_pipeline/data_binding_expression/run_settings_sweep_literal.yml",
                    data_binding_expression.run_settings_sweep_literal(),
            ),
        ],
    )
    def test_dsl_pipeline_with_data_binding_expression(self, target_yml: str, target_dsl_pipeline: PipelineJob) -> None:
        dsl_pipeline_job_rest_dict, pipeline_job_rest_dict = prepare_dsl_curated(
            target_dsl_pipeline, target_yml, in_rest=True
        )
        assert dsl_pipeline_job_rest_dict == pipeline_job_rest_dict
        dsl_pipeline_job_dict, pipeline_job_dict = prepare_dsl_curated(
            target_dsl_pipeline,
            target_yml,
        )
        assert dsl_pipeline_job_dict == pipeline_job_dict

    def test_dsl_pipeline_support_data_binding_for_fields(self) -> None:
        from azure.ai.ml._schema._utils.data_binding_expression import support_data_binding_expression_for_fields
        from azure.ai.ml._schema.job.distribution import MPIDistributionSchema

        schema = MPIDistributionSchema()
        support_data_binding_expression_for_fields(schema, ["type"])
        distribution = schema.load({"type": "mpi", "process_count_per_instance": "${{parent.inputs.test}}"})
        test_input = PipelineInput("test", None)
        assert distribution.type == "mpi"
        assert distribution.process_count_per_instance == str(test_input)
        distribution.process_count_per_instance = test_input
        dumped = schema.dump(distribution)
        assert dumped == {"type": "mpi", "process_count_per_instance": "${{parent.inputs.test}}"}

    def test_dsl_pipeline_without_setting_binding_node(self) -> None:
        from dsl_pipeline.pipeline_with_set_binding_output_input.pipeline import pipeline_without_setting_binding_node

        pipeline = pipeline_without_setting_binding_node()
        dsl_pipeline_job_dict = pipeline._to_rest_object().as_dict()
        omit_fields = [
            "name",
            "properties.inputs.training_input.uri",
            "properties.jobs.train_with_sample_data.componentId",
            "properties.jobs.train_with_sample_data._source",
            "properties.jobs.train_with_sample_data.properties",
            "properties.settings._source",
        ]
        dsl_pipeline_job_dict = pydash.omit(dsl_pipeline_job_dict, omit_fields)
        assert dsl_pipeline_job_dict == {
            "properties": {
                "description": "E2E dummy pipeline with components defined via yaml.",
                "properties": {},
                "tags": {},
                "compute_id": "cpu-cluster",
                "display_name": "e2e_local_components",
                "is_archived": False,
                "job_type": "Pipeline",
                "inputs": {
                    "training_input": {"job_input_type": "uri_folder"},
                    "training_max_epochs": {"job_input_type": "literal", "value": "20"},
                    "training_learning_rate": {"job_input_type": "literal", "value": "1.8"},
                    "learning_rate_schedule": {"job_input_type": "literal", "value": "time-based"},
                },
                "jobs": {
                    "train_with_sample_data": {
                        "type": "command",
                        "name": "train_with_sample_data",
                        "inputs": {
                            "training_data": {
                                "job_input_type": "literal",
                                "value": "${{parent.inputs.training_input}}",
                            },
                            "max_epochs": {
                                "job_input_type": "literal",
                                "value": "${{parent.inputs.training_max_epochs}}",
                            },
                            "learning_rate": {
                                "job_input_type": "literal",
                                "value": "${{parent.inputs.training_learning_rate}}",
                            },
                            "learning_rate_schedule": {
                                "job_input_type": "literal",
                                "value": "${{parent.inputs.learning_rate_schedule}}",
                            },
                        },
                        "outputs": {"model_output": {"value": "${{parent.outputs.trained_model}}", "type": "literal"}},
                    }
                },
                "outputs": {"trained_model": {"job_output_type": "uri_folder"}},
                "settings": {},
            }
        }

    def test_dsl_pipeline_with_only_setting_pipeline_level(self) -> None:
        from dsl_pipeline.pipeline_with_set_binding_output_input.pipeline import (
            pipeline_with_only_setting_pipeline_level,
        )

        pipeline = pipeline_with_only_setting_pipeline_level()
        dsl_pipeline_job_dict = pipeline._to_rest_object().as_dict()
        omit_fields = [
            "name",
            "properties.inputs.training_input.uri",
            "properties.jobs.train_with_sample_data.componentId",
            "properties.jobs.train_with_sample_data._source",
            "properties.jobs.train_with_sample_data.properties",
            "properties.settings._source",
        ]
        dsl_pipeline_job_dict = pydash.omit(dsl_pipeline_job_dict, omit_fields)
        assert dsl_pipeline_job_dict == {
            "properties": {
                "description": "E2E dummy pipeline with components defined via yaml.",
                "properties": {},
                "tags": {},
                "compute_id": "cpu-cluster",
                "display_name": "e2e_local_components",
                "is_archived": False,
                "job_type": "Pipeline",
                "inputs": {
                    "training_input": {"mode": "ReadOnlyMount", "job_input_type": "uri_folder"},
                    "training_max_epochs": {"job_input_type": "literal", "value": "20"},
                    "training_learning_rate": {"job_input_type": "literal", "value": "1.8"},
                    "learning_rate_schedule": {"job_input_type": "literal", "value": "time-based"},
                },
                "jobs": {
                    "train_with_sample_data": {
                        "type": "command",
                        "name": "train_with_sample_data",
                        "inputs": {
                            "training_data": {
                                "job_input_type": "literal",
                                "value": "${{parent.inputs.training_input}}",
                            },
                            "max_epochs": {
                                "job_input_type": "literal",
                                "value": "${{parent.inputs.training_max_epochs}}",
                            },
                            "learning_rate": {
                                "job_input_type": "literal",
                                "value": "${{parent.inputs.training_learning_rate}}",
                            },
                            "learning_rate_schedule": {
                                "job_input_type": "literal",
                                "value": "${{parent.inputs.learning_rate_schedule}}",
                            },
                        },
                        # todo: need update here when update literal output output
                        "outputs": {"model_output": {"value": "${{parent.outputs.trained_model}}", "type": "literal"}},
                    }
                },
                "outputs": {"trained_model": {"mode": "Upload", "job_output_type": "uri_folder"}},
                "settings": {},
            }
        }

    def test_dsl_pipeline_with_only_setting_binding_node(self) -> None:
        from dsl_pipeline.pipeline_with_set_binding_output_input.pipeline import pipeline_with_only_setting_binding_node

        pipeline = pipeline_with_only_setting_binding_node()
        dsl_pipeline_job_dict = pipeline._to_rest_object().as_dict()
        omit_fields = [
            "name",
            "properties.inputs.training_input.uri",
            "properties.jobs.train_with_sample_data.componentId",
            "properties.jobs.train_with_sample_data._source",
            "properties.jobs.train_with_sample_data.properties",
            "properties.settings._source",
        ]
        dsl_pipeline_job_dict = pydash.omit(dsl_pipeline_job_dict, omit_fields)
        assert dsl_pipeline_job_dict == {
            "properties": {
                "description": "E2E dummy pipeline with components defined via yaml.",
                "properties": {},
                "tags": {},
                "compute_id": "cpu-cluster",
                "display_name": "e2e_local_components",
                "is_archived": False,
                "job_type": "Pipeline",
                "inputs": {
                    "training_input": {"job_input_type": "uri_folder"},
                    "training_max_epochs": {"job_input_type": "literal", "value": "20"},
                    "training_learning_rate": {"job_input_type": "literal", "value": "1.8"},
                    "learning_rate_schedule": {"job_input_type": "literal", "value": "time-based"},
                },
                "jobs": {
                    "train_with_sample_data": {
                        "type": "command",
                        "name": "train_with_sample_data",
                        "inputs": {
                            "training_data": {
                                "job_input_type": "literal",
                                "value": "${{parent.inputs.training_input}}",
                                "mode": "ReadOnlyMount",
                            },
                            "max_epochs": {
                                "job_input_type": "literal",
                                "value": "${{parent.inputs.training_max_epochs}}",
                            },
                            "learning_rate": {
                                "job_input_type": "literal",
                                "value": "${{parent.inputs.training_learning_rate}}",
                            },
                            "learning_rate_schedule": {
                                "job_input_type": "literal",
                                "value": "${{parent.inputs.learning_rate_schedule}}",
                            },
                        },
                        # add mode in rest if binding output set mode
                        "outputs": {
                            "model_output": {
                                "value": "${{parent.outputs.trained_model}}",
                                "type": "literal",
                                "mode": "Upload",
                            }
                        },
                    }
                },
                "outputs": {"trained_model": {"job_output_type": "uri_folder"}},
                "settings": {},
            }
        }

    def test_dsl_pipeline_with_setting_binding_node_and_pipeline_level(self) -> None:
        from dsl_pipeline.pipeline_with_set_binding_output_input.pipeline import (
            pipeline_with_setting_binding_node_and_pipeline_level,
        )

        pipeline = pipeline_with_setting_binding_node_and_pipeline_level()
        dsl_pipeline_job_dict = pipeline._to_rest_object().as_dict()
        omit_fields = [
            "name",
            "properties.inputs.training_input.uri",
            "properties.jobs.train_with_sample_data.componentId",
            "properties.jobs.train_with_sample_data._source",
            "properties.jobs.train_with_sample_data.properties",
            "properties.settings._source",
        ]
        dsl_pipeline_job_dict = pydash.omit(dsl_pipeline_job_dict, omit_fields)
        assert dsl_pipeline_job_dict == {
            "properties": {
                "description": "E2E dummy pipeline with components defined via yaml.",
                "properties": {},
                "tags": {},
                "compute_id": "cpu-cluster",
                "display_name": "e2e_local_components",
                "is_archived": False,
                "job_type": "Pipeline",
                "inputs": {
                    "training_input": {"mode": "Download", "job_input_type": "uri_folder"},
                    "training_max_epochs": {"job_input_type": "literal", "value": "20"},
                    "training_learning_rate": {"job_input_type": "literal", "value": "1.8"},
                    "learning_rate_schedule": {"job_input_type": "literal", "value": "time-based"},
                },
                "jobs": {
                    "train_with_sample_data": {
                        "type": "command",
                        "name": "train_with_sample_data",
                        "inputs": {
                            "training_data": {
                                "job_input_type": "literal",
                                "value": "${{parent.inputs.training_input}}",
                                "mode": "ReadOnlyMount",
                            },
                            "max_epochs": {
                                "job_input_type": "literal",
                                "value": "${{parent.inputs.training_max_epochs}}",
                            },
                            "learning_rate": {
                                "job_input_type": "literal",
                                "value": "${{parent.inputs.training_learning_rate}}",
                            },
                            "learning_rate_schedule": {
                                "job_input_type": "literal",
                                "value": "${{parent.inputs.learning_rate_schedule}}",
                            },
                        },
                        # add mode in rest if binding output set mode
                        "outputs": {
                            "model_output": {
                                "value": "${{parent.outputs.trained_model}}",
                                "type": "literal",
                                "mode": "Upload",
                            }
                        },
                    }
                },
                "outputs": {"trained_model": {"mode": "ReadWriteMount", "job_output_type": "uri_folder"}},
                "settings": {},
            }
        }

    @patch.dict(os.environ, {AZUREML_PRIVATE_FEATURES_ENV_VAR: "True"})
    def test_nested_dsl_pipeline(self):
        path = "./tests/test_configs/components/helloworld_component.yml"
        component_func1 = load_component(source=path)

        @dsl.pipeline(name="sub_pipeline")
        def sub_pipeline(component_in_number: int, component_in_path: str):
            node1 = component_func1(component_in_number=component_in_number, component_in_path=component_in_path)
            node2 = component_func1(
                component_in_number=component_in_number, component_in_path=node1.outputs.component_out_path
            )
            return {"sub_pipeline_out": node2.outputs.component_out_path}

        @dsl.pipeline(name="root_pipeline")
        def root_pipeline(component_in_number: int, component_in_path: str):
            node1 = sub_pipeline(component_in_number=component_in_number, component_in_path=component_in_path)
            node1.compute = "will be ignored"
            node2 = sub_pipeline(
                component_in_number=component_in_number, component_in_path=node1.outputs.sub_pipeline_out
            )
            return node2.outputs

        pipeline = root_pipeline(1, "test")
        assert pipeline is not None
        expected_sub_dict = {
            "name": "sub_pipeline",
            "display_name": "sub_pipeline",
            "inputs": {"component_in_number": {"type": "integer"}, "component_in_path": {"type": "string"}},
            "outputs": {"sub_pipeline_out": {"type": "uri_folder"}},
            "type": "pipeline",
            "jobs": {
                "node1": {
                    "inputs": {
                        "component_in_number": {"path": "${{parent.inputs.component_in_number}}"},
                        "component_in_path": {"path": "${{parent.inputs.component_in_path}}"},
                    },
                    "type": "command",
                },
                "node2": {
                    "inputs": {
                        "component_in_number": {"path": "${{parent.inputs.component_in_number}}"},
                        "component_in_path": {"path": "${{parent.jobs.node1.outputs.component_out_path}}"},
                    },
                    "outputs": {"component_out_path": "${{parent.outputs.sub_pipeline_out}}"},
                    "type": "command",
                },
            },
        }
        omit_fields = [
            "component",
            "jobs.node1.component",
            "jobs.node2.component",
            "jobs.node1.properties",
            "jobs.node2.properties",
        ]
        actual_dict = pydash.omit(
            pipeline.jobs["node1"].component._to_dict(),
            *omit_fields,
        )
        assert actual_dict == expected_sub_dict
        expected_root_dict = {
            "display_name": "root_pipeline",
            "type": "pipeline",
            "inputs": {"component_in_number": 1, "component_in_path": "test"},
            "jobs": {
                "node1": {
                    "inputs": {
                        "component_in_number": {"path": "${{parent.inputs.component_in_number}}"},
                        "component_in_path": {"path": "${{parent.inputs.component_in_path}}"},
                    },
                    "type": "pipeline",
                },
                "node2": {
                    "inputs": {
                        "component_in_number": {"path": "${{parent.inputs.component_in_number}}"},
                        "component_in_path": {"path": "${{parent.jobs.node1.outputs.sub_pipeline_out}}"},
                    },
                    "outputs": {"sub_pipeline_out": "${{parent.outputs.sub_pipeline_out}}"},
                    "type": "pipeline",
                },
            },
        }
        actual_dict = pipeline._to_dict()
        actual_dict = pydash.omit(actual_dict, *omit_fields)
        assert actual_dict == expected_root_dict

    def test_dsl_pipeline_with_command_builder_setting_binding_node_and_pipeline_level(self) -> None:
        from dsl_pipeline.pipeline_with_set_binding_output_input.pipeline import (
            pipeline_with_command_builder_setting_binding_node_and_pipeline_level,
        )

        pipeline = pipeline_with_command_builder_setting_binding_node_and_pipeline_level()
        dsl_pipeline_job_dict = pipeline._to_rest_object().as_dict()
        omit_fields = [
            "name",
            "properties.inputs.training_input.uri",
            "properties.jobs.train_with_sample_data.componentId",
            "properties.jobs.train_with_sample_data._source",
            "properties.jobs.train_with_sample_data.properties",
            "properties.settings._source",
            "type",
        ]
        dsl_pipeline_job_dict = pydash.omit(dsl_pipeline_job_dict, omit_fields)
        assert dsl_pipeline_job_dict == {
            "properties": {
                "description": "E2E dummy pipeline with components defined via yaml.",
                "properties": {},
                "tags": {},
                "compute_id": "cpu-cluster",
                "display_name": "e2e_local_components",
                "is_archived": False,
                "job_type": "Pipeline",
                "inputs": {
                    "training_input": {"mode": "Download", "job_input_type": "uri_folder"},
                    "training_max_epochs": {"job_input_type": "literal", "value": "20"},
                    "training_learning_rate": {"job_input_type": "literal", "value": "1.8"},
                    "learning_rate_schedule": {"job_input_type": "literal", "value": "time-based"},
                },
                "jobs": {
                    "train_with_sample_data": {
                        "type": "command",
                        "distribution": {"distribution_type": "PyTorch", "process_count_per_instance": 2},
                        "name": "train_with_sample_data",
                        "inputs": {
                            "training_data": {
                                "job_input_type": "literal",
                                "value": "${{parent.inputs.training_input}}",
                                "mode": "ReadOnlyMount",
                            },
                            "max_epochs": {
                                "job_input_type": "literal",
                                "value": "${{parent.inputs.training_max_epochs}}",
                            },
                            "learning_rate": {
                                "job_input_type": "literal",
                                "value": "${{parent.inputs.training_learning_rate}}",
                            },
                            "learning_rate_schedule": {
                                "job_input_type": "literal",
                                "value": "${{parent.inputs.learning_rate_schedule}}",
                            },
                        },
                        # add mode in rest if binding output set mode
                        "outputs": {
                            "model_output": {
                                "value": "${{parent.outputs.trained_model}}",
                                "type": "literal",
                                "mode": "Upload",
                            }
                        },
                    }
                },
                "outputs": {"trained_model": {"mode": "ReadWriteMount", "job_output_type": "uri_folder"}},
                "settings": {},
            }
        }

    def test_nested_dsl_pipeline_with_setting_binding_node_and_pipeline_level(self) -> None:
        from dsl_pipeline.pipeline_with_set_binding_output_input.pipeline import (
            nested_dsl_pipeline_with_setting_binding_node_and_pipeline_level,
        )

        pipeline = nested_dsl_pipeline_with_setting_binding_node_and_pipeline_level()
        dsl_pipeline_job_dict = pipeline._to_rest_object().as_dict()
        omit_fields = [
            "name",
            "properties.inputs.pipeline_training_input.uri",
            "properties.jobs.subgraph1.componentId",
            "properties.jobs.subgraph1._source",
            "properties.jobs.subgraph1.properties",
            "properties.settings._source",
        ]
        dsl_pipeline_job_dict = pydash.omit(dsl_pipeline_job_dict, omit_fields)
        assert dsl_pipeline_job_dict == {
            "properties": {
                "description": "E2E dummy pipeline with components defined via yaml.",
                "properties": {},
                "tags": {},
                "compute_id": "cpu-cluster",
                "display_name": "e2e_local_components",
                "is_archived": False,
                "job_type": "Pipeline",
                "inputs": {
                    "pipeline_training_input": {"mode": "Download", "job_input_type": "uri_folder"},
                    "pipeline_training_max_epochs": {"job_input_type": "literal", "value": "20"},
                    "pipeline_training_learning_rate": {"job_input_type": "literal", "value": "1.8"},
                    "pipeline_learning_rate_schedule": {"job_input_type": "literal", "value": "time-based"},
                },
                "jobs": {
                    "subgraph1": {
                        "name": "subgraph1",
                        "type": "pipeline",
                        "inputs": {
                            "training_input": {
                                "job_input_type": "literal",
                                "value": "${{parent.inputs.pipeline_training_input}}",
                                "mode": "ReadOnlyMount",
                            },
                            "training_max_epocs": {
                                "job_input_type": "literal",
                                "value": "${{parent.inputs.pipeline_training_max_epochs}}",
                            },
                            "training_learning_rate": {
                                "job_input_type": "literal",
                                "value": "${{parent.inputs.pipeline_training_learning_rate}}",
                            },
                            "learning_rate_schedule": {
                                "job_input_type": "literal",
                                "value": "${{parent.inputs.pipeline_learning_rate_schedule}}",
                            },
                        },
                        # add mode in rest if binding output set mode
                        "outputs": {
                            "trained_model": {
                                "value": "${{parent.outputs.pipeline_trained_model}}",
                                "type": "literal",
                                "mode": "Upload",
                            }
                        },
                    }
                },
                "outputs": {"pipeline_trained_model": {"mode": "ReadWriteMount", "job_output_type": "uri_folder"}},
                "settings": {},
            }
        }

    def test_dsl_pipeline_build_component(self):
        component_path = (
            "./tests/test_configs/pipeline_jobs/inline_file_comp_base_path_sensitive/component/component.yml"
        )
        component_path2 = "./tests/test_configs/components/helloworld_component.yml"

        @dsl.pipeline(name="pipeline_comp", version="2", continue_on_step_failure=True, tags={"key": "val"})
        def pipeline_func(path: Input):
            component_func = load_component(source=component_path)
            r_iris_example = component_func(iris=path)
            r_iris_example.compute = "cpu-cluster"
            component_func = load_component(source=component_path2)
            node = component_func(component_in_number="mock_data", component_in_path="mock_data")
            node.outputs.component_out_path.mode = "upload"
            return node.outputs

        component = pipeline_func._pipeline_builder.build(user_provided_kwargs={})

        expected_dict = {
            "name": "pipeline_comp",
            "tags": {"key": "val"},
            "version": "2",
            "display_name": "pipeline_comp",
            "inputs": {"path": {"type": "uri_folder"}},
            "outputs": {"component_out_path": {"type": "uri_folder"}},
            "type": "pipeline",
            "jobs": {},
        }
        actual_dict = component._to_dict()
        actual_dict["jobs"] = {}
        assert expected_dict == actual_dict

    def test_concatenation_of_pipeline_input_with_str(self) -> None:
        echo_string_func = load_component(source=str(components_dir / "echo_string_component.yml"))

        @dsl.pipeline(name="concatenation_of_pipeline_input_with_str")
        def concatenation_in_pipeline(str_param: str):
            echo_string_func(component_in_string=str_param + " right")
            echo_string_func(component_in_string="left " + str_param)
            echo_string_func(component_in_string=str_param + str_param)

        pipeline = concatenation_in_pipeline(str_param="string value")
        for node_name, expected_value in (
                ("microsoft_samples_echo_string", "${{parent.inputs.str_param}} right"),
                ("microsoft_samples_echo_string_1", "left ${{parent.inputs.str_param}}"),
                ("microsoft_samples_echo_string_2", "${{parent.inputs.str_param}}${{parent.inputs.str_param}}"),
        ):
            assert pipeline.jobs[node_name].inputs.component_in_string._data == expected_value

    def test_nested_dsl_pipeline_with_use_node_pipeline_as_input(self):
        path = "./tests/test_configs/components/helloworld_component.yml"
        component_func1 = load_component(path)

        @dsl.pipeline(name="sub_pipeline")
        def sub_pipeline(component_in_number: int, component_in_path: str):
            node1 = component_func1(component_in_number=component_in_number, component_in_path=component_in_path)
            node2 = component_func1(
                component_in_number=component_in_number, component_in_path=node1  # use a node as the input
            )
            return {"sub_pipeline_out": node2.outputs.component_out_path}

        @dsl.pipeline(name="root_pipeline")
        def root_pipeline(component_in_number: int, component_in_path: str):
            node1 = sub_pipeline(component_in_number=component_in_number, component_in_path=component_in_path)
            node1.compute = "will be ignored"
            node2 = sub_pipeline(
                component_in_number=component_in_number, component_in_path=node1  # use a pipeline node as the input
            )
            return node2.outputs

        pipeline = root_pipeline(1, "test")
        assert pipeline is not None
        expected_sub_dict = {
            "name": "sub_pipeline",
            "display_name": "sub_pipeline",
            "inputs": {"component_in_number": {"type": "integer"}, "component_in_path": {"type": "string"}},
            "outputs": {"sub_pipeline_out": {"type": "uri_folder"}},
            "type": "pipeline",
            "jobs": {
                "node1": {
                    "inputs": {
                        "component_in_number": {"path": "${{parent.inputs.component_in_number}}"},
                        "component_in_path": {"path": "${{parent.inputs.component_in_path}}"},
                    },
                    "type": "command",
                },
                "node2": {
                    "inputs": {
                        "component_in_number": {"path": "${{parent.inputs.component_in_number}}"},
                        "component_in_path": {"path": "${{parent.jobs.node1.outputs.component_out_path}}"},
                    },
                    "outputs": {"component_out_path": "${{parent.outputs.sub_pipeline_out}}"},
                    "type": "command",
                },
            },
        }
        omit_fields = [
            "component",
            "jobs.node1.component",
            "jobs.node2.component",
            "jobs.node1.properties",
            "jobs.node2.properties",
        ]
        actual_dict = pydash.omit(pipeline.jobs["node1"].component._to_dict(), *omit_fields)
        assert actual_dict == expected_sub_dict
        expected_root_dict = {
            "display_name": "root_pipeline",
            "type": "pipeline",
            "inputs": {"component_in_number": 1, "component_in_path": "test"},
            "jobs": {
                "node1": {
                    "inputs": {
                        "component_in_number": {"path": "${{parent.inputs.component_in_number}}"},
                        "component_in_path": {"path": "${{parent.inputs.component_in_path}}"},
                    },
                    "type": "pipeline",
                },
                "node2": {
                    "inputs": {
                        "component_in_number": {"path": "${{parent.inputs.component_in_number}}"},
                        "component_in_path": {"path": "${{parent.jobs.node1.outputs.sub_pipeline_out}}"},
                    },
                    "outputs": {"sub_pipeline_out": "${{parent.outputs.sub_pipeline_out}}"},
                    "type": "pipeline",
                },
            },
        }
        actual_dict = pydash.omit(pipeline._to_dict(), *omit_fields)
        assert actual_dict == expected_root_dict

    def test_nested_dsl_pipeline_with_use_node_pipeline_to_set_input(self):
        path = "./tests/test_configs/components/helloworld_component.yml"
        component_func1 = load_component(path)

        @dsl.pipeline(name="sub_pipeline")
        def sub_pipeline(component_in_number: int, component_in_path: str):
            node1 = component_func1(component_in_number=component_in_number, component_in_path=component_in_path)
            node2 = component_func1(component_in_number=component_in_number, component_in_path=component_in_path)
            node2.inputs.component_in_path = node1  # use a node to set the input
            return {"sub_pipeline_out": node2.outputs.component_out_path}

        @dsl.pipeline(name="root_pipeline")
        def root_pipeline(component_in_number: int, component_in_path: str):
            node1 = sub_pipeline(component_in_number=component_in_number, component_in_path=component_in_path)
            node1.compute = "will be ignored"
            node2 = sub_pipeline(component_in_number=component_in_number, component_in_path=component_in_path)
            node2.inputs.component_in_path = node1  # use a pipeline node to set the input
            return node2.outputs

        pipeline = root_pipeline(1, "test")
        assert pipeline is not None
        expected_sub_dict = {
            "name": "sub_pipeline",
            "display_name": "sub_pipeline",
            "inputs": {"component_in_number": {"type": "integer"}, "component_in_path": {"type": "string"}},
            "outputs": {"sub_pipeline_out": {"type": "uri_folder"}},
            "type": "pipeline",
            "jobs": {
                "node1": {
                    "inputs": {
                        "component_in_number": {"path": "${{parent.inputs.component_in_number}}"},
                        "component_in_path": {"path": "${{parent.inputs.component_in_path}}"},
                    },
                    "type": "command",
                },
                "node2": {
                    "inputs": {
                        "component_in_number": {"path": "${{parent.inputs.component_in_number}}"},
                        "component_in_path": {"path": "${{parent.jobs.node1.outputs.component_out_path}}"},
                    },
                    "outputs": {"component_out_path": "${{parent.outputs.sub_pipeline_out}}"},
                    "type": "command",
                },
            },
        }
        actual_dict = pydash.omit(
            pipeline.jobs["node1"].component._to_dict(),
            *["jobs.node1.component", "jobs.node2.component", "jobs.node1.properties", "jobs.node2.properties"],
        )
        assert actual_dict == expected_sub_dict
        expected_root_dict = {
            "display_name": "root_pipeline",
            "type": "pipeline",
            "inputs": {"component_in_number": 1, "component_in_path": "test"},
            "jobs": {
                "node1": {
                    "inputs": {
                        "component_in_number": {"path": "${{parent.inputs.component_in_number}}"},
                        "component_in_path": {"path": "${{parent.inputs.component_in_path}}"},
                    },
                    "type": "pipeline",
                },
                "node2": {
                    "inputs": {
                        "component_in_number": {"path": "${{parent.inputs.component_in_number}}"},
                        "component_in_path": {"path": "${{parent.jobs.node1.outputs.sub_pipeline_out}}"},
                    },
                    "outputs": {"sub_pipeline_out": "${{parent.outputs.sub_pipeline_out}}"},
                    "type": "pipeline",
                },
            },
        }
        actual_dict = pydash.omit(
            pipeline._to_dict(),
            "jobs.node1.properties",
            "jobs.node2.properties",
            "jobs.node1.component",
            "jobs.node2.component",
        )
        assert actual_dict == expected_root_dict

    def test_pipeline_decorator_without_brackets(self):
        path = "./tests/test_configs/components/helloworld_component.yml"
        component_func1 = load_component(path)

        def my_pipeline(component_in_number: int, component_in_path: str):
            node1 = component_func1(component_in_number=component_in_number, component_in_path=component_in_path)
            node2 = component_func1(
                component_in_number=component_in_number, component_in_path=node1  # use a node as the input
            )
            return {"pipeline_out": node2.outputs.component_out_path}

        # decorate my_pipeline with 2 different styles
        pipeline_0 = dsl.pipeline(my_pipeline)
        pipeline_1 = dsl.pipeline()(my_pipeline)

        pipeline_job_0 = pipeline_0(1, "test")
        pipeline_job_1 = pipeline_1(1, "test")

        assert pipeline_job_0 is not pipeline_job_1
        assert pipeline_job_0._to_dict() == pipeline_job_1._to_dict()
        assert pipeline_job_0._to_rest_object() == pipeline_job_1._to_rest_object()

    def test_dsl_pipeline_with_component_from_container_data(self):
        container_rest_object = ComponentContainerData(properties=ComponentContainerDetails())
        # Set read only fields
        container_rest_object.name = "component"
        container_rest_object.id = "mock_id"
        container_rest_object.system_data = SystemData(created_by="user")
        component_func = Component._from_container_rest_object(container_rest_object)

        @dsl.pipeline
        def pipeline_func():
            component_func()

        with pytest.raises(ValidationException) as e:
            pipeline_func()
        assert "Component returned by 'list' is abbreviated" in str(e.value)

    def test_data_as_pipeline_inputs(self):
        path = "./tests/test_configs/components/helloworld_component.yml"
        component_func = load_component(path)

        @dsl.pipeline
        def pipeline_func(component_in_path):
            node = component_func(
                component_in_number=1, component_in_path=Data(name="test", version="1", type=AssetTypes.MLTABLE)
            )
            node.compute = "cpu-cluster"
            node2 = component_func(component_in_number=1, component_in_path=component_in_path)
            node2.compute = "cpu-cluster"

        pipeline_job = pipeline_func(component_in_path=Data(name="test", version="1", type=AssetTypes.MLTABLE))
        result = pipeline_job._validate()
        assert result._to_dict() == {"result": "Succeeded"}

    def test_pipeline_node_identity_with_component(self):
        path = "./tests/test_configs/components/helloworld_component.yml"
        component_func = load_component(path)

        @dsl.pipeline
        def pipeline_func(component_in_path):
            node1 = component_func(
                component_in_number=1, component_in_path=component_in_path
            )
            node1.identity = AmlTokenConfiguration()

            node2 = component_func(
                component_in_number=1, component_in_path=component_in_path
            )
            node2.identity = UserIdentityConfiguration()

            node3 = component_func(
                component_in_number=1, component_in_path=component_in_path
            )
            node3.identity = ManagedIdentityConfiguration()

        pipeline = pipeline_func(component_in_path=Data(name="test", version="1", type=AssetTypes.MLTABLE))
        omit_fields = [
            "jobs.*.componentId",
            "jobs.*._source"
        ]
        actual_dict = omit_with_wildcard(pipeline._to_rest_object().as_dict()["properties"], *omit_fields)

        assert actual_dict["jobs"] == {
            'node1': {'identity': {'type': 'aml_token'},
                      'inputs': {'component_in_number': {'job_input_type': 'literal',
                                                         'value': '1'},
                                 'component_in_path': {'job_input_type': 'literal',
                                                       'value': '${{parent.inputs.component_in_path}}'}},
                      'name': 'node1',
                      'type': 'command'},
            'node2': {'identity': {'type': 'user_identity'},
                      'inputs': {'component_in_number': {'job_input_type': 'literal',
                                                         'value': '1'},
                                 'component_in_path': {'job_input_type': 'literal',
                                                       'value': '${{parent.inputs.component_in_path}}'}},
                      'name': 'node2',
                      'type': 'command'},
            'node3': {'identity': {'type': 'managed_identity'},
                      'inputs': {'component_in_number': {'job_input_type': 'literal',
                                                         'value': '1'},
                                 'component_in_path': {'job_input_type': 'literal',
                                                       'value': '${{parent.inputs.component_in_path}}'}},
                      'name': 'node3',
                      'type': 'command'}
        }

    def test_pipeline_with_non_pipeline_inputs(self):
        component_yaml = components_dir / "helloworld_component.yml"
        component_func1 = load_component(source=component_yaml, params_override=[{"name": "component_name_1"}])
        component_func2 = load_component(source=component_yaml, params_override=[{"name": "component_name_2"}])

        @dsl.pipeline(non_pipeline_inputs=["other_params", "is_add_component",
                                           "param_with_annotation", "param_with_default"])
        def pipeline_func(job_in_number, job_in_path, other_params, is_add_component,
                          param_with_annotation: Dict[str, str], param_with_default: int = 1):
            assert param_with_default == 1
            assert param_with_annotation == {"mock": "dict"}
            component_func1(component_in_number=job_in_number, component_in_path=job_in_path)
            component_func2(component_in_number=other_params, component_in_path=job_in_path)
            if is_add_component:
                component_func2(component_in_number=other_params, component_in_path=job_in_path)

        pipeline = pipeline_func(10, Input(path="/a/path/on/ds"), 15, False, {"mock": "dict"})
        assert len(pipeline.jobs) == 2
        assert "other_params" not in pipeline.inputs
        assert isinstance(pipeline.jobs[component_func1.name].inputs["component_in_number"]._data, PipelineInput)
        assert pipeline.jobs[component_func2.name].inputs["component_in_number"]._data == 15

        pipeline = pipeline_func(10, Input(path="/a/path/on/ds"), 15, True, {"mock": "dict"})
        assert len(pipeline.jobs) == 3

        @dsl.pipeline(non_pipeline_parameters=["other_params", "is_add_component"])
        def pipeline_func(job_in_number, job_in_path, other_params, is_add_component):
            component_func1(component_in_number=job_in_number, component_in_path=job_in_path)
            component_func2(component_in_number=other_params, component_in_path=job_in_path)
            if is_add_component:
                component_func2(component_in_number=other_params, component_in_path=job_in_path)

        pipeline = pipeline_func(10, Input(path="/a/path/on/ds"), 15, True)
        assert len(pipeline.jobs) == 3

    def test_pipeline_with_invalid_non_pipeline_inputs(self):

        @dsl.pipeline(non_pipeline_inputs=[123])
        def pipeline_func():
            pass

        with pytest.raises(UserErrorException) as error_info:
            pipeline_func()
        assert "Type of 'non_pipeline_parameter' in dsl.pipeline should be a list of string" in str(error_info)

        @dsl.pipeline(non_pipeline_inputs=["non_exist_param1", "non_exist_param2"])
        def pipeline_func():
            pass

        with pytest.raises(ParamValueNotExistsError) as error_info:
            pipeline_func()
        assert "pipeline_func() got unexpected params in non_pipeline_inputs ['non_exist_param1', 'non_exist_param2']" in str(error_info)

    def test_component_func_as_non_pipeline_inputs(self):
        component_yaml = components_dir / "helloworld_component.yml"
        component_func1 = load_component(source=component_yaml, params_override=[{"name": "component_name_1"}])
        component_func2 = load_component(source=component_yaml, params_override=[{"name": "component_name_2"}])

        @dsl.pipeline(non_pipeline_inputs=["component_func"])
        def pipeline_func(job_in_number, job_in_path, component_func):
            component_func1(component_in_number=job_in_number, component_in_path=job_in_path)
            component_func(component_in_number=job_in_number, component_in_path=job_in_path)

        pipeline = pipeline_func(
            job_in_number=10,
            job_in_path=Input(path="/a/path/on/ds"),
            component_func=component_func2)
        assert len(pipeline.jobs) == 2
        assert component_func2.name in pipeline.jobs

    def test_pipeline_with_variable_inputs(self):
        path = "./tests/test_configs/components/helloworld_component.yml"
        component_func1 = load_component(path)
        data = Data(name="test", version="1", type=AssetTypes.MLTABLE)

        @dsl.pipeline
        def pipeline_with_variable_args(**kwargs):
            node_kwargs = component_func1(component_in_number=kwargs["component_in_number1"],
                                          component_in_path=kwargs["component_in_path1"])

        @dsl.pipeline
        def root_pipeline(component_in_number: int, component_in_path: Input, **kwargs):
            """A pipeline with detailed docstring, including descriptions for inputs and outputs.

            In this pipeline docstring, there are descriptions for inputs and outputs, via pipeline decorator,
            Input/Output descriptions can infer from these descriptions.

            Args:
                component_in_number: component_in_number description
                component_in_path: component_in_path description
                component_in_number1: component_in_number1 description
                component_in_path1: component_in_path1 description
                args_0: args_0 description
            """
            node = component_func1(component_in_number=component_in_number, component_in_path=component_in_path)
            node_kwargs = component_func1(component_in_number=kwargs["component_in_number1"],
                                          component_in_path=kwargs["component_in_path1"])
            node_with_arg_kwarg = pipeline_with_variable_args(**kwargs)

        pipeline = root_pipeline(10, data, component_in_number1=12, component_in_path1=data)

        assert pipeline.component.inputs['component_in_number'].description == "component_in_number description"
        assert pipeline.component.inputs['component_in_path'].description == "component_in_path description"
        assert pipeline.component.inputs['component_in_number1'].description == "component_in_number1 description"
        assert pipeline.component.inputs['component_in_path1'].description == "component_in_path1 description"

        omit_fields = [
            "jobs.*.componentId",
            "jobs.*._source"
        ]
        actual_dict = omit_with_wildcard(pipeline._to_rest_object().as_dict()["properties"], *omit_fields)

        assert actual_dict["inputs"] == {
            "component_in_number": {"job_input_type": "literal", "value": "10"},
            "component_in_path": {"uri": "test:1", "job_input_type": "mltable"},
            "component_in_number1": {"job_input_type": "literal", "value": "12"},
            "component_in_path1": {"uri": "test:1", "job_input_type": "mltable"},
        }
        assert actual_dict["jobs"] == {
            'node': {
                'name': 'node', 'type': 'command', 'inputs': {
                    'component_in_number': {
                        'job_input_type': 'literal',
                        'value': '${{parent.inputs.component_in_number}}'
                    },
                    'component_in_path': {
                        'job_input_type': 'literal',
                        'value': '${{parent.inputs.component_in_path}}'
                    }
                }
            },
            'node_kwargs': {
                'name': 'node_kwargs',
                'type': 'command',
                'inputs': {
                    'component_in_number': {
                        'job_input_type': 'literal',
                        'value': '${{parent.inputs.component_in_number1}}'
                    },
                    'component_in_path': {
                        'job_input_type': 'literal',
                        'value': '${{parent.inputs.component_in_path1}}'
                    }
                }
            },
            'node_with_arg_kwarg': {
                'name': 'node_with_arg_kwarg',
                'type': 'pipeline',
                'inputs': {
                    'component_in_number1': {
                        'job_input_type': 'literal',
                        'value': '${{parent.inputs.component_in_number1}}'
                    },
                    'component_in_path1': {
                        'job_input_type': 'literal',
                        'value': '${{parent.inputs.component_in_path1}}'
                    }
                }
            }
        }

        with pytest.raises(UnsupportedParameterKindError,
                           match="dsl pipeline does not accept \*custorm_args as parameters\."):
            @dsl.pipeline
            def pipeline_with_variable_args(*custorm_args):
                pass

            pipeline_with_variable_args(1, 2, 3)

        with mock.patch.dict(os.environ, {AZUREML_PRIVATE_FEATURES_ENV_VAR: 'false'}):
            with pytest.raises(UnsupportedParameterKindError,
                               match="dsl pipeline does not accept \*args or \*\*kwargs as parameters\."):
                root_pipeline(10, data, 11, data, component_in_number1=11, component_in_path1=data)

    def test_pipeline_with_dumplicate_variable_inputs(self):

        @dsl.pipeline
        def pipeline_with_variable_args(key_1: int, **kargs):
            pass

        with pytest.raises(MultipleValueError,
                           match="pipeline_with_variable_args\(\) got multiple values for argument 'key_1'\."):
            pipeline_with_variable_args(10, key_1=10)

    def test_condition_node_consumption(self):
        from azure.ai.ml.dsl._condition import condition

        component_yaml = components_dir / "helloworld_component_no_paths.yml"
        component_func = load_component(component_yaml)

        # consume expression (also component with only one output)
        @dsl.pipeline
        def pipeline_func_consume_expression(int_param: int):
            node1 = component_func()
            node2 = component_func()
            expression = int_param == 0
            control_node = condition(expression, true_block=node1, false_block=node2)  # noqa: F841

        pipeline_job = pipeline_func_consume_expression(int_param=1)
        assert pipeline_job.jobs["control_node"]._to_rest_object() == {
            "type": "if_else",
            "condition": "${{parent.jobs.expression_component.outputs.output}}",
            "true_block": "${{parent.jobs.node1}}",
            "false_block": "${{parent.jobs.node2}}",
        }

        # consume component with not one output
        @dsl.pipeline
        def pipeline_func_consume_invalid_component():
            node0 = component_func()
            node1 = component_func()
            node2 = component_func()
            control_node = condition(node0, true_block=node1, false_block=node2)  # noqa: F841

        with pytest.raises(UserErrorException) as e:
            pipeline_func_consume_invalid_component()
        assert str(e.value) == "Exactly one output is expected for condition node, 0 outputs found."

    def test_dsl_pipeline_with_spark_hobo(self) -> None:
        add_greeting_column_func = load_component(
            "./tests/test_configs/dsl_pipeline/spark_job_in_pipeline/add_greeting_column_component.yml"
        )
        count_by_row_func = load_component(
            "./tests/test_configs/dsl_pipeline/spark_job_in_pipeline/count_by_row_component.yml"
        )

        @dsl.pipeline(description="submit a pipeline with spark job")
        def spark_pipeline_from_yaml(iris_data):
            add_greeting_column = add_greeting_column_func(file_input=iris_data)
            add_greeting_column.resources = {"instance_type": "Standard_E8S_V3", "runtime_version": "3.1.0"}
            count_by_row = count_by_row_func(file_input=iris_data)
            count_by_row.resources = {"instance_type": "Standard_E8S_V3", "runtime_version": "3.1.0"}
            count_by_row.identity = {"type": "managed"}

            return {"output": count_by_row.outputs.output}

        dsl_pipeline: PipelineJob = spark_pipeline_from_yaml(
            iris_data=Input(
                path="https://azuremlexamples.blob.core.windows.net/datasets/iris.csv",
                type=AssetTypes.URI_FILE,
                mode=InputOutputModes.DIRECT,
            ),
        )
        dsl_pipeline.outputs.output.mode = "Direct"

        spark_node = dsl_pipeline.jobs["add_greeting_column"]
        job_data_path_input = spark_node.inputs["file_input"]._meta
        assert job_data_path_input
        # spark_node.component._id = "azureml:test_component:1"
        spark_node_dict = spark_node._to_dict()

        spark_node_rest_obj = spark_node._to_rest_object()
        regenerated_spark_node = Spark._from_rest_object(spark_node_rest_obj)

        spark_node_dict_from_rest = regenerated_spark_node._to_dict()
        omit_fields = []
        assert pydash.omit(spark_node_dict, *omit_fields) == pydash.omit(spark_node_dict_from_rest, *omit_fields)
        omit_fields = [
            "jobs.add_greeting_column.componentId",
            "jobs.count_by_row.componentId",
            "jobs.add_greeting_column.properties",
            "jobs.count_by_row.properties",
        ]
        actual_job = pydash.omit(dsl_pipeline._to_rest_object().properties.as_dict(), *omit_fields)
        assert actual_job == {
            "description": "submit a pipeline with spark job",
            "properties": {},
            "tags": {},
            "display_name": "spark_pipeline_from_yaml",
            "is_archived": False,
            "job_type": "Pipeline",
            "inputs": {
                "iris_data": {
                    "mode": "Direct",
                    "uri": "https://azuremlexamples.blob.core.windows.net/datasets/iris.csv",
                    "job_input_type": "uri_file",
                }
            },
            "jobs": {
                "add_greeting_column": {
                    "type": "spark",
                    "resources": {"instance_type": "Standard_E8S_V3", "runtime_version": "3.1.0"},
                    "entry": {"file": "add_greeting_column.py", "spark_job_entry_type": "SparkJobPythonEntry"},
                    "py_files": ["utils.zip"],
                    "files": ["my_files.txt"],
                    "identity": {"identity_type": "UserIdentity"},
                    "conf": {
                        "spark.driver.cores": 2,
                        "spark.driver.memory": "1g",
                        "spark.executor.cores": 1,
                        "spark.executor.memory": "1g",
                        "spark.executor.instances": 1,
                    },
                    "args": "--file_input ${{inputs.file_input}}",
                    "name": "add_greeting_column",
                    "inputs": {
                        "file_input": {"job_input_type": "literal", "value": "${{parent.inputs.iris_data}}"},
                    },
                    "_source": "YAML.COMPONENT",
                },
                "count_by_row": {
                    "_source": "YAML.COMPONENT",
                    "args": "--file_input ${{inputs.file_input}} " "--output ${{outputs.output}}",
                    "conf": {
                        "spark.driver.cores": 2,
                        "spark.driver.memory": "1g",
                        "spark.executor.cores": 1,
                        "spark.executor.instances": 1,
                        "spark.executor.memory": "1g",
                    },
                    "entry": {"file": "count_by_row.py", "spark_job_entry_type": "SparkJobPythonEntry"},
                    "files": ["my_files.txt"],
                    "identity": {"identity_type": "Managed"},
                    "inputs": {"file_input": {"job_input_type": "literal", "value": "${{parent.inputs.iris_data}}"}},
                    "jars": ["scalaproj.jar"],
                    "name": "count_by_row",
                    "outputs": {"output": {"type": "literal", "value": "${{parent.outputs.output}}"}},
                    "resources": {"instance_type": "Standard_E8S_V3", "runtime_version": "3.1.0"},
                    "type": "spark",
                },
            },
            "outputs": {"output": {"job_output_type": "uri_folder", "mode": "Direct"}},
            "settings": {"_source": "DSL"},
        }

<<<<<<< HEAD
    def test_spark_job_with_builder_in_pipeline_without_entry(self):
        from test_configs.dsl_pipeline.spark_job_in_pipeline.invalid_pipeline import (
            generate_dsl_pipeline_from_builder_without_entry as spark_job_in_pipeline,
        )
        pipeline = spark_job_in_pipeline()
        result = pipeline._validate()
        assert result.error_messages == {
            'jobs.add_greeting_column.component.entry': 'Entry is a required field in SparkComponent.'
        }
=======
    def test_node_sweep_with_optional_input(self) -> None:
        component_yaml = components_dir / "helloworld_component_optional_input.yml"
        component_func = load_component(component_yaml)

        @dsl.pipeline
        def pipeline_func():
            node1 = component_func(required_input=1, optional_input=2)  # noqa: F841
            node2 = component_func(required_input=1)  # noqa: F841
            node3 = component_func(required_input=1)
            node_sweep = node3.sweep(
                primary_metric="training_f1_score",
                goal="minimize",
                sampling_algorithm="random",
            )
            node_sweep.set_limits(
                max_total_trials=20,
                max_concurrent_trials=10,
            )

        pipeline_job = pipeline_func()
        jobs_dict = pipeline_job._to_rest_object().as_dict()["properties"]["jobs"]
        # for node1 inputs, should contain required_input and optional_input;
        # while for node2 and node_sweep, should only contain required_input.
        assert jobs_dict["node1"]["inputs"] == {
            "required_input": {"job_input_type": "literal", "value": "1"},
            "optional_input": {"job_input_type": "literal", "value": "2"},
        }
        assert jobs_dict["node2"]["inputs"] == {"required_input": {"job_input_type": "literal", "value": "1"}}
        assert jobs_dict["node_sweep"]["inputs"] == {"required_input": {"job_input_type": "literal", "value": "1"}}
>>>>>>> 491b7465
<|MERGE_RESOLUTION|>--- conflicted
+++ resolved
@@ -2251,7 +2251,6 @@
             "settings": {"_source": "DSL"},
         }
 
-<<<<<<< HEAD
     def test_spark_job_with_builder_in_pipeline_without_entry(self):
         from test_configs.dsl_pipeline.spark_job_in_pipeline.invalid_pipeline import (
             generate_dsl_pipeline_from_builder_without_entry as spark_job_in_pipeline,
@@ -2261,7 +2260,7 @@
         assert result.error_messages == {
             'jobs.add_greeting_column.component.entry': 'Entry is a required field in SparkComponent.'
         }
-=======
+
     def test_node_sweep_with_optional_input(self) -> None:
         component_yaml = components_dir / "helloworld_component_optional_input.yml"
         component_func = load_component(component_yaml)
@@ -2291,4 +2290,3 @@
         }
         assert jobs_dict["node2"]["inputs"] == {"required_input": {"job_input_type": "literal", "value": "1"}}
         assert jobs_dict["node_sweep"]["inputs"] == {"required_input": {"job_input_type": "literal", "value": "1"}}
->>>>>>> 491b7465
