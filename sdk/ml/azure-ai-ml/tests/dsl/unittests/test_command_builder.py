import re

import pydash
import pytest
from marshmallow import ValidationError

from azure.ai.ml import (
    Input,
    MpiDistribution,
    Output,
    PyTorchDistribution,
    TensorFlowDistribution,
    command,
    load_component,
    load_job,
    spark, UserIdentityConfiguration,
)
<<<<<<< HEAD
=======
from azure.ai.ml.dsl import pipeline
>>>>>>> dce54150
from azure.ai.ml.entities import CommandJobLimits, JobResourceConfiguration
from azure.ai.ml.entities._builders import Command
from azure.ai.ml.entities._job.job_service import JobService as JobService
from azure.ai.ml.entities._job.pipeline._component_translatable import ComponentTranslatableMixin
from azure.ai.ml.exceptions import JobException, ValidationException
from test_utilities.utils import omit_with_wildcard

from .._util import _DSL_TIMEOUT_SECOND


@pytest.mark.timeout(_DSL_TIMEOUT_SECOND)
@pytest.mark.unittest
@pytest.mark.pipeline_test
class TestCommandFunction:
    @pytest.fixture
    def test_command_params(self) -> dict:
        return dict(
            name="my_job",
            display_name="my-fancy-job",
            description="This is a fancy job",
            tags=dict(),
            command="python train.py --input-data ${{inputs.uri_folder}} --lr ${{inputs.float}}",
            # code folder need to exist in current working directory
            code="./tests",
            compute="cpu-cluster",
            environment="my-env:1",
            distribution=MpiDistribution(process_count_per_instance=4),
            environment_variables=dict(foo="bar"),
            # Customers can still do this:
            # resources=Resources(instance_count=2, instance_type="STANDARD_D2"),
            # limits=Limits(timeout=300),
            inputs={
                "float": 0.01,
                "integer": 1,
                "string": "str",
                "boolean": False,
                "uri_folder": Input(type="uri_folder", path="https://my-blob/path/to/data", mode="ro_mount"),
                "uri_file": dict(type="uri_file", path="https://my-blob/path/to/data", mode="download"),
            },
            outputs={"my_model": Output(type="mlflow_model", mode="rw_mount")},
        )

    @pytest.fixture
    def test_command(self, test_command_params):
        return command(**test_command_params)

    @pytest.fixture
    def test_no_deterministic_command(self, test_command_params):
        return command(**test_command_params, is_deterministic=False)

    @pytest.fixture
    def command_with_artifact_inputs(self):
        return command(
            name="my_job",
            display_name="my-fancy-job",
            description="This is a fancy job",
            tags=dict(),
            command="python train.py --input-data ${{inputs.uri_folder}} --lr ${{inputs.float}}",
            # code folder need to exist in current working directory
            code="./tests",
            compute="cpu-cluster",
            environment="my-env:1",
            distribution=MpiDistribution(process_count_per_instance=4),
            environment_variables=dict(foo="bar"),
            # Customers can still do this:
            # resources=Resources(instance_count=2, instance_type="STANDARD_D2"),
            # limits=Limits(timeout=300),
            inputs={
                "float": Input(type="number", default=1.1, min=0, max=5),
                "integer": Input(type="integer", default=2, min=-1, max=4),
                "string": Input(type="string", default="default_str"),
                "boolean": Input(type="boolean", default=False),
                "uri_folder": Input(type="uri_folder", path="https://my-blob/path/to/data", mode="ro_mount"),
                "uri_file": Input(type="uri_file", path="https://my-blob/path/to/data", mode="download"),
            },
            outputs={"my_model": Output(type="mlflow_model")},
        )

    def test_command_function(self, test_command):
        assert isinstance(test_command, Command)
        assert test_command._source == "BUILDER"
        expected_command = {
            "_source": "BUILDER",
            "computeId": "cpu-cluster",
            "display_name": "my-fancy-job",
            "distribution": {"distribution_type": "Mpi", "process_count_per_instance": 4},
            "environment_variables": {"foo": "bar"},
            "inputs": {
                "boolean": {"job_input_type": "literal", "value": "False"},
                "float": {"job_input_type": "literal", "value": "0.01"},
                "integer": {"job_input_type": "literal", "value": "1"},
                "string": {"job_input_type": "literal", "value": "str"},
                "uri_file": {"job_input_type": "uri_file", "mode": "Download", "uri": "https://my-blob/path/to/data"},
                "uri_folder": {
                    "job_input_type": "uri_folder",
                    "mode": "ReadOnlyMount",
                    "uri": "https://my-blob/path/to/data",
                },
            },
            "limits": None,
            "name": "my_job",
            "outputs": {"my_model": {"job_output_type": "mlflow_model", "mode": "ReadWriteMount"}},
            "resources": None,
            "tags": {},
            "type": "command",
        }
        actual_command = pydash.omit(
            test_command._to_rest_object(),
            "componentId",
            "source_job_id",
            "properties",
        )
        assert actual_command == expected_command

        # distribution goes here
        expected_component = {
            "properties": {
                "component_spec": {
                    "_source": "BUILDER",
                    "code": "./tests",
                    "description": "This is a fancy job",
                    "command": "python train.py --input-data " "${{inputs.uri_folder}} --lr " "${{inputs.float}}",
                    "display_name": "my-fancy-job",
                    "distribution": {"process_count_per_instance": 4, "type": "mpi"},
                    "environment": "azureml:my-env:1",
                    "inputs": {
                        "boolean": {"default": "False", "type": "boolean"},
                        "float": {"default": "0.01", "type": "number"},
                        "integer": {"default": "1", "type": "integer"},
                        "string": {"default": "str", "type": "string"},
                        "uri_file": {"type": "uri_file", "mode": "download"},
                        "uri_folder": {"type": "uri_folder", "mode": "ro_mount"},
                    },
                    "is_deterministic": True,
                    "outputs": {"my_model": {"type": "mlflow_model", "mode": "rw_mount"}},
                    "tags": {},
                    "type": "command",
                },
                "description": "This is a fancy job",
                "is_anonymous": False,
                "is_archived": False,
                "properties": {},
                "tags": {},
            }
        }
        actual_component = pydash.omit(
            test_command._component._to_rest_object().as_dict(), "name", "properties.component_spec.name"
        )
        assert actual_component == expected_component

    def test_no_deterministic_command_function(self, test_no_deterministic_command):
        assert isinstance(test_no_deterministic_command, Command)
        assert test_no_deterministic_command._source == "BUILDER"

        expected_component = {
            "properties": {
                "component_spec": {
                    "_source": "BUILDER",
                    "code": "./tests",
                    "description": "This is a fancy job",
                    "command": "python train.py --input-data " "${{inputs.uri_folder}} --lr " "${{inputs.float}}",
                    "display_name": "my-fancy-job",
                    "distribution": {"process_count_per_instance": 4, "type": "mpi"},
                    "environment": "azureml:my-env:1",
                    "inputs": {
                        "boolean": {"default": "False", "type": "boolean"},
                        "float": {"default": "0.01", "type": "number"},
                        "integer": {"default": "1", "type": "integer"},
                        "string": {"default": "str", "type": "string"},
                        "uri_file": {"type": "uri_file", "mode": "download"},
                        "uri_folder": {"type": "uri_folder", "mode": "ro_mount"},
                    },
                    "is_deterministic": False,
                    "outputs": {"my_model": {"type": "mlflow_model", "mode": "rw_mount"}},
                    "tags": {},
                    "type": "command",
                },
                "description": "This is a fancy job",
                "is_anonymous": False,
                "is_archived": False,
                "properties": {},
                "tags": {},
            }
        }
        actual_component = pydash.omit(
            test_no_deterministic_command._component._to_rest_object().as_dict(),
            "name",
            "properties.component_spec.name",
        )
        assert actual_component == expected_component

    def test_command_function_set_inputs(self, test_command):
        test_data = Input(type="uri_folder", path="https://my-blob/path/to/data", mode="download")
        # Command can be called as a function, returning a new Component instance
        node1 = test_command(uri_folder=test_data, float=0.02)
        node2 = test_command(uri_folder=test_data, float=0.02)
        # Result Command instance can be called again to get another instance
        node3 = node2(uri_folder=test_data, float=0.02)
        assert id(test_command) != id(node1)
        assert isinstance(node1, Command)
        assert id(node1) != id(node2)
        assert id(node2) != id(node3)
        assert isinstance(node3, Command)

        # All nodes with same parameter will be translate to same dict
        original_dict = test_command._to_rest_object()
        node1_dict = node1._to_rest_object()
        node2_dict = node2._to_rest_object()
        node3_dict = node3._to_rest_object()
        assert original_dict != node1_dict
        assert node1_dict == node2_dict
        assert node2_dict == node3_dict

        expected_dict = {
            "_source": "BUILDER",
            "computeId": "cpu-cluster",
            "display_name": "my-fancy-job",
            "distribution": {"distribution_type": "Mpi", "process_count_per_instance": 4},
            "environment_variables": {"foo": "bar"},
            "inputs": {
                "boolean": {"job_input_type": "literal", "value": "False"},
                "float": {"job_input_type": "literal", "value": "0.02"},
                "integer": {"job_input_type": "literal", "value": "1"},
                "string": {"job_input_type": "literal", "value": "str"},
                "uri_file": {"job_input_type": "uri_file", "mode": "Download", "uri": "https://my-blob/path/to/data"},
                "uri_folder": {
                    "job_input_type": "uri_folder",
                    "mode": "Download",
                    "uri": "https://my-blob/path/to/data",
                },
            },
            "limits": None,
            "outputs": {"my_model": {"job_output_type": "mlflow_model", "mode": "ReadWriteMount"}},
            "resources": None,
            "name": None,
            "tags": {},
            "type": "command",
        }
        actual_dict = pydash.omit(node1_dict, "componentId", "properties")
        assert actual_dict == expected_dict

    def test_command_function_default_values(self, test_command):
        node1 = test_command()
        node1_dict = pydash.omit(node1._to_rest_object(), "componentId", "properties")
        expected_dict = {
            "_source": "BUILDER",
            "type": "command",
            "computeId": "cpu-cluster",
            "display_name": "my-fancy-job",
            "distribution": {"distribution_type": "Mpi", "process_count_per_instance": 4},
            "environment_variables": {"foo": "bar"},
            "inputs": {
                "boolean": {"job_input_type": "literal", "value": "False"},
                "float": {"job_input_type": "literal", "value": "0.01"},
                "integer": {"job_input_type": "literal", "value": "1"},
                "string": {"job_input_type": "literal", "value": "str"},
                "uri_file": {"job_input_type": "uri_file", "mode": "Download", "uri": "https://my-blob/path/to/data"},
                "uri_folder": {
                    "job_input_type": "uri_folder",
                    "mode": "ReadOnlyMount",
                    "uri": "https://my-blob/path/to/data",
                },
            },
            "limits": None,
            "outputs": {"my_model": {"job_output_type": "mlflow_model", "mode": "ReadWriteMount"}},
            "resources": None,
            "name": None,
            "tags": {},
        }
        # node1 copies test_command's dict
        assert node1_dict == expected_dict

        node2 = node1(float=0.02)
        node2.compute = "new-cluster"
        node2.limits = CommandJobLimits(timeout=10)
        node3 = node2()
        node3_dict = pydash.omit(node3._to_rest_object(), "componentId", "properties")
        expected_dict = {
            "_source": "BUILDER",
            "type": "command",
            "computeId": "new-cluster",
            "display_name": "my-fancy-job",
            "distribution": {"distribution_type": "Mpi", "process_count_per_instance": 4},
            "environment_variables": {"foo": "bar"},
            "inputs": {
                "boolean": {"job_input_type": "literal", "value": "False"},
                "float": {"job_input_type": "literal", "value": "0.02"},
                "integer": {"job_input_type": "literal", "value": "1"},
                "string": {"job_input_type": "literal", "value": "str"},
                "uri_file": {"job_input_type": "uri_file", "mode": "Download", "uri": "https://my-blob/path/to/data"},
                "uri_folder": {
                    "job_input_type": "uri_folder",
                    "mode": "ReadOnlyMount",
                    "uri": "https://my-blob/path/to/data",
                },
            },
            "limits": {"job_limits_type": "Command", "timeout": "PT10S"},
            "outputs": {"my_model": {"job_output_type": "mlflow_model", "mode": "ReadWriteMount"}},
            "resources": None,
            "name": None,
            "tags": {},
        }
        # node3 copies node2's property
        assert node3_dict == expected_dict

    def test_set_limits(self, test_command):
        # node without limits
        node1 = test_command()
        # node with existing limits
        node2 = node1()
        node2.limits = CommandJobLimits(timeout=10)
        # node with wrong type of limits
        node3 = node2()
        # TODO: do we need to check on this?
        node3.limits = {}

        nodes = [node1, node2, node3]
        for node in nodes:
            node.set_limits(timeout=10)
            expected_limits = {"job_limits_type": "Command", "timeout": "PT10S"}
            actual_limits = node1.limits._to_rest_object().as_dict()
            assert actual_limits == expected_limits

    def test_command_with_artifact_inputs(self, command_with_artifact_inputs):
        node1 = command_with_artifact_inputs()
        # node1 won't store actual value of inputs/outputs
        node1_dict = pydash.omit(
            node1._to_rest_object(),
            "componentId",
        )
        expected_dict = {
            "_source": "BUILDER",
            "type": "command",
            "computeId": "cpu-cluster",
            "display_name": "my-fancy-job",
            "distribution": {"distribution_type": "Mpi", "process_count_per_instance": 4},
            "environment_variables": {"foo": "bar"},
            "inputs": {
                "uri_file": {"job_input_type": "uri_file", "mode": "Download", "uri": "https://my-blob/path/to/data"},
                "uri_folder": {
                    "job_input_type": "uri_folder",
                    "mode": "ReadOnlyMount",
                    "uri": "https://my-blob/path/to/data",
                },
            },
            "limits": None,
            "outputs": {"my_model": {"job_output_type": "mlflow_model"}},
            "resources": None,
            "name": None,
            "tags": {},
            "properties": {},
        }
        assert node1_dict == expected_dict

        # node1's component stores proper inputs & outputs
        actual_component = pydash.omit(
            node1._component._to_rest_object().as_dict(), "name", "properties.component_spec.name"
        )
        expected_component = {
            "properties": {
                "component_spec": {
                    "_source": "BUILDER",
                    "description": "This is a fancy job",
                    "code": "./tests",
                    "command": "python train.py --input-data " "${{inputs.uri_folder}} --lr " "${{inputs.float}}",
                    "display_name": "my-fancy-job",
                    "distribution": {"process_count_per_instance": 4, "type": "mpi"},
                    "environment": "azureml:my-env:1",
                    "inputs": {
                        "boolean": {"default": "False", "type": "boolean"},
                        "float": {"default": "1.1", "max": "5.0", "min": "0.0", "type": "number"},
                        "integer": {"default": "2", "max": "4", "min": "-1", "type": "integer"},
                        "string": {"default": "default_str", "type": "string"},
                        "uri_file": {"type": "uri_file", "mode": "download"},
                        "uri_folder": {"type": "uri_folder", "mode": "ro_mount"},
                    },
                    "is_deterministic": True,
                    "outputs": {"my_model": {"type": "mlflow_model"}},
                    "tags": {},
                    "type": "command",
                },
                "description": "This is a fancy job",
                "is_anonymous": False,
                "is_archived": False,
                "properties": {},
                "tags": {},
            }
        }
        assert actual_component == expected_component

    def test_set_resources(self, test_command):
        # node without resources
        node1 = test_command()
        # node with existing resources
        node2 = node1()
        node2.resources = JobResourceConfiguration(
            instance_count=2,
            instance_type="STANDARD_D2",
            properties={"key": "val"},
            docker_args="testCommand",
            shm_size="3g",
        )
        # node with existing resources
        node3 = node2()
        node2.resources = JobResourceConfiguration(
            instance_count=1,
            instance_type="STANDARD_D2",
            properties={"key": "val"},
            docker_args="testCommand",
            shm_size="3g",
        )
        # node with wrong type of resources
        node4 = node2()
        # TODO: do we need to check on this?
        node4.resources = {}

        nodes = [node1, node2, node3, node4]
        for node in nodes:
            node.set_resources(
                instance_count=1,
                instance_type="STANDARD_D2_v2",
                properties={"key": "new_val"},
                docker_args="testCommand",
                shm_size="3g",
            )
            expected_resources = {
                "instance_count": 1,
                "instance_type": "STANDARD_D2_v2",
                "properties": {"key": "new_val"},
                "docker_args": "testCommand",
                "shm_size": "3g",
            }
            actual_resources = node1.resources._to_rest_object().as_dict()
            assert actual_resources == expected_resources

    def test_inputs_binding(self, test_command):
        node1 = test_command()
        node2 = test_command()
        node3 = test_command(uri_file=node1.outputs.my_model, uri_folder=node2.outputs.my_model)
        node1.name = "new_name1"
        node2.name = "new_name2"

        # check owner of node3's inputs are set to node1 and node2
        assert node3.inputs.uri_file._data._owner is node1
        assert node3.inputs.uri_folder._data._owner is node2

        assert node3._build_inputs() == {
            "boolean": False,
            "float": 0.01,
            "integer": 1,
            "string": "str",
            "uri_file": Input(path="${{parent.jobs.new_name1.outputs.my_model}}", type="uri_folder", mode=None),
            "uri_folder": Input(path="${{parent.jobs.new_name2.outputs.my_model}}", type="uri_folder", mode=None),
        }

        node1 = test_command()
        node2 = node1()
        node3 = node2(uri_file=node1.outputs.my_model, uri_folder=node2.outputs.my_model)
        node1.name = "new_node1"
        node2.name = "new_node2"

        # check owner of node3's inputs are set to node1 and node2
        assert node3.inputs.uri_file._data._owner is node1
        assert node3.inputs.uri_folder._data._owner is node2
        assert node3._build_inputs() == {
            "boolean": False,
            "float": 0.01,
            "integer": 1,
            "string": "str",
            "uri_file": Input(path="${{parent.jobs.new_node1.outputs.my_model}}", type="uri_folder", mode=None),
            "uri_folder": Input(path="${{parent.jobs.new_node2.outputs.my_model}}", type="uri_folder", mode=None),
        }

        node4 = node3()
        # set inputs of node3 as outputs of node1
        node4.inputs.uri_file = node2.outputs.my_model
        # it's uri_file owner should be node2
        assert node4.inputs.uri_file._data._owner is node2
        # it's uri_folder owner should still be node2(copied from node3)
        assert node4.inputs.uri_folder._data._owner is node2
        assert node4._build_inputs() == {
            "boolean": False,
            "float": 0.01,
            "integer": 1,
            "string": "str",
            "uri_file": Input(path="${{parent.jobs.new_node2.outputs.my_model}}", type="uri_folder", mode=None),
            "uri_folder": Input(path="${{parent.jobs.new_node2.outputs.my_model}}", type="uri_folder", mode=None),
        }

    def test_copy_distribution_resources(self, test_command):
        # test new object are created when creating resources
        node1 = test_command()
        node1.distribution = MpiDistribution(process_count_per_instance=2)
        node1.limits = CommandJobLimits(timeout=10)
        node1.resources = JobResourceConfiguration(instance_count=2)
        node1.environment_variables = {"key": "val"}

        node2 = node1()

        node3 = test_command()
        node4 = node3()

        # node2 and node1 has different distribution object with same value
        attrs_to_check = ["distribution", "limits", "resources", "environment_variables"]
        for attr in attrs_to_check:
            attr1 = getattr(node1, attr)
            attr2 = getattr(node2, attr)
            assert attr1 is not attr2
            assert attr1 == attr2

            attr1 = getattr(node3, attr)
            attr2 = getattr(node4, attr)
            if attr1 is not None:
                assert attr1 is not attr2
            assert attr1 == attr2

    def test_invalid_command_params(self, test_command_params):
        # currently we only have type check for command properties and let service side do value check.
        params_to_check = ["environment", "resources", "limits", "code"]
        for param in params_to_check:
            params = {**test_command_params, **{param: 1}}
            with pytest.raises(ValidationException) as e:
                command(**params)
            pattern = rf"Expecting \([^)]+\) for {param},"
            assert re.match(pattern, str(e.value)), str(e.value)

    def test_command_unprovided_inputs_outputs(self, test_command_params):
        test_command_params.update({"inputs": None, "outputs": None, "command": "echo hello"})
        node1 = command(**test_command_params)

        actual_component = pydash.omit(
            node1._component._to_rest_object().as_dict(), "name", "properties.component_spec.name"
        )
        expected_component = {
            "properties": {
                "component_spec": {
                    "_source": "BUILDER",
                    "description": "This is a fancy job",
                    "code": "./tests",
                    "command": "echo hello",
                    "display_name": "my-fancy-job",
                    "distribution": {"process_count_per_instance": 4, "type": "mpi"},
                    "environment": "azureml:my-env:1",
                    "inputs": {},
                    "is_deterministic": True,
                    "outputs": {},
                    "tags": {},
                    "type": "command",
                },
                "description": "This is a fancy job",
                "is_anonymous": False,
                "is_archived": False,
                "properties": {},
                "tags": {},
            }
        }
        assert actual_component == expected_component

        actual_node = pydash.omit(
            node1._to_rest_object(),
            *["componentId", "properties"],
        )
        expected_node = {
            "_source": "BUILDER",
            "computeId": "cpu-cluster",
            "display_name": "my-fancy-job",
            "distribution": {"distribution_type": "Mpi", "process_count_per_instance": 4},
            "environment_variables": {"foo": "bar"},
            "inputs": {},
            "limits": None,
            "name": "my_job",
            "outputs": {},
            "resources": None,
            "tags": {},
            "type": "command",
        }
        assert actual_node == expected_node

    def test_distribution_from_dict(self, test_command):
        node1 = test_command()

        # valid
        node1.distribution = {"type": "Pytorch", "process_count_per_instance": 4}
        assert isinstance(node1.distribution, PyTorchDistribution)
        rest_dist = node1._to_rest_object()["distribution"]
        assert rest_dist == {"distribution_type": "PyTorch", "process_count_per_instance": 4}

        node1.distribution = {"type": "TensorFlow", "parameter_server_count": 1}
        assert isinstance(node1.distribution, TensorFlowDistribution)
        rest_dist = node1._to_rest_object()["distribution"]
        assert rest_dist == {"distribution_type": "TensorFlow", "parameter_server_count": 1}

        node1.distribution = {"type": "mpi", "process_count_per_instance": 1}
        assert isinstance(node1.distribution, MpiDistribution)
        rest_dist = node1._to_rest_object()["distribution"]
        assert rest_dist == {"distribution_type": "Mpi", "process_count_per_instance": 1}

        # invalid
        with pytest.raises(ValidationError):
            node1.distribution = {"type": "unknown", "parameter_server_count": 1}

    def test_docker_args_in_resources_val(self, test_command_params):
        test_command_params.update(
            {
                "distribution": MpiDistribution(process_count_per_instance=2),
                "resources": JobResourceConfiguration(
                    instance_count=2, instance_type="STANDARD_D2", docker_args="test command", shm_size="3g"
                ),
            }
        )
        command_func = command(**test_command_params)

        node1 = command_func()
        # can set nested properties
        node1.distribution.process_count_per_instance = 4
        node1.resources.instance_count = 4
        rest_dict = node1._to_rest_object()

        assert rest_dict["distribution"] == {"distribution_type": "Mpi", "process_count_per_instance": 4}
        assert rest_dict["resources"] == {
            "instance_count": 4,
            "instance_type": "STANDARD_D2",
            "properties": {},
            "docker_args": "test command",
            "shm_size": "3g",
        }

    def test_distribution_resources_default_val(self, test_command_params):
        test_command_params.update(
            {
                "distribution": MpiDistribution(process_count_per_instance=2),
                "resources": JobResourceConfiguration(instance_count=2, instance_type="STANDARD_D2"),
            }
        )
        command_func = command(**test_command_params)

        node1 = command_func()
        # can set nested properties
        node1.distribution.process_count_per_instance = 4
        node1.resources.instance_count = 4
        rest_dict = node1._to_rest_object()

        assert rest_dict["distribution"] == {"distribution_type": "Mpi", "process_count_per_instance": 4}
        assert rest_dict["resources"] == {"instance_count": 4, "instance_type": "STANDARD_D2", "properties": {}}

    def test_resources_from_dict(self, test_command_params):
        expected_resources = {"instance_count": 4, "instance_type": "STANDARD_D2", "properties": {}}
        test_command_params.update(
            {
                "resources": JobResourceConfiguration(instance_count=4, instance_type="STANDARD_D2"),
            }
        )
        command_node = command(**test_command_params)
        rest_dict = command_node._to_rest_object()
        assert rest_dict["resources"] == expected_resources

        test_command_params.update(
            {
                "resources": dict(instance_count=4, instance_type="STANDARD_D2"),
            }
        )
        command_node = command(**test_command_params)
        rest_dict = command_node._to_rest_object()
        assert rest_dict["resources"] == expected_resources

        test_command_params.update(
            {
                "resources": dict(instance_count=4, instance_type="STANDARD_D2", unknown_field=1),
            }
        )
        command_node = command(**test_command_params)
        rest_dict = command_node._to_rest_object()
        assert rest_dict["resources"] == expected_resources

        test_command_params.update(
            {
                "resources": dict(instance_type="STANDARD_D2", unknown_field=1),
            }
        )
        command_node = command(**test_command_params)
        rest_dict = command_node._to_rest_object()
        assert rest_dict["resources"] == {"instance_type": "STANDARD_D2", "properties": {}}

    def test_to_component_input(self):
        # test literal input
        literal_input_2_expected_type = {
            1: {"default": 1, "type": "integer"},
            1.1: {"default": 1.1, "type": "number"},
            False: {"default": False, "type": "boolean"},
            "str": {"default": "str", "type": "string"},
        }
        for job_input, input_type in literal_input_2_expected_type.items():
            assert ComponentTranslatableMixin._to_input(job_input, {})._to_dict() == input_type

        with pytest.raises(JobException) as err_info:
            ComponentTranslatableMixin._to_input(None, {})
        assert "'<class 'NoneType'>' is not supported as component input" in str(err_info.value)

        # test input binding
        test_path = (
            "./tests/test_configs/pipeline_jobs/helloworld_pipeline_job_with_command_job_with_inputs_outputs.yml"
        )
        job_dict = load_job(source=test_path)._to_dict()
        binding_2_expected_type = {
            "${{parent.inputs.job_data}}": {"type": "uri_folder"},
            "${{parent.inputs.job_data_uri}}": {"type": "uri_folder"},
            "${{parent.inputs.job_literal_input}}": {"type": "integer"},
        }

        for job_input, input_type in binding_2_expected_type.items():
            assert ComponentTranslatableMixin._to_input(job_input, job_dict)._to_dict() == input_type

    def test_to_component_output(self):
        # test output binding
        test_path = "./tests/test_configs/pipeline_jobs/helloworld_pipeline_job_defaults_with_parallel_job_tabular_input_e2e.yml"
        job_dict = load_job(source=test_path)._to_dict()
        binding_2_expected_type = {
            "${{parent.outputs.job_out_file}}": {"type": "uri_file", "mode": "rw_mount"},
        }

        for job_output, input_type in binding_2_expected_type.items():
            assert ComponentTranslatableMixin._to_output(job_output, job_dict)._to_dict() == input_type

    def test_spark_job_with_dynamic_allocation_disabled(self):
        with pytest.raises(ValidationException) as ve:
            node = spark(
                code="./tests/test_configs/spark_job/basic_spark_job/src",
                entry={"file": "./main.py"},
                resources={"instance_type": "Standard_E8S_V3", "runtime_version": "3.1.0"},
                driver_cores=1,
                driver_memory="2g",
                executor_cores=2,
                executor_memory="2g",
                executor_instances=2,
                dynamic_allocation_min_executors=1,
                dynamic_allocation_max_executors=3,
            )
            node._to_rest_object()
            assert ve.message == "Should not specify min or max executors when dynamic allocation is disabled."

    def test_executor_instances_is_mandatory_when_dynamic_allocation_disabled(self):
        with pytest.raises(ValidationException) as ve:
            node = spark(
                code="./tests/test_configs/spark_job/basic_spark_job/src",
                entry={"file": "./main.py"},
                resources={"instance_type": "Standard_E8S_V3", "runtime_version": "3.1.0"},
                driver_cores=1,
                driver_memory="2g",
                executor_cores=2,
                executor_memory="2g",
            )
            node._to_rest_object()
            assert (
                ve.message
                == "spark.driver.cores, spark.driver.memory, spark.executor.cores, spark.executor.memory and "
                "spark.executor.instances are mandatory fields."
            )

    def test_executor_instances_is_specified_as_min_executor_if_unset(self):
        node = spark(
            code="./tests/test_configs/spark_job/basic_spark_job/src",
            entry={"file": "./main.py"},
            resources={"instance_type": "Standard_E8S_V3", "runtime_version": "3.1.0"},
            driver_cores=1,
            driver_memory="2g",
            executor_cores=2,
            executor_memory="2g",
            dynamic_allocation_enabled=True,
            dynamic_allocation_min_executors=1,
            dynamic_allocation_max_executors=3,
        )
        node._to_rest_object()
        assert node.executor_instances == 1

    def test_excutor_instances_throw_error_when_out_of_range(self):
        with pytest.raises(ValidationException) as ve:
            node = spark(
                code="./tests/test_configs/spark_job/basic_spark_job/src",
                entry={"file": "./main.py"},
                resources={"instance_type": "Standard_E8S_V3", "runtime_version": "3.1.0"},
                driver_cores=1,
                driver_memory="2g",
                executor_cores=2,
                executor_memory="2g",
                executor_instances=4,
                dynamic_allocation_enabled=True,
                dynamic_allocation_min_executors=1,
                dynamic_allocation_max_executors=3,
            )
            node._to_rest_object()
            message = (
                "Executor instances must be a valid non-negative integer and must be between "
                "spark.dynamicAllocation.minExecutors and spark.dynamicAllocation.maxExecutors."
            )
            assert ve.message == message

    def test_spark_job_with_additional_conf(self):
        node = spark(
            code="./tests/test_configs/spark_job/basic_spark_job/src",
            entry={"file": "./main.py"},
            resources={"instance_type": "Standard_E8S_V3", "runtime_version": "3.1.0"},
            driver_cores=1,
            driver_memory="2g",
            executor_cores=2,
            executor_memory="2g",
            executor_instances=2,
            conf={
                "spark.jars.packages": "com.microsoft.ml.spark:mmlspark_2.11:0.15",
                "spark.jars.repositories": "https://mmlspark.azureedge.net/maven",
                "spark.jars.excludes": "slf4j",
            },
        )
        expected_conf = {
            "spark.driver.cores": 1,
            "spark.driver.memory": "2g",
            "spark.executor.cores": 2,
            "spark.executor.memory": "2g",
            "spark.executor.instances": 2,
            "spark.jars.packages": "com.microsoft.ml.spark:mmlspark_2.11:0.15",
            "spark.jars.repositories": "https://mmlspark.azureedge.net/maven",
            "spark.jars.excludes": "slf4j",
        }
        assert node._to_rest_object()["conf"] == expected_conf

    def test_command_services_nodes(self) -> None:
        services = {
<<<<<<< HEAD
            "my_jupyterlab": {"job_service_type": "JupyterLab", "nodes": "all"},
            "my_tensorboard": {
                "job_service_type": "TensorBoard",
=======
            "my_jupyterlab": {"job_service_type": "jupyter_lab", "nodes": "all"},
            "my_tensorboard": {
                "job_service_type": "tensor_board",
>>>>>>> dce54150
                "properties": {
                    "logDir": "~/tblog",
                },
            },
        }
        command_obj = command(
            name="interactive-command-job",
            description="description",
            environment="AzureML-sklearn-0.24-ubuntu18.04-py37-cpu:1",
            command="ls",
            compute="testCompute",
            services=services,
        )

        rest_obj = command_obj._to_rest_object()
        assert rest_obj["services"]["my_jupyterlab"].get("nodes") == {"nodes_value_type": "All"}
        assert rest_obj["services"]["my_tensorboard"].get("nodes") == None

        services_invalid_nodes = {"my_service": {"nodes": "All"}}
        with pytest.raises(ValidationException, match="nodes should be either 'all' or None"):
            command_obj = command(
                name="interactive-command-job",
                description="description",
                environment="AzureML-sklearn-0.24-ubuntu18.04-py37-cpu:1",
                command="ls",
                compute="testCompute",
                services=services_invalid_nodes,
            )
            assert command_obj

    def test_command_services(self) -> None:
        services = {
            "my_ssh": {"job_service_type": "ssh"},
            "my_tensorboard": {
                "job_service_type": "tensor_board",
                "properties": {
                    "logDir": "~/tblog",
                },
            },
            "my_jupyterlab": {"job_service_type": "jupyter_lab"},
        }
        rest_services = {
            "my_ssh": {"job_service_type": "SSH"},
            "my_tensorboard": {
                "job_service_type": "TensorBoard",
                "properties": {
                    "logDir": "~/tblog",
                },
            },
            "my_jupyterlab": {"job_service_type": "JupyterLab"},
        }
        node = command(
            name="interactive-command-job",
            description="description",
            environment="AzureML-sklearn-0.24-ubuntu18.04-py37-cpu:1",
            command="ls",
            compute="testCompute",
            services=services,
        )

        for name, service in node.services.items():
            assert isinstance(service, JobService)

        command_job = node._to_job()
        for name, service in command_job.services.items():
            assert isinstance(service, JobService)

        node_rest_obj = node._to_rest_object()
        assert node_rest_obj["services"] == rest_services

        # test invalid services
        invalid_services_0 = "ssh"
        with pytest.raises(ValidationException, match="Services must be a dict"):
            node = command(
                name="interactive-command-job",
                description="description",
                environment="AzureML-sklearn-0.24-ubuntu18.04-py37-cpu:1",
                command="ls",
                compute="testCompute",
                services=invalid_services_0,
            )
            assert node

        invalid_services_1 = {"my_service": 3}
        with pytest.raises(ValidationException, match="Service value for key 'my_service' must be a dict"):
            node = command(
                name="interactive-command-job",
                description="description",
                environment="AzureML-sklearn-0.24-ubuntu18.04-py37-cpu:1",
                command="ls",
                compute="testCompute",
                services=invalid_services_1,
            )
            assert node

        invalid_services_2 = {"my_service": {"unsupported_key": "unsupported_value"}}
        with pytest.raises(ValidationError, match="Unknown field"):
            node = command(
                name="interactive-command-job",
                description="description",
                environment="AzureML-sklearn-0.24-ubuntu18.04-py37-cpu:1",
                command="ls",
                compute="testCompute",
                services=invalid_services_2,
            )
            assert node

    def test_command_hash(self, test_command_params):
        node1 = command(**test_command_params)
        node2 = command(**test_command_params)
        assert hash(node1) == hash(node2)
        assert node1 == node2

        component_func = load_component("./tests/test_configs/components/helloworld_component_no_paths.yml")
        node3 = component_func()
        node4 = component_func()
        assert hash(node3) == hash(node4)
        assert node3 == node4

        node5 = command(**test_command_params, is_deterministic=False)
        assert hash(node1) != hash(node5)

    def test_pipeline_node_identity_with_builder(self, test_command_params):
        test_command_params["identity"] = UserIdentityConfiguration()
        command_node = command(**test_command_params)
        rest_dict = command_node._to_rest_object()
        assert rest_dict["identity"] == {'type': 'user_identity'}

        @pipeline
        def my_pipeline():
            command_node()

        pipeline_job = my_pipeline()
        omit_fields = [
            "jobs.*.componentId",
            "jobs.*._source"
        ]
        actual_dict = omit_with_wildcard(pipeline_job._to_rest_object().as_dict()["properties"], *omit_fields)

        assert actual_dict["jobs"] == {
            'my_job': {'computeId': 'cpu-cluster',
                       'display_name': 'my-fancy-job',
                       'distribution': {'distribution_type': 'Mpi',
                                        'process_count_per_instance': 4},
                       'environment_variables': {'foo': 'bar'},
                       'identity': {'type': 'user_identity'},
                       'inputs': {'boolean': {'job_input_type': 'literal',
                                              'value': 'False'},
                                  'float': {'job_input_type': 'literal', 'value': '0.01'},
                                  'integer': {'job_input_type': 'literal', 'value': '1'},
                                  'string': {'job_input_type': 'literal', 'value': 'str'},
                                  'uri_file': {'job_input_type': 'uri_file',
                                               'mode': 'Download',
                                               'uri': 'https://my-blob/path/to/data'},
                                  'uri_folder': {'job_input_type': 'uri_folder',
                                                 'mode': 'ReadOnlyMount',
                                                 'uri': 'https://my-blob/path/to/data'}},
                       'limits': None,
                       'name': 'my_job',
                       'outputs': {'my_model': {'job_output_type': 'mlflow_model',
                                                'mode': 'ReadWriteMount'}},
                       'properties': {},
                       'resources': None,
                       'tags': {},
                       'type': 'command'}
        }<|MERGE_RESOLUTION|>--- conflicted
+++ resolved
@@ -15,10 +15,7 @@
     load_job,
     spark, UserIdentityConfiguration,
 )
-<<<<<<< HEAD
-=======
 from azure.ai.ml.dsl import pipeline
->>>>>>> dce54150
 from azure.ai.ml.entities import CommandJobLimits, JobResourceConfiguration
 from azure.ai.ml.entities._builders import Command
 from azure.ai.ml.entities._job.job_service import JobService as JobService
@@ -845,15 +842,9 @@
 
     def test_command_services_nodes(self) -> None:
         services = {
-<<<<<<< HEAD
-            "my_jupyterlab": {"job_service_type": "JupyterLab", "nodes": "all"},
-            "my_tensorboard": {
-                "job_service_type": "TensorBoard",
-=======
             "my_jupyterlab": {"job_service_type": "jupyter_lab", "nodes": "all"},
             "my_tensorboard": {
                 "job_service_type": "tensor_board",
->>>>>>> dce54150
                 "properties": {
                     "logDir": "~/tblog",
                 },
