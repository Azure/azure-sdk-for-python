from typing import Callable

import pytest

from azure.ai.ml import MLClient, load_batch_endpoint, load_batch_deployment
from azure.ai.ml.entities._inputs_outputs import Input, Output
from azure.core.exceptions import ResourceNotFoundError

from devtools_testutils import AzureRecordedTestCase, is_live


@pytest.mark.e2etest
@pytest.mark.usefixtures("recorded_test")
@pytest.mark.production_experiences_test
class TestBatchEndpoint(AzureRecordedTestCase):
    def test_batch_endpoint_create(
        self, client: MLClient, rand_batch_name: Callable[[], str]
    ) -> None:
        endpoint_yaml = "./tests/test_configs/endpoints/batch/batch_endpoint.yaml"
        name = rand_batch_name("name")
        # Bug in MFE that batch endpoint properties are not preserved, uncomment below after it's fixed in MFE
        # properties = {"property1": "value1", "property2": "value2"}
        endpoint = load_batch_endpoint(endpoint_yaml)
        endpoint.name = name
        # endpoint.properties = properties
        obj = client.batch_endpoints.begin_create_or_update(endpoint=endpoint)
        obj = obj.result()
        assert obj is not None
        assert name == obj.name
        # assert obj.properties == properties

        get_obj = client.batch_endpoints.get(name=name)
        assert get_obj.name == name

        delete_res = client.batch_endpoints.begin_delete(name=name)
        delete_res = delete_res.result()
        try:
            client.batch_endpoints.get(name=name)
        except Exception as e:
            assert type(e) is ResourceNotFoundError
            return

        raise Exception(f"Batch endpoint {name} is supposed to be deleted.")


    @pytest.mark.usefixtures("light_gbm_model")
    def test_mlflow_batch_endpoint_create_and_update(self, client: MLClient, rand_batch_name: Callable[[], str]) -> None:
        # light_gbm_model fixture is not used directly, but it makes sure the model being used by the batch endpoint exists

        endpoint_yaml = "./tests/test_configs/endpoints/batch/batch_endpoint_mlflow.yaml"
        name = rand_batch_name("name")
        endpoint = load_batch_endpoint(endpoint_yaml)
        endpoint.name = name
        obj = client.batch_endpoints.begin_create_or_update(endpoint=endpoint)
        obj = obj.result()
        assert obj is not None
        assert name == obj.name

        get_obj = client.batch_endpoints.get(name=name)
        assert get_obj.name == name

        delete_res = client.batch_endpoints.begin_delete(name=name)
        delete_res = delete_res.result()
        try:
            client.batch_endpoints.get(name=name)
        except Exception as e:
            assert type(e) is ResourceNotFoundError
            return

        raise Exception(f"Batch endpoint {name} is supposed to be deleted.")


    def test_batch_invoke(self, client: MLClient, rand_batch_name: Callable[[], str], rand_batch_deployment_name: Callable[[], str]) -> None:
        endpoint_yaml = "./tests/test_configs/endpoints/batch/simple_batch_endpoint.yaml"
        endpoint_name = rand_batch_name("endpoint_name")
        endpoint = load_batch_endpoint(endpoint_yaml)
        endpoint.name = endpoint_name

        deployment_yaml = "./tests/test_configs/deployments/batch/batch_deployment_3.yaml"
        deployment_name = rand_batch_deployment_name("deployment_name")

        deployment = load_batch_deployment(deployment_yaml)
        deployment.endpoint_name = endpoint_name
        deployment.name = deployment_name

        # create the batch endpoint
        client.batch_endpoints.begin_create_or_update(endpoint).result()
        # create a deployment
        client.batch_deployments.begin_create_or_update(deployment).result()

        # Invoke using inputs: Dict[str, Input]
        input_1 = Input(
            type="uri_folder",
            path='https://pipelinedata.blob.core.windows.net/sampledata/mnist',
        )

        batchjob = client.batch_endpoints.invoke(
            endpoint_name=endpoint_name,
            deployment_name=deployment_name,
            inputs = {"input1": input_1}
        )
        assert batchjob

        # Invoke using deprecated input: Input
        batchjob_input = client.batch_endpoints.invoke(
            endpoint_name=endpoint_name,
            deployment_name=deployment_name,
            input = input_1
        )
        assert batchjob_input

<<<<<<< HEAD
    def test_batch_invoke_outputs(self, client: MLClient, rand_batch_name: Callable[[], str], rand_batch_deployment_name: Callable[[], str]) -> None:
        endpoint_yaml = "./tests/test_configs/endpoints/batch/simple_batch_endpoint.yaml"
        endpoint_name = rand_batch_name("endpoint_name")
        endpoint = load_batch_endpoint(endpoint_yaml)
        endpoint.name = endpoint_name

        deployment_yaml = "./tests/test_configs/deployments/batch/batch_deployment_3.yaml"
=======
    @pytest.mark.skipif(
        condition=not is_live(),
        reason="Update operation is not valid. If we use the same endpoint/deployment this will throw an error"
    )
    def test_batch_component(self, client: MLClient, rand_batch_name: Callable[[], str], rand_batch_deployment_name: Callable[[], str]) -> None:
        endpoint_yaml = "./tests/test_configs/endpoints/batch/batch_endpoint_deployment_component.yaml"
        endpoint_name = rand_batch_name("endpoint_name")
        endpoint = load_batch_endpoint(endpoint_yaml)
        endpoint.name = endpoint_name
        print(endpoint)

        # Create deployment using local files
        deployment_yaml = "./tests/test_configs/deployments/batch/batch_deployment_component.yaml"
>>>>>>> b8a136bd
        deployment_name = rand_batch_deployment_name("deployment_name")

        deployment = load_batch_deployment(deployment_yaml)
        deployment.endpoint_name = endpoint_name
        deployment.name = deployment_name
<<<<<<< HEAD

        # create the batch endpoint
        client.batch_endpoints.begin_create_or_update(endpoint).result()
        # create a deployment
        client.batch_deployments.begin_create_or_update(deployment).result()

        # Invoke using inputs: Dict[str, Input]
        input_1 = Input(
            type="uri_folder",
            path='https://pipelinedata.blob.core.windows.net/sampledata/mnist',
        )

        # Invoke using outputs: Dict[str, Output]
        output_1 = Output(
            type="uri_file",
            path='azureml://datastores/workspaceblobstore/paths/batchendpointinvoke/mnistOutput/output.csv',
        )

        batchjob = client.batch_endpoints.invoke(
            endpoint_name=endpoint_name,
            deployment_name=deployment_name,
            inputs = {"input1": input_1},
            outputs = {"output": output_1}
        )
        assert batchjob

        delete_res = client.batch_endpoints.begin_delete(name=endpoint_name)
        delete_res = delete_res.result()
=======
        print(deployment)

        # create the batch endpoint
        endpoint = client.batch_endpoints.begin_create_or_update(endpoint).result()
        # create a deployment
        client.batch_deployments.begin_create_or_update(deployment).result()
        
        # Batch endpoint invoke using different supported inputs
        inputs_dict = {
            "input_1": Input(path="azureml:list_data_v2_test:2", type="uri_folder"),
            "input_2": Input(path="azureml:list_data_v2_test:2", type="uri_folder")
        }

        job = client.batch_endpoints.invoke(
            endpoint_name=endpoint.name,
            deployment_name=deployment.name,
            inputs = inputs_dict,
        )
        assert job
>>>>>>> b8a136bd
<|MERGE_RESOLUTION|>--- conflicted
+++ resolved
@@ -109,15 +109,6 @@
         )
         assert batchjob_input
 
-<<<<<<< HEAD
-    def test_batch_invoke_outputs(self, client: MLClient, rand_batch_name: Callable[[], str], rand_batch_deployment_name: Callable[[], str]) -> None:
-        endpoint_yaml = "./tests/test_configs/endpoints/batch/simple_batch_endpoint.yaml"
-        endpoint_name = rand_batch_name("endpoint_name")
-        endpoint = load_batch_endpoint(endpoint_yaml)
-        endpoint.name = endpoint_name
-
-        deployment_yaml = "./tests/test_configs/deployments/batch/batch_deployment_3.yaml"
-=======
     @pytest.mark.skipif(
         condition=not is_live(),
         reason="Update operation is not valid. If we use the same endpoint/deployment this will throw an error"
@@ -127,17 +118,45 @@
         endpoint_name = rand_batch_name("endpoint_name")
         endpoint = load_batch_endpoint(endpoint_yaml)
         endpoint.name = endpoint_name
-        print(endpoint)
 
         # Create deployment using local files
         deployment_yaml = "./tests/test_configs/deployments/batch/batch_deployment_component.yaml"
->>>>>>> b8a136bd
         deployment_name = rand_batch_deployment_name("deployment_name")
 
         deployment = load_batch_deployment(deployment_yaml)
         deployment.endpoint_name = endpoint_name
         deployment.name = deployment_name
-<<<<<<< HEAD
+
+        # create the batch endpoint
+        endpoint = client.batch_endpoints.begin_create_or_update(endpoint).result()
+        # create a deployment
+        client.batch_deployments.begin_create_or_update(deployment).result()
+        
+        # Batch endpoint invoke using different supported inputs
+        inputs_dict = {
+            "input_1": Input(path="azureml:list_data_v2_test:2", type="uri_folder"),
+            "input_2": Input(path="azureml:list_data_v2_test:2", type="uri_folder")
+        }
+
+        job = client.batch_endpoints.invoke(
+            endpoint_name=endpoint.name,
+            deployment_name=deployment.name,
+            inputs = inputs_dict,
+        )
+        assert job
+
+    def test_batch_invoke_outputs(self, client: MLClient, rand_batch_name: Callable[[], str], rand_batch_deployment_name: Callable[[], str]) -> None:
+        endpoint_yaml = "./tests/test_configs/endpoints/batch/simple_batch_endpoint.yaml"
+        endpoint_name = rand_batch_name("endpoint_name")
+        endpoint = load_batch_endpoint(endpoint_yaml)
+        endpoint.name = endpoint_name
+
+        deployment_yaml = "./tests/test_configs/deployments/batch/batch_deployment_3.yaml"
+        deployment_name = rand_batch_deployment_name("deployment_name")
+
+        deployment = load_batch_deployment(deployment_yaml)
+        deployment.endpoint_name = endpoint_name
+        deployment.name = deployment_name
 
         # create the batch endpoint
         client.batch_endpoints.begin_create_or_update(endpoint).result()
@@ -165,25 +184,4 @@
         assert batchjob
 
         delete_res = client.batch_endpoints.begin_delete(name=endpoint_name)
-        delete_res = delete_res.result()
-=======
-        print(deployment)
-
-        # create the batch endpoint
-        endpoint = client.batch_endpoints.begin_create_or_update(endpoint).result()
-        # create a deployment
-        client.batch_deployments.begin_create_or_update(deployment).result()
-        
-        # Batch endpoint invoke using different supported inputs
-        inputs_dict = {
-            "input_1": Input(path="azureml:list_data_v2_test:2", type="uri_folder"),
-            "input_2": Input(path="azureml:list_data_v2_test:2", type="uri_folder")
-        }
-
-        job = client.batch_endpoints.invoke(
-            endpoint_name=endpoint.name,
-            deployment_name=deployment.name,
-            inputs = inputs_dict,
-        )
-        assert job
->>>>>>> b8a136bd
+        delete_res = delete_res.result()