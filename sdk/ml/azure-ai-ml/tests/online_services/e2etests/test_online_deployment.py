from typing import Callable

import pytest

from azure.ai.ml import MLClient, load_online_deployment, load_online_endpoint
from azure.ai.ml.constants import AssetTypes
from azure.ai.ml.entities import ManagedOnlineEndpoint, Model, ManagedOnlineDeployment

from devtools_testutils import AzureRecordedTestCase


@pytest.mark.e2etest
<<<<<<< HEAD
@pytest.mark.usefixtures("recorded_test")
@pytest.mark.production_experience_test
=======
@pytest.mark.production_experiences_test
>>>>>>> bacc704b
class TestOnlineDeployment(AzureRecordedTestCase):
    @pytest.mark.skip(
        reason="Tests failing in internal automation due to lack of quota. Cannot record or run in live mode."
    )
    def test_online_deployment(self, client: MLClient, rand_online_name: Callable[[], str], rand_online_deployment_name: Callable[[], str]) -> None:
        endpoint_yaml = "tests/test_configs/deployments/online/simple_online_endpoint_mir.yaml"
        deployment_yaml = "tests/test_configs/deployments/online/online_deployment_1.yaml"
        name = rand_online_name("name")
        endpoint = load_online_endpoint(endpoint_yaml)
        endpoint.name = name

        deployment_name = rand_online_deployment_name("deployment_name")
        deployment = load_online_deployment(deployment_yaml)
        deployment.endpoint_name = name
        deployment.name = deployment_name

        # create a endpoint
        client.online_endpoints.begin_create_or_update(endpoint).result()

        try:
            # create a deployment
            client.online_deployments.begin_create_or_update(deployment).result()
            dep = client.online_deployments.get(name=deployment.name, endpoint_name=endpoint.name)
            assert dep.name == deployment.name

            deps = client.online_deployments.list(endpoint_name=endpoint.name)
            assert len(list(deps)) > 0

            endpoint.traffic = {deployment.name: 100}
            client.online_endpoints.begin_create_or_update(endpoint).result()
            endpoint_updated = client.online_endpoints.get(endpoint.name)
            assert endpoint_updated.traffic[deployment.name] == 100
            client.online_endpoints.invoke(
                endpoint_name=endpoint.name,
                request_file="tests/test_configs/deployments/model-1/sample-request.json",
            )
        except Exception as ex:
            raise ex
        finally:
            client.online_endpoints.begin_delete(name=endpoint.name)

    @pytest.mark.skip(reason="Known failure")
    def test_online_deployment_skip_script_validation(self, client: MLClient, rand_online_name: Callable[[], str], rand_online_deployment_name: Callable[[], str]) -> None:
        online_endpoint_name = rand_online_name("online_endpoint_name")
        online_deployment_name = rand_online_deployment_name("online_deployment_name")

        # create an online endpoint
        endpoint = ManagedOnlineEndpoint(
            name=online_endpoint_name,
            description="this is a sample online endpoint",
            auth_mode="key",
            tags={"foo": "bar"},
        )

        client.begin_create_or_update(endpoint).result()

        try:
            # create a blue deployment
            model = Model(
                name="test-model",
                version="4",
                path="tests/test_configs/deployments/sklearn-diabetes/model",
                type=AssetTypes.MLFLOW_MODEL,
                description="my sample mlflow model",
            )

            blue_deployment = ManagedOnlineDeployment(
                name=online_deployment_name,
                endpoint_name=online_endpoint_name,
                model=model,
                instance_type="Standard_F4s_v2",
                instance_count=1,
            )

            client.online_deployments.begin_create_or_update(blue_deployment).result()
        except Exception as ex:
            raise ex
        finally:
            client.online_endpoints.begin_delete(name=online_endpoint_name)<|MERGE_RESOLUTION|>--- conflicted
+++ resolved
@@ -1,3 +1,4 @@
+from typing import Callable
 from typing import Callable
 
 import pytest
@@ -10,12 +11,7 @@
 
 
 @pytest.mark.e2etest
-<<<<<<< HEAD
-@pytest.mark.usefixtures("recorded_test")
-@pytest.mark.production_experience_test
-=======
 @pytest.mark.production_experiences_test
->>>>>>> bacc704b
 class TestOnlineDeployment(AzureRecordedTestCase):
     @pytest.mark.skip(
         reason="Tests failing in internal automation due to lack of quota. Cannot record or run in live mode."
