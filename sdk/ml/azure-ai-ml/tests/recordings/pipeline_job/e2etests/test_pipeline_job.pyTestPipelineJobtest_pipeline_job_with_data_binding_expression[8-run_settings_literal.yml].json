--- conflicted
+++ resolved
@@ -7,11 +7,7 @@
         "Accept": "application/json",
         "Accept-Encoding": "gzip, deflate",
         "Connection": "keep-alive",
-<<<<<<< HEAD
         "User-Agent": "azure-ai-ml/1.5.0 azsdk-python-mgmt-machinelearningservices/0.1.0 Python/3.7.9 (Windows-10-10.0.22621-SP0)"
-=======
-        "User-Agent": "azure-ai-ml/1.5.0 azsdk-python-mgmt-machinelearningservices/0.1.0 Python/3.10.6 (Linux-5.15.79.1-microsoft-standard-WSL2-x86_64-with-glibc2.35)"
->>>>>>> ce9edaa6
       },
       "RequestBody": null,
       "StatusCode": 200,
@@ -19,69 +15,39 @@
         "Cache-Control": "no-cache",
         "Content-Encoding": "gzip",
         "Content-Type": "application/json; charset=utf-8",
-<<<<<<< HEAD
-        "Date": "Thu, 23 Feb 2023 03:39:36 GMT",
+        "Date": "Thu, 23 Feb 2023 21:19:16 GMT",
         "Expires": "-1",
         "Pragma": "no-cache",
         "Request-Context": "appId=cid-v1:2d2e8e63-272e-4b3c-8598-4ee570a0e70d",
-        "Server-Timing": "traceparent;desc=\u002200-3070d242556be67af624b38d7c25837a-921a61b40f0d469b-01\u0022",
-=======
-        "Date": "Tue, 21 Feb 2023 21:43:49 GMT",
-        "Expires": "-1",
-        "Pragma": "no-cache",
-        "Request-Context": "appId=cid-v1:2d2e8e63-272e-4b3c-8598-4ee570a0e70d",
-        "Server-Timing": "traceparent;desc=\u002200-89910aa1a6a697026c02e1fe00850ce7-d3d7cc84fb1918b8-01\u0022",
->>>>>>> ce9edaa6
+        "Server-Timing": "traceparent;desc=\u002200-cb8d72db3d0254b82b473349a70ccc33-1c3b9f541e0dbdef-01\u0022",
         "Strict-Transport-Security": "max-age=31536000; includeSubDomains",
         "Transfer-Encoding": "chunked",
         "Vary": [
           "Accept-Encoding",
           "Accept-Encoding"
         ],
-<<<<<<< HEAD
         "x-aml-cluster": "vienna-eastus2-02",
         "X-Content-Type-Options": "nosniff",
-        "x-ms-correlation-request-id": "2f1eb1dc-a39a-456a-b4d5-d517176f2317",
-        "x-ms-ratelimit-remaining-subscription-reads": "11833",
+        "x-ms-correlation-request-id": "63bfe4ce-3e9a-478d-a433-f6a1fce058fe",
+        "x-ms-ratelimit-remaining-subscription-reads": "11907",
         "x-ms-response-type": "standard",
-        "x-ms-routing-request-id": "WESTUS2:20230223T033937Z:2f1eb1dc-a39a-456a-b4d5-d517176f2317",
-        "x-request-time": "0.037"
-=======
-        "x-aml-cluster": "vienna-eastus-01",
-        "X-Content-Type-Options": "nosniff",
-        "x-ms-correlation-request-id": "5859ed45-292b-4ca1-b801-0fb9fdfec840",
-        "x-ms-ratelimit-remaining-subscription-reads": "11933",
-        "x-ms-response-type": "standard",
-        "x-ms-routing-request-id": "CANADACENTRAL:20230221T214350Z:5859ed45-292b-4ca1-b801-0fb9fdfec840",
-        "x-request-time": "0.088"
->>>>>>> ce9edaa6
+        "x-ms-routing-request-id": "WESTUS2:20230223T211917Z:63bfe4ce-3e9a-478d-a433-f6a1fce058fe",
+        "x-request-time": "0.515"
       },
       "ResponseBody": {
         "id": "/subscriptions/00000000-0000-0000-0000-000000000/resourceGroups/00000/providers/Microsoft.MachineLearningServices/workspaces/00000/computes/cpu-cluster",
         "name": "cpu-cluster",
         "type": "Microsoft.MachineLearningServices/workspaces/computes",
-<<<<<<< HEAD
         "location": "eastus2",
         "tags": {},
         "properties": {
           "createdOn": "2023-02-23T02:09:37.0381833\u002B00:00",
           "modifiedOn": "2023-02-23T02:09:40.5544927\u002B00:00",
-=======
-        "location": "eastus",
-        "tags": {},
-        "properties": {
-          "createdOn": "2023-02-18T09:22:48.8321811\u002B00:00",
-          "modifiedOn": "2023-02-20T22:34:01.0617008\u002B00:00",
->>>>>>> ce9edaa6
           "disableLocalAuth": false,
           "description": null,
           "resourceId": null,
           "computeType": "AmlCompute",
-<<<<<<< HEAD
           "computeLocation": "eastus2",
-=======
-          "computeLocation": "eastus",
->>>>>>> ce9edaa6
           "provisioningState": "Succeeded",
           "provisioningErrors": null,
           "isAttachedCompute": false,
@@ -91,37 +57,21 @@
             "scaleSettings": {
               "maxNodeCount": 4,
               "minNodeCount": 0,
-<<<<<<< HEAD
               "nodeIdleTimeBeforeScaleDown": "PT2M"
-            },
-            "subnet": null,
-            "currentNodeCount": 4,
-            "targetNodeCount": 4,
-            "nodeStateCounts": {
-              "preparingNodeCount": 0,
-              "runningNodeCount": 0,
-              "idleNodeCount": 4,
-=======
-              "nodeIdleTimeBeforeScaleDown": "PT20M"
             },
             "subnet": null,
             "currentNodeCount": 3,
-            "targetNodeCount": 3,
+            "targetNodeCount": 2,
             "nodeStateCounts": {
               "preparingNodeCount": 0,
               "runningNodeCount": 0,
               "idleNodeCount": 3,
->>>>>>> ce9edaa6
               "unusableNodeCount": 0,
               "leavingNodeCount": 0,
               "preemptedNodeCount": 0
             },
-            "allocationState": "Steady",
-<<<<<<< HEAD
-            "allocationStateTransitionTime": "2023-02-23T03:34:54.993\u002B00:00",
-=======
-            "allocationStateTransitionTime": "2023-02-21T21:11:59.178\u002B00:00",
->>>>>>> ce9edaa6
+            "allocationState": "Resizing",
+            "allocationStateTransitionTime": "2023-02-23T21:18:54.36\u002B00:00",
             "errors": null,
             "remoteLoginPortPublicAccess": "Enabled",
             "osType": "Linux",
@@ -133,21 +83,13 @@
       }
     },
     {
-<<<<<<< HEAD
       "RequestUri": "https://management.azure.com/subscriptions/00000000-0000-0000-0000-000000000/resourceGroups/00000/providers/Microsoft.MachineLearningServices/workspaces/00000?api-version=2022-10-01",
-=======
-      "RequestUri": "https://management.azure.com/subscriptions/00000000-0000-0000-0000-000000000/resourceGroups/00000/providers/Microsoft.MachineLearningServices/workspaces/00000/datastores/workspaceblobstore?api-version=2022-10-01",
->>>>>>> ce9edaa6
       "RequestMethod": "GET",
       "RequestHeaders": {
         "Accept": "application/json",
         "Accept-Encoding": "gzip, deflate",
         "Connection": "keep-alive",
-<<<<<<< HEAD
         "User-Agent": "azure-ai-ml/1.5.0 azsdk-python-mgmt-machinelearningservices/0.1.0 Python/3.7.9 (Windows-10-10.0.22621-SP0)"
-=======
-        "User-Agent": "azure-ai-ml/1.5.0 azsdk-python-mgmt-machinelearningservices/0.1.0 Python/3.10.6 (Linux-5.15.79.1-microsoft-standard-WSL2-x86_64-with-glibc2.35)"
->>>>>>> ce9edaa6
       },
       "RequestBody": null,
       "StatusCode": 200,
@@ -155,42 +97,24 @@
         "Cache-Control": "no-cache",
         "Content-Encoding": "gzip",
         "Content-Type": "application/json; charset=utf-8",
-<<<<<<< HEAD
-        "Date": "Thu, 23 Feb 2023 03:39:38 GMT",
+        "Date": "Thu, 23 Feb 2023 21:19:20 GMT",
         "Expires": "-1",
         "Pragma": "no-cache",
         "Request-Context": "appId=cid-v1:2d2e8e63-272e-4b3c-8598-4ee570a0e70d",
-        "Server-Timing": "traceparent;desc=\u002200-1e99d7bd161227966ecba1e3cc229ac4-1ec9060c1e186fba-01\u0022",
-=======
-        "Date": "Tue, 21 Feb 2023 21:43:53 GMT",
-        "Expires": "-1",
-        "Pragma": "no-cache",
-        "Request-Context": "appId=cid-v1:2d2e8e63-272e-4b3c-8598-4ee570a0e70d",
-        "Server-Timing": "traceparent;desc=\u002200-aaaf328b7d208bb0e97a8eb2dd9fd799-5c5b92b1dbe2026f-01\u0022",
->>>>>>> ce9edaa6
+        "Server-Timing": "traceparent;desc=\u002200-e9b2098896509a1e1d4334572c893977-ae678ff249799165-01\u0022",
         "Strict-Transport-Security": "max-age=31536000; includeSubDomains",
         "Transfer-Encoding": "chunked",
         "Vary": [
           "Accept-Encoding",
           "Accept-Encoding"
         ],
-<<<<<<< HEAD
         "x-aml-cluster": "vienna-eastus2-02",
         "X-Content-Type-Options": "nosniff",
-        "x-ms-correlation-request-id": "db8530df-db03-45a2-96d7-f4ed7d14fb13",
-        "x-ms-ratelimit-remaining-subscription-reads": "11832",
+        "x-ms-correlation-request-id": "3e97cefb-0bad-4d83-b5ea-232b009e8853",
+        "x-ms-ratelimit-remaining-subscription-reads": "11906",
         "x-ms-response-type": "standard",
-        "x-ms-routing-request-id": "WESTUS2:20230223T033939Z:db8530df-db03-45a2-96d7-f4ed7d14fb13",
-        "x-request-time": "0.035"
-=======
-        "x-aml-cluster": "vienna-eastus-01",
-        "X-Content-Type-Options": "nosniff",
-        "x-ms-correlation-request-id": "6e6b4abc-4800-4781-b12b-eb42e4ec4569",
-        "x-ms-ratelimit-remaining-subscription-reads": "11932",
-        "x-ms-response-type": "standard",
-        "x-ms-routing-request-id": "CANADACENTRAL:20230221T214354Z:6e6b4abc-4800-4781-b12b-eb42e4ec4569",
-        "x-request-time": "0.138"
->>>>>>> ce9edaa6
+        "x-ms-routing-request-id": "WESTUS2:20230223T211920Z:3e97cefb-0bad-4d83-b5ea-232b009e8853",
+        "x-request-time": "0.744"
       },
       "ResponseBody": {
         "id": "/subscriptions/00000000-0000-0000-0000-000000000/resourceGroups/00000/providers/Microsoft.MachineLearningServices/workspaces/00000",
@@ -218,7 +142,6 @@
             "isPrivateLinkEnabled": false,
             "notebookPreparationError": null
           },
-<<<<<<< HEAD
           "storageHnsEnabled": false,
           "workspaceId": "2d1e66ae-85e3-42c0-be91-34de66397f26",
           "linkedModelInventoryArmId": null,
@@ -253,39 +176,12 @@
     {
       "RequestUri": "https://eastus2.api.azureml.ms/content/v2.0/subscriptions/00000000-0000-0000-0000-000000000/resourceGroups/00000/providers/Microsoft.MachineLearningServices/workspaces/00000/snapshots/getByHash?hash=d3c05b496c685e7e5a204e3cebc689086bd0f622c2975d8090c18968739a464a\u0026hashVersion=202208",
       "RequestMethod": "GET",
-=======
-          "datastoreType": "AzureBlob",
-          "accountName": "samcw32zcnpjldw",
-          "containerName": "azureml-blobstore-3bd2018e-4b43-401e-ad49-85df181c9e0a",
-          "endpoint": "core.windows.net",
-          "protocol": "https",
-          "serviceDataAccessAuthIdentity": "WorkspaceSystemAssignedIdentity"
-        },
-        "systemData": {
-          "createdAt": "2023-02-18T09:22:33.5645164\u002B00:00",
-          "createdBy": "779301c0-18b2-4cdc-801b-a0a3368fee0a",
-          "createdByType": "Application",
-          "lastModifiedAt": "2023-02-18T09:22:34.1712214\u002B00:00",
-          "lastModifiedBy": "779301c0-18b2-4cdc-801b-a0a3368fee0a",
-          "lastModifiedByType": "Application"
-        }
-      }
-    },
-    {
-      "RequestUri": "https://management.azure.com/subscriptions/00000000-0000-0000-0000-000000000/resourceGroups/00000/providers/Microsoft.MachineLearningServices/workspaces/00000/datastores/workspaceblobstore/listSecrets?api-version=2022-10-01",
-      "RequestMethod": "POST",
->>>>>>> ce9edaa6
       "RequestHeaders": {
         "Accept": "*/*",
         "Accept-Encoding": "gzip, deflate",
         "Connection": "keep-alive",
-<<<<<<< HEAD
         "Content-Type": "application/json; charset=UTF-8",
         "User-Agent": "azure-ai-ml/1.5.0 azsdk-python-core/1.26.3 Python/3.7.9 (Windows-10-10.0.22621-SP0)"
-=======
-        "Content-Length": "0",
-        "User-Agent": "azure-ai-ml/1.5.0 azsdk-python-mgmt-machinelearningservices/0.1.0 Python/3.10.6 (Linux-5.15.79.1-microsoft-standard-WSL2-x86_64-with-glibc2.35)"
->>>>>>> ce9edaa6
       },
       "RequestBody": null,
       "StatusCode": 200,
@@ -293,8 +189,7 @@
         "Connection": "keep-alive",
         "Content-Encoding": "gzip",
         "Content-Type": "application/json; charset=utf-8",
-<<<<<<< HEAD
-        "Date": "Thu, 23 Feb 2023 03:39:41 GMT",
+        "Date": "Thu, 23 Feb 2023 21:19:27 GMT",
         "Request-Context": "appId=cid-v1:2d2e8e63-272e-4b3c-8598-4ee570a0e70d",
         "Strict-Transport-Security": "max-age=15724800; includeSubDomains; preload",
         "Transfer-Encoding": "chunked",
@@ -302,24 +197,7 @@
         "x-aml-cluster": "vienna-eastus2-02",
         "X-Content-Type-Options": "nosniff",
         "x-ms-response-type": "standard",
-        "x-request-time": "0.305"
-=======
-        "Date": "Tue, 21 Feb 2023 21:43:53 GMT",
-        "Expires": "-1",
-        "Pragma": "no-cache",
-        "Request-Context": "appId=cid-v1:2d2e8e63-272e-4b3c-8598-4ee570a0e70d",
-        "Server-Timing": "traceparent;desc=\u002200-22b5512b69a749aa1ae40ab94c8a59fb-c981f90f4dec8b05-01\u0022",
-        "Strict-Transport-Security": "max-age=31536000; includeSubDomains",
-        "Transfer-Encoding": "chunked",
-        "Vary": "Accept-Encoding",
-        "x-aml-cluster": "vienna-eastus-01",
-        "X-Content-Type-Options": "nosniff",
-        "x-ms-correlation-request-id": "c14af190-ad66-4188-9a5f-af196d13c558",
-        "x-ms-ratelimit-remaining-subscription-writes": "1158",
-        "x-ms-response-type": "standard",
-        "x-ms-routing-request-id": "CANADACENTRAL:20230221T214354Z:c14af190-ad66-4188-9a5f-af196d13c558",
-        "x-request-time": "0.228"
->>>>>>> ce9edaa6
+        "x-request-time": "0.509"
       },
       "ResponseBody": {
         "snapshotType": "LocalFiles",
@@ -386,101 +264,13 @@
       }
     },
     {
-<<<<<<< HEAD
       "RequestUri": "https://management.azure.com/subscriptions/00000000-0000-0000-0000-000000000/resourceGroups/00000/providers/Microsoft.MachineLearningServices/workspaces/00000/codes/e7a3f40e-eb47-4499-9b80-1e5d911878f8/versions/1?api-version=2022-05-01",
       "RequestMethod": "GET",
-=======
-      "RequestUri": "https://samcw32zcnpjldw.blob.core.windows.net/azureml-blobstore-3bd2018e-4b43-401e-ad49-85df181c9e0a/LocalUpload/00000000000000000000000000000000/COMPONENT_PLACEHOLDER",
-      "RequestMethod": "HEAD",
-      "RequestHeaders": {
-        "Accept": "application/xml",
-        "Accept-Encoding": "gzip, deflate",
-        "Connection": "keep-alive",
-        "User-Agent": "azsdk-python-storage-blob/12.14.1 Python/3.10.6 (Linux-5.15.79.1-microsoft-standard-WSL2-x86_64-with-glibc2.35)",
-        "x-ms-date": "Tue, 21 Feb 2023 21:43:54 GMT",
-        "x-ms-version": "2021-08-06"
-      },
-      "RequestBody": null,
-      "StatusCode": 200,
-      "ResponseHeaders": {
-        "Accept-Ranges": "bytes",
-        "Content-Length": "35",
-        "Content-MD5": "L/DnSpFIn\u002BjaQWc\u002BsUQdcw==",
-        "Content-Type": "application/octet-stream",
-        "Date": "Tue, 21 Feb 2023 21:43:54 GMT",
-        "ETag": "\u00220x8DB1192C06E1C79\u0022",
-        "Last-Modified": "Sat, 18 Feb 2023 09:30:19 GMT",
-        "Server": [
-          "Windows-Azure-Blob/1.0",
-          "Microsoft-HTTPAPI/2.0"
-        ],
-        "Vary": "Origin",
-        "x-ms-access-tier": "Hot",
-        "x-ms-access-tier-inferred": "true",
-        "x-ms-blob-type": "BlockBlob",
-        "x-ms-creation-time": "Sat, 18 Feb 2023 09:30:19 GMT",
-        "x-ms-lease-state": "available",
-        "x-ms-lease-status": "unlocked",
-        "x-ms-meta-name": "c4b5a984-a0c9-4622-a5cf-f22114f04941",
-        "x-ms-meta-upload_status": "completed",
-        "x-ms-meta-version": "1",
-        "x-ms-server-encrypted": "true",
-        "x-ms-version": "2021-08-06"
-      },
-      "ResponseBody": null
-    },
-    {
-      "RequestUri": "https://samcw32zcnpjldw.blob.core.windows.net/azureml-blobstore-3bd2018e-4b43-401e-ad49-85df181c9e0a/az-ml-artifacts/00000000000000000000000000000000/COMPONENT_PLACEHOLDER",
-      "RequestMethod": "HEAD",
-      "RequestHeaders": {
-        "Accept": "application/xml",
-        "Accept-Encoding": "gzip, deflate",
-        "Connection": "keep-alive",
-        "User-Agent": "azsdk-python-storage-blob/12.14.1 Python/3.10.6 (Linux-5.15.79.1-microsoft-standard-WSL2-x86_64-with-glibc2.35)",
-        "x-ms-date": "Tue, 21 Feb 2023 21:43:54 GMT",
-        "x-ms-version": "2021-08-06"
-      },
-      "RequestBody": null,
-      "StatusCode": 404,
-      "ResponseHeaders": {
-        "Date": "Tue, 21 Feb 2023 21:43:54 GMT",
-        "Server": [
-          "Windows-Azure-Blob/1.0",
-          "Microsoft-HTTPAPI/2.0"
-        ],
-        "Transfer-Encoding": "chunked",
-        "Vary": "Origin",
-        "x-ms-error-code": "BlobNotFound",
-        "x-ms-version": "2021-08-06"
-      },
-      "ResponseBody": null
-    },
-    {
-      "RequestUri": "https://management.azure.com/subscriptions/00000000-0000-0000-0000-000000000/resourceGroups/00000/providers/Microsoft.MachineLearningServices/workspaces/00000/codes/c4b5a984-a0c9-4622-a5cf-f22114f04941/versions/1?api-version=2022-05-01",
-      "RequestMethod": "PUT",
->>>>>>> ce9edaa6
       "RequestHeaders": {
         "Accept": "application/json",
         "Accept-Encoding": "gzip, deflate",
         "Connection": "keep-alive",
-<<<<<<< HEAD
         "User-Agent": "azure-ai-ml/1.5.0 azsdk-python-mgmt-machinelearningservices/0.1.0 Python/3.7.9 (Windows-10-10.0.22621-SP0)"
-=======
-        "Content-Length": "288",
-        "Content-Type": "application/json",
-        "User-Agent": "azure-ai-ml/1.5.0 azsdk-python-mgmt-machinelearningservices/0.1.0 Python/3.10.6 (Linux-5.15.79.1-microsoft-standard-WSL2-x86_64-with-glibc2.35)"
-      },
-      "RequestBody": {
-        "properties": {
-          "properties": {
-            "hash_sha256": "0000000000000",
-            "hash_version": "0000000000000"
-          },
-          "isAnonymous": true,
-          "isArchived": false,
-          "codeUri": "https://samcw32zcnpjldw.blob.core.windows.net/azureml-blobstore-3bd2018e-4b43-401e-ad49-85df181c9e0a/LocalUpload/00000000000000000000000000000000"
-        }
->>>>>>> ce9edaa6
       },
       "RequestBody": null,
       "StatusCode": 200,
@@ -488,48 +278,27 @@
         "Cache-Control": "no-cache",
         "Content-Encoding": "gzip",
         "Content-Type": "application/json; charset=utf-8",
-<<<<<<< HEAD
-        "Date": "Thu, 23 Feb 2023 03:39:43 GMT",
+        "Date": "Thu, 23 Feb 2023 21:19:29 GMT",
         "Expires": "-1",
         "Pragma": "no-cache",
         "Request-Context": "appId=cid-v1:2d2e8e63-272e-4b3c-8598-4ee570a0e70d",
-        "Server-Timing": "traceparent;desc=\u002200-2ec6dda0c9a2e4fa04031f27930e3ecd-7d3aa96346580404-01\u0022",
-=======
-        "Date": "Tue, 21 Feb 2023 21:43:57 GMT",
-        "Expires": "-1",
-        "Pragma": "no-cache",
-        "Request-Context": "appId=cid-v1:2d2e8e63-272e-4b3c-8598-4ee570a0e70d",
-        "Server-Timing": "traceparent;desc=\u002200-d8d7e6d2f62b2d1cc54d62d622dc6d64-631c1bb981f4c9a7-01\u0022",
->>>>>>> ce9edaa6
+        "Server-Timing": "traceparent;desc=\u002200-5c25e244d39ee98eb6ddd388118970bc-b5efe622da8c7550-01\u0022",
         "Strict-Transport-Security": "max-age=31536000; includeSubDomains",
         "Transfer-Encoding": "chunked",
         "Vary": [
           "Accept-Encoding",
           "Accept-Encoding"
         ],
-<<<<<<< HEAD
         "x-aml-cluster": "vienna-eastus2-02",
         "X-Content-Type-Options": "nosniff",
-        "x-ms-correlation-request-id": "d37ae0ff-3540-4150-8480-09afc45416ae",
-        "x-ms-ratelimit-remaining-subscription-reads": "11831",
+        "x-ms-correlation-request-id": "17c80076-c089-4c7a-ae9a-c623afd2b487",
+        "x-ms-ratelimit-remaining-subscription-reads": "11905",
         "x-ms-response-type": "standard",
-        "x-ms-routing-request-id": "WESTUS2:20230223T033943Z:d37ae0ff-3540-4150-8480-09afc45416ae",
-        "x-request-time": "0.114"
+        "x-ms-routing-request-id": "WESTUS2:20230223T211930Z:17c80076-c089-4c7a-ae9a-c623afd2b487",
+        "x-request-time": "0.200"
       },
       "ResponseBody": {
         "id": "/subscriptions/00000000-0000-0000-0000-000000000/resourceGroups/00000/providers/Microsoft.MachineLearningServices/workspaces/00000/codes/e7a3f40e-eb47-4499-9b80-1e5d911878f8/versions/1",
-=======
-        "x-aml-cluster": "vienna-eastus-01",
-        "X-Content-Type-Options": "nosniff",
-        "x-ms-correlation-request-id": "b4f34f12-dc8f-48a9-9800-5d709f29219e",
-        "x-ms-ratelimit-remaining-subscription-writes": "1157",
-        "x-ms-response-type": "standard",
-        "x-ms-routing-request-id": "CANADACENTRAL:20230221T214358Z:b4f34f12-dc8f-48a9-9800-5d709f29219e",
-        "x-request-time": "0.181"
-      },
-      "ResponseBody": {
-        "id": "/subscriptions/00000000-0000-0000-0000-000000000/resourceGroups/00000/providers/Microsoft.MachineLearningServices/workspaces/00000/codes/c4b5a984-a0c9-4622-a5cf-f22114f04941/versions/1",
->>>>>>> ce9edaa6
         "name": "1",
         "type": "Microsoft.MachineLearningServices/workspaces/codes/versions",
         "properties": {
@@ -541,7 +310,6 @@
           },
           "isArchived": false,
           "isAnonymous": false,
-<<<<<<< HEAD
           "codeUri": "https://saveorz2izv2bas.blob.core.windows.net:443/000000000000000000000000000000000000/"
         },
         "systemData": {
@@ -550,26 +318,12 @@
           "createdByType": "User",
           "lastModifiedAt": "2023-02-23T02:16:10.3151666\u002B00:00",
           "lastModifiedBy": "Diondra Peck",
-=======
-          "codeUri": "https://samcw32zcnpjldw.blob.core.windows.net/azureml-blobstore-3bd2018e-4b43-401e-ad49-85df181c9e0a/LocalUpload/00000000000000000000000000000000"
-        },
-        "systemData": {
-          "createdAt": "2023-02-18T09:30:23.7478116\u002B00:00",
-          "createdBy": "Firstname Lastname",
-          "createdByType": "User",
-          "lastModifiedAt": "2023-02-21T21:43:58.5161512\u002B00:00",
-          "lastModifiedBy": "Firstname Lastname",
->>>>>>> ce9edaa6
           "lastModifiedByType": "User"
         }
       }
     },
     {
-<<<<<<< HEAD
       "RequestUri": "https://management.azure.com/subscriptions/00000000-0000-0000-0000-000000000/resourceGroups/00000/providers/Microsoft.MachineLearningServices/workspaces/00000/components/azureml_anonymous/versions/000000000000000000000?api-version=2022-10-01",
-=======
-      "RequestUri": "https://management.azure.com/subscriptions/00000000-0000-0000-0000-000000000/resourceGroups/00000/providers/Microsoft.MachineLearningServices/workspaces/00000/components/azureml_anonymous/versions/850c13ff-eed3-ea73-107c-a4d5d2f081b4?api-version=2022-10-01",
->>>>>>> ce9edaa6
       "RequestMethod": "PUT",
       "RequestHeaders": {
         "Accept": "application/json",
@@ -577,11 +331,7 @@
         "Connection": "keep-alive",
         "Content-Length": "1883",
         "Content-Type": "application/json",
-<<<<<<< HEAD
         "User-Agent": "azure-ai-ml/1.5.0 azsdk-python-mgmt-machinelearningservices/0.1.0 Python/3.7.9 (Windows-10-10.0.22621-SP0)"
-=======
-        "User-Agent": "azure-ai-ml/1.5.0 azsdk-python-mgmt-machinelearningservices/0.1.0 Python/3.10.6 (Linux-5.15.79.1-microsoft-standard-WSL2-x86_64-with-glibc2.35)"
->>>>>>> ce9edaa6
       },
       "RequestBody": {
         "properties": {
@@ -595,13 +345,8 @@
           "isArchived": false,
           "componentSpec": {
             "command": "echo Hello World \u0026 echo ${{inputs.component_in_integer}} \u0026 echo ${{inputs.component_in_number}} \u0026 echo ${{inputs.component_in_string}} \u0026 echo ${{inputs.component_in_other_string}} \u0026 $[[echo ${{inputs.component_in_file}} \u0026]] $[[echo ${{inputs.component_in_folder}} \u0026]] echo ${{outputs.component_out_folder}} \u003E ${{outputs.component_out_folder}}/sample1.csv",
-<<<<<<< HEAD
             "code": "azureml:/subscriptions/00000000-0000-0000-0000-000000000/resourceGroups/00000/providers/Microsoft.MachineLearningServices/workspaces/00000/codes/e7a3f40e-eb47-4499-9b80-1e5d911878f8/versions/1",
-            "environment": "azureml:AzureML-sklearn-0.24-ubuntu18.04-py37-cpu:1",
-=======
-            "code": "azureml:/subscriptions/00000000-0000-0000-0000-000000000/resourceGroups/00000/providers/Microsoft.MachineLearningServices/workspaces/00000/codes/c4b5a984-a0c9-4622-a5cf-f22114f04941/versions/1",
             "environment": "azureml:AzureML-sklearn-1.0-ubuntu20.04-py38-cpu:33",
->>>>>>> ce9edaa6
             "distribution": {
               "type": "mpi",
               "process_count_per_instance": 1
@@ -661,49 +406,26 @@
       "StatusCode": 201,
       "ResponseHeaders": {
         "Cache-Control": "no-cache",
-<<<<<<< HEAD
         "Content-Length": "3196",
         "Content-Type": "application/json; charset=utf-8",
-        "Date": "Thu, 23 Feb 2023 03:39:44 GMT",
+        "Date": "Thu, 23 Feb 2023 21:19:34 GMT",
         "Expires": "-1",
         "Location": "https://management.azure.com/subscriptions/00000000-0000-0000-0000-000000000/resourceGroups/00000/providers/Microsoft.MachineLearningServices/workspaces/00000/components/azureml_anonymous/versions/000000000000000000000?api-version=2022-10-01",
         "Pragma": "no-cache",
         "Request-Context": "appId=cid-v1:2d2e8e63-272e-4b3c-8598-4ee570a0e70d",
-        "Server-Timing": "traceparent;desc=\u002200-9265583d2a33333ae209ffc4b2116617-003e587693276a81-01\u0022",
+        "Server-Timing": "traceparent;desc=\u002200-64d83b6515ce1908e7dc4f9cb1f8aae5-67984aa288ba9771-01\u0022",
         "Strict-Transport-Security": "max-age=31536000; includeSubDomains",
         "x-aml-cluster": "vienna-eastus2-02",
         "X-Content-Type-Options": "nosniff",
-        "x-ms-correlation-request-id": "27db75bc-d921-4511-a446-e7bebc99b83b",
-        "x-ms-ratelimit-remaining-subscription-writes": "1135",
+        "x-ms-correlation-request-id": "99c054b9-6be5-4328-8329-523d59871089",
+        "x-ms-ratelimit-remaining-subscription-writes": "1163",
         "x-ms-response-type": "standard",
-        "x-ms-routing-request-id": "WESTUS2:20230223T033945Z:27db75bc-d921-4511-a446-e7bebc99b83b",
-        "x-request-time": "0.865"
+        "x-ms-routing-request-id": "WESTUS2:20230223T211935Z:99c054b9-6be5-4328-8329-523d59871089",
+        "x-request-time": "4.448"
       },
       "ResponseBody": {
-        "id": "/subscriptions/00000000-0000-0000-0000-000000000/resourceGroups/00000/providers/Microsoft.MachineLearningServices/workspaces/00000/components/azureml_anonymous/versions/5561eca2-e79a-4f0e-a832-04a32001894d",
-        "name": "5561eca2-e79a-4f0e-a832-04a32001894d",
-=======
-        "Content-Length": "2469",
-        "Content-Type": "application/json; charset=utf-8",
-        "Date": "Tue, 21 Feb 2023 21:43:58 GMT",
-        "Expires": "-1",
-        "Location": "https://management.azure.com/subscriptions/00000000-0000-0000-0000-000000000/resourceGroups/00000/providers/Microsoft.MachineLearningServices/workspaces/00000/components/azureml_anonymous/versions/850c13ff-eed3-ea73-107c-a4d5d2f081b4?api-version=2022-10-01",
-        "Pragma": "no-cache",
-        "Request-Context": "appId=cid-v1:2d2e8e63-272e-4b3c-8598-4ee570a0e70d",
-        "Server-Timing": "traceparent;desc=\u002200-f0606d84f5e313ae5552e6207dfdcf00-5c4f1e6b18261089-01\u0022",
-        "Strict-Transport-Security": "max-age=31536000; includeSubDomains",
-        "x-aml-cluster": "vienna-eastus-01",
-        "X-Content-Type-Options": "nosniff",
-        "x-ms-correlation-request-id": "2732f90e-7f7e-49c6-9d56-5bfa314021a5",
-        "x-ms-ratelimit-remaining-subscription-writes": "1156",
-        "x-ms-response-type": "standard",
-        "x-ms-routing-request-id": "CANADACENTRAL:20230221T214359Z:2732f90e-7f7e-49c6-9d56-5bfa314021a5",
-        "x-request-time": "0.685"
-      },
-      "ResponseBody": {
-        "id": "/subscriptions/00000000-0000-0000-0000-000000000/resourceGroups/00000/providers/Microsoft.MachineLearningServices/workspaces/00000/components/azureml_anonymous/versions/3448dfa9-896e-4a33-bb1a-dbc86ef00852",
-        "name": "3448dfa9-896e-4a33-bb1a-dbc86ef00852",
->>>>>>> ce9edaa6
+        "id": "/subscriptions/00000000-0000-0000-0000-000000000/resourceGroups/00000/providers/Microsoft.MachineLearningServices/workspaces/00000/components/azureml_anonymous/versions/233f3f2c-3139-43f1-9721-0dbe05215bc5",
+        "name": "233f3f2c-3139-43f1-9721-0dbe05215bc5",
         "type": "Microsoft.MachineLearningServices/workspaces/components/versions",
         "properties": {
           "description": null,
@@ -766,13 +488,8 @@
                 "type": "uri_folder"
               }
             },
-<<<<<<< HEAD
             "code": "azureml:/subscriptions/00000000-0000-0000-0000-000000000/resourceGroups/00000/providers/Microsoft.MachineLearningServices/workspaces/00000/codes/e7a3f40e-eb47-4499-9b80-1e5d911878f8/versions/1",
-            "environment": "azureml://registries/azureml/environments/AzureML-sklearn-0.24-ubuntu18.04-py37-cpu/versions/1",
-=======
-            "code": "azureml:/subscriptions/00000000-0000-0000-0000-000000000/resourceGroups/00000/providers/Microsoft.MachineLearningServices/workspaces/00000/codes/c4b5a984-a0c9-4622-a5cf-f22114f04941/versions/1",
             "environment": "azureml://registries/azureml/environments/AzureML-sklearn-1.0-ubuntu20.04-py38-cpu/versions/33",
->>>>>>> ce9edaa6
             "resources": {
               "instance_count": "1"
             },
@@ -785,19 +502,11 @@
           }
         },
         "systemData": {
-<<<<<<< HEAD
-          "createdAt": "2023-02-23T02:24:56.7743356\u002B00:00",
+          "createdAt": "2023-02-23T21:15:02.5560282\u002B00:00",
           "createdBy": "Diondra Peck",
           "createdByType": "User",
-          "lastModifiedAt": "2023-02-23T02:24:56.8457479\u002B00:00",
+          "lastModifiedAt": "2023-02-23T21:15:02.6452425\u002B00:00",
           "lastModifiedBy": "Diondra Peck",
-=======
-          "createdAt": "2023-02-19T00:15:24.7675304\u002B00:00",
-          "createdBy": "Firstname Lastname",
-          "createdByType": "User",
-          "lastModifiedAt": "2023-02-19T00:15:24.8443229\u002B00:00",
-          "lastModifiedBy": "Firstname Lastname",
->>>>>>> ce9edaa6
           "lastModifiedByType": "User"
         }
       }
@@ -809,11 +518,7 @@
         "Accept": "application/json",
         "Accept-Encoding": "gzip, deflate",
         "Connection": "keep-alive",
-<<<<<<< HEAD
         "User-Agent": "azure-ai-ml/1.5.0 azsdk-python-mgmt-machinelearningservices/0.1.0 Python/3.7.9 (Windows-10-10.0.22621-SP0)"
-=======
-        "User-Agent": "azure-ai-ml/1.5.0 azsdk-python-mgmt-machinelearningservices/0.1.0 Python/3.10.6 (Linux-5.15.79.1-microsoft-standard-WSL2-x86_64-with-glibc2.35)"
->>>>>>> ce9edaa6
       },
       "RequestBody": null,
       "StatusCode": 200,
@@ -821,42 +526,24 @@
         "Cache-Control": "no-cache",
         "Content-Encoding": "gzip",
         "Content-Type": "application/json; charset=utf-8",
-<<<<<<< HEAD
-        "Date": "Thu, 23 Feb 2023 03:39:45 GMT",
+        "Date": "Thu, 23 Feb 2023 21:19:35 GMT",
         "Expires": "-1",
         "Pragma": "no-cache",
         "Request-Context": "appId=cid-v1:2d2e8e63-272e-4b3c-8598-4ee570a0e70d",
-        "Server-Timing": "traceparent;desc=\u002200-1870fe07b66c17068e6440518054f869-f92cbe99951868ec-01\u0022",
-=======
-        "Date": "Tue, 21 Feb 2023 21:43:58 GMT",
-        "Expires": "-1",
-        "Pragma": "no-cache",
-        "Request-Context": "appId=cid-v1:2d2e8e63-272e-4b3c-8598-4ee570a0e70d",
-        "Server-Timing": "traceparent;desc=\u002200-780f847b1898a2dca4b112bf0363b3f2-8c2f535abf11ea5e-01\u0022",
->>>>>>> ce9edaa6
+        "Server-Timing": "traceparent;desc=\u002200-b5c9cc2a778d17e195b2bc41999c9c6b-ff8f66bc24e6f88f-01\u0022",
         "Strict-Transport-Security": "max-age=31536000; includeSubDomains",
         "Transfer-Encoding": "chunked",
         "Vary": [
           "Accept-Encoding",
           "Accept-Encoding"
         ],
-<<<<<<< HEAD
         "x-aml-cluster": "vienna-eastus2-02",
         "X-Content-Type-Options": "nosniff",
-        "x-ms-correlation-request-id": "fb26d3ae-b22c-49d6-bb3f-c0d002c0842e",
-        "x-ms-ratelimit-remaining-subscription-reads": "11830",
+        "x-ms-correlation-request-id": "caf69c4e-2bab-4e6f-bb0f-b70e60a55f6d",
+        "x-ms-ratelimit-remaining-subscription-reads": "11904",
         "x-ms-response-type": "standard",
-        "x-ms-routing-request-id": "WESTUS2:20230223T033946Z:fb26d3ae-b22c-49d6-bb3f-c0d002c0842e",
-        "x-request-time": "0.163"
-=======
-        "x-aml-cluster": "vienna-eastus-01",
-        "X-Content-Type-Options": "nosniff",
-        "x-ms-correlation-request-id": "b7591d40-4823-4d26-83df-eaf885fee6bc",
-        "x-ms-ratelimit-remaining-subscription-reads": "11931",
-        "x-ms-response-type": "standard",
-        "x-ms-routing-request-id": "CANADACENTRAL:20230221T214359Z:b7591d40-4823-4d26-83df-eaf885fee6bc",
-        "x-request-time": "0.108"
->>>>>>> ce9edaa6
+        "x-ms-routing-request-id": "WESTUS2:20230223T211935Z:caf69c4e-2bab-4e6f-bb0f-b70e60a55f6d",
+        "x-request-time": "0.394"
       },
       "ResponseBody": {
         "id": "/subscriptions/00000000-0000-0000-0000-000000000/resourceGroups/00000/providers/Microsoft.MachineLearningServices/workspaces/00000/datastores/workspaceblobstore",
@@ -871,29 +558,17 @@
             "credentialsType": "AccountKey"
           },
           "datastoreType": "AzureBlob",
-<<<<<<< HEAD
           "accountName": "saveorz2izv2bas",
           "containerName": "azureml-blobstore-2d1e66ae-85e3-42c0-be91-34de66397f26",
-=======
-          "accountName": "samcw32zcnpjldw",
-          "containerName": "azureml-blobstore-3bd2018e-4b43-401e-ad49-85df181c9e0a",
->>>>>>> ce9edaa6
           "endpoint": "core.windows.net",
           "protocol": "https",
           "serviceDataAccessAuthIdentity": "WorkspaceSystemAssignedIdentity"
         },
         "systemData": {
-<<<<<<< HEAD
           "createdAt": "2023-02-23T02:09:20.7946807\u002B00:00",
           "createdBy": "779301c0-18b2-4cdc-801b-a0a3368fee0a",
           "createdByType": "Application",
           "lastModifiedAt": "2023-02-23T02:09:21.4547132\u002B00:00",
-=======
-          "createdAt": "2023-02-18T09:22:33.5645164\u002B00:00",
-          "createdBy": "779301c0-18b2-4cdc-801b-a0a3368fee0a",
-          "createdByType": "Application",
-          "lastModifiedAt": "2023-02-18T09:22:34.1712214\u002B00:00",
->>>>>>> ce9edaa6
           "lastModifiedBy": "779301c0-18b2-4cdc-801b-a0a3368fee0a",
           "lastModifiedByType": "Application"
         }
@@ -907,11 +582,7 @@
         "Accept-Encoding": "gzip, deflate",
         "Connection": "keep-alive",
         "Content-Length": "0",
-<<<<<<< HEAD
         "User-Agent": "azure-ai-ml/1.5.0 azsdk-python-mgmt-machinelearningservices/0.1.0 Python/3.7.9 (Windows-10-10.0.22621-SP0)"
-=======
-        "User-Agent": "azure-ai-ml/1.5.0 azsdk-python-mgmt-machinelearningservices/0.1.0 Python/3.10.6 (Linux-5.15.79.1-microsoft-standard-WSL2-x86_64-with-glibc2.35)"
->>>>>>> ce9edaa6
       },
       "RequestBody": null,
       "StatusCode": 200,
@@ -919,39 +590,21 @@
         "Cache-Control": "no-cache",
         "Content-Encoding": "gzip",
         "Content-Type": "application/json; charset=utf-8",
-<<<<<<< HEAD
-        "Date": "Thu, 23 Feb 2023 03:39:45 GMT",
+        "Date": "Thu, 23 Feb 2023 21:19:36 GMT",
         "Expires": "-1",
         "Pragma": "no-cache",
         "Request-Context": "appId=cid-v1:2d2e8e63-272e-4b3c-8598-4ee570a0e70d",
-        "Server-Timing": "traceparent;desc=\u002200-222aa0d6d901e8089bb2d59e58e95d6b-8667f151c5aabd1f-01\u0022",
+        "Server-Timing": "traceparent;desc=\u002200-078e72fd8e0bd0a5c5c642a06db65559-6a81099eea1b0e0e-01\u0022",
         "Strict-Transport-Security": "max-age=31536000; includeSubDomains",
         "Transfer-Encoding": "chunked",
         "Vary": "Accept-Encoding",
         "x-aml-cluster": "vienna-eastus2-02",
         "X-Content-Type-Options": "nosniff",
-        "x-ms-correlation-request-id": "715a9486-5fde-42a5-850b-caa6567dd960",
-        "x-ms-ratelimit-remaining-subscription-writes": "1158",
+        "x-ms-correlation-request-id": "f6da531d-46ca-49ef-9548-f03b7d3e813b",
+        "x-ms-ratelimit-remaining-subscription-writes": "1180",
         "x-ms-response-type": "standard",
-        "x-ms-routing-request-id": "WESTUS2:20230223T033946Z:715a9486-5fde-42a5-850b-caa6567dd960",
-        "x-request-time": "0.177"
-=======
-        "Date": "Tue, 21 Feb 2023 21:43:59 GMT",
-        "Expires": "-1",
-        "Pragma": "no-cache",
-        "Request-Context": "appId=cid-v1:2d2e8e63-272e-4b3c-8598-4ee570a0e70d",
-        "Server-Timing": "traceparent;desc=\u002200-78b4ca91877f60758b0396140be4cc23-533818da2c70ad88-01\u0022",
-        "Strict-Transport-Security": "max-age=31536000; includeSubDomains",
-        "Transfer-Encoding": "chunked",
-        "Vary": "Accept-Encoding",
-        "x-aml-cluster": "vienna-eastus-01",
-        "X-Content-Type-Options": "nosniff",
-        "x-ms-correlation-request-id": "fb300ea9-6097-4c04-8434-b4b97b377463",
-        "x-ms-ratelimit-remaining-subscription-writes": "1157",
-        "x-ms-response-type": "standard",
-        "x-ms-routing-request-id": "CANADACENTRAL:20230221T214400Z:fb300ea9-6097-4c04-8434-b4b97b377463",
-        "x-request-time": "0.107"
->>>>>>> ce9edaa6
+        "x-ms-routing-request-id": "WESTUS2:20230223T211936Z:f6da531d-46ca-49ef-9548-f03b7d3e813b",
+        "x-request-time": "0.414"
       },
       "ResponseBody": {
         "secretsType": "AccountKey",
@@ -959,23 +612,14 @@
       }
     },
     {
-<<<<<<< HEAD
-      "RequestUri": "https://saveorz2izv2bas.blob.core.windows.net/0000000000000000000000000000000000006397f26/LocalUpload/00000000000000000000000000000000/data/sample1.csv",
-=======
-      "RequestUri": "https://samcw32zcnpjldw.blob.core.windows.net/azureml-blobstore-3bd2018e-4b43-401e-ad49-85df181c9e0a/LocalUpload/00000000000000000000000000000000/data/sample1.csv",
->>>>>>> ce9edaa6
+      "RequestUri": "https://saveorz2izv2bas.blob.core.windows.net/000000000000000000000000000000000000/LocalUpload/00000000000000000000000000000000/data/sample1.csv",
       "RequestMethod": "HEAD",
       "RequestHeaders": {
         "Accept": "application/xml",
         "Accept-Encoding": "gzip, deflate",
         "Connection": "keep-alive",
-<<<<<<< HEAD
         "User-Agent": "azsdk-python-storage-blob/12.14.1 Python/3.7.9 (Windows-10-10.0.22621-SP0)",
-        "x-ms-date": "Thu, 23 Feb 2023 03:39:46 GMT",
-=======
-        "User-Agent": "azsdk-python-storage-blob/12.14.1 Python/3.10.6 (Linux-5.15.79.1-microsoft-standard-WSL2-x86_64-with-glibc2.35)",
-        "x-ms-date": "Tue, 21 Feb 2023 21:43:59 GMT",
->>>>>>> ce9edaa6
+        "x-ms-date": "Thu, 23 Feb 2023 21:19:36 GMT",
         "x-ms-version": "2021-08-06"
       },
       "RequestBody": null,
@@ -985,15 +629,9 @@
         "Content-Length": "499",
         "Content-MD5": "kD7N5\u002BygjTfbYTFhyEo7RA==",
         "Content-Type": "application/octet-stream",
-<<<<<<< HEAD
-        "Date": "Thu, 23 Feb 2023 03:39:46 GMT",
+        "Date": "Thu, 23 Feb 2023 21:19:40 GMT",
         "ETag": "\u00220x8DB1543D6FD0292\u0022",
         "Last-Modified": "Thu, 23 Feb 2023 02:15:31 GMT",
-=======
-        "Date": "Tue, 21 Feb 2023 21:43:59 GMT",
-        "ETag": "\u00220x8DB1193117B1888\u0022",
-        "Last-Modified": "Sat, 18 Feb 2023 09:32:35 GMT",
->>>>>>> ce9edaa6
         "Server": [
           "Windows-Azure-Blob/1.0",
           "Microsoft-HTTPAPI/2.0"
@@ -1002,54 +640,32 @@
         "x-ms-access-tier": "Hot",
         "x-ms-access-tier-inferred": "true",
         "x-ms-blob-type": "BlockBlob",
-<<<<<<< HEAD
         "x-ms-creation-time": "Thu, 23 Feb 2023 02:15:31 GMT",
         "x-ms-lease-state": "available",
         "x-ms-lease-status": "unlocked",
         "x-ms-meta-name": "043b93f0-0d59-45e1-9422-f97e5ce8c926",
         "x-ms-meta-upload_status": "completed",
         "x-ms-meta-version": "daaf0d95-3ffc-4384-a6c2-6a608f7ee704",
-=======
-        "x-ms-creation-time": "Sat, 18 Feb 2023 09:32:35 GMT",
-        "x-ms-lease-state": "available",
-        "x-ms-lease-status": "unlocked",
-        "x-ms-meta-name": "d7054f82-1901-4d02-a1db-9705dc75a231",
-        "x-ms-meta-upload_status": "completed",
-        "x-ms-meta-version": "1b5ecf13-7ad8-4217-a535-a2f4e8977ef2",
->>>>>>> ce9edaa6
         "x-ms-server-encrypted": "true",
         "x-ms-version": "2021-08-06"
       },
       "ResponseBody": null
     },
     {
-<<<<<<< HEAD
-      "RequestUri": "https://saveorz2izv2bas.blob.core.windows.net/0000000000000000000000000000000000006397f26/az-ml-artifacts/00000000000000000000000000000000/data/sample1.csv",
-=======
-      "RequestUri": "https://samcw32zcnpjldw.blob.core.windows.net/azureml-blobstore-3bd2018e-4b43-401e-ad49-85df181c9e0a/az-ml-artifacts/00000000000000000000000000000000/data/sample1.csv",
->>>>>>> ce9edaa6
+      "RequestUri": "https://saveorz2izv2bas.blob.core.windows.net/000000000000000000000000000000000000/az-ml-artifacts/00000000000000000000000000000000/data/sample1.csv",
       "RequestMethod": "HEAD",
       "RequestHeaders": {
         "Accept": "application/xml",
         "Accept-Encoding": "gzip, deflate",
         "Connection": "keep-alive",
-<<<<<<< HEAD
         "User-Agent": "azsdk-python-storage-blob/12.14.1 Python/3.7.9 (Windows-10-10.0.22621-SP0)",
-        "x-ms-date": "Thu, 23 Feb 2023 03:39:46 GMT",
-=======
-        "User-Agent": "azsdk-python-storage-blob/12.14.1 Python/3.10.6 (Linux-5.15.79.1-microsoft-standard-WSL2-x86_64-with-glibc2.35)",
-        "x-ms-date": "Tue, 21 Feb 2023 21:44:00 GMT",
->>>>>>> ce9edaa6
+        "x-ms-date": "Thu, 23 Feb 2023 21:19:40 GMT",
         "x-ms-version": "2021-08-06"
       },
       "RequestBody": null,
       "StatusCode": 404,
       "ResponseHeaders": {
-<<<<<<< HEAD
-        "Date": "Thu, 23 Feb 2023 03:39:46 GMT",
-=======
-        "Date": "Tue, 21 Feb 2023 21:43:59 GMT",
->>>>>>> ce9edaa6
+        "Date": "Thu, 23 Feb 2023 21:19:41 GMT",
         "Server": [
           "Windows-Azure-Blob/1.0",
           "Microsoft-HTTPAPI/2.0"
@@ -1068,11 +684,7 @@
         "Accept": "application/json",
         "Accept-Encoding": "gzip, deflate",
         "Connection": "keep-alive",
-<<<<<<< HEAD
         "User-Agent": "azure-ai-ml/1.5.0 azsdk-python-mgmt-machinelearningservices/0.1.0 Python/3.7.9 (Windows-10-10.0.22621-SP0)"
-=======
-        "User-Agent": "azure-ai-ml/1.5.0 azsdk-python-mgmt-machinelearningservices/0.1.0 Python/3.10.6 (Linux-5.15.79.1-microsoft-standard-WSL2-x86_64-with-glibc2.35)"
->>>>>>> ce9edaa6
       },
       "RequestBody": null,
       "StatusCode": 200,
@@ -1080,42 +692,24 @@
         "Cache-Control": "no-cache",
         "Content-Encoding": "gzip",
         "Content-Type": "application/json; charset=utf-8",
-<<<<<<< HEAD
-        "Date": "Thu, 23 Feb 2023 03:39:46 GMT",
+        "Date": "Thu, 23 Feb 2023 21:19:41 GMT",
         "Expires": "-1",
         "Pragma": "no-cache",
         "Request-Context": "appId=cid-v1:2d2e8e63-272e-4b3c-8598-4ee570a0e70d",
-        "Server-Timing": "traceparent;desc=\u002200-3f636f6803bb9f69d4a3e83ec536ed65-55d3a0aee04ecf0d-01\u0022",
-=======
-        "Date": "Tue, 21 Feb 2023 21:43:59 GMT",
-        "Expires": "-1",
-        "Pragma": "no-cache",
-        "Request-Context": "appId=cid-v1:2d2e8e63-272e-4b3c-8598-4ee570a0e70d",
-        "Server-Timing": "traceparent;desc=\u002200-470e3234deed44e1203e3e18a85c9fc5-dde3f483dae426ff-01\u0022",
->>>>>>> ce9edaa6
+        "Server-Timing": "traceparent;desc=\u002200-a5ba8fa310cd751608868392670e0204-a5ff129382f33dc7-01\u0022",
         "Strict-Transport-Security": "max-age=31536000; includeSubDomains",
         "Transfer-Encoding": "chunked",
         "Vary": [
           "Accept-Encoding",
           "Accept-Encoding"
         ],
-<<<<<<< HEAD
         "x-aml-cluster": "vienna-eastus2-02",
         "X-Content-Type-Options": "nosniff",
-        "x-ms-correlation-request-id": "1b5e792c-84de-4118-acef-11f93e5cb503",
-        "x-ms-ratelimit-remaining-subscription-reads": "11829",
+        "x-ms-correlation-request-id": "8a998704-9f4a-47ba-96a5-eaa4d76c4d23",
+        "x-ms-ratelimit-remaining-subscription-reads": "11903",
         "x-ms-response-type": "standard",
-        "x-ms-routing-request-id": "WESTUS2:20230223T033947Z:1b5e792c-84de-4118-acef-11f93e5cb503",
-        "x-request-time": "0.159"
-=======
-        "x-aml-cluster": "vienna-eastus-01",
-        "X-Content-Type-Options": "nosniff",
-        "x-ms-correlation-request-id": "a38ebcfe-ddc7-41aa-a12c-65470e481798",
-        "x-ms-ratelimit-remaining-subscription-reads": "11930",
-        "x-ms-response-type": "standard",
-        "x-ms-routing-request-id": "CANADACENTRAL:20230221T214400Z:a38ebcfe-ddc7-41aa-a12c-65470e481798",
-        "x-request-time": "0.097"
->>>>>>> ce9edaa6
+        "x-ms-routing-request-id": "WESTUS2:20230223T211941Z:8a998704-9f4a-47ba-96a5-eaa4d76c4d23",
+        "x-request-time": "0.172"
       },
       "ResponseBody": {
         "id": "/subscriptions/00000000-0000-0000-0000-000000000/resourceGroups/00000/providers/Microsoft.MachineLearningServices/workspaces/00000/datastores/workspaceblobstore",
@@ -1130,29 +724,17 @@
             "credentialsType": "AccountKey"
           },
           "datastoreType": "AzureBlob",
-<<<<<<< HEAD
           "accountName": "saveorz2izv2bas",
           "containerName": "azureml-blobstore-2d1e66ae-85e3-42c0-be91-34de66397f26",
-=======
-          "accountName": "samcw32zcnpjldw",
-          "containerName": "azureml-blobstore-3bd2018e-4b43-401e-ad49-85df181c9e0a",
->>>>>>> ce9edaa6
           "endpoint": "core.windows.net",
           "protocol": "https",
           "serviceDataAccessAuthIdentity": "WorkspaceSystemAssignedIdentity"
         },
         "systemData": {
-<<<<<<< HEAD
           "createdAt": "2023-02-23T02:09:20.7946807\u002B00:00",
           "createdBy": "779301c0-18b2-4cdc-801b-a0a3368fee0a",
           "createdByType": "Application",
           "lastModifiedAt": "2023-02-23T02:09:21.4547132\u002B00:00",
-=======
-          "createdAt": "2023-02-18T09:22:33.5645164\u002B00:00",
-          "createdBy": "779301c0-18b2-4cdc-801b-a0a3368fee0a",
-          "createdByType": "Application",
-          "lastModifiedAt": "2023-02-18T09:22:34.1712214\u002B00:00",
->>>>>>> ce9edaa6
           "lastModifiedBy": "779301c0-18b2-4cdc-801b-a0a3368fee0a",
           "lastModifiedByType": "Application"
         }
@@ -1166,11 +748,7 @@
         "Accept-Encoding": "gzip, deflate",
         "Connection": "keep-alive",
         "Content-Length": "0",
-<<<<<<< HEAD
         "User-Agent": "azure-ai-ml/1.5.0 azsdk-python-mgmt-machinelearningservices/0.1.0 Python/3.7.9 (Windows-10-10.0.22621-SP0)"
-=======
-        "User-Agent": "azure-ai-ml/1.5.0 azsdk-python-mgmt-machinelearningservices/0.1.0 Python/3.10.6 (Linux-5.15.79.1-microsoft-standard-WSL2-x86_64-with-glibc2.35)"
->>>>>>> ce9edaa6
       },
       "RequestBody": null,
       "StatusCode": 200,
@@ -1178,39 +756,21 @@
         "Cache-Control": "no-cache",
         "Content-Encoding": "gzip",
         "Content-Type": "application/json; charset=utf-8",
-<<<<<<< HEAD
-        "Date": "Thu, 23 Feb 2023 03:39:47 GMT",
+        "Date": "Thu, 23 Feb 2023 21:19:41 GMT",
         "Expires": "-1",
         "Pragma": "no-cache",
         "Request-Context": "appId=cid-v1:2d2e8e63-272e-4b3c-8598-4ee570a0e70d",
-        "Server-Timing": "traceparent;desc=\u002200-847cad46ea375d374dc4a8d975eff0d4-a25d0fe8edaf9b33-01\u0022",
+        "Server-Timing": "traceparent;desc=\u002200-f89e0a0fe86b3f0819e0191e2632975a-249d526edd55b4d1-01\u0022",
         "Strict-Transport-Security": "max-age=31536000; includeSubDomains",
         "Transfer-Encoding": "chunked",
         "Vary": "Accept-Encoding",
         "x-aml-cluster": "vienna-eastus2-02",
         "X-Content-Type-Options": "nosniff",
-        "x-ms-correlation-request-id": "2474560b-d1c4-4d0c-9414-9b875ba9122f",
-        "x-ms-ratelimit-remaining-subscription-writes": "1157",
+        "x-ms-correlation-request-id": "dfd5beea-a422-4339-9063-893c5e509784",
+        "x-ms-ratelimit-remaining-subscription-writes": "1179",
         "x-ms-response-type": "standard",
-        "x-ms-routing-request-id": "WESTUS2:20230223T033948Z:2474560b-d1c4-4d0c-9414-9b875ba9122f",
-        "x-request-time": "0.168"
-=======
-        "Date": "Tue, 21 Feb 2023 21:44:00 GMT",
-        "Expires": "-1",
-        "Pragma": "no-cache",
-        "Request-Context": "appId=cid-v1:2d2e8e63-272e-4b3c-8598-4ee570a0e70d",
-        "Server-Timing": "traceparent;desc=\u002200-a268bd1702aa94cc99917157073d9966-ea3ca3bf6341229c-01\u0022",
-        "Strict-Transport-Security": "max-age=31536000; includeSubDomains",
-        "Transfer-Encoding": "chunked",
-        "Vary": "Accept-Encoding",
-        "x-aml-cluster": "vienna-eastus-01",
-        "X-Content-Type-Options": "nosniff",
-        "x-ms-correlation-request-id": "8052a5e9-78a5-440b-99c0-9ac69b810d7d",
-        "x-ms-ratelimit-remaining-subscription-writes": "1156",
-        "x-ms-response-type": "standard",
-        "x-ms-routing-request-id": "CANADACENTRAL:20230221T214401Z:8052a5e9-78a5-440b-99c0-9ac69b810d7d",
-        "x-request-time": "0.114"
->>>>>>> ce9edaa6
+        "x-ms-routing-request-id": "WESTUS2:20230223T211942Z:dfd5beea-a422-4339-9063-893c5e509784",
+        "x-request-time": "0.135"
       },
       "ResponseBody": {
         "secretsType": "AccountKey",
@@ -1218,23 +778,14 @@
       }
     },
     {
-<<<<<<< HEAD
-      "RequestUri": "https://saveorz2izv2bas.blob.core.windows.net/0000000000000000000000000000000000006397f26/LocalUpload/00000000000000000000000000000000/sample1.csv",
-=======
-      "RequestUri": "https://samcw32zcnpjldw.blob.core.windows.net/azureml-blobstore-3bd2018e-4b43-401e-ad49-85df181c9e0a/LocalUpload/00000000000000000000000000000000/sample1.csv",
->>>>>>> ce9edaa6
+      "RequestUri": "https://saveorz2izv2bas.blob.core.windows.net/000000000000000000000000000000000000/LocalUpload/00000000000000000000000000000000/sample1.csv",
       "RequestMethod": "HEAD",
       "RequestHeaders": {
         "Accept": "application/xml",
         "Accept-Encoding": "gzip, deflate",
         "Connection": "keep-alive",
-<<<<<<< HEAD
         "User-Agent": "azsdk-python-storage-blob/12.14.1 Python/3.7.9 (Windows-10-10.0.22621-SP0)",
-        "x-ms-date": "Thu, 23 Feb 2023 03:39:48 GMT",
-=======
-        "User-Agent": "azsdk-python-storage-blob/12.14.1 Python/3.10.6 (Linux-5.15.79.1-microsoft-standard-WSL2-x86_64-with-glibc2.35)",
-        "x-ms-date": "Tue, 21 Feb 2023 21:44:01 GMT",
->>>>>>> ce9edaa6
+        "x-ms-date": "Thu, 23 Feb 2023 21:19:42 GMT",
         "x-ms-version": "2021-08-06"
       },
       "RequestBody": null,
@@ -1244,15 +795,9 @@
         "Content-Length": "499",
         "Content-MD5": "kD7N5\u002BygjTfbYTFhyEo7RA==",
         "Content-Type": "application/octet-stream",
-<<<<<<< HEAD
-        "Date": "Thu, 23 Feb 2023 03:39:48 GMT",
+        "Date": "Thu, 23 Feb 2023 21:19:42 GMT",
         "ETag": "\u00220x8DB15452A78C75F\u0022",
         "Last-Modified": "Thu, 23 Feb 2023 02:25:01 GMT",
-=======
-        "Date": "Tue, 21 Feb 2023 21:44:01 GMT",
-        "ETag": "\u00220x8DB12047345A243\u0022",
-        "Last-Modified": "Sat, 18 Feb 2023 23:04:12 GMT",
->>>>>>> ce9edaa6
         "Server": [
           "Windows-Azure-Blob/1.0",
           "Microsoft-HTTPAPI/2.0"
@@ -1261,54 +806,32 @@
         "x-ms-access-tier": "Hot",
         "x-ms-access-tier-inferred": "true",
         "x-ms-blob-type": "BlockBlob",
-<<<<<<< HEAD
         "x-ms-creation-time": "Thu, 23 Feb 2023 02:25:00 GMT",
         "x-ms-lease-state": "available",
         "x-ms-lease-status": "unlocked",
         "x-ms-meta-name": "22d8cde0-be26-4c74-8041-23b681a34f7c",
         "x-ms-meta-upload_status": "completed",
         "x-ms-meta-version": "7837f1fe-c2f2-40cc-ba2d-c3dd3ffaa53e",
-=======
-        "x-ms-creation-time": "Sat, 18 Feb 2023 23:04:12 GMT",
-        "x-ms-lease-state": "available",
-        "x-ms-lease-status": "unlocked",
-        "x-ms-meta-name": "410dbe7a-fe3a-4105-a56a-1582a95a1f20",
-        "x-ms-meta-upload_status": "completed",
-        "x-ms-meta-version": "f8dab3bf-b9f4-4415-99da-550a8351e893",
->>>>>>> ce9edaa6
         "x-ms-server-encrypted": "true",
         "x-ms-version": "2021-08-06"
       },
       "ResponseBody": null
     },
     {
-<<<<<<< HEAD
-      "RequestUri": "https://saveorz2izv2bas.blob.core.windows.net/0000000000000000000000000000000000006397f26/az-ml-artifacts/00000000000000000000000000000000/sample1.csv",
-=======
-      "RequestUri": "https://samcw32zcnpjldw.blob.core.windows.net/azureml-blobstore-3bd2018e-4b43-401e-ad49-85df181c9e0a/az-ml-artifacts/00000000000000000000000000000000/sample1.csv",
->>>>>>> ce9edaa6
+      "RequestUri": "https://saveorz2izv2bas.blob.core.windows.net/000000000000000000000000000000000000/az-ml-artifacts/00000000000000000000000000000000/sample1.csv",
       "RequestMethod": "HEAD",
       "RequestHeaders": {
         "Accept": "application/xml",
         "Accept-Encoding": "gzip, deflate",
         "Connection": "keep-alive",
-<<<<<<< HEAD
         "User-Agent": "azsdk-python-storage-blob/12.14.1 Python/3.7.9 (Windows-10-10.0.22621-SP0)",
-        "x-ms-date": "Thu, 23 Feb 2023 03:39:48 GMT",
-=======
-        "User-Agent": "azsdk-python-storage-blob/12.14.1 Python/3.10.6 (Linux-5.15.79.1-microsoft-standard-WSL2-x86_64-with-glibc2.35)",
-        "x-ms-date": "Tue, 21 Feb 2023 21:44:01 GMT",
->>>>>>> ce9edaa6
+        "x-ms-date": "Thu, 23 Feb 2023 21:19:42 GMT",
         "x-ms-version": "2021-08-06"
       },
       "RequestBody": null,
       "StatusCode": 404,
       "ResponseHeaders": {
-<<<<<<< HEAD
-        "Date": "Thu, 23 Feb 2023 03:39:49 GMT",
-=======
-        "Date": "Tue, 21 Feb 2023 21:44:01 GMT",
->>>>>>> ce9edaa6
+        "Date": "Thu, 23 Feb 2023 21:19:42 GMT",
         "Server": [
           "Windows-Azure-Blob/1.0",
           "Microsoft-HTTPAPI/2.0"
@@ -1321,11 +844,7 @@
       "ResponseBody": null
     },
     {
-<<<<<<< HEAD
-      "RequestUri": "https://management.azure.com/subscriptions/00000000-0000-0000-0000-000000000/resourceGroups/00000/providers/Microsoft.MachineLearningServices/workspaces/00000/jobs/test_458500476333?api-version=2022-12-01-preview",
-=======
-      "RequestUri": "https://management.azure.com/subscriptions/00000000-0000-0000-0000-000000000/resourceGroups/00000/providers/Microsoft.MachineLearningServices/workspaces/00000/jobs/test_456916763056?api-version=2022-12-01-preview",
->>>>>>> ce9edaa6
+      "RequestUri": "https://management.azure.com/subscriptions/00000000-0000-0000-0000-000000000/resourceGroups/00000/providers/Microsoft.MachineLearningServices/workspaces/00000/jobs/test_765793012161?api-version=2022-12-01-preview",
       "RequestMethod": "PUT",
       "RequestHeaders": {
         "Accept": "application/json",
@@ -1333,11 +852,7 @@
         "Connection": "keep-alive",
         "Content-Length": "1512",
         "Content-Type": "application/json",
-<<<<<<< HEAD
         "User-Agent": "azure-ai-ml/1.5.0 azsdk-python-mgmt-machinelearningservices/0.1.0 Python/3.7.9 (Windows-10-10.0.22621-SP0)"
-=======
-        "User-Agent": "azure-ai-ml/1.5.0 azsdk-python-mgmt-machinelearningservices/0.1.0 Python/3.10.6 (Linux-5.15.79.1-microsoft-standard-WSL2-x86_64-with-glibc2.35)"
->>>>>>> ce9edaa6
       },
       "RequestBody": {
         "properties": {
@@ -1387,11 +902,7 @@
               "name": "hello_world",
               "type": "command",
               "_source": "YAML.JOB",
-<<<<<<< HEAD
-              "componentId": "/subscriptions/00000000-0000-0000-0000-000000000/resourceGroups/00000/providers/Microsoft.MachineLearningServices/workspaces/00000/components/azureml_anonymous/versions/5561eca2-e79a-4f0e-a832-04a32001894d"
-=======
-              "componentId": "/subscriptions/00000000-0000-0000-0000-000000000/resourceGroups/00000/providers/Microsoft.MachineLearningServices/workspaces/00000/components/azureml_anonymous/versions/3448dfa9-896e-4a33-bb1a-dbc86ef00852"
->>>>>>> ce9edaa6
+              "componentId": "/subscriptions/00000000-0000-0000-0000-000000000/resourceGroups/00000/providers/Microsoft.MachineLearningServices/workspaces/00000/components/azureml_anonymous/versions/233f3f2c-3139-43f1-9721-0dbe05215bc5"
             }
           },
           "outputs": {},
@@ -1403,49 +914,26 @@
       "StatusCode": 201,
       "ResponseHeaders": {
         "Cache-Control": "no-cache",
-<<<<<<< HEAD
         "Content-Length": "3942",
         "Content-Type": "application/json; charset=utf-8",
-        "Date": "Thu, 23 Feb 2023 03:39:51 GMT",
+        "Date": "Thu, 23 Feb 2023 21:19:47 GMT",
         "Expires": "-1",
-        "Location": "https://management.azure.com/subscriptions/00000000-0000-0000-0000-000000000/resourceGroups/00000/providers/Microsoft.MachineLearningServices/workspaces/00000/jobs/test_458500476333?api-version=2022-12-01-preview",
+        "Location": "https://management.azure.com/subscriptions/00000000-0000-0000-0000-000000000/resourceGroups/00000/providers/Microsoft.MachineLearningServices/workspaces/00000/jobs/test_765793012161?api-version=2022-12-01-preview",
         "Pragma": "no-cache",
         "Request-Context": "appId=cid-v1:2d2e8e63-272e-4b3c-8598-4ee570a0e70d",
-        "Server-Timing": "traceparent;desc=\u002200-4e802a09ecf5f2816e92967583317980-7631325a6ca3c4f0-01\u0022",
+        "Server-Timing": "traceparent;desc=\u002200-23af71ecd3b9c545b4a1982891246b70-0a51f36267e571a4-01\u0022",
         "Strict-Transport-Security": "max-age=31536000; includeSubDomains",
         "x-aml-cluster": "vienna-eastus2-02",
         "X-Content-Type-Options": "nosniff",
-        "x-ms-correlation-request-id": "8194af07-a48d-4afb-b515-a4110dd98844",
-        "x-ms-ratelimit-remaining-subscription-writes": "1134",
+        "x-ms-correlation-request-id": "a9ef0eb1-bc40-41d6-a30b-85955e88b1ff",
+        "x-ms-ratelimit-remaining-subscription-writes": "1162",
         "x-ms-response-type": "standard",
-        "x-ms-routing-request-id": "WESTUS2:20230223T033952Z:8194af07-a48d-4afb-b515-a4110dd98844",
-        "x-request-time": "1.277"
+        "x-ms-routing-request-id": "WESTUS2:20230223T211948Z:a9ef0eb1-bc40-41d6-a30b-85955e88b1ff",
+        "x-request-time": "1.369"
       },
       "ResponseBody": {
-        "id": "/subscriptions/00000000-0000-0000-0000-000000000/resourceGroups/00000/providers/Microsoft.MachineLearningServices/workspaces/00000/jobs/test_458500476333",
-        "name": "test_458500476333",
-=======
-        "Content-Length": "3108",
-        "Content-Type": "application/json; charset=utf-8",
-        "Date": "Tue, 21 Feb 2023 21:44:06 GMT",
-        "Expires": "-1",
-        "Location": "https://management.azure.com/subscriptions/00000000-0000-0000-0000-000000000/resourceGroups/00000/providers/Microsoft.MachineLearningServices/workspaces/00000/jobs/test_456916763056?api-version=2022-12-01-preview",
-        "Pragma": "no-cache",
-        "Request-Context": "appId=cid-v1:2d2e8e63-272e-4b3c-8598-4ee570a0e70d",
-        "Server-Timing": "traceparent;desc=\u002200-122ea97e5f7b0e34fba92f57d3e89d10-b727fb254df49427-01\u0022",
-        "Strict-Transport-Security": "max-age=31536000; includeSubDomains",
-        "x-aml-cluster": "vienna-eastus-01",
-        "X-Content-Type-Options": "nosniff",
-        "x-ms-correlation-request-id": "8cea7f84-d84d-4c85-8aeb-05eef40284f2",
-        "x-ms-ratelimit-remaining-subscription-writes": "1155",
-        "x-ms-response-type": "standard",
-        "x-ms-routing-request-id": "CANADACENTRAL:20230221T214407Z:8cea7f84-d84d-4c85-8aeb-05eef40284f2",
-        "x-request-time": "1.470"
-      },
-      "ResponseBody": {
-        "id": "/subscriptions/00000000-0000-0000-0000-000000000/resourceGroups/00000/providers/Microsoft.MachineLearningServices/workspaces/00000/jobs/test_456916763056",
-        "name": "test_456916763056",
->>>>>>> ce9edaa6
+        "id": "/subscriptions/00000000-0000-0000-0000-000000000/resourceGroups/00000/providers/Microsoft.MachineLearningServices/workspaces/00000/jobs/test_765793012161",
+        "name": "test_765793012161",
         "type": "Microsoft.MachineLearningServices/workspaces/jobs",
         "properties": {
           "description": "The hello world pipeline job with data binding",
@@ -1472,11 +960,7 @@
             "Tracking": {
               "jobServiceType": "Tracking",
               "port": null,
-<<<<<<< HEAD
               "endpoint": "azureml://eastus2.api.azureml.ms/mlflow/v1.0/subscriptions/00000000-0000-0000-0000-000000000/resourceGroups/00000/providers/Microsoft.MachineLearningServices/workspaces/00000?",
-=======
-              "endpoint": "azureml://eastus.api.azureml.ms/mlflow/v1.0/subscriptions/00000000-0000-0000-0000-000000000/resourceGroups/00000/providers/Microsoft.MachineLearningServices/workspaces/00000?",
->>>>>>> ce9edaa6
               "status": null,
               "errorMessage": null,
               "properties": null,
@@ -1485,11 +969,7 @@
             "Studio": {
               "jobServiceType": "Studio",
               "port": null,
-<<<<<<< HEAD
-              "endpoint": "https://ml.azure.com/runs/test_458500476333?wsid=/subscriptions/00000000-0000-0000-0000-000000000/resourcegroups/00000/workspaces/00000",
-=======
-              "endpoint": "https://ml.azure.com/runs/test_456916763056?wsid=/subscriptions/00000000-0000-0000-0000-000000000/resourcegroups/00000/workspaces/00000",
->>>>>>> ce9edaa6
+              "endpoint": "https://ml.azure.com/runs/test_765793012161?wsid=/subscriptions/00000000-0000-0000-0000-000000000/resourcegroups/00000/workspaces/00000",
               "status": null,
               "errorMessage": null,
               "properties": null,
@@ -1513,11 +993,7 @@
               "name": "hello_world",
               "type": "command",
               "_source": "YAML.JOB",
-<<<<<<< HEAD
-              "componentId": "/subscriptions/00000000-0000-0000-0000-000000000/resourceGroups/00000/providers/Microsoft.MachineLearningServices/workspaces/00000/components/azureml_anonymous/versions/5561eca2-e79a-4f0e-a832-04a32001894d"
-=======
-              "componentId": "/subscriptions/00000000-0000-0000-0000-000000000/resourceGroups/00000/providers/Microsoft.MachineLearningServices/workspaces/00000/components/azureml_anonymous/versions/3448dfa9-896e-4a33-bb1a-dbc86ef00852"
->>>>>>> ce9edaa6
+              "componentId": "/subscriptions/00000000-0000-0000-0000-000000000/resourceGroups/00000/providers/Microsoft.MachineLearningServices/workspaces/00000/components/azureml_anonymous/versions/233f3f2c-3139-43f1-9721-0dbe05215bc5"
             }
           },
           "inputs": {
@@ -1558,34 +1034,21 @@
           "sourceJobId": null
         },
         "systemData": {
-<<<<<<< HEAD
-          "createdAt": "2023-02-23T03:39:52.3178059\u002B00:00",
+          "createdAt": "2023-02-23T21:19:48.0608286\u002B00:00",
           "createdBy": "Diondra Peck",
-=======
-          "createdAt": "2023-02-21T21:44:06.6037251\u002B00:00",
-          "createdBy": "Firstname Lastname",
->>>>>>> ce9edaa6
           "createdByType": "User"
         }
       }
     },
     {
-<<<<<<< HEAD
-      "RequestUri": "https://management.azure.com/subscriptions/00000000-0000-0000-0000-000000000/resourceGroups/00000/providers/Microsoft.MachineLearningServices/workspaces/00000/jobs/test_458500476333/cancel?api-version=2022-12-01-preview",
-=======
-      "RequestUri": "https://management.azure.com/subscriptions/00000000-0000-0000-0000-000000000/resourceGroups/00000/providers/Microsoft.MachineLearningServices/workspaces/00000/jobs/test_456916763056/cancel?api-version=2022-12-01-preview",
->>>>>>> ce9edaa6
+      "RequestUri": "https://management.azure.com/subscriptions/00000000-0000-0000-0000-000000000/resourceGroups/00000/providers/Microsoft.MachineLearningServices/workspaces/00000/jobs/test_765793012161/cancel?api-version=2022-12-01-preview",
       "RequestMethod": "POST",
       "RequestHeaders": {
         "Accept": "application/json",
         "Accept-Encoding": "gzip, deflate",
         "Connection": "keep-alive",
         "Content-Length": "0",
-<<<<<<< HEAD
         "User-Agent": "azure-ai-ml/1.5.0 azsdk-python-mgmt-machinelearningservices/0.1.0 Python/3.7.9 (Windows-10-10.0.22621-SP0)"
-=======
-        "User-Agent": "azure-ai-ml/1.5.0 azsdk-python-mgmt-machinelearningservices/0.1.0 Python/3.10.6 (Linux-5.15.79.1-microsoft-standard-WSL2-x86_64-with-glibc2.35)"
->>>>>>> ce9edaa6
       },
       "RequestBody": null,
       "StatusCode": 202,
@@ -1593,155 +1056,55 @@
         "Cache-Control": "no-cache",
         "Content-Length": "4",
         "Content-Type": "application/json; charset=utf-8",
-<<<<<<< HEAD
-        "Date": "Thu, 23 Feb 2023 03:39:55 GMT",
+        "Date": "Thu, 23 Feb 2023 21:19:53 GMT",
         "Expires": "-1",
-        "Location": "https://management.azure.com/subscriptions/00000000-0000-0000-0000-000000000/providers/Microsoft.MachineLearningServices/locations/eastus2/mfeOperationResults/jc:2d1e66ae-85e3-42c0-be91-34de66397f26:test_458500476333?api-version=2022-12-01-preview",
+        "Location": "https://management.azure.com/subscriptions/00000000-0000-0000-0000-000000000/providers/Microsoft.MachineLearningServices/locations/eastus2/mfeOperationResults/jc:2d1e66ae-85e3-42c0-be91-34de66397f26:test_765793012161?api-version=2022-12-01-preview",
         "Pragma": "no-cache",
         "Request-Context": "appId=cid-v1:2d2e8e63-272e-4b3c-8598-4ee570a0e70d",
         "Strict-Transport-Security": "max-age=31536000; includeSubDomains",
         "x-aml-cluster": "vienna-eastus2-02",
         "X-Content-Type-Options": "nosniff",
         "x-ms-async-operation-timeout": "PT1H",
-        "x-ms-correlation-request-id": "7c5f6827-5907-41de-97b8-3eb63c2c9f18",
-        "x-ms-ratelimit-remaining-subscription-writes": "1156",
+        "x-ms-correlation-request-id": "fbb97d64-ac0d-4d61-92b6-7766c1890286",
+        "x-ms-ratelimit-remaining-subscription-writes": "1178",
         "x-ms-response-type": "standard",
-        "x-ms-routing-request-id": "WESTUS2:20230223T033955Z:7c5f6827-5907-41de-97b8-3eb63c2c9f18",
-        "x-request-time": "0.505"
-=======
-        "Date": "Tue, 21 Feb 2023 21:44:10 GMT",
+        "x-ms-routing-request-id": "WESTUS2:20230223T211954Z:fbb97d64-ac0d-4d61-92b6-7766c1890286",
+        "x-request-time": "1.681"
+      },
+      "ResponseBody": "null"
+    },
+    {
+      "RequestUri": "https://management.azure.com/subscriptions/00000000-0000-0000-0000-000000000/providers/Microsoft.MachineLearningServices/locations/eastus2/mfeOperationResults/jc:2d1e66ae-85e3-42c0-be91-34de66397f26:test_765793012161?api-version=2022-12-01-preview",
+      "RequestMethod": "GET",
+      "RequestHeaders": {
+        "Accept": "*/*",
+        "Accept-Encoding": "gzip, deflate",
+        "Connection": "keep-alive",
+        "User-Agent": "azure-ai-ml/1.5.0 azsdk-python-mgmt-machinelearningservices/0.1.0 Python/3.7.9 (Windows-10-10.0.22621-SP0)"
+      },
+      "RequestBody": null,
+      "StatusCode": 200,
+      "ResponseHeaders": {
+        "Cache-Control": "no-cache",
+        "Content-Length": "0",
+        "Date": "Thu, 23 Feb 2023 21:19:53 GMT",
         "Expires": "-1",
-        "Location": "https://management.azure.com/subscriptions/00000000-0000-0000-0000-000000000/providers/Microsoft.MachineLearningServices/locations/eastus/mfeOperationResults/jc:3bd2018e-4b43-401e-ad49-85df181c9e0a:test_456916763056?api-version=2022-12-01-preview",
         "Pragma": "no-cache",
         "Request-Context": "appId=cid-v1:2d2e8e63-272e-4b3c-8598-4ee570a0e70d",
-        "Strict-Transport-Security": "max-age=31536000; includeSubDomains",
-        "x-aml-cluster": "vienna-eastus-01",
-        "X-Content-Type-Options": "nosniff",
-        "x-ms-async-operation-timeout": "PT1H",
-        "x-ms-correlation-request-id": "48e21993-add7-44e7-8725-e40a8a507c84",
-        "x-ms-ratelimit-remaining-subscription-writes": "1155",
-        "x-ms-response-type": "standard",
-        "x-ms-routing-request-id": "CANADACENTRAL:20230221T214411Z:48e21993-add7-44e7-8725-e40a8a507c84",
-        "x-request-time": "0.646"
->>>>>>> ce9edaa6
-      },
-      "ResponseBody": "null"
-    },
-    {
-<<<<<<< HEAD
-      "RequestUri": "https://management.azure.com/subscriptions/00000000-0000-0000-0000-000000000/providers/Microsoft.MachineLearningServices/locations/eastus2/mfeOperationResults/jc:2d1e66ae-85e3-42c0-be91-34de66397f26:test_458500476333?api-version=2022-12-01-preview",
-=======
-      "RequestUri": "https://management.azure.com/subscriptions/00000000-0000-0000-0000-000000000/providers/Microsoft.MachineLearningServices/locations/eastus/mfeOperationResults/jc:3bd2018e-4b43-401e-ad49-85df181c9e0a:test_456916763056?api-version=2022-12-01-preview",
->>>>>>> ce9edaa6
-      "RequestMethod": "GET",
-      "RequestHeaders": {
-        "Accept": "*/*",
-        "Accept-Encoding": "gzip, deflate",
-        "Connection": "keep-alive",
-<<<<<<< HEAD
-        "User-Agent": "azure-ai-ml/1.5.0 azsdk-python-mgmt-machinelearningservices/0.1.0 Python/3.7.9 (Windows-10-10.0.22621-SP0)"
-=======
-        "User-Agent": "azure-ai-ml/1.5.0 azsdk-python-mgmt-machinelearningservices/0.1.0 Python/3.10.6 (Linux-5.15.79.1-microsoft-standard-WSL2-x86_64-with-glibc2.35)"
->>>>>>> ce9edaa6
-      },
-      "RequestBody": null,
-      "StatusCode": 202,
-      "ResponseHeaders": {
-        "Cache-Control": "no-cache",
-        "Content-Length": "2",
-        "Content-Type": "application/json; charset=utf-8",
-<<<<<<< HEAD
-        "Date": "Thu, 23 Feb 2023 03:39:55 GMT",
-        "Expires": "-1",
-        "Location": "https://management.azure.com/subscriptions/00000000-0000-0000-0000-000000000/providers/Microsoft.MachineLearningServices/locations/eastus2/mfeOperationResults/jc:2d1e66ae-85e3-42c0-be91-34de66397f26:test_458500476333?api-version=2022-12-01-preview",
-        "Pragma": "no-cache",
-        "Request-Context": "appId=cid-v1:2d2e8e63-272e-4b3c-8598-4ee570a0e70d",
+        "Server-Timing": "traceparent;desc=\u002200-043843f52bf9e5d9d8d0102196111135-58deffb0944324d2-01\u0022",
         "Strict-Transport-Security": "max-age=31536000; includeSubDomains",
         "x-aml-cluster": "vienna-eastus2-02",
         "X-Content-Type-Options": "nosniff",
-        "x-ms-correlation-request-id": "0c664c3e-6aae-4555-ae68-5fb5d84beb8c",
-        "x-ms-ratelimit-remaining-subscription-reads": "11828",
+        "x-ms-correlation-request-id": "5e9551c4-97d0-4754-994e-bc7e77bc9f94",
+        "x-ms-ratelimit-remaining-subscription-reads": "11902",
         "x-ms-response-type": "standard",
-        "x-ms-routing-request-id": "WESTUS2:20230223T033955Z:0c664c3e-6aae-4555-ae68-5fb5d84beb8c",
-        "x-request-time": "0.059"
-=======
-        "Date": "Tue, 21 Feb 2023 21:44:10 GMT",
-        "Expires": "-1",
-        "Location": "https://management.azure.com/subscriptions/00000000-0000-0000-0000-000000000/providers/Microsoft.MachineLearningServices/locations/eastus/mfeOperationResults/jc:3bd2018e-4b43-401e-ad49-85df181c9e0a:test_456916763056?api-version=2022-12-01-preview",
-        "Pragma": "no-cache",
-        "Request-Context": "appId=cid-v1:2d2e8e63-272e-4b3c-8598-4ee570a0e70d",
-        "Strict-Transport-Security": "max-age=31536000; includeSubDomains",
-        "x-aml-cluster": "vienna-eastus-01",
-        "X-Content-Type-Options": "nosniff",
-        "x-ms-correlation-request-id": "cee59b95-8a35-4c30-8a17-a1910f270643",
-        "x-ms-ratelimit-remaining-subscription-reads": "11929",
-        "x-ms-response-type": "standard",
-        "x-ms-routing-request-id": "CANADACENTRAL:20230221T214411Z:cee59b95-8a35-4c30-8a17-a1910f270643",
-        "x-request-time": "0.048"
->>>>>>> ce9edaa6
-      },
-      "ResponseBody": {}
-    },
-    {
-<<<<<<< HEAD
-      "RequestUri": "https://management.azure.com/subscriptions/00000000-0000-0000-0000-000000000/providers/Microsoft.MachineLearningServices/locations/eastus2/mfeOperationResults/jc:2d1e66ae-85e3-42c0-be91-34de66397f26:test_458500476333?api-version=2022-12-01-preview",
-=======
-      "RequestUri": "https://management.azure.com/subscriptions/00000000-0000-0000-0000-000000000/providers/Microsoft.MachineLearningServices/locations/eastus/mfeOperationResults/jc:3bd2018e-4b43-401e-ad49-85df181c9e0a:test_456916763056?api-version=2022-12-01-preview",
->>>>>>> ce9edaa6
-      "RequestMethod": "GET",
-      "RequestHeaders": {
-        "Accept": "*/*",
-        "Accept-Encoding": "gzip, deflate",
-        "Connection": "keep-alive",
-<<<<<<< HEAD
-        "User-Agent": "azure-ai-ml/1.5.0 azsdk-python-mgmt-machinelearningservices/0.1.0 Python/3.7.9 (Windows-10-10.0.22621-SP0)"
-=======
-        "User-Agent": "azure-ai-ml/1.5.0 azsdk-python-mgmt-machinelearningservices/0.1.0 Python/3.10.6 (Linux-5.15.79.1-microsoft-standard-WSL2-x86_64-with-glibc2.35)"
->>>>>>> ce9edaa6
-      },
-      "RequestBody": null,
-      "StatusCode": 200,
-      "ResponseHeaders": {
-        "Cache-Control": "no-cache",
-        "Content-Length": "0",
-<<<<<<< HEAD
-        "Date": "Thu, 23 Feb 2023 03:40:25 GMT",
-        "Expires": "-1",
-        "Pragma": "no-cache",
-        "Request-Context": "appId=cid-v1:2d2e8e63-272e-4b3c-8598-4ee570a0e70d",
-        "Server-Timing": "traceparent;desc=\u002200-198fb033f71c8882e96b5959c1fc5f86-de187ab7088d8b8e-01\u0022",
-        "Strict-Transport-Security": "max-age=31536000; includeSubDomains",
-        "x-aml-cluster": "vienna-eastus2-02",
-        "X-Content-Type-Options": "nosniff",
-        "x-ms-correlation-request-id": "455ee2d3-9bac-4729-ace5-2a6792911027",
-        "x-ms-ratelimit-remaining-subscription-reads": "11827",
-        "x-ms-response-type": "standard",
-        "x-ms-routing-request-id": "WESTUS2:20230223T034026Z:455ee2d3-9bac-4729-ace5-2a6792911027",
-        "x-request-time": "0.034"
-=======
-        "Date": "Tue, 21 Feb 2023 21:44:41 GMT",
-        "Expires": "-1",
-        "Pragma": "no-cache",
-        "Request-Context": "appId=cid-v1:2d2e8e63-272e-4b3c-8598-4ee570a0e70d",
-        "Server-Timing": "traceparent;desc=\u002200-ca258aea763eff9f39a11caecaadd60a-604fd7393fec8894-01\u0022",
-        "Strict-Transport-Security": "max-age=31536000; includeSubDomains",
-        "x-aml-cluster": "vienna-eastus-01",
-        "X-Content-Type-Options": "nosniff",
-        "x-ms-correlation-request-id": "bfacca32-bb7e-4821-a304-ea66e145706e",
-        "x-ms-ratelimit-remaining-subscription-reads": "11928",
-        "x-ms-response-type": "standard",
-        "x-ms-routing-request-id": "CANADACENTRAL:20230221T214441Z:bfacca32-bb7e-4821-a304-ea66e145706e",
-        "x-request-time": "0.274"
->>>>>>> ce9edaa6
+        "x-ms-routing-request-id": "WESTUS2:20230223T211954Z:5e9551c4-97d0-4754-994e-bc7e77bc9f94",
+        "x-request-time": "0.062"
       },
       "ResponseBody": null
     }
   ],
   "Variables": {
-<<<<<<< HEAD
-    "name": "test_458500476333"
-=======
-    "name": "test_456916763056"
->>>>>>> ce9edaa6
+    "name": "test_765793012161"
   }
 }