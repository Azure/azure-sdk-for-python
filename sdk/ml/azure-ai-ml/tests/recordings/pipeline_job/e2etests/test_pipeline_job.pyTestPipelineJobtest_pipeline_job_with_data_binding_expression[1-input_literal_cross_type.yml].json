{
  "Entries": [
    {
      "RequestUri": "https://management.azure.com/subscriptions/00000000-0000-0000-0000-000000000/resourceGroups/00000/providers/Microsoft.MachineLearningServices/workspaces/00000/computes/cpu-cluster?api-version=2022-10-01-preview",
      "RequestMethod": "GET",
      "RequestHeaders": {
        "Accept": "application/json",
        "Accept-Encoding": "gzip, deflate",
        "Connection": "keep-alive",
<<<<<<< HEAD
        "User-Agent": "azure-ai-ml/1.5.0 azsdk-python-mgmt-machinelearningservices/0.1.0 Python/3.7.9 (Windows-10-10.0.22621-SP0)"
=======
        "User-Agent": "azure-ai-ml/1.5.0 azsdk-python-mgmt-machinelearningservices/0.1.0 Python/3.10.6 (Linux-5.15.79.1-microsoft-standard-WSL2-x86_64-with-glibc2.35)"
>>>>>>> ce9edaa6
      },
      "RequestBody": null,
      "StatusCode": 200,
      "ResponseHeaders": {
        "Cache-Control": "no-cache",
        "Content-Encoding": "gzip",
        "Content-Type": "application/json; charset=utf-8",
<<<<<<< HEAD
        "Date": "Thu, 23 Feb 2023 03:36:02 GMT",
        "Expires": "-1",
        "Pragma": "no-cache",
        "Request-Context": "appId=cid-v1:2d2e8e63-272e-4b3c-8598-4ee570a0e70d",
        "Server-Timing": "traceparent;desc=\u002200-cb11cf645ff5c9eb502b148fda7e6c64-eae5a2721a976d1f-01\u0022",
=======
        "Date": "Tue, 21 Feb 2023 21:37:28 GMT",
        "Expires": "-1",
        "Pragma": "no-cache",
        "Request-Context": "appId=cid-v1:2d2e8e63-272e-4b3c-8598-4ee570a0e70d",
        "Server-Timing": "traceparent;desc=\u002200-5048dbf97a94bfab53814fa7503179ab-c287febfa99b3b99-01\u0022",
>>>>>>> ce9edaa6
        "Strict-Transport-Security": "max-age=31536000; includeSubDomains",
        "Transfer-Encoding": "chunked",
        "Vary": [
          "Accept-Encoding",
          "Accept-Encoding"
        ],
<<<<<<< HEAD
        "x-aml-cluster": "vienna-eastus2-02",
        "X-Content-Type-Options": "nosniff",
        "x-ms-correlation-request-id": "174e0752-5684-4c0f-9347-233fbeb70412",
        "x-ms-ratelimit-remaining-subscription-reads": "11874",
        "x-ms-response-type": "standard",
        "x-ms-routing-request-id": "WESTUS2:20230223T033602Z:174e0752-5684-4c0f-9347-233fbeb70412",
        "x-request-time": "0.052"
=======
        "x-aml-cluster": "vienna-eastus-02",
        "X-Content-Type-Options": "nosniff",
        "x-ms-correlation-request-id": "d475a849-4109-4103-a769-3aceda31f5a6",
        "x-ms-ratelimit-remaining-subscription-reads": "11968",
        "x-ms-response-type": "standard",
        "x-ms-routing-request-id": "CANADACENTRAL:20230221T213728Z:d475a849-4109-4103-a769-3aceda31f5a6",
        "x-request-time": "0.045"
>>>>>>> ce9edaa6
      },
      "ResponseBody": {
        "id": "/subscriptions/00000000-0000-0000-0000-000000000/resourceGroups/00000/providers/Microsoft.MachineLearningServices/workspaces/00000/computes/cpu-cluster",
        "name": "cpu-cluster",
        "type": "Microsoft.MachineLearningServices/workspaces/computes",
<<<<<<< HEAD
        "location": "eastus2",
        "tags": {},
        "properties": {
          "createdOn": "2023-02-23T02:09:37.0381833\u002B00:00",
          "modifiedOn": "2023-02-23T02:09:40.5544927\u002B00:00",
=======
        "location": "eastus",
        "tags": {},
        "properties": {
          "createdOn": "2023-02-18T09:22:48.8321811\u002B00:00",
          "modifiedOn": "2023-02-20T22:34:01.0617008\u002B00:00",
>>>>>>> ce9edaa6
          "disableLocalAuth": false,
          "description": null,
          "resourceId": null,
          "computeType": "AmlCompute",
<<<<<<< HEAD
          "computeLocation": "eastus2",
=======
          "computeLocation": "eastus",
>>>>>>> ce9edaa6
          "provisioningState": "Succeeded",
          "provisioningErrors": null,
          "isAttachedCompute": false,
          "properties": {
            "vmSize": "STANDARD_DS2_V2",
            "vmPriority": "Dedicated",
            "scaleSettings": {
              "maxNodeCount": 4,
              "minNodeCount": 0,
<<<<<<< HEAD
              "nodeIdleTimeBeforeScaleDown": "PT2M"
            },
            "subnet": null,
            "currentNodeCount": 2,
            "targetNodeCount": 4,
            "nodeStateCounts": {
              "preparingNodeCount": 0,
              "runningNodeCount": 2,
              "idleNodeCount": 0,
=======
              "nodeIdleTimeBeforeScaleDown": "PT20M"
            },
            "subnet": null,
            "currentNodeCount": 3,
            "targetNodeCount": 3,
            "nodeStateCounts": {
              "preparingNodeCount": 0,
              "runningNodeCount": 0,
              "idleNodeCount": 3,
>>>>>>> ce9edaa6
              "unusableNodeCount": 0,
              "leavingNodeCount": 0,
              "preemptedNodeCount": 0
            },
<<<<<<< HEAD
            "allocationState": "Resizing",
            "allocationStateTransitionTime": "2023-02-23T03:34:14.282\u002B00:00",
=======
            "allocationState": "Steady",
            "allocationStateTransitionTime": "2023-02-21T21:11:59.178\u002B00:00",
>>>>>>> ce9edaa6
            "errors": null,
            "remoteLoginPortPublicAccess": "Enabled",
            "osType": "Linux",
            "virtualMachineImage": null,
            "isolatedNetwork": false,
            "propertyBag": {}
          }
        }
      }
    },
    {
<<<<<<< HEAD
      "RequestUri": "https://management.azure.com/subscriptions/00000000-0000-0000-0000-000000000/resourceGroups/00000/providers/Microsoft.MachineLearningServices/workspaces/00000?api-version=2022-10-01",
=======
      "RequestUri": "https://management.azure.com/subscriptions/00000000-0000-0000-0000-000000000/resourceGroups/00000/providers/Microsoft.MachineLearningServices/workspaces/00000/datastores/workspaceblobstore?api-version=2022-10-01",
>>>>>>> ce9edaa6
      "RequestMethod": "GET",
      "RequestHeaders": {
        "Accept": "application/json",
        "Accept-Encoding": "gzip, deflate",
        "Connection": "keep-alive",
<<<<<<< HEAD
        "User-Agent": "azure-ai-ml/1.5.0 azsdk-python-mgmt-machinelearningservices/0.1.0 Python/3.7.9 (Windows-10-10.0.22621-SP0)"
=======
        "User-Agent": "azure-ai-ml/1.5.0 azsdk-python-mgmt-machinelearningservices/0.1.0 Python/3.10.6 (Linux-5.15.79.1-microsoft-standard-WSL2-x86_64-with-glibc2.35)"
>>>>>>> ce9edaa6
      },
      "RequestBody": null,
      "StatusCode": 200,
      "ResponseHeaders": {
        "Cache-Control": "no-cache",
        "Content-Encoding": "gzip",
        "Content-Type": "application/json; charset=utf-8",
<<<<<<< HEAD
        "Date": "Thu, 23 Feb 2023 03:36:04 GMT",
        "Expires": "-1",
        "Pragma": "no-cache",
        "Request-Context": "appId=cid-v1:2d2e8e63-272e-4b3c-8598-4ee570a0e70d",
        "Server-Timing": "traceparent;desc=\u002200-dd8e6d9008eef5b26f33c70fbc672b67-f1fa0a981a60b41a-01\u0022",
=======
        "Date": "Tue, 21 Feb 2023 21:37:32 GMT",
        "Expires": "-1",
        "Pragma": "no-cache",
        "Request-Context": "appId=cid-v1:2d2e8e63-272e-4b3c-8598-4ee570a0e70d",
        "Server-Timing": "traceparent;desc=\u002200-04760515eb29815034fbc803a0698d03-86c33967c1f67c34-01\u0022",
>>>>>>> ce9edaa6
        "Strict-Transport-Security": "max-age=31536000; includeSubDomains",
        "Transfer-Encoding": "chunked",
        "Vary": [
          "Accept-Encoding",
          "Accept-Encoding"
        ],
<<<<<<< HEAD
        "x-aml-cluster": "vienna-eastus2-01",
        "X-Content-Type-Options": "nosniff",
        "x-ms-correlation-request-id": "4b8ffbc2-22cc-4b19-b240-03484dab07b2",
        "x-ms-ratelimit-remaining-subscription-reads": "11873",
        "x-ms-response-type": "standard",
        "x-ms-routing-request-id": "WESTUS2:20230223T033604Z:4b8ffbc2-22cc-4b19-b240-03484dab07b2",
        "x-request-time": "0.019"
=======
        "x-aml-cluster": "vienna-eastus-02",
        "X-Content-Type-Options": "nosniff",
        "x-ms-correlation-request-id": "a1c1306f-39c0-43be-a1ba-39bb71dd5ecd",
        "x-ms-ratelimit-remaining-subscription-reads": "11967",
        "x-ms-response-type": "standard",
        "x-ms-routing-request-id": "CANADACENTRAL:20230221T213733Z:a1c1306f-39c0-43be-a1ba-39bb71dd5ecd",
        "x-request-time": "0.194"
>>>>>>> ce9edaa6
      },
      "ResponseBody": {
        "id": "/subscriptions/00000000-0000-0000-0000-000000000/resourceGroups/00000/providers/Microsoft.MachineLearningServices/workspaces/00000",
        "name": "00000",
        "type": "Microsoft.MachineLearningServices/workspaces",
        "location": "eastus2",
        "tags": {},
        "etag": null,
        "properties": {
          "friendlyName": "00000",
          "description": "",
          "storageAccount": "/subscriptions/00000000-0000-0000-0000-000000000/resourceGroups/00000/providers/Microsoft.Storage/storageAccounts/saveorz2izv2bas",
          "keyVault": "/subscriptions/00000000-0000-0000-0000-000000000/resourceGroups/00000/providers/Microsoft.Keyvault/vaults/kvtest4k4d3fds6sjxs",
          "applicationInsights": "/subscriptions/00000000-0000-0000-0000-000000000/resourceGroups/00000/providers/Microsoft.insights/components/aiveorz2izv2bas",
          "hbiWorkspace": false,
          "tenantId": "72f988bf-86f1-41af-91ab-2d7cd011db47",
          "imageBuildCompute": null,
          "provisioningState": "Succeeded",
          "v1LegacyMode": false,
          "softDeleteEnabled": false,
          "containerRegistry": "/subscriptions/00000000-0000-0000-0000-000000000/resourceGroups/00000/providers/Microsoft.ContainerRegistry/registries/crveorz2izv2bas",
          "notebookInfo": {
            "resourceId": "0000000-0000-0000-0000-000000000000",
            "fqdn": "ml-sdkvnextcli-eastus2-2d1e66ae-85e3-42c0-be91-34de66397f26.eastus2.notebooks.azure.net",
            "isPrivateLinkEnabled": false,
            "notebookPreparationError": null
          },
<<<<<<< HEAD
          "storageHnsEnabled": false,
          "workspaceId": "2d1e66ae-85e3-42c0-be91-34de66397f26",
          "linkedModelInventoryArmId": null,
          "privateLinkCount": 0,
          "publicNetworkAccess": "Enabled",
          "discoveryUrl": "https://eastus2.api.azureml.ms/discovery",
          "mlFlowTrackingUri": "azureml://eastus2.api.azureml.ms/mlflow/v1.0/subscriptions/00000000-0000-0000-0000-000000000/resourceGroups/00000/providers/Microsoft.MachineLearningServices/workspaces/00000",
          "sdkTelemetryAppInsightsKey": "0000000-0000-0000-0000-000000000000",
          "sasGetterUri": "",
          "enableDataIsolation": false
        },
        "identity": {
          "type": "SystemAssigned",
          "principalId": "0000000-0000-0000-0000-000000000000",
          "tenantId": "72f988bf-86f1-41af-91ab-2d7cd011db47"
        },
        "kind": "Default",
        "sku": {
          "name": "Basic",
          "tier": "Basic"
        },
        "systemData": {
          "createdAt": "2023-02-23T02:09:00.5159669Z",
          "createdBy": "dipeck@microsoft.com",
          "createdByType": "User",
          "lastModifiedAt": "2023-02-23T02:09:00.5159669Z",
          "lastModifiedBy": "dipeck@microsoft.com",
          "lastModifiedByType": "User"
        }
      }
    },
    {
      "RequestUri": "https://eastus2.api.azureml.ms/content/v2.0/subscriptions/00000000-0000-0000-0000-000000000/resourceGroups/00000/providers/Microsoft.MachineLearningServices/workspaces/00000/snapshots/getByHash?hash=d3c05b496c685e7e5a204e3cebc689086bd0f622c2975d8090c18968739a464a\u0026hashVersion=202208",
      "RequestMethod": "GET",
=======
          "datastoreType": "AzureBlob",
          "accountName": "samcw32zcnpjldw",
          "containerName": "azureml-blobstore-3bd2018e-4b43-401e-ad49-85df181c9e0a",
          "endpoint": "core.windows.net",
          "protocol": "https",
          "serviceDataAccessAuthIdentity": "WorkspaceSystemAssignedIdentity"
        },
        "systemData": {
          "createdAt": "2023-02-18T09:22:33.5645164\u002B00:00",
          "createdBy": "779301c0-18b2-4cdc-801b-a0a3368fee0a",
          "createdByType": "Application",
          "lastModifiedAt": "2023-02-18T09:22:34.1712214\u002B00:00",
          "lastModifiedBy": "779301c0-18b2-4cdc-801b-a0a3368fee0a",
          "lastModifiedByType": "Application"
        }
      }
    },
    {
      "RequestUri": "https://management.azure.com/subscriptions/00000000-0000-0000-0000-000000000/resourceGroups/00000/providers/Microsoft.MachineLearningServices/workspaces/00000/datastores/workspaceblobstore/listSecrets?api-version=2022-10-01",
      "RequestMethod": "POST",
>>>>>>> ce9edaa6
      "RequestHeaders": {
        "Accept": "*/*",
        "Accept-Encoding": "gzip, deflate",
        "Connection": "keep-alive",
<<<<<<< HEAD
        "Content-Type": "application/json; charset=UTF-8",
        "User-Agent": "azure-ai-ml/1.5.0 azsdk-python-core/1.26.3 Python/3.7.9 (Windows-10-10.0.22621-SP0)"
=======
        "Content-Length": "0",
        "User-Agent": "azure-ai-ml/1.5.0 azsdk-python-mgmt-machinelearningservices/0.1.0 Python/3.10.6 (Linux-5.15.79.1-microsoft-standard-WSL2-x86_64-with-glibc2.35)"
>>>>>>> ce9edaa6
      },
      "RequestBody": null,
      "StatusCode": 200,
      "ResponseHeaders": {
        "Connection": "keep-alive",
        "Content-Encoding": "gzip",
        "Content-Type": "application/json; charset=utf-8",
<<<<<<< HEAD
        "Date": "Thu, 23 Feb 2023 03:36:05 GMT",
        "Request-Context": "appId=cid-v1:2d2e8e63-272e-4b3c-8598-4ee570a0e70d",
        "Strict-Transport-Security": "max-age=15724800; includeSubDomains; preload",
        "Transfer-Encoding": "chunked",
        "Vary": "Accept-Encoding",
        "x-aml-cluster": "vienna-eastus2-02",
        "X-Content-Type-Options": "nosniff",
        "x-ms-response-type": "standard",
        "x-request-time": "0.093"
=======
        "Date": "Tue, 21 Feb 2023 21:37:32 GMT",
        "Expires": "-1",
        "Pragma": "no-cache",
        "Request-Context": "appId=cid-v1:2d2e8e63-272e-4b3c-8598-4ee570a0e70d",
        "Server-Timing": "traceparent;desc=\u002200-7b864178e2fdd4df401bdb6806dce6d7-eaa2faeba3d11f2b-01\u0022",
        "Strict-Transport-Security": "max-age=31536000; includeSubDomains",
        "Transfer-Encoding": "chunked",
        "Vary": "Accept-Encoding",
        "x-aml-cluster": "vienna-eastus-02",
        "X-Content-Type-Options": "nosniff",
        "x-ms-correlation-request-id": "c14a2713-f8fa-4eb1-b97d-5b31d4bbf3f4",
        "x-ms-ratelimit-remaining-subscription-writes": "1182",
        "x-ms-response-type": "standard",
        "x-ms-routing-request-id": "CANADACENTRAL:20230221T213733Z:c14a2713-f8fa-4eb1-b97d-5b31d4bbf3f4",
        "x-request-time": "0.111"
>>>>>>> ce9edaa6
      },
      "ResponseBody": {
        "snapshotType": "LocalFiles",
        "id": "9b43efc6-3388-4585-99dc-71aea82a739c",
        "root": {
          "name": "",
          "hash": null,
          "type": "Directory",
          "timestamp": "0001-01-01T00:00:00\u002B00:00",
          "sasUrl": null,
          "absoluteUrl": null,
          "sizeBytes": 0,
          "sizeSet": false,
          "children": {
            "COMPONENT_PLACEHOLDER": {
              "name": "COMPONENT_PLACEHOLDER",
              "hash": "2FF0E74A91489FE8DA41673EB1441D73",
              "type": "File",
              "timestamp": "0001-01-01T00:00:00\u002B00:00",
              "sasUrl": null,
              "absoluteUrl": null,
              "sizeBytes": 35,
              "sizeSet": true,
              "children": {}
            }
          }
        },
        "tags": {},
        "properties": {
          "hash_sha256": "d3c05b496c685e7e5a204e3cebc689086bd0f622c2975d8090c18968739a464a",
          "hash_version": "202208",
          "azureml.codeUri": "https://saveorz2izv2bas.blob.core.windows.net:443/000000000000000000000000000000000000/"
        },
        "description": null,
        "name": "e7a3f40e-eb47-4499-9b80-1e5d911878f8",
        "version": "1",
        "createdBy": {
          "userObjectId": "b3a957de-450c-4ca7-b2aa-88dd98c87fef",
          "userPuId": "10037FFEAD05DD5D",
          "userIdp": null,
          "userAltSecId": null,
          "userIss": "https://sts.windows.net/72f988bf-86f1-41af-91ab-2d7cd011db47/",
          "userTenantId": "72f988bf-86f1-41af-91ab-2d7cd011db47",
          "userName": "Diondra Peck",
          "upn": null
        },
        "createdTime": "2023-02-23T02:16:10.3151666\u002B00:00",
        "modifiedBy": {
          "userObjectId": "b3a957de-450c-4ca7-b2aa-88dd98c87fef",
          "userPuId": "10037FFEAD05DD5D",
          "userIdp": null,
          "userAltSecId": null,
          "userIss": "https://sts.windows.net/72f988bf-86f1-41af-91ab-2d7cd011db47/",
          "userTenantId": "72f988bf-86f1-41af-91ab-2d7cd011db47",
          "userName": "Diondra Peck",
          "upn": null
        },
        "modifiedTime": "2023-02-23T02:16:10.3151666\u002B00:00",
        "gitRepositoryCommit": null,
        "uri": "https://saveorz2izv2bas.blob.core.windows.net:443/000000000000000000000000000000000000/",
        "contentHash": "d3c05b496c685e7e5a204e3cebc689086bd0f622c2975d8090c18968739a464a",
        "hashVersion": "202208",
        "provisioningState": "Succeeded"
      }
    },
    {
<<<<<<< HEAD
      "RequestUri": "https://management.azure.com/subscriptions/00000000-0000-0000-0000-000000000/resourceGroups/00000/providers/Microsoft.MachineLearningServices/workspaces/00000/codes/e7a3f40e-eb47-4499-9b80-1e5d911878f8/versions/1?api-version=2022-05-01",
      "RequestMethod": "GET",
=======
      "RequestUri": "https://samcw32zcnpjldw.blob.core.windows.net/azureml-blobstore-3bd2018e-4b43-401e-ad49-85df181c9e0a/LocalUpload/00000000000000000000000000000000/COMPONENT_PLACEHOLDER",
      "RequestMethod": "HEAD",
      "RequestHeaders": {
        "Accept": "application/xml",
        "Accept-Encoding": "gzip, deflate",
        "Connection": "keep-alive",
        "User-Agent": "azsdk-python-storage-blob/12.14.1 Python/3.10.6 (Linux-5.15.79.1-microsoft-standard-WSL2-x86_64-with-glibc2.35)",
        "x-ms-date": "Tue, 21 Feb 2023 21:37:33 GMT",
        "x-ms-version": "2021-08-06"
      },
      "RequestBody": null,
      "StatusCode": 200,
      "ResponseHeaders": {
        "Accept-Ranges": "bytes",
        "Content-Length": "35",
        "Content-MD5": "L/DnSpFIn\u002BjaQWc\u002BsUQdcw==",
        "Content-Type": "application/octet-stream",
        "Date": "Tue, 21 Feb 2023 21:37:33 GMT",
        "ETag": "\u00220x8DB1192C06E1C79\u0022",
        "Last-Modified": "Sat, 18 Feb 2023 09:30:19 GMT",
        "Server": [
          "Windows-Azure-Blob/1.0",
          "Microsoft-HTTPAPI/2.0"
        ],
        "Vary": "Origin",
        "x-ms-access-tier": "Hot",
        "x-ms-access-tier-inferred": "true",
        "x-ms-blob-type": "BlockBlob",
        "x-ms-creation-time": "Sat, 18 Feb 2023 09:30:19 GMT",
        "x-ms-lease-state": "available",
        "x-ms-lease-status": "unlocked",
        "x-ms-meta-name": "c4b5a984-a0c9-4622-a5cf-f22114f04941",
        "x-ms-meta-upload_status": "completed",
        "x-ms-meta-version": "1",
        "x-ms-server-encrypted": "true",
        "x-ms-version": "2021-08-06"
      },
      "ResponseBody": null
    },
    {
      "RequestUri": "https://samcw32zcnpjldw.blob.core.windows.net/azureml-blobstore-3bd2018e-4b43-401e-ad49-85df181c9e0a/az-ml-artifacts/00000000000000000000000000000000/COMPONENT_PLACEHOLDER",
      "RequestMethod": "HEAD",
      "RequestHeaders": {
        "Accept": "application/xml",
        "Accept-Encoding": "gzip, deflate",
        "Connection": "keep-alive",
        "User-Agent": "azsdk-python-storage-blob/12.14.1 Python/3.10.6 (Linux-5.15.79.1-microsoft-standard-WSL2-x86_64-with-glibc2.35)",
        "x-ms-date": "Tue, 21 Feb 2023 21:37:33 GMT",
        "x-ms-version": "2021-08-06"
      },
      "RequestBody": null,
      "StatusCode": 404,
      "ResponseHeaders": {
        "Date": "Tue, 21 Feb 2023 21:37:33 GMT",
        "Server": [
          "Windows-Azure-Blob/1.0",
          "Microsoft-HTTPAPI/2.0"
        ],
        "Transfer-Encoding": "chunked",
        "Vary": "Origin",
        "x-ms-error-code": "BlobNotFound",
        "x-ms-version": "2021-08-06"
      },
      "ResponseBody": null
    },
    {
      "RequestUri": "https://management.azure.com/subscriptions/00000000-0000-0000-0000-000000000/resourceGroups/00000/providers/Microsoft.MachineLearningServices/workspaces/00000/codes/c4b5a984-a0c9-4622-a5cf-f22114f04941/versions/1?api-version=2022-05-01",
      "RequestMethod": "PUT",
>>>>>>> ce9edaa6
      "RequestHeaders": {
        "Accept": "application/json",
        "Accept-Encoding": "gzip, deflate",
        "Connection": "keep-alive",
<<<<<<< HEAD
        "User-Agent": "azure-ai-ml/1.5.0 azsdk-python-mgmt-machinelearningservices/0.1.0 Python/3.7.9 (Windows-10-10.0.22621-SP0)"
=======
        "Content-Length": "288",
        "Content-Type": "application/json",
        "User-Agent": "azure-ai-ml/1.5.0 azsdk-python-mgmt-machinelearningservices/0.1.0 Python/3.10.6 (Linux-5.15.79.1-microsoft-standard-WSL2-x86_64-with-glibc2.35)"
      },
      "RequestBody": {
        "properties": {
          "properties": {
            "hash_sha256": "0000000000000",
            "hash_version": "0000000000000"
          },
          "isAnonymous": true,
          "isArchived": false,
          "codeUri": "https://samcw32zcnpjldw.blob.core.windows.net/azureml-blobstore-3bd2018e-4b43-401e-ad49-85df181c9e0a/LocalUpload/00000000000000000000000000000000"
        }
>>>>>>> ce9edaa6
      },
      "RequestBody": null,
      "StatusCode": 200,
      "ResponseHeaders": {
        "Cache-Control": "no-cache",
        "Content-Encoding": "gzip",
        "Content-Type": "application/json; charset=utf-8",
<<<<<<< HEAD
        "Date": "Thu, 23 Feb 2023 03:36:07 GMT",
        "Expires": "-1",
        "Pragma": "no-cache",
        "Request-Context": "appId=cid-v1:2d2e8e63-272e-4b3c-8598-4ee570a0e70d",
        "Server-Timing": "traceparent;desc=\u002200-7ff3bd2bff323ea44fb16efe0129dc1b-a16746d525bd79ec-01\u0022",
=======
        "Date": "Tue, 21 Feb 2023 21:37:37 GMT",
        "Expires": "-1",
        "Pragma": "no-cache",
        "Request-Context": "appId=cid-v1:2d2e8e63-272e-4b3c-8598-4ee570a0e70d",
        "Server-Timing": "traceparent;desc=\u002200-a53047306d31625fa520a6836792e53a-569cfb9e2c7552ec-01\u0022",
>>>>>>> ce9edaa6
        "Strict-Transport-Security": "max-age=31536000; includeSubDomains",
        "Transfer-Encoding": "chunked",
        "Vary": [
          "Accept-Encoding",
          "Accept-Encoding"
        ],
<<<<<<< HEAD
        "x-aml-cluster": "vienna-eastus2-01",
        "X-Content-Type-Options": "nosniff",
        "x-ms-correlation-request-id": "104fef66-9123-4ad5-8ad8-9a97a92aabb0",
        "x-ms-ratelimit-remaining-subscription-reads": "11872",
        "x-ms-response-type": "standard",
        "x-ms-routing-request-id": "WESTUS2:20230223T033607Z:104fef66-9123-4ad5-8ad8-9a97a92aabb0",
        "x-request-time": "0.054"
      },
      "ResponseBody": {
        "id": "/subscriptions/00000000-0000-0000-0000-000000000/resourceGroups/00000/providers/Microsoft.MachineLearningServices/workspaces/00000/codes/e7a3f40e-eb47-4499-9b80-1e5d911878f8/versions/1",
=======
        "x-aml-cluster": "vienna-eastus-02",
        "X-Content-Type-Options": "nosniff",
        "x-ms-correlation-request-id": "7134316e-abfc-4e94-9be1-54deffca9b11",
        "x-ms-ratelimit-remaining-subscription-writes": "1175",
        "x-ms-response-type": "standard",
        "x-ms-routing-request-id": "CANADACENTRAL:20230221T213738Z:7134316e-abfc-4e94-9be1-54deffca9b11",
        "x-request-time": "0.191"
      },
      "ResponseBody": {
        "id": "/subscriptions/00000000-0000-0000-0000-000000000/resourceGroups/00000/providers/Microsoft.MachineLearningServices/workspaces/00000/codes/c4b5a984-a0c9-4622-a5cf-f22114f04941/versions/1",
>>>>>>> ce9edaa6
        "name": "1",
        "type": "Microsoft.MachineLearningServices/workspaces/codes/versions",
        "properties": {
          "description": null,
          "tags": {},
          "properties": {
            "hash_sha256": "0000000000000",
            "hash_version": "0000000000000"
          },
          "isArchived": false,
          "isAnonymous": false,
<<<<<<< HEAD
          "codeUri": "https://saveorz2izv2bas.blob.core.windows.net:443/000000000000000000000000000000000000/"
        },
        "systemData": {
          "createdAt": "2023-02-23T02:16:10.3151666\u002B00:00",
          "createdBy": "Diondra Peck",
          "createdByType": "User",
          "lastModifiedAt": "2023-02-23T02:16:10.3151666\u002B00:00",
          "lastModifiedBy": "Diondra Peck",
=======
          "codeUri": "https://samcw32zcnpjldw.blob.core.windows.net/azureml-blobstore-3bd2018e-4b43-401e-ad49-85df181c9e0a/LocalUpload/00000000000000000000000000000000"
        },
        "systemData": {
          "createdAt": "2023-02-18T09:30:23.7478116\u002B00:00",
          "createdBy": "Firstname Lastname",
          "createdByType": "User",
          "lastModifiedAt": "2023-02-21T21:37:38.7611759\u002B00:00",
          "lastModifiedBy": "Firstname Lastname",
>>>>>>> ce9edaa6
          "lastModifiedByType": "User"
        }
      }
    },
    {
<<<<<<< HEAD
      "RequestUri": "https://management.azure.com/subscriptions/00000000-0000-0000-0000-000000000/resourceGroups/00000/providers/Microsoft.MachineLearningServices/workspaces/00000/components/azureml_anonymous/versions/000000000000000000000?api-version=2022-10-01",
=======
      "RequestUri": "https://management.azure.com/subscriptions/00000000-0000-0000-0000-000000000/resourceGroups/00000/providers/Microsoft.MachineLearningServices/workspaces/00000/components/azureml_anonymous/versions/e94901cc-04da-0474-6d0e-51e2edcf13a9?api-version=2022-10-01",
>>>>>>> ce9edaa6
      "RequestMethod": "PUT",
      "RequestHeaders": {
        "Accept": "application/json",
        "Accept-Encoding": "gzip, deflate",
        "Connection": "keep-alive",
        "Content-Length": "1817",
        "Content-Type": "application/json",
<<<<<<< HEAD
        "User-Agent": "azure-ai-ml/1.5.0 azsdk-python-mgmt-machinelearningservices/0.1.0 Python/3.7.9 (Windows-10-10.0.22621-SP0)"
=======
        "User-Agent": "azure-ai-ml/1.5.0 azsdk-python-mgmt-machinelearningservices/0.1.0 Python/3.10.6 (Linux-5.15.79.1-microsoft-standard-WSL2-x86_64-with-glibc2.35)"
>>>>>>> ce9edaa6
      },
      "RequestBody": {
        "properties": {
          "description": "This is the basic command component",
          "properties": {},
          "tags": {
            "tag": "tagvalue",
            "owner": "sdkteam"
          },
          "isAnonymous": true,
          "isArchived": false,
          "componentSpec": {
            "command": "echo Hello World \u0026 echo ${{inputs.component_in_integer}} \u0026 echo ${{inputs.component_in_number}} \u0026 echo ${{inputs.component_in_string}} \u0026 echo ${{inputs.component_in_other_string}} \u0026 $[[echo ${{inputs.component_in_file}} \u0026]] $[[echo ${{inputs.component_in_folder}} \u0026]] echo ${{outputs.component_out_folder}} \u003E ${{outputs.component_out_folder}}/sample1.csv",
<<<<<<< HEAD
            "code": "azureml:/subscriptions/00000000-0000-0000-0000-000000000/resourceGroups/00000/providers/Microsoft.MachineLearningServices/workspaces/00000/codes/e7a3f40e-eb47-4499-9b80-1e5d911878f8/versions/1",
            "environment": "azureml:AzureML-sklearn-0.24-ubuntu18.04-py37-cpu:1",
=======
            "code": "azureml:/subscriptions/00000000-0000-0000-0000-000000000/resourceGroups/00000/providers/Microsoft.MachineLearningServices/workspaces/00000/codes/c4b5a984-a0c9-4622-a5cf-f22114f04941/versions/1",
            "environment": "azureml:AzureML-sklearn-1.0-ubuntu20.04-py38-cpu:33",
>>>>>>> ce9edaa6
            "name": "azureml_anonymous",
            "description": "This is the basic command component",
            "tags": {
              "tag": "tagvalue",
              "owner": "sdkteam"
            },
            "version": "1",
            "$schema": "https://azuremlschemas.azureedge.net/development/commandComponent.schema.json",
            "display_name": "CommandComponentBasic",
            "is_deterministic": true,
            "inputs": {
              "component_in_number": {
                "type": "number",
                "default": "10.99",
                "description": "A number"
              },
              "component_in_integer": {
                "type": "integer",
                "default": "3",
                "description": "A number"
              },
              "component_in_string": {
                "type": "string",
                "default": "Hello World",
                "description": "A string"
              },
              "component_in_other_string": {
                "type": "string",
                "default": "Hello World",
                "description": "A string"
              },
              "component_in_folder": {
                "type": "uri_folder",
                "description": "A folder",
                "optional": true
              },
              "component_in_file": {
                "type": "uri_file",
                "description": "A file",
                "optional": true
              }
            },
            "outputs": {
              "component_out_folder": {
                "type": "uri_folder"
              }
            },
            "type": "command",
            "_source": "YAML.JOB"
          }
        }
      },
      "StatusCode": 201,
      "ResponseHeaders": {
        "Cache-Control": "no-cache",
<<<<<<< HEAD
        "Content-Length": "3098",
        "Content-Type": "application/json; charset=utf-8",
        "Date": "Thu, 23 Feb 2023 03:36:08 GMT",
        "Expires": "-1",
        "Location": "https://management.azure.com/subscriptions/00000000-0000-0000-0000-000000000/resourceGroups/00000/providers/Microsoft.MachineLearningServices/workspaces/00000/components/azureml_anonymous/versions/000000000000000000000?api-version=2022-10-01",
        "Pragma": "no-cache",
        "Request-Context": "appId=cid-v1:2d2e8e63-272e-4b3c-8598-4ee570a0e70d",
        "Server-Timing": "traceparent;desc=\u002200-d18f34bdb3d660b00acc0c6658daf96f-f76f6ca43b1c2f85-01\u0022",
        "Strict-Transport-Security": "max-age=31536000; includeSubDomains",
        "x-aml-cluster": "vienna-eastus2-01",
        "X-Content-Type-Options": "nosniff",
        "x-ms-correlation-request-id": "ac91c822-89d3-4bfb-a116-a5e29905d7c5",
        "x-ms-ratelimit-remaining-subscription-writes": "1149",
        "x-ms-response-type": "standard",
        "x-ms-routing-request-id": "WESTUS2:20230223T033608Z:ac91c822-89d3-4bfb-a116-a5e29905d7c5",
        "x-request-time": "0.708"
      },
      "ResponseBody": {
        "id": "/subscriptions/00000000-0000-0000-0000-000000000/resourceGroups/00000/providers/Microsoft.MachineLearningServices/workspaces/00000/components/azureml_anonymous/versions/f3ecb648-7e45-4206-8d9a-507601986d76",
        "name": "f3ecb648-7e45-4206-8d9a-507601986d76",
=======
        "Content-Length": "2406",
        "Content-Type": "application/json; charset=utf-8",
        "Date": "Tue, 21 Feb 2023 21:37:38 GMT",
        "Expires": "-1",
        "Location": "https://management.azure.com/subscriptions/00000000-0000-0000-0000-000000000/resourceGroups/00000/providers/Microsoft.MachineLearningServices/workspaces/00000/components/azureml_anonymous/versions/e94901cc-04da-0474-6d0e-51e2edcf13a9?api-version=2022-10-01",
        "Pragma": "no-cache",
        "Request-Context": "appId=cid-v1:2d2e8e63-272e-4b3c-8598-4ee570a0e70d",
        "Server-Timing": "traceparent;desc=\u002200-89ab23511a037dc35f33df5227be45b4-90c46d995f8cf72e-01\u0022",
        "Strict-Transport-Security": "max-age=31536000; includeSubDomains",
        "x-aml-cluster": "vienna-eastus-02",
        "X-Content-Type-Options": "nosniff",
        "x-ms-correlation-request-id": "ababfefb-05d5-49a8-b39b-d5abd638c33a",
        "x-ms-ratelimit-remaining-subscription-writes": "1174",
        "x-ms-response-type": "standard",
        "x-ms-routing-request-id": "CANADACENTRAL:20230221T213739Z:ababfefb-05d5-49a8-b39b-d5abd638c33a",
        "x-request-time": "0.637"
      },
      "ResponseBody": {
        "id": "/subscriptions/00000000-0000-0000-0000-000000000/resourceGroups/00000/providers/Microsoft.MachineLearningServices/workspaces/00000/components/azureml_anonymous/versions/36bbd444-108e-465c-88c3-04ba062b1f7d",
        "name": "36bbd444-108e-465c-88c3-04ba062b1f7d",
>>>>>>> ce9edaa6
        "type": "Microsoft.MachineLearningServices/workspaces/components/versions",
        "properties": {
          "description": null,
          "tags": {
            "tag": "tagvalue",
            "owner": "sdkteam"
          },
          "properties": {},
          "isArchived": false,
          "isAnonymous": true,
          "componentSpec": {
            "name": "azureml_anonymous",
            "version": "1",
            "display_name": "CommandComponentBasic",
            "is_deterministic": "True",
            "type": "command",
            "description": "This is the basic command component",
            "tags": {
              "tag": "tagvalue",
              "owner": "sdkteam"
            },
            "inputs": {
              "component_in_folder": {
                "type": "uri_folder",
                "optional": "True",
                "description": "A folder"
              },
              "component_in_file": {
                "type": "uri_file",
                "optional": "True",
                "description": "A file"
              },
              "component_in_number": {
                "type": "number",
                "optional": "False",
                "default": "10.99",
                "description": "A number"
              },
              "component_in_integer": {
                "type": "integer",
                "optional": "False",
                "default": "3",
                "description": "A number"
              },
              "component_in_string": {
                "type": "string",
                "optional": "False",
                "default": "Hello World",
                "description": "A string"
              },
              "component_in_other_string": {
                "type": "string",
                "optional": "False",
                "default": "Hello World",
                "description": "A string"
              }
            },
            "outputs": {
              "component_out_folder": {
                "type": "uri_folder"
              }
            },
<<<<<<< HEAD
            "code": "azureml:/subscriptions/00000000-0000-0000-0000-000000000/resourceGroups/00000/providers/Microsoft.MachineLearningServices/workspaces/00000/codes/e7a3f40e-eb47-4499-9b80-1e5d911878f8/versions/1",
            "environment": "azureml://registries/azureml/environments/AzureML-sklearn-0.24-ubuntu18.04-py37-cpu/versions/1",
=======
            "code": "azureml:/subscriptions/00000000-0000-0000-0000-000000000/resourceGroups/00000/providers/Microsoft.MachineLearningServices/workspaces/00000/codes/c4b5a984-a0c9-4622-a5cf-f22114f04941/versions/1",
            "environment": "azureml://registries/azureml/environments/AzureML-sklearn-1.0-ubuntu20.04-py38-cpu/versions/33",
>>>>>>> ce9edaa6
            "resources": {
              "instance_count": "1"
            },
            "command": "echo Hello World \u0026 echo ${{inputs.component_in_integer}} \u0026 echo ${{inputs.component_in_number}} \u0026 echo ${{inputs.component_in_string}} \u0026 echo ${{inputs.component_in_other_string}} \u0026 $[[echo ${{inputs.component_in_file}} \u0026]] $[[echo ${{inputs.component_in_folder}} \u0026]] echo ${{outputs.component_out_folder}} \u003E ${{outputs.component_out_folder}}/sample1.csv",
            "$schema": "https://azuremlschemas.azureedge.net/development/commandComponent.schema.json"
          }
        },
        "systemData": {
<<<<<<< HEAD
          "createdAt": "2023-02-23T02:24:56.1786887\u002B00:00",
          "createdBy": "Diondra Peck",
          "createdByType": "User",
          "lastModifiedAt": "2023-02-23T02:24:56.2540287\u002B00:00",
          "lastModifiedBy": "Diondra Peck",
=======
          "createdAt": "2023-02-19T00:15:25.1488285\u002B00:00",
          "createdBy": "Firstname Lastname",
          "createdByType": "User",
          "lastModifiedAt": "2023-02-19T00:15:25.2349666\u002B00:00",
          "lastModifiedBy": "Firstname Lastname",
>>>>>>> ce9edaa6
          "lastModifiedByType": "User"
        }
      }
    },
    {
      "RequestUri": "https://management.azure.com/subscriptions/00000000-0000-0000-0000-000000000/resourceGroups/00000/providers/Microsoft.MachineLearningServices/workspaces/00000/datastores/workspaceblobstore?api-version=2022-10-01",
      "RequestMethod": "GET",
      "RequestHeaders": {
        "Accept": "application/json",
        "Accept-Encoding": "gzip, deflate",
        "Connection": "keep-alive",
<<<<<<< HEAD
        "User-Agent": "azure-ai-ml/1.5.0 azsdk-python-mgmt-machinelearningservices/0.1.0 Python/3.7.9 (Windows-10-10.0.22621-SP0)"
=======
        "User-Agent": "azure-ai-ml/1.5.0 azsdk-python-mgmt-machinelearningservices/0.1.0 Python/3.10.6 (Linux-5.15.79.1-microsoft-standard-WSL2-x86_64-with-glibc2.35)"
>>>>>>> ce9edaa6
      },
      "RequestBody": null,
      "StatusCode": 200,
      "ResponseHeaders": {
        "Cache-Control": "no-cache",
        "Content-Encoding": "gzip",
        "Content-Type": "application/json; charset=utf-8",
<<<<<<< HEAD
        "Date": "Thu, 23 Feb 2023 03:36:09 GMT",
        "Expires": "-1",
        "Pragma": "no-cache",
        "Request-Context": "appId=cid-v1:2d2e8e63-272e-4b3c-8598-4ee570a0e70d",
        "Server-Timing": "traceparent;desc=\u002200-ad06661d1047c1c0ac7984ea5684f703-efa91ab2a5174ba0-01\u0022",
=======
        "Date": "Tue, 21 Feb 2023 21:37:39 GMT",
        "Expires": "-1",
        "Pragma": "no-cache",
        "Request-Context": "appId=cid-v1:2d2e8e63-272e-4b3c-8598-4ee570a0e70d",
        "Server-Timing": "traceparent;desc=\u002200-3e2728861bc1138bbfbf19049c8d25a5-dea7c3861316c944-01\u0022",
>>>>>>> ce9edaa6
        "Strict-Transport-Security": "max-age=31536000; includeSubDomains",
        "Transfer-Encoding": "chunked",
        "Vary": [
          "Accept-Encoding",
          "Accept-Encoding"
        ],
<<<<<<< HEAD
        "x-aml-cluster": "vienna-eastus2-01",
        "X-Content-Type-Options": "nosniff",
        "x-ms-correlation-request-id": "cdaadc6a-6520-45a6-8378-b12f203dd420",
        "x-ms-ratelimit-remaining-subscription-reads": "11871",
        "x-ms-response-type": "standard",
        "x-ms-routing-request-id": "WESTUS2:20230223T033609Z:cdaadc6a-6520-45a6-8378-b12f203dd420",
        "x-request-time": "0.125"
=======
        "x-aml-cluster": "vienna-eastus-02",
        "X-Content-Type-Options": "nosniff",
        "x-ms-correlation-request-id": "cf220009-a8f2-47d3-bfd3-b56b60131de3",
        "x-ms-ratelimit-remaining-subscription-reads": "11966",
        "x-ms-response-type": "standard",
        "x-ms-routing-request-id": "CANADACENTRAL:20230221T213739Z:cf220009-a8f2-47d3-bfd3-b56b60131de3",
        "x-request-time": "0.109"
>>>>>>> ce9edaa6
      },
      "ResponseBody": {
        "id": "/subscriptions/00000000-0000-0000-0000-000000000/resourceGroups/00000/providers/Microsoft.MachineLearningServices/workspaces/00000/datastores/workspaceblobstore",
        "name": "workspaceblobstore",
        "type": "Microsoft.MachineLearningServices/workspaces/datastores",
        "properties": {
          "description": null,
          "tags": null,
          "properties": null,
          "isDefault": true,
          "credentials": {
            "credentialsType": "AccountKey"
          },
          "datastoreType": "AzureBlob",
<<<<<<< HEAD
          "accountName": "saveorz2izv2bas",
          "containerName": "azureml-blobstore-2d1e66ae-85e3-42c0-be91-34de66397f26",
=======
          "accountName": "samcw32zcnpjldw",
          "containerName": "azureml-blobstore-3bd2018e-4b43-401e-ad49-85df181c9e0a",
>>>>>>> ce9edaa6
          "endpoint": "core.windows.net",
          "protocol": "https",
          "serviceDataAccessAuthIdentity": "WorkspaceSystemAssignedIdentity"
        },
        "systemData": {
<<<<<<< HEAD
          "createdAt": "2023-02-23T02:09:20.7946807\u002B00:00",
          "createdBy": "779301c0-18b2-4cdc-801b-a0a3368fee0a",
          "createdByType": "Application",
          "lastModifiedAt": "2023-02-23T02:09:21.4547132\u002B00:00",
=======
          "createdAt": "2023-02-18T09:22:33.5645164\u002B00:00",
          "createdBy": "779301c0-18b2-4cdc-801b-a0a3368fee0a",
          "createdByType": "Application",
          "lastModifiedAt": "2023-02-18T09:22:34.1712214\u002B00:00",
>>>>>>> ce9edaa6
          "lastModifiedBy": "779301c0-18b2-4cdc-801b-a0a3368fee0a",
          "lastModifiedByType": "Application"
        }
      }
    },
    {
      "RequestUri": "https://management.azure.com/subscriptions/00000000-0000-0000-0000-000000000/resourceGroups/00000/providers/Microsoft.MachineLearningServices/workspaces/00000/datastores/workspaceblobstore/listSecrets?api-version=2022-10-01",
      "RequestMethod": "POST",
      "RequestHeaders": {
        "Accept": "application/json",
        "Accept-Encoding": "gzip, deflate",
        "Connection": "keep-alive",
        "Content-Length": "0",
<<<<<<< HEAD
        "User-Agent": "azure-ai-ml/1.5.0 azsdk-python-mgmt-machinelearningservices/0.1.0 Python/3.7.9 (Windows-10-10.0.22621-SP0)"
=======
        "User-Agent": "azure-ai-ml/1.5.0 azsdk-python-mgmt-machinelearningservices/0.1.0 Python/3.10.6 (Linux-5.15.79.1-microsoft-standard-WSL2-x86_64-with-glibc2.35)"
>>>>>>> ce9edaa6
      },
      "RequestBody": null,
      "StatusCode": 200,
      "ResponseHeaders": {
        "Cache-Control": "no-cache",
        "Content-Encoding": "gzip",
        "Content-Type": "application/json; charset=utf-8",
<<<<<<< HEAD
        "Date": "Thu, 23 Feb 2023 03:36:09 GMT",
        "Expires": "-1",
        "Pragma": "no-cache",
        "Request-Context": "appId=cid-v1:2d2e8e63-272e-4b3c-8598-4ee570a0e70d",
        "Server-Timing": "traceparent;desc=\u002200-283732b2419866332f6c7a807d1fcbcd-d4c1997b0005e7f3-01\u0022",
        "Strict-Transport-Security": "max-age=31536000; includeSubDomains",
        "Transfer-Encoding": "chunked",
        "Vary": "Accept-Encoding",
        "x-aml-cluster": "vienna-eastus2-01",
        "X-Content-Type-Options": "nosniff",
        "x-ms-correlation-request-id": "4908c1cf-56d9-4a37-8a4b-ef92f07c0089",
        "x-ms-ratelimit-remaining-subscription-writes": "1176",
        "x-ms-response-type": "standard",
        "x-ms-routing-request-id": "WESTUS2:20230223T033609Z:4908c1cf-56d9-4a37-8a4b-ef92f07c0089",
        "x-request-time": "0.188"
=======
        "Date": "Tue, 21 Feb 2023 21:37:39 GMT",
        "Expires": "-1",
        "Pragma": "no-cache",
        "Request-Context": "appId=cid-v1:2d2e8e63-272e-4b3c-8598-4ee570a0e70d",
        "Server-Timing": "traceparent;desc=\u002200-d7fa44ee3f302dc929bc8054a722c0c0-a7599bc4be6ede5d-01\u0022",
        "Strict-Transport-Security": "max-age=31536000; includeSubDomains",
        "Transfer-Encoding": "chunked",
        "Vary": "Accept-Encoding",
        "x-aml-cluster": "vienna-eastus-02",
        "X-Content-Type-Options": "nosniff",
        "x-ms-correlation-request-id": "de43a191-27da-4b8e-8906-a1706834a08a",
        "x-ms-ratelimit-remaining-subscription-writes": "1181",
        "x-ms-response-type": "standard",
        "x-ms-routing-request-id": "CANADACENTRAL:20230221T213740Z:de43a191-27da-4b8e-8906-a1706834a08a",
        "x-request-time": "0.098"
>>>>>>> ce9edaa6
      },
      "ResponseBody": {
        "secretsType": "AccountKey",
        "key": "dGhpcyBpcyBmYWtlIGtleQ=="
      }
    },
    {
<<<<<<< HEAD
      "RequestUri": "https://saveorz2izv2bas.blob.core.windows.net/0000000000000000000000000000000000006397f26/LocalUpload/00000000000000000000000000000000/data/sample1.csv",
=======
      "RequestUri": "https://samcw32zcnpjldw.blob.core.windows.net/azureml-blobstore-3bd2018e-4b43-401e-ad49-85df181c9e0a/LocalUpload/00000000000000000000000000000000/data/sample1.csv",
>>>>>>> ce9edaa6
      "RequestMethod": "HEAD",
      "RequestHeaders": {
        "Accept": "application/xml",
        "Accept-Encoding": "gzip, deflate",
        "Connection": "keep-alive",
<<<<<<< HEAD
        "User-Agent": "azsdk-python-storage-blob/12.14.1 Python/3.7.9 (Windows-10-10.0.22621-SP0)",
        "x-ms-date": "Thu, 23 Feb 2023 03:36:09 GMT",
=======
        "User-Agent": "azsdk-python-storage-blob/12.14.1 Python/3.10.6 (Linux-5.15.79.1-microsoft-standard-WSL2-x86_64-with-glibc2.35)",
        "x-ms-date": "Tue, 21 Feb 2023 21:37:39 GMT",
>>>>>>> ce9edaa6
        "x-ms-version": "2021-08-06"
      },
      "RequestBody": null,
      "StatusCode": 200,
      "ResponseHeaders": {
        "Accept-Ranges": "bytes",
        "Content-Length": "499",
        "Content-MD5": "kD7N5\u002BygjTfbYTFhyEo7RA==",
        "Content-Type": "application/octet-stream",
<<<<<<< HEAD
        "Date": "Thu, 23 Feb 2023 03:36:09 GMT",
        "ETag": "\u00220x8DB1543D6FD0292\u0022",
        "Last-Modified": "Thu, 23 Feb 2023 02:15:31 GMT",
=======
        "Date": "Tue, 21 Feb 2023 21:37:40 GMT",
        "ETag": "\u00220x8DB1193117B1888\u0022",
        "Last-Modified": "Sat, 18 Feb 2023 09:32:35 GMT",
>>>>>>> ce9edaa6
        "Server": [
          "Windows-Azure-Blob/1.0",
          "Microsoft-HTTPAPI/2.0"
        ],
        "Vary": "Origin",
        "x-ms-access-tier": "Hot",
        "x-ms-access-tier-inferred": "true",
        "x-ms-blob-type": "BlockBlob",
<<<<<<< HEAD
        "x-ms-creation-time": "Thu, 23 Feb 2023 02:15:31 GMT",
        "x-ms-lease-state": "available",
        "x-ms-lease-status": "unlocked",
        "x-ms-meta-name": "043b93f0-0d59-45e1-9422-f97e5ce8c926",
        "x-ms-meta-upload_status": "completed",
        "x-ms-meta-version": "daaf0d95-3ffc-4384-a6c2-6a608f7ee704",
=======
        "x-ms-creation-time": "Sat, 18 Feb 2023 09:32:35 GMT",
        "x-ms-lease-state": "available",
        "x-ms-lease-status": "unlocked",
        "x-ms-meta-name": "d7054f82-1901-4d02-a1db-9705dc75a231",
        "x-ms-meta-upload_status": "completed",
        "x-ms-meta-version": "1b5ecf13-7ad8-4217-a535-a2f4e8977ef2",
>>>>>>> ce9edaa6
        "x-ms-server-encrypted": "true",
        "x-ms-version": "2021-08-06"
      },
      "ResponseBody": null
    },
    {
<<<<<<< HEAD
      "RequestUri": "https://saveorz2izv2bas.blob.core.windows.net/0000000000000000000000000000000000006397f26/az-ml-artifacts/00000000000000000000000000000000/data/sample1.csv",
=======
      "RequestUri": "https://samcw32zcnpjldw.blob.core.windows.net/azureml-blobstore-3bd2018e-4b43-401e-ad49-85df181c9e0a/az-ml-artifacts/00000000000000000000000000000000/data/sample1.csv",
>>>>>>> ce9edaa6
      "RequestMethod": "HEAD",
      "RequestHeaders": {
        "Accept": "application/xml",
        "Accept-Encoding": "gzip, deflate",
        "Connection": "keep-alive",
<<<<<<< HEAD
        "User-Agent": "azsdk-python-storage-blob/12.14.1 Python/3.7.9 (Windows-10-10.0.22621-SP0)",
        "x-ms-date": "Thu, 23 Feb 2023 03:36:09 GMT",
=======
        "User-Agent": "azsdk-python-storage-blob/12.14.1 Python/3.10.6 (Linux-5.15.79.1-microsoft-standard-WSL2-x86_64-with-glibc2.35)",
        "x-ms-date": "Tue, 21 Feb 2023 21:37:40 GMT",
>>>>>>> ce9edaa6
        "x-ms-version": "2021-08-06"
      },
      "RequestBody": null,
      "StatusCode": 404,
      "ResponseHeaders": {
<<<<<<< HEAD
        "Date": "Thu, 23 Feb 2023 03:36:09 GMT",
=======
        "Date": "Tue, 21 Feb 2023 21:37:40 GMT",
>>>>>>> ce9edaa6
        "Server": [
          "Windows-Azure-Blob/1.0",
          "Microsoft-HTTPAPI/2.0"
        ],
        "Transfer-Encoding": "chunked",
        "Vary": "Origin",
        "x-ms-error-code": "BlobNotFound",
        "x-ms-version": "2021-08-06"
      },
      "ResponseBody": null
    },
    {
      "RequestUri": "https://management.azure.com/subscriptions/00000000-0000-0000-0000-000000000/resourceGroups/00000/providers/Microsoft.MachineLearningServices/workspaces/00000/datastores/workspaceblobstore?api-version=2022-10-01",
      "RequestMethod": "GET",
      "RequestHeaders": {
        "Accept": "application/json",
        "Accept-Encoding": "gzip, deflate",
        "Connection": "keep-alive",
<<<<<<< HEAD
        "User-Agent": "azure-ai-ml/1.5.0 azsdk-python-mgmt-machinelearningservices/0.1.0 Python/3.7.9 (Windows-10-10.0.22621-SP0)"
=======
        "User-Agent": "azure-ai-ml/1.5.0 azsdk-python-mgmt-machinelearningservices/0.1.0 Python/3.10.6 (Linux-5.15.79.1-microsoft-standard-WSL2-x86_64-with-glibc2.35)"
>>>>>>> ce9edaa6
      },
      "RequestBody": null,
      "StatusCode": 200,
      "ResponseHeaders": {
        "Cache-Control": "no-cache",
        "Content-Encoding": "gzip",
        "Content-Type": "application/json; charset=utf-8",
<<<<<<< HEAD
        "Date": "Thu, 23 Feb 2023 03:36:10 GMT",
        "Expires": "-1",
        "Pragma": "no-cache",
        "Request-Context": "appId=cid-v1:2d2e8e63-272e-4b3c-8598-4ee570a0e70d",
        "Server-Timing": "traceparent;desc=\u002200-1d1c9d14e1d26a4122fe88ffe699838a-b7b805fc8d80da18-01\u0022",
=======
        "Date": "Tue, 21 Feb 2023 21:37:39 GMT",
        "Expires": "-1",
        "Pragma": "no-cache",
        "Request-Context": "appId=cid-v1:2d2e8e63-272e-4b3c-8598-4ee570a0e70d",
        "Server-Timing": "traceparent;desc=\u002200-bf83b133d8672393de4320201f7c8e78-3cba29559d3493db-01\u0022",
>>>>>>> ce9edaa6
        "Strict-Transport-Security": "max-age=31536000; includeSubDomains",
        "Transfer-Encoding": "chunked",
        "Vary": [
          "Accept-Encoding",
          "Accept-Encoding"
        ],
<<<<<<< HEAD
        "x-aml-cluster": "vienna-eastus2-01",
        "X-Content-Type-Options": "nosniff",
        "x-ms-correlation-request-id": "72c5e71e-0090-4357-a844-b466e658a575",
        "x-ms-ratelimit-remaining-subscription-reads": "11870",
        "x-ms-response-type": "standard",
        "x-ms-routing-request-id": "WESTUS2:20230223T033610Z:72c5e71e-0090-4357-a844-b466e658a575",
        "x-request-time": "0.093"
=======
        "x-aml-cluster": "vienna-eastus-02",
        "X-Content-Type-Options": "nosniff",
        "x-ms-correlation-request-id": "b7781c88-ad7e-4f26-83b6-16db741edb02",
        "x-ms-ratelimit-remaining-subscription-reads": "11965",
        "x-ms-response-type": "standard",
        "x-ms-routing-request-id": "CANADACENTRAL:20230221T213740Z:b7781c88-ad7e-4f26-83b6-16db741edb02",
        "x-request-time": "0.099"
>>>>>>> ce9edaa6
      },
      "ResponseBody": {
        "id": "/subscriptions/00000000-0000-0000-0000-000000000/resourceGroups/00000/providers/Microsoft.MachineLearningServices/workspaces/00000/datastores/workspaceblobstore",
        "name": "workspaceblobstore",
        "type": "Microsoft.MachineLearningServices/workspaces/datastores",
        "properties": {
          "description": null,
          "tags": null,
          "properties": null,
          "isDefault": true,
          "credentials": {
            "credentialsType": "AccountKey"
          },
          "datastoreType": "AzureBlob",
<<<<<<< HEAD
          "accountName": "saveorz2izv2bas",
          "containerName": "azureml-blobstore-2d1e66ae-85e3-42c0-be91-34de66397f26",
=======
          "accountName": "samcw32zcnpjldw",
          "containerName": "azureml-blobstore-3bd2018e-4b43-401e-ad49-85df181c9e0a",
>>>>>>> ce9edaa6
          "endpoint": "core.windows.net",
          "protocol": "https",
          "serviceDataAccessAuthIdentity": "WorkspaceSystemAssignedIdentity"
        },
        "systemData": {
<<<<<<< HEAD
          "createdAt": "2023-02-23T02:09:20.7946807\u002B00:00",
          "createdBy": "779301c0-18b2-4cdc-801b-a0a3368fee0a",
          "createdByType": "Application",
          "lastModifiedAt": "2023-02-23T02:09:21.4547132\u002B00:00",
=======
          "createdAt": "2023-02-18T09:22:33.5645164\u002B00:00",
          "createdBy": "779301c0-18b2-4cdc-801b-a0a3368fee0a",
          "createdByType": "Application",
          "lastModifiedAt": "2023-02-18T09:22:34.1712214\u002B00:00",
>>>>>>> ce9edaa6
          "lastModifiedBy": "779301c0-18b2-4cdc-801b-a0a3368fee0a",
          "lastModifiedByType": "Application"
        }
      }
    },
    {
      "RequestUri": "https://management.azure.com/subscriptions/00000000-0000-0000-0000-000000000/resourceGroups/00000/providers/Microsoft.MachineLearningServices/workspaces/00000/datastores/workspaceblobstore/listSecrets?api-version=2022-10-01",
      "RequestMethod": "POST",
      "RequestHeaders": {
        "Accept": "application/json",
        "Accept-Encoding": "gzip, deflate",
        "Connection": "keep-alive",
        "Content-Length": "0",
<<<<<<< HEAD
        "User-Agent": "azure-ai-ml/1.5.0 azsdk-python-mgmt-machinelearningservices/0.1.0 Python/3.7.9 (Windows-10-10.0.22621-SP0)"
=======
        "User-Agent": "azure-ai-ml/1.5.0 azsdk-python-mgmt-machinelearningservices/0.1.0 Python/3.10.6 (Linux-5.15.79.1-microsoft-standard-WSL2-x86_64-with-glibc2.35)"
>>>>>>> ce9edaa6
      },
      "RequestBody": null,
      "StatusCode": 200,
      "ResponseHeaders": {
        "Cache-Control": "no-cache",
        "Content-Encoding": "gzip",
        "Content-Type": "application/json; charset=utf-8",
<<<<<<< HEAD
        "Date": "Thu, 23 Feb 2023 03:36:10 GMT",
        "Expires": "-1",
        "Pragma": "no-cache",
        "Request-Context": "appId=cid-v1:2d2e8e63-272e-4b3c-8598-4ee570a0e70d",
        "Server-Timing": "traceparent;desc=\u002200-ea156e69a8c15ba5299ec92b999c58d8-8c6e6b1f1457c149-01\u0022",
        "Strict-Transport-Security": "max-age=31536000; includeSubDomains",
        "Transfer-Encoding": "chunked",
        "Vary": "Accept-Encoding",
        "x-aml-cluster": "vienna-eastus2-01",
        "X-Content-Type-Options": "nosniff",
        "x-ms-correlation-request-id": "8cb55a57-0295-4a05-ba46-838a91c877cc",
        "x-ms-ratelimit-remaining-subscription-writes": "1175",
        "x-ms-response-type": "standard",
        "x-ms-routing-request-id": "WESTUS2:20230223T033610Z:8cb55a57-0295-4a05-ba46-838a91c877cc",
        "x-request-time": "0.092"
=======
        "Date": "Tue, 21 Feb 2023 21:37:40 GMT",
        "Expires": "-1",
        "Pragma": "no-cache",
        "Request-Context": "appId=cid-v1:2d2e8e63-272e-4b3c-8598-4ee570a0e70d",
        "Server-Timing": "traceparent;desc=\u002200-eb0255c49aa195954f188398e869a9aa-f9b0030818be596f-01\u0022",
        "Strict-Transport-Security": "max-age=31536000; includeSubDomains",
        "Transfer-Encoding": "chunked",
        "Vary": "Accept-Encoding",
        "x-aml-cluster": "vienna-eastus-02",
        "X-Content-Type-Options": "nosniff",
        "x-ms-correlation-request-id": "5792f942-9964-4812-8ffb-378556a4abe5",
        "x-ms-ratelimit-remaining-subscription-writes": "1180",
        "x-ms-response-type": "standard",
        "x-ms-routing-request-id": "CANADACENTRAL:20230221T213741Z:5792f942-9964-4812-8ffb-378556a4abe5",
        "x-request-time": "0.176"
>>>>>>> ce9edaa6
      },
      "ResponseBody": {
        "secretsType": "AccountKey",
        "key": "dGhpcyBpcyBmYWtlIGtleQ=="
      }
    },
    {
<<<<<<< HEAD
      "RequestUri": "https://saveorz2izv2bas.blob.core.windows.net/0000000000000000000000000000000000006397f26/LocalUpload/00000000000000000000000000000000/sample1.csv",
=======
      "RequestUri": "https://samcw32zcnpjldw.blob.core.windows.net/azureml-blobstore-3bd2018e-4b43-401e-ad49-85df181c9e0a/LocalUpload/00000000000000000000000000000000/sample1.csv",
>>>>>>> ce9edaa6
      "RequestMethod": "HEAD",
      "RequestHeaders": {
        "Accept": "application/xml",
        "Accept-Encoding": "gzip, deflate",
        "Connection": "keep-alive",
<<<<<<< HEAD
        "User-Agent": "azsdk-python-storage-blob/12.14.1 Python/3.7.9 (Windows-10-10.0.22621-SP0)",
        "x-ms-date": "Thu, 23 Feb 2023 03:36:10 GMT",
=======
        "User-Agent": "azsdk-python-storage-blob/12.14.1 Python/3.10.6 (Linux-5.15.79.1-microsoft-standard-WSL2-x86_64-with-glibc2.35)",
        "x-ms-date": "Tue, 21 Feb 2023 21:37:41 GMT",
>>>>>>> ce9edaa6
        "x-ms-version": "2021-08-06"
      },
      "RequestBody": null,
      "StatusCode": 200,
      "ResponseHeaders": {
        "Accept-Ranges": "bytes",
        "Content-Length": "499",
        "Content-MD5": "kD7N5\u002BygjTfbYTFhyEo7RA==",
        "Content-Type": "application/octet-stream",
<<<<<<< HEAD
        "Date": "Thu, 23 Feb 2023 03:36:10 GMT",
        "ETag": "\u00220x8DB15452A78C75F\u0022",
        "Last-Modified": "Thu, 23 Feb 2023 02:25:01 GMT",
=======
        "Date": "Tue, 21 Feb 2023 21:37:41 GMT",
        "ETag": "\u00220x8DB12047345A243\u0022",
        "Last-Modified": "Sat, 18 Feb 2023 23:04:12 GMT",
>>>>>>> ce9edaa6
        "Server": [
          "Windows-Azure-Blob/1.0",
          "Microsoft-HTTPAPI/2.0"
        ],
        "Vary": "Origin",
        "x-ms-access-tier": "Hot",
        "x-ms-access-tier-inferred": "true",
        "x-ms-blob-type": "BlockBlob",
<<<<<<< HEAD
        "x-ms-creation-time": "Thu, 23 Feb 2023 02:25:00 GMT",
        "x-ms-lease-state": "available",
        "x-ms-lease-status": "unlocked",
        "x-ms-meta-name": "22d8cde0-be26-4c74-8041-23b681a34f7c",
        "x-ms-meta-upload_status": "completed",
        "x-ms-meta-version": "7837f1fe-c2f2-40cc-ba2d-c3dd3ffaa53e",
=======
        "x-ms-creation-time": "Sat, 18 Feb 2023 23:04:12 GMT",
        "x-ms-lease-state": "available",
        "x-ms-lease-status": "unlocked",
        "x-ms-meta-name": "410dbe7a-fe3a-4105-a56a-1582a95a1f20",
        "x-ms-meta-upload_status": "completed",
        "x-ms-meta-version": "f8dab3bf-b9f4-4415-99da-550a8351e893",
>>>>>>> ce9edaa6
        "x-ms-server-encrypted": "true",
        "x-ms-version": "2021-08-06"
      },
      "ResponseBody": null
    },
    {
<<<<<<< HEAD
      "RequestUri": "https://saveorz2izv2bas.blob.core.windows.net/0000000000000000000000000000000000006397f26/az-ml-artifacts/00000000000000000000000000000000/sample1.csv",
=======
      "RequestUri": "https://samcw32zcnpjldw.blob.core.windows.net/azureml-blobstore-3bd2018e-4b43-401e-ad49-85df181c9e0a/az-ml-artifacts/00000000000000000000000000000000/sample1.csv",
>>>>>>> ce9edaa6
      "RequestMethod": "HEAD",
      "RequestHeaders": {
        "Accept": "application/xml",
        "Accept-Encoding": "gzip, deflate",
        "Connection": "keep-alive",
<<<<<<< HEAD
        "User-Agent": "azsdk-python-storage-blob/12.14.1 Python/3.7.9 (Windows-10-10.0.22621-SP0)",
        "x-ms-date": "Thu, 23 Feb 2023 03:36:11 GMT",
=======
        "User-Agent": "azsdk-python-storage-blob/12.14.1 Python/3.10.6 (Linux-5.15.79.1-microsoft-standard-WSL2-x86_64-with-glibc2.35)",
        "x-ms-date": "Tue, 21 Feb 2023 21:37:41 GMT",
>>>>>>> ce9edaa6
        "x-ms-version": "2021-08-06"
      },
      "RequestBody": null,
      "StatusCode": 404,
      "ResponseHeaders": {
<<<<<<< HEAD
        "Date": "Thu, 23 Feb 2023 03:36:11 GMT",
=======
        "Date": "Tue, 21 Feb 2023 21:37:41 GMT",
>>>>>>> ce9edaa6
        "Server": [
          "Windows-Azure-Blob/1.0",
          "Microsoft-HTTPAPI/2.0"
        ],
        "Transfer-Encoding": "chunked",
        "Vary": "Origin",
        "x-ms-error-code": "BlobNotFound",
        "x-ms-version": "2021-08-06"
      },
      "ResponseBody": null
    },
    {
<<<<<<< HEAD
      "RequestUri": "https://management.azure.com/subscriptions/00000000-0000-0000-0000-000000000/resourceGroups/00000/providers/Microsoft.MachineLearningServices/workspaces/00000/jobs/test_953389541515?api-version=2022-12-01-preview",
=======
      "RequestUri": "https://management.azure.com/subscriptions/00000000-0000-0000-0000-000000000/resourceGroups/00000/providers/Microsoft.MachineLearningServices/workspaces/00000/jobs/test_842569837829?api-version=2022-12-01-preview",
>>>>>>> ce9edaa6
      "RequestMethod": "PUT",
      "RequestHeaders": {
        "Accept": "application/json",
        "Accept-Encoding": "gzip, deflate",
        "Connection": "keep-alive",
        "Content-Length": "1511",
        "Content-Type": "application/json",
<<<<<<< HEAD
        "User-Agent": "azure-ai-ml/1.5.0 azsdk-python-mgmt-machinelearningservices/0.1.0 Python/3.7.9 (Windows-10-10.0.22621-SP0)"
=======
        "User-Agent": "azure-ai-ml/1.5.0 azsdk-python-mgmt-machinelearningservices/0.1.0 Python/3.10.6 (Linux-5.15.79.1-microsoft-standard-WSL2-x86_64-with-glibc2.35)"
>>>>>>> ce9edaa6
      },
      "RequestBody": {
        "properties": {
          "description": "The hello world pipeline job with data binding",
          "properties": {},
          "tags": {
            "tag": "tagvalue",
            "owner": "sdkteam"
          },
          "computeId": "/subscriptions/00000000-0000-0000-0000-000000000/resourceGroups/00000/providers/Microsoft.MachineLearningServices/workspaces/00000/computes/cpu-cluster",
          "displayName": "pipeline_with_data_binding",
          "experimentName": "azure-ai-ml",
          "isArchived": false,
          "jobType": "Pipeline",
          "inputs": {
            "job_in_number": {
              "jobInputType": "literal",
              "value": "1"
            },
            "job_in_string": {
              "jobInputType": "literal",
              "value": "hello"
            },
            "job_in_folder": {
              "uri": "azureml://datastores/workspaceblobstore/paths/LocalUpload/00000000000000000000000000000000/data/",
              "jobInputType": "uri_folder"
            },
            "job_in_file": {
              "uri": "azureml://datastores/workspaceblobstore/paths/LocalUpload/00000000000000000000000000000000/sample1.csv",
              "jobInputType": "uri_file"
            },
            "target_compute": {
              "jobInputType": "literal",
              "value": "cpu-cluster"
            },
            "output_file_name": {
              "jobInputType": "literal",
              "value": "sample1.csv"
            }
          },
          "jobs": {
            "hello_world": {
              "name": "hello_world",
              "type": "command",
              "inputs": {
                "component_in_string": {
                  "job_input_type": "literal",
                  "value": "${{parent.inputs.job_in_number}}"
                }
              },
              "_source": "YAML.JOB",
<<<<<<< HEAD
              "componentId": "/subscriptions/00000000-0000-0000-0000-000000000/resourceGroups/00000/providers/Microsoft.MachineLearningServices/workspaces/00000/components/azureml_anonymous/versions/f3ecb648-7e45-4206-8d9a-507601986d76"
=======
              "componentId": "/subscriptions/00000000-0000-0000-0000-000000000/resourceGroups/00000/providers/Microsoft.MachineLearningServices/workspaces/00000/components/azureml_anonymous/versions/36bbd444-108e-465c-88c3-04ba062b1f7d"
>>>>>>> ce9edaa6
            }
          },
          "outputs": {},
          "settings": {
            "_source": "YAML.JOB"
          }
        }
      },
      "StatusCode": 201,
      "ResponseHeaders": {
        "Cache-Control": "no-cache",
<<<<<<< HEAD
        "Content-Length": "3967",
        "Content-Type": "application/json; charset=utf-8",
        "Date": "Thu, 23 Feb 2023 03:36:13 GMT",
        "Expires": "-1",
        "Location": "https://management.azure.com/subscriptions/00000000-0000-0000-0000-000000000/resourceGroups/00000/providers/Microsoft.MachineLearningServices/workspaces/00000/jobs/test_953389541515?api-version=2022-12-01-preview",
        "Pragma": "no-cache",
        "Request-Context": "appId=cid-v1:2d2e8e63-272e-4b3c-8598-4ee570a0e70d",
        "Server-Timing": "traceparent;desc=\u002200-3a63fbba16baf4b5ba04b537c65c6a65-8b923d25b37fc8fd-01\u0022",
        "Strict-Transport-Security": "max-age=31536000; includeSubDomains",
        "x-aml-cluster": "vienna-eastus2-01",
        "X-Content-Type-Options": "nosniff",
        "x-ms-correlation-request-id": "90fed3ba-7383-48b5-ab90-e4de25f531c1",
        "x-ms-ratelimit-remaining-subscription-writes": "1148",
        "x-ms-response-type": "standard",
        "x-ms-routing-request-id": "WESTUS2:20230223T033614Z:90fed3ba-7383-48b5-ab90-e4de25f531c1",
        "x-request-time": "1.441"
      },
      "ResponseBody": {
        "id": "/subscriptions/00000000-0000-0000-0000-000000000/resourceGroups/00000/providers/Microsoft.MachineLearningServices/workspaces/00000/jobs/test_953389541515",
        "name": "test_953389541515",
=======
        "Content-Length": "3106",
        "Content-Type": "application/json; charset=utf-8",
        "Date": "Tue, 21 Feb 2023 21:37:48 GMT",
        "Expires": "-1",
        "Location": "https://management.azure.com/subscriptions/00000000-0000-0000-0000-000000000/resourceGroups/00000/providers/Microsoft.MachineLearningServices/workspaces/00000/jobs/test_842569837829?api-version=2022-12-01-preview",
        "Pragma": "no-cache",
        "Request-Context": "appId=cid-v1:2d2e8e63-272e-4b3c-8598-4ee570a0e70d",
        "Server-Timing": "traceparent;desc=\u002200-7f88d6868ffd7a5fd3e8aef8f78dd9de-ef7270a245b4d83e-01\u0022",
        "Strict-Transport-Security": "max-age=31536000; includeSubDomains",
        "x-aml-cluster": "vienna-eastus-02",
        "X-Content-Type-Options": "nosniff",
        "x-ms-correlation-request-id": "d266be34-71c5-4d6d-a41d-66d46494e59e",
        "x-ms-ratelimit-remaining-subscription-writes": "1173",
        "x-ms-response-type": "standard",
        "x-ms-routing-request-id": "CANADACENTRAL:20230221T213749Z:d266be34-71c5-4d6d-a41d-66d46494e59e",
        "x-request-time": "1.299"
      },
      "ResponseBody": {
        "id": "/subscriptions/00000000-0000-0000-0000-000000000/resourceGroups/00000/providers/Microsoft.MachineLearningServices/workspaces/00000/jobs/test_842569837829",
        "name": "test_842569837829",
>>>>>>> ce9edaa6
        "type": "Microsoft.MachineLearningServices/workspaces/jobs",
        "properties": {
          "description": "The hello world pipeline job with data binding",
          "tags": {
            "tag": "tagvalue",
            "owner": "sdkteam"
          },
          "properties": {
            "azureml.DevPlatv2": "true",
            "azureml.runsource": "azureml.PipelineRun",
            "runSource": "MFE",
            "runType": "HTTP",
            "azureml.parameters": "{\u0022job_in_number\u0022:\u00221\u0022,\u0022job_in_string\u0022:\u0022hello\u0022,\u0022target_compute\u0022:\u0022cpu-cluster\u0022,\u0022output_file_name\u0022:\u0022sample1.csv\u0022}",
            "azureml.continue_on_step_failure": "False",
            "azureml.continue_on_failed_optional_input": "True",
            "azureml.defaultComputeName": "cpu-cluster",
            "azureml.defaultDataStoreName": "workspaceblobstore",
            "azureml.pipelineComponent": "pipelinerun"
          },
          "displayName": "pipeline_with_data_binding",
          "status": "Preparing",
          "experimentName": "azure-ai-ml",
          "services": {
            "Tracking": {
              "jobServiceType": "Tracking",
              "port": null,
<<<<<<< HEAD
              "endpoint": "azureml://eastus2.api.azureml.ms/mlflow/v1.0/subscriptions/00000000-0000-0000-0000-000000000/resourceGroups/00000/providers/Microsoft.MachineLearningServices/workspaces/00000?",
=======
              "endpoint": "azureml://eastus.api.azureml.ms/mlflow/v1.0/subscriptions/00000000-0000-0000-0000-000000000/resourceGroups/00000/providers/Microsoft.MachineLearningServices/workspaces/00000?",
>>>>>>> ce9edaa6
              "status": null,
              "errorMessage": null,
              "properties": null,
              "nodes": null
            },
            "Studio": {
              "jobServiceType": "Studio",
              "port": null,
<<<<<<< HEAD
              "endpoint": "https://ml.azure.com/runs/test_953389541515?wsid=/subscriptions/00000000-0000-0000-0000-000000000/resourcegroups/00000/workspaces/00000",
=======
              "endpoint": "https://ml.azure.com/runs/test_842569837829?wsid=/subscriptions/00000000-0000-0000-0000-000000000/resourcegroups/00000/workspaces/00000",
>>>>>>> ce9edaa6
              "status": null,
              "errorMessage": null,
              "properties": null,
              "nodes": null
            }
          },
          "computeId": "/subscriptions/00000000-0000-0000-0000-000000000/resourceGroups/00000/providers/Microsoft.MachineLearningServices/workspaces/00000/computes/cpu-cluster",
          "isArchived": false,
          "identity": null,
          "componentId": null,
          "jobType": "Pipeline",
          "settings": {
            "_source": "YAML.JOB"
          },
          "jobs": {
            "hello_world": {
              "name": "hello_world",
              "type": "command",
              "inputs": {
                "component_in_string": {
                  "job_input_type": "literal",
                  "value": "${{parent.inputs.job_in_number}}"
                }
              },
              "_source": "YAML.JOB",
<<<<<<< HEAD
              "componentId": "/subscriptions/00000000-0000-0000-0000-000000000/resourceGroups/00000/providers/Microsoft.MachineLearningServices/workspaces/00000/components/azureml_anonymous/versions/f3ecb648-7e45-4206-8d9a-507601986d76"
=======
              "componentId": "/subscriptions/00000000-0000-0000-0000-000000000/resourceGroups/00000/providers/Microsoft.MachineLearningServices/workspaces/00000/components/azureml_anonymous/versions/36bbd444-108e-465c-88c3-04ba062b1f7d"
>>>>>>> ce9edaa6
            }
          },
          "inputs": {
            "job_in_number": {
              "description": null,
              "jobInputType": "literal",
              "value": "1"
            },
            "job_in_string": {
              "description": null,
              "jobInputType": "literal",
              "value": "hello"
            },
            "job_in_folder": {
              "description": null,
              "uri": "azureml://datastores/workspaceblobstore/paths/LocalUpload/00000000000000000000000000000000/data/",
              "mode": "ReadOnlyMount",
              "jobInputType": "uri_folder"
            },
            "job_in_file": {
              "description": null,
              "uri": "azureml://datastores/workspaceblobstore/paths/LocalUpload/00000000000000000000000000000000/sample1.csv",
              "mode": "ReadOnlyMount",
              "jobInputType": "uri_file"
            },
            "target_compute": {
              "description": null,
              "jobInputType": "literal",
              "value": "cpu-cluster"
            },
            "output_file_name": {
              "description": null,
              "jobInputType": "literal",
              "value": "sample1.csv"
            }
          },
          "outputs": {},
          "sourceJobId": null
        },
        "systemData": {
<<<<<<< HEAD
          "createdAt": "2023-02-23T03:36:13.7442744\u002B00:00",
          "createdBy": "Diondra Peck",
=======
          "createdAt": "2023-02-21T21:37:48.6100004\u002B00:00",
          "createdBy": "Firstname Lastname",
>>>>>>> ce9edaa6
          "createdByType": "User"
        }
      }
    },
    {
<<<<<<< HEAD
      "RequestUri": "https://management.azure.com/subscriptions/00000000-0000-0000-0000-000000000/resourceGroups/00000/providers/Microsoft.MachineLearningServices/workspaces/00000/jobs/test_953389541515/cancel?api-version=2022-12-01-preview",
=======
      "RequestUri": "https://management.azure.com/subscriptions/00000000-0000-0000-0000-000000000/resourceGroups/00000/providers/Microsoft.MachineLearningServices/workspaces/00000/jobs/test_842569837829/cancel?api-version=2022-12-01-preview",
>>>>>>> ce9edaa6
      "RequestMethod": "POST",
      "RequestHeaders": {
        "Accept": "application/json",
        "Accept-Encoding": "gzip, deflate",
        "Connection": "keep-alive",
        "Content-Length": "0",
<<<<<<< HEAD
        "User-Agent": "azure-ai-ml/1.5.0 azsdk-python-mgmt-machinelearningservices/0.1.0 Python/3.7.9 (Windows-10-10.0.22621-SP0)"
=======
        "User-Agent": "azure-ai-ml/1.5.0 azsdk-python-mgmt-machinelearningservices/0.1.0 Python/3.10.6 (Linux-5.15.79.1-microsoft-standard-WSL2-x86_64-with-glibc2.35)"
>>>>>>> ce9edaa6
      },
      "RequestBody": null,
      "StatusCode": 202,
      "ResponseHeaders": {
        "Cache-Control": "no-cache",
        "Content-Length": "4",
        "Content-Type": "application/json; charset=utf-8",
<<<<<<< HEAD
        "Date": "Thu, 23 Feb 2023 03:36:16 GMT",
        "Expires": "-1",
        "Location": "https://management.azure.com/subscriptions/00000000-0000-0000-0000-000000000/providers/Microsoft.MachineLearningServices/locations/eastus2/mfeOperationResults/jc:2d1e66ae-85e3-42c0-be91-34de66397f26:test_953389541515?api-version=2022-12-01-preview",
        "Pragma": "no-cache",
        "Request-Context": "appId=cid-v1:2d2e8e63-272e-4b3c-8598-4ee570a0e70d",
        "Strict-Transport-Security": "max-age=31536000; includeSubDomains",
        "x-aml-cluster": "vienna-eastus2-01",
        "X-Content-Type-Options": "nosniff",
        "x-ms-async-operation-timeout": "PT1H",
        "x-ms-correlation-request-id": "244d12e7-551d-4399-891f-57b8bf74fd2a",
        "x-ms-ratelimit-remaining-subscription-writes": "1174",
        "x-ms-response-type": "standard",
        "x-ms-routing-request-id": "WESTUS2:20230223T033616Z:244d12e7-551d-4399-891f-57b8bf74fd2a",
        "x-request-time": "0.645"
=======
        "Date": "Tue, 21 Feb 2023 21:37:55 GMT",
        "Expires": "-1",
        "Location": "https://management.azure.com/subscriptions/00000000-0000-0000-0000-000000000/providers/Microsoft.MachineLearningServices/locations/eastus/mfeOperationResults/jc:3bd2018e-4b43-401e-ad49-85df181c9e0a:test_842569837829?api-version=2022-12-01-preview",
        "Pragma": "no-cache",
        "Request-Context": "appId=cid-v1:2d2e8e63-272e-4b3c-8598-4ee570a0e70d",
        "Strict-Transport-Security": "max-age=31536000; includeSubDomains",
        "x-aml-cluster": "vienna-eastus-02",
        "X-Content-Type-Options": "nosniff",
        "x-ms-async-operation-timeout": "PT1H",
        "x-ms-correlation-request-id": "7a23e18b-4781-4fe3-a4c5-24349c3fc979",
        "x-ms-ratelimit-remaining-subscription-writes": "1179",
        "x-ms-response-type": "standard",
        "x-ms-routing-request-id": "CANADACENTRAL:20230221T213755Z:7a23e18b-4781-4fe3-a4c5-24349c3fc979",
        "x-request-time": "0.559"
>>>>>>> ce9edaa6
      },
      "ResponseBody": "null"
    },
    {
<<<<<<< HEAD
      "RequestUri": "https://management.azure.com/subscriptions/00000000-0000-0000-0000-000000000/providers/Microsoft.MachineLearningServices/locations/eastus2/mfeOperationResults/jc:2d1e66ae-85e3-42c0-be91-34de66397f26:test_953389541515?api-version=2022-12-01-preview",
      "RequestMethod": "GET",
      "RequestHeaders": {
        "Accept": "*/*",
        "Accept-Encoding": "gzip, deflate",
        "Connection": "keep-alive",
        "User-Agent": "azure-ai-ml/1.5.0 azsdk-python-mgmt-machinelearningservices/0.1.0 Python/3.7.9 (Windows-10-10.0.22621-SP0)"
      },
      "RequestBody": null,
      "StatusCode": 202,
      "ResponseHeaders": {
        "Cache-Control": "no-cache",
        "Content-Length": "2",
        "Content-Type": "application/json; charset=utf-8",
        "Date": "Thu, 23 Feb 2023 03:36:16 GMT",
        "Expires": "-1",
        "Location": "https://management.azure.com/subscriptions/00000000-0000-0000-0000-000000000/providers/Microsoft.MachineLearningServices/locations/eastus2/mfeOperationResults/jc:2d1e66ae-85e3-42c0-be91-34de66397f26:test_953389541515?api-version=2022-12-01-preview",
        "Pragma": "no-cache",
        "Request-Context": "appId=cid-v1:2d2e8e63-272e-4b3c-8598-4ee570a0e70d",
        "Strict-Transport-Security": "max-age=31536000; includeSubDomains",
        "x-aml-cluster": "vienna-eastus2-02",
        "X-Content-Type-Options": "nosniff",
        "x-ms-correlation-request-id": "abd79f92-541f-4f21-8e95-9b1d346b0471",
        "x-ms-ratelimit-remaining-subscription-reads": "11869",
        "x-ms-response-type": "standard",
        "x-ms-routing-request-id": "WESTUS2:20230223T033617Z:abd79f92-541f-4f21-8e95-9b1d346b0471",
        "x-request-time": "0.030"
      },
      "ResponseBody": {}
    },
    {
      "RequestUri": "https://management.azure.com/subscriptions/00000000-0000-0000-0000-000000000/providers/Microsoft.MachineLearningServices/locations/eastus2/mfeOperationResults/jc:2d1e66ae-85e3-42c0-be91-34de66397f26:test_953389541515?api-version=2022-12-01-preview",
=======
      "RequestUri": "https://management.azure.com/subscriptions/00000000-0000-0000-0000-000000000/providers/Microsoft.MachineLearningServices/locations/eastus/mfeOperationResults/jc:3bd2018e-4b43-401e-ad49-85df181c9e0a:test_842569837829?api-version=2022-12-01-preview",
>>>>>>> ce9edaa6
      "RequestMethod": "GET",
      "RequestHeaders": {
        "Accept": "*/*",
        "Accept-Encoding": "gzip, deflate",
        "Connection": "keep-alive",
<<<<<<< HEAD
        "User-Agent": "azure-ai-ml/1.5.0 azsdk-python-mgmt-machinelearningservices/0.1.0 Python/3.7.9 (Windows-10-10.0.22621-SP0)"
=======
        "User-Agent": "azure-ai-ml/1.5.0 azsdk-python-mgmt-machinelearningservices/0.1.0 Python/3.10.6 (Linux-5.15.79.1-microsoft-standard-WSL2-x86_64-with-glibc2.35)"
>>>>>>> ce9edaa6
      },
      "RequestBody": null,
      "StatusCode": 200,
      "ResponseHeaders": {
        "Cache-Control": "no-cache",
        "Content-Length": "0",
<<<<<<< HEAD
        "Date": "Thu, 23 Feb 2023 03:36:46 GMT",
        "Expires": "-1",
        "Pragma": "no-cache",
        "Request-Context": "appId=cid-v1:2d2e8e63-272e-4b3c-8598-4ee570a0e70d",
        "Server-Timing": "traceparent;desc=\u002200-c372130b595bfe1541dacf4f03747247-a6da28860dac3c31-01\u0022",
        "Strict-Transport-Security": "max-age=31536000; includeSubDomains",
        "x-aml-cluster": "vienna-eastus2-02",
        "X-Content-Type-Options": "nosniff",
        "x-ms-correlation-request-id": "c980e8dd-8367-4496-89cb-f52cb350d0fe",
        "x-ms-ratelimit-remaining-subscription-reads": "11868",
        "x-ms-response-type": "standard",
        "x-ms-routing-request-id": "WESTUS2:20230223T033647Z:c980e8dd-8367-4496-89cb-f52cb350d0fe",
        "x-request-time": "0.105"
=======
        "Date": "Tue, 21 Feb 2023 21:37:55 GMT",
        "Expires": "-1",
        "Pragma": "no-cache",
        "Request-Context": "appId=cid-v1:2d2e8e63-272e-4b3c-8598-4ee570a0e70d",
        "Server-Timing": "traceparent;desc=\u002200-e6c9ccf47e6b26e1d41fa4bd28c51035-a462b4645d59bd4a-01\u0022",
        "Strict-Transport-Security": "max-age=31536000; includeSubDomains",
        "x-aml-cluster": "vienna-eastus-02",
        "X-Content-Type-Options": "nosniff",
        "x-ms-correlation-request-id": "733081eb-a0f9-417f-ba7a-83aa4eca9240",
        "x-ms-ratelimit-remaining-subscription-reads": "11964",
        "x-ms-response-type": "standard",
        "x-ms-routing-request-id": "CANADACENTRAL:20230221T213755Z:733081eb-a0f9-417f-ba7a-83aa4eca9240",
        "x-request-time": "0.034"
>>>>>>> ce9edaa6
      },
      "ResponseBody": null
    }
  ],
  "Variables": {
<<<<<<< HEAD
    "name": "test_953389541515"
=======
    "name": "test_842569837829"
>>>>>>> ce9edaa6
  }
}<|MERGE_RESOLUTION|>--- conflicted
+++ resolved
@@ -7,11 +7,7 @@
         "Accept": "application/json",
         "Accept-Encoding": "gzip, deflate",
         "Connection": "keep-alive",
-<<<<<<< HEAD
         "User-Agent": "azure-ai-ml/1.5.0 azsdk-python-mgmt-machinelearningservices/0.1.0 Python/3.7.9 (Windows-10-10.0.22621-SP0)"
-=======
-        "User-Agent": "azure-ai-ml/1.5.0 azsdk-python-mgmt-machinelearningservices/0.1.0 Python/3.10.6 (Linux-5.15.79.1-microsoft-standard-WSL2-x86_64-with-glibc2.35)"
->>>>>>> ce9edaa6
       },
       "RequestBody": null,
       "StatusCode": 200,
@@ -19,69 +15,39 @@
         "Cache-Control": "no-cache",
         "Content-Encoding": "gzip",
         "Content-Type": "application/json; charset=utf-8",
-<<<<<<< HEAD
-        "Date": "Thu, 23 Feb 2023 03:36:02 GMT",
+        "Date": "Thu, 23 Feb 2023 21:15:48 GMT",
         "Expires": "-1",
         "Pragma": "no-cache",
         "Request-Context": "appId=cid-v1:2d2e8e63-272e-4b3c-8598-4ee570a0e70d",
-        "Server-Timing": "traceparent;desc=\u002200-cb11cf645ff5c9eb502b148fda7e6c64-eae5a2721a976d1f-01\u0022",
-=======
-        "Date": "Tue, 21 Feb 2023 21:37:28 GMT",
-        "Expires": "-1",
-        "Pragma": "no-cache",
-        "Request-Context": "appId=cid-v1:2d2e8e63-272e-4b3c-8598-4ee570a0e70d",
-        "Server-Timing": "traceparent;desc=\u002200-5048dbf97a94bfab53814fa7503179ab-c287febfa99b3b99-01\u0022",
->>>>>>> ce9edaa6
+        "Server-Timing": "traceparent;desc=\u002200-6967b9ec9c4639456434935c2dfcf4b0-5d119fae4077fc86-01\u0022",
         "Strict-Transport-Security": "max-age=31536000; includeSubDomains",
         "Transfer-Encoding": "chunked",
         "Vary": [
           "Accept-Encoding",
           "Accept-Encoding"
         ],
-<<<<<<< HEAD
-        "x-aml-cluster": "vienna-eastus2-02",
+        "x-aml-cluster": "vienna-eastus2-01",
         "X-Content-Type-Options": "nosniff",
-        "x-ms-correlation-request-id": "174e0752-5684-4c0f-9347-233fbeb70412",
-        "x-ms-ratelimit-remaining-subscription-reads": "11874",
+        "x-ms-correlation-request-id": "f538e049-a074-425d-804e-06b0bc3bf9ab",
+        "x-ms-ratelimit-remaining-subscription-reads": "11935",
         "x-ms-response-type": "standard",
-        "x-ms-routing-request-id": "WESTUS2:20230223T033602Z:174e0752-5684-4c0f-9347-233fbeb70412",
-        "x-request-time": "0.052"
-=======
-        "x-aml-cluster": "vienna-eastus-02",
-        "X-Content-Type-Options": "nosniff",
-        "x-ms-correlation-request-id": "d475a849-4109-4103-a769-3aceda31f5a6",
-        "x-ms-ratelimit-remaining-subscription-reads": "11968",
-        "x-ms-response-type": "standard",
-        "x-ms-routing-request-id": "CANADACENTRAL:20230221T213728Z:d475a849-4109-4103-a769-3aceda31f5a6",
-        "x-request-time": "0.045"
->>>>>>> ce9edaa6
+        "x-ms-routing-request-id": "WESTUS2:20230223T211549Z:f538e049-a074-425d-804e-06b0bc3bf9ab",
+        "x-request-time": "0.104"
       },
       "ResponseBody": {
         "id": "/subscriptions/00000000-0000-0000-0000-000000000/resourceGroups/00000/providers/Microsoft.MachineLearningServices/workspaces/00000/computes/cpu-cluster",
         "name": "cpu-cluster",
         "type": "Microsoft.MachineLearningServices/workspaces/computes",
-<<<<<<< HEAD
         "location": "eastus2",
         "tags": {},
         "properties": {
           "createdOn": "2023-02-23T02:09:37.0381833\u002B00:00",
           "modifiedOn": "2023-02-23T02:09:40.5544927\u002B00:00",
-=======
-        "location": "eastus",
-        "tags": {},
-        "properties": {
-          "createdOn": "2023-02-18T09:22:48.8321811\u002B00:00",
-          "modifiedOn": "2023-02-20T22:34:01.0617008\u002B00:00",
->>>>>>> ce9edaa6
           "disableLocalAuth": false,
           "description": null,
           "resourceId": null,
           "computeType": "AmlCompute",
-<<<<<<< HEAD
           "computeLocation": "eastus2",
-=======
-          "computeLocation": "eastus",
->>>>>>> ce9edaa6
           "provisioningState": "Succeeded",
           "provisioningErrors": null,
           "isAttachedCompute": false,
@@ -91,38 +57,21 @@
             "scaleSettings": {
               "maxNodeCount": 4,
               "minNodeCount": 0,
-<<<<<<< HEAD
               "nodeIdleTimeBeforeScaleDown": "PT2M"
             },
             "subnet": null,
-            "currentNodeCount": 2,
+            "currentNodeCount": 4,
             "targetNodeCount": 4,
             "nodeStateCounts": {
               "preparingNodeCount": 0,
               "runningNodeCount": 2,
-              "idleNodeCount": 0,
-=======
-              "nodeIdleTimeBeforeScaleDown": "PT20M"
-            },
-            "subnet": null,
-            "currentNodeCount": 3,
-            "targetNodeCount": 3,
-            "nodeStateCounts": {
-              "preparingNodeCount": 0,
-              "runningNodeCount": 0,
-              "idleNodeCount": 3,
->>>>>>> ce9edaa6
+              "idleNodeCount": 2,
               "unusableNodeCount": 0,
               "leavingNodeCount": 0,
               "preemptedNodeCount": 0
             },
-<<<<<<< HEAD
-            "allocationState": "Resizing",
-            "allocationStateTransitionTime": "2023-02-23T03:34:14.282\u002B00:00",
-=======
             "allocationState": "Steady",
-            "allocationStateTransitionTime": "2023-02-21T21:11:59.178\u002B00:00",
->>>>>>> ce9edaa6
+            "allocationStateTransitionTime": "2023-02-23T21:08:09.818\u002B00:00",
             "errors": null,
             "remoteLoginPortPublicAccess": "Enabled",
             "osType": "Linux",
@@ -134,21 +83,13 @@
       }
     },
     {
-<<<<<<< HEAD
       "RequestUri": "https://management.azure.com/subscriptions/00000000-0000-0000-0000-000000000/resourceGroups/00000/providers/Microsoft.MachineLearningServices/workspaces/00000?api-version=2022-10-01",
-=======
-      "RequestUri": "https://management.azure.com/subscriptions/00000000-0000-0000-0000-000000000/resourceGroups/00000/providers/Microsoft.MachineLearningServices/workspaces/00000/datastores/workspaceblobstore?api-version=2022-10-01",
->>>>>>> ce9edaa6
       "RequestMethod": "GET",
       "RequestHeaders": {
         "Accept": "application/json",
         "Accept-Encoding": "gzip, deflate",
         "Connection": "keep-alive",
-<<<<<<< HEAD
         "User-Agent": "azure-ai-ml/1.5.0 azsdk-python-mgmt-machinelearningservices/0.1.0 Python/3.7.9 (Windows-10-10.0.22621-SP0)"
-=======
-        "User-Agent": "azure-ai-ml/1.5.0 azsdk-python-mgmt-machinelearningservices/0.1.0 Python/3.10.6 (Linux-5.15.79.1-microsoft-standard-WSL2-x86_64-with-glibc2.35)"
->>>>>>> ce9edaa6
       },
       "RequestBody": null,
       "StatusCode": 200,
@@ -156,42 +97,24 @@
         "Cache-Control": "no-cache",
         "Content-Encoding": "gzip",
         "Content-Type": "application/json; charset=utf-8",
-<<<<<<< HEAD
-        "Date": "Thu, 23 Feb 2023 03:36:04 GMT",
+        "Date": "Thu, 23 Feb 2023 21:15:51 GMT",
         "Expires": "-1",
         "Pragma": "no-cache",
         "Request-Context": "appId=cid-v1:2d2e8e63-272e-4b3c-8598-4ee570a0e70d",
-        "Server-Timing": "traceparent;desc=\u002200-dd8e6d9008eef5b26f33c70fbc672b67-f1fa0a981a60b41a-01\u0022",
-=======
-        "Date": "Tue, 21 Feb 2023 21:37:32 GMT",
-        "Expires": "-1",
-        "Pragma": "no-cache",
-        "Request-Context": "appId=cid-v1:2d2e8e63-272e-4b3c-8598-4ee570a0e70d",
-        "Server-Timing": "traceparent;desc=\u002200-04760515eb29815034fbc803a0698d03-86c33967c1f67c34-01\u0022",
->>>>>>> ce9edaa6
+        "Server-Timing": "traceparent;desc=\u002200-a62fde9bb8fb676c4695fc6727fcb865-e9d171f5a6370754-01\u0022",
         "Strict-Transport-Security": "max-age=31536000; includeSubDomains",
         "Transfer-Encoding": "chunked",
         "Vary": [
           "Accept-Encoding",
           "Accept-Encoding"
         ],
-<<<<<<< HEAD
-        "x-aml-cluster": "vienna-eastus2-01",
+        "x-aml-cluster": "vienna-eastus2-02",
         "X-Content-Type-Options": "nosniff",
-        "x-ms-correlation-request-id": "4b8ffbc2-22cc-4b19-b240-03484dab07b2",
-        "x-ms-ratelimit-remaining-subscription-reads": "11873",
+        "x-ms-correlation-request-id": "4f9755f4-ae7a-4cbe-9053-2c01b7a30554",
+        "x-ms-ratelimit-remaining-subscription-reads": "11934",
         "x-ms-response-type": "standard",
-        "x-ms-routing-request-id": "WESTUS2:20230223T033604Z:4b8ffbc2-22cc-4b19-b240-03484dab07b2",
-        "x-request-time": "0.019"
-=======
-        "x-aml-cluster": "vienna-eastus-02",
-        "X-Content-Type-Options": "nosniff",
-        "x-ms-correlation-request-id": "a1c1306f-39c0-43be-a1ba-39bb71dd5ecd",
-        "x-ms-ratelimit-remaining-subscription-reads": "11967",
-        "x-ms-response-type": "standard",
-        "x-ms-routing-request-id": "CANADACENTRAL:20230221T213733Z:a1c1306f-39c0-43be-a1ba-39bb71dd5ecd",
-        "x-request-time": "0.194"
->>>>>>> ce9edaa6
+        "x-ms-routing-request-id": "WESTUS2:20230223T211552Z:4f9755f4-ae7a-4cbe-9053-2c01b7a30554",
+        "x-request-time": "0.627"
       },
       "ResponseBody": {
         "id": "/subscriptions/00000000-0000-0000-0000-000000000/resourceGroups/00000/providers/Microsoft.MachineLearningServices/workspaces/00000",
@@ -219,7 +142,6 @@
             "isPrivateLinkEnabled": false,
             "notebookPreparationError": null
           },
-<<<<<<< HEAD
           "storageHnsEnabled": false,
           "workspaceId": "2d1e66ae-85e3-42c0-be91-34de66397f26",
           "linkedModelInventoryArmId": null,
@@ -254,39 +176,12 @@
     {
       "RequestUri": "https://eastus2.api.azureml.ms/content/v2.0/subscriptions/00000000-0000-0000-0000-000000000/resourceGroups/00000/providers/Microsoft.MachineLearningServices/workspaces/00000/snapshots/getByHash?hash=d3c05b496c685e7e5a204e3cebc689086bd0f622c2975d8090c18968739a464a\u0026hashVersion=202208",
       "RequestMethod": "GET",
-=======
-          "datastoreType": "AzureBlob",
-          "accountName": "samcw32zcnpjldw",
-          "containerName": "azureml-blobstore-3bd2018e-4b43-401e-ad49-85df181c9e0a",
-          "endpoint": "core.windows.net",
-          "protocol": "https",
-          "serviceDataAccessAuthIdentity": "WorkspaceSystemAssignedIdentity"
-        },
-        "systemData": {
-          "createdAt": "2023-02-18T09:22:33.5645164\u002B00:00",
-          "createdBy": "779301c0-18b2-4cdc-801b-a0a3368fee0a",
-          "createdByType": "Application",
-          "lastModifiedAt": "2023-02-18T09:22:34.1712214\u002B00:00",
-          "lastModifiedBy": "779301c0-18b2-4cdc-801b-a0a3368fee0a",
-          "lastModifiedByType": "Application"
-        }
-      }
-    },
-    {
-      "RequestUri": "https://management.azure.com/subscriptions/00000000-0000-0000-0000-000000000/resourceGroups/00000/providers/Microsoft.MachineLearningServices/workspaces/00000/datastores/workspaceblobstore/listSecrets?api-version=2022-10-01",
-      "RequestMethod": "POST",
->>>>>>> ce9edaa6
       "RequestHeaders": {
         "Accept": "*/*",
         "Accept-Encoding": "gzip, deflate",
         "Connection": "keep-alive",
-<<<<<<< HEAD
         "Content-Type": "application/json; charset=UTF-8",
         "User-Agent": "azure-ai-ml/1.5.0 azsdk-python-core/1.26.3 Python/3.7.9 (Windows-10-10.0.22621-SP0)"
-=======
-        "Content-Length": "0",
-        "User-Agent": "azure-ai-ml/1.5.0 azsdk-python-mgmt-machinelearningservices/0.1.0 Python/3.10.6 (Linux-5.15.79.1-microsoft-standard-WSL2-x86_64-with-glibc2.35)"
->>>>>>> ce9edaa6
       },
       "RequestBody": null,
       "StatusCode": 200,
@@ -294,8 +189,7 @@
         "Connection": "keep-alive",
         "Content-Encoding": "gzip",
         "Content-Type": "application/json; charset=utf-8",
-<<<<<<< HEAD
-        "Date": "Thu, 23 Feb 2023 03:36:05 GMT",
+        "Date": "Thu, 23 Feb 2023 21:15:53 GMT",
         "Request-Context": "appId=cid-v1:2d2e8e63-272e-4b3c-8598-4ee570a0e70d",
         "Strict-Transport-Security": "max-age=15724800; includeSubDomains; preload",
         "Transfer-Encoding": "chunked",
@@ -303,24 +197,7 @@
         "x-aml-cluster": "vienna-eastus2-02",
         "X-Content-Type-Options": "nosniff",
         "x-ms-response-type": "standard",
-        "x-request-time": "0.093"
-=======
-        "Date": "Tue, 21 Feb 2023 21:37:32 GMT",
-        "Expires": "-1",
-        "Pragma": "no-cache",
-        "Request-Context": "appId=cid-v1:2d2e8e63-272e-4b3c-8598-4ee570a0e70d",
-        "Server-Timing": "traceparent;desc=\u002200-7b864178e2fdd4df401bdb6806dce6d7-eaa2faeba3d11f2b-01\u0022",
-        "Strict-Transport-Security": "max-age=31536000; includeSubDomains",
-        "Transfer-Encoding": "chunked",
-        "Vary": "Accept-Encoding",
-        "x-aml-cluster": "vienna-eastus-02",
-        "X-Content-Type-Options": "nosniff",
-        "x-ms-correlation-request-id": "c14a2713-f8fa-4eb1-b97d-5b31d4bbf3f4",
-        "x-ms-ratelimit-remaining-subscription-writes": "1182",
-        "x-ms-response-type": "standard",
-        "x-ms-routing-request-id": "CANADACENTRAL:20230221T213733Z:c14a2713-f8fa-4eb1-b97d-5b31d4bbf3f4",
-        "x-request-time": "0.111"
->>>>>>> ce9edaa6
+        "x-request-time": "0.194"
       },
       "ResponseBody": {
         "snapshotType": "LocalFiles",
@@ -387,101 +264,13 @@
       }
     },
     {
-<<<<<<< HEAD
       "RequestUri": "https://management.azure.com/subscriptions/00000000-0000-0000-0000-000000000/resourceGroups/00000/providers/Microsoft.MachineLearningServices/workspaces/00000/codes/e7a3f40e-eb47-4499-9b80-1e5d911878f8/versions/1?api-version=2022-05-01",
       "RequestMethod": "GET",
-=======
-      "RequestUri": "https://samcw32zcnpjldw.blob.core.windows.net/azureml-blobstore-3bd2018e-4b43-401e-ad49-85df181c9e0a/LocalUpload/00000000000000000000000000000000/COMPONENT_PLACEHOLDER",
-      "RequestMethod": "HEAD",
-      "RequestHeaders": {
-        "Accept": "application/xml",
-        "Accept-Encoding": "gzip, deflate",
-        "Connection": "keep-alive",
-        "User-Agent": "azsdk-python-storage-blob/12.14.1 Python/3.10.6 (Linux-5.15.79.1-microsoft-standard-WSL2-x86_64-with-glibc2.35)",
-        "x-ms-date": "Tue, 21 Feb 2023 21:37:33 GMT",
-        "x-ms-version": "2021-08-06"
-      },
-      "RequestBody": null,
-      "StatusCode": 200,
-      "ResponseHeaders": {
-        "Accept-Ranges": "bytes",
-        "Content-Length": "35",
-        "Content-MD5": "L/DnSpFIn\u002BjaQWc\u002BsUQdcw==",
-        "Content-Type": "application/octet-stream",
-        "Date": "Tue, 21 Feb 2023 21:37:33 GMT",
-        "ETag": "\u00220x8DB1192C06E1C79\u0022",
-        "Last-Modified": "Sat, 18 Feb 2023 09:30:19 GMT",
-        "Server": [
-          "Windows-Azure-Blob/1.0",
-          "Microsoft-HTTPAPI/2.0"
-        ],
-        "Vary": "Origin",
-        "x-ms-access-tier": "Hot",
-        "x-ms-access-tier-inferred": "true",
-        "x-ms-blob-type": "BlockBlob",
-        "x-ms-creation-time": "Sat, 18 Feb 2023 09:30:19 GMT",
-        "x-ms-lease-state": "available",
-        "x-ms-lease-status": "unlocked",
-        "x-ms-meta-name": "c4b5a984-a0c9-4622-a5cf-f22114f04941",
-        "x-ms-meta-upload_status": "completed",
-        "x-ms-meta-version": "1",
-        "x-ms-server-encrypted": "true",
-        "x-ms-version": "2021-08-06"
-      },
-      "ResponseBody": null
-    },
-    {
-      "RequestUri": "https://samcw32zcnpjldw.blob.core.windows.net/azureml-blobstore-3bd2018e-4b43-401e-ad49-85df181c9e0a/az-ml-artifacts/00000000000000000000000000000000/COMPONENT_PLACEHOLDER",
-      "RequestMethod": "HEAD",
-      "RequestHeaders": {
-        "Accept": "application/xml",
-        "Accept-Encoding": "gzip, deflate",
-        "Connection": "keep-alive",
-        "User-Agent": "azsdk-python-storage-blob/12.14.1 Python/3.10.6 (Linux-5.15.79.1-microsoft-standard-WSL2-x86_64-with-glibc2.35)",
-        "x-ms-date": "Tue, 21 Feb 2023 21:37:33 GMT",
-        "x-ms-version": "2021-08-06"
-      },
-      "RequestBody": null,
-      "StatusCode": 404,
-      "ResponseHeaders": {
-        "Date": "Tue, 21 Feb 2023 21:37:33 GMT",
-        "Server": [
-          "Windows-Azure-Blob/1.0",
-          "Microsoft-HTTPAPI/2.0"
-        ],
-        "Transfer-Encoding": "chunked",
-        "Vary": "Origin",
-        "x-ms-error-code": "BlobNotFound",
-        "x-ms-version": "2021-08-06"
-      },
-      "ResponseBody": null
-    },
-    {
-      "RequestUri": "https://management.azure.com/subscriptions/00000000-0000-0000-0000-000000000/resourceGroups/00000/providers/Microsoft.MachineLearningServices/workspaces/00000/codes/c4b5a984-a0c9-4622-a5cf-f22114f04941/versions/1?api-version=2022-05-01",
-      "RequestMethod": "PUT",
->>>>>>> ce9edaa6
       "RequestHeaders": {
         "Accept": "application/json",
         "Accept-Encoding": "gzip, deflate",
         "Connection": "keep-alive",
-<<<<<<< HEAD
         "User-Agent": "azure-ai-ml/1.5.0 azsdk-python-mgmt-machinelearningservices/0.1.0 Python/3.7.9 (Windows-10-10.0.22621-SP0)"
-=======
-        "Content-Length": "288",
-        "Content-Type": "application/json",
-        "User-Agent": "azure-ai-ml/1.5.0 azsdk-python-mgmt-machinelearningservices/0.1.0 Python/3.10.6 (Linux-5.15.79.1-microsoft-standard-WSL2-x86_64-with-glibc2.35)"
-      },
-      "RequestBody": {
-        "properties": {
-          "properties": {
-            "hash_sha256": "0000000000000",
-            "hash_version": "0000000000000"
-          },
-          "isAnonymous": true,
-          "isArchived": false,
-          "codeUri": "https://samcw32zcnpjldw.blob.core.windows.net/azureml-blobstore-3bd2018e-4b43-401e-ad49-85df181c9e0a/LocalUpload/00000000000000000000000000000000"
-        }
->>>>>>> ce9edaa6
       },
       "RequestBody": null,
       "StatusCode": 200,
@@ -489,48 +278,27 @@
         "Cache-Control": "no-cache",
         "Content-Encoding": "gzip",
         "Content-Type": "application/json; charset=utf-8",
-<<<<<<< HEAD
-        "Date": "Thu, 23 Feb 2023 03:36:07 GMT",
+        "Date": "Thu, 23 Feb 2023 21:15:55 GMT",
         "Expires": "-1",
         "Pragma": "no-cache",
         "Request-Context": "appId=cid-v1:2d2e8e63-272e-4b3c-8598-4ee570a0e70d",
-        "Server-Timing": "traceparent;desc=\u002200-7ff3bd2bff323ea44fb16efe0129dc1b-a16746d525bd79ec-01\u0022",
-=======
-        "Date": "Tue, 21 Feb 2023 21:37:37 GMT",
-        "Expires": "-1",
-        "Pragma": "no-cache",
-        "Request-Context": "appId=cid-v1:2d2e8e63-272e-4b3c-8598-4ee570a0e70d",
-        "Server-Timing": "traceparent;desc=\u002200-a53047306d31625fa520a6836792e53a-569cfb9e2c7552ec-01\u0022",
->>>>>>> ce9edaa6
+        "Server-Timing": "traceparent;desc=\u002200-86620b5147fdc452cb08c863b0317036-8aaccbc8f7104807-01\u0022",
         "Strict-Transport-Security": "max-age=31536000; includeSubDomains",
         "Transfer-Encoding": "chunked",
         "Vary": [
           "Accept-Encoding",
           "Accept-Encoding"
         ],
-<<<<<<< HEAD
-        "x-aml-cluster": "vienna-eastus2-01",
+        "x-aml-cluster": "vienna-eastus2-02",
         "X-Content-Type-Options": "nosniff",
-        "x-ms-correlation-request-id": "104fef66-9123-4ad5-8ad8-9a97a92aabb0",
-        "x-ms-ratelimit-remaining-subscription-reads": "11872",
+        "x-ms-correlation-request-id": "5f507fb6-b6e3-4443-b999-40bfd3a157bd",
+        "x-ms-ratelimit-remaining-subscription-reads": "11933",
         "x-ms-response-type": "standard",
-        "x-ms-routing-request-id": "WESTUS2:20230223T033607Z:104fef66-9123-4ad5-8ad8-9a97a92aabb0",
-        "x-request-time": "0.054"
+        "x-ms-routing-request-id": "WESTUS2:20230223T211556Z:5f507fb6-b6e3-4443-b999-40bfd3a157bd",
+        "x-request-time": "0.497"
       },
       "ResponseBody": {
         "id": "/subscriptions/00000000-0000-0000-0000-000000000/resourceGroups/00000/providers/Microsoft.MachineLearningServices/workspaces/00000/codes/e7a3f40e-eb47-4499-9b80-1e5d911878f8/versions/1",
-=======
-        "x-aml-cluster": "vienna-eastus-02",
-        "X-Content-Type-Options": "nosniff",
-        "x-ms-correlation-request-id": "7134316e-abfc-4e94-9be1-54deffca9b11",
-        "x-ms-ratelimit-remaining-subscription-writes": "1175",
-        "x-ms-response-type": "standard",
-        "x-ms-routing-request-id": "CANADACENTRAL:20230221T213738Z:7134316e-abfc-4e94-9be1-54deffca9b11",
-        "x-request-time": "0.191"
-      },
-      "ResponseBody": {
-        "id": "/subscriptions/00000000-0000-0000-0000-000000000/resourceGroups/00000/providers/Microsoft.MachineLearningServices/workspaces/00000/codes/c4b5a984-a0c9-4622-a5cf-f22114f04941/versions/1",
->>>>>>> ce9edaa6
         "name": "1",
         "type": "Microsoft.MachineLearningServices/workspaces/codes/versions",
         "properties": {
@@ -542,7 +310,6 @@
           },
           "isArchived": false,
           "isAnonymous": false,
-<<<<<<< HEAD
           "codeUri": "https://saveorz2izv2bas.blob.core.windows.net:443/000000000000000000000000000000000000/"
         },
         "systemData": {
@@ -551,26 +318,12 @@
           "createdByType": "User",
           "lastModifiedAt": "2023-02-23T02:16:10.3151666\u002B00:00",
           "lastModifiedBy": "Diondra Peck",
-=======
-          "codeUri": "https://samcw32zcnpjldw.blob.core.windows.net/azureml-blobstore-3bd2018e-4b43-401e-ad49-85df181c9e0a/LocalUpload/00000000000000000000000000000000"
-        },
-        "systemData": {
-          "createdAt": "2023-02-18T09:30:23.7478116\u002B00:00",
-          "createdBy": "Firstname Lastname",
-          "createdByType": "User",
-          "lastModifiedAt": "2023-02-21T21:37:38.7611759\u002B00:00",
-          "lastModifiedBy": "Firstname Lastname",
->>>>>>> ce9edaa6
           "lastModifiedByType": "User"
         }
       }
     },
     {
-<<<<<<< HEAD
       "RequestUri": "https://management.azure.com/subscriptions/00000000-0000-0000-0000-000000000/resourceGroups/00000/providers/Microsoft.MachineLearningServices/workspaces/00000/components/azureml_anonymous/versions/000000000000000000000?api-version=2022-10-01",
-=======
-      "RequestUri": "https://management.azure.com/subscriptions/00000000-0000-0000-0000-000000000/resourceGroups/00000/providers/Microsoft.MachineLearningServices/workspaces/00000/components/azureml_anonymous/versions/e94901cc-04da-0474-6d0e-51e2edcf13a9?api-version=2022-10-01",
->>>>>>> ce9edaa6
       "RequestMethod": "PUT",
       "RequestHeaders": {
         "Accept": "application/json",
@@ -578,11 +331,7 @@
         "Connection": "keep-alive",
         "Content-Length": "1817",
         "Content-Type": "application/json",
-<<<<<<< HEAD
         "User-Agent": "azure-ai-ml/1.5.0 azsdk-python-mgmt-machinelearningservices/0.1.0 Python/3.7.9 (Windows-10-10.0.22621-SP0)"
-=======
-        "User-Agent": "azure-ai-ml/1.5.0 azsdk-python-mgmt-machinelearningservices/0.1.0 Python/3.10.6 (Linux-5.15.79.1-microsoft-standard-WSL2-x86_64-with-glibc2.35)"
->>>>>>> ce9edaa6
       },
       "RequestBody": {
         "properties": {
@@ -596,13 +345,8 @@
           "isArchived": false,
           "componentSpec": {
             "command": "echo Hello World \u0026 echo ${{inputs.component_in_integer}} \u0026 echo ${{inputs.component_in_number}} \u0026 echo ${{inputs.component_in_string}} \u0026 echo ${{inputs.component_in_other_string}} \u0026 $[[echo ${{inputs.component_in_file}} \u0026]] $[[echo ${{inputs.component_in_folder}} \u0026]] echo ${{outputs.component_out_folder}} \u003E ${{outputs.component_out_folder}}/sample1.csv",
-<<<<<<< HEAD
             "code": "azureml:/subscriptions/00000000-0000-0000-0000-000000000/resourceGroups/00000/providers/Microsoft.MachineLearningServices/workspaces/00000/codes/e7a3f40e-eb47-4499-9b80-1e5d911878f8/versions/1",
-            "environment": "azureml:AzureML-sklearn-0.24-ubuntu18.04-py37-cpu:1",
-=======
-            "code": "azureml:/subscriptions/00000000-0000-0000-0000-000000000/resourceGroups/00000/providers/Microsoft.MachineLearningServices/workspaces/00000/codes/c4b5a984-a0c9-4622-a5cf-f22114f04941/versions/1",
             "environment": "azureml:AzureML-sklearn-1.0-ubuntu20.04-py38-cpu:33",
->>>>>>> ce9edaa6
             "name": "azureml_anonymous",
             "description": "This is the basic command component",
             "tags": {
@@ -658,49 +402,26 @@
       "StatusCode": 201,
       "ResponseHeaders": {
         "Cache-Control": "no-cache",
-<<<<<<< HEAD
-        "Content-Length": "3098",
+        "Content-Length": "3095",
         "Content-Type": "application/json; charset=utf-8",
-        "Date": "Thu, 23 Feb 2023 03:36:08 GMT",
+        "Date": "Thu, 23 Feb 2023 21:16:02 GMT",
         "Expires": "-1",
         "Location": "https://management.azure.com/subscriptions/00000000-0000-0000-0000-000000000/resourceGroups/00000/providers/Microsoft.MachineLearningServices/workspaces/00000/components/azureml_anonymous/versions/000000000000000000000?api-version=2022-10-01",
         "Pragma": "no-cache",
         "Request-Context": "appId=cid-v1:2d2e8e63-272e-4b3c-8598-4ee570a0e70d",
-        "Server-Timing": "traceparent;desc=\u002200-d18f34bdb3d660b00acc0c6658daf96f-f76f6ca43b1c2f85-01\u0022",
+        "Server-Timing": "traceparent;desc=\u002200-fbf03ecfa400488333deb736e224828e-66a0666b782146c9-01\u0022",
         "Strict-Transport-Security": "max-age=31536000; includeSubDomains",
-        "x-aml-cluster": "vienna-eastus2-01",
+        "x-aml-cluster": "vienna-eastus2-02",
         "X-Content-Type-Options": "nosniff",
-        "x-ms-correlation-request-id": "ac91c822-89d3-4bfb-a116-a5e29905d7c5",
-        "x-ms-ratelimit-remaining-subscription-writes": "1149",
+        "x-ms-correlation-request-id": "5b7b6450-4b1c-4e73-8420-dd84a6341fa5",
+        "x-ms-ratelimit-remaining-subscription-writes": "1173",
         "x-ms-response-type": "standard",
-        "x-ms-routing-request-id": "WESTUS2:20230223T033608Z:ac91c822-89d3-4bfb-a116-a5e29905d7c5",
-        "x-request-time": "0.708"
+        "x-ms-routing-request-id": "WESTUS2:20230223T211602Z:5b7b6450-4b1c-4e73-8420-dd84a6341fa5",
+        "x-request-time": "6.248"
       },
       "ResponseBody": {
-        "id": "/subscriptions/00000000-0000-0000-0000-000000000/resourceGroups/00000/providers/Microsoft.MachineLearningServices/workspaces/00000/components/azureml_anonymous/versions/f3ecb648-7e45-4206-8d9a-507601986d76",
-        "name": "f3ecb648-7e45-4206-8d9a-507601986d76",
-=======
-        "Content-Length": "2406",
-        "Content-Type": "application/json; charset=utf-8",
-        "Date": "Tue, 21 Feb 2023 21:37:38 GMT",
-        "Expires": "-1",
-        "Location": "https://management.azure.com/subscriptions/00000000-0000-0000-0000-000000000/resourceGroups/00000/providers/Microsoft.MachineLearningServices/workspaces/00000/components/azureml_anonymous/versions/e94901cc-04da-0474-6d0e-51e2edcf13a9?api-version=2022-10-01",
-        "Pragma": "no-cache",
-        "Request-Context": "appId=cid-v1:2d2e8e63-272e-4b3c-8598-4ee570a0e70d",
-        "Server-Timing": "traceparent;desc=\u002200-89ab23511a037dc35f33df5227be45b4-90c46d995f8cf72e-01\u0022",
-        "Strict-Transport-Security": "max-age=31536000; includeSubDomains",
-        "x-aml-cluster": "vienna-eastus-02",
-        "X-Content-Type-Options": "nosniff",
-        "x-ms-correlation-request-id": "ababfefb-05d5-49a8-b39b-d5abd638c33a",
-        "x-ms-ratelimit-remaining-subscription-writes": "1174",
-        "x-ms-response-type": "standard",
-        "x-ms-routing-request-id": "CANADACENTRAL:20230221T213739Z:ababfefb-05d5-49a8-b39b-d5abd638c33a",
-        "x-request-time": "0.637"
-      },
-      "ResponseBody": {
-        "id": "/subscriptions/00000000-0000-0000-0000-000000000/resourceGroups/00000/providers/Microsoft.MachineLearningServices/workspaces/00000/components/azureml_anonymous/versions/36bbd444-108e-465c-88c3-04ba062b1f7d",
-        "name": "36bbd444-108e-465c-88c3-04ba062b1f7d",
->>>>>>> ce9edaa6
+        "id": "/subscriptions/00000000-0000-0000-0000-000000000/resourceGroups/00000/providers/Microsoft.MachineLearningServices/workspaces/00000/components/azureml_anonymous/versions/1ac0b671-f5b2-4afa-9676-d703d211c0da",
+        "name": "1ac0b671-f5b2-4afa-9676-d703d211c0da",
         "type": "Microsoft.MachineLearningServices/workspaces/components/versions",
         "properties": {
           "description": null,
@@ -763,13 +484,8 @@
                 "type": "uri_folder"
               }
             },
-<<<<<<< HEAD
             "code": "azureml:/subscriptions/00000000-0000-0000-0000-000000000/resourceGroups/00000/providers/Microsoft.MachineLearningServices/workspaces/00000/codes/e7a3f40e-eb47-4499-9b80-1e5d911878f8/versions/1",
-            "environment": "azureml://registries/azureml/environments/AzureML-sklearn-0.24-ubuntu18.04-py37-cpu/versions/1",
-=======
-            "code": "azureml:/subscriptions/00000000-0000-0000-0000-000000000/resourceGroups/00000/providers/Microsoft.MachineLearningServices/workspaces/00000/codes/c4b5a984-a0c9-4622-a5cf-f22114f04941/versions/1",
             "environment": "azureml://registries/azureml/environments/AzureML-sklearn-1.0-ubuntu20.04-py38-cpu/versions/33",
->>>>>>> ce9edaa6
             "resources": {
               "instance_count": "1"
             },
@@ -778,19 +494,11 @@
           }
         },
         "systemData": {
-<<<<<<< HEAD
-          "createdAt": "2023-02-23T02:24:56.1786887\u002B00:00",
+          "createdAt": "2023-02-23T21:15:01.2633\u002B00:00",
           "createdBy": "Diondra Peck",
           "createdByType": "User",
-          "lastModifiedAt": "2023-02-23T02:24:56.2540287\u002B00:00",
+          "lastModifiedAt": "2023-02-23T21:15:01.3159884\u002B00:00",
           "lastModifiedBy": "Diondra Peck",
-=======
-          "createdAt": "2023-02-19T00:15:25.1488285\u002B00:00",
-          "createdBy": "Firstname Lastname",
-          "createdByType": "User",
-          "lastModifiedAt": "2023-02-19T00:15:25.2349666\u002B00:00",
-          "lastModifiedBy": "Firstname Lastname",
->>>>>>> ce9edaa6
           "lastModifiedByType": "User"
         }
       }
@@ -802,11 +510,7 @@
         "Accept": "application/json",
         "Accept-Encoding": "gzip, deflate",
         "Connection": "keep-alive",
-<<<<<<< HEAD
         "User-Agent": "azure-ai-ml/1.5.0 azsdk-python-mgmt-machinelearningservices/0.1.0 Python/3.7.9 (Windows-10-10.0.22621-SP0)"
-=======
-        "User-Agent": "azure-ai-ml/1.5.0 azsdk-python-mgmt-machinelearningservices/0.1.0 Python/3.10.6 (Linux-5.15.79.1-microsoft-standard-WSL2-x86_64-with-glibc2.35)"
->>>>>>> ce9edaa6
       },
       "RequestBody": null,
       "StatusCode": 200,
@@ -814,42 +518,24 @@
         "Cache-Control": "no-cache",
         "Content-Encoding": "gzip",
         "Content-Type": "application/json; charset=utf-8",
-<<<<<<< HEAD
-        "Date": "Thu, 23 Feb 2023 03:36:09 GMT",
+        "Date": "Thu, 23 Feb 2023 21:16:03 GMT",
         "Expires": "-1",
         "Pragma": "no-cache",
         "Request-Context": "appId=cid-v1:2d2e8e63-272e-4b3c-8598-4ee570a0e70d",
-        "Server-Timing": "traceparent;desc=\u002200-ad06661d1047c1c0ac7984ea5684f703-efa91ab2a5174ba0-01\u0022",
-=======
-        "Date": "Tue, 21 Feb 2023 21:37:39 GMT",
-        "Expires": "-1",
-        "Pragma": "no-cache",
-        "Request-Context": "appId=cid-v1:2d2e8e63-272e-4b3c-8598-4ee570a0e70d",
-        "Server-Timing": "traceparent;desc=\u002200-3e2728861bc1138bbfbf19049c8d25a5-dea7c3861316c944-01\u0022",
->>>>>>> ce9edaa6
+        "Server-Timing": "traceparent;desc=\u002200-7fd4186a459b38124d2948b06b37e4b6-73b3e0f629402a12-01\u0022",
         "Strict-Transport-Security": "max-age=31536000; includeSubDomains",
         "Transfer-Encoding": "chunked",
         "Vary": [
           "Accept-Encoding",
           "Accept-Encoding"
         ],
-<<<<<<< HEAD
-        "x-aml-cluster": "vienna-eastus2-01",
+        "x-aml-cluster": "vienna-eastus2-02",
         "X-Content-Type-Options": "nosniff",
-        "x-ms-correlation-request-id": "cdaadc6a-6520-45a6-8378-b12f203dd420",
-        "x-ms-ratelimit-remaining-subscription-reads": "11871",
+        "x-ms-correlation-request-id": "c4e79f39-9316-49c9-a6e1-c5322f5b1a7b",
+        "x-ms-ratelimit-remaining-subscription-reads": "11932",
         "x-ms-response-type": "standard",
-        "x-ms-routing-request-id": "WESTUS2:20230223T033609Z:cdaadc6a-6520-45a6-8378-b12f203dd420",
-        "x-request-time": "0.125"
-=======
-        "x-aml-cluster": "vienna-eastus-02",
-        "X-Content-Type-Options": "nosniff",
-        "x-ms-correlation-request-id": "cf220009-a8f2-47d3-bfd3-b56b60131de3",
-        "x-ms-ratelimit-remaining-subscription-reads": "11966",
-        "x-ms-response-type": "standard",
-        "x-ms-routing-request-id": "CANADACENTRAL:20230221T213739Z:cf220009-a8f2-47d3-bfd3-b56b60131de3",
-        "x-request-time": "0.109"
->>>>>>> ce9edaa6
+        "x-ms-routing-request-id": "WESTUS2:20230223T211603Z:c4e79f39-9316-49c9-a6e1-c5322f5b1a7b",
+        "x-request-time": "0.585"
       },
       "ResponseBody": {
         "id": "/subscriptions/00000000-0000-0000-0000-000000000/resourceGroups/00000/providers/Microsoft.MachineLearningServices/workspaces/00000/datastores/workspaceblobstore",
@@ -864,29 +550,17 @@
             "credentialsType": "AccountKey"
           },
           "datastoreType": "AzureBlob",
-<<<<<<< HEAD
           "accountName": "saveorz2izv2bas",
           "containerName": "azureml-blobstore-2d1e66ae-85e3-42c0-be91-34de66397f26",
-=======
-          "accountName": "samcw32zcnpjldw",
-          "containerName": "azureml-blobstore-3bd2018e-4b43-401e-ad49-85df181c9e0a",
->>>>>>> ce9edaa6
           "endpoint": "core.windows.net",
           "protocol": "https",
           "serviceDataAccessAuthIdentity": "WorkspaceSystemAssignedIdentity"
         },
         "systemData": {
-<<<<<<< HEAD
           "createdAt": "2023-02-23T02:09:20.7946807\u002B00:00",
           "createdBy": "779301c0-18b2-4cdc-801b-a0a3368fee0a",
           "createdByType": "Application",
           "lastModifiedAt": "2023-02-23T02:09:21.4547132\u002B00:00",
-=======
-          "createdAt": "2023-02-18T09:22:33.5645164\u002B00:00",
-          "createdBy": "779301c0-18b2-4cdc-801b-a0a3368fee0a",
-          "createdByType": "Application",
-          "lastModifiedAt": "2023-02-18T09:22:34.1712214\u002B00:00",
->>>>>>> ce9edaa6
           "lastModifiedBy": "779301c0-18b2-4cdc-801b-a0a3368fee0a",
           "lastModifiedByType": "Application"
         }
@@ -900,11 +574,7 @@
         "Accept-Encoding": "gzip, deflate",
         "Connection": "keep-alive",
         "Content-Length": "0",
-<<<<<<< HEAD
         "User-Agent": "azure-ai-ml/1.5.0 azsdk-python-mgmt-machinelearningservices/0.1.0 Python/3.7.9 (Windows-10-10.0.22621-SP0)"
-=======
-        "User-Agent": "azure-ai-ml/1.5.0 azsdk-python-mgmt-machinelearningservices/0.1.0 Python/3.10.6 (Linux-5.15.79.1-microsoft-standard-WSL2-x86_64-with-glibc2.35)"
->>>>>>> ce9edaa6
       },
       "RequestBody": null,
       "StatusCode": 200,
@@ -912,39 +582,21 @@
         "Cache-Control": "no-cache",
         "Content-Encoding": "gzip",
         "Content-Type": "application/json; charset=utf-8",
-<<<<<<< HEAD
-        "Date": "Thu, 23 Feb 2023 03:36:09 GMT",
+        "Date": "Thu, 23 Feb 2023 21:16:04 GMT",
         "Expires": "-1",
         "Pragma": "no-cache",
         "Request-Context": "appId=cid-v1:2d2e8e63-272e-4b3c-8598-4ee570a0e70d",
-        "Server-Timing": "traceparent;desc=\u002200-283732b2419866332f6c7a807d1fcbcd-d4c1997b0005e7f3-01\u0022",
+        "Server-Timing": "traceparent;desc=\u002200-a11deda5c1062cf1c8c046a43bb620ee-617d56faa6cc29dc-01\u0022",
         "Strict-Transport-Security": "max-age=31536000; includeSubDomains",
         "Transfer-Encoding": "chunked",
         "Vary": "Accept-Encoding",
-        "x-aml-cluster": "vienna-eastus2-01",
+        "x-aml-cluster": "vienna-eastus2-02",
         "X-Content-Type-Options": "nosniff",
-        "x-ms-correlation-request-id": "4908c1cf-56d9-4a37-8a4b-ef92f07c0089",
-        "x-ms-ratelimit-remaining-subscription-writes": "1176",
+        "x-ms-correlation-request-id": "a2ede44a-1336-46f5-a276-21b5f6536926",
+        "x-ms-ratelimit-remaining-subscription-writes": "1192",
         "x-ms-response-type": "standard",
-        "x-ms-routing-request-id": "WESTUS2:20230223T033609Z:4908c1cf-56d9-4a37-8a4b-ef92f07c0089",
-        "x-request-time": "0.188"
-=======
-        "Date": "Tue, 21 Feb 2023 21:37:39 GMT",
-        "Expires": "-1",
-        "Pragma": "no-cache",
-        "Request-Context": "appId=cid-v1:2d2e8e63-272e-4b3c-8598-4ee570a0e70d",
-        "Server-Timing": "traceparent;desc=\u002200-d7fa44ee3f302dc929bc8054a722c0c0-a7599bc4be6ede5d-01\u0022",
-        "Strict-Transport-Security": "max-age=31536000; includeSubDomains",
-        "Transfer-Encoding": "chunked",
-        "Vary": "Accept-Encoding",
-        "x-aml-cluster": "vienna-eastus-02",
-        "X-Content-Type-Options": "nosniff",
-        "x-ms-correlation-request-id": "de43a191-27da-4b8e-8906-a1706834a08a",
-        "x-ms-ratelimit-remaining-subscription-writes": "1181",
-        "x-ms-response-type": "standard",
-        "x-ms-routing-request-id": "CANADACENTRAL:20230221T213740Z:de43a191-27da-4b8e-8906-a1706834a08a",
-        "x-request-time": "0.098"
->>>>>>> ce9edaa6
+        "x-ms-routing-request-id": "WESTUS2:20230223T211604Z:a2ede44a-1336-46f5-a276-21b5f6536926",
+        "x-request-time": "0.530"
       },
       "ResponseBody": {
         "secretsType": "AccountKey",
@@ -952,23 +604,14 @@
       }
     },
     {
-<<<<<<< HEAD
-      "RequestUri": "https://saveorz2izv2bas.blob.core.windows.net/0000000000000000000000000000000000006397f26/LocalUpload/00000000000000000000000000000000/data/sample1.csv",
-=======
-      "RequestUri": "https://samcw32zcnpjldw.blob.core.windows.net/azureml-blobstore-3bd2018e-4b43-401e-ad49-85df181c9e0a/LocalUpload/00000000000000000000000000000000/data/sample1.csv",
->>>>>>> ce9edaa6
+      "RequestUri": "https://saveorz2izv2bas.blob.core.windows.net/000000000000000000000000000000000000/LocalUpload/00000000000000000000000000000000/data/sample1.csv",
       "RequestMethod": "HEAD",
       "RequestHeaders": {
         "Accept": "application/xml",
         "Accept-Encoding": "gzip, deflate",
         "Connection": "keep-alive",
-<<<<<<< HEAD
         "User-Agent": "azsdk-python-storage-blob/12.14.1 Python/3.7.9 (Windows-10-10.0.22621-SP0)",
-        "x-ms-date": "Thu, 23 Feb 2023 03:36:09 GMT",
-=======
-        "User-Agent": "azsdk-python-storage-blob/12.14.1 Python/3.10.6 (Linux-5.15.79.1-microsoft-standard-WSL2-x86_64-with-glibc2.35)",
-        "x-ms-date": "Tue, 21 Feb 2023 21:37:39 GMT",
->>>>>>> ce9edaa6
+        "x-ms-date": "Thu, 23 Feb 2023 21:16:04 GMT",
         "x-ms-version": "2021-08-06"
       },
       "RequestBody": null,
@@ -978,15 +621,9 @@
         "Content-Length": "499",
         "Content-MD5": "kD7N5\u002BygjTfbYTFhyEo7RA==",
         "Content-Type": "application/octet-stream",
-<<<<<<< HEAD
-        "Date": "Thu, 23 Feb 2023 03:36:09 GMT",
+        "Date": "Thu, 23 Feb 2023 21:16:04 GMT",
         "ETag": "\u00220x8DB1543D6FD0292\u0022",
         "Last-Modified": "Thu, 23 Feb 2023 02:15:31 GMT",
-=======
-        "Date": "Tue, 21 Feb 2023 21:37:40 GMT",
-        "ETag": "\u00220x8DB1193117B1888\u0022",
-        "Last-Modified": "Sat, 18 Feb 2023 09:32:35 GMT",
->>>>>>> ce9edaa6
         "Server": [
           "Windows-Azure-Blob/1.0",
           "Microsoft-HTTPAPI/2.0"
@@ -995,54 +632,32 @@
         "x-ms-access-tier": "Hot",
         "x-ms-access-tier-inferred": "true",
         "x-ms-blob-type": "BlockBlob",
-<<<<<<< HEAD
         "x-ms-creation-time": "Thu, 23 Feb 2023 02:15:31 GMT",
         "x-ms-lease-state": "available",
         "x-ms-lease-status": "unlocked",
         "x-ms-meta-name": "043b93f0-0d59-45e1-9422-f97e5ce8c926",
         "x-ms-meta-upload_status": "completed",
         "x-ms-meta-version": "daaf0d95-3ffc-4384-a6c2-6a608f7ee704",
-=======
-        "x-ms-creation-time": "Sat, 18 Feb 2023 09:32:35 GMT",
-        "x-ms-lease-state": "available",
-        "x-ms-lease-status": "unlocked",
-        "x-ms-meta-name": "d7054f82-1901-4d02-a1db-9705dc75a231",
-        "x-ms-meta-upload_status": "completed",
-        "x-ms-meta-version": "1b5ecf13-7ad8-4217-a535-a2f4e8977ef2",
->>>>>>> ce9edaa6
         "x-ms-server-encrypted": "true",
         "x-ms-version": "2021-08-06"
       },
       "ResponseBody": null
     },
     {
-<<<<<<< HEAD
-      "RequestUri": "https://saveorz2izv2bas.blob.core.windows.net/0000000000000000000000000000000000006397f26/az-ml-artifacts/00000000000000000000000000000000/data/sample1.csv",
-=======
-      "RequestUri": "https://samcw32zcnpjldw.blob.core.windows.net/azureml-blobstore-3bd2018e-4b43-401e-ad49-85df181c9e0a/az-ml-artifacts/00000000000000000000000000000000/data/sample1.csv",
->>>>>>> ce9edaa6
+      "RequestUri": "https://saveorz2izv2bas.blob.core.windows.net/000000000000000000000000000000000000/az-ml-artifacts/00000000000000000000000000000000/data/sample1.csv",
       "RequestMethod": "HEAD",
       "RequestHeaders": {
         "Accept": "application/xml",
         "Accept-Encoding": "gzip, deflate",
         "Connection": "keep-alive",
-<<<<<<< HEAD
         "User-Agent": "azsdk-python-storage-blob/12.14.1 Python/3.7.9 (Windows-10-10.0.22621-SP0)",
-        "x-ms-date": "Thu, 23 Feb 2023 03:36:09 GMT",
-=======
-        "User-Agent": "azsdk-python-storage-blob/12.14.1 Python/3.10.6 (Linux-5.15.79.1-microsoft-standard-WSL2-x86_64-with-glibc2.35)",
-        "x-ms-date": "Tue, 21 Feb 2023 21:37:40 GMT",
->>>>>>> ce9edaa6
+        "x-ms-date": "Thu, 23 Feb 2023 21:16:04 GMT",
         "x-ms-version": "2021-08-06"
       },
       "RequestBody": null,
       "StatusCode": 404,
       "ResponseHeaders": {
-<<<<<<< HEAD
-        "Date": "Thu, 23 Feb 2023 03:36:09 GMT",
-=======
-        "Date": "Tue, 21 Feb 2023 21:37:40 GMT",
->>>>>>> ce9edaa6
+        "Date": "Thu, 23 Feb 2023 21:16:04 GMT",
         "Server": [
           "Windows-Azure-Blob/1.0",
           "Microsoft-HTTPAPI/2.0"
@@ -1061,11 +676,7 @@
         "Accept": "application/json",
         "Accept-Encoding": "gzip, deflate",
         "Connection": "keep-alive",
-<<<<<<< HEAD
         "User-Agent": "azure-ai-ml/1.5.0 azsdk-python-mgmt-machinelearningservices/0.1.0 Python/3.7.9 (Windows-10-10.0.22621-SP0)"
-=======
-        "User-Agent": "azure-ai-ml/1.5.0 azsdk-python-mgmt-machinelearningservices/0.1.0 Python/3.10.6 (Linux-5.15.79.1-microsoft-standard-WSL2-x86_64-with-glibc2.35)"
->>>>>>> ce9edaa6
       },
       "RequestBody": null,
       "StatusCode": 200,
@@ -1073,42 +684,24 @@
         "Cache-Control": "no-cache",
         "Content-Encoding": "gzip",
         "Content-Type": "application/json; charset=utf-8",
-<<<<<<< HEAD
-        "Date": "Thu, 23 Feb 2023 03:36:10 GMT",
+        "Date": "Thu, 23 Feb 2023 21:16:05 GMT",
         "Expires": "-1",
         "Pragma": "no-cache",
         "Request-Context": "appId=cid-v1:2d2e8e63-272e-4b3c-8598-4ee570a0e70d",
-        "Server-Timing": "traceparent;desc=\u002200-1d1c9d14e1d26a4122fe88ffe699838a-b7b805fc8d80da18-01\u0022",
-=======
-        "Date": "Tue, 21 Feb 2023 21:37:39 GMT",
-        "Expires": "-1",
-        "Pragma": "no-cache",
-        "Request-Context": "appId=cid-v1:2d2e8e63-272e-4b3c-8598-4ee570a0e70d",
-        "Server-Timing": "traceparent;desc=\u002200-bf83b133d8672393de4320201f7c8e78-3cba29559d3493db-01\u0022",
->>>>>>> ce9edaa6
+        "Server-Timing": "traceparent;desc=\u002200-b7f1260dc83b1e5705ae919c21725973-87639945acaf1eb3-01\u0022",
         "Strict-Transport-Security": "max-age=31536000; includeSubDomains",
         "Transfer-Encoding": "chunked",
         "Vary": [
           "Accept-Encoding",
           "Accept-Encoding"
         ],
-<<<<<<< HEAD
-        "x-aml-cluster": "vienna-eastus2-01",
+        "x-aml-cluster": "vienna-eastus2-02",
         "X-Content-Type-Options": "nosniff",
-        "x-ms-correlation-request-id": "72c5e71e-0090-4357-a844-b466e658a575",
-        "x-ms-ratelimit-remaining-subscription-reads": "11870",
+        "x-ms-correlation-request-id": "734e293f-335e-4ba5-97d0-7d6f8d65a55b",
+        "x-ms-ratelimit-remaining-subscription-reads": "11931",
         "x-ms-response-type": "standard",
-        "x-ms-routing-request-id": "WESTUS2:20230223T033610Z:72c5e71e-0090-4357-a844-b466e658a575",
-        "x-request-time": "0.093"
-=======
-        "x-aml-cluster": "vienna-eastus-02",
-        "X-Content-Type-Options": "nosniff",
-        "x-ms-correlation-request-id": "b7781c88-ad7e-4f26-83b6-16db741edb02",
-        "x-ms-ratelimit-remaining-subscription-reads": "11965",
-        "x-ms-response-type": "standard",
-        "x-ms-routing-request-id": "CANADACENTRAL:20230221T213740Z:b7781c88-ad7e-4f26-83b6-16db741edb02",
-        "x-request-time": "0.099"
->>>>>>> ce9edaa6
+        "x-ms-routing-request-id": "WESTUS2:20230223T211605Z:734e293f-335e-4ba5-97d0-7d6f8d65a55b",
+        "x-request-time": "0.391"
       },
       "ResponseBody": {
         "id": "/subscriptions/00000000-0000-0000-0000-000000000/resourceGroups/00000/providers/Microsoft.MachineLearningServices/workspaces/00000/datastores/workspaceblobstore",
@@ -1123,29 +716,17 @@
             "credentialsType": "AccountKey"
           },
           "datastoreType": "AzureBlob",
-<<<<<<< HEAD
           "accountName": "saveorz2izv2bas",
           "containerName": "azureml-blobstore-2d1e66ae-85e3-42c0-be91-34de66397f26",
-=======
-          "accountName": "samcw32zcnpjldw",
-          "containerName": "azureml-blobstore-3bd2018e-4b43-401e-ad49-85df181c9e0a",
->>>>>>> ce9edaa6
           "endpoint": "core.windows.net",
           "protocol": "https",
           "serviceDataAccessAuthIdentity": "WorkspaceSystemAssignedIdentity"
         },
         "systemData": {
-<<<<<<< HEAD
           "createdAt": "2023-02-23T02:09:20.7946807\u002B00:00",
           "createdBy": "779301c0-18b2-4cdc-801b-a0a3368fee0a",
           "createdByType": "Application",
           "lastModifiedAt": "2023-02-23T02:09:21.4547132\u002B00:00",
-=======
-          "createdAt": "2023-02-18T09:22:33.5645164\u002B00:00",
-          "createdBy": "779301c0-18b2-4cdc-801b-a0a3368fee0a",
-          "createdByType": "Application",
-          "lastModifiedAt": "2023-02-18T09:22:34.1712214\u002B00:00",
->>>>>>> ce9edaa6
           "lastModifiedBy": "779301c0-18b2-4cdc-801b-a0a3368fee0a",
           "lastModifiedByType": "Application"
         }
@@ -1159,11 +740,7 @@
         "Accept-Encoding": "gzip, deflate",
         "Connection": "keep-alive",
         "Content-Length": "0",
-<<<<<<< HEAD
         "User-Agent": "azure-ai-ml/1.5.0 azsdk-python-mgmt-machinelearningservices/0.1.0 Python/3.7.9 (Windows-10-10.0.22621-SP0)"
-=======
-        "User-Agent": "azure-ai-ml/1.5.0 azsdk-python-mgmt-machinelearningservices/0.1.0 Python/3.10.6 (Linux-5.15.79.1-microsoft-standard-WSL2-x86_64-with-glibc2.35)"
->>>>>>> ce9edaa6
       },
       "RequestBody": null,
       "StatusCode": 200,
@@ -1171,39 +748,21 @@
         "Cache-Control": "no-cache",
         "Content-Encoding": "gzip",
         "Content-Type": "application/json; charset=utf-8",
-<<<<<<< HEAD
-        "Date": "Thu, 23 Feb 2023 03:36:10 GMT",
+        "Date": "Thu, 23 Feb 2023 21:16:06 GMT",
         "Expires": "-1",
         "Pragma": "no-cache",
         "Request-Context": "appId=cid-v1:2d2e8e63-272e-4b3c-8598-4ee570a0e70d",
-        "Server-Timing": "traceparent;desc=\u002200-ea156e69a8c15ba5299ec92b999c58d8-8c6e6b1f1457c149-01\u0022",
+        "Server-Timing": "traceparent;desc=\u002200-f3967eb9d7c2bc852d5f48af97b563b6-e3721d76d9ef0efd-01\u0022",
         "Strict-Transport-Security": "max-age=31536000; includeSubDomains",
         "Transfer-Encoding": "chunked",
         "Vary": "Accept-Encoding",
-        "x-aml-cluster": "vienna-eastus2-01",
+        "x-aml-cluster": "vienna-eastus2-02",
         "X-Content-Type-Options": "nosniff",
-        "x-ms-correlation-request-id": "8cb55a57-0295-4a05-ba46-838a91c877cc",
-        "x-ms-ratelimit-remaining-subscription-writes": "1175",
+        "x-ms-correlation-request-id": "f4b9aa80-25db-4729-8147-a558ce5f2a39",
+        "x-ms-ratelimit-remaining-subscription-writes": "1191",
         "x-ms-response-type": "standard",
-        "x-ms-routing-request-id": "WESTUS2:20230223T033610Z:8cb55a57-0295-4a05-ba46-838a91c877cc",
-        "x-request-time": "0.092"
-=======
-        "Date": "Tue, 21 Feb 2023 21:37:40 GMT",
-        "Expires": "-1",
-        "Pragma": "no-cache",
-        "Request-Context": "appId=cid-v1:2d2e8e63-272e-4b3c-8598-4ee570a0e70d",
-        "Server-Timing": "traceparent;desc=\u002200-eb0255c49aa195954f188398e869a9aa-f9b0030818be596f-01\u0022",
-        "Strict-Transport-Security": "max-age=31536000; includeSubDomains",
-        "Transfer-Encoding": "chunked",
-        "Vary": "Accept-Encoding",
-        "x-aml-cluster": "vienna-eastus-02",
-        "X-Content-Type-Options": "nosniff",
-        "x-ms-correlation-request-id": "5792f942-9964-4812-8ffb-378556a4abe5",
-        "x-ms-ratelimit-remaining-subscription-writes": "1180",
-        "x-ms-response-type": "standard",
-        "x-ms-routing-request-id": "CANADACENTRAL:20230221T213741Z:5792f942-9964-4812-8ffb-378556a4abe5",
-        "x-request-time": "0.176"
->>>>>>> ce9edaa6
+        "x-ms-routing-request-id": "WESTUS2:20230223T211606Z:f4b9aa80-25db-4729-8147-a558ce5f2a39",
+        "x-request-time": "0.548"
       },
       "ResponseBody": {
         "secretsType": "AccountKey",
@@ -1211,23 +770,14 @@
       }
     },
     {
-<<<<<<< HEAD
-      "RequestUri": "https://saveorz2izv2bas.blob.core.windows.net/0000000000000000000000000000000000006397f26/LocalUpload/00000000000000000000000000000000/sample1.csv",
-=======
-      "RequestUri": "https://samcw32zcnpjldw.blob.core.windows.net/azureml-blobstore-3bd2018e-4b43-401e-ad49-85df181c9e0a/LocalUpload/00000000000000000000000000000000/sample1.csv",
->>>>>>> ce9edaa6
+      "RequestUri": "https://saveorz2izv2bas.blob.core.windows.net/000000000000000000000000000000000000/LocalUpload/00000000000000000000000000000000/sample1.csv",
       "RequestMethod": "HEAD",
       "RequestHeaders": {
         "Accept": "application/xml",
         "Accept-Encoding": "gzip, deflate",
         "Connection": "keep-alive",
-<<<<<<< HEAD
         "User-Agent": "azsdk-python-storage-blob/12.14.1 Python/3.7.9 (Windows-10-10.0.22621-SP0)",
-        "x-ms-date": "Thu, 23 Feb 2023 03:36:10 GMT",
-=======
-        "User-Agent": "azsdk-python-storage-blob/12.14.1 Python/3.10.6 (Linux-5.15.79.1-microsoft-standard-WSL2-x86_64-with-glibc2.35)",
-        "x-ms-date": "Tue, 21 Feb 2023 21:37:41 GMT",
->>>>>>> ce9edaa6
+        "x-ms-date": "Thu, 23 Feb 2023 21:16:06 GMT",
         "x-ms-version": "2021-08-06"
       },
       "RequestBody": null,
@@ -1237,15 +787,9 @@
         "Content-Length": "499",
         "Content-MD5": "kD7N5\u002BygjTfbYTFhyEo7RA==",
         "Content-Type": "application/octet-stream",
-<<<<<<< HEAD
-        "Date": "Thu, 23 Feb 2023 03:36:10 GMT",
+        "Date": "Thu, 23 Feb 2023 21:16:06 GMT",
         "ETag": "\u00220x8DB15452A78C75F\u0022",
         "Last-Modified": "Thu, 23 Feb 2023 02:25:01 GMT",
-=======
-        "Date": "Tue, 21 Feb 2023 21:37:41 GMT",
-        "ETag": "\u00220x8DB12047345A243\u0022",
-        "Last-Modified": "Sat, 18 Feb 2023 23:04:12 GMT",
->>>>>>> ce9edaa6
         "Server": [
           "Windows-Azure-Blob/1.0",
           "Microsoft-HTTPAPI/2.0"
@@ -1254,54 +798,32 @@
         "x-ms-access-tier": "Hot",
         "x-ms-access-tier-inferred": "true",
         "x-ms-blob-type": "BlockBlob",
-<<<<<<< HEAD
         "x-ms-creation-time": "Thu, 23 Feb 2023 02:25:00 GMT",
         "x-ms-lease-state": "available",
         "x-ms-lease-status": "unlocked",
         "x-ms-meta-name": "22d8cde0-be26-4c74-8041-23b681a34f7c",
         "x-ms-meta-upload_status": "completed",
         "x-ms-meta-version": "7837f1fe-c2f2-40cc-ba2d-c3dd3ffaa53e",
-=======
-        "x-ms-creation-time": "Sat, 18 Feb 2023 23:04:12 GMT",
-        "x-ms-lease-state": "available",
-        "x-ms-lease-status": "unlocked",
-        "x-ms-meta-name": "410dbe7a-fe3a-4105-a56a-1582a95a1f20",
-        "x-ms-meta-upload_status": "completed",
-        "x-ms-meta-version": "f8dab3bf-b9f4-4415-99da-550a8351e893",
->>>>>>> ce9edaa6
         "x-ms-server-encrypted": "true",
         "x-ms-version": "2021-08-06"
       },
       "ResponseBody": null
     },
     {
-<<<<<<< HEAD
-      "RequestUri": "https://saveorz2izv2bas.blob.core.windows.net/0000000000000000000000000000000000006397f26/az-ml-artifacts/00000000000000000000000000000000/sample1.csv",
-=======
-      "RequestUri": "https://samcw32zcnpjldw.blob.core.windows.net/azureml-blobstore-3bd2018e-4b43-401e-ad49-85df181c9e0a/az-ml-artifacts/00000000000000000000000000000000/sample1.csv",
->>>>>>> ce9edaa6
+      "RequestUri": "https://saveorz2izv2bas.blob.core.windows.net/000000000000000000000000000000000000/az-ml-artifacts/00000000000000000000000000000000/sample1.csv",
       "RequestMethod": "HEAD",
       "RequestHeaders": {
         "Accept": "application/xml",
         "Accept-Encoding": "gzip, deflate",
         "Connection": "keep-alive",
-<<<<<<< HEAD
         "User-Agent": "azsdk-python-storage-blob/12.14.1 Python/3.7.9 (Windows-10-10.0.22621-SP0)",
-        "x-ms-date": "Thu, 23 Feb 2023 03:36:11 GMT",
-=======
-        "User-Agent": "azsdk-python-storage-blob/12.14.1 Python/3.10.6 (Linux-5.15.79.1-microsoft-standard-WSL2-x86_64-with-glibc2.35)",
-        "x-ms-date": "Tue, 21 Feb 2023 21:37:41 GMT",
->>>>>>> ce9edaa6
+        "x-ms-date": "Thu, 23 Feb 2023 21:16:07 GMT",
         "x-ms-version": "2021-08-06"
       },
       "RequestBody": null,
       "StatusCode": 404,
       "ResponseHeaders": {
-<<<<<<< HEAD
-        "Date": "Thu, 23 Feb 2023 03:36:11 GMT",
-=======
-        "Date": "Tue, 21 Feb 2023 21:37:41 GMT",
->>>>>>> ce9edaa6
+        "Date": "Thu, 23 Feb 2023 21:16:06 GMT",
         "Server": [
           "Windows-Azure-Blob/1.0",
           "Microsoft-HTTPAPI/2.0"
@@ -1314,11 +836,7 @@
       "ResponseBody": null
     },
     {
-<<<<<<< HEAD
-      "RequestUri": "https://management.azure.com/subscriptions/00000000-0000-0000-0000-000000000/resourceGroups/00000/providers/Microsoft.MachineLearningServices/workspaces/00000/jobs/test_953389541515?api-version=2022-12-01-preview",
-=======
-      "RequestUri": "https://management.azure.com/subscriptions/00000000-0000-0000-0000-000000000/resourceGroups/00000/providers/Microsoft.MachineLearningServices/workspaces/00000/jobs/test_842569837829?api-version=2022-12-01-preview",
->>>>>>> ce9edaa6
+      "RequestUri": "https://management.azure.com/subscriptions/00000000-0000-0000-0000-000000000/resourceGroups/00000/providers/Microsoft.MachineLearningServices/workspaces/00000/jobs/test_751265453406?api-version=2022-12-01-preview",
       "RequestMethod": "PUT",
       "RequestHeaders": {
         "Accept": "application/json",
@@ -1326,11 +844,7 @@
         "Connection": "keep-alive",
         "Content-Length": "1511",
         "Content-Type": "application/json",
-<<<<<<< HEAD
         "User-Agent": "azure-ai-ml/1.5.0 azsdk-python-mgmt-machinelearningservices/0.1.0 Python/3.7.9 (Windows-10-10.0.22621-SP0)"
-=======
-        "User-Agent": "azure-ai-ml/1.5.0 azsdk-python-mgmt-machinelearningservices/0.1.0 Python/3.10.6 (Linux-5.15.79.1-microsoft-standard-WSL2-x86_64-with-glibc2.35)"
->>>>>>> ce9edaa6
       },
       "RequestBody": {
         "properties": {
@@ -1382,11 +896,7 @@
                 }
               },
               "_source": "YAML.JOB",
-<<<<<<< HEAD
-              "componentId": "/subscriptions/00000000-0000-0000-0000-000000000/resourceGroups/00000/providers/Microsoft.MachineLearningServices/workspaces/00000/components/azureml_anonymous/versions/f3ecb648-7e45-4206-8d9a-507601986d76"
-=======
-              "componentId": "/subscriptions/00000000-0000-0000-0000-000000000/resourceGroups/00000/providers/Microsoft.MachineLearningServices/workspaces/00000/components/azureml_anonymous/versions/36bbd444-108e-465c-88c3-04ba062b1f7d"
->>>>>>> ce9edaa6
+              "componentId": "/subscriptions/00000000-0000-0000-0000-000000000/resourceGroups/00000/providers/Microsoft.MachineLearningServices/workspaces/00000/components/azureml_anonymous/versions/1ac0b671-f5b2-4afa-9676-d703d211c0da"
             }
           },
           "outputs": {},
@@ -1398,49 +908,26 @@
       "StatusCode": 201,
       "ResponseHeaders": {
         "Cache-Control": "no-cache",
-<<<<<<< HEAD
         "Content-Length": "3967",
         "Content-Type": "application/json; charset=utf-8",
-        "Date": "Thu, 23 Feb 2023 03:36:13 GMT",
+        "Date": "Thu, 23 Feb 2023 21:16:10 GMT",
         "Expires": "-1",
-        "Location": "https://management.azure.com/subscriptions/00000000-0000-0000-0000-000000000/resourceGroups/00000/providers/Microsoft.MachineLearningServices/workspaces/00000/jobs/test_953389541515?api-version=2022-12-01-preview",
+        "Location": "https://management.azure.com/subscriptions/00000000-0000-0000-0000-000000000/resourceGroups/00000/providers/Microsoft.MachineLearningServices/workspaces/00000/jobs/test_751265453406?api-version=2022-12-01-preview",
         "Pragma": "no-cache",
         "Request-Context": "appId=cid-v1:2d2e8e63-272e-4b3c-8598-4ee570a0e70d",
-        "Server-Timing": "traceparent;desc=\u002200-3a63fbba16baf4b5ba04b537c65c6a65-8b923d25b37fc8fd-01\u0022",
+        "Server-Timing": "traceparent;desc=\u002200-9c63a006d13fea08f4acb869492c95f8-756557dcfc19831c-01\u0022",
         "Strict-Transport-Security": "max-age=31536000; includeSubDomains",
-        "x-aml-cluster": "vienna-eastus2-01",
+        "x-aml-cluster": "vienna-eastus2-02",
         "X-Content-Type-Options": "nosniff",
-        "x-ms-correlation-request-id": "90fed3ba-7383-48b5-ab90-e4de25f531c1",
-        "x-ms-ratelimit-remaining-subscription-writes": "1148",
+        "x-ms-correlation-request-id": "0478ae9e-e494-4494-808c-46e4093b8059",
+        "x-ms-ratelimit-remaining-subscription-writes": "1172",
         "x-ms-response-type": "standard",
-        "x-ms-routing-request-id": "WESTUS2:20230223T033614Z:90fed3ba-7383-48b5-ab90-e4de25f531c1",
-        "x-request-time": "1.441"
+        "x-ms-routing-request-id": "WESTUS2:20230223T211610Z:0478ae9e-e494-4494-808c-46e4093b8059",
+        "x-request-time": "1.996"
       },
       "ResponseBody": {
-        "id": "/subscriptions/00000000-0000-0000-0000-000000000/resourceGroups/00000/providers/Microsoft.MachineLearningServices/workspaces/00000/jobs/test_953389541515",
-        "name": "test_953389541515",
-=======
-        "Content-Length": "3106",
-        "Content-Type": "application/json; charset=utf-8",
-        "Date": "Tue, 21 Feb 2023 21:37:48 GMT",
-        "Expires": "-1",
-        "Location": "https://management.azure.com/subscriptions/00000000-0000-0000-0000-000000000/resourceGroups/00000/providers/Microsoft.MachineLearningServices/workspaces/00000/jobs/test_842569837829?api-version=2022-12-01-preview",
-        "Pragma": "no-cache",
-        "Request-Context": "appId=cid-v1:2d2e8e63-272e-4b3c-8598-4ee570a0e70d",
-        "Server-Timing": "traceparent;desc=\u002200-7f88d6868ffd7a5fd3e8aef8f78dd9de-ef7270a245b4d83e-01\u0022",
-        "Strict-Transport-Security": "max-age=31536000; includeSubDomains",
-        "x-aml-cluster": "vienna-eastus-02",
-        "X-Content-Type-Options": "nosniff",
-        "x-ms-correlation-request-id": "d266be34-71c5-4d6d-a41d-66d46494e59e",
-        "x-ms-ratelimit-remaining-subscription-writes": "1173",
-        "x-ms-response-type": "standard",
-        "x-ms-routing-request-id": "CANADACENTRAL:20230221T213749Z:d266be34-71c5-4d6d-a41d-66d46494e59e",
-        "x-request-time": "1.299"
-      },
-      "ResponseBody": {
-        "id": "/subscriptions/00000000-0000-0000-0000-000000000/resourceGroups/00000/providers/Microsoft.MachineLearningServices/workspaces/00000/jobs/test_842569837829",
-        "name": "test_842569837829",
->>>>>>> ce9edaa6
+        "id": "/subscriptions/00000000-0000-0000-0000-000000000/resourceGroups/00000/providers/Microsoft.MachineLearningServices/workspaces/00000/jobs/test_751265453406",
+        "name": "test_751265453406",
         "type": "Microsoft.MachineLearningServices/workspaces/jobs",
         "properties": {
           "description": "The hello world pipeline job with data binding",
@@ -1467,11 +954,7 @@
             "Tracking": {
               "jobServiceType": "Tracking",
               "port": null,
-<<<<<<< HEAD
               "endpoint": "azureml://eastus2.api.azureml.ms/mlflow/v1.0/subscriptions/00000000-0000-0000-0000-000000000/resourceGroups/00000/providers/Microsoft.MachineLearningServices/workspaces/00000?",
-=======
-              "endpoint": "azureml://eastus.api.azureml.ms/mlflow/v1.0/subscriptions/00000000-0000-0000-0000-000000000/resourceGroups/00000/providers/Microsoft.MachineLearningServices/workspaces/00000?",
->>>>>>> ce9edaa6
               "status": null,
               "errorMessage": null,
               "properties": null,
@@ -1480,11 +963,7 @@
             "Studio": {
               "jobServiceType": "Studio",
               "port": null,
-<<<<<<< HEAD
-              "endpoint": "https://ml.azure.com/runs/test_953389541515?wsid=/subscriptions/00000000-0000-0000-0000-000000000/resourcegroups/00000/workspaces/00000",
-=======
-              "endpoint": "https://ml.azure.com/runs/test_842569837829?wsid=/subscriptions/00000000-0000-0000-0000-000000000/resourcegroups/00000/workspaces/00000",
->>>>>>> ce9edaa6
+              "endpoint": "https://ml.azure.com/runs/test_751265453406?wsid=/subscriptions/00000000-0000-0000-0000-000000000/resourcegroups/00000/workspaces/00000",
               "status": null,
               "errorMessage": null,
               "properties": null,
@@ -1510,11 +989,7 @@
                 }
               },
               "_source": "YAML.JOB",
-<<<<<<< HEAD
-              "componentId": "/subscriptions/00000000-0000-0000-0000-000000000/resourceGroups/00000/providers/Microsoft.MachineLearningServices/workspaces/00000/components/azureml_anonymous/versions/f3ecb648-7e45-4206-8d9a-507601986d76"
-=======
-              "componentId": "/subscriptions/00000000-0000-0000-0000-000000000/resourceGroups/00000/providers/Microsoft.MachineLearningServices/workspaces/00000/components/azureml_anonymous/versions/36bbd444-108e-465c-88c3-04ba062b1f7d"
->>>>>>> ce9edaa6
+              "componentId": "/subscriptions/00000000-0000-0000-0000-000000000/resourceGroups/00000/providers/Microsoft.MachineLearningServices/workspaces/00000/components/azureml_anonymous/versions/1ac0b671-f5b2-4afa-9676-d703d211c0da"
             }
           },
           "inputs": {
@@ -1555,34 +1030,21 @@
           "sourceJobId": null
         },
         "systemData": {
-<<<<<<< HEAD
-          "createdAt": "2023-02-23T03:36:13.7442744\u002B00:00",
+          "createdAt": "2023-02-23T21:16:10.3193123\u002B00:00",
           "createdBy": "Diondra Peck",
-=======
-          "createdAt": "2023-02-21T21:37:48.6100004\u002B00:00",
-          "createdBy": "Firstname Lastname",
->>>>>>> ce9edaa6
           "createdByType": "User"
         }
       }
     },
     {
-<<<<<<< HEAD
-      "RequestUri": "https://management.azure.com/subscriptions/00000000-0000-0000-0000-000000000/resourceGroups/00000/providers/Microsoft.MachineLearningServices/workspaces/00000/jobs/test_953389541515/cancel?api-version=2022-12-01-preview",
-=======
-      "RequestUri": "https://management.azure.com/subscriptions/00000000-0000-0000-0000-000000000/resourceGroups/00000/providers/Microsoft.MachineLearningServices/workspaces/00000/jobs/test_842569837829/cancel?api-version=2022-12-01-preview",
->>>>>>> ce9edaa6
+      "RequestUri": "https://management.azure.com/subscriptions/00000000-0000-0000-0000-000000000/resourceGroups/00000/providers/Microsoft.MachineLearningServices/workspaces/00000/jobs/test_751265453406/cancel?api-version=2022-12-01-preview",
       "RequestMethod": "POST",
       "RequestHeaders": {
         "Accept": "application/json",
         "Accept-Encoding": "gzip, deflate",
         "Connection": "keep-alive",
         "Content-Length": "0",
-<<<<<<< HEAD
         "User-Agent": "azure-ai-ml/1.5.0 azsdk-python-mgmt-machinelearningservices/0.1.0 Python/3.7.9 (Windows-10-10.0.22621-SP0)"
-=======
-        "User-Agent": "azure-ai-ml/1.5.0 azsdk-python-mgmt-machinelearningservices/0.1.0 Python/3.10.6 (Linux-5.15.79.1-microsoft-standard-WSL2-x86_64-with-glibc2.35)"
->>>>>>> ce9edaa6
       },
       "RequestBody": null,
       "StatusCode": 202,
@@ -1590,131 +1052,55 @@
         "Cache-Control": "no-cache",
         "Content-Length": "4",
         "Content-Type": "application/json; charset=utf-8",
-<<<<<<< HEAD
-        "Date": "Thu, 23 Feb 2023 03:36:16 GMT",
+        "Date": "Thu, 23 Feb 2023 21:16:14 GMT",
         "Expires": "-1",
-        "Location": "https://management.azure.com/subscriptions/00000000-0000-0000-0000-000000000/providers/Microsoft.MachineLearningServices/locations/eastus2/mfeOperationResults/jc:2d1e66ae-85e3-42c0-be91-34de66397f26:test_953389541515?api-version=2022-12-01-preview",
-        "Pragma": "no-cache",
-        "Request-Context": "appId=cid-v1:2d2e8e63-272e-4b3c-8598-4ee570a0e70d",
-        "Strict-Transport-Security": "max-age=31536000; includeSubDomains",
-        "x-aml-cluster": "vienna-eastus2-01",
-        "X-Content-Type-Options": "nosniff",
-        "x-ms-async-operation-timeout": "PT1H",
-        "x-ms-correlation-request-id": "244d12e7-551d-4399-891f-57b8bf74fd2a",
-        "x-ms-ratelimit-remaining-subscription-writes": "1174",
-        "x-ms-response-type": "standard",
-        "x-ms-routing-request-id": "WESTUS2:20230223T033616Z:244d12e7-551d-4399-891f-57b8bf74fd2a",
-        "x-request-time": "0.645"
-=======
-        "Date": "Tue, 21 Feb 2023 21:37:55 GMT",
-        "Expires": "-1",
-        "Location": "https://management.azure.com/subscriptions/00000000-0000-0000-0000-000000000/providers/Microsoft.MachineLearningServices/locations/eastus/mfeOperationResults/jc:3bd2018e-4b43-401e-ad49-85df181c9e0a:test_842569837829?api-version=2022-12-01-preview",
-        "Pragma": "no-cache",
-        "Request-Context": "appId=cid-v1:2d2e8e63-272e-4b3c-8598-4ee570a0e70d",
-        "Strict-Transport-Security": "max-age=31536000; includeSubDomains",
-        "x-aml-cluster": "vienna-eastus-02",
-        "X-Content-Type-Options": "nosniff",
-        "x-ms-async-operation-timeout": "PT1H",
-        "x-ms-correlation-request-id": "7a23e18b-4781-4fe3-a4c5-24349c3fc979",
-        "x-ms-ratelimit-remaining-subscription-writes": "1179",
-        "x-ms-response-type": "standard",
-        "x-ms-routing-request-id": "CANADACENTRAL:20230221T213755Z:7a23e18b-4781-4fe3-a4c5-24349c3fc979",
-        "x-request-time": "0.559"
->>>>>>> ce9edaa6
-      },
-      "ResponseBody": "null"
-    },
-    {
-<<<<<<< HEAD
-      "RequestUri": "https://management.azure.com/subscriptions/00000000-0000-0000-0000-000000000/providers/Microsoft.MachineLearningServices/locations/eastus2/mfeOperationResults/jc:2d1e66ae-85e3-42c0-be91-34de66397f26:test_953389541515?api-version=2022-12-01-preview",
-      "RequestMethod": "GET",
-      "RequestHeaders": {
-        "Accept": "*/*",
-        "Accept-Encoding": "gzip, deflate",
-        "Connection": "keep-alive",
-        "User-Agent": "azure-ai-ml/1.5.0 azsdk-python-mgmt-machinelearningservices/0.1.0 Python/3.7.9 (Windows-10-10.0.22621-SP0)"
-      },
-      "RequestBody": null,
-      "StatusCode": 202,
-      "ResponseHeaders": {
-        "Cache-Control": "no-cache",
-        "Content-Length": "2",
-        "Content-Type": "application/json; charset=utf-8",
-        "Date": "Thu, 23 Feb 2023 03:36:16 GMT",
-        "Expires": "-1",
-        "Location": "https://management.azure.com/subscriptions/00000000-0000-0000-0000-000000000/providers/Microsoft.MachineLearningServices/locations/eastus2/mfeOperationResults/jc:2d1e66ae-85e3-42c0-be91-34de66397f26:test_953389541515?api-version=2022-12-01-preview",
+        "Location": "https://management.azure.com/subscriptions/00000000-0000-0000-0000-000000000/providers/Microsoft.MachineLearningServices/locations/eastus2/mfeOperationResults/jc:2d1e66ae-85e3-42c0-be91-34de66397f26:test_751265453406?api-version=2022-12-01-preview",
         "Pragma": "no-cache",
         "Request-Context": "appId=cid-v1:2d2e8e63-272e-4b3c-8598-4ee570a0e70d",
         "Strict-Transport-Security": "max-age=31536000; includeSubDomains",
         "x-aml-cluster": "vienna-eastus2-02",
         "X-Content-Type-Options": "nosniff",
-        "x-ms-correlation-request-id": "abd79f92-541f-4f21-8e95-9b1d346b0471",
-        "x-ms-ratelimit-remaining-subscription-reads": "11869",
+        "x-ms-async-operation-timeout": "PT1H",
+        "x-ms-correlation-request-id": "34ac1728-350c-41d9-b86e-4bd11531a08c",
+        "x-ms-ratelimit-remaining-subscription-writes": "1190",
         "x-ms-response-type": "standard",
-        "x-ms-routing-request-id": "WESTUS2:20230223T033617Z:abd79f92-541f-4f21-8e95-9b1d346b0471",
-        "x-request-time": "0.030"
-      },
-      "ResponseBody": {}
-    },
-    {
-      "RequestUri": "https://management.azure.com/subscriptions/00000000-0000-0000-0000-000000000/providers/Microsoft.MachineLearningServices/locations/eastus2/mfeOperationResults/jc:2d1e66ae-85e3-42c0-be91-34de66397f26:test_953389541515?api-version=2022-12-01-preview",
-=======
-      "RequestUri": "https://management.azure.com/subscriptions/00000000-0000-0000-0000-000000000/providers/Microsoft.MachineLearningServices/locations/eastus/mfeOperationResults/jc:3bd2018e-4b43-401e-ad49-85df181c9e0a:test_842569837829?api-version=2022-12-01-preview",
->>>>>>> ce9edaa6
+        "x-ms-routing-request-id": "WESTUS2:20230223T211614Z:34ac1728-350c-41d9-b86e-4bd11531a08c",
+        "x-request-time": "2.075"
+      },
+      "ResponseBody": "null"
+    },
+    {
+      "RequestUri": "https://management.azure.com/subscriptions/00000000-0000-0000-0000-000000000/providers/Microsoft.MachineLearningServices/locations/eastus2/mfeOperationResults/jc:2d1e66ae-85e3-42c0-be91-34de66397f26:test_751265453406?api-version=2022-12-01-preview",
       "RequestMethod": "GET",
       "RequestHeaders": {
         "Accept": "*/*",
         "Accept-Encoding": "gzip, deflate",
         "Connection": "keep-alive",
-<<<<<<< HEAD
         "User-Agent": "azure-ai-ml/1.5.0 azsdk-python-mgmt-machinelearningservices/0.1.0 Python/3.7.9 (Windows-10-10.0.22621-SP0)"
-=======
-        "User-Agent": "azure-ai-ml/1.5.0 azsdk-python-mgmt-machinelearningservices/0.1.0 Python/3.10.6 (Linux-5.15.79.1-microsoft-standard-WSL2-x86_64-with-glibc2.35)"
->>>>>>> ce9edaa6
       },
       "RequestBody": null,
       "StatusCode": 200,
       "ResponseHeaders": {
         "Cache-Control": "no-cache",
         "Content-Length": "0",
-<<<<<<< HEAD
-        "Date": "Thu, 23 Feb 2023 03:36:46 GMT",
+        "Date": "Thu, 23 Feb 2023 21:16:15 GMT",
         "Expires": "-1",
         "Pragma": "no-cache",
         "Request-Context": "appId=cid-v1:2d2e8e63-272e-4b3c-8598-4ee570a0e70d",
-        "Server-Timing": "traceparent;desc=\u002200-c372130b595bfe1541dacf4f03747247-a6da28860dac3c31-01\u0022",
+        "Server-Timing": "traceparent;desc=\u002200-198bff591181f85851d76af94c2c863d-3ce09e9f3143d06d-01\u0022",
         "Strict-Transport-Security": "max-age=31536000; includeSubDomains",
-        "x-aml-cluster": "vienna-eastus2-02",
+        "x-aml-cluster": "vienna-eastus2-01",
         "X-Content-Type-Options": "nosniff",
-        "x-ms-correlation-request-id": "c980e8dd-8367-4496-89cb-f52cb350d0fe",
-        "x-ms-ratelimit-remaining-subscription-reads": "11868",
+        "x-ms-correlation-request-id": "f12715d3-5665-4487-bc4a-c3b6cfc5a431",
+        "x-ms-ratelimit-remaining-subscription-reads": "11930",
         "x-ms-response-type": "standard",
-        "x-ms-routing-request-id": "WESTUS2:20230223T033647Z:c980e8dd-8367-4496-89cb-f52cb350d0fe",
-        "x-request-time": "0.105"
-=======
-        "Date": "Tue, 21 Feb 2023 21:37:55 GMT",
-        "Expires": "-1",
-        "Pragma": "no-cache",
-        "Request-Context": "appId=cid-v1:2d2e8e63-272e-4b3c-8598-4ee570a0e70d",
-        "Server-Timing": "traceparent;desc=\u002200-e6c9ccf47e6b26e1d41fa4bd28c51035-a462b4645d59bd4a-01\u0022",
-        "Strict-Transport-Security": "max-age=31536000; includeSubDomains",
-        "x-aml-cluster": "vienna-eastus-02",
-        "X-Content-Type-Options": "nosniff",
-        "x-ms-correlation-request-id": "733081eb-a0f9-417f-ba7a-83aa4eca9240",
-        "x-ms-ratelimit-remaining-subscription-reads": "11964",
-        "x-ms-response-type": "standard",
-        "x-ms-routing-request-id": "CANADACENTRAL:20230221T213755Z:733081eb-a0f9-417f-ba7a-83aa4eca9240",
-        "x-request-time": "0.034"
->>>>>>> ce9edaa6
+        "x-ms-routing-request-id": "WESTUS2:20230223T211615Z:f12715d3-5665-4487-bc4a-c3b6cfc5a431",
+        "x-request-time": "0.346"
       },
       "ResponseBody": null
     }
   ],
   "Variables": {
-<<<<<<< HEAD
-    "name": "test_953389541515"
-=======
-    "name": "test_842569837829"
->>>>>>> ce9edaa6
+    "name": "test_751265453406"
   }
 }