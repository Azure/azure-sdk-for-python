{
  "Entries": [
    {
      "RequestUri": "https://management.azure.com/subscriptions/00000000-0000-0000-0000-000000000/resourceGroups/00000/providers/Microsoft.MachineLearningServices/workspaces/00000/computes/cpu-cluster?api-version=2022-10-01-preview",
      "RequestMethod": "GET",
      "RequestHeaders": {
        "Accept": "application/json",
        "Accept-Encoding": "gzip, deflate",
        "Connection": "keep-alive",
        "User-Agent": "azure-ai-ml/1.3.0 azsdk-python-mgmt-machinelearningservices/0.1.0 Python/3.7.13 (Windows-10-10.0.22621-SP0)"
      },
      "RequestBody": null,
      "StatusCode": 200,
      "ResponseHeaders": {
        "Cache-Control": "no-cache",
        "Content-Encoding": "gzip",
        "Content-Type": "application/json; charset=utf-8",
<<<<<<< HEAD
        "Date": "Wed, 04 Jan 2023 04:54:32 GMT",
        "Expires": "-1",
        "Pragma": "no-cache",
        "Request-Context": "appId=cid-v1:512cc15a-13b5-415b-bfd0-dce7accb6bb1",
        "Server-Timing": "traceparent;desc=\u002200-d6a727d834ced19bb3751978ed2c4015-8ea28dd709eb4131-00\u0022",
=======
        "Date": "Fri, 30 Dec 2022 03:08:03 GMT",
        "Expires": "-1",
        "Pragma": "no-cache",
        "Request-Context": "appId=cid-v1:512cc15a-13b5-415b-bfd0-dce7accb6bb1",
        "Server-Timing": "traceparent;desc=\u002200-7a58308c8dc668ce2fe7601858564131-dcc60544f9035b6a-00\u0022",
>>>>>>> 94376103
        "Strict-Transport-Security": "max-age=31536000; includeSubDomains",
        "Transfer-Encoding": "chunked",
        "Vary": [
          "Accept-Encoding",
          "Accept-Encoding"
        ],
        "x-aml-cluster": "vienna-test-westus2-01",
        "X-Content-Type-Options": "nosniff",
<<<<<<< HEAD
        "x-ms-correlation-request-id": "1c595f3c-b5e2-41aa-8fa7-bc6df71d8b5c",
        "x-ms-ratelimit-remaining-subscription-reads": "11862",
        "x-ms-response-type": "standard",
        "x-ms-routing-request-id": "JAPANEAST:20230104T045433Z:1c595f3c-b5e2-41aa-8fa7-bc6df71d8b5c",
        "x-request-time": "0.219"
=======
        "x-ms-correlation-request-id": "f2d9aeab-baeb-452a-9684-2cd1494b5647",
        "x-ms-ratelimit-remaining-subscription-reads": "11811",
        "x-ms-response-type": "standard",
        "x-ms-routing-request-id": "JAPANEAST:20221230T030804Z:f2d9aeab-baeb-452a-9684-2cd1494b5647",
        "x-request-time": "0.263"
>>>>>>> 94376103
      },
      "ResponseBody": {
        "id": "/subscriptions/00000000-0000-0000-0000-000000000/resourceGroups/00000/providers/Microsoft.MachineLearningServices/workspaces/00000/computes/cpu-cluster",
        "name": "cpu-cluster",
        "type": "Microsoft.MachineLearningServices/workspaces/computes",
        "location": "centraluseuap",
        "tags": {},
        "properties": {
          "createdOn": "2022-09-22T09:02:22.1899959\u002B00:00",
          "modifiedOn": "2022-11-21T09:48:12.4511558\u002B00:00",
          "disableLocalAuth": false,
          "description": null,
          "resourceId": null,
          "computeType": "AmlCompute",
          "computeLocation": "centraluseuap",
          "provisioningState": "Succeeded",
          "provisioningErrors": null,
          "isAttachedCompute": false,
          "properties": {
            "vmSize": "STANDARD_DS2_V2",
            "vmPriority": "Dedicated",
            "scaleSettings": {
              "maxNodeCount": 6,
              "minNodeCount": 1,
              "nodeIdleTimeBeforeScaleDown": "PT2M"
            },
            "subnet": null,
            "currentNodeCount": 4,
<<<<<<< HEAD
            "targetNodeCount": 3,
            "nodeStateCounts": {
              "preparingNodeCount": 0,
              "runningNodeCount": 1,
              "idleNodeCount": 2,
              "unusableNodeCount": 0,
              "leavingNodeCount": 1,
              "preemptedNodeCount": 0
            },
            "allocationState": "Resizing",
            "allocationStateTransitionTime": "2023-01-04T04:53:10.544\u002B00:00",
=======
            "targetNodeCount": 2,
            "nodeStateCounts": {
              "preparingNodeCount": 0,
              "runningNodeCount": 1,
              "idleNodeCount": 1,
              "unusableNodeCount": 0,
              "leavingNodeCount": 2,
              "preemptedNodeCount": 0
            },
            "allocationState": "Resizing",
            "allocationStateTransitionTime": "2022-12-30T03:06:23.678\u002B00:00",
>>>>>>> 94376103
            "errors": null,
            "remoteLoginPortPublicAccess": "Enabled",
            "osType": "Linux",
            "virtualMachineImage": null,
            "isolatedNetwork": false,
            "propertyBag": {}
          }
        }
      }
    },
    {
      "RequestUri": "https://management.azure.com/subscriptions/00000000-0000-0000-0000-000000000/resourceGroups/00000/providers/Microsoft.MachineLearningServices/workspaces/00000/datastores/workspaceblobstore?api-version=2022-05-01",
      "RequestMethod": "GET",
      "RequestHeaders": {
        "Accept": "application/json",
        "Accept-Encoding": "gzip, deflate",
        "Connection": "keep-alive",
        "User-Agent": "azure-ai-ml/1.3.0 azsdk-python-mgmt-machinelearningservices/0.1.0 Python/3.7.13 (Windows-10-10.0.22621-SP0)"
      },
      "RequestBody": null,
      "StatusCode": 200,
      "ResponseHeaders": {
        "Cache-Control": "no-cache",
        "Content-Encoding": "gzip",
        "Content-Type": "application/json; charset=utf-8",
<<<<<<< HEAD
        "Date": "Wed, 04 Jan 2023 04:54:35 GMT",
        "Expires": "-1",
        "Pragma": "no-cache",
        "Request-Context": "appId=cid-v1:512cc15a-13b5-415b-bfd0-dce7accb6bb1",
        "Server-Timing": "traceparent;desc=\u002200-0194588470762ce9625f38f6bb97ec90-9c13cbfeb9f232d9-00\u0022",
=======
        "Date": "Fri, 30 Dec 2022 03:08:05 GMT",
        "Expires": "-1",
        "Pragma": "no-cache",
        "Request-Context": "appId=cid-v1:512cc15a-13b5-415b-bfd0-dce7accb6bb1",
        "Server-Timing": "traceparent;desc=\u002200-1e0e090d774e9fe90af6936b9fe42298-127f14ad6dc8bf48-00\u0022",
>>>>>>> 94376103
        "Strict-Transport-Security": "max-age=31536000; includeSubDomains",
        "Transfer-Encoding": "chunked",
        "Vary": [
          "Accept-Encoding",
          "Accept-Encoding"
        ],
        "x-aml-cluster": "vienna-test-westus2-02",
        "X-Content-Type-Options": "nosniff",
<<<<<<< HEAD
        "x-ms-correlation-request-id": "24d8d8e6-e803-499e-b381-c3f5ebf195c7",
        "x-ms-ratelimit-remaining-subscription-reads": "11861",
        "x-ms-response-type": "standard",
        "x-ms-routing-request-id": "JAPANEAST:20230104T045436Z:24d8d8e6-e803-499e-b381-c3f5ebf195c7",
        "x-request-time": "0.087"
=======
        "x-ms-correlation-request-id": "e12f81bd-b44a-401c-9185-af883b4d701c",
        "x-ms-ratelimit-remaining-subscription-reads": "11810",
        "x-ms-response-type": "standard",
        "x-ms-routing-request-id": "JAPANEAST:20221230T030805Z:e12f81bd-b44a-401c-9185-af883b4d701c",
        "x-request-time": "0.115"
>>>>>>> 94376103
      },
      "ResponseBody": {
        "id": "/subscriptions/00000000-0000-0000-0000-000000000/resourceGroups/00000/providers/Microsoft.MachineLearningServices/workspaces/00000/datastores/workspaceblobstore",
        "name": "workspaceblobstore",
        "type": "Microsoft.MachineLearningServices/workspaces/datastores",
        "properties": {
          "description": null,
          "tags": null,
          "properties": null,
          "isDefault": true,
          "credentials": {
            "credentialsType": "AccountKey"
          },
          "datastoreType": "AzureBlob",
          "accountName": "sagvgsoim6nmhbq",
          "containerName": "azureml-blobstore-e61cd5e2-512f-475e-9842-5e2a973993b8",
          "endpoint": "core.windows.net",
          "protocol": "https",
          "serviceDataAccessAuthIdentity": "WorkspaceSystemAssignedIdentity"
        },
        "systemData": {
          "createdAt": "2022-09-22T09:02:03.2629568\u002B00:00",
          "createdBy": "779301c0-18b2-4cdc-801b-a0a3368fee0a",
          "createdByType": "Application",
          "lastModifiedAt": "2022-09-22T09:02:04.166989\u002B00:00",
          "lastModifiedBy": "779301c0-18b2-4cdc-801b-a0a3368fee0a",
          "lastModifiedByType": "Application"
        }
      }
    },
    {
      "RequestUri": "https://management.azure.com/subscriptions/00000000-0000-0000-0000-000000000/resourceGroups/00000/providers/Microsoft.MachineLearningServices/workspaces/00000/datastores/workspaceblobstore/listSecrets?api-version=2022-05-01",
      "RequestMethod": "POST",
      "RequestHeaders": {
        "Accept": "application/json",
        "Accept-Encoding": "gzip, deflate",
        "Connection": "keep-alive",
        "Content-Length": "0",
        "User-Agent": "azure-ai-ml/1.3.0 azsdk-python-mgmt-machinelearningservices/0.1.0 Python/3.7.13 (Windows-10-10.0.22621-SP0)"
      },
      "RequestBody": null,
      "StatusCode": 200,
      "ResponseHeaders": {
        "Cache-Control": "no-cache",
        "Content-Encoding": "gzip",
        "Content-Type": "application/json; charset=utf-8",
<<<<<<< HEAD
        "Date": "Wed, 04 Jan 2023 04:54:36 GMT",
        "Expires": "-1",
        "Pragma": "no-cache",
        "Request-Context": "appId=cid-v1:512cc15a-13b5-415b-bfd0-dce7accb6bb1",
        "Server-Timing": "traceparent;desc=\u002200-1949d7c88c21c38deb31a4e6a401df7d-16e9893c455a56b6-00\u0022",
=======
        "Date": "Fri, 30 Dec 2022 03:08:06 GMT",
        "Expires": "-1",
        "Pragma": "no-cache",
        "Request-Context": "appId=cid-v1:512cc15a-13b5-415b-bfd0-dce7accb6bb1",
        "Server-Timing": "traceparent;desc=\u002200-9bfa66976ade1d152c6bc0acd0bae20b-81fa2bedb2999c02-00\u0022",
>>>>>>> 94376103
        "Strict-Transport-Security": "max-age=31536000; includeSubDomains",
        "Transfer-Encoding": "chunked",
        "Vary": "Accept-Encoding",
        "x-aml-cluster": "vienna-test-westus2-02",
        "X-Content-Type-Options": "nosniff",
<<<<<<< HEAD
        "x-ms-correlation-request-id": "66fa8c6f-53b8-4dff-b8c9-58dbb982c560",
        "x-ms-ratelimit-remaining-subscription-writes": "1117",
        "x-ms-response-type": "standard",
        "x-ms-routing-request-id": "JAPANEAST:20230104T045437Z:66fa8c6f-53b8-4dff-b8c9-58dbb982c560",
        "x-request-time": "0.108"
=======
        "x-ms-correlation-request-id": "e679cf9b-f897-4db2-b418-109fedf5f869",
        "x-ms-ratelimit-remaining-subscription-writes": "1101",
        "x-ms-response-type": "standard",
        "x-ms-routing-request-id": "JAPANEAST:20221230T030806Z:e679cf9b-f897-4db2-b418-109fedf5f869",
        "x-request-time": "0.518"
>>>>>>> 94376103
      },
      "ResponseBody": {
        "secretsType": "AccountKey",
        "key": "dGhpcyBpcyBmYWtlIGtleQ=="
      }
    },
    {
      "RequestUri": "https://sagvgsoim6nmhbq.blob.core.windows.net/azureml-blobstore-e61cd5e2-512f-475e-9842-5e2a973993b8/LocalUpload/00000000000000000000000000000000/COMPONENT_PLACEHOLDER",
      "RequestMethod": "HEAD",
      "RequestHeaders": {
        "Accept": "application/xml",
        "Accept-Encoding": "gzip, deflate",
        "Connection": "keep-alive",
<<<<<<< HEAD
        "User-Agent": "azsdk-python-storage-blob/12.9.0 Python/3.7.13 (Windows-10-10.0.22621-SP0)",
        "x-ms-date": "Wed, 04 Jan 2023 04:54:38 GMT",
        "x-ms-version": "2020-10-02"
=======
        "User-Agent": "azsdk-python-storage-blob/12.14.1 Python/3.9.13 (Windows-10-10.0.19045-SP0)",
        "x-ms-date": "Fri, 30 Dec 2022 03:08:06 GMT",
        "x-ms-version": "2021-08-06"
>>>>>>> 94376103
      },
      "RequestBody": null,
      "StatusCode": 200,
      "ResponseHeaders": {
        "Accept-Ranges": "bytes",
        "Content-Length": "35",
        "Content-MD5": "L/DnSpFIn\u002BjaQWc\u002BsUQdcw==",
        "Content-Type": "application/octet-stream",
<<<<<<< HEAD
        "Date": "Wed, 04 Jan 2023 04:54:36 GMT",
=======
        "Date": "Fri, 30 Dec 2022 03:08:06 GMT",
>>>>>>> 94376103
        "ETag": "\u00220x8DA9D48E17467D7\u0022",
        "Last-Modified": "Fri, 23 Sep 2022 09:49:17 GMT",
        "Server": [
          "Windows-Azure-Blob/1.0",
          "Microsoft-HTTPAPI/2.0"
        ],
        "Vary": "Origin",
        "x-ms-access-tier": "Hot",
        "x-ms-access-tier-inferred": "true",
        "x-ms-blob-type": "BlockBlob",
        "x-ms-creation-time": "Fri, 23 Sep 2022 09:49:16 GMT",
        "x-ms-lease-state": "available",
        "x-ms-lease-status": "unlocked",
        "x-ms-meta-name": "9c9cfba9-82bd-45db-ad06-07009d1d9672",
        "x-ms-meta-upload_status": "completed",
        "x-ms-meta-version": "1",
        "x-ms-server-encrypted": "true",
        "x-ms-version": "2020-10-02"
      },
      "ResponseBody": null
    },
    {
      "RequestUri": "https://sagvgsoim6nmhbq.blob.core.windows.net/azureml-blobstore-e61cd5e2-512f-475e-9842-5e2a973993b8/az-ml-artifacts/00000000000000000000000000000000/COMPONENT_PLACEHOLDER",
      "RequestMethod": "HEAD",
      "RequestHeaders": {
        "Accept": "application/xml",
        "Accept-Encoding": "gzip, deflate",
        "Connection": "keep-alive",
<<<<<<< HEAD
        "User-Agent": "azsdk-python-storage-blob/12.9.0 Python/3.7.13 (Windows-10-10.0.22621-SP0)",
        "x-ms-date": "Wed, 04 Jan 2023 04:54:38 GMT",
        "x-ms-version": "2020-10-02"
=======
        "User-Agent": "azsdk-python-storage-blob/12.14.1 Python/3.9.13 (Windows-10-10.0.19045-SP0)",
        "x-ms-date": "Fri, 30 Dec 2022 03:08:06 GMT",
        "x-ms-version": "2021-08-06"
>>>>>>> 94376103
      },
      "RequestBody": null,
      "StatusCode": 404,
      "ResponseHeaders": {
<<<<<<< HEAD
        "Date": "Wed, 04 Jan 2023 04:54:36 GMT",
=======
        "Date": "Fri, 30 Dec 2022 03:08:06 GMT",
>>>>>>> 94376103
        "Server": [
          "Windows-Azure-Blob/1.0",
          "Microsoft-HTTPAPI/2.0"
        ],
        "Transfer-Encoding": "chunked",
        "Vary": "Origin",
        "x-ms-error-code": "BlobNotFound",
        "x-ms-version": "2020-10-02"
      },
      "ResponseBody": null
    },
    {
      "RequestUri": "https://management.azure.com/subscriptions/00000000-0000-0000-0000-000000000/resourceGroups/00000/providers/Microsoft.MachineLearningServices/workspaces/00000/codes/9c9cfba9-82bd-45db-ad06-07009d1d9672/versions/1?api-version=2022-05-01",
      "RequestMethod": "PUT",
      "RequestHeaders": {
        "Accept": "application/json",
        "Accept-Encoding": "gzip, deflate",
        "Connection": "keep-alive",
        "Content-Length": "288",
        "Content-Type": "application/json",
        "User-Agent": "azure-ai-ml/1.3.0 azsdk-python-mgmt-machinelearningservices/0.1.0 Python/3.7.13 (Windows-10-10.0.22621-SP0)"
      },
      "RequestBody": {
        "properties": {
          "properties": {
            "hash_sha256": "0000000000000",
            "hash_version": "0000000000000"
          },
          "isAnonymous": true,
          "isArchived": false,
          "codeUri": "https://sagvgsoim6nmhbq.blob.core.windows.net/azureml-blobstore-e61cd5e2-512f-475e-9842-5e2a973993b8/LocalUpload/00000000000000000000000000000000"
        }
      },
      "StatusCode": 200,
      "ResponseHeaders": {
        "Cache-Control": "no-cache",
        "Content-Encoding": "gzip",
        "Content-Type": "application/json; charset=utf-8",
<<<<<<< HEAD
        "Date": "Wed, 04 Jan 2023 04:54:37 GMT",
        "Expires": "-1",
        "Pragma": "no-cache",
        "Request-Context": "appId=cid-v1:512cc15a-13b5-415b-bfd0-dce7accb6bb1",
        "Server-Timing": "traceparent;desc=\u002200-59bc19140f16b53b996d2fe26a10b666-fe14aef768ad3757-00\u0022",
=======
        "Date": "Fri, 30 Dec 2022 03:08:07 GMT",
        "Expires": "-1",
        "Pragma": "no-cache",
        "Request-Context": "appId=cid-v1:512cc15a-13b5-415b-bfd0-dce7accb6bb1",
        "Server-Timing": "traceparent;desc=\u002200-59458d9cc3c3b67246c26653b868e601-e1318f5f0aecc07b-00\u0022",
>>>>>>> 94376103
        "Strict-Transport-Security": "max-age=31536000; includeSubDomains",
        "Transfer-Encoding": "chunked",
        "Vary": [
          "Accept-Encoding",
          "Accept-Encoding"
        ],
        "x-aml-cluster": "vienna-test-westus2-02",
        "X-Content-Type-Options": "nosniff",
<<<<<<< HEAD
        "x-ms-correlation-request-id": "a2f8dbd6-1251-42a0-86b3-cbe666862a5d",
        "x-ms-ratelimit-remaining-subscription-writes": "1080",
        "x-ms-response-type": "standard",
        "x-ms-routing-request-id": "JAPANEAST:20230104T045438Z:a2f8dbd6-1251-42a0-86b3-cbe666862a5d",
        "x-request-time": "0.278"
=======
        "x-ms-correlation-request-id": "4d620ecc-4704-4222-866b-6871458fd701",
        "x-ms-ratelimit-remaining-subscription-writes": "1055",
        "x-ms-response-type": "standard",
        "x-ms-routing-request-id": "JAPANEAST:20221230T030808Z:4d620ecc-4704-4222-866b-6871458fd701",
        "x-request-time": "0.369"
>>>>>>> 94376103
      },
      "ResponseBody": {
        "id": "/subscriptions/00000000-0000-0000-0000-000000000/resourceGroups/00000/providers/Microsoft.MachineLearningServices/workspaces/00000/codes/9c9cfba9-82bd-45db-ad06-07009d1d9672/versions/1",
        "name": "1",
        "type": "Microsoft.MachineLearningServices/workspaces/codes/versions",
        "properties": {
          "description": null,
          "tags": {},
          "properties": {
            "hash_sha256": "0000000000000",
            "hash_version": "0000000000000"
          },
          "isArchived": false,
          "isAnonymous": false,
          "codeUri": "https://sagvgsoim6nmhbq.blob.core.windows.net/azureml-blobstore-e61cd5e2-512f-475e-9842-5e2a973993b8/LocalUpload/00000000000000000000000000000000"
        },
        "systemData": {
          "createdAt": "2022-09-23T09:49:20.984936\u002B00:00",
          "createdBy": "Ying Chen",
          "createdByType": "User",
<<<<<<< HEAD
          "lastModifiedAt": "2023-01-04T04:54:38.1650936\u002B00:00",
          "lastModifiedBy": "Doris Liao",
=======
          "lastModifiedAt": "2022-12-30T03:08:07.7944823\u002B00:00",
          "lastModifiedBy": "Xingzhi Zhang",
>>>>>>> 94376103
          "lastModifiedByType": "User"
        }
      }
    },
    {
      "RequestUri": "https://management.azure.com/subscriptions/00000000-0000-0000-0000-000000000/resourceGroups/00000/providers/Microsoft.MachineLearningServices/workspaces/00000/components/azureml_anonymous/versions/8d58e072-d054-eed6-d59e-a29bf77b02be?api-version=2022-10-01",
      "RequestMethod": "PUT",
      "RequestHeaders": {
        "Accept": "application/json",
        "Accept-Encoding": "gzip, deflate",
        "Connection": "keep-alive",
        "Content-Length": "1875",
        "Content-Type": "application/json",
        "User-Agent": "azure-ai-ml/1.3.0 azsdk-python-mgmt-machinelearningservices/0.1.0 Python/3.7.13 (Windows-10-10.0.22621-SP0)"
      },
      "RequestBody": {
        "properties": {
          "description": "This is the command component for sweep",
          "properties": {},
          "tags": {
            "tag": "tagvalue",
            "owner": "sdkteam"
          },
          "isAnonymous": true,
          "isArchived": false,
          "componentSpec": {
            "command": "echo \u0022Start training ...\u0022 \u0026\u0026 python mnist.py --data_folder ${{inputs.data_folder}} --batch_size ${{inputs.batch_size}} --first_layer_neurons ${{inputs.first_layer_neurons}} --second_layer_neurons ${{inputs.second_layer_neurons}} --third_layer_neurons ${{inputs.third_layer_neurons}} --epochs ${{inputs.epochs}} --f1 ${{inputs.f1}} --f2 ${{inputs.f2}} --weight_decay ${{inputs.weight_decay}} --momentum ${{inputs.momentum}} --learning_rate ${{inputs.learning_rate}} --saved_model ${{outputs.trained_model_dir}}",
            "code": "azureml:/subscriptions/00000000-0000-0000-0000-000000000/resourceGroups/00000/providers/Microsoft.MachineLearningServices/workspaces/00000/codes/9c9cfba9-82bd-45db-ad06-07009d1d9672/versions/1",
            "environment": "azureml:AzureML-sklearn-0.24-ubuntu18.04-py37-cpu:1",
            "name": "azureml_anonymous",
            "description": "This is the command component for sweep",
            "tags": {
              "tag": "tagvalue",
              "owner": "sdkteam"
            },
            "version": "1",
            "$schema": "https://azuremlschemas.azureedge.net/development/commandComponent.schema.json",
            "display_name": "CommandComponentForSweep",
            "is_deterministic": true,
            "inputs": {
              "batch_size": {
                "type": "integer"
              },
              "first_layer_neurons": {
                "type": "integer"
              },
              "second_layer_neurons": {
                "type": "integer"
              },
              "third_layer_neurons": {
                "type": "integer"
              },
              "epochs": {
                "type": "integer"
              },
              "momentum": {
                "type": "number"
              },
              "weight_decay": {
                "type": "number"
              },
              "learning_rate": {
                "type": "number"
              },
              "f1": {
                "type": "number"
              },
              "f2": {
                "type": "number"
              },
              "random_seed": {
                "type": "integer",
                "default": "42"
              },
              "data_folder": {
                "type": "mltable"
              }
            },
            "outputs": {
              "trained_model_dir": {
                "type": "mlflow_model"
              }
            },
            "type": "command",
            "_source": "YAML.JOB"
          }
        }
      },
      "StatusCode": 201,
      "ResponseHeaders": {
        "Cache-Control": "no-cache",
        "Content-Length": "3494",
        "Content-Type": "application/json; charset=utf-8",
<<<<<<< HEAD
        "Date": "Wed, 04 Jan 2023 04:54:41 GMT",
=======
        "Date": "Fri, 30 Dec 2022 03:08:09 GMT",
>>>>>>> 94376103
        "Expires": "-1",
        "Location": "https://management.azure.com/subscriptions/00000000-0000-0000-0000-000000000/resourceGroups/00000/providers/Microsoft.MachineLearningServices/workspaces/00000/components/azureml_anonymous/versions/8d58e072-d054-eed6-d59e-a29bf77b02be?api-version=2022-10-01",
        "Pragma": "no-cache",
        "Request-Context": "appId=cid-v1:512cc15a-13b5-415b-bfd0-dce7accb6bb1",
<<<<<<< HEAD
        "Server-Timing": "traceparent;desc=\u002200-1464f087d43aa4214067c53ecc31327f-edd80cb1af106b43-00\u0022",
=======
        "Server-Timing": "traceparent;desc=\u002200-19c2073c190bbe7760db4d0e0aee0193-1c35b3bc2ba05542-00\u0022",
>>>>>>> 94376103
        "Strict-Transport-Security": "max-age=31536000; includeSubDomains",
        "x-aml-cluster": "vienna-test-westus2-02",
        "X-Content-Type-Options": "nosniff",
<<<<<<< HEAD
        "x-ms-correlation-request-id": "1c0943c8-383f-4783-af48-29bfa5855c72",
        "x-ms-ratelimit-remaining-subscription-writes": "1079",
        "x-ms-response-type": "standard",
        "x-ms-routing-request-id": "JAPANEAST:20230104T045442Z:1c0943c8-383f-4783-af48-29bfa5855c72",
        "x-request-time": "1.001"
=======
        "x-ms-correlation-request-id": "028a6700-e953-40c0-aa04-cee0975ff340",
        "x-ms-ratelimit-remaining-subscription-writes": "1054",
        "x-ms-response-type": "standard",
        "x-ms-routing-request-id": "JAPANEAST:20221230T030809Z:028a6700-e953-40c0-aa04-cee0975ff340",
        "x-request-time": "1.034"
>>>>>>> 94376103
      },
      "ResponseBody": {
        "id": "/subscriptions/00000000-0000-0000-0000-000000000/resourceGroups/00000/providers/Microsoft.MachineLearningServices/workspaces/00000/components/azureml_anonymous/versions/5d7f34b2-247a-4696-b736-28ff753edc37",
        "name": "5d7f34b2-247a-4696-b736-28ff753edc37",
        "type": "Microsoft.MachineLearningServices/workspaces/components/versions",
        "properties": {
          "description": null,
          "tags": {
            "tag": "tagvalue",
            "owner": "sdkteam"
          },
          "properties": {},
          "isArchived": false,
          "isAnonymous": true,
          "componentSpec": {
            "name": "azureml_anonymous",
            "version": "5d7f34b2-247a-4696-b736-28ff753edc37",
            "display_name": "CommandComponentForSweep",
            "is_deterministic": "True",
            "type": "command",
            "description": "This is the command component for sweep",
            "tags": {
              "tag": "tagvalue",
              "owner": "sdkteam"
            },
            "inputs": {
              "data_folder": {
                "type": "mltable",
                "optional": "False"
              },
              "batch_size": {
                "type": "integer",
                "optional": "False"
              },
              "first_layer_neurons": {
                "type": "integer",
                "optional": "False"
              },
              "second_layer_neurons": {
                "type": "integer",
                "optional": "False"
              },
              "third_layer_neurons": {
                "type": "integer",
                "optional": "False"
              },
              "epochs": {
                "type": "integer",
                "optional": "False"
              },
              "momentum": {
                "type": "number",
                "optional": "False"
              },
              "weight_decay": {
                "type": "number",
                "optional": "False"
              },
              "learning_rate": {
                "type": "number",
                "optional": "False"
              },
              "f1": {
                "type": "number",
                "optional": "False"
              },
              "f2": {
                "type": "number",
                "optional": "False"
              },
              "random_seed": {
                "type": "integer",
                "optional": "False",
                "default": "42"
              }
            },
            "outputs": {
              "trained_model_dir": {
                "type": "mlflow_model"
              }
            },
            "code": "azureml:/subscriptions/00000000-0000-0000-0000-000000000/resourceGroups/00000/providers/Microsoft.MachineLearningServices/workspaces/00000/codes/9c9cfba9-82bd-45db-ad06-07009d1d9672/versions/1",
            "environment": "azureml://registries/azureml-dev/environments/AzureML-sklearn-0.24-ubuntu18.04-py37-cpu/versions/1",
            "resources": {
              "instance_count": "1"
            },
            "command": "echo \u0022Start training ...\u0022 \u0026\u0026 python mnist.py --data_folder ${{inputs.data_folder}} --batch_size ${{inputs.batch_size}} --first_layer_neurons ${{inputs.first_layer_neurons}} --second_layer_neurons ${{inputs.second_layer_neurons}} --third_layer_neurons ${{inputs.third_layer_neurons}} --epochs ${{inputs.epochs}} --f1 ${{inputs.f1}} --f2 ${{inputs.f2}} --weight_decay ${{inputs.weight_decay}} --momentum ${{inputs.momentum}} --learning_rate ${{inputs.learning_rate}} --saved_model ${{outputs.trained_model_dir}}",
            "$schema": "https://azuremlschemas.azureedge.net/development/commandComponent.schema.json"
          }
        },
        "systemData": {
          "createdAt": "2022-12-30T02:59:36.7992008\u002B00:00",
          "createdBy": "Xingzhi Zhang",
          "createdByType": "User",
          "lastModifiedAt": "2022-12-30T02:59:37.271403\u002B00:00",
          "lastModifiedBy": "Xingzhi Zhang",
          "lastModifiedByType": "User"
        }
      }
    },
    {
      "RequestUri": "https://management.azure.com/subscriptions/00000000-0000-0000-0000-000000000/resourceGroups/00000/providers/Microsoft.MachineLearningServices/workspaces/00000/datastores/workspaceblobstore?api-version=2022-05-01",
      "RequestMethod": "GET",
      "RequestHeaders": {
        "Accept": "application/json",
        "Accept-Encoding": "gzip, deflate",
        "Connection": "keep-alive",
        "User-Agent": "azure-ai-ml/1.3.0 azsdk-python-mgmt-machinelearningservices/0.1.0 Python/3.7.13 (Windows-10-10.0.22621-SP0)"
      },
      "RequestBody": null,
      "StatusCode": 200,
      "ResponseHeaders": {
        "Cache-Control": "no-cache",
        "Content-Encoding": "gzip",
        "Content-Type": "application/json; charset=utf-8",
<<<<<<< HEAD
        "Date": "Wed, 04 Jan 2023 04:54:41 GMT",
        "Expires": "-1",
        "Pragma": "no-cache",
        "Request-Context": "appId=cid-v1:512cc15a-13b5-415b-bfd0-dce7accb6bb1",
        "Server-Timing": "traceparent;desc=\u002200-f9757af8670be84c9fa5172805c42658-c3bffa3408cf7ddf-00\u0022",
=======
        "Date": "Fri, 30 Dec 2022 03:08:09 GMT",
        "Expires": "-1",
        "Pragma": "no-cache",
        "Request-Context": "appId=cid-v1:512cc15a-13b5-415b-bfd0-dce7accb6bb1",
        "Server-Timing": "traceparent;desc=\u002200-88b425784fc6a952a662139c178e1a88-00b72e296972e816-00\u0022",
>>>>>>> 94376103
        "Strict-Transport-Security": "max-age=31536000; includeSubDomains",
        "Transfer-Encoding": "chunked",
        "Vary": [
          "Accept-Encoding",
          "Accept-Encoding"
        ],
        "x-aml-cluster": "vienna-test-westus2-02",
        "X-Content-Type-Options": "nosniff",
<<<<<<< HEAD
        "x-ms-correlation-request-id": "2a29842d-4b51-4031-8049-34c492d13ed9",
        "x-ms-ratelimit-remaining-subscription-reads": "11860",
        "x-ms-response-type": "standard",
        "x-ms-routing-request-id": "JAPANEAST:20230104T045442Z:2a29842d-4b51-4031-8049-34c492d13ed9",
        "x-request-time": "0.092"
=======
        "x-ms-correlation-request-id": "fa4743d0-6e51-42d2-b2a9-340e8ea6a6de",
        "x-ms-ratelimit-remaining-subscription-reads": "11809",
        "x-ms-response-type": "standard",
        "x-ms-routing-request-id": "JAPANEAST:20221230T030810Z:fa4743d0-6e51-42d2-b2a9-340e8ea6a6de",
        "x-request-time": "0.151"
>>>>>>> 94376103
      },
      "ResponseBody": {
        "id": "/subscriptions/00000000-0000-0000-0000-000000000/resourceGroups/00000/providers/Microsoft.MachineLearningServices/workspaces/00000/datastores/workspaceblobstore",
        "name": "workspaceblobstore",
        "type": "Microsoft.MachineLearningServices/workspaces/datastores",
        "properties": {
          "description": null,
          "tags": null,
          "properties": null,
          "isDefault": true,
          "credentials": {
            "credentialsType": "AccountKey"
          },
          "datastoreType": "AzureBlob",
          "accountName": "sagvgsoim6nmhbq",
          "containerName": "azureml-blobstore-e61cd5e2-512f-475e-9842-5e2a973993b8",
          "endpoint": "core.windows.net",
          "protocol": "https",
          "serviceDataAccessAuthIdentity": "WorkspaceSystemAssignedIdentity"
        },
        "systemData": {
          "createdAt": "2022-09-22T09:02:03.2629568\u002B00:00",
          "createdBy": "779301c0-18b2-4cdc-801b-a0a3368fee0a",
          "createdByType": "Application",
          "lastModifiedAt": "2022-09-22T09:02:04.166989\u002B00:00",
          "lastModifiedBy": "779301c0-18b2-4cdc-801b-a0a3368fee0a",
          "lastModifiedByType": "Application"
        }
      }
    },
    {
      "RequestUri": "https://management.azure.com/subscriptions/00000000-0000-0000-0000-000000000/resourceGroups/00000/providers/Microsoft.MachineLearningServices/workspaces/00000/datastores/workspaceblobstore/listSecrets?api-version=2022-05-01",
      "RequestMethod": "POST",
      "RequestHeaders": {
        "Accept": "application/json",
        "Accept-Encoding": "gzip, deflate",
        "Connection": "keep-alive",
        "Content-Length": "0",
        "User-Agent": "azure-ai-ml/1.3.0 azsdk-python-mgmt-machinelearningservices/0.1.0 Python/3.7.13 (Windows-10-10.0.22621-SP0)"
      },
      "RequestBody": null,
      "StatusCode": 200,
      "ResponseHeaders": {
        "Cache-Control": "no-cache",
        "Content-Encoding": "gzip",
        "Content-Type": "application/json; charset=utf-8",
<<<<<<< HEAD
        "Date": "Wed, 04 Jan 2023 04:54:43 GMT",
        "Expires": "-1",
        "Pragma": "no-cache",
        "Request-Context": "appId=cid-v1:512cc15a-13b5-415b-bfd0-dce7accb6bb1",
        "Server-Timing": "traceparent;desc=\u002200-fa4592c0d2c42c0b1c71451abb408df6-3f47faa652e8b099-00\u0022",
=======
        "Date": "Fri, 30 Dec 2022 03:08:10 GMT",
        "Expires": "-1",
        "Pragma": "no-cache",
        "Request-Context": "appId=cid-v1:512cc15a-13b5-415b-bfd0-dce7accb6bb1",
        "Server-Timing": "traceparent;desc=\u002200-be9bd00e83073664670507c99ad267f7-d7b7c27a530d9bb3-00\u0022",
>>>>>>> 94376103
        "Strict-Transport-Security": "max-age=31536000; includeSubDomains",
        "Transfer-Encoding": "chunked",
        "Vary": "Accept-Encoding",
        "x-aml-cluster": "vienna-test-westus2-02",
        "X-Content-Type-Options": "nosniff",
<<<<<<< HEAD
        "x-ms-correlation-request-id": "73ac7230-890d-448e-9f56-874fbc33268e",
        "x-ms-ratelimit-remaining-subscription-writes": "1116",
        "x-ms-response-type": "standard",
        "x-ms-routing-request-id": "JAPANEAST:20230104T045443Z:73ac7230-890d-448e-9f56-874fbc33268e",
        "x-request-time": "0.492"
=======
        "x-ms-correlation-request-id": "79bcb618-3ee8-480b-a018-3b238f02cbad",
        "x-ms-ratelimit-remaining-subscription-writes": "1100",
        "x-ms-response-type": "standard",
        "x-ms-routing-request-id": "JAPANEAST:20221230T030810Z:79bcb618-3ee8-480b-a018-3b238f02cbad",
        "x-request-time": "0.094"
>>>>>>> 94376103
      },
      "ResponseBody": {
        "secretsType": "AccountKey",
        "key": "dGhpcyBpcyBmYWtlIGtleQ=="
      }
    },
    {
      "RequestUri": "https://sagvgsoim6nmhbq.blob.core.windows.net/azureml-blobstore-e61cd5e2-512f-475e-9842-5e2a973993b8/LocalUpload/00000000000000000000000000000000/data/sample1.csv",
      "RequestMethod": "HEAD",
      "RequestHeaders": {
        "Accept": "application/xml",
        "Accept-Encoding": "gzip, deflate",
        "Connection": "keep-alive",
<<<<<<< HEAD
        "User-Agent": "azsdk-python-storage-blob/12.9.0 Python/3.7.13 (Windows-10-10.0.22621-SP0)",
        "x-ms-date": "Wed, 04 Jan 2023 04:54:44 GMT",
        "x-ms-version": "2020-10-02"
=======
        "User-Agent": "azsdk-python-storage-blob/12.14.1 Python/3.9.13 (Windows-10-10.0.19045-SP0)",
        "x-ms-date": "Fri, 30 Dec 2022 03:08:10 GMT",
        "x-ms-version": "2021-08-06"
>>>>>>> 94376103
      },
      "RequestBody": null,
      "StatusCode": 200,
      "ResponseHeaders": {
        "Accept-Ranges": "bytes",
        "Content-Length": "508",
        "Content-MD5": "dUQjYq1qrTeqLOaZ4N2AUQ==",
        "Content-Type": "application/octet-stream",
<<<<<<< HEAD
        "Date": "Wed, 04 Jan 2023 04:54:43 GMT",
=======
        "Date": "Fri, 30 Dec 2022 03:08:10 GMT",
>>>>>>> 94376103
        "ETag": "\u00220x8DA9D48AFBCE5A6\u0022",
        "Last-Modified": "Fri, 23 Sep 2022 09:47:53 GMT",
        "Server": [
          "Windows-Azure-Blob/1.0",
          "Microsoft-HTTPAPI/2.0"
        ],
        "Vary": "Origin",
        "x-ms-access-tier": "Hot",
        "x-ms-access-tier-inferred": "true",
        "x-ms-blob-type": "BlockBlob",
        "x-ms-creation-time": "Fri, 23 Sep 2022 09:47:53 GMT",
        "x-ms-lease-state": "available",
        "x-ms-lease-status": "unlocked",
        "x-ms-meta-name": "da405283-c0d4-42bf-9cd0-2d052c9da84b",
        "x-ms-meta-upload_status": "completed",
        "x-ms-meta-version": "bcdecfd5-08fc-40e1-af7f-364ca3525a76",
        "x-ms-server-encrypted": "true",
        "x-ms-version": "2020-10-02"
      },
      "ResponseBody": null
    },
    {
      "RequestUri": "https://sagvgsoim6nmhbq.blob.core.windows.net/azureml-blobstore-e61cd5e2-512f-475e-9842-5e2a973993b8/az-ml-artifacts/00000000000000000000000000000000/data/sample1.csv",
      "RequestMethod": "HEAD",
      "RequestHeaders": {
        "Accept": "application/xml",
        "Accept-Encoding": "gzip, deflate",
        "Connection": "keep-alive",
<<<<<<< HEAD
        "User-Agent": "azsdk-python-storage-blob/12.9.0 Python/3.7.13 (Windows-10-10.0.22621-SP0)",
        "x-ms-date": "Wed, 04 Jan 2023 04:54:45 GMT",
        "x-ms-version": "2020-10-02"
=======
        "User-Agent": "azsdk-python-storage-blob/12.14.1 Python/3.9.13 (Windows-10-10.0.19045-SP0)",
        "x-ms-date": "Fri, 30 Dec 2022 03:08:11 GMT",
        "x-ms-version": "2021-08-06"
>>>>>>> 94376103
      },
      "RequestBody": null,
      "StatusCode": 404,
      "ResponseHeaders": {
<<<<<<< HEAD
        "Date": "Wed, 04 Jan 2023 04:54:43 GMT",
=======
        "Date": "Fri, 30 Dec 2022 03:08:10 GMT",
>>>>>>> 94376103
        "Server": [
          "Windows-Azure-Blob/1.0",
          "Microsoft-HTTPAPI/2.0"
        ],
        "Transfer-Encoding": "chunked",
        "Vary": "Origin",
        "x-ms-error-code": "BlobNotFound",
        "x-ms-version": "2020-10-02"
      },
      "ResponseBody": null
    },
    {
      "RequestUri": "https://management.azure.com/subscriptions/00000000-0000-0000-0000-000000000/resourceGroups/00000/providers/Microsoft.MachineLearningServices/workspaces/00000/datastores/workspaceblobstore?api-version=2022-05-01",
      "RequestMethod": "GET",
      "RequestHeaders": {
        "Accept": "application/json",
        "Accept-Encoding": "gzip, deflate",
        "Connection": "keep-alive",
        "User-Agent": "azure-ai-ml/1.3.0 azsdk-python-mgmt-machinelearningservices/0.1.0 Python/3.7.13 (Windows-10-10.0.22621-SP0)"
      },
      "RequestBody": null,
      "StatusCode": 200,
      "ResponseHeaders": {
        "Cache-Control": "no-cache",
        "Content-Encoding": "gzip",
        "Content-Type": "application/json; charset=utf-8",
<<<<<<< HEAD
        "Date": "Wed, 04 Jan 2023 04:54:44 GMT",
        "Expires": "-1",
        "Pragma": "no-cache",
        "Request-Context": "appId=cid-v1:512cc15a-13b5-415b-bfd0-dce7accb6bb1",
        "Server-Timing": "traceparent;desc=\u002200-d2dc7637a02d0a50b640ab43aa1e17dd-44422262577aa85b-00\u0022",
=======
        "Date": "Fri, 30 Dec 2022 03:08:11 GMT",
        "Expires": "-1",
        "Pragma": "no-cache",
        "Request-Context": "appId=cid-v1:512cc15a-13b5-415b-bfd0-dce7accb6bb1",
        "Server-Timing": "traceparent;desc=\u002200-ffbb9bbc887fd9e63bcdba827de42de9-362457ab37eb9f56-00\u0022",
>>>>>>> 94376103
        "Strict-Transport-Security": "max-age=31536000; includeSubDomains",
        "Transfer-Encoding": "chunked",
        "Vary": [
          "Accept-Encoding",
          "Accept-Encoding"
        ],
        "x-aml-cluster": "vienna-test-westus2-02",
        "X-Content-Type-Options": "nosniff",
<<<<<<< HEAD
        "x-ms-correlation-request-id": "e9df1520-5d06-427f-9749-b74be78d89e9",
        "x-ms-ratelimit-remaining-subscription-reads": "11859",
        "x-ms-response-type": "standard",
        "x-ms-routing-request-id": "JAPANEAST:20230104T045444Z:e9df1520-5d06-427f-9749-b74be78d89e9",
=======
        "x-ms-correlation-request-id": "27818fd6-cb9b-4504-85b4-6baa869b6171",
        "x-ms-ratelimit-remaining-subscription-reads": "11808",
        "x-ms-response-type": "standard",
        "x-ms-routing-request-id": "JAPANEAST:20221230T030811Z:27818fd6-cb9b-4504-85b4-6baa869b6171",
>>>>>>> 94376103
        "x-request-time": "0.089"
      },
      "ResponseBody": {
        "id": "/subscriptions/00000000-0000-0000-0000-000000000/resourceGroups/00000/providers/Microsoft.MachineLearningServices/workspaces/00000/datastores/workspaceblobstore",
        "name": "workspaceblobstore",
        "type": "Microsoft.MachineLearningServices/workspaces/datastores",
        "properties": {
          "description": null,
          "tags": null,
          "properties": null,
          "isDefault": true,
          "credentials": {
            "credentialsType": "AccountKey"
          },
          "datastoreType": "AzureBlob",
          "accountName": "sagvgsoim6nmhbq",
          "containerName": "azureml-blobstore-e61cd5e2-512f-475e-9842-5e2a973993b8",
          "endpoint": "core.windows.net",
          "protocol": "https",
          "serviceDataAccessAuthIdentity": "WorkspaceSystemAssignedIdentity"
        },
        "systemData": {
          "createdAt": "2022-09-22T09:02:03.2629568\u002B00:00",
          "createdBy": "779301c0-18b2-4cdc-801b-a0a3368fee0a",
          "createdByType": "Application",
          "lastModifiedAt": "2022-09-22T09:02:04.166989\u002B00:00",
          "lastModifiedBy": "779301c0-18b2-4cdc-801b-a0a3368fee0a",
          "lastModifiedByType": "Application"
        }
      }
    },
    {
      "RequestUri": "https://management.azure.com/subscriptions/00000000-0000-0000-0000-000000000/resourceGroups/00000/providers/Microsoft.MachineLearningServices/workspaces/00000/datastores/workspaceblobstore/listSecrets?api-version=2022-05-01",
      "RequestMethod": "POST",
      "RequestHeaders": {
        "Accept": "application/json",
        "Accept-Encoding": "gzip, deflate",
        "Connection": "keep-alive",
        "Content-Length": "0",
        "User-Agent": "azure-ai-ml/1.3.0 azsdk-python-mgmt-machinelearningservices/0.1.0 Python/3.7.13 (Windows-10-10.0.22621-SP0)"
      },
      "RequestBody": null,
      "StatusCode": 200,
      "ResponseHeaders": {
        "Cache-Control": "no-cache",
        "Content-Encoding": "gzip",
        "Content-Type": "application/json; charset=utf-8",
<<<<<<< HEAD
        "Date": "Wed, 04 Jan 2023 04:54:45 GMT",
        "Expires": "-1",
        "Pragma": "no-cache",
        "Request-Context": "appId=cid-v1:512cc15a-13b5-415b-bfd0-dce7accb6bb1",
        "Server-Timing": "traceparent;desc=\u002200-0e08b1d152a9003e615ba1b087489352-6265d427f6d35d4c-00\u0022",
=======
        "Date": "Fri, 30 Dec 2022 03:08:11 GMT",
        "Expires": "-1",
        "Pragma": "no-cache",
        "Request-Context": "appId=cid-v1:512cc15a-13b5-415b-bfd0-dce7accb6bb1",
        "Server-Timing": "traceparent;desc=\u002200-6dce1bc3d1ce76ecacb34aecf8c69683-3d7f4b5cff17de50-00\u0022",
>>>>>>> 94376103
        "Strict-Transport-Security": "max-age=31536000; includeSubDomains",
        "Transfer-Encoding": "chunked",
        "Vary": "Accept-Encoding",
        "x-aml-cluster": "vienna-test-westus2-02",
        "X-Content-Type-Options": "nosniff",
<<<<<<< HEAD
        "x-ms-correlation-request-id": "71f0b228-398a-4cfb-8a56-70679281809b",
        "x-ms-ratelimit-remaining-subscription-writes": "1115",
        "x-ms-response-type": "standard",
        "x-ms-routing-request-id": "JAPANEAST:20230104T045445Z:71f0b228-398a-4cfb-8a56-70679281809b",
        "x-request-time": "0.103"
=======
        "x-ms-correlation-request-id": "21241313-6d68-40d7-8eb7-7db1aaa2fd8a",
        "x-ms-ratelimit-remaining-subscription-writes": "1099",
        "x-ms-response-type": "standard",
        "x-ms-routing-request-id": "JAPANEAST:20221230T030812Z:21241313-6d68-40d7-8eb7-7db1aaa2fd8a",
        "x-request-time": "0.166"
>>>>>>> 94376103
      },
      "ResponseBody": {
        "secretsType": "AccountKey",
        "key": "dGhpcyBpcyBmYWtlIGtleQ=="
      }
    },
    {
      "RequestUri": "https://sagvgsoim6nmhbq.blob.core.windows.net/azureml-blobstore-e61cd5e2-512f-475e-9842-5e2a973993b8/LocalUpload/00000000000000000000000000000000/sample1.csv",
      "RequestMethod": "HEAD",
      "RequestHeaders": {
        "Accept": "application/xml",
        "Accept-Encoding": "gzip, deflate",
        "Connection": "keep-alive",
<<<<<<< HEAD
        "User-Agent": "azsdk-python-storage-blob/12.9.0 Python/3.7.13 (Windows-10-10.0.22621-SP0)",
        "x-ms-date": "Wed, 04 Jan 2023 04:54:46 GMT",
        "x-ms-version": "2020-10-02"
=======
        "User-Agent": "azsdk-python-storage-blob/12.14.1 Python/3.9.13 (Windows-10-10.0.19045-SP0)",
        "x-ms-date": "Fri, 30 Dec 2022 03:08:12 GMT",
        "x-ms-version": "2021-08-06"
>>>>>>> 94376103
      },
      "RequestBody": null,
      "StatusCode": 200,
      "ResponseHeaders": {
        "Accept-Ranges": "bytes",
        "Content-Length": "508",
        "Content-MD5": "dUQjYq1qrTeqLOaZ4N2AUQ==",
        "Content-Type": "application/octet-stream",
<<<<<<< HEAD
        "Date": "Wed, 04 Jan 2023 04:54:44 GMT",
=======
        "Date": "Fri, 30 Dec 2022 03:08:12 GMT",
>>>>>>> 94376103
        "ETag": "\u00220x8DA9D50123677EA\u0022",
        "Last-Modified": "Fri, 23 Sep 2022 10:40:45 GMT",
        "Server": [
          "Windows-Azure-Blob/1.0",
          "Microsoft-HTTPAPI/2.0"
        ],
        "Vary": "Origin",
        "x-ms-access-tier": "Hot",
        "x-ms-access-tier-inferred": "true",
        "x-ms-blob-type": "BlockBlob",
        "x-ms-creation-time": "Fri, 23 Sep 2022 10:40:45 GMT",
        "x-ms-lease-state": "available",
        "x-ms-lease-status": "unlocked",
        "x-ms-meta-name": "0bd2889b-e21f-47f4-a44f-9ce6f86d2ed8",
        "x-ms-meta-upload_status": "completed",
        "x-ms-meta-version": "24e72261-b9f5-4bf0-a875-b7edffb41cd8",
        "x-ms-server-encrypted": "true",
        "x-ms-version": "2020-10-02"
      },
      "ResponseBody": null
    },
    {
      "RequestUri": "https://sagvgsoim6nmhbq.blob.core.windows.net/azureml-blobstore-e61cd5e2-512f-475e-9842-5e2a973993b8/az-ml-artifacts/00000000000000000000000000000000/sample1.csv",
      "RequestMethod": "HEAD",
      "RequestHeaders": {
        "Accept": "application/xml",
        "Accept-Encoding": "gzip, deflate",
        "Connection": "keep-alive",
<<<<<<< HEAD
        "User-Agent": "azsdk-python-storage-blob/12.9.0 Python/3.7.13 (Windows-10-10.0.22621-SP0)",
        "x-ms-date": "Wed, 04 Jan 2023 04:54:46 GMT",
        "x-ms-version": "2020-10-02"
=======
        "User-Agent": "azsdk-python-storage-blob/12.14.1 Python/3.9.13 (Windows-10-10.0.19045-SP0)",
        "x-ms-date": "Fri, 30 Dec 2022 03:08:12 GMT",
        "x-ms-version": "2021-08-06"
>>>>>>> 94376103
      },
      "RequestBody": null,
      "StatusCode": 404,
      "ResponseHeaders": {
<<<<<<< HEAD
        "Date": "Wed, 04 Jan 2023 04:54:45 GMT",
=======
        "Date": "Fri, 30 Dec 2022 03:08:12 GMT",
>>>>>>> 94376103
        "Server": [
          "Windows-Azure-Blob/1.0",
          "Microsoft-HTTPAPI/2.0"
        ],
        "Transfer-Encoding": "chunked",
        "Vary": "Origin",
        "x-ms-error-code": "BlobNotFound",
        "x-ms-version": "2020-10-02"
      },
      "ResponseBody": null
    },
    {
<<<<<<< HEAD
      "RequestUri": "https://management.azure.com/subscriptions/00000000-0000-0000-0000-000000000/resourceGroups/00000/providers/Microsoft.MachineLearningServices/workspaces/00000/jobs/test_297364652055?api-version=2022-10-01-preview",
=======
      "RequestUri": "https://management.azure.com/subscriptions/00000000-0000-0000-0000-000000000/resourceGroups/00000/providers/Microsoft.MachineLearningServices/workspaces/00000/jobs/test_404216179507?api-version=2022-10-01-preview",
>>>>>>> 94376103
      "RequestMethod": "PUT",
      "RequestHeaders": {
        "Accept": "application/json",
        "Accept-Encoding": "gzip, deflate",
        "Connection": "keep-alive",
        "Content-Length": "2402",
        "Content-Type": "application/json",
        "User-Agent": "azure-ai-ml/1.3.0 azsdk-python-mgmt-machinelearningservices/0.1.0 Python/3.7.13 (Windows-10-10.0.22621-SP0)"
      },
      "RequestBody": {
        "properties": {
          "description": "The hello world pipeline job with data binding",
          "properties": {},
          "tags": {
            "tag": "tagvalue",
            "owner": "sdkteam"
          },
          "computeId": "/subscriptions/00000000-0000-0000-0000-000000000/resourceGroups/00000/providers/Microsoft.MachineLearningServices/workspaces/00000/computes/cpu-cluster",
          "displayName": "pipeline_with_data_binding",
          "experimentName": "azure-ai-ml",
          "isArchived": false,
          "jobType": "Pipeline",
          "inputs": {
            "job_in_number": {
              "jobInputType": "literal",
              "value": "1"
            },
            "job_in_string": {
              "jobInputType": "literal",
              "value": "accuracy"
            },
            "job_in_folder": {
              "uri": "azureml://datastores/workspaceblobstore/paths/LocalUpload/00000000000000000000000000000000/data/",
              "jobInputType": "uri_folder"
            },
            "job_in_file": {
              "uri": "azureml://datastores/workspaceblobstore/paths/LocalUpload/00000000000000000000000000000000/sample1.csv",
              "jobInputType": "uri_file"
            },
            "target_compute": {
              "jobInputType": "literal",
              "value": "cpu-cluster"
            },
            "output_file_name": {
              "jobInputType": "literal",
              "value": "sample1.csv"
            }
          },
          "jobs": {
            "hello_world_sweep": {
              "limits": {
                "max_total_trials": 1
              },
              "sampling_algorithm": "random",
              "objective": {
                "goal": "maximize",
                "primary_metric": "${{parent.inputs.job_in_string}}"
              },
              "search_space": {
                "batch_size": {
                  "values": [
                    25,
                    35
                  ],
                  "type": "choice"
                }
              },
              "name": "hello_world_sweep",
              "type": "sweep",
              "inputs": {
                "epochs": {
                  "job_input_type": "literal",
                  "value": "${{parent.inputs.job_in_number}}"
                },
                "data_folder": {
                  "job_input_type": "literal",
                  "value": "${{parent.inputs.job_in_folder}}"
                },
                "first_layer_neurons": {
                  "job_input_type": "literal",
                  "value": "32"
                },
                "second_layer_neurons": {
                  "job_input_type": "literal",
                  "value": "32"
                },
                "third_layer_neurons": {
                  "job_input_type": "literal",
                  "value": "5"
                },
                "momentum": {
                  "job_input_type": "literal",
                  "value": "10"
                },
                "weight_decay": {
                  "job_input_type": "literal",
                  "value": "0.01"
                },
                "learning_rate": {
                  "job_input_type": "literal",
                  "value": "0.001"
                },
                "f1": {
                  "job_input_type": "literal",
                  "value": "0.5"
                },
                "f2": {
                  "job_input_type": "literal",
                  "value": "15"
                },
                "random_seed": {
                  "job_input_type": "literal",
                  "value": "42"
                }
              },
              "_source": "YAML.JOB",
              "trial": {
                "componentId": "/subscriptions/00000000-0000-0000-0000-000000000/resourceGroups/00000/providers/Microsoft.MachineLearningServices/workspaces/00000/components/azureml_anonymous/versions/5d7f34b2-247a-4696-b736-28ff753edc37"
              }
            }
          },
          "outputs": {},
          "settings": {
            "_source": "YAML.JOB"
          }
        }
      },
      "StatusCode": 201,
      "ResponseHeaders": {
        "Cache-Control": "no-cache",
<<<<<<< HEAD
        "Content-Length": "5523",
        "Content-Type": "application/json; charset=utf-8",
        "Date": "Wed, 04 Jan 2023 04:54:49 GMT",
        "Expires": "-1",
        "Location": "https://management.azure.com/subscriptions/00000000-0000-0000-0000-000000000/resourceGroups/00000/providers/Microsoft.MachineLearningServices/workspaces/00000/jobs/test_297364652055?api-version=2022-10-01-preview",
        "Pragma": "no-cache",
        "Request-Context": "appId=cid-v1:512cc15a-13b5-415b-bfd0-dce7accb6bb1",
        "Server-Timing": "traceparent;desc=\u002200-e58ccd2f4c50e0092697896758902b08-53f64d3f6bc00776-00\u0022",
=======
        "Content-Length": "5525",
        "Content-Type": "application/json; charset=utf-8",
        "Date": "Fri, 30 Dec 2022 03:08:15 GMT",
        "Expires": "-1",
        "Location": "https://management.azure.com/subscriptions/00000000-0000-0000-0000-000000000/resourceGroups/00000/providers/Microsoft.MachineLearningServices/workspaces/00000/jobs/test_404216179507?api-version=2022-10-01-preview",
        "Pragma": "no-cache",
        "Request-Context": "appId=cid-v1:512cc15a-13b5-415b-bfd0-dce7accb6bb1",
        "Server-Timing": "traceparent;desc=\u002200-0dc407d9d68e784b833789ab5af6b806-ef1816456ef8b7c9-00\u0022",
>>>>>>> 94376103
        "Strict-Transport-Security": "max-age=31536000; includeSubDomains",
        "x-aml-cluster": "vienna-test-westus2-02",
        "X-Content-Type-Options": "nosniff",
<<<<<<< HEAD
        "x-ms-correlation-request-id": "bceb2d7c-9699-4f03-b829-b656ffbf8ca0",
        "x-ms-ratelimit-remaining-subscription-writes": "1078",
        "x-ms-response-type": "standard",
        "x-ms-routing-request-id": "JAPANEAST:20230104T045449Z:bceb2d7c-9699-4f03-b829-b656ffbf8ca0",
        "x-request-time": "3.562"
      },
      "ResponseBody": {
        "id": "/subscriptions/00000000-0000-0000-0000-000000000/resourceGroups/00000/providers/Microsoft.MachineLearningServices/workspaces/00000/jobs/test_297364652055",
        "name": "test_297364652055",
=======
        "x-ms-correlation-request-id": "095297b8-5ad4-4c19-9946-b52d0ceb3ec7",
        "x-ms-ratelimit-remaining-subscription-writes": "1053",
        "x-ms-response-type": "standard",
        "x-ms-routing-request-id": "JAPANEAST:20221230T030816Z:095297b8-5ad4-4c19-9946-b52d0ceb3ec7",
        "x-request-time": "3.101"
      },
      "ResponseBody": {
        "id": "/subscriptions/00000000-0000-0000-0000-000000000/resourceGroups/00000/providers/Microsoft.MachineLearningServices/workspaces/00000/jobs/test_404216179507",
        "name": "test_404216179507",
>>>>>>> 94376103
        "type": "Microsoft.MachineLearningServices/workspaces/jobs",
        "properties": {
          "description": "The hello world pipeline job with data binding",
          "tags": {
            "tag": "tagvalue",
            "owner": "sdkteam"
          },
          "properties": {
            "azureml.DevPlatv2": "true",
            "azureml.runsource": "azureml.PipelineRun",
            "runSource": "MFE",
            "runType": "HTTP",
            "azureml.parameters": "{\u0022job_in_number\u0022:\u00221\u0022,\u0022job_in_string\u0022:\u0022accuracy\u0022,\u0022target_compute\u0022:\u0022cpu-cluster\u0022,\u0022output_file_name\u0022:\u0022sample1.csv\u0022}",
            "azureml.continue_on_step_failure": "False",
            "azureml.continue_on_failed_optional_input": "True",
            "azureml.defaultComputeName": "cpu-cluster",
            "azureml.defaultDataStoreName": "workspaceblobstore",
            "azureml.pipelineComponent": "pipelinerun"
          },
          "displayName": "pipeline_with_data_binding",
          "status": "Preparing",
          "experimentName": "azure-ai-ml",
          "services": {
            "Tracking": {
              "jobServiceType": "Tracking",
              "port": null,
              "endpoint": "azureml://master.api.azureml-test.ms/mlflow/v1.0/subscriptions/00000000-0000-0000-0000-000000000/resourceGroups/00000/providers/Microsoft.MachineLearningServices/workspaces/00000?",
              "status": null,
              "errorMessage": null,
              "properties": null,
              "nodes": null
            },
            "Studio": {
              "jobServiceType": "Studio",
              "port": null,
<<<<<<< HEAD
              "endpoint": "https://ml.azure.com/runs/test_297364652055?wsid=/subscriptions/00000000-0000-0000-0000-000000000/resourcegroups/00000/workspaces/00000",
=======
              "endpoint": "https://ml.azure.com/runs/test_404216179507?wsid=/subscriptions/00000000-0000-0000-0000-000000000/resourcegroups/00000/workspaces/00000",
>>>>>>> 94376103
              "status": null,
              "errorMessage": null,
              "properties": null,
              "nodes": null
            }
          },
          "computeId": "/subscriptions/00000000-0000-0000-0000-000000000/resourceGroups/00000/providers/Microsoft.MachineLearningServices/workspaces/00000/computes/cpu-cluster",
          "isArchived": false,
          "identity": null,
          "componentId": null,
          "jobType": "Pipeline",
          "settings": {
            "_source": "YAML.JOB"
          },
          "jobs": {
            "hello_world_sweep": {
              "limits": {
                "max_total_trials": 1
              },
              "sampling_algorithm": "random",
              "objective": {
                "goal": "maximize",
                "primary_metric": "${{parent.inputs.job_in_string}}"
              },
              "search_space": {
                "batch_size": {
                  "values": [
                    25,
                    35
                  ],
                  "type": "choice"
                }
              },
              "name": "hello_world_sweep",
              "type": "sweep",
              "inputs": {
                "epochs": {
                  "job_input_type": "literal",
                  "value": "${{parent.inputs.job_in_number}}"
                },
                "data_folder": {
                  "job_input_type": "literal",
                  "value": "${{parent.inputs.job_in_folder}}"
                },
                "first_layer_neurons": {
                  "job_input_type": "literal",
                  "value": "32"
                },
                "second_layer_neurons": {
                  "job_input_type": "literal",
                  "value": "32"
                },
                "third_layer_neurons": {
                  "job_input_type": "literal",
                  "value": "5"
                },
                "momentum": {
                  "job_input_type": "literal",
                  "value": "10"
                },
                "weight_decay": {
                  "job_input_type": "literal",
                  "value": "0.01"
                },
                "learning_rate": {
                  "job_input_type": "literal",
                  "value": "0.001"
                },
                "f1": {
                  "job_input_type": "literal",
                  "value": "0.5"
                },
                "f2": {
                  "job_input_type": "literal",
                  "value": "15"
                },
                "random_seed": {
                  "job_input_type": "literal",
                  "value": "42"
                }
              },
              "_source": "YAML.JOB",
              "trial": {
                "componentId": "/subscriptions/00000000-0000-0000-0000-000000000/resourceGroups/00000/providers/Microsoft.MachineLearningServices/workspaces/00000/components/azureml_anonymous/versions/5d7f34b2-247a-4696-b736-28ff753edc37"
              }
            }
          },
          "inputs": {
            "job_in_number": {
              "description": null,
              "jobInputType": "literal",
              "value": "1"
            },
            "job_in_string": {
              "description": null,
              "jobInputType": "literal",
              "value": "accuracy"
            },
            "job_in_folder": {
              "description": null,
              "uri": "azureml://datastores/workspaceblobstore/paths/LocalUpload/00000000000000000000000000000000/data/",
              "mode": "ReadOnlyMount",
              "jobInputType": "uri_folder"
            },
            "job_in_file": {
              "description": null,
              "uri": "azureml://datastores/workspaceblobstore/paths/LocalUpload/00000000000000000000000000000000/sample1.csv",
              "mode": "ReadOnlyMount",
              "jobInputType": "uri_file"
            },
            "target_compute": {
              "description": null,
              "jobInputType": "literal",
              "value": "cpu-cluster"
            },
            "output_file_name": {
              "description": null,
              "jobInputType": "literal",
              "value": "sample1.csv"
            }
          },
          "outputs": {},
          "sourceJobId": null
        },
        "systemData": {
<<<<<<< HEAD
          "createdAt": "2023-01-04T04:54:49.0699502\u002B00:00",
          "createdBy": "Doris Liao",
=======
          "createdAt": "2022-12-30T03:08:15.494429\u002B00:00",
          "createdBy": "Xingzhi Zhang",
>>>>>>> 94376103
          "createdByType": "User"
        }
      }
    },
    {
<<<<<<< HEAD
      "RequestUri": "https://management.azure.com/subscriptions/00000000-0000-0000-0000-000000000/resourceGroups/00000/providers/Microsoft.MachineLearningServices/workspaces/00000/jobs/test_297364652055/cancel?api-version=2022-10-01-preview",
=======
      "RequestUri": "https://management.azure.com/subscriptions/00000000-0000-0000-0000-000000000/resourceGroups/00000/providers/Microsoft.MachineLearningServices/workspaces/00000/jobs/test_404216179507/cancel?api-version=2022-10-01-preview",
>>>>>>> 94376103
      "RequestMethod": "POST",
      "RequestHeaders": {
        "Accept": "application/json",
        "Accept-Encoding": "gzip, deflate",
        "Connection": "keep-alive",
        "Content-Length": "0",
        "User-Agent": "azure-ai-ml/1.3.0 azsdk-python-mgmt-machinelearningservices/0.1.0 Python/3.7.13 (Windows-10-10.0.22621-SP0)"
      },
      "RequestBody": null,
      "StatusCode": 202,
      "ResponseHeaders": {
        "Cache-Control": "no-cache",
        "Content-Length": "4",
        "Content-Type": "application/json; charset=utf-8",
<<<<<<< HEAD
        "Date": "Wed, 04 Jan 2023 04:54:54 GMT",
        "Expires": "-1",
        "Location": "https://management.azure.com/subscriptions/00000000-0000-0000-0000-000000000/providers/Microsoft.MachineLearningServices/locations/centraluseuap/mfeOperationResults/jc:e61cd5e2-512f-475e-9842-5e2a973993b8:test_297364652055?api-version=2022-10-01-preview",
=======
        "Date": "Fri, 30 Dec 2022 03:08:18 GMT",
        "Expires": "-1",
        "Location": "https://management.azure.com/subscriptions/00000000-0000-0000-0000-000000000/providers/Microsoft.MachineLearningServices/locations/centraluseuap/mfeOperationResults/jc:e61cd5e2-512f-475e-9842-5e2a973993b8:test_404216179507?api-version=2022-10-01-preview",
>>>>>>> 94376103
        "Pragma": "no-cache",
        "Request-Context": "appId=cid-v1:512cc15a-13b5-415b-bfd0-dce7accb6bb1",
        "Strict-Transport-Security": "max-age=31536000; includeSubDomains",
        "x-aml-cluster": "vienna-test-westus2-02",
        "X-Content-Type-Options": "nosniff",
        "x-ms-async-operation-timeout": "PT1H",
<<<<<<< HEAD
        "x-ms-correlation-request-id": "1691c36f-67dc-480f-8390-e44d6b7cc6cd",
        "x-ms-ratelimit-remaining-subscription-writes": "1114",
        "x-ms-response-type": "standard",
        "x-ms-routing-request-id": "JAPANEAST:20230104T045454Z:1691c36f-67dc-480f-8390-e44d6b7cc6cd",
        "x-request-time": "1.378"
=======
        "x-ms-correlation-request-id": "b07dc7d8-9ab6-4935-b070-106d88fdd9d3",
        "x-ms-ratelimit-remaining-subscription-writes": "1098",
        "x-ms-response-type": "standard",
        "x-ms-routing-request-id": "JAPANEAST:20221230T030818Z:b07dc7d8-9ab6-4935-b070-106d88fdd9d3",
        "x-request-time": "0.796"
>>>>>>> 94376103
      },
      "ResponseBody": "null"
    },
    {
<<<<<<< HEAD
      "RequestUri": "https://management.azure.com/subscriptions/00000000-0000-0000-0000-000000000/providers/Microsoft.MachineLearningServices/locations/centraluseuap/mfeOperationResults/jc:e61cd5e2-512f-475e-9842-5e2a973993b8:test_297364652055?api-version=2022-10-01-preview",
=======
      "RequestUri": "https://management.azure.com/subscriptions/00000000-0000-0000-0000-000000000/providers/Microsoft.MachineLearningServices/locations/centraluseuap/mfeOperationResults/jc:e61cd5e2-512f-475e-9842-5e2a973993b8:test_404216179507?api-version=2022-10-01-preview",
>>>>>>> 94376103
      "RequestMethod": "GET",
      "RequestHeaders": {
        "Accept": "*/*",
        "Accept-Encoding": "gzip, deflate",
        "Connection": "keep-alive",
        "User-Agent": "azure-ai-ml/1.3.0 azsdk-python-mgmt-machinelearningservices/0.1.0 Python/3.7.13 (Windows-10-10.0.22621-SP0)"
      },
      "RequestBody": null,
      "StatusCode": 202,
      "ResponseHeaders": {
        "Cache-Control": "no-cache",
        "Content-Length": "2",
        "Content-Type": "application/json; charset=utf-8",
<<<<<<< HEAD
        "Date": "Wed, 04 Jan 2023 04:54:54 GMT",
        "Expires": "-1",
        "Location": "https://management.azure.com/subscriptions/00000000-0000-0000-0000-000000000/providers/Microsoft.MachineLearningServices/locations/centraluseuap/mfeOperationResults/jc:e61cd5e2-512f-475e-9842-5e2a973993b8:test_297364652055?api-version=2022-10-01-preview",
=======
        "Date": "Fri, 30 Dec 2022 03:08:18 GMT",
        "Expires": "-1",
        "Location": "https://management.azure.com/subscriptions/00000000-0000-0000-0000-000000000/providers/Microsoft.MachineLearningServices/locations/centraluseuap/mfeOperationResults/jc:e61cd5e2-512f-475e-9842-5e2a973993b8:test_404216179507?api-version=2022-10-01-preview",
>>>>>>> 94376103
        "Pragma": "no-cache",
        "Request-Context": "appId=cid-v1:512cc15a-13b5-415b-bfd0-dce7accb6bb1",
        "Strict-Transport-Security": "max-age=31536000; includeSubDomains",
        "x-aml-cluster": "vienna-test-westus2-01",
        "X-Content-Type-Options": "nosniff",
<<<<<<< HEAD
        "x-ms-correlation-request-id": "9bc09e4c-6d52-40fc-88db-6c759b26813d",
        "x-ms-ratelimit-remaining-subscription-reads": "11858",
        "x-ms-response-type": "standard",
        "x-ms-routing-request-id": "JAPANEAST:20230104T045454Z:9bc09e4c-6d52-40fc-88db-6c759b26813d",
        "x-request-time": "0.030"
=======
        "x-ms-correlation-request-id": "f4b2860f-c958-4995-adb6-1912f3df6054",
        "x-ms-ratelimit-remaining-subscription-reads": "11807",
        "x-ms-response-type": "standard",
        "x-ms-routing-request-id": "JAPANEAST:20221230T030818Z:f4b2860f-c958-4995-adb6-1912f3df6054",
        "x-request-time": "0.028"
>>>>>>> 94376103
      },
      "ResponseBody": {}
    },
    {
<<<<<<< HEAD
      "RequestUri": "https://management.azure.com/subscriptions/00000000-0000-0000-0000-000000000/providers/Microsoft.MachineLearningServices/locations/centraluseuap/mfeOperationResults/jc:e61cd5e2-512f-475e-9842-5e2a973993b8:test_297364652055?api-version=2022-10-01-preview",
=======
      "RequestUri": "https://management.azure.com/subscriptions/00000000-0000-0000-0000-000000000/providers/Microsoft.MachineLearningServices/locations/centraluseuap/mfeOperationResults/jc:e61cd5e2-512f-475e-9842-5e2a973993b8:test_404216179507?api-version=2022-10-01-preview",
>>>>>>> 94376103
      "RequestMethod": "GET",
      "RequestHeaders": {
        "Accept": "*/*",
        "Accept-Encoding": "gzip, deflate",
        "Connection": "keep-alive",
        "User-Agent": "azure-ai-ml/1.3.0 azsdk-python-mgmt-machinelearningservices/0.1.0 Python/3.7.13 (Windows-10-10.0.22621-SP0)"
      },
      "RequestBody": null,
      "StatusCode": 200,
      "ResponseHeaders": {
        "Cache-Control": "no-cache",
        "Content-Length": "0",
<<<<<<< HEAD
        "Date": "Wed, 04 Jan 2023 04:55:24 GMT",
        "Expires": "-1",
        "Pragma": "no-cache",
        "Request-Context": "appId=cid-v1:512cc15a-13b5-415b-bfd0-dce7accb6bb1",
        "Server-Timing": "traceparent;desc=\u002200-599e023f3018cafb4f0522c52ce8408a-d0370ab865561c02-00\u0022",
=======
        "Date": "Fri, 30 Dec 2022 03:08:48 GMT",
        "Expires": "-1",
        "Pragma": "no-cache",
        "Request-Context": "appId=cid-v1:512cc15a-13b5-415b-bfd0-dce7accb6bb1",
        "Server-Timing": "traceparent;desc=\u002200-4b1fca5c860c42c3142c774dd219e5d8-ab8f0f0262aa71b9-00\u0022",
>>>>>>> 94376103
        "Strict-Transport-Security": "max-age=31536000; includeSubDomains",
        "x-aml-cluster": "vienna-test-westus2-01",
        "X-Content-Type-Options": "nosniff",
<<<<<<< HEAD
        "x-ms-correlation-request-id": "b2f45c4d-43a3-4b99-a2fd-1b3bd09e0247",
        "x-ms-ratelimit-remaining-subscription-reads": "11857",
        "x-ms-response-type": "standard",
        "x-ms-routing-request-id": "JAPANEAST:20230104T045525Z:b2f45c4d-43a3-4b99-a2fd-1b3bd09e0247",
        "x-request-time": "0.036"
=======
        "x-ms-correlation-request-id": "fc83f004-c4ce-475d-8c60-1add6662cdaf",
        "x-ms-ratelimit-remaining-subscription-reads": "11806",
        "x-ms-response-type": "standard",
        "x-ms-routing-request-id": "JAPANEAST:20221230T030849Z:fc83f004-c4ce-475d-8c60-1add6662cdaf",
        "x-request-time": "0.032"
>>>>>>> 94376103
      },
      "ResponseBody": null
    }
  ],
  "Variables": {
<<<<<<< HEAD
    "name": "test_297364652055"
=======
    "name": "test_404216179507"
>>>>>>> 94376103
  }
}<|MERGE_RESOLUTION|>--- conflicted
+++ resolved
@@ -15,19 +15,11 @@
         "Cache-Control": "no-cache",
         "Content-Encoding": "gzip",
         "Content-Type": "application/json; charset=utf-8",
-<<<<<<< HEAD
         "Date": "Wed, 04 Jan 2023 04:54:32 GMT",
         "Expires": "-1",
         "Pragma": "no-cache",
         "Request-Context": "appId=cid-v1:512cc15a-13b5-415b-bfd0-dce7accb6bb1",
         "Server-Timing": "traceparent;desc=\u002200-d6a727d834ced19bb3751978ed2c4015-8ea28dd709eb4131-00\u0022",
-=======
-        "Date": "Fri, 30 Dec 2022 03:08:03 GMT",
-        "Expires": "-1",
-        "Pragma": "no-cache",
-        "Request-Context": "appId=cid-v1:512cc15a-13b5-415b-bfd0-dce7accb6bb1",
-        "Server-Timing": "traceparent;desc=\u002200-7a58308c8dc668ce2fe7601858564131-dcc60544f9035b6a-00\u0022",
->>>>>>> 94376103
         "Strict-Transport-Security": "max-age=31536000; includeSubDomains",
         "Transfer-Encoding": "chunked",
         "Vary": [
@@ -36,19 +28,11 @@
         ],
         "x-aml-cluster": "vienna-test-westus2-01",
         "X-Content-Type-Options": "nosniff",
-<<<<<<< HEAD
         "x-ms-correlation-request-id": "1c595f3c-b5e2-41aa-8fa7-bc6df71d8b5c",
         "x-ms-ratelimit-remaining-subscription-reads": "11862",
         "x-ms-response-type": "standard",
         "x-ms-routing-request-id": "JAPANEAST:20230104T045433Z:1c595f3c-b5e2-41aa-8fa7-bc6df71d8b5c",
         "x-request-time": "0.219"
-=======
-        "x-ms-correlation-request-id": "f2d9aeab-baeb-452a-9684-2cd1494b5647",
-        "x-ms-ratelimit-remaining-subscription-reads": "11811",
-        "x-ms-response-type": "standard",
-        "x-ms-routing-request-id": "JAPANEAST:20221230T030804Z:f2d9aeab-baeb-452a-9684-2cd1494b5647",
-        "x-request-time": "0.263"
->>>>>>> 94376103
       },
       "ResponseBody": {
         "id": "/subscriptions/00000000-0000-0000-0000-000000000/resourceGroups/00000/providers/Microsoft.MachineLearningServices/workspaces/00000/computes/cpu-cluster",
@@ -77,7 +61,6 @@
             },
             "subnet": null,
             "currentNodeCount": 4,
-<<<<<<< HEAD
             "targetNodeCount": 3,
             "nodeStateCounts": {
               "preparingNodeCount": 0,
@@ -89,19 +72,6 @@
             },
             "allocationState": "Resizing",
             "allocationStateTransitionTime": "2023-01-04T04:53:10.544\u002B00:00",
-=======
-            "targetNodeCount": 2,
-            "nodeStateCounts": {
-              "preparingNodeCount": 0,
-              "runningNodeCount": 1,
-              "idleNodeCount": 1,
-              "unusableNodeCount": 0,
-              "leavingNodeCount": 2,
-              "preemptedNodeCount": 0
-            },
-            "allocationState": "Resizing",
-            "allocationStateTransitionTime": "2022-12-30T03:06:23.678\u002B00:00",
->>>>>>> 94376103
             "errors": null,
             "remoteLoginPortPublicAccess": "Enabled",
             "osType": "Linux",
@@ -127,19 +97,11 @@
         "Cache-Control": "no-cache",
         "Content-Encoding": "gzip",
         "Content-Type": "application/json; charset=utf-8",
-<<<<<<< HEAD
         "Date": "Wed, 04 Jan 2023 04:54:35 GMT",
         "Expires": "-1",
         "Pragma": "no-cache",
         "Request-Context": "appId=cid-v1:512cc15a-13b5-415b-bfd0-dce7accb6bb1",
         "Server-Timing": "traceparent;desc=\u002200-0194588470762ce9625f38f6bb97ec90-9c13cbfeb9f232d9-00\u0022",
-=======
-        "Date": "Fri, 30 Dec 2022 03:08:05 GMT",
-        "Expires": "-1",
-        "Pragma": "no-cache",
-        "Request-Context": "appId=cid-v1:512cc15a-13b5-415b-bfd0-dce7accb6bb1",
-        "Server-Timing": "traceparent;desc=\u002200-1e0e090d774e9fe90af6936b9fe42298-127f14ad6dc8bf48-00\u0022",
->>>>>>> 94376103
         "Strict-Transport-Security": "max-age=31536000; includeSubDomains",
         "Transfer-Encoding": "chunked",
         "Vary": [
@@ -148,19 +110,11 @@
         ],
         "x-aml-cluster": "vienna-test-westus2-02",
         "X-Content-Type-Options": "nosniff",
-<<<<<<< HEAD
         "x-ms-correlation-request-id": "24d8d8e6-e803-499e-b381-c3f5ebf195c7",
         "x-ms-ratelimit-remaining-subscription-reads": "11861",
         "x-ms-response-type": "standard",
         "x-ms-routing-request-id": "JAPANEAST:20230104T045436Z:24d8d8e6-e803-499e-b381-c3f5ebf195c7",
         "x-request-time": "0.087"
-=======
-        "x-ms-correlation-request-id": "e12f81bd-b44a-401c-9185-af883b4d701c",
-        "x-ms-ratelimit-remaining-subscription-reads": "11810",
-        "x-ms-response-type": "standard",
-        "x-ms-routing-request-id": "JAPANEAST:20221230T030805Z:e12f81bd-b44a-401c-9185-af883b4d701c",
-        "x-request-time": "0.115"
->>>>>>> 94376103
       },
       "ResponseBody": {
         "id": "/subscriptions/00000000-0000-0000-0000-000000000/resourceGroups/00000/providers/Microsoft.MachineLearningServices/workspaces/00000/datastores/workspaceblobstore",
@@ -207,37 +161,21 @@
         "Cache-Control": "no-cache",
         "Content-Encoding": "gzip",
         "Content-Type": "application/json; charset=utf-8",
-<<<<<<< HEAD
         "Date": "Wed, 04 Jan 2023 04:54:36 GMT",
         "Expires": "-1",
         "Pragma": "no-cache",
         "Request-Context": "appId=cid-v1:512cc15a-13b5-415b-bfd0-dce7accb6bb1",
         "Server-Timing": "traceparent;desc=\u002200-1949d7c88c21c38deb31a4e6a401df7d-16e9893c455a56b6-00\u0022",
-=======
-        "Date": "Fri, 30 Dec 2022 03:08:06 GMT",
-        "Expires": "-1",
-        "Pragma": "no-cache",
-        "Request-Context": "appId=cid-v1:512cc15a-13b5-415b-bfd0-dce7accb6bb1",
-        "Server-Timing": "traceparent;desc=\u002200-9bfa66976ade1d152c6bc0acd0bae20b-81fa2bedb2999c02-00\u0022",
->>>>>>> 94376103
         "Strict-Transport-Security": "max-age=31536000; includeSubDomains",
         "Transfer-Encoding": "chunked",
         "Vary": "Accept-Encoding",
         "x-aml-cluster": "vienna-test-westus2-02",
         "X-Content-Type-Options": "nosniff",
-<<<<<<< HEAD
         "x-ms-correlation-request-id": "66fa8c6f-53b8-4dff-b8c9-58dbb982c560",
         "x-ms-ratelimit-remaining-subscription-writes": "1117",
         "x-ms-response-type": "standard",
         "x-ms-routing-request-id": "JAPANEAST:20230104T045437Z:66fa8c6f-53b8-4dff-b8c9-58dbb982c560",
         "x-request-time": "0.108"
-=======
-        "x-ms-correlation-request-id": "e679cf9b-f897-4db2-b418-109fedf5f869",
-        "x-ms-ratelimit-remaining-subscription-writes": "1101",
-        "x-ms-response-type": "standard",
-        "x-ms-routing-request-id": "JAPANEAST:20221230T030806Z:e679cf9b-f897-4db2-b418-109fedf5f869",
-        "x-request-time": "0.518"
->>>>>>> 94376103
       },
       "ResponseBody": {
         "secretsType": "AccountKey",
@@ -251,15 +189,9 @@
         "Accept": "application/xml",
         "Accept-Encoding": "gzip, deflate",
         "Connection": "keep-alive",
-<<<<<<< HEAD
         "User-Agent": "azsdk-python-storage-blob/12.9.0 Python/3.7.13 (Windows-10-10.0.22621-SP0)",
         "x-ms-date": "Wed, 04 Jan 2023 04:54:38 GMT",
         "x-ms-version": "2020-10-02"
-=======
-        "User-Agent": "azsdk-python-storage-blob/12.14.1 Python/3.9.13 (Windows-10-10.0.19045-SP0)",
-        "x-ms-date": "Fri, 30 Dec 2022 03:08:06 GMT",
-        "x-ms-version": "2021-08-06"
->>>>>>> 94376103
       },
       "RequestBody": null,
       "StatusCode": 200,
@@ -268,11 +200,7 @@
         "Content-Length": "35",
         "Content-MD5": "L/DnSpFIn\u002BjaQWc\u002BsUQdcw==",
         "Content-Type": "application/octet-stream",
-<<<<<<< HEAD
         "Date": "Wed, 04 Jan 2023 04:54:36 GMT",
-=======
-        "Date": "Fri, 30 Dec 2022 03:08:06 GMT",
->>>>>>> 94376103
         "ETag": "\u00220x8DA9D48E17467D7\u0022",
         "Last-Modified": "Fri, 23 Sep 2022 09:49:17 GMT",
         "Server": [
@@ -301,24 +229,14 @@
         "Accept": "application/xml",
         "Accept-Encoding": "gzip, deflate",
         "Connection": "keep-alive",
-<<<<<<< HEAD
         "User-Agent": "azsdk-python-storage-blob/12.9.0 Python/3.7.13 (Windows-10-10.0.22621-SP0)",
         "x-ms-date": "Wed, 04 Jan 2023 04:54:38 GMT",
         "x-ms-version": "2020-10-02"
-=======
-        "User-Agent": "azsdk-python-storage-blob/12.14.1 Python/3.9.13 (Windows-10-10.0.19045-SP0)",
-        "x-ms-date": "Fri, 30 Dec 2022 03:08:06 GMT",
-        "x-ms-version": "2021-08-06"
->>>>>>> 94376103
       },
       "RequestBody": null,
       "StatusCode": 404,
       "ResponseHeaders": {
-<<<<<<< HEAD
         "Date": "Wed, 04 Jan 2023 04:54:36 GMT",
-=======
-        "Date": "Fri, 30 Dec 2022 03:08:06 GMT",
->>>>>>> 94376103
         "Server": [
           "Windows-Azure-Blob/1.0",
           "Microsoft-HTTPAPI/2.0"
@@ -357,19 +275,11 @@
         "Cache-Control": "no-cache",
         "Content-Encoding": "gzip",
         "Content-Type": "application/json; charset=utf-8",
-<<<<<<< HEAD
         "Date": "Wed, 04 Jan 2023 04:54:37 GMT",
         "Expires": "-1",
         "Pragma": "no-cache",
         "Request-Context": "appId=cid-v1:512cc15a-13b5-415b-bfd0-dce7accb6bb1",
         "Server-Timing": "traceparent;desc=\u002200-59bc19140f16b53b996d2fe26a10b666-fe14aef768ad3757-00\u0022",
-=======
-        "Date": "Fri, 30 Dec 2022 03:08:07 GMT",
-        "Expires": "-1",
-        "Pragma": "no-cache",
-        "Request-Context": "appId=cid-v1:512cc15a-13b5-415b-bfd0-dce7accb6bb1",
-        "Server-Timing": "traceparent;desc=\u002200-59458d9cc3c3b67246c26653b868e601-e1318f5f0aecc07b-00\u0022",
->>>>>>> 94376103
         "Strict-Transport-Security": "max-age=31536000; includeSubDomains",
         "Transfer-Encoding": "chunked",
         "Vary": [
@@ -378,19 +288,11 @@
         ],
         "x-aml-cluster": "vienna-test-westus2-02",
         "X-Content-Type-Options": "nosniff",
-<<<<<<< HEAD
         "x-ms-correlation-request-id": "a2f8dbd6-1251-42a0-86b3-cbe666862a5d",
         "x-ms-ratelimit-remaining-subscription-writes": "1080",
         "x-ms-response-type": "standard",
         "x-ms-routing-request-id": "JAPANEAST:20230104T045438Z:a2f8dbd6-1251-42a0-86b3-cbe666862a5d",
         "x-request-time": "0.278"
-=======
-        "x-ms-correlation-request-id": "4d620ecc-4704-4222-866b-6871458fd701",
-        "x-ms-ratelimit-remaining-subscription-writes": "1055",
-        "x-ms-response-type": "standard",
-        "x-ms-routing-request-id": "JAPANEAST:20221230T030808Z:4d620ecc-4704-4222-866b-6871458fd701",
-        "x-request-time": "0.369"
->>>>>>> 94376103
       },
       "ResponseBody": {
         "id": "/subscriptions/00000000-0000-0000-0000-000000000/resourceGroups/00000/providers/Microsoft.MachineLearningServices/workspaces/00000/codes/9c9cfba9-82bd-45db-ad06-07009d1d9672/versions/1",
@@ -411,13 +313,8 @@
           "createdAt": "2022-09-23T09:49:20.984936\u002B00:00",
           "createdBy": "Ying Chen",
           "createdByType": "User",
-<<<<<<< HEAD
           "lastModifiedAt": "2023-01-04T04:54:38.1650936\u002B00:00",
           "lastModifiedBy": "Doris Liao",
-=======
-          "lastModifiedAt": "2022-12-30T03:08:07.7944823\u002B00:00",
-          "lastModifiedBy": "Xingzhi Zhang",
->>>>>>> 94376103
           "lastModifiedByType": "User"
         }
       }
@@ -511,36 +408,20 @@
         "Cache-Control": "no-cache",
         "Content-Length": "3494",
         "Content-Type": "application/json; charset=utf-8",
-<<<<<<< HEAD
         "Date": "Wed, 04 Jan 2023 04:54:41 GMT",
-=======
-        "Date": "Fri, 30 Dec 2022 03:08:09 GMT",
->>>>>>> 94376103
         "Expires": "-1",
         "Location": "https://management.azure.com/subscriptions/00000000-0000-0000-0000-000000000/resourceGroups/00000/providers/Microsoft.MachineLearningServices/workspaces/00000/components/azureml_anonymous/versions/8d58e072-d054-eed6-d59e-a29bf77b02be?api-version=2022-10-01",
         "Pragma": "no-cache",
         "Request-Context": "appId=cid-v1:512cc15a-13b5-415b-bfd0-dce7accb6bb1",
-<<<<<<< HEAD
         "Server-Timing": "traceparent;desc=\u002200-1464f087d43aa4214067c53ecc31327f-edd80cb1af106b43-00\u0022",
-=======
-        "Server-Timing": "traceparent;desc=\u002200-19c2073c190bbe7760db4d0e0aee0193-1c35b3bc2ba05542-00\u0022",
->>>>>>> 94376103
         "Strict-Transport-Security": "max-age=31536000; includeSubDomains",
         "x-aml-cluster": "vienna-test-westus2-02",
         "X-Content-Type-Options": "nosniff",
-<<<<<<< HEAD
         "x-ms-correlation-request-id": "1c0943c8-383f-4783-af48-29bfa5855c72",
         "x-ms-ratelimit-remaining-subscription-writes": "1079",
         "x-ms-response-type": "standard",
         "x-ms-routing-request-id": "JAPANEAST:20230104T045442Z:1c0943c8-383f-4783-af48-29bfa5855c72",
         "x-request-time": "1.001"
-=======
-        "x-ms-correlation-request-id": "028a6700-e953-40c0-aa04-cee0975ff340",
-        "x-ms-ratelimit-remaining-subscription-writes": "1054",
-        "x-ms-response-type": "standard",
-        "x-ms-routing-request-id": "JAPANEAST:20221230T030809Z:028a6700-e953-40c0-aa04-cee0975ff340",
-        "x-request-time": "1.034"
->>>>>>> 94376103
       },
       "ResponseBody": {
         "id": "/subscriptions/00000000-0000-0000-0000-000000000/resourceGroups/00000/providers/Microsoft.MachineLearningServices/workspaces/00000/components/azureml_anonymous/versions/5d7f34b2-247a-4696-b736-28ff753edc37",
@@ -656,19 +537,11 @@
         "Cache-Control": "no-cache",
         "Content-Encoding": "gzip",
         "Content-Type": "application/json; charset=utf-8",
-<<<<<<< HEAD
         "Date": "Wed, 04 Jan 2023 04:54:41 GMT",
         "Expires": "-1",
         "Pragma": "no-cache",
         "Request-Context": "appId=cid-v1:512cc15a-13b5-415b-bfd0-dce7accb6bb1",
         "Server-Timing": "traceparent;desc=\u002200-f9757af8670be84c9fa5172805c42658-c3bffa3408cf7ddf-00\u0022",
-=======
-        "Date": "Fri, 30 Dec 2022 03:08:09 GMT",
-        "Expires": "-1",
-        "Pragma": "no-cache",
-        "Request-Context": "appId=cid-v1:512cc15a-13b5-415b-bfd0-dce7accb6bb1",
-        "Server-Timing": "traceparent;desc=\u002200-88b425784fc6a952a662139c178e1a88-00b72e296972e816-00\u0022",
->>>>>>> 94376103
         "Strict-Transport-Security": "max-age=31536000; includeSubDomains",
         "Transfer-Encoding": "chunked",
         "Vary": [
@@ -677,19 +550,11 @@
         ],
         "x-aml-cluster": "vienna-test-westus2-02",
         "X-Content-Type-Options": "nosniff",
-<<<<<<< HEAD
         "x-ms-correlation-request-id": "2a29842d-4b51-4031-8049-34c492d13ed9",
         "x-ms-ratelimit-remaining-subscription-reads": "11860",
         "x-ms-response-type": "standard",
         "x-ms-routing-request-id": "JAPANEAST:20230104T045442Z:2a29842d-4b51-4031-8049-34c492d13ed9",
         "x-request-time": "0.092"
-=======
-        "x-ms-correlation-request-id": "fa4743d0-6e51-42d2-b2a9-340e8ea6a6de",
-        "x-ms-ratelimit-remaining-subscription-reads": "11809",
-        "x-ms-response-type": "standard",
-        "x-ms-routing-request-id": "JAPANEAST:20221230T030810Z:fa4743d0-6e51-42d2-b2a9-340e8ea6a6de",
-        "x-request-time": "0.151"
->>>>>>> 94376103
       },
       "ResponseBody": {
         "id": "/subscriptions/00000000-0000-0000-0000-000000000/resourceGroups/00000/providers/Microsoft.MachineLearningServices/workspaces/00000/datastores/workspaceblobstore",
@@ -736,37 +601,21 @@
         "Cache-Control": "no-cache",
         "Content-Encoding": "gzip",
         "Content-Type": "application/json; charset=utf-8",
-<<<<<<< HEAD
         "Date": "Wed, 04 Jan 2023 04:54:43 GMT",
         "Expires": "-1",
         "Pragma": "no-cache",
         "Request-Context": "appId=cid-v1:512cc15a-13b5-415b-bfd0-dce7accb6bb1",
         "Server-Timing": "traceparent;desc=\u002200-fa4592c0d2c42c0b1c71451abb408df6-3f47faa652e8b099-00\u0022",
-=======
-        "Date": "Fri, 30 Dec 2022 03:08:10 GMT",
-        "Expires": "-1",
-        "Pragma": "no-cache",
-        "Request-Context": "appId=cid-v1:512cc15a-13b5-415b-bfd0-dce7accb6bb1",
-        "Server-Timing": "traceparent;desc=\u002200-be9bd00e83073664670507c99ad267f7-d7b7c27a530d9bb3-00\u0022",
->>>>>>> 94376103
         "Strict-Transport-Security": "max-age=31536000; includeSubDomains",
         "Transfer-Encoding": "chunked",
         "Vary": "Accept-Encoding",
         "x-aml-cluster": "vienna-test-westus2-02",
         "X-Content-Type-Options": "nosniff",
-<<<<<<< HEAD
         "x-ms-correlation-request-id": "73ac7230-890d-448e-9f56-874fbc33268e",
         "x-ms-ratelimit-remaining-subscription-writes": "1116",
         "x-ms-response-type": "standard",
         "x-ms-routing-request-id": "JAPANEAST:20230104T045443Z:73ac7230-890d-448e-9f56-874fbc33268e",
         "x-request-time": "0.492"
-=======
-        "x-ms-correlation-request-id": "79bcb618-3ee8-480b-a018-3b238f02cbad",
-        "x-ms-ratelimit-remaining-subscription-writes": "1100",
-        "x-ms-response-type": "standard",
-        "x-ms-routing-request-id": "JAPANEAST:20221230T030810Z:79bcb618-3ee8-480b-a018-3b238f02cbad",
-        "x-request-time": "0.094"
->>>>>>> 94376103
       },
       "ResponseBody": {
         "secretsType": "AccountKey",
@@ -780,15 +629,9 @@
         "Accept": "application/xml",
         "Accept-Encoding": "gzip, deflate",
         "Connection": "keep-alive",
-<<<<<<< HEAD
         "User-Agent": "azsdk-python-storage-blob/12.9.0 Python/3.7.13 (Windows-10-10.0.22621-SP0)",
         "x-ms-date": "Wed, 04 Jan 2023 04:54:44 GMT",
         "x-ms-version": "2020-10-02"
-=======
-        "User-Agent": "azsdk-python-storage-blob/12.14.1 Python/3.9.13 (Windows-10-10.0.19045-SP0)",
-        "x-ms-date": "Fri, 30 Dec 2022 03:08:10 GMT",
-        "x-ms-version": "2021-08-06"
->>>>>>> 94376103
       },
       "RequestBody": null,
       "StatusCode": 200,
@@ -797,11 +640,7 @@
         "Content-Length": "508",
         "Content-MD5": "dUQjYq1qrTeqLOaZ4N2AUQ==",
         "Content-Type": "application/octet-stream",
-<<<<<<< HEAD
         "Date": "Wed, 04 Jan 2023 04:54:43 GMT",
-=======
-        "Date": "Fri, 30 Dec 2022 03:08:10 GMT",
->>>>>>> 94376103
         "ETag": "\u00220x8DA9D48AFBCE5A6\u0022",
         "Last-Modified": "Fri, 23 Sep 2022 09:47:53 GMT",
         "Server": [
@@ -830,24 +669,14 @@
         "Accept": "application/xml",
         "Accept-Encoding": "gzip, deflate",
         "Connection": "keep-alive",
-<<<<<<< HEAD
         "User-Agent": "azsdk-python-storage-blob/12.9.0 Python/3.7.13 (Windows-10-10.0.22621-SP0)",
         "x-ms-date": "Wed, 04 Jan 2023 04:54:45 GMT",
         "x-ms-version": "2020-10-02"
-=======
-        "User-Agent": "azsdk-python-storage-blob/12.14.1 Python/3.9.13 (Windows-10-10.0.19045-SP0)",
-        "x-ms-date": "Fri, 30 Dec 2022 03:08:11 GMT",
-        "x-ms-version": "2021-08-06"
->>>>>>> 94376103
       },
       "RequestBody": null,
       "StatusCode": 404,
       "ResponseHeaders": {
-<<<<<<< HEAD
         "Date": "Wed, 04 Jan 2023 04:54:43 GMT",
-=======
-        "Date": "Fri, 30 Dec 2022 03:08:10 GMT",
->>>>>>> 94376103
         "Server": [
           "Windows-Azure-Blob/1.0",
           "Microsoft-HTTPAPI/2.0"
@@ -874,19 +703,11 @@
         "Cache-Control": "no-cache",
         "Content-Encoding": "gzip",
         "Content-Type": "application/json; charset=utf-8",
-<<<<<<< HEAD
         "Date": "Wed, 04 Jan 2023 04:54:44 GMT",
         "Expires": "-1",
         "Pragma": "no-cache",
         "Request-Context": "appId=cid-v1:512cc15a-13b5-415b-bfd0-dce7accb6bb1",
         "Server-Timing": "traceparent;desc=\u002200-d2dc7637a02d0a50b640ab43aa1e17dd-44422262577aa85b-00\u0022",
-=======
-        "Date": "Fri, 30 Dec 2022 03:08:11 GMT",
-        "Expires": "-1",
-        "Pragma": "no-cache",
-        "Request-Context": "appId=cid-v1:512cc15a-13b5-415b-bfd0-dce7accb6bb1",
-        "Server-Timing": "traceparent;desc=\u002200-ffbb9bbc887fd9e63bcdba827de42de9-362457ab37eb9f56-00\u0022",
->>>>>>> 94376103
         "Strict-Transport-Security": "max-age=31536000; includeSubDomains",
         "Transfer-Encoding": "chunked",
         "Vary": [
@@ -895,17 +716,10 @@
         ],
         "x-aml-cluster": "vienna-test-westus2-02",
         "X-Content-Type-Options": "nosniff",
-<<<<<<< HEAD
         "x-ms-correlation-request-id": "e9df1520-5d06-427f-9749-b74be78d89e9",
         "x-ms-ratelimit-remaining-subscription-reads": "11859",
         "x-ms-response-type": "standard",
         "x-ms-routing-request-id": "JAPANEAST:20230104T045444Z:e9df1520-5d06-427f-9749-b74be78d89e9",
-=======
-        "x-ms-correlation-request-id": "27818fd6-cb9b-4504-85b4-6baa869b6171",
-        "x-ms-ratelimit-remaining-subscription-reads": "11808",
-        "x-ms-response-type": "standard",
-        "x-ms-routing-request-id": "JAPANEAST:20221230T030811Z:27818fd6-cb9b-4504-85b4-6baa869b6171",
->>>>>>> 94376103
         "x-request-time": "0.089"
       },
       "ResponseBody": {
@@ -953,37 +767,21 @@
         "Cache-Control": "no-cache",
         "Content-Encoding": "gzip",
         "Content-Type": "application/json; charset=utf-8",
-<<<<<<< HEAD
         "Date": "Wed, 04 Jan 2023 04:54:45 GMT",
         "Expires": "-1",
         "Pragma": "no-cache",
         "Request-Context": "appId=cid-v1:512cc15a-13b5-415b-bfd0-dce7accb6bb1",
         "Server-Timing": "traceparent;desc=\u002200-0e08b1d152a9003e615ba1b087489352-6265d427f6d35d4c-00\u0022",
-=======
-        "Date": "Fri, 30 Dec 2022 03:08:11 GMT",
-        "Expires": "-1",
-        "Pragma": "no-cache",
-        "Request-Context": "appId=cid-v1:512cc15a-13b5-415b-bfd0-dce7accb6bb1",
-        "Server-Timing": "traceparent;desc=\u002200-6dce1bc3d1ce76ecacb34aecf8c69683-3d7f4b5cff17de50-00\u0022",
->>>>>>> 94376103
         "Strict-Transport-Security": "max-age=31536000; includeSubDomains",
         "Transfer-Encoding": "chunked",
         "Vary": "Accept-Encoding",
         "x-aml-cluster": "vienna-test-westus2-02",
         "X-Content-Type-Options": "nosniff",
-<<<<<<< HEAD
         "x-ms-correlation-request-id": "71f0b228-398a-4cfb-8a56-70679281809b",
         "x-ms-ratelimit-remaining-subscription-writes": "1115",
         "x-ms-response-type": "standard",
         "x-ms-routing-request-id": "JAPANEAST:20230104T045445Z:71f0b228-398a-4cfb-8a56-70679281809b",
         "x-request-time": "0.103"
-=======
-        "x-ms-correlation-request-id": "21241313-6d68-40d7-8eb7-7db1aaa2fd8a",
-        "x-ms-ratelimit-remaining-subscription-writes": "1099",
-        "x-ms-response-type": "standard",
-        "x-ms-routing-request-id": "JAPANEAST:20221230T030812Z:21241313-6d68-40d7-8eb7-7db1aaa2fd8a",
-        "x-request-time": "0.166"
->>>>>>> 94376103
       },
       "ResponseBody": {
         "secretsType": "AccountKey",
@@ -997,15 +795,9 @@
         "Accept": "application/xml",
         "Accept-Encoding": "gzip, deflate",
         "Connection": "keep-alive",
-<<<<<<< HEAD
         "User-Agent": "azsdk-python-storage-blob/12.9.0 Python/3.7.13 (Windows-10-10.0.22621-SP0)",
         "x-ms-date": "Wed, 04 Jan 2023 04:54:46 GMT",
         "x-ms-version": "2020-10-02"
-=======
-        "User-Agent": "azsdk-python-storage-blob/12.14.1 Python/3.9.13 (Windows-10-10.0.19045-SP0)",
-        "x-ms-date": "Fri, 30 Dec 2022 03:08:12 GMT",
-        "x-ms-version": "2021-08-06"
->>>>>>> 94376103
       },
       "RequestBody": null,
       "StatusCode": 200,
@@ -1014,11 +806,7 @@
         "Content-Length": "508",
         "Content-MD5": "dUQjYq1qrTeqLOaZ4N2AUQ==",
         "Content-Type": "application/octet-stream",
-<<<<<<< HEAD
         "Date": "Wed, 04 Jan 2023 04:54:44 GMT",
-=======
-        "Date": "Fri, 30 Dec 2022 03:08:12 GMT",
->>>>>>> 94376103
         "ETag": "\u00220x8DA9D50123677EA\u0022",
         "Last-Modified": "Fri, 23 Sep 2022 10:40:45 GMT",
         "Server": [
@@ -1047,24 +835,14 @@
         "Accept": "application/xml",
         "Accept-Encoding": "gzip, deflate",
         "Connection": "keep-alive",
-<<<<<<< HEAD
         "User-Agent": "azsdk-python-storage-blob/12.9.0 Python/3.7.13 (Windows-10-10.0.22621-SP0)",
         "x-ms-date": "Wed, 04 Jan 2023 04:54:46 GMT",
         "x-ms-version": "2020-10-02"
-=======
-        "User-Agent": "azsdk-python-storage-blob/12.14.1 Python/3.9.13 (Windows-10-10.0.19045-SP0)",
-        "x-ms-date": "Fri, 30 Dec 2022 03:08:12 GMT",
-        "x-ms-version": "2021-08-06"
->>>>>>> 94376103
       },
       "RequestBody": null,
       "StatusCode": 404,
       "ResponseHeaders": {
-<<<<<<< HEAD
         "Date": "Wed, 04 Jan 2023 04:54:45 GMT",
-=======
-        "Date": "Fri, 30 Dec 2022 03:08:12 GMT",
->>>>>>> 94376103
         "Server": [
           "Windows-Azure-Blob/1.0",
           "Microsoft-HTTPAPI/2.0"
@@ -1077,11 +855,7 @@
       "ResponseBody": null
     },
     {
-<<<<<<< HEAD
       "RequestUri": "https://management.azure.com/subscriptions/00000000-0000-0000-0000-000000000/resourceGroups/00000/providers/Microsoft.MachineLearningServices/workspaces/00000/jobs/test_297364652055?api-version=2022-10-01-preview",
-=======
-      "RequestUri": "https://management.azure.com/subscriptions/00000000-0000-0000-0000-000000000/resourceGroups/00000/providers/Microsoft.MachineLearningServices/workspaces/00000/jobs/test_404216179507?api-version=2022-10-01-preview",
->>>>>>> 94376103
       "RequestMethod": "PUT",
       "RequestHeaders": {
         "Accept": "application/json",
@@ -1212,7 +986,6 @@
       "StatusCode": 201,
       "ResponseHeaders": {
         "Cache-Control": "no-cache",
-<<<<<<< HEAD
         "Content-Length": "5523",
         "Content-Type": "application/json; charset=utf-8",
         "Date": "Wed, 04 Jan 2023 04:54:49 GMT",
@@ -1221,20 +994,9 @@
         "Pragma": "no-cache",
         "Request-Context": "appId=cid-v1:512cc15a-13b5-415b-bfd0-dce7accb6bb1",
         "Server-Timing": "traceparent;desc=\u002200-e58ccd2f4c50e0092697896758902b08-53f64d3f6bc00776-00\u0022",
-=======
-        "Content-Length": "5525",
-        "Content-Type": "application/json; charset=utf-8",
-        "Date": "Fri, 30 Dec 2022 03:08:15 GMT",
-        "Expires": "-1",
-        "Location": "https://management.azure.com/subscriptions/00000000-0000-0000-0000-000000000/resourceGroups/00000/providers/Microsoft.MachineLearningServices/workspaces/00000/jobs/test_404216179507?api-version=2022-10-01-preview",
-        "Pragma": "no-cache",
-        "Request-Context": "appId=cid-v1:512cc15a-13b5-415b-bfd0-dce7accb6bb1",
-        "Server-Timing": "traceparent;desc=\u002200-0dc407d9d68e784b833789ab5af6b806-ef1816456ef8b7c9-00\u0022",
->>>>>>> 94376103
         "Strict-Transport-Security": "max-age=31536000; includeSubDomains",
         "x-aml-cluster": "vienna-test-westus2-02",
         "X-Content-Type-Options": "nosniff",
-<<<<<<< HEAD
         "x-ms-correlation-request-id": "bceb2d7c-9699-4f03-b829-b656ffbf8ca0",
         "x-ms-ratelimit-remaining-subscription-writes": "1078",
         "x-ms-response-type": "standard",
@@ -1244,17 +1006,6 @@
       "ResponseBody": {
         "id": "/subscriptions/00000000-0000-0000-0000-000000000/resourceGroups/00000/providers/Microsoft.MachineLearningServices/workspaces/00000/jobs/test_297364652055",
         "name": "test_297364652055",
-=======
-        "x-ms-correlation-request-id": "095297b8-5ad4-4c19-9946-b52d0ceb3ec7",
-        "x-ms-ratelimit-remaining-subscription-writes": "1053",
-        "x-ms-response-type": "standard",
-        "x-ms-routing-request-id": "JAPANEAST:20221230T030816Z:095297b8-5ad4-4c19-9946-b52d0ceb3ec7",
-        "x-request-time": "3.101"
-      },
-      "ResponseBody": {
-        "id": "/subscriptions/00000000-0000-0000-0000-000000000/resourceGroups/00000/providers/Microsoft.MachineLearningServices/workspaces/00000/jobs/test_404216179507",
-        "name": "test_404216179507",
->>>>>>> 94376103
         "type": "Microsoft.MachineLearningServices/workspaces/jobs",
         "properties": {
           "description": "The hello world pipeline job with data binding",
@@ -1290,11 +1041,7 @@
             "Studio": {
               "jobServiceType": "Studio",
               "port": null,
-<<<<<<< HEAD
               "endpoint": "https://ml.azure.com/runs/test_297364652055?wsid=/subscriptions/00000000-0000-0000-0000-000000000/resourcegroups/00000/workspaces/00000",
-=======
-              "endpoint": "https://ml.azure.com/runs/test_404216179507?wsid=/subscriptions/00000000-0000-0000-0000-000000000/resourcegroups/00000/workspaces/00000",
->>>>>>> 94376103
               "status": null,
               "errorMessage": null,
               "properties": null,
@@ -1420,23 +1167,14 @@
           "sourceJobId": null
         },
         "systemData": {
-<<<<<<< HEAD
           "createdAt": "2023-01-04T04:54:49.0699502\u002B00:00",
           "createdBy": "Doris Liao",
-=======
-          "createdAt": "2022-12-30T03:08:15.494429\u002B00:00",
-          "createdBy": "Xingzhi Zhang",
->>>>>>> 94376103
           "createdByType": "User"
         }
       }
     },
     {
-<<<<<<< HEAD
       "RequestUri": "https://management.azure.com/subscriptions/00000000-0000-0000-0000-000000000/resourceGroups/00000/providers/Microsoft.MachineLearningServices/workspaces/00000/jobs/test_297364652055/cancel?api-version=2022-10-01-preview",
-=======
-      "RequestUri": "https://management.azure.com/subscriptions/00000000-0000-0000-0000-000000000/resourceGroups/00000/providers/Microsoft.MachineLearningServices/workspaces/00000/jobs/test_404216179507/cancel?api-version=2022-10-01-preview",
->>>>>>> 94376103
       "RequestMethod": "POST",
       "RequestHeaders": {
         "Accept": "application/json",
@@ -1451,43 +1189,25 @@
         "Cache-Control": "no-cache",
         "Content-Length": "4",
         "Content-Type": "application/json; charset=utf-8",
-<<<<<<< HEAD
         "Date": "Wed, 04 Jan 2023 04:54:54 GMT",
         "Expires": "-1",
         "Location": "https://management.azure.com/subscriptions/00000000-0000-0000-0000-000000000/providers/Microsoft.MachineLearningServices/locations/centraluseuap/mfeOperationResults/jc:e61cd5e2-512f-475e-9842-5e2a973993b8:test_297364652055?api-version=2022-10-01-preview",
-=======
-        "Date": "Fri, 30 Dec 2022 03:08:18 GMT",
-        "Expires": "-1",
-        "Location": "https://management.azure.com/subscriptions/00000000-0000-0000-0000-000000000/providers/Microsoft.MachineLearningServices/locations/centraluseuap/mfeOperationResults/jc:e61cd5e2-512f-475e-9842-5e2a973993b8:test_404216179507?api-version=2022-10-01-preview",
->>>>>>> 94376103
         "Pragma": "no-cache",
         "Request-Context": "appId=cid-v1:512cc15a-13b5-415b-bfd0-dce7accb6bb1",
         "Strict-Transport-Security": "max-age=31536000; includeSubDomains",
         "x-aml-cluster": "vienna-test-westus2-02",
         "X-Content-Type-Options": "nosniff",
         "x-ms-async-operation-timeout": "PT1H",
-<<<<<<< HEAD
         "x-ms-correlation-request-id": "1691c36f-67dc-480f-8390-e44d6b7cc6cd",
         "x-ms-ratelimit-remaining-subscription-writes": "1114",
         "x-ms-response-type": "standard",
         "x-ms-routing-request-id": "JAPANEAST:20230104T045454Z:1691c36f-67dc-480f-8390-e44d6b7cc6cd",
         "x-request-time": "1.378"
-=======
-        "x-ms-correlation-request-id": "b07dc7d8-9ab6-4935-b070-106d88fdd9d3",
-        "x-ms-ratelimit-remaining-subscription-writes": "1098",
-        "x-ms-response-type": "standard",
-        "x-ms-routing-request-id": "JAPANEAST:20221230T030818Z:b07dc7d8-9ab6-4935-b070-106d88fdd9d3",
-        "x-request-time": "0.796"
->>>>>>> 94376103
       },
       "ResponseBody": "null"
     },
     {
-<<<<<<< HEAD
       "RequestUri": "https://management.azure.com/subscriptions/00000000-0000-0000-0000-000000000/providers/Microsoft.MachineLearningServices/locations/centraluseuap/mfeOperationResults/jc:e61cd5e2-512f-475e-9842-5e2a973993b8:test_297364652055?api-version=2022-10-01-preview",
-=======
-      "RequestUri": "https://management.azure.com/subscriptions/00000000-0000-0000-0000-000000000/providers/Microsoft.MachineLearningServices/locations/centraluseuap/mfeOperationResults/jc:e61cd5e2-512f-475e-9842-5e2a973993b8:test_404216179507?api-version=2022-10-01-preview",
->>>>>>> 94376103
       "RequestMethod": "GET",
       "RequestHeaders": {
         "Accept": "*/*",
@@ -1501,42 +1221,24 @@
         "Cache-Control": "no-cache",
         "Content-Length": "2",
         "Content-Type": "application/json; charset=utf-8",
-<<<<<<< HEAD
         "Date": "Wed, 04 Jan 2023 04:54:54 GMT",
         "Expires": "-1",
         "Location": "https://management.azure.com/subscriptions/00000000-0000-0000-0000-000000000/providers/Microsoft.MachineLearningServices/locations/centraluseuap/mfeOperationResults/jc:e61cd5e2-512f-475e-9842-5e2a973993b8:test_297364652055?api-version=2022-10-01-preview",
-=======
-        "Date": "Fri, 30 Dec 2022 03:08:18 GMT",
-        "Expires": "-1",
-        "Location": "https://management.azure.com/subscriptions/00000000-0000-0000-0000-000000000/providers/Microsoft.MachineLearningServices/locations/centraluseuap/mfeOperationResults/jc:e61cd5e2-512f-475e-9842-5e2a973993b8:test_404216179507?api-version=2022-10-01-preview",
->>>>>>> 94376103
         "Pragma": "no-cache",
         "Request-Context": "appId=cid-v1:512cc15a-13b5-415b-bfd0-dce7accb6bb1",
         "Strict-Transport-Security": "max-age=31536000; includeSubDomains",
         "x-aml-cluster": "vienna-test-westus2-01",
         "X-Content-Type-Options": "nosniff",
-<<<<<<< HEAD
         "x-ms-correlation-request-id": "9bc09e4c-6d52-40fc-88db-6c759b26813d",
         "x-ms-ratelimit-remaining-subscription-reads": "11858",
         "x-ms-response-type": "standard",
         "x-ms-routing-request-id": "JAPANEAST:20230104T045454Z:9bc09e4c-6d52-40fc-88db-6c759b26813d",
         "x-request-time": "0.030"
-=======
-        "x-ms-correlation-request-id": "f4b2860f-c958-4995-adb6-1912f3df6054",
-        "x-ms-ratelimit-remaining-subscription-reads": "11807",
-        "x-ms-response-type": "standard",
-        "x-ms-routing-request-id": "JAPANEAST:20221230T030818Z:f4b2860f-c958-4995-adb6-1912f3df6054",
-        "x-request-time": "0.028"
->>>>>>> 94376103
       },
       "ResponseBody": {}
     },
     {
-<<<<<<< HEAD
       "RequestUri": "https://management.azure.com/subscriptions/00000000-0000-0000-0000-000000000/providers/Microsoft.MachineLearningServices/locations/centraluseuap/mfeOperationResults/jc:e61cd5e2-512f-475e-9842-5e2a973993b8:test_297364652055?api-version=2022-10-01-preview",
-=======
-      "RequestUri": "https://management.azure.com/subscriptions/00000000-0000-0000-0000-000000000/providers/Microsoft.MachineLearningServices/locations/centraluseuap/mfeOperationResults/jc:e61cd5e2-512f-475e-9842-5e2a973993b8:test_404216179507?api-version=2022-10-01-preview",
->>>>>>> 94376103
       "RequestMethod": "GET",
       "RequestHeaders": {
         "Accept": "*/*",
@@ -1549,44 +1251,24 @@
       "ResponseHeaders": {
         "Cache-Control": "no-cache",
         "Content-Length": "0",
-<<<<<<< HEAD
         "Date": "Wed, 04 Jan 2023 04:55:24 GMT",
         "Expires": "-1",
         "Pragma": "no-cache",
         "Request-Context": "appId=cid-v1:512cc15a-13b5-415b-bfd0-dce7accb6bb1",
         "Server-Timing": "traceparent;desc=\u002200-599e023f3018cafb4f0522c52ce8408a-d0370ab865561c02-00\u0022",
-=======
-        "Date": "Fri, 30 Dec 2022 03:08:48 GMT",
-        "Expires": "-1",
-        "Pragma": "no-cache",
-        "Request-Context": "appId=cid-v1:512cc15a-13b5-415b-bfd0-dce7accb6bb1",
-        "Server-Timing": "traceparent;desc=\u002200-4b1fca5c860c42c3142c774dd219e5d8-ab8f0f0262aa71b9-00\u0022",
->>>>>>> 94376103
         "Strict-Transport-Security": "max-age=31536000; includeSubDomains",
         "x-aml-cluster": "vienna-test-westus2-01",
         "X-Content-Type-Options": "nosniff",
-<<<<<<< HEAD
         "x-ms-correlation-request-id": "b2f45c4d-43a3-4b99-a2fd-1b3bd09e0247",
         "x-ms-ratelimit-remaining-subscription-reads": "11857",
         "x-ms-response-type": "standard",
         "x-ms-routing-request-id": "JAPANEAST:20230104T045525Z:b2f45c4d-43a3-4b99-a2fd-1b3bd09e0247",
         "x-request-time": "0.036"
-=======
-        "x-ms-correlation-request-id": "fc83f004-c4ce-475d-8c60-1add6662cdaf",
-        "x-ms-ratelimit-remaining-subscription-reads": "11806",
-        "x-ms-response-type": "standard",
-        "x-ms-routing-request-id": "JAPANEAST:20221230T030849Z:fc83f004-c4ce-475d-8c60-1add6662cdaf",
-        "x-request-time": "0.032"
->>>>>>> 94376103
       },
       "ResponseBody": null
     }
   ],
   "Variables": {
-<<<<<<< HEAD
     "name": "test_297364652055"
-=======
-    "name": "test_404216179507"
->>>>>>> 94376103
   }
 }