{
  "Entries": [
    {
      "RequestUri": "https://management.azure.com/subscriptions/00000000-0000-0000-0000-000000000/resourceGroups/00000/providers/Microsoft.MachineLearningServices/workspaces/00000/computes/cpu-cluster?api-version=2022-10-01-preview",
      "RequestMethod": "GET",
      "RequestHeaders": {
        "Accept": "application/json",
        "Accept-Encoding": "gzip, deflate",
        "Connection": "keep-alive",
        "User-Agent": "azure-ai-ml/1.3.0 azsdk-python-mgmt-machinelearningservices/0.1.0 Python/3.9.13 (Windows-10-10.0.19045-SP0)"
      },
      "RequestBody": null,
      "StatusCode": 200,
      "ResponseHeaders": {
        "Cache-Control": "no-cache",
        "Content-Encoding": "gzip",
        "Content-Type": "application/json; charset=utf-8",
<<<<<<< HEAD
        "Date": "Sat, 24 Dec 2022 16:06:13 GMT",
        "Expires": "-1",
        "Pragma": "no-cache",
        "Request-Context": "appId=cid-v1:512cc15a-13b5-415b-bfd0-dce7accb6bb1",
        "Server-Timing": "traceparent;desc=\u002200-023744a61a943024d03565919d315408-b9bbfa0bc7bd7919-00\u0022",
=======
        "Date": "Mon, 26 Dec 2022 05:12:51 GMT",
        "Expires": "-1",
        "Pragma": "no-cache",
        "Request-Context": "appId=cid-v1:512cc15a-13b5-415b-bfd0-dce7accb6bb1",
        "Server-Timing": "traceparent;desc=\u002200-0de4530990224d497e3f02337f333f96-766eb7f965645783-00\u0022",
>>>>>>> eef81ce5
        "Strict-Transport-Security": "max-age=31536000; includeSubDomains",
        "Transfer-Encoding": "chunked",
        "Vary": [
          "Accept-Encoding",
          "Accept-Encoding"
        ],
        "x-aml-cluster": "vienna-test-westus2-02",
        "X-Content-Type-Options": "nosniff",
<<<<<<< HEAD
        "x-ms-correlation-request-id": "3aff181b-a8cb-4f99-b0cb-0bd84203f9ad",
        "x-ms-ratelimit-remaining-subscription-reads": "11994",
        "x-ms-response-type": "standard",
        "x-ms-routing-request-id": "KOREACENTRAL:20221224T160613Z:3aff181b-a8cb-4f99-b0cb-0bd84203f9ad",
        "x-request-time": "0.219"
=======
        "x-ms-correlation-request-id": "8632e0e5-9ff4-4d28-a3b5-b9d1cf192163",
        "x-ms-ratelimit-remaining-subscription-reads": "11510",
        "x-ms-response-type": "standard",
        "x-ms-routing-request-id": "JAPANEAST:20221226T051252Z:8632e0e5-9ff4-4d28-a3b5-b9d1cf192163",
        "x-request-time": "0.249"
>>>>>>> eef81ce5
      },
      "ResponseBody": {
        "id": "/subscriptions/00000000-0000-0000-0000-000000000/resourceGroups/00000/providers/Microsoft.MachineLearningServices/workspaces/00000/computes/cpu-cluster",
        "name": "cpu-cluster",
        "type": "Microsoft.MachineLearningServices/workspaces/computes",
        "location": "centraluseuap",
        "tags": {},
        "properties": {
          "createdOn": "2022-09-22T09:02:22.1899959\u002B00:00",
          "modifiedOn": "2022-11-21T09:48:12.4511558\u002B00:00",
          "disableLocalAuth": false,
          "description": null,
          "resourceId": null,
          "computeType": "AmlCompute",
          "computeLocation": "centraluseuap",
          "provisioningState": "Succeeded",
          "provisioningErrors": null,
          "isAttachedCompute": false,
          "properties": {
            "vmSize": "STANDARD_DS2_V2",
            "vmPriority": "Dedicated",
            "scaleSettings": {
              "maxNodeCount": 6,
              "minNodeCount": 1,
              "nodeIdleTimeBeforeScaleDown": "PT2M"
            },
            "subnet": null,
<<<<<<< HEAD
            "currentNodeCount": 3,
            "targetNodeCount": 3,
            "nodeStateCounts": {
              "preparingNodeCount": 0,
              "runningNodeCount": 3,
=======
            "currentNodeCount": 2,
            "targetNodeCount": 5,
            "nodeStateCounts": {
              "preparingNodeCount": 0,
              "runningNodeCount": 2,
>>>>>>> eef81ce5
              "idleNodeCount": 0,
              "unusableNodeCount": 0,
              "leavingNodeCount": 0,
              "preemptedNodeCount": 0
            },
<<<<<<< HEAD
            "allocationState": "Steady",
            "allocationStateTransitionTime": "2022-12-24T16:04:10.528\u002B00:00",
            "errors": null,
=======
            "allocationState": "Resizing",
            "allocationStateTransitionTime": "2022-12-26T05:01:39.803\u002B00:00",
            "errors": [
              {
                "error": {
                  "code": "DiskFull",
                  "message": "ComputeNode.Id=tvmps_0d29f330b2f1036abbd4238ff1dcaa146e62e94ae327554ac40d44ab4de6f363_d: There is not enough disk space on the node,ComputeNode.Id=tvmps_6a571f3eb7645bea2c065cf5c6d39d5d5fb437a12d94240d994894aff3ec9a67_d: There is not enough disk space on the node,ComputeNode.Id=tvmps_b15642412aea9cebce941b6331cb5f061e591cb17450a4b24afa29dc6a0c1dae_d: There is not enough disk space on the node",
                  "details": [
                    {
                      "code": "Message",
                      "message": "The VM disk is full. Delete jobs, tasks, or files on the node to free up space and then reboot the node."
                    },
                    {
                      "code": "Message",
                      "message": "The VM disk is full. Delete jobs, tasks, or files on the node to free up space and then reboot the node."
                    },
                    {
                      "code": "Message",
                      "message": "The VM disk is full. Delete jobs, tasks, or files on the node to free up space and then reboot the node."
                    }
                  ]
                }
              },
              {
                "error": {
                  "code": "ClusterCoreQuotaReached",
                  "message": "Operation results in exceeding quota limits of Total Cluster Dedicated Regional vCPUs. Maximum allowed: 100, Current in use: 100, Additional requested: 2. Click here to view and request for quota: https://portal.azure.com/#resource/subscriptions/00000000-0000-0000-0000-000000000/resourceGroups/00000/providers/Microsoft.MachineLearningServices/workspaces/00000/quotaUsage"
                }
              }
            ],
>>>>>>> eef81ce5
            "remoteLoginPortPublicAccess": "Enabled",
            "osType": "Linux",
            "virtualMachineImage": null,
            "isolatedNetwork": false,
            "propertyBag": {}
          }
        }
      }
    },
    {
      "RequestUri": "https://management.azure.com/subscriptions/00000000-0000-0000-0000-000000000/resourceGroups/00000/providers/Microsoft.MachineLearningServices/workspaces/00000/computes/gpu-cluster?api-version=2022-10-01-preview",
      "RequestMethod": "GET",
      "RequestHeaders": {
        "Accept": "application/json",
        "Accept-Encoding": "gzip, deflate",
        "Connection": "keep-alive",
        "User-Agent": "azure-ai-ml/1.3.0 azsdk-python-mgmt-machinelearningservices/0.1.0 Python/3.9.13 (Windows-10-10.0.19045-SP0)"
      },
      "RequestBody": null,
      "StatusCode": 200,
      "ResponseHeaders": {
        "Cache-Control": "no-cache",
        "Content-Encoding": "gzip",
        "Content-Type": "application/json; charset=utf-8",
<<<<<<< HEAD
        "Date": "Sat, 24 Dec 2022 16:06:13 GMT",
        "Expires": "-1",
        "Pragma": "no-cache",
        "Request-Context": "appId=cid-v1:512cc15a-13b5-415b-bfd0-dce7accb6bb1",
        "Server-Timing": "traceparent;desc=\u002200-5bebc7434f495528684aa2ba221a7aee-9bfad3b64a20b41b-00\u0022",
=======
        "Date": "Mon, 26 Dec 2022 05:12:52 GMT",
        "Expires": "-1",
        "Pragma": "no-cache",
        "Request-Context": "appId=cid-v1:512cc15a-13b5-415b-bfd0-dce7accb6bb1",
        "Server-Timing": "traceparent;desc=\u002200-c471c7e0b6bf352abc7ccfb2114206ff-43763430d37aa525-00\u0022",
>>>>>>> eef81ce5
        "Strict-Transport-Security": "max-age=31536000; includeSubDomains",
        "Transfer-Encoding": "chunked",
        "Vary": [
          "Accept-Encoding",
          "Accept-Encoding"
        ],
        "x-aml-cluster": "vienna-test-westus2-02",
        "X-Content-Type-Options": "nosniff",
<<<<<<< HEAD
        "x-ms-correlation-request-id": "e1eff820-ed54-4e19-aaa8-28e5b2e87205",
        "x-ms-ratelimit-remaining-subscription-reads": "11993",
        "x-ms-response-type": "standard",
        "x-ms-routing-request-id": "KOREACENTRAL:20221224T160613Z:e1eff820-ed54-4e19-aaa8-28e5b2e87205",
        "x-request-time": "0.019"
=======
        "x-ms-correlation-request-id": "224bd5d2-0836-4b50-ba33-c8d6cccd8f62",
        "x-ms-ratelimit-remaining-subscription-reads": "11509",
        "x-ms-response-type": "standard",
        "x-ms-routing-request-id": "JAPANEAST:20221226T051253Z:224bd5d2-0836-4b50-ba33-c8d6cccd8f62",
        "x-request-time": "0.026"
>>>>>>> eef81ce5
      },
      "ResponseBody": {
        "id": "/subscriptions/00000000-0000-0000-0000-000000000/resourceGroups/00000/providers/Microsoft.MachineLearningServices/workspaces/00000/computes/gpu-cluster",
        "name": "gpu-cluster",
        "type": "Microsoft.MachineLearningServices/workspaces/computes",
        "location": "centraluseuap",
        "tags": {},
        "properties": {
          "createdOn": "2022-09-22T09:04:32.8245567\u002B00:00",
          "modifiedOn": "2022-09-22T09:04:38.3624603\u002B00:00",
          "disableLocalAuth": false,
          "description": null,
          "resourceId": null,
          "computeType": "AmlCompute",
          "computeLocation": "centraluseuap",
          "provisioningState": "Failed",
          "provisioningErrors": [
            {
              "error": {
                "code": "ClusterMinNodesExceedCoreQuota",
                "message": "The specified subscription has a Standard ND family vCPU quota of 0 and cannot accomodate for at least 1 requested managed compute nodes which maps to 6 vCPUs. Talk to your Subscription Admin or refer to https://docs.microsoft.com/azure/machine-learning/how-to-manage-quotas#request-quota-increases to increase the family quota"
              }
            }
          ],
          "isAttachedCompute": false,
          "properties": {
            "vmSize": "STANDARD_ND6S",
            "vmPriority": "Dedicated",
            "scaleSettings": {
              "maxNodeCount": 4,
              "minNodeCount": 0,
              "nodeIdleTimeBeforeScaleDown": null
            },
            "subnet": null,
            "currentNodeCount": null,
            "targetNodeCount": null,
            "nodeStateCounts": null,
            "allocationState": null,
            "errors": null,
            "remoteLoginPortPublicAccess": "NotSpecified",
            "virtualMachineImage": null,
            "isolatedNetwork": false
          }
        }
      }
    },
    {
      "RequestUri": "https://management.azure.com/subscriptions/00000000-0000-0000-0000-000000000/resourceGroups/00000/providers/Microsoft.MachineLearningServices/workspaces/00000/datastores/workspaceblobstore?api-version=2022-05-01",
      "RequestMethod": "GET",
      "RequestHeaders": {
        "Accept": "application/json",
        "Accept-Encoding": "gzip, deflate",
        "Connection": "keep-alive",
        "User-Agent": "azure-ai-ml/1.3.0 azsdk-python-mgmt-machinelearningservices/0.1.0 Python/3.9.13 (Windows-10-10.0.19045-SP0)"
      },
      "RequestBody": null,
      "StatusCode": 200,
      "ResponseHeaders": {
        "Cache-Control": "no-cache",
        "Content-Encoding": "gzip",
        "Content-Type": "application/json; charset=utf-8",
<<<<<<< HEAD
        "Date": "Sat, 24 Dec 2022 16:06:15 GMT",
        "Expires": "-1",
        "Pragma": "no-cache",
        "Request-Context": "appId=cid-v1:512cc15a-13b5-415b-bfd0-dce7accb6bb1",
        "Server-Timing": "traceparent;desc=\u002200-4431c224e2981b0d4000946a2bcaf0df-29fb968622695f43-00\u0022",
=======
        "Date": "Mon, 26 Dec 2022 05:12:53 GMT",
        "Expires": "-1",
        "Pragma": "no-cache",
        "Request-Context": "appId=cid-v1:512cc15a-13b5-415b-bfd0-dce7accb6bb1",
        "Server-Timing": "traceparent;desc=\u002200-f275ed9ccb4b3e6d8dd2c4f48caa9c74-364ef93cfffa20ce-00\u0022",
>>>>>>> eef81ce5
        "Strict-Transport-Security": "max-age=31536000; includeSubDomains",
        "Transfer-Encoding": "chunked",
        "Vary": [
          "Accept-Encoding",
          "Accept-Encoding"
        ],
        "x-aml-cluster": "vienna-test-westus2-02",
        "X-Content-Type-Options": "nosniff",
<<<<<<< HEAD
        "x-ms-correlation-request-id": "b97e2710-8f04-4282-86a2-87a00d2be5bf",
        "x-ms-ratelimit-remaining-subscription-reads": "11992",
        "x-ms-response-type": "standard",
        "x-ms-routing-request-id": "KOREACENTRAL:20221224T160615Z:b97e2710-8f04-4282-86a2-87a00d2be5bf",
        "x-request-time": "0.127"
=======
        "x-ms-correlation-request-id": "dbf10368-f394-4eec-bfc4-5fbae2a34028",
        "x-ms-ratelimit-remaining-subscription-reads": "11508",
        "x-ms-response-type": "standard",
        "x-ms-routing-request-id": "JAPANEAST:20221226T051254Z:dbf10368-f394-4eec-bfc4-5fbae2a34028",
        "x-request-time": "0.088"
>>>>>>> eef81ce5
      },
      "ResponseBody": {
        "id": "/subscriptions/00000000-0000-0000-0000-000000000/resourceGroups/00000/providers/Microsoft.MachineLearningServices/workspaces/00000/datastores/workspaceblobstore",
        "name": "workspaceblobstore",
        "type": "Microsoft.MachineLearningServices/workspaces/datastores",
        "properties": {
          "description": null,
          "tags": null,
          "properties": null,
          "isDefault": true,
          "credentials": {
            "credentialsType": "AccountKey"
          },
          "datastoreType": "AzureBlob",
          "accountName": "sagvgsoim6nmhbq",
          "containerName": "azureml-blobstore-e61cd5e2-512f-475e-9842-5e2a973993b8",
          "endpoint": "core.windows.net",
          "protocol": "https",
          "serviceDataAccessAuthIdentity": "WorkspaceSystemAssignedIdentity"
        },
        "systemData": {
          "createdAt": "2022-09-22T09:02:03.2629568\u002B00:00",
          "createdBy": "779301c0-18b2-4cdc-801b-a0a3368fee0a",
          "createdByType": "Application",
          "lastModifiedAt": "2022-09-22T09:02:04.166989\u002B00:00",
          "lastModifiedBy": "779301c0-18b2-4cdc-801b-a0a3368fee0a",
          "lastModifiedByType": "Application"
        }
      }
    },
    {
      "RequestUri": "https://management.azure.com/subscriptions/00000000-0000-0000-0000-000000000/resourceGroups/00000/providers/Microsoft.MachineLearningServices/workspaces/00000/datastores/workspaceblobstore/listSecrets?api-version=2022-05-01",
      "RequestMethod": "POST",
      "RequestHeaders": {
        "Accept": "application/json",
        "Accept-Encoding": "gzip, deflate",
        "Connection": "keep-alive",
        "Content-Length": "0",
        "User-Agent": "azure-ai-ml/1.3.0 azsdk-python-mgmt-machinelearningservices/0.1.0 Python/3.9.13 (Windows-10-10.0.19045-SP0)"
      },
      "RequestBody": null,
      "StatusCode": 200,
      "ResponseHeaders": {
        "Cache-Control": "no-cache",
        "Content-Encoding": "gzip",
        "Content-Type": "application/json; charset=utf-8",
<<<<<<< HEAD
        "Date": "Sat, 24 Dec 2022 16:06:16 GMT",
        "Expires": "-1",
        "Pragma": "no-cache",
        "Request-Context": "appId=cid-v1:512cc15a-13b5-415b-bfd0-dce7accb6bb1",
        "Server-Timing": "traceparent;desc=\u002200-4b2b565b557e3af40c435b32ee003602-74f36a622dbb3a41-00\u0022",
=======
        "Date": "Mon, 26 Dec 2022 05:12:54 GMT",
        "Expires": "-1",
        "Pragma": "no-cache",
        "Request-Context": "appId=cid-v1:512cc15a-13b5-415b-bfd0-dce7accb6bb1",
        "Server-Timing": "traceparent;desc=\u002200-ef4bb8b7cab923bc5b713cd60532efeb-a96e08d0c15a2301-00\u0022",
>>>>>>> eef81ce5
        "Strict-Transport-Security": "max-age=31536000; includeSubDomains",
        "Transfer-Encoding": "chunked",
        "Vary": "Accept-Encoding",
        "x-aml-cluster": "vienna-test-westus2-02",
        "X-Content-Type-Options": "nosniff",
<<<<<<< HEAD
        "x-ms-correlation-request-id": "a28d8747-c410-410b-b080-c9367e923406",
        "x-ms-ratelimit-remaining-subscription-writes": "1196",
        "x-ms-response-type": "standard",
        "x-ms-routing-request-id": "KOREACENTRAL:20221224T160616Z:a28d8747-c410-410b-b080-c9367e923406",
        "x-request-time": "0.101"
=======
        "x-ms-correlation-request-id": "5204779c-d8ee-4e56-beb1-ab01c72c126b",
        "x-ms-ratelimit-remaining-subscription-writes": "946",
        "x-ms-response-type": "standard",
        "x-ms-routing-request-id": "JAPANEAST:20221226T051255Z:5204779c-d8ee-4e56-beb1-ab01c72c126b",
        "x-request-time": "0.097"
>>>>>>> eef81ce5
      },
      "ResponseBody": {
        "secretsType": "AccountKey",
        "key": "dGhpcyBpcyBmYWtlIGtleQ=="
      }
    },
    {
<<<<<<< HEAD
      "RequestUri": "https://sagvgsoim6nmhbq.blob.core.windows.net/azureml-blobstore-e61cd5e2-512f-475e-9842-5e2a973993b8/LocalUpload/00000000000000000000000000000000/data/sample1.csv",
=======
      "RequestUri": "https://sagvgsoim6nmhbq.blob.core.windows.net/azureml-blobstore-e61cd5e2-512f-475e-9842-5e2a973993b8/LocalUpload/00000000000000000000000000000000/python/sample1.csv",
>>>>>>> eef81ce5
      "RequestMethod": "HEAD",
      "RequestHeaders": {
        "Accept": "application/xml",
        "Accept-Encoding": "gzip, deflate",
        "Connection": "keep-alive",
        "User-Agent": "azsdk-python-storage-blob/12.14.1 Python/3.9.13 (Windows-10-10.0.19045-SP0)",
<<<<<<< HEAD
        "x-ms-date": "Sat, 24 Dec 2022 16:06:17 GMT",
=======
        "x-ms-date": "Mon, 26 Dec 2022 05:12:55 GMT",
>>>>>>> eef81ce5
        "x-ms-version": "2021-08-06"
      },
      "RequestBody": null,
      "StatusCode": 200,
      "ResponseHeaders": {
        "Accept-Ranges": "bytes",
        "Content-Length": "508",
        "Content-MD5": "dUQjYq1qrTeqLOaZ4N2AUQ==",
        "Content-Type": "application/octet-stream",
<<<<<<< HEAD
        "Date": "Sat, 24 Dec 2022 16:06:15 GMT",
        "ETag": "\u00220x8DA9D48AFBCE5A6\u0022",
        "Last-Modified": "Fri, 23 Sep 2022 09:47:53 GMT",
=======
        "Date": "Mon, 26 Dec 2022 05:12:55 GMT",
        "ETag": "\u00220x8DA9D482EE600C0\u0022",
        "Last-Modified": "Fri, 23 Sep 2022 09:44:17 GMT",
>>>>>>> eef81ce5
        "Server": [
          "Windows-Azure-Blob/1.0",
          "Microsoft-HTTPAPI/2.0"
        ],
        "Vary": "Origin",
        "x-ms-access-tier": "Hot",
        "x-ms-access-tier-inferred": "true",
        "x-ms-blob-type": "BlockBlob",
<<<<<<< HEAD
        "x-ms-creation-time": "Fri, 23 Sep 2022 09:47:53 GMT",
        "x-ms-lease-state": "available",
        "x-ms-lease-status": "unlocked",
        "x-ms-meta-name": "da405283-c0d4-42bf-9cd0-2d052c9da84b",
=======
        "x-ms-creation-time": "Fri, 23 Sep 2022 09:44:17 GMT",
        "x-ms-lease-state": "available",
        "x-ms-lease-status": "unlocked",
        "x-ms-meta-name": "92e51c4c-40c7-4f95-ba55-e3a63d7d7c14",
>>>>>>> eef81ce5
        "x-ms-meta-upload_status": "completed",
        "x-ms-meta-version": "bcdecfd5-08fc-40e1-af7f-364ca3525a76",
        "x-ms-server-encrypted": "true",
        "x-ms-version": "2021-08-06"
      },
      "ResponseBody": null
    },
    {
<<<<<<< HEAD
      "RequestUri": "https://sagvgsoim6nmhbq.blob.core.windows.net/azureml-blobstore-e61cd5e2-512f-475e-9842-5e2a973993b8/az-ml-artifacts/00000000000000000000000000000000/data/sample1.csv",
=======
      "RequestUri": "https://sagvgsoim6nmhbq.blob.core.windows.net/azureml-blobstore-e61cd5e2-512f-475e-9842-5e2a973993b8/az-ml-artifacts/00000000000000000000000000000000/python/sample1.csv",
>>>>>>> eef81ce5
      "RequestMethod": "HEAD",
      "RequestHeaders": {
        "Accept": "application/xml",
        "Accept-Encoding": "gzip, deflate",
        "Connection": "keep-alive",
        "User-Agent": "azsdk-python-storage-blob/12.14.1 Python/3.9.13 (Windows-10-10.0.19045-SP0)",
<<<<<<< HEAD
        "x-ms-date": "Sat, 24 Dec 2022 16:06:17 GMT",
=======
        "x-ms-date": "Mon, 26 Dec 2022 05:12:55 GMT",
>>>>>>> eef81ce5
        "x-ms-version": "2021-08-06"
      },
      "RequestBody": null,
      "StatusCode": 404,
      "ResponseHeaders": {
<<<<<<< HEAD
        "Date": "Sat, 24 Dec 2022 16:06:16 GMT",
=======
        "Date": "Mon, 26 Dec 2022 05:12:55 GMT",
>>>>>>> eef81ce5
        "Server": [
          "Windows-Azure-Blob/1.0",
          "Microsoft-HTTPAPI/2.0"
        ],
        "Transfer-Encoding": "chunked",
        "Vary": "Origin",
        "x-ms-error-code": "BlobNotFound",
        "x-ms-version": "2021-08-06"
      },
      "ResponseBody": null
    },
    {
<<<<<<< HEAD
=======
      "RequestUri": "https://management.azure.com/subscriptions/00000000-0000-0000-0000-000000000/resourceGroups/00000/providers/Microsoft.MachineLearningServices/workspaces/00000/codes/92e51c4c-40c7-4f95-ba55-e3a63d7d7c14/versions/1?api-version=2022-05-01",
      "RequestMethod": "PUT",
      "RequestHeaders": {
        "Accept": "application/json",
        "Accept-Encoding": "gzip, deflate",
        "Connection": "keep-alive",
        "Content-Length": "295",
        "Content-Type": "application/json",
        "User-Agent": "azure-ai-ml/1.3.0 azsdk-python-mgmt-machinelearningservices/0.1.0 Python/3.9.13 (Windows-10-10.0.19045-SP0)"
      },
      "RequestBody": {
        "properties": {
          "properties": {
            "hash_sha256": "0000000000000",
            "hash_version": "0000000000000"
          },
          "isAnonymous": true,
          "isArchived": false,
          "codeUri": "https://sagvgsoim6nmhbq.blob.core.windows.net/azureml-blobstore-e61cd5e2-512f-475e-9842-5e2a973993b8/LocalUpload/00000000000000000000000000000000/python"
        }
      },
      "StatusCode": 200,
      "ResponseHeaders": {
        "Cache-Control": "no-cache",
        "Content-Encoding": "gzip",
        "Content-Type": "application/json; charset=utf-8",
        "Date": "Mon, 26 Dec 2022 05:12:55 GMT",
        "Expires": "-1",
        "Pragma": "no-cache",
        "Request-Context": "appId=cid-v1:512cc15a-13b5-415b-bfd0-dce7accb6bb1",
        "Server-Timing": "traceparent;desc=\u002200-e1a71e2fef7d6c0ce7fccee86ab1edef-785d48f989755382-00\u0022",
        "Strict-Transport-Security": "max-age=31536000; includeSubDomains",
        "Transfer-Encoding": "chunked",
        "Vary": [
          "Accept-Encoding",
          "Accept-Encoding"
        ],
        "x-aml-cluster": "vienna-test-westus2-02",
        "X-Content-Type-Options": "nosniff",
        "x-ms-correlation-request-id": "fa15bc37-d0cf-4ef7-9656-91ed9f5340a5",
        "x-ms-ratelimit-remaining-subscription-writes": "794",
        "x-ms-response-type": "standard",
        "x-ms-routing-request-id": "JAPANEAST:20221226T051256Z:fa15bc37-d0cf-4ef7-9656-91ed9f5340a5",
        "x-request-time": "0.252"
      },
      "ResponseBody": {
        "id": "/subscriptions/00000000-0000-0000-0000-000000000/resourceGroups/00000/providers/Microsoft.MachineLearningServices/workspaces/00000/codes/92e51c4c-40c7-4f95-ba55-e3a63d7d7c14/versions/1",
        "name": "1",
        "type": "Microsoft.MachineLearningServices/workspaces/codes/versions",
        "properties": {
          "description": null,
          "tags": {},
          "properties": {
            "hash_sha256": "0000000000000",
            "hash_version": "0000000000000"
          },
          "isArchived": false,
          "isAnonymous": false,
          "codeUri": "https://sagvgsoim6nmhbq.blob.core.windows.net/azureml-blobstore-e61cd5e2-512f-475e-9842-5e2a973993b8/LocalUpload/00000000000000000000000000000000/python"
        },
        "systemData": {
          "createdAt": "2022-09-23T09:44:19.3941658\u002B00:00",
          "createdBy": "Ying Chen",
          "createdByType": "User",
          "lastModifiedAt": "2022-12-26T05:12:56.3706426\u002B00:00",
          "lastModifiedBy": "Xingzhi Zhang",
          "lastModifiedByType": "User"
        }
      }
    },
    {
      "RequestUri": "https://management.azure.com/subscriptions/00000000-0000-0000-0000-000000000/resourceGroups/00000/providers/Microsoft.MachineLearningServices/workspaces/00000/components/azureml_anonymous/versions/4f5391fb-78b9-358b-9a71-9804098979b3?api-version=2022-05-01",
      "RequestMethod": "PUT",
      "RequestHeaders": {
        "Accept": "application/json",
        "Accept-Encoding": "gzip, deflate",
        "Connection": "keep-alive",
        "Content-Length": "720",
        "Content-Type": "application/json",
        "User-Agent": "azure-ai-ml/1.3.0 azsdk-python-mgmt-machinelearningservices/0.1.0 Python/3.9.13 (Windows-10-10.0.19045-SP0)"
      },
      "RequestBody": {
        "properties": {
          "properties": {},
          "tags": {},
          "isAnonymous": true,
          "isArchived": false,
          "componentSpec": {
            "command": "echo Hello World \u0026 echo ${{inputs.component_in_number}}",
            "code": "azureml:/subscriptions/00000000-0000-0000-0000-000000000/resourceGroups/00000/providers/Microsoft.MachineLearningServices/workspaces/00000/codes/92e51c4c-40c7-4f95-ba55-e3a63d7d7c14/versions/1",
            "environment": "azureml:AzureML-sklearn-0.24-ubuntu18.04-py37-cpu:1",
            "name": "azureml_anonymous",
            "version": "4f5391fb-78b9-358b-9a71-9804098979b3",
            "is_deterministic": true,
            "inputs": {
              "component_in_number": {
                "type": "integer",
                "optional": false,
                "default": "10",
                "description": "Am integer"
              }
            },
            "type": "command",
            "_source": "YAML.JOB"
          }
        }
      },
      "StatusCode": 201,
      "ResponseHeaders": {
        "Cache-Control": "no-cache",
        "Content-Length": "1684",
        "Content-Type": "application/json; charset=utf-8",
        "Date": "Mon, 26 Dec 2022 05:12:56 GMT",
        "Expires": "-1",
        "Location": "https://management.azure.com/subscriptions/00000000-0000-0000-0000-000000000/resourceGroups/00000/providers/Microsoft.MachineLearningServices/workspaces/00000/components/azureml_anonymous/versions/4f5391fb-78b9-358b-9a71-9804098979b3?api-version=2022-05-01",
        "Pragma": "no-cache",
        "Request-Context": "appId=cid-v1:512cc15a-13b5-415b-bfd0-dce7accb6bb1",
        "Server-Timing": "traceparent;desc=\u002200-041beaf374ce61dcdcfbc226d7206364-0a4ca9d99e63bf23-00\u0022",
        "Strict-Transport-Security": "max-age=31536000; includeSubDomains",
        "x-aml-cluster": "vienna-test-westus2-02",
        "X-Content-Type-Options": "nosniff",
        "x-ms-correlation-request-id": "b77526df-3a32-4810-8abc-e5f4c3b7a938",
        "x-ms-ratelimit-remaining-subscription-writes": "793",
        "x-ms-response-type": "standard",
        "x-ms-routing-request-id": "JAPANEAST:20221226T051257Z:b77526df-3a32-4810-8abc-e5f4c3b7a938",
        "x-request-time": "0.864"
      },
      "ResponseBody": {
        "id": "/subscriptions/00000000-0000-0000-0000-000000000/resourceGroups/00000/providers/Microsoft.MachineLearningServices/workspaces/00000/components/azureml_anonymous/versions/536dae03-2912-4e4e-a12c-1e0afd998add",
        "name": "536dae03-2912-4e4e-a12c-1e0afd998add",
        "type": "Microsoft.MachineLearningServices/workspaces/components/versions",
        "properties": {
          "description": null,
          "tags": {},
          "properties": {},
          "isArchived": false,
          "isAnonymous": true,
          "componentSpec": {
            "name": "azureml_anonymous",
            "version": "536dae03-2912-4e4e-a12c-1e0afd998add",
            "is_deterministic": "True",
            "type": "command",
            "inputs": {
              "component_in_number": {
                "type": "integer",
                "optional": "False",
                "default": "10",
                "description": "Am integer"
              }
            },
            "code": "azureml:/subscriptions/00000000-0000-0000-0000-000000000/resourceGroups/00000/providers/Microsoft.MachineLearningServices/workspaces/00000/codes/92e51c4c-40c7-4f95-ba55-e3a63d7d7c14/versions/1",
            "environment": "azureml://registries/azureml-dev/environments/AzureML-sklearn-0.24-ubuntu18.04-py37-cpu/versions/1",
            "resources": {
              "instance_count": "1"
            },
            "command": "echo Hello World \u0026 echo ${{inputs.component_in_number}}",
            "$schema": "https://componentsdk.azureedge.net/jsonschema/CommandComponent.json"
          }
        },
        "systemData": {
          "createdAt": "2022-12-26T05:12:18.3866228\u002B00:00",
          "createdBy": "Xingzhi Zhang",
          "createdByType": "User",
          "lastModifiedAt": "2022-12-26T05:12:18.774044\u002B00:00",
          "lastModifiedBy": "Xingzhi Zhang",
          "lastModifiedByType": "User"
        }
      }
    },
    {
>>>>>>> eef81ce5
      "RequestUri": "https://management.azure.com/subscriptions/00000000-0000-0000-0000-000000000/resourceGroups/00000/providers/Microsoft.MachineLearningServices/workspaces/00000/datastores/workspaceblobstore?api-version=2022-05-01",
      "RequestMethod": "GET",
      "RequestHeaders": {
        "Accept": "application/json",
        "Accept-Encoding": "gzip, deflate",
        "Connection": "keep-alive",
        "User-Agent": "azure-ai-ml/1.3.0 azsdk-python-mgmt-machinelearningservices/0.1.0 Python/3.9.13 (Windows-10-10.0.19045-SP0)"
      },
      "RequestBody": null,
      "StatusCode": 200,
      "ResponseHeaders": {
        "Cache-Control": "no-cache",
        "Content-Encoding": "gzip",
        "Content-Type": "application/json; charset=utf-8",
<<<<<<< HEAD
        "Date": "Sat, 24 Dec 2022 16:06:17 GMT",
        "Expires": "-1",
        "Pragma": "no-cache",
        "Request-Context": "appId=cid-v1:512cc15a-13b5-415b-bfd0-dce7accb6bb1",
        "Server-Timing": "traceparent;desc=\u002200-c0d476bcec2c2e74e0273bf37d9e16af-9fa39473c28ceb8f-00\u0022",
=======
        "Date": "Mon, 26 Dec 2022 05:12:57 GMT",
        "Expires": "-1",
        "Pragma": "no-cache",
        "Request-Context": "appId=cid-v1:512cc15a-13b5-415b-bfd0-dce7accb6bb1",
        "Server-Timing": "traceparent;desc=\u002200-c0f349e5cb21e661f47b6e69eeae7792-e65bba79b7219a39-00\u0022",
>>>>>>> eef81ce5
        "Strict-Transport-Security": "max-age=31536000; includeSubDomains",
        "Transfer-Encoding": "chunked",
        "Vary": [
          "Accept-Encoding",
          "Accept-Encoding"
        ],
        "x-aml-cluster": "vienna-test-westus2-02",
        "X-Content-Type-Options": "nosniff",
<<<<<<< HEAD
        "x-ms-correlation-request-id": "a958062c-5e92-4149-a2d1-c7d198c74bd4",
        "x-ms-ratelimit-remaining-subscription-reads": "11991",
        "x-ms-response-type": "standard",
        "x-ms-routing-request-id": "KOREACENTRAL:20221224T160617Z:a958062c-5e92-4149-a2d1-c7d198c74bd4",
        "x-request-time": "0.100"
=======
        "x-ms-correlation-request-id": "ede70c52-9858-41db-82a2-ce17c310d1ca",
        "x-ms-ratelimit-remaining-subscription-reads": "11507",
        "x-ms-response-type": "standard",
        "x-ms-routing-request-id": "JAPANEAST:20221226T051258Z:ede70c52-9858-41db-82a2-ce17c310d1ca",
        "x-request-time": "0.096"
>>>>>>> eef81ce5
      },
      "ResponseBody": {
        "id": "/subscriptions/00000000-0000-0000-0000-000000000/resourceGroups/00000/providers/Microsoft.MachineLearningServices/workspaces/00000/datastores/workspaceblobstore",
        "name": "workspaceblobstore",
        "type": "Microsoft.MachineLearningServices/workspaces/datastores",
        "properties": {
          "description": null,
          "tags": null,
          "properties": null,
          "isDefault": true,
          "credentials": {
            "credentialsType": "AccountKey"
          },
          "datastoreType": "AzureBlob",
          "accountName": "sagvgsoim6nmhbq",
          "containerName": "azureml-blobstore-e61cd5e2-512f-475e-9842-5e2a973993b8",
          "endpoint": "core.windows.net",
          "protocol": "https",
          "serviceDataAccessAuthIdentity": "WorkspaceSystemAssignedIdentity"
        },
        "systemData": {
          "createdAt": "2022-09-22T09:02:03.2629568\u002B00:00",
          "createdBy": "779301c0-18b2-4cdc-801b-a0a3368fee0a",
          "createdByType": "Application",
          "lastModifiedAt": "2022-09-22T09:02:04.166989\u002B00:00",
          "lastModifiedBy": "779301c0-18b2-4cdc-801b-a0a3368fee0a",
          "lastModifiedByType": "Application"
        }
      }
    },
    {
      "RequestUri": "https://management.azure.com/subscriptions/00000000-0000-0000-0000-000000000/resourceGroups/00000/providers/Microsoft.MachineLearningServices/workspaces/00000/datastores/workspaceblobstore/listSecrets?api-version=2022-05-01",
      "RequestMethod": "POST",
      "RequestHeaders": {
        "Accept": "application/json",
        "Accept-Encoding": "gzip, deflate",
        "Connection": "keep-alive",
        "Content-Length": "0",
        "User-Agent": "azure-ai-ml/1.3.0 azsdk-python-mgmt-machinelearningservices/0.1.0 Python/3.9.13 (Windows-10-10.0.19045-SP0)"
      },
      "RequestBody": null,
      "StatusCode": 200,
      "ResponseHeaders": {
        "Cache-Control": "no-cache",
        "Content-Encoding": "gzip",
        "Content-Type": "application/json; charset=utf-8",
<<<<<<< HEAD
        "Date": "Sat, 24 Dec 2022 16:06:17 GMT",
        "Expires": "-1",
        "Pragma": "no-cache",
        "Request-Context": "appId=cid-v1:512cc15a-13b5-415b-bfd0-dce7accb6bb1",
        "Server-Timing": "traceparent;desc=\u002200-4481a8681319d49d60efd47307f50e80-33cd388aeae4dcc2-00\u0022",
=======
        "Date": "Mon, 26 Dec 2022 05:12:57 GMT",
        "Expires": "-1",
        "Pragma": "no-cache",
        "Request-Context": "appId=cid-v1:512cc15a-13b5-415b-bfd0-dce7accb6bb1",
        "Server-Timing": "traceparent;desc=\u002200-08f153ab33a54b17b707702cf31a15a7-80f2a725144f1c73-00\u0022",
>>>>>>> eef81ce5
        "Strict-Transport-Security": "max-age=31536000; includeSubDomains",
        "Transfer-Encoding": "chunked",
        "Vary": "Accept-Encoding",
        "x-aml-cluster": "vienna-test-westus2-02",
        "X-Content-Type-Options": "nosniff",
<<<<<<< HEAD
        "x-ms-correlation-request-id": "9f3583f1-0a9c-41ad-8ff2-98aeb6fbc7af",
        "x-ms-ratelimit-remaining-subscription-writes": "1195",
        "x-ms-response-type": "standard",
        "x-ms-routing-request-id": "KOREACENTRAL:20221224T160618Z:9f3583f1-0a9c-41ad-8ff2-98aeb6fbc7af",
        "x-request-time": "0.114"
=======
        "x-ms-correlation-request-id": "3f2863fd-1501-4b1d-89fc-11ad721a4ee0",
        "x-ms-ratelimit-remaining-subscription-writes": "945",
        "x-ms-response-type": "standard",
        "x-ms-routing-request-id": "JAPANEAST:20221226T051258Z:3f2863fd-1501-4b1d-89fc-11ad721a4ee0",
        "x-request-time": "0.096"
>>>>>>> eef81ce5
      },
      "ResponseBody": {
        "secretsType": "AccountKey",
        "key": "dGhpcyBpcyBmYWtlIGtleQ=="
      }
    },
    {
      "RequestUri": "https://sagvgsoim6nmhbq.blob.core.windows.net/azureml-blobstore-e61cd5e2-512f-475e-9842-5e2a973993b8/LocalUpload/00000000000000000000000000000000/COMPONENT_PLACEHOLDER",
      "RequestMethod": "HEAD",
      "RequestHeaders": {
        "Accept": "application/xml",
        "Accept-Encoding": "gzip, deflate",
        "Connection": "keep-alive",
        "User-Agent": "azsdk-python-storage-blob/12.14.1 Python/3.9.13 (Windows-10-10.0.19045-SP0)",
<<<<<<< HEAD
        "x-ms-date": "Sat, 24 Dec 2022 16:06:19 GMT",
=======
        "x-ms-date": "Mon, 26 Dec 2022 05:12:59 GMT",
>>>>>>> eef81ce5
        "x-ms-version": "2021-08-06"
      },
      "RequestBody": null,
      "StatusCode": 200,
      "ResponseHeaders": {
        "Accept-Ranges": "bytes",
        "Content-Length": "35",
        "Content-MD5": "L/DnSpFIn\u002BjaQWc\u002BsUQdcw==",
        "Content-Type": "application/octet-stream",
<<<<<<< HEAD
        "Date": "Sat, 24 Dec 2022 16:06:17 GMT",
=======
        "Date": "Mon, 26 Dec 2022 05:12:58 GMT",
>>>>>>> eef81ce5
        "ETag": "\u00220x8DA9D48E17467D7\u0022",
        "Last-Modified": "Fri, 23 Sep 2022 09:49:17 GMT",
        "Server": [
          "Windows-Azure-Blob/1.0",
          "Microsoft-HTTPAPI/2.0"
        ],
        "Vary": "Origin",
        "x-ms-access-tier": "Hot",
        "x-ms-access-tier-inferred": "true",
        "x-ms-blob-type": "BlockBlob",
        "x-ms-creation-time": "Fri, 23 Sep 2022 09:49:16 GMT",
        "x-ms-lease-state": "available",
        "x-ms-lease-status": "unlocked",
        "x-ms-meta-name": "9c9cfba9-82bd-45db-ad06-07009d1d9672",
        "x-ms-meta-upload_status": "completed",
        "x-ms-meta-version": "1",
        "x-ms-server-encrypted": "true",
        "x-ms-version": "2021-08-06"
      },
      "ResponseBody": null
    },
    {
      "RequestUri": "https://sagvgsoim6nmhbq.blob.core.windows.net/azureml-blobstore-e61cd5e2-512f-475e-9842-5e2a973993b8/az-ml-artifacts/00000000000000000000000000000000/COMPONENT_PLACEHOLDER",
      "RequestMethod": "HEAD",
      "RequestHeaders": {
        "Accept": "application/xml",
        "Accept-Encoding": "gzip, deflate",
        "Connection": "keep-alive",
        "User-Agent": "azsdk-python-storage-blob/12.14.1 Python/3.9.13 (Windows-10-10.0.19045-SP0)",
<<<<<<< HEAD
        "x-ms-date": "Sat, 24 Dec 2022 16:06:19 GMT",
=======
        "x-ms-date": "Mon, 26 Dec 2022 05:12:59 GMT",
>>>>>>> eef81ce5
        "x-ms-version": "2021-08-06"
      },
      "RequestBody": null,
      "StatusCode": 404,
      "ResponseHeaders": {
<<<<<<< HEAD
        "Date": "Sat, 24 Dec 2022 16:06:18 GMT",
=======
        "Date": "Mon, 26 Dec 2022 05:12:59 GMT",
>>>>>>> eef81ce5
        "Server": [
          "Windows-Azure-Blob/1.0",
          "Microsoft-HTTPAPI/2.0"
        ],
        "Transfer-Encoding": "chunked",
        "Vary": "Origin",
        "x-ms-error-code": "BlobNotFound",
        "x-ms-version": "2021-08-06"
      },
      "ResponseBody": null
    },
    {
      "RequestUri": "https://management.azure.com/subscriptions/00000000-0000-0000-0000-000000000/resourceGroups/00000/providers/Microsoft.MachineLearningServices/workspaces/00000/codes/9c9cfba9-82bd-45db-ad06-07009d1d9672/versions/1?api-version=2022-05-01",
      "RequestMethod": "PUT",
      "RequestHeaders": {
        "Accept": "application/json",
        "Accept-Encoding": "gzip, deflate",
        "Connection": "keep-alive",
        "Content-Length": "288",
        "Content-Type": "application/json",
        "User-Agent": "azure-ai-ml/1.3.0 azsdk-python-mgmt-machinelearningservices/0.1.0 Python/3.9.13 (Windows-10-10.0.19045-SP0)"
      },
      "RequestBody": {
        "properties": {
          "properties": {
            "hash_sha256": "0000000000000",
            "hash_version": "0000000000000"
          },
          "isAnonymous": true,
          "isArchived": false,
          "codeUri": "https://sagvgsoim6nmhbq.blob.core.windows.net/azureml-blobstore-e61cd5e2-512f-475e-9842-5e2a973993b8/LocalUpload/00000000000000000000000000000000"
        }
      },
      "StatusCode": 200,
      "ResponseHeaders": {
        "Cache-Control": "no-cache",
        "Content-Encoding": "gzip",
        "Content-Type": "application/json; charset=utf-8",
<<<<<<< HEAD
        "Date": "Sat, 24 Dec 2022 16:06:19 GMT",
        "Expires": "-1",
        "Pragma": "no-cache",
        "Request-Context": "appId=cid-v1:512cc15a-13b5-415b-bfd0-dce7accb6bb1",
        "Server-Timing": "traceparent;desc=\u002200-d603f73973c54568b19366405297f14a-5a7df3a0108a1add-00\u0022",
=======
        "Date": "Mon, 26 Dec 2022 05:12:59 GMT",
        "Expires": "-1",
        "Pragma": "no-cache",
        "Request-Context": "appId=cid-v1:512cc15a-13b5-415b-bfd0-dce7accb6bb1",
        "Server-Timing": "traceparent;desc=\u002200-720bd49c105d3b348c3054e3ae79f48e-a9c96e71d4a2d3fa-00\u0022",
>>>>>>> eef81ce5
        "Strict-Transport-Security": "max-age=31536000; includeSubDomains",
        "Transfer-Encoding": "chunked",
        "Vary": [
          "Accept-Encoding",
          "Accept-Encoding"
        ],
        "x-aml-cluster": "vienna-test-westus2-02",
        "X-Content-Type-Options": "nosniff",
<<<<<<< HEAD
        "x-ms-correlation-request-id": "547fa7ba-b872-4ab4-ace3-baa01e655962",
        "x-ms-ratelimit-remaining-subscription-writes": "1194",
        "x-ms-response-type": "standard",
        "x-ms-routing-request-id": "KOREACENTRAL:20221224T160619Z:547fa7ba-b872-4ab4-ace3-baa01e655962",
        "x-request-time": "0.342"
=======
        "x-ms-correlation-request-id": "118d2798-7b94-4c59-934f-7eb426860309",
        "x-ms-ratelimit-remaining-subscription-writes": "792",
        "x-ms-response-type": "standard",
        "x-ms-routing-request-id": "JAPANEAST:20221226T051300Z:118d2798-7b94-4c59-934f-7eb426860309",
        "x-request-time": "0.326"
>>>>>>> eef81ce5
      },
      "ResponseBody": {
        "id": "/subscriptions/00000000-0000-0000-0000-000000000/resourceGroups/00000/providers/Microsoft.MachineLearningServices/workspaces/00000/codes/9c9cfba9-82bd-45db-ad06-07009d1d9672/versions/1",
        "name": "1",
        "type": "Microsoft.MachineLearningServices/workspaces/codes/versions",
        "properties": {
          "description": null,
          "tags": {},
          "properties": {
            "hash_sha256": "0000000000000",
            "hash_version": "0000000000000"
          },
          "isArchived": false,
          "isAnonymous": false,
          "codeUri": "https://sagvgsoim6nmhbq.blob.core.windows.net/azureml-blobstore-e61cd5e2-512f-475e-9842-5e2a973993b8/LocalUpload/00000000000000000000000000000000"
        },
        "systemData": {
          "createdAt": "2022-09-23T09:49:20.984936\u002B00:00",
          "createdBy": "Ying Chen",
          "createdByType": "User",
<<<<<<< HEAD
          "lastModifiedAt": "2022-12-24T16:06:19.4009927\u002B00:00",
=======
          "lastModifiedAt": "2022-12-26T05:12:59.9031024\u002B00:00",
>>>>>>> eef81ce5
          "lastModifiedBy": "Xingzhi Zhang",
          "lastModifiedByType": "User"
        }
      }
    },
    {
      "RequestUri": "https://management.azure.com/subscriptions/00000000-0000-0000-0000-000000000/resourceGroups/00000/providers/Microsoft.MachineLearningServices/workspaces/00000/components/azureml_anonymous/versions/8d58e072-d054-eed6-d59e-a29bf77b02be?api-version=2022-05-01",
      "RequestMethod": "PUT",
      "RequestHeaders": {
        "Accept": "application/json",
        "Accept-Encoding": "gzip, deflate",
        "Connection": "keep-alive",
        "Content-Length": "1910",
        "Content-Type": "application/json",
        "User-Agent": "azure-ai-ml/1.3.0 azsdk-python-mgmt-machinelearningservices/0.1.0 Python/3.9.13 (Windows-10-10.0.19045-SP0)"
      },
      "RequestBody": {
        "properties": {
          "description": "This is the command component for sweep",
          "properties": {},
          "tags": {
            "tag": "tagvalue",
            "owner": "sdkteam"
          },
          "isAnonymous": true,
          "isArchived": false,
          "componentSpec": {
            "command": "echo \u0022Start training ...\u0022 \u0026\u0026 python mnist.py --data_folder ${{inputs.data_folder}} --batch_size ${{inputs.batch_size}} --first_layer_neurons ${{inputs.first_layer_neurons}} --second_layer_neurons ${{inputs.second_layer_neurons}} --third_layer_neurons ${{inputs.third_layer_neurons}} --epochs ${{inputs.epochs}} --f1 ${{inputs.f1}} --f2 ${{inputs.f2}} --weight_decay ${{inputs.weight_decay}} --momentum ${{inputs.momentum}} --learning_rate ${{inputs.learning_rate}} --saved_model ${{outputs.trained_model_dir}}",
            "code": "azureml:/subscriptions/00000000-0000-0000-0000-000000000/resourceGroups/00000/providers/Microsoft.MachineLearningServices/workspaces/00000/codes/9c9cfba9-82bd-45db-ad06-07009d1d9672/versions/1",
            "environment": "azureml:AzureML-sklearn-0.24-ubuntu18.04-py37-cpu:1",
            "name": "azureml_anonymous",
            "description": "This is the command component for sweep",
            "tags": {
              "tag": "tagvalue",
              "owner": "sdkteam"
            },
            "version": "8d58e072-d054-eed6-d59e-a29bf77b02be",
            "$schema": "https://azuremlschemas.azureedge.net/development/commandComponent.schema.json",
            "display_name": "CommandComponentForSweep",
            "is_deterministic": true,
            "inputs": {
              "batch_size": {
                "type": "integer"
              },
              "first_layer_neurons": {
                "type": "integer"
              },
              "second_layer_neurons": {
                "type": "integer"
              },
              "third_layer_neurons": {
                "type": "integer"
              },
              "epochs": {
                "type": "integer"
              },
              "momentum": {
                "type": "number"
              },
              "weight_decay": {
                "type": "number"
              },
              "learning_rate": {
                "type": "number"
              },
              "f1": {
                "type": "number"
              },
              "f2": {
                "type": "number"
              },
              "random_seed": {
                "type": "integer",
                "default": "42"
              },
              "data_folder": {
                "type": "mltable"
              }
            },
            "outputs": {
              "trained_model_dir": {
                "type": "mlflow_model"
              }
            },
            "type": "command",
            "_source": "YAML.JOB"
          }
        }
      },
      "StatusCode": 201,
      "ResponseHeaders": {
        "Cache-Control": "no-cache",
        "Content-Length": "3495",
        "Content-Type": "application/json; charset=utf-8",
<<<<<<< HEAD
        "Date": "Sat, 24 Dec 2022 16:06:21 GMT",
=======
        "Date": "Mon, 26 Dec 2022 05:13:00 GMT",
>>>>>>> eef81ce5
        "Expires": "-1",
        "Location": "https://management.azure.com/subscriptions/00000000-0000-0000-0000-000000000/resourceGroups/00000/providers/Microsoft.MachineLearningServices/workspaces/00000/components/azureml_anonymous/versions/8d58e072-d054-eed6-d59e-a29bf77b02be?api-version=2022-05-01",
        "Pragma": "no-cache",
        "Request-Context": "appId=cid-v1:512cc15a-13b5-415b-bfd0-dce7accb6bb1",
<<<<<<< HEAD
        "Server-Timing": "traceparent;desc=\u002200-51e2dde0fc04b17589bc24fc9d872733-9021c94c3db4017d-00\u0022",
        "Strict-Transport-Security": "max-age=31536000; includeSubDomains",
        "x-aml-cluster": "vienna-test-westus2-02",
        "X-Content-Type-Options": "nosniff",
        "x-ms-correlation-request-id": "41dfb652-feaa-4c6f-9d0a-f5352f218f10",
        "x-ms-ratelimit-remaining-subscription-writes": "1193",
        "x-ms-response-type": "standard",
        "x-ms-routing-request-id": "KOREACENTRAL:20221224T160621Z:41dfb652-feaa-4c6f-9d0a-f5352f218f10",
        "x-request-time": "0.991"
=======
        "Server-Timing": "traceparent;desc=\u002200-1a4c25c064586acb193ac85f80478524-869b1b3706c5e8d3-00\u0022",
        "Strict-Transport-Security": "max-age=31536000; includeSubDomains",
        "x-aml-cluster": "vienna-test-westus2-02",
        "X-Content-Type-Options": "nosniff",
        "x-ms-correlation-request-id": "fa6881f6-b672-47e1-a23f-4934c44abe09",
        "x-ms-ratelimit-remaining-subscription-writes": "791",
        "x-ms-response-type": "standard",
        "x-ms-routing-request-id": "JAPANEAST:20221226T051301Z:fa6881f6-b672-47e1-a23f-4934c44abe09",
        "x-request-time": "0.966"
>>>>>>> eef81ce5
      },
      "ResponseBody": {
        "id": "/subscriptions/00000000-0000-0000-0000-000000000/resourceGroups/00000/providers/Microsoft.MachineLearningServices/workspaces/00000/components/azureml_anonymous/versions/8206e0b4-1fd5-457a-9cf7-c845699f32a2",
        "name": "8206e0b4-1fd5-457a-9cf7-c845699f32a2",
        "type": "Microsoft.MachineLearningServices/workspaces/components/versions",
        "properties": {
          "description": null,
          "tags": {
            "tag": "tagvalue",
            "owner": "sdkteam"
          },
          "properties": {},
          "isArchived": false,
          "isAnonymous": true,
          "componentSpec": {
            "name": "azureml_anonymous",
            "version": "8206e0b4-1fd5-457a-9cf7-c845699f32a2",
            "display_name": "CommandComponentForSweep",
            "is_deterministic": "True",
            "type": "command",
            "description": "This is the command component for sweep",
            "tags": {
              "tag": "tagvalue",
              "owner": "sdkteam"
            },
            "inputs": {
              "data_folder": {
                "type": "mltable",
                "optional": "False"
              },
              "batch_size": {
                "type": "integer",
                "optional": "False"
              },
              "first_layer_neurons": {
                "type": "integer",
                "optional": "False"
              },
              "second_layer_neurons": {
                "type": "integer",
                "optional": "False"
              },
              "third_layer_neurons": {
                "type": "integer",
                "optional": "False"
              },
              "epochs": {
                "type": "integer",
                "optional": "False"
              },
              "momentum": {
                "type": "number",
                "optional": "False"
              },
              "weight_decay": {
                "type": "number",
                "optional": "False"
              },
              "learning_rate": {
                "type": "number",
                "optional": "False"
              },
              "f1": {
                "type": "number",
                "optional": "False"
              },
              "f2": {
                "type": "number",
                "optional": "False"
              },
              "random_seed": {
                "type": "integer",
                "optional": "False",
                "default": "42"
              }
            },
            "outputs": {
              "trained_model_dir": {
                "type": "mlflow_model"
              }
            },
            "code": "azureml:/subscriptions/00000000-0000-0000-0000-000000000/resourceGroups/00000/providers/Microsoft.MachineLearningServices/workspaces/00000/codes/9c9cfba9-82bd-45db-ad06-07009d1d9672/versions/1",
            "environment": "azureml://registries/azureml-dev/environments/AzureML-sklearn-0.24-ubuntu18.04-py37-cpu/versions/1",
            "resources": {
              "instance_count": "1"
            },
            "command": "echo \u0022Start training ...\u0022 \u0026\u0026 python mnist.py --data_folder ${{inputs.data_folder}} --batch_size ${{inputs.batch_size}} --first_layer_neurons ${{inputs.first_layer_neurons}} --second_layer_neurons ${{inputs.second_layer_neurons}} --third_layer_neurons ${{inputs.third_layer_neurons}} --epochs ${{inputs.epochs}} --f1 ${{inputs.f1}} --f2 ${{inputs.f2}} --weight_decay ${{inputs.weight_decay}} --momentum ${{inputs.momentum}} --learning_rate ${{inputs.learning_rate}} --saved_model ${{outputs.trained_model_dir}}",
            "$schema": "https://azuremlschemas.azureedge.net/development/commandComponent.schema.json"
          }
        },
        "systemData": {
          "createdAt": "2022-12-24T16:01:17.4780449\u002B00:00",
          "createdBy": "Xingzhi Zhang",
          "createdByType": "User",
          "lastModifiedAt": "2022-12-24T16:01:17.8883547\u002B00:00",
          "lastModifiedBy": "Xingzhi Zhang",
          "lastModifiedByType": "User"
        }
      }
    },
    {
      "RequestUri": "https://management.azure.com/subscriptions/00000000-0000-0000-0000-000000000/resourceGroups/00000/providers/Microsoft.MachineLearningServices/workspaces/00000/datastores/workspaceblobstore?api-version=2022-05-01",
      "RequestMethod": "GET",
      "RequestHeaders": {
        "Accept": "application/json",
        "Accept-Encoding": "gzip, deflate",
        "Connection": "keep-alive",
        "User-Agent": "azure-ai-ml/1.3.0 azsdk-python-mgmt-machinelearningservices/0.1.0 Python/3.9.13 (Windows-10-10.0.19045-SP0)"
      },
      "RequestBody": null,
      "StatusCode": 200,
      "ResponseHeaders": {
        "Cache-Control": "no-cache",
        "Content-Encoding": "gzip",
        "Content-Type": "application/json; charset=utf-8",
<<<<<<< HEAD
        "Date": "Sat, 24 Dec 2022 16:06:22 GMT",
        "Expires": "-1",
        "Pragma": "no-cache",
        "Request-Context": "appId=cid-v1:512cc15a-13b5-415b-bfd0-dce7accb6bb1",
        "Server-Timing": "traceparent;desc=\u002200-bcf205a5b76ed21f0f9aa69e0268b387-3be62af50a20e19a-00\u0022",
=======
        "Date": "Mon, 26 Dec 2022 05:13:01 GMT",
        "Expires": "-1",
        "Pragma": "no-cache",
        "Request-Context": "appId=cid-v1:512cc15a-13b5-415b-bfd0-dce7accb6bb1",
        "Server-Timing": "traceparent;desc=\u002200-d6a3e9f69671f81a128c0ff6bb921b2e-6624fc95a8783264-00\u0022",
>>>>>>> eef81ce5
        "Strict-Transport-Security": "max-age=31536000; includeSubDomains",
        "Transfer-Encoding": "chunked",
        "Vary": [
          "Accept-Encoding",
          "Accept-Encoding"
        ],
        "x-aml-cluster": "vienna-test-westus2-02",
        "X-Content-Type-Options": "nosniff",
<<<<<<< HEAD
        "x-ms-correlation-request-id": "b4d87228-5ba3-4758-9306-f75e3607225b",
        "x-ms-ratelimit-remaining-subscription-reads": "11990",
        "x-ms-response-type": "standard",
        "x-ms-routing-request-id": "KOREACENTRAL:20221224T160622Z:b4d87228-5ba3-4758-9306-f75e3607225b",
        "x-request-time": "0.120"
=======
        "x-ms-correlation-request-id": "e9eb9de8-e068-423c-bdf5-bf495ab328c9",
        "x-ms-ratelimit-remaining-subscription-reads": "11506",
        "x-ms-response-type": "standard",
        "x-ms-routing-request-id": "JAPANEAST:20221226T051302Z:e9eb9de8-e068-423c-bdf5-bf495ab328c9",
        "x-request-time": "0.094"
>>>>>>> eef81ce5
      },
      "ResponseBody": {
        "id": "/subscriptions/00000000-0000-0000-0000-000000000/resourceGroups/00000/providers/Microsoft.MachineLearningServices/workspaces/00000/datastores/workspaceblobstore",
        "name": "workspaceblobstore",
        "type": "Microsoft.MachineLearningServices/workspaces/datastores",
        "properties": {
          "description": null,
          "tags": null,
          "properties": null,
          "isDefault": true,
          "credentials": {
            "credentialsType": "AccountKey"
          },
          "datastoreType": "AzureBlob",
          "accountName": "sagvgsoim6nmhbq",
          "containerName": "azureml-blobstore-e61cd5e2-512f-475e-9842-5e2a973993b8",
          "endpoint": "core.windows.net",
          "protocol": "https",
          "serviceDataAccessAuthIdentity": "WorkspaceSystemAssignedIdentity"
        },
        "systemData": {
          "createdAt": "2022-09-22T09:02:03.2629568\u002B00:00",
          "createdBy": "779301c0-18b2-4cdc-801b-a0a3368fee0a",
          "createdByType": "Application",
          "lastModifiedAt": "2022-09-22T09:02:04.166989\u002B00:00",
          "lastModifiedBy": "779301c0-18b2-4cdc-801b-a0a3368fee0a",
          "lastModifiedByType": "Application"
        }
      }
    },
    {
      "RequestUri": "https://management.azure.com/subscriptions/00000000-0000-0000-0000-000000000/resourceGroups/00000/providers/Microsoft.MachineLearningServices/workspaces/00000/datastores/workspaceblobstore/listSecrets?api-version=2022-05-01",
      "RequestMethod": "POST",
      "RequestHeaders": {
        "Accept": "application/json",
        "Accept-Encoding": "gzip, deflate",
        "Connection": "keep-alive",
        "Content-Length": "0",
        "User-Agent": "azure-ai-ml/1.3.0 azsdk-python-mgmt-machinelearningservices/0.1.0 Python/3.9.13 (Windows-10-10.0.19045-SP0)"
      },
      "RequestBody": null,
      "StatusCode": 200,
      "ResponseHeaders": {
        "Cache-Control": "no-cache",
        "Content-Encoding": "gzip",
        "Content-Type": "application/json; charset=utf-8",
<<<<<<< HEAD
        "Date": "Sat, 24 Dec 2022 16:06:22 GMT",
        "Expires": "-1",
        "Pragma": "no-cache",
        "Request-Context": "appId=cid-v1:512cc15a-13b5-415b-bfd0-dce7accb6bb1",
        "Server-Timing": "traceparent;desc=\u002200-818c2e3ad0ed6d2f3158cffdb6ce4efd-dae5f792ada0b70a-00\u0022",
=======
        "Date": "Mon, 26 Dec 2022 05:13:01 GMT",
        "Expires": "-1",
        "Pragma": "no-cache",
        "Request-Context": "appId=cid-v1:512cc15a-13b5-415b-bfd0-dce7accb6bb1",
        "Server-Timing": "traceparent;desc=\u002200-87da8c9c7e45cd27c6989b2b73fd0a93-9248226c36774f1f-00\u0022",
>>>>>>> eef81ce5
        "Strict-Transport-Security": "max-age=31536000; includeSubDomains",
        "Transfer-Encoding": "chunked",
        "Vary": "Accept-Encoding",
        "x-aml-cluster": "vienna-test-westus2-02",
        "X-Content-Type-Options": "nosniff",
<<<<<<< HEAD
        "x-ms-correlation-request-id": "5f97862d-866c-47bd-a407-d5be3013c9cd",
        "x-ms-ratelimit-remaining-subscription-writes": "1194",
        "x-ms-response-type": "standard",
        "x-ms-routing-request-id": "KOREACENTRAL:20221224T160623Z:5f97862d-866c-47bd-a407-d5be3013c9cd",
        "x-request-time": "0.091"
=======
        "x-ms-correlation-request-id": "cfa421df-8066-45c9-900d-8c2d75a57a9a",
        "x-ms-ratelimit-remaining-subscription-writes": "944",
        "x-ms-response-type": "standard",
        "x-ms-routing-request-id": "JAPANEAST:20221226T051302Z:cfa421df-8066-45c9-900d-8c2d75a57a9a",
        "x-request-time": "0.085"
>>>>>>> eef81ce5
      },
      "ResponseBody": {
        "secretsType": "AccountKey",
        "key": "dGhpcyBpcyBmYWtlIGtleQ=="
      }
    },
    {
<<<<<<< HEAD
      "RequestUri": "https://sagvgsoim6nmhbq.blob.core.windows.net/azureml-blobstore-e61cd5e2-512f-475e-9842-5e2a973993b8/LocalUpload/00000000000000000000000000000000/python/sample1.csv",
=======
      "RequestUri": "https://sagvgsoim6nmhbq.blob.core.windows.net/azureml-blobstore-e61cd5e2-512f-475e-9842-5e2a973993b8/LocalUpload/00000000000000000000000000000000/data/sample1.csv",
>>>>>>> eef81ce5
      "RequestMethod": "HEAD",
      "RequestHeaders": {
        "Accept": "application/xml",
        "Accept-Encoding": "gzip, deflate",
        "Connection": "keep-alive",
        "User-Agent": "azsdk-python-storage-blob/12.14.1 Python/3.9.13 (Windows-10-10.0.19045-SP0)",
<<<<<<< HEAD
        "x-ms-date": "Sat, 24 Dec 2022 16:06:24 GMT",
=======
        "x-ms-date": "Mon, 26 Dec 2022 05:13:02 GMT",
>>>>>>> eef81ce5
        "x-ms-version": "2021-08-06"
      },
      "RequestBody": null,
      "StatusCode": 200,
      "ResponseHeaders": {
        "Accept-Ranges": "bytes",
        "Content-Length": "508",
        "Content-MD5": "dUQjYq1qrTeqLOaZ4N2AUQ==",
        "Content-Type": "application/octet-stream",
<<<<<<< HEAD
        "Date": "Sat, 24 Dec 2022 16:06:22 GMT",
        "ETag": "\u00220x8DA9D482EE600C0\u0022",
        "Last-Modified": "Fri, 23 Sep 2022 09:44:17 GMT",
=======
        "Date": "Mon, 26 Dec 2022 05:13:02 GMT",
        "ETag": "\u00220x8DA9D48AFBCE5A6\u0022",
        "Last-Modified": "Fri, 23 Sep 2022 09:47:53 GMT",
>>>>>>> eef81ce5
        "Server": [
          "Windows-Azure-Blob/1.0",
          "Microsoft-HTTPAPI/2.0"
        ],
        "Vary": "Origin",
        "x-ms-access-tier": "Hot",
        "x-ms-access-tier-inferred": "true",
        "x-ms-blob-type": "BlockBlob",
<<<<<<< HEAD
        "x-ms-creation-time": "Fri, 23 Sep 2022 09:44:17 GMT",
        "x-ms-lease-state": "available",
        "x-ms-lease-status": "unlocked",
        "x-ms-meta-name": "92e51c4c-40c7-4f95-ba55-e3a63d7d7c14",
        "x-ms-meta-upload_status": "completed",
        "x-ms-meta-version": "1",
=======
        "x-ms-creation-time": "Fri, 23 Sep 2022 09:47:53 GMT",
        "x-ms-lease-state": "available",
        "x-ms-lease-status": "unlocked",
        "x-ms-meta-name": "da405283-c0d4-42bf-9cd0-2d052c9da84b",
        "x-ms-meta-upload_status": "completed",
        "x-ms-meta-version": "bcdecfd5-08fc-40e1-af7f-364ca3525a76",
>>>>>>> eef81ce5
        "x-ms-server-encrypted": "true",
        "x-ms-version": "2021-08-06"
      },
      "ResponseBody": null
    },
    {
<<<<<<< HEAD
      "RequestUri": "https://sagvgsoim6nmhbq.blob.core.windows.net/azureml-blobstore-e61cd5e2-512f-475e-9842-5e2a973993b8/az-ml-artifacts/00000000000000000000000000000000/python/sample1.csv",
=======
      "RequestUri": "https://sagvgsoim6nmhbq.blob.core.windows.net/azureml-blobstore-e61cd5e2-512f-475e-9842-5e2a973993b8/az-ml-artifacts/00000000000000000000000000000000/data/sample1.csv",
>>>>>>> eef81ce5
      "RequestMethod": "HEAD",
      "RequestHeaders": {
        "Accept": "application/xml",
        "Accept-Encoding": "gzip, deflate",
        "Connection": "keep-alive",
        "User-Agent": "azsdk-python-storage-blob/12.14.1 Python/3.9.13 (Windows-10-10.0.19045-SP0)",
<<<<<<< HEAD
        "x-ms-date": "Sat, 24 Dec 2022 16:06:24 GMT",
=======
        "x-ms-date": "Mon, 26 Dec 2022 05:13:03 GMT",
>>>>>>> eef81ce5
        "x-ms-version": "2021-08-06"
      },
      "RequestBody": null,
      "StatusCode": 404,
      "ResponseHeaders": {
<<<<<<< HEAD
        "Date": "Sat, 24 Dec 2022 16:06:23 GMT",
=======
        "Date": "Mon, 26 Dec 2022 05:13:02 GMT",
>>>>>>> eef81ce5
        "Server": [
          "Windows-Azure-Blob/1.0",
          "Microsoft-HTTPAPI/2.0"
        ],
        "Transfer-Encoding": "chunked",
        "Vary": "Origin",
        "x-ms-error-code": "BlobNotFound",
        "x-ms-version": "2021-08-06"
      },
      "ResponseBody": null
    },
    {
<<<<<<< HEAD
      "RequestUri": "https://management.azure.com/subscriptions/00000000-0000-0000-0000-000000000/resourceGroups/00000/providers/Microsoft.MachineLearningServices/workspaces/00000/codes/92e51c4c-40c7-4f95-ba55-e3a63d7d7c14/versions/1?api-version=2022-05-01",
      "RequestMethod": "PUT",
      "RequestHeaders": {
        "Accept": "application/json",
        "Accept-Encoding": "gzip, deflate",
        "Connection": "keep-alive",
        "Content-Length": "295",
        "Content-Type": "application/json",
        "User-Agent": "azure-ai-ml/1.3.0 azsdk-python-mgmt-machinelearningservices/0.1.0 Python/3.9.13 (Windows-10-10.0.19045-SP0)"
      },
      "RequestBody": {
        "properties": {
          "properties": {
            "hash_sha256": "0000000000000",
            "hash_version": "0000000000000"
          },
          "isAnonymous": true,
          "isArchived": false,
          "codeUri": "https://sagvgsoim6nmhbq.blob.core.windows.net/azureml-blobstore-e61cd5e2-512f-475e-9842-5e2a973993b8/LocalUpload/00000000000000000000000000000000/python"
        }
      },
      "StatusCode": 200,
      "ResponseHeaders": {
        "Cache-Control": "no-cache",
        "Content-Encoding": "gzip",
        "Content-Type": "application/json; charset=utf-8",
        "Date": "Sat, 24 Dec 2022 16:06:24 GMT",
        "Expires": "-1",
        "Pragma": "no-cache",
        "Request-Context": "appId=cid-v1:512cc15a-13b5-415b-bfd0-dce7accb6bb1",
        "Server-Timing": "traceparent;desc=\u002200-1aac5ba8e32c8ef081afee8eb5a3893c-cdc70ea4ac942624-00\u0022",
        "Strict-Transport-Security": "max-age=31536000; includeSubDomains",
        "Transfer-Encoding": "chunked",
        "Vary": [
          "Accept-Encoding",
          "Accept-Encoding"
        ],
        "x-aml-cluster": "vienna-test-westus2-02",
        "X-Content-Type-Options": "nosniff",
        "x-ms-correlation-request-id": "bb0ab961-0b8f-4f02-a4d0-9a345302526e",
        "x-ms-ratelimit-remaining-subscription-writes": "1192",
        "x-ms-response-type": "standard",
        "x-ms-routing-request-id": "KOREACENTRAL:20221224T160624Z:bb0ab961-0b8f-4f02-a4d0-9a345302526e",
        "x-request-time": "0.236"
      },
      "ResponseBody": {
        "id": "/subscriptions/00000000-0000-0000-0000-000000000/resourceGroups/00000/providers/Microsoft.MachineLearningServices/workspaces/00000/codes/92e51c4c-40c7-4f95-ba55-e3a63d7d7c14/versions/1",
        "name": "1",
        "type": "Microsoft.MachineLearningServices/workspaces/codes/versions",
        "properties": {
          "description": null,
          "tags": {},
          "properties": {
            "hash_sha256": "0000000000000",
            "hash_version": "0000000000000"
          },
          "isArchived": false,
          "isAnonymous": false,
          "codeUri": "https://sagvgsoim6nmhbq.blob.core.windows.net/azureml-blobstore-e61cd5e2-512f-475e-9842-5e2a973993b8/LocalUpload/00000000000000000000000000000000/python"
        },
        "systemData": {
          "createdAt": "2022-09-23T09:44:19.3941658\u002B00:00",
          "createdBy": "Ying Chen",
          "createdByType": "User",
          "lastModifiedAt": "2022-12-24T16:06:24.321243\u002B00:00",
          "lastModifiedBy": "Xingzhi Zhang",
          "lastModifiedByType": "User"
        }
      }
    },
    {
      "RequestUri": "https://management.azure.com/subscriptions/00000000-0000-0000-0000-000000000/resourceGroups/00000/providers/Microsoft.MachineLearningServices/workspaces/00000/components/azureml_anonymous/versions/000000000000000000000?api-version=2022-05-01",
      "RequestMethod": "PUT",
      "RequestHeaders": {
        "Accept": "application/json",
        "Accept-Encoding": "gzip, deflate",
        "Connection": "keep-alive",
        "Content-Length": "749",
        "Content-Type": "application/json",
        "User-Agent": "azure-ai-ml/1.3.0 azsdk-python-mgmt-machinelearningservices/0.1.0 Python/3.9.13 (Windows-10-10.0.19045-SP0)"
      },
      "RequestBody": {
        "properties": {
          "properties": {},
          "tags": {},
          "isAnonymous": true,
          "isArchived": false,
          "componentSpec": {
            "command": "echo Hello World \u0026 echo ${{inputs.component_in_number}}",
            "code": "azureml:/subscriptions/00000000-0000-0000-0000-000000000/resourceGroups/00000/providers/Microsoft.MachineLearningServices/workspaces/00000/codes/92e51c4c-40c7-4f95-ba55-e3a63d7d7c14/versions/1",
            "environment": "azureml:AzureML-sklearn-0.24-ubuntu18.04-py37-cpu:1",
            "name": "azureml_anonymous",
            "version": "000000000000000000000",
            "display_name": "hello_sweep_inline_trial",
            "is_deterministic": true,
            "inputs": {
              "component_in_number": {
                "type": "integer",
                "optional": false,
                "default": "10",
                "description": "Am integer"
              }
            },
            "type": "command",
            "_source": "YAML.JOB"
          }
        }
      },
      "StatusCode": 201,
      "ResponseHeaders": {
        "Cache-Control": "no-cache",
        "Content-Length": "1735",
        "Content-Type": "application/json; charset=utf-8",
        "Date": "Sat, 24 Dec 2022 16:06:25 GMT",
        "Expires": "-1",
        "Location": "https://management.azure.com/subscriptions/00000000-0000-0000-0000-000000000/resourceGroups/00000/providers/Microsoft.MachineLearningServices/workspaces/00000/components/azureml_anonymous/versions/000000000000000000000?api-version=2022-05-01",
        "Pragma": "no-cache",
        "Request-Context": "appId=cid-v1:512cc15a-13b5-415b-bfd0-dce7accb6bb1",
        "Server-Timing": "traceparent;desc=\u002200-80809911b73d55e80c971ca8a59e378f-ad9ec8ffa9cf4322-00\u0022",
        "Strict-Transport-Security": "max-age=31536000; includeSubDomains",
        "x-aml-cluster": "vienna-test-westus2-02",
        "X-Content-Type-Options": "nosniff",
        "x-ms-correlation-request-id": "2932bcb2-9f01-4df3-8ce5-ee3989df1c49",
        "x-ms-ratelimit-remaining-subscription-writes": "1191",
        "x-ms-response-type": "standard",
        "x-ms-routing-request-id": "KOREACENTRAL:20221224T160626Z:2932bcb2-9f01-4df3-8ce5-ee3989df1c49",
        "x-request-time": "0.910"
      },
      "ResponseBody": {
        "id": "/subscriptions/00000000-0000-0000-0000-000000000/resourceGroups/00000/providers/Microsoft.MachineLearningServices/workspaces/00000/components/azureml_anonymous/versions/5713ca0f-d6d7-4194-8d5d-4db456951d19",
        "name": "5713ca0f-d6d7-4194-8d5d-4db456951d19",
        "type": "Microsoft.MachineLearningServices/workspaces/components/versions",
        "properties": {
          "description": null,
          "tags": {},
          "properties": {},
          "isArchived": false,
          "isAnonymous": true,
          "componentSpec": {
            "name": "azureml_anonymous",
            "version": "5713ca0f-d6d7-4194-8d5d-4db456951d19",
            "display_name": "hello_sweep_inline_trial",
            "is_deterministic": "True",
            "type": "command",
            "inputs": {
              "component_in_number": {
                "type": "integer",
                "optional": "False",
                "default": "10",
                "description": "Am integer"
              }
            },
            "code": "azureml:/subscriptions/00000000-0000-0000-0000-000000000/resourceGroups/00000/providers/Microsoft.MachineLearningServices/workspaces/00000/codes/92e51c4c-40c7-4f95-ba55-e3a63d7d7c14/versions/1",
            "environment": "azureml://registries/azureml-dev/environments/AzureML-sklearn-0.24-ubuntu18.04-py37-cpu/versions/1",
            "resources": {
              "instance_count": "1"
            },
            "command": "echo Hello World \u0026 echo ${{inputs.component_in_number}}",
            "$schema": "https://componentsdk.azureedge.net/jsonschema/CommandComponent.json"
          }
        },
        "systemData": {
          "createdAt": "2022-12-24T16:01:23.1728134\u002B00:00",
          "createdBy": "Xingzhi Zhang",
          "createdByType": "User",
          "lastModifiedAt": "2022-12-24T16:01:23.7178698\u002B00:00",
          "lastModifiedBy": "Xingzhi Zhang",
          "lastModifiedByType": "User"
        }
      }
    },
    {
      "RequestUri": "https://management.azure.com/subscriptions/00000000-0000-0000-0000-000000000/resourceGroups/00000/providers/Microsoft.MachineLearningServices/workspaces/00000/jobs/test_929266619127?api-version=2022-10-01-preview",
=======
      "RequestUri": "https://management.azure.com/subscriptions/00000000-0000-0000-0000-000000000/resourceGroups/00000/providers/Microsoft.MachineLearningServices/workspaces/00000/jobs/test_771614664670?api-version=2022-10-01-preview",
>>>>>>> eef81ce5
      "RequestMethod": "PUT",
      "RequestHeaders": {
        "Accept": "application/json",
        "Accept-Encoding": "gzip, deflate",
        "Connection": "keep-alive",
        "Content-Length": "3454",
        "Content-Type": "application/json",
        "User-Agent": "azure-ai-ml/1.3.0 azsdk-python-mgmt-machinelearningservices/0.1.0 Python/3.9.13 (Windows-10-10.0.19045-SP0)"
      },
      "RequestBody": {
        "properties": {
          "description": "The hello world pipeline job with inline components",
          "properties": {},
          "tags": {
            "tag": "tagvalue",
            "owner": "sdkteam"
          },
          "computeId": "/subscriptions/00000000-0000-0000-0000-000000000/resourceGroups/00000/providers/Microsoft.MachineLearningServices/workspaces/00000/computes/cpu-cluster",
<<<<<<< HEAD
          "displayName": "test_929266619127",
=======
          "displayName": "test_771614664670",
>>>>>>> eef81ce5
          "experimentName": "azure-ai-ml",
          "isArchived": false,
          "jobType": "Pipeline",
          "inputs": {
            "job_in_number": {
              "jobInputType": "literal",
              "value": "10.01"
            },
            "job_in_other_number": {
              "jobInputType": "literal",
              "value": "15"
            }
          },
          "jobs": {
            "hello_sweep_inline_trial": {
              "limits": {
                "max_concurrent_trials": 10,
                "max_total_trials": 20,
                "timeout": 7200
              },
              "sampling_algorithm": "random",
              "objective": {
                "goal": "maximize",
                "primary_metric": "accuracy"
              },
              "early_termination": {
                "delay_evaluation": 1,
                "evaluation_interval": 2,
                "policy_type": "Bandit",
                "slack_factor": 0.1
              },
              "search_space": {
                "component_in_number": {
                  "values": [
                    1,
                    2
                  ],
                  "type": "choice"
                }
              },
              "name": "hello_sweep_inline_trial",
              "type": "sweep",
              "computeId": "/subscriptions/00000000-0000-0000-0000-000000000/resourceGroups/00000/providers/Microsoft.MachineLearningServices/workspaces/00000/computes/gpu-cluster",
              "_source": "YAML.JOB",
              "trial": {
<<<<<<< HEAD
                "componentId": "/subscriptions/00000000-0000-0000-0000-000000000/resourceGroups/00000/providers/Microsoft.MachineLearningServices/workspaces/00000/components/azureml_anonymous/versions/5713ca0f-d6d7-4194-8d5d-4db456951d19"
=======
                "componentId": "/subscriptions/00000000-0000-0000-0000-000000000/resourceGroups/00000/providers/Microsoft.MachineLearningServices/workspaces/00000/components/azureml_anonymous/versions/536dae03-2912-4e4e-a12c-1e0afd998add"
>>>>>>> eef81ce5
              }
            },
            "hello_sweep_inline_file_trial": {
              "limits": {
                "max_total_trials": 3
              },
              "sampling_algorithm": "random",
              "objective": {
                "goal": "maximize",
                "primary_metric": "accuracy"
              },
              "search_space": {
                "batch_size": {
                  "values": [
                    25,
                    35
                  ],
                  "type": "choice"
                },
                "first_layer_neurons": {
                  "type": "randint",
                  "upper": 50
                },
                "second_layer_neurons": {
                  "type": "quniform",
                  "min_value": 10,
                  "max_value": 50,
                  "q": 5
                },
                "third_layer_neurons": {
                  "type": "qlognormal",
                  "mu": 5,
                  "sigma": 1,
                  "q": 5
                },
                "epochs": {
                  "type": "qloguniform",
                  "min_value": 1,
                  "max_value": 5,
                  "q": 5
                },
                "momentum": {
                  "type": "qnormal",
                  "mu": 10,
                  "sigma": 5,
                  "q": 2
                },
                "weight_decay": {
                  "type": "lognormal",
                  "mu": 0,
                  "sigma": 1
                },
                "learning_rate": {
                  "type": "loguniform",
                  "min_value": -6,
                  "max_value": -1
                },
                "f1": {
                  "type": "normal",
                  "mu": 0,
                  "sigma": 1
                },
                "f2": {
                  "type": "uniform",
                  "min_value": 10,
                  "max_value": 20
                }
              },
              "name": "hello_sweep_inline_file_trial",
              "type": "sweep",
              "inputs": {
                "data_folder": {
                  "mode": "ReadOnlyMount",
                  "uri": "azureml://datastores/workspaceblobstore/paths/LocalUpload/00000000000000000000000000000000/data",
                  "job_input_type": "mltable"
                }
              },
              "_source": "YAML.JOB",
              "trial": {
                "componentId": "/subscriptions/00000000-0000-0000-0000-000000000/resourceGroups/00000/providers/Microsoft.MachineLearningServices/workspaces/00000/components/azureml_anonymous/versions/8206e0b4-1fd5-457a-9cf7-c845699f32a2"
              }
            },
            "hello_sweep_inline_remote_trial": {
              "limits": {
                "max_total_trials": 3
              },
              "sampling_algorithm": "random",
              "objective": {
                "goal": "maximize",
                "primary_metric": "accuracy"
              },
              "search_space": {
                "component_in_number": {
                  "values": [
                    25,
                    35
                  ],
                  "type": "choice"
                }
              },
              "name": "hello_sweep_inline_remote_trial",
              "type": "sweep",
              "_source": "REMOTE.WORKSPACE.COMPONENT",
              "trial": {
                "componentId": "/subscriptions/00000000-0000-0000-0000-000000000/resourceGroups/00000/providers/Microsoft.MachineLearningServices/workspaces/00000/components/microsoftsamplescommandcomponentbasic_nopaths_test/versions/1"
              }
            }
          },
          "outputs": {},
          "settings": {
            "_source": "YAML.JOB"
          }
        }
      },
      "StatusCode": 201,
      "ResponseHeaders": {
        "Cache-Control": "no-cache",
<<<<<<< HEAD
        "Content-Length": "6896",
        "Content-Type": "application/json; charset=utf-8",
        "Date": "Sat, 24 Dec 2022 16:06:30 GMT",
        "Expires": "-1",
        "Location": "https://management.azure.com/subscriptions/00000000-0000-0000-0000-000000000/resourceGroups/00000/providers/Microsoft.MachineLearningServices/workspaces/00000/jobs/test_929266619127?api-version=2022-10-01-preview",
        "Pragma": "no-cache",
        "Request-Context": "appId=cid-v1:512cc15a-13b5-415b-bfd0-dce7accb6bb1",
        "Server-Timing": "traceparent;desc=\u002200-5a01fe09a06379d046823fd612821961-4260d7d204fbddd6-00\u0022",
        "Strict-Transport-Security": "max-age=31536000; includeSubDomains",
        "x-aml-cluster": "vienna-test-westus2-02",
        "X-Content-Type-Options": "nosniff",
        "x-ms-correlation-request-id": "ba5ae872-4ccb-4c6c-acb8-b2a81fa60216",
        "x-ms-ratelimit-remaining-subscription-writes": "1190",
        "x-ms-response-type": "standard",
        "x-ms-routing-request-id": "KOREACENTRAL:20221224T160630Z:ba5ae872-4ccb-4c6c-acb8-b2a81fa60216",
        "x-request-time": "3.430"
      },
      "ResponseBody": {
        "id": "/subscriptions/00000000-0000-0000-0000-000000000/resourceGroups/00000/providers/Microsoft.MachineLearningServices/workspaces/00000/jobs/test_929266619127",
        "name": "test_929266619127",
=======
        "Content-Length": "6895",
        "Content-Type": "application/json; charset=utf-8",
        "Date": "Mon, 26 Dec 2022 05:13:06 GMT",
        "Expires": "-1",
        "Location": "https://management.azure.com/subscriptions/00000000-0000-0000-0000-000000000/resourceGroups/00000/providers/Microsoft.MachineLearningServices/workspaces/00000/jobs/test_771614664670?api-version=2022-10-01-preview",
        "Pragma": "no-cache",
        "Request-Context": "appId=cid-v1:512cc15a-13b5-415b-bfd0-dce7accb6bb1",
        "Server-Timing": "traceparent;desc=\u002200-17ea3fd54f80d27e355fb5180bc73e44-74296a25c016e3a9-00\u0022",
        "Strict-Transport-Security": "max-age=31536000; includeSubDomains",
        "x-aml-cluster": "vienna-test-westus2-02",
        "X-Content-Type-Options": "nosniff",
        "x-ms-correlation-request-id": "eba3b32f-4445-4650-be52-638610a2cf66",
        "x-ms-ratelimit-remaining-subscription-writes": "790",
        "x-ms-response-type": "standard",
        "x-ms-routing-request-id": "JAPANEAST:20221226T051306Z:eba3b32f-4445-4650-be52-638610a2cf66",
        "x-request-time": "3.378"
      },
      "ResponseBody": {
        "id": "/subscriptions/00000000-0000-0000-0000-000000000/resourceGroups/00000/providers/Microsoft.MachineLearningServices/workspaces/00000/jobs/test_771614664670",
        "name": "test_771614664670",
>>>>>>> eef81ce5
        "type": "Microsoft.MachineLearningServices/workspaces/jobs",
        "properties": {
          "description": "The hello world pipeline job with inline components",
          "tags": {
            "tag": "tagvalue",
            "owner": "sdkteam"
          },
          "properties": {
            "azureml.DevPlatv2": "true",
            "azureml.runsource": "azureml.PipelineRun",
            "runSource": "MFE",
            "runType": "HTTP",
            "azureml.parameters": "{\u0022job_in_number\u0022:\u002210.01\u0022,\u0022job_in_other_number\u0022:\u002215\u0022}",
            "azureml.continue_on_step_failure": "False",
            "azureml.continue_on_failed_optional_input": "True",
            "azureml.defaultComputeName": "cpu-cluster",
            "azureml.defaultDataStoreName": "workspaceblobstore",
            "azureml.pipelineComponent": "pipelinerun"
          },
<<<<<<< HEAD
          "displayName": "test_929266619127",
=======
          "displayName": "test_771614664670",
>>>>>>> eef81ce5
          "status": "Preparing",
          "experimentName": "azure-ai-ml",
          "services": {
            "Tracking": {
              "jobServiceType": "Tracking",
              "port": null,
              "endpoint": "azureml://master.api.azureml-test.ms/mlflow/v1.0/subscriptions/00000000-0000-0000-0000-000000000/resourceGroups/00000/providers/Microsoft.MachineLearningServices/workspaces/00000?",
              "status": null,
              "errorMessage": null,
              "properties": null,
              "nodes": null
            },
            "Studio": {
              "jobServiceType": "Studio",
              "port": null,
<<<<<<< HEAD
              "endpoint": "https://ml.azure.com/runs/test_929266619127?wsid=/subscriptions/00000000-0000-0000-0000-000000000/resourcegroups/00000/workspaces/00000",
=======
              "endpoint": "https://ml.azure.com/runs/test_771614664670?wsid=/subscriptions/00000000-0000-0000-0000-000000000/resourcegroups/00000/workspaces/00000",
>>>>>>> eef81ce5
              "status": null,
              "errorMessage": null,
              "properties": null,
              "nodes": null
            }
          },
          "computeId": "/subscriptions/00000000-0000-0000-0000-000000000/resourceGroups/00000/providers/Microsoft.MachineLearningServices/workspaces/00000/computes/cpu-cluster",
          "isArchived": false,
          "identity": null,
          "componentId": null,
          "jobType": "Pipeline",
          "settings": {
            "_source": "YAML.JOB"
          },
          "jobs": {
            "hello_sweep_inline_trial": {
              "limits": {
                "max_concurrent_trials": 10,
                "max_total_trials": 20,
                "timeout": 7200
              },
              "sampling_algorithm": "random",
              "objective": {
                "goal": "maximize",
                "primary_metric": "accuracy"
              },
              "early_termination": {
                "delay_evaluation": 1,
                "evaluation_interval": 2,
                "policy_type": "Bandit",
                "slack_factor": 0.1
              },
              "search_space": {
                "component_in_number": {
                  "values": [
                    1,
                    2
                  ],
                  "type": "choice"
                }
              },
              "name": "hello_sweep_inline_trial",
              "type": "sweep",
              "computeId": "/subscriptions/00000000-0000-0000-0000-000000000/resourceGroups/00000/providers/Microsoft.MachineLearningServices/workspaces/00000/computes/gpu-cluster",
              "_source": "YAML.JOB",
              "trial": {
<<<<<<< HEAD
                "componentId": "/subscriptions/00000000-0000-0000-0000-000000000/resourceGroups/00000/providers/Microsoft.MachineLearningServices/workspaces/00000/components/azureml_anonymous/versions/5713ca0f-d6d7-4194-8d5d-4db456951d19"
=======
                "componentId": "/subscriptions/00000000-0000-0000-0000-000000000/resourceGroups/00000/providers/Microsoft.MachineLearningServices/workspaces/00000/components/azureml_anonymous/versions/536dae03-2912-4e4e-a12c-1e0afd998add"
>>>>>>> eef81ce5
              }
            },
            "hello_sweep_inline_file_trial": {
              "limits": {
                "max_total_trials": 3
              },
              "sampling_algorithm": "random",
              "objective": {
                "goal": "maximize",
                "primary_metric": "accuracy"
              },
              "search_space": {
                "batch_size": {
                  "values": [
                    25,
                    35
                  ],
                  "type": "choice"
                },
                "first_layer_neurons": {
                  "type": "randint",
                  "upper": 50
                },
                "second_layer_neurons": {
                  "type": "quniform",
                  "min_value": 10,
                  "max_value": 50,
                  "q": 5
                },
                "third_layer_neurons": {
                  "type": "qlognormal",
                  "mu": 5,
                  "sigma": 1,
                  "q": 5
                },
                "epochs": {
                  "type": "qloguniform",
                  "min_value": 1,
                  "max_value": 5,
                  "q": 5
                },
                "momentum": {
                  "type": "qnormal",
                  "mu": 10,
                  "sigma": 5,
                  "q": 2
                },
                "weight_decay": {
                  "type": "lognormal",
                  "mu": 0,
                  "sigma": 1
                },
                "learning_rate": {
                  "type": "loguniform",
                  "min_value": -6,
                  "max_value": -1
                },
                "f1": {
                  "type": "normal",
                  "mu": 0,
                  "sigma": 1
                },
                "f2": {
                  "type": "uniform",
                  "min_value": 10,
                  "max_value": 20
                }
              },
              "name": "hello_sweep_inline_file_trial",
              "type": "sweep",
              "inputs": {
                "data_folder": {
                  "mode": "ReadOnlyMount",
                  "uri": "azureml://datastores/workspaceblobstore/paths/LocalUpload/00000000000000000000000000000000/data",
                  "job_input_type": "mltable"
                }
              },
              "_source": "YAML.JOB",
              "trial": {
                "componentId": "/subscriptions/00000000-0000-0000-0000-000000000/resourceGroups/00000/providers/Microsoft.MachineLearningServices/workspaces/00000/components/azureml_anonymous/versions/8206e0b4-1fd5-457a-9cf7-c845699f32a2"
              }
            },
            "hello_sweep_inline_remote_trial": {
              "limits": {
                "max_total_trials": 3
              },
              "sampling_algorithm": "random",
              "objective": {
                "goal": "maximize",
                "primary_metric": "accuracy"
              },
              "search_space": {
                "component_in_number": {
                  "values": [
                    25,
                    35
                  ],
                  "type": "choice"
                }
              },
              "name": "hello_sweep_inline_remote_trial",
              "type": "sweep",
              "_source": "REMOTE.WORKSPACE.COMPONENT",
              "trial": {
                "componentId": "/subscriptions/00000000-0000-0000-0000-000000000/resourceGroups/00000/providers/Microsoft.MachineLearningServices/workspaces/00000/components/microsoftsamplescommandcomponentbasic_nopaths_test/versions/1"
              }
            }
          },
          "inputs": {
            "job_in_number": {
              "description": null,
              "jobInputType": "literal",
              "value": "10.01"
            },
            "job_in_other_number": {
              "description": null,
              "jobInputType": "literal",
              "value": "15"
            }
          },
          "outputs": {},
          "sourceJobId": null
        },
        "systemData": {
<<<<<<< HEAD
          "createdAt": "2022-12-24T16:06:29.6373758\u002B00:00",
=======
          "createdAt": "2022-12-26T05:13:06.239661\u002B00:00",
>>>>>>> eef81ce5
          "createdBy": "Xingzhi Zhang",
          "createdByType": "User"
        }
      }
    }
  ],
  "Variables": {
<<<<<<< HEAD
    "randstr": "test_929266619127"
=======
    "randstr": "test_771614664670"
>>>>>>> eef81ce5
  }
}<|MERGE_RESOLUTION|>--- conflicted
+++ resolved
@@ -15,19 +15,11 @@
         "Cache-Control": "no-cache",
         "Content-Encoding": "gzip",
         "Content-Type": "application/json; charset=utf-8",
-<<<<<<< HEAD
-        "Date": "Sat, 24 Dec 2022 16:06:13 GMT",
+        "Date": "Mon, 26 Dec 2022 12:09:39 GMT",
         "Expires": "-1",
         "Pragma": "no-cache",
         "Request-Context": "appId=cid-v1:512cc15a-13b5-415b-bfd0-dce7accb6bb1",
-        "Server-Timing": "traceparent;desc=\u002200-023744a61a943024d03565919d315408-b9bbfa0bc7bd7919-00\u0022",
-=======
-        "Date": "Mon, 26 Dec 2022 05:12:51 GMT",
-        "Expires": "-1",
-        "Pragma": "no-cache",
-        "Request-Context": "appId=cid-v1:512cc15a-13b5-415b-bfd0-dce7accb6bb1",
-        "Server-Timing": "traceparent;desc=\u002200-0de4530990224d497e3f02337f333f96-766eb7f965645783-00\u0022",
->>>>>>> eef81ce5
+        "Server-Timing": "traceparent;desc=\u002200-34f86072e3c98987dcb72827e0dff411-5cc87a35d2a65009-00\u0022",
         "Strict-Transport-Security": "max-age=31536000; includeSubDomains",
         "Transfer-Encoding": "chunked",
         "Vary": [
@@ -36,19 +28,11 @@
         ],
         "x-aml-cluster": "vienna-test-westus2-02",
         "X-Content-Type-Options": "nosniff",
-<<<<<<< HEAD
-        "x-ms-correlation-request-id": "3aff181b-a8cb-4f99-b0cb-0bd84203f9ad",
+        "x-ms-correlation-request-id": "5552c692-ffaf-47d3-aeb6-f18e7f1ad94a",
         "x-ms-ratelimit-remaining-subscription-reads": "11994",
         "x-ms-response-type": "standard",
-        "x-ms-routing-request-id": "KOREACENTRAL:20221224T160613Z:3aff181b-a8cb-4f99-b0cb-0bd84203f9ad",
-        "x-request-time": "0.219"
-=======
-        "x-ms-correlation-request-id": "8632e0e5-9ff4-4d28-a3b5-b9d1cf192163",
-        "x-ms-ratelimit-remaining-subscription-reads": "11510",
-        "x-ms-response-type": "standard",
-        "x-ms-routing-request-id": "JAPANEAST:20221226T051252Z:8632e0e5-9ff4-4d28-a3b5-b9d1cf192163",
-        "x-request-time": "0.249"
->>>>>>> eef81ce5
+        "x-ms-routing-request-id": "JAPANWEST:20221226T120939Z:5552c692-ffaf-47d3-aeb6-f18e7f1ad94a",
+        "x-request-time": "0.220"
       },
       "ResponseBody": {
         "id": "/subscriptions/00000000-0000-0000-0000-000000000/resourceGroups/00000/providers/Microsoft.MachineLearningServices/workspaces/00000/computes/cpu-cluster",
@@ -76,60 +60,26 @@
               "nodeIdleTimeBeforeScaleDown": "PT2M"
             },
             "subnet": null,
-<<<<<<< HEAD
-            "currentNodeCount": 3,
-            "targetNodeCount": 3,
+            "currentNodeCount": 1,
+            "targetNodeCount": 1,
             "nodeStateCounts": {
               "preparingNodeCount": 0,
-              "runningNodeCount": 3,
-=======
-            "currentNodeCount": 2,
-            "targetNodeCount": 5,
-            "nodeStateCounts": {
-              "preparingNodeCount": 0,
-              "runningNodeCount": 2,
->>>>>>> eef81ce5
+              "runningNodeCount": 1,
               "idleNodeCount": 0,
               "unusableNodeCount": 0,
               "leavingNodeCount": 0,
               "preemptedNodeCount": 0
             },
-<<<<<<< HEAD
             "allocationState": "Steady",
-            "allocationStateTransitionTime": "2022-12-24T16:04:10.528\u002B00:00",
-            "errors": null,
-=======
-            "allocationState": "Resizing",
-            "allocationStateTransitionTime": "2022-12-26T05:01:39.803\u002B00:00",
+            "allocationStateTransitionTime": "2022-12-26T11:14:53.857\u002B00:00",
             "errors": [
               {
                 "error": {
-                  "code": "DiskFull",
-                  "message": "ComputeNode.Id=tvmps_0d29f330b2f1036abbd4238ff1dcaa146e62e94ae327554ac40d44ab4de6f363_d: There is not enough disk space on the node,ComputeNode.Id=tvmps_6a571f3eb7645bea2c065cf5c6d39d5d5fb437a12d94240d994894aff3ec9a67_d: There is not enough disk space on the node,ComputeNode.Id=tvmps_b15642412aea9cebce941b6331cb5f061e591cb17450a4b24afa29dc6a0c1dae_d: There is not enough disk space on the node",
-                  "details": [
-                    {
-                      "code": "Message",
-                      "message": "The VM disk is full. Delete jobs, tasks, or files on the node to free up space and then reboot the node."
-                    },
-                    {
-                      "code": "Message",
-                      "message": "The VM disk is full. Delete jobs, tasks, or files on the node to free up space and then reboot the node."
-                    },
-                    {
-                      "code": "Message",
-                      "message": "The VM disk is full. Delete jobs, tasks, or files on the node to free up space and then reboot the node."
-                    }
-                  ]
-                }
-              },
-              {
-                "error": {
                   "code": "ClusterCoreQuotaReached",
-                  "message": "Operation results in exceeding quota limits of Total Cluster Dedicated Regional vCPUs. Maximum allowed: 100, Current in use: 100, Additional requested: 2. Click here to view and request for quota: https://portal.azure.com/#resource/subscriptions/00000000-0000-0000-0000-000000000/resourceGroups/00000/providers/Microsoft.MachineLearningServices/workspaces/00000/quotaUsage"
+                  "message": "Operation results in exceeding quota limits of Total Cluster Dedicated Regional vCPUs. Maximum allowed: 100, Current in use: 100, Additional requested: 4. Click here to view and request for quota: https://portal.azure.com/#resource/subscriptions/00000000-0000-0000-0000-000000000/resourceGroups/00000/providers/Microsoft.MachineLearningServices/workspaces/00000/quotaUsage"
                 }
               }
             ],
->>>>>>> eef81ce5
             "remoteLoginPortPublicAccess": "Enabled",
             "osType": "Linux",
             "virtualMachineImage": null,
@@ -154,19 +104,11 @@
         "Cache-Control": "no-cache",
         "Content-Encoding": "gzip",
         "Content-Type": "application/json; charset=utf-8",
-<<<<<<< HEAD
-        "Date": "Sat, 24 Dec 2022 16:06:13 GMT",
+        "Date": "Mon, 26 Dec 2022 12:09:40 GMT",
         "Expires": "-1",
         "Pragma": "no-cache",
         "Request-Context": "appId=cid-v1:512cc15a-13b5-415b-bfd0-dce7accb6bb1",
-        "Server-Timing": "traceparent;desc=\u002200-5bebc7434f495528684aa2ba221a7aee-9bfad3b64a20b41b-00\u0022",
-=======
-        "Date": "Mon, 26 Dec 2022 05:12:52 GMT",
-        "Expires": "-1",
-        "Pragma": "no-cache",
-        "Request-Context": "appId=cid-v1:512cc15a-13b5-415b-bfd0-dce7accb6bb1",
-        "Server-Timing": "traceparent;desc=\u002200-c471c7e0b6bf352abc7ccfb2114206ff-43763430d37aa525-00\u0022",
->>>>>>> eef81ce5
+        "Server-Timing": "traceparent;desc=\u002200-488fe6147c03d6f988d0e913d84aba5c-391322de1d9b274c-00\u0022",
         "Strict-Transport-Security": "max-age=31536000; includeSubDomains",
         "Transfer-Encoding": "chunked",
         "Vary": [
@@ -175,19 +117,11 @@
         ],
         "x-aml-cluster": "vienna-test-westus2-02",
         "X-Content-Type-Options": "nosniff",
-<<<<<<< HEAD
-        "x-ms-correlation-request-id": "e1eff820-ed54-4e19-aaa8-28e5b2e87205",
+        "x-ms-correlation-request-id": "faeabe07-ca9a-4e8b-96f0-ec778ca68a15",
         "x-ms-ratelimit-remaining-subscription-reads": "11993",
         "x-ms-response-type": "standard",
-        "x-ms-routing-request-id": "KOREACENTRAL:20221224T160613Z:e1eff820-ed54-4e19-aaa8-28e5b2e87205",
-        "x-request-time": "0.019"
-=======
-        "x-ms-correlation-request-id": "224bd5d2-0836-4b50-ba33-c8d6cccd8f62",
-        "x-ms-ratelimit-remaining-subscription-reads": "11509",
-        "x-ms-response-type": "standard",
-        "x-ms-routing-request-id": "JAPANEAST:20221226T051253Z:224bd5d2-0836-4b50-ba33-c8d6cccd8f62",
-        "x-request-time": "0.026"
->>>>>>> eef81ce5
+        "x-ms-routing-request-id": "JAPANWEST:20221226T120940Z:faeabe07-ca9a-4e8b-96f0-ec778ca68a15",
+        "x-request-time": "0.025"
       },
       "ResponseBody": {
         "id": "/subscriptions/00000000-0000-0000-0000-000000000/resourceGroups/00000/providers/Microsoft.MachineLearningServices/workspaces/00000/computes/gpu-cluster",
@@ -249,19 +183,11 @@
         "Cache-Control": "no-cache",
         "Content-Encoding": "gzip",
         "Content-Type": "application/json; charset=utf-8",
-<<<<<<< HEAD
-        "Date": "Sat, 24 Dec 2022 16:06:15 GMT",
+        "Date": "Mon, 26 Dec 2022 12:09:42 GMT",
         "Expires": "-1",
         "Pragma": "no-cache",
         "Request-Context": "appId=cid-v1:512cc15a-13b5-415b-bfd0-dce7accb6bb1",
-        "Server-Timing": "traceparent;desc=\u002200-4431c224e2981b0d4000946a2bcaf0df-29fb968622695f43-00\u0022",
-=======
-        "Date": "Mon, 26 Dec 2022 05:12:53 GMT",
-        "Expires": "-1",
-        "Pragma": "no-cache",
-        "Request-Context": "appId=cid-v1:512cc15a-13b5-415b-bfd0-dce7accb6bb1",
-        "Server-Timing": "traceparent;desc=\u002200-f275ed9ccb4b3e6d8dd2c4f48caa9c74-364ef93cfffa20ce-00\u0022",
->>>>>>> eef81ce5
+        "Server-Timing": "traceparent;desc=\u002200-8ba5df1387d535e1724a564653fa4849-59c1f86d3191c4da-00\u0022",
         "Strict-Transport-Security": "max-age=31536000; includeSubDomains",
         "Transfer-Encoding": "chunked",
         "Vary": [
@@ -270,19 +196,11 @@
         ],
         "x-aml-cluster": "vienna-test-westus2-02",
         "X-Content-Type-Options": "nosniff",
-<<<<<<< HEAD
-        "x-ms-correlation-request-id": "b97e2710-8f04-4282-86a2-87a00d2be5bf",
+        "x-ms-correlation-request-id": "7e730fc8-20e4-4f3d-854c-f75d7627778b",
         "x-ms-ratelimit-remaining-subscription-reads": "11992",
         "x-ms-response-type": "standard",
-        "x-ms-routing-request-id": "KOREACENTRAL:20221224T160615Z:b97e2710-8f04-4282-86a2-87a00d2be5bf",
-        "x-request-time": "0.127"
-=======
-        "x-ms-correlation-request-id": "dbf10368-f394-4eec-bfc4-5fbae2a34028",
-        "x-ms-ratelimit-remaining-subscription-reads": "11508",
-        "x-ms-response-type": "standard",
-        "x-ms-routing-request-id": "JAPANEAST:20221226T051254Z:dbf10368-f394-4eec-bfc4-5fbae2a34028",
-        "x-request-time": "0.088"
->>>>>>> eef81ce5
+        "x-ms-routing-request-id": "JAPANWEST:20221226T120942Z:7e730fc8-20e4-4f3d-854c-f75d7627778b",
+        "x-request-time": "0.132"
       },
       "ResponseBody": {
         "id": "/subscriptions/00000000-0000-0000-0000-000000000/resourceGroups/00000/providers/Microsoft.MachineLearningServices/workspaces/00000/datastores/workspaceblobstore",
@@ -329,37 +247,21 @@
         "Cache-Control": "no-cache",
         "Content-Encoding": "gzip",
         "Content-Type": "application/json; charset=utf-8",
-<<<<<<< HEAD
-        "Date": "Sat, 24 Dec 2022 16:06:16 GMT",
+        "Date": "Mon, 26 Dec 2022 12:09:42 GMT",
         "Expires": "-1",
         "Pragma": "no-cache",
         "Request-Context": "appId=cid-v1:512cc15a-13b5-415b-bfd0-dce7accb6bb1",
-        "Server-Timing": "traceparent;desc=\u002200-4b2b565b557e3af40c435b32ee003602-74f36a622dbb3a41-00\u0022",
-=======
-        "Date": "Mon, 26 Dec 2022 05:12:54 GMT",
-        "Expires": "-1",
-        "Pragma": "no-cache",
-        "Request-Context": "appId=cid-v1:512cc15a-13b5-415b-bfd0-dce7accb6bb1",
-        "Server-Timing": "traceparent;desc=\u002200-ef4bb8b7cab923bc5b713cd60532efeb-a96e08d0c15a2301-00\u0022",
->>>>>>> eef81ce5
+        "Server-Timing": "traceparent;desc=\u002200-2fcab6ed7b2f72a15e2617ac65f1ecb6-cc1b80f9f2b0021a-00\u0022",
         "Strict-Transport-Security": "max-age=31536000; includeSubDomains",
         "Transfer-Encoding": "chunked",
         "Vary": "Accept-Encoding",
         "x-aml-cluster": "vienna-test-westus2-02",
         "X-Content-Type-Options": "nosniff",
-<<<<<<< HEAD
-        "x-ms-correlation-request-id": "a28d8747-c410-410b-b080-c9367e923406",
+        "x-ms-correlation-request-id": "72e97b1a-5b25-49a1-ae0e-97ac4576859b",
         "x-ms-ratelimit-remaining-subscription-writes": "1196",
         "x-ms-response-type": "standard",
-        "x-ms-routing-request-id": "KOREACENTRAL:20221224T160616Z:a28d8747-c410-410b-b080-c9367e923406",
-        "x-request-time": "0.101"
-=======
-        "x-ms-correlation-request-id": "5204779c-d8ee-4e56-beb1-ab01c72c126b",
-        "x-ms-ratelimit-remaining-subscription-writes": "946",
-        "x-ms-response-type": "standard",
-        "x-ms-routing-request-id": "JAPANEAST:20221226T051255Z:5204779c-d8ee-4e56-beb1-ab01c72c126b",
-        "x-request-time": "0.097"
->>>>>>> eef81ce5
+        "x-ms-routing-request-id": "JAPANWEST:20221226T120942Z:72e97b1a-5b25-49a1-ae0e-97ac4576859b",
+        "x-request-time": "0.099"
       },
       "ResponseBody": {
         "secretsType": "AccountKey",
@@ -367,22 +269,14 @@
       }
     },
     {
-<<<<<<< HEAD
       "RequestUri": "https://sagvgsoim6nmhbq.blob.core.windows.net/azureml-blobstore-e61cd5e2-512f-475e-9842-5e2a973993b8/LocalUpload/00000000000000000000000000000000/data/sample1.csv",
-=======
-      "RequestUri": "https://sagvgsoim6nmhbq.blob.core.windows.net/azureml-blobstore-e61cd5e2-512f-475e-9842-5e2a973993b8/LocalUpload/00000000000000000000000000000000/python/sample1.csv",
->>>>>>> eef81ce5
       "RequestMethod": "HEAD",
       "RequestHeaders": {
         "Accept": "application/xml",
         "Accept-Encoding": "gzip, deflate",
         "Connection": "keep-alive",
         "User-Agent": "azsdk-python-storage-blob/12.14.1 Python/3.9.13 (Windows-10-10.0.19045-SP0)",
-<<<<<<< HEAD
-        "x-ms-date": "Sat, 24 Dec 2022 16:06:17 GMT",
-=======
-        "x-ms-date": "Mon, 26 Dec 2022 05:12:55 GMT",
->>>>>>> eef81ce5
+        "x-ms-date": "Mon, 26 Dec 2022 12:09:43 GMT",
         "x-ms-version": "2021-08-06"
       },
       "RequestBody": null,
@@ -392,15 +286,9 @@
         "Content-Length": "508",
         "Content-MD5": "dUQjYq1qrTeqLOaZ4N2AUQ==",
         "Content-Type": "application/octet-stream",
-<<<<<<< HEAD
-        "Date": "Sat, 24 Dec 2022 16:06:15 GMT",
+        "Date": "Mon, 26 Dec 2022 12:09:42 GMT",
         "ETag": "\u00220x8DA9D48AFBCE5A6\u0022",
         "Last-Modified": "Fri, 23 Sep 2022 09:47:53 GMT",
-=======
-        "Date": "Mon, 26 Dec 2022 05:12:55 GMT",
-        "ETag": "\u00220x8DA9D482EE600C0\u0022",
-        "Last-Modified": "Fri, 23 Sep 2022 09:44:17 GMT",
->>>>>>> eef81ce5
         "Server": [
           "Windows-Azure-Blob/1.0",
           "Microsoft-HTTPAPI/2.0"
@@ -409,17 +297,10 @@
         "x-ms-access-tier": "Hot",
         "x-ms-access-tier-inferred": "true",
         "x-ms-blob-type": "BlockBlob",
-<<<<<<< HEAD
         "x-ms-creation-time": "Fri, 23 Sep 2022 09:47:53 GMT",
         "x-ms-lease-state": "available",
         "x-ms-lease-status": "unlocked",
         "x-ms-meta-name": "da405283-c0d4-42bf-9cd0-2d052c9da84b",
-=======
-        "x-ms-creation-time": "Fri, 23 Sep 2022 09:44:17 GMT",
-        "x-ms-lease-state": "available",
-        "x-ms-lease-status": "unlocked",
-        "x-ms-meta-name": "92e51c4c-40c7-4f95-ba55-e3a63d7d7c14",
->>>>>>> eef81ce5
         "x-ms-meta-upload_status": "completed",
         "x-ms-meta-version": "bcdecfd5-08fc-40e1-af7f-364ca3525a76",
         "x-ms-server-encrypted": "true",
@@ -428,32 +309,20 @@
       "ResponseBody": null
     },
     {
-<<<<<<< HEAD
       "RequestUri": "https://sagvgsoim6nmhbq.blob.core.windows.net/azureml-blobstore-e61cd5e2-512f-475e-9842-5e2a973993b8/az-ml-artifacts/00000000000000000000000000000000/data/sample1.csv",
-=======
-      "RequestUri": "https://sagvgsoim6nmhbq.blob.core.windows.net/azureml-blobstore-e61cd5e2-512f-475e-9842-5e2a973993b8/az-ml-artifacts/00000000000000000000000000000000/python/sample1.csv",
->>>>>>> eef81ce5
       "RequestMethod": "HEAD",
       "RequestHeaders": {
         "Accept": "application/xml",
         "Accept-Encoding": "gzip, deflate",
         "Connection": "keep-alive",
         "User-Agent": "azsdk-python-storage-blob/12.14.1 Python/3.9.13 (Windows-10-10.0.19045-SP0)",
-<<<<<<< HEAD
-        "x-ms-date": "Sat, 24 Dec 2022 16:06:17 GMT",
-=======
-        "x-ms-date": "Mon, 26 Dec 2022 05:12:55 GMT",
->>>>>>> eef81ce5
+        "x-ms-date": "Mon, 26 Dec 2022 12:09:43 GMT",
         "x-ms-version": "2021-08-06"
       },
       "RequestBody": null,
       "StatusCode": 404,
       "ResponseHeaders": {
-<<<<<<< HEAD
-        "Date": "Sat, 24 Dec 2022 16:06:16 GMT",
-=======
-        "Date": "Mon, 26 Dec 2022 05:12:55 GMT",
->>>>>>> eef81ce5
+        "Date": "Mon, 26 Dec 2022 12:09:43 GMT",
         "Server": [
           "Windows-Azure-Blob/1.0",
           "Microsoft-HTTPAPI/2.0"
@@ -466,39 +335,25 @@
       "ResponseBody": null
     },
     {
-<<<<<<< HEAD
-=======
-      "RequestUri": "https://management.azure.com/subscriptions/00000000-0000-0000-0000-000000000/resourceGroups/00000/providers/Microsoft.MachineLearningServices/workspaces/00000/codes/92e51c4c-40c7-4f95-ba55-e3a63d7d7c14/versions/1?api-version=2022-05-01",
-      "RequestMethod": "PUT",
+      "RequestUri": "https://management.azure.com/subscriptions/00000000-0000-0000-0000-000000000/resourceGroups/00000/providers/Microsoft.MachineLearningServices/workspaces/00000/datastores/workspaceblobstore?api-version=2022-05-01",
+      "RequestMethod": "GET",
       "RequestHeaders": {
         "Accept": "application/json",
         "Accept-Encoding": "gzip, deflate",
         "Connection": "keep-alive",
-        "Content-Length": "295",
-        "Content-Type": "application/json",
         "User-Agent": "azure-ai-ml/1.3.0 azsdk-python-mgmt-machinelearningservices/0.1.0 Python/3.9.13 (Windows-10-10.0.19045-SP0)"
       },
-      "RequestBody": {
-        "properties": {
-          "properties": {
-            "hash_sha256": "0000000000000",
-            "hash_version": "0000000000000"
-          },
-          "isAnonymous": true,
-          "isArchived": false,
-          "codeUri": "https://sagvgsoim6nmhbq.blob.core.windows.net/azureml-blobstore-e61cd5e2-512f-475e-9842-5e2a973993b8/LocalUpload/00000000000000000000000000000000/python"
-        }
-      },
+      "RequestBody": null,
       "StatusCode": 200,
       "ResponseHeaders": {
         "Cache-Control": "no-cache",
         "Content-Encoding": "gzip",
         "Content-Type": "application/json; charset=utf-8",
-        "Date": "Mon, 26 Dec 2022 05:12:55 GMT",
+        "Date": "Mon, 26 Dec 2022 12:09:43 GMT",
         "Expires": "-1",
         "Pragma": "no-cache",
         "Request-Context": "appId=cid-v1:512cc15a-13b5-415b-bfd0-dce7accb6bb1",
-        "Server-Timing": "traceparent;desc=\u002200-e1a71e2fef7d6c0ce7fccee86ab1edef-785d48f989755382-00\u0022",
+        "Server-Timing": "traceparent;desc=\u002200-ed4c95fa373b0fc0918986eadd83d2a7-f16cb7e5440549d6-00\u0022",
         "Strict-Transport-Security": "max-age=31536000; includeSubDomains",
         "Transfer-Encoding": "chunked",
         "Vary": [
@@ -507,186 +362,11 @@
         ],
         "x-aml-cluster": "vienna-test-westus2-02",
         "X-Content-Type-Options": "nosniff",
-        "x-ms-correlation-request-id": "fa15bc37-d0cf-4ef7-9656-91ed9f5340a5",
-        "x-ms-ratelimit-remaining-subscription-writes": "794",
-        "x-ms-response-type": "standard",
-        "x-ms-routing-request-id": "JAPANEAST:20221226T051256Z:fa15bc37-d0cf-4ef7-9656-91ed9f5340a5",
-        "x-request-time": "0.252"
-      },
-      "ResponseBody": {
-        "id": "/subscriptions/00000000-0000-0000-0000-000000000/resourceGroups/00000/providers/Microsoft.MachineLearningServices/workspaces/00000/codes/92e51c4c-40c7-4f95-ba55-e3a63d7d7c14/versions/1",
-        "name": "1",
-        "type": "Microsoft.MachineLearningServices/workspaces/codes/versions",
-        "properties": {
-          "description": null,
-          "tags": {},
-          "properties": {
-            "hash_sha256": "0000000000000",
-            "hash_version": "0000000000000"
-          },
-          "isArchived": false,
-          "isAnonymous": false,
-          "codeUri": "https://sagvgsoim6nmhbq.blob.core.windows.net/azureml-blobstore-e61cd5e2-512f-475e-9842-5e2a973993b8/LocalUpload/00000000000000000000000000000000/python"
-        },
-        "systemData": {
-          "createdAt": "2022-09-23T09:44:19.3941658\u002B00:00",
-          "createdBy": "Ying Chen",
-          "createdByType": "User",
-          "lastModifiedAt": "2022-12-26T05:12:56.3706426\u002B00:00",
-          "lastModifiedBy": "Xingzhi Zhang",
-          "lastModifiedByType": "User"
-        }
-      }
-    },
-    {
-      "RequestUri": "https://management.azure.com/subscriptions/00000000-0000-0000-0000-000000000/resourceGroups/00000/providers/Microsoft.MachineLearningServices/workspaces/00000/components/azureml_anonymous/versions/4f5391fb-78b9-358b-9a71-9804098979b3?api-version=2022-05-01",
-      "RequestMethod": "PUT",
-      "RequestHeaders": {
-        "Accept": "application/json",
-        "Accept-Encoding": "gzip, deflate",
-        "Connection": "keep-alive",
-        "Content-Length": "720",
-        "Content-Type": "application/json",
-        "User-Agent": "azure-ai-ml/1.3.0 azsdk-python-mgmt-machinelearningservices/0.1.0 Python/3.9.13 (Windows-10-10.0.19045-SP0)"
-      },
-      "RequestBody": {
-        "properties": {
-          "properties": {},
-          "tags": {},
-          "isAnonymous": true,
-          "isArchived": false,
-          "componentSpec": {
-            "command": "echo Hello World \u0026 echo ${{inputs.component_in_number}}",
-            "code": "azureml:/subscriptions/00000000-0000-0000-0000-000000000/resourceGroups/00000/providers/Microsoft.MachineLearningServices/workspaces/00000/codes/92e51c4c-40c7-4f95-ba55-e3a63d7d7c14/versions/1",
-            "environment": "azureml:AzureML-sklearn-0.24-ubuntu18.04-py37-cpu:1",
-            "name": "azureml_anonymous",
-            "version": "4f5391fb-78b9-358b-9a71-9804098979b3",
-            "is_deterministic": true,
-            "inputs": {
-              "component_in_number": {
-                "type": "integer",
-                "optional": false,
-                "default": "10",
-                "description": "Am integer"
-              }
-            },
-            "type": "command",
-            "_source": "YAML.JOB"
-          }
-        }
-      },
-      "StatusCode": 201,
-      "ResponseHeaders": {
-        "Cache-Control": "no-cache",
-        "Content-Length": "1684",
-        "Content-Type": "application/json; charset=utf-8",
-        "Date": "Mon, 26 Dec 2022 05:12:56 GMT",
-        "Expires": "-1",
-        "Location": "https://management.azure.com/subscriptions/00000000-0000-0000-0000-000000000/resourceGroups/00000/providers/Microsoft.MachineLearningServices/workspaces/00000/components/azureml_anonymous/versions/4f5391fb-78b9-358b-9a71-9804098979b3?api-version=2022-05-01",
-        "Pragma": "no-cache",
-        "Request-Context": "appId=cid-v1:512cc15a-13b5-415b-bfd0-dce7accb6bb1",
-        "Server-Timing": "traceparent;desc=\u002200-041beaf374ce61dcdcfbc226d7206364-0a4ca9d99e63bf23-00\u0022",
-        "Strict-Transport-Security": "max-age=31536000; includeSubDomains",
-        "x-aml-cluster": "vienna-test-westus2-02",
-        "X-Content-Type-Options": "nosniff",
-        "x-ms-correlation-request-id": "b77526df-3a32-4810-8abc-e5f4c3b7a938",
-        "x-ms-ratelimit-remaining-subscription-writes": "793",
-        "x-ms-response-type": "standard",
-        "x-ms-routing-request-id": "JAPANEAST:20221226T051257Z:b77526df-3a32-4810-8abc-e5f4c3b7a938",
-        "x-request-time": "0.864"
-      },
-      "ResponseBody": {
-        "id": "/subscriptions/00000000-0000-0000-0000-000000000/resourceGroups/00000/providers/Microsoft.MachineLearningServices/workspaces/00000/components/azureml_anonymous/versions/536dae03-2912-4e4e-a12c-1e0afd998add",
-        "name": "536dae03-2912-4e4e-a12c-1e0afd998add",
-        "type": "Microsoft.MachineLearningServices/workspaces/components/versions",
-        "properties": {
-          "description": null,
-          "tags": {},
-          "properties": {},
-          "isArchived": false,
-          "isAnonymous": true,
-          "componentSpec": {
-            "name": "azureml_anonymous",
-            "version": "536dae03-2912-4e4e-a12c-1e0afd998add",
-            "is_deterministic": "True",
-            "type": "command",
-            "inputs": {
-              "component_in_number": {
-                "type": "integer",
-                "optional": "False",
-                "default": "10",
-                "description": "Am integer"
-              }
-            },
-            "code": "azureml:/subscriptions/00000000-0000-0000-0000-000000000/resourceGroups/00000/providers/Microsoft.MachineLearningServices/workspaces/00000/codes/92e51c4c-40c7-4f95-ba55-e3a63d7d7c14/versions/1",
-            "environment": "azureml://registries/azureml-dev/environments/AzureML-sklearn-0.24-ubuntu18.04-py37-cpu/versions/1",
-            "resources": {
-              "instance_count": "1"
-            },
-            "command": "echo Hello World \u0026 echo ${{inputs.component_in_number}}",
-            "$schema": "https://componentsdk.azureedge.net/jsonschema/CommandComponent.json"
-          }
-        },
-        "systemData": {
-          "createdAt": "2022-12-26T05:12:18.3866228\u002B00:00",
-          "createdBy": "Xingzhi Zhang",
-          "createdByType": "User",
-          "lastModifiedAt": "2022-12-26T05:12:18.774044\u002B00:00",
-          "lastModifiedBy": "Xingzhi Zhang",
-          "lastModifiedByType": "User"
-        }
-      }
-    },
-    {
->>>>>>> eef81ce5
-      "RequestUri": "https://management.azure.com/subscriptions/00000000-0000-0000-0000-000000000/resourceGroups/00000/providers/Microsoft.MachineLearningServices/workspaces/00000/datastores/workspaceblobstore?api-version=2022-05-01",
-      "RequestMethod": "GET",
-      "RequestHeaders": {
-        "Accept": "application/json",
-        "Accept-Encoding": "gzip, deflate",
-        "Connection": "keep-alive",
-        "User-Agent": "azure-ai-ml/1.3.0 azsdk-python-mgmt-machinelearningservices/0.1.0 Python/3.9.13 (Windows-10-10.0.19045-SP0)"
-      },
-      "RequestBody": null,
-      "StatusCode": 200,
-      "ResponseHeaders": {
-        "Cache-Control": "no-cache",
-        "Content-Encoding": "gzip",
-        "Content-Type": "application/json; charset=utf-8",
-<<<<<<< HEAD
-        "Date": "Sat, 24 Dec 2022 16:06:17 GMT",
-        "Expires": "-1",
-        "Pragma": "no-cache",
-        "Request-Context": "appId=cid-v1:512cc15a-13b5-415b-bfd0-dce7accb6bb1",
-        "Server-Timing": "traceparent;desc=\u002200-c0d476bcec2c2e74e0273bf37d9e16af-9fa39473c28ceb8f-00\u0022",
-=======
-        "Date": "Mon, 26 Dec 2022 05:12:57 GMT",
-        "Expires": "-1",
-        "Pragma": "no-cache",
-        "Request-Context": "appId=cid-v1:512cc15a-13b5-415b-bfd0-dce7accb6bb1",
-        "Server-Timing": "traceparent;desc=\u002200-c0f349e5cb21e661f47b6e69eeae7792-e65bba79b7219a39-00\u0022",
->>>>>>> eef81ce5
-        "Strict-Transport-Security": "max-age=31536000; includeSubDomains",
-        "Transfer-Encoding": "chunked",
-        "Vary": [
-          "Accept-Encoding",
-          "Accept-Encoding"
-        ],
-        "x-aml-cluster": "vienna-test-westus2-02",
-        "X-Content-Type-Options": "nosniff",
-<<<<<<< HEAD
-        "x-ms-correlation-request-id": "a958062c-5e92-4149-a2d1-c7d198c74bd4",
+        "x-ms-correlation-request-id": "68b6770a-25c0-4c20-91be-fde7bdd03956",
         "x-ms-ratelimit-remaining-subscription-reads": "11991",
         "x-ms-response-type": "standard",
-        "x-ms-routing-request-id": "KOREACENTRAL:20221224T160617Z:a958062c-5e92-4149-a2d1-c7d198c74bd4",
-        "x-request-time": "0.100"
-=======
-        "x-ms-correlation-request-id": "ede70c52-9858-41db-82a2-ce17c310d1ca",
-        "x-ms-ratelimit-remaining-subscription-reads": "11507",
-        "x-ms-response-type": "standard",
-        "x-ms-routing-request-id": "JAPANEAST:20221226T051258Z:ede70c52-9858-41db-82a2-ce17c310d1ca",
-        "x-request-time": "0.096"
->>>>>>> eef81ce5
+        "x-ms-routing-request-id": "JAPANWEST:20221226T120944Z:68b6770a-25c0-4c20-91be-fde7bdd03956",
+        "x-request-time": "0.101"
       },
       "ResponseBody": {
         "id": "/subscriptions/00000000-0000-0000-0000-000000000/resourceGroups/00000/providers/Microsoft.MachineLearningServices/workspaces/00000/datastores/workspaceblobstore",
@@ -733,37 +413,21 @@
         "Cache-Control": "no-cache",
         "Content-Encoding": "gzip",
         "Content-Type": "application/json; charset=utf-8",
-<<<<<<< HEAD
-        "Date": "Sat, 24 Dec 2022 16:06:17 GMT",
+        "Date": "Mon, 26 Dec 2022 12:09:44 GMT",
         "Expires": "-1",
         "Pragma": "no-cache",
         "Request-Context": "appId=cid-v1:512cc15a-13b5-415b-bfd0-dce7accb6bb1",
-        "Server-Timing": "traceparent;desc=\u002200-4481a8681319d49d60efd47307f50e80-33cd388aeae4dcc2-00\u0022",
-=======
-        "Date": "Mon, 26 Dec 2022 05:12:57 GMT",
-        "Expires": "-1",
-        "Pragma": "no-cache",
-        "Request-Context": "appId=cid-v1:512cc15a-13b5-415b-bfd0-dce7accb6bb1",
-        "Server-Timing": "traceparent;desc=\u002200-08f153ab33a54b17b707702cf31a15a7-80f2a725144f1c73-00\u0022",
->>>>>>> eef81ce5
+        "Server-Timing": "traceparent;desc=\u002200-a80e8c7e264f9e4626604f081ce6c1e7-7db5bd9b661d7fc2-00\u0022",
         "Strict-Transport-Security": "max-age=31536000; includeSubDomains",
         "Transfer-Encoding": "chunked",
         "Vary": "Accept-Encoding",
         "x-aml-cluster": "vienna-test-westus2-02",
         "X-Content-Type-Options": "nosniff",
-<<<<<<< HEAD
-        "x-ms-correlation-request-id": "9f3583f1-0a9c-41ad-8ff2-98aeb6fbc7af",
+        "x-ms-correlation-request-id": "f154939f-ea1a-4dc0-9381-bf648bc6fa88",
         "x-ms-ratelimit-remaining-subscription-writes": "1195",
         "x-ms-response-type": "standard",
-        "x-ms-routing-request-id": "KOREACENTRAL:20221224T160618Z:9f3583f1-0a9c-41ad-8ff2-98aeb6fbc7af",
-        "x-request-time": "0.114"
-=======
-        "x-ms-correlation-request-id": "3f2863fd-1501-4b1d-89fc-11ad721a4ee0",
-        "x-ms-ratelimit-remaining-subscription-writes": "945",
-        "x-ms-response-type": "standard",
-        "x-ms-routing-request-id": "JAPANEAST:20221226T051258Z:3f2863fd-1501-4b1d-89fc-11ad721a4ee0",
-        "x-request-time": "0.096"
->>>>>>> eef81ce5
+        "x-ms-routing-request-id": "JAPANWEST:20221226T120944Z:f154939f-ea1a-4dc0-9381-bf648bc6fa88",
+        "x-request-time": "0.117"
       },
       "ResponseBody": {
         "secretsType": "AccountKey",
@@ -771,34 +435,26 @@
       }
     },
     {
-      "RequestUri": "https://sagvgsoim6nmhbq.blob.core.windows.net/azureml-blobstore-e61cd5e2-512f-475e-9842-5e2a973993b8/LocalUpload/00000000000000000000000000000000/COMPONENT_PLACEHOLDER",
+      "RequestUri": "https://sagvgsoim6nmhbq.blob.core.windows.net/azureml-blobstore-e61cd5e2-512f-475e-9842-5e2a973993b8/LocalUpload/00000000000000000000000000000000/python/sample1.csv",
       "RequestMethod": "HEAD",
       "RequestHeaders": {
         "Accept": "application/xml",
         "Accept-Encoding": "gzip, deflate",
         "Connection": "keep-alive",
         "User-Agent": "azsdk-python-storage-blob/12.14.1 Python/3.9.13 (Windows-10-10.0.19045-SP0)",
-<<<<<<< HEAD
-        "x-ms-date": "Sat, 24 Dec 2022 16:06:19 GMT",
-=======
-        "x-ms-date": "Mon, 26 Dec 2022 05:12:59 GMT",
->>>>>>> eef81ce5
+        "x-ms-date": "Mon, 26 Dec 2022 12:09:44 GMT",
         "x-ms-version": "2021-08-06"
       },
       "RequestBody": null,
       "StatusCode": 200,
       "ResponseHeaders": {
         "Accept-Ranges": "bytes",
-        "Content-Length": "35",
-        "Content-MD5": "L/DnSpFIn\u002BjaQWc\u002BsUQdcw==",
+        "Content-Length": "508",
+        "Content-MD5": "dUQjYq1qrTeqLOaZ4N2AUQ==",
         "Content-Type": "application/octet-stream",
-<<<<<<< HEAD
-        "Date": "Sat, 24 Dec 2022 16:06:17 GMT",
-=======
-        "Date": "Mon, 26 Dec 2022 05:12:58 GMT",
->>>>>>> eef81ce5
-        "ETag": "\u00220x8DA9D48E17467D7\u0022",
-        "Last-Modified": "Fri, 23 Sep 2022 09:49:17 GMT",
+        "Date": "Mon, 26 Dec 2022 12:09:44 GMT",
+        "ETag": "\u00220x8DA9D482EE600C0\u0022",
+        "Last-Modified": "Fri, 23 Sep 2022 09:44:17 GMT",
         "Server": [
           "Windows-Azure-Blob/1.0",
           "Microsoft-HTTPAPI/2.0"
@@ -807,10 +463,10 @@
         "x-ms-access-tier": "Hot",
         "x-ms-access-tier-inferred": "true",
         "x-ms-blob-type": "BlockBlob",
-        "x-ms-creation-time": "Fri, 23 Sep 2022 09:49:16 GMT",
+        "x-ms-creation-time": "Fri, 23 Sep 2022 09:44:17 GMT",
         "x-ms-lease-state": "available",
         "x-ms-lease-status": "unlocked",
-        "x-ms-meta-name": "9c9cfba9-82bd-45db-ad06-07009d1d9672",
+        "x-ms-meta-name": "92e51c4c-40c7-4f95-ba55-e3a63d7d7c14",
         "x-ms-meta-upload_status": "completed",
         "x-ms-meta-version": "1",
         "x-ms-server-encrypted": "true",
@@ -819,28 +475,20 @@
       "ResponseBody": null
     },
     {
-      "RequestUri": "https://sagvgsoim6nmhbq.blob.core.windows.net/azureml-blobstore-e61cd5e2-512f-475e-9842-5e2a973993b8/az-ml-artifacts/00000000000000000000000000000000/COMPONENT_PLACEHOLDER",
+      "RequestUri": "https://sagvgsoim6nmhbq.blob.core.windows.net/azureml-blobstore-e61cd5e2-512f-475e-9842-5e2a973993b8/az-ml-artifacts/00000000000000000000000000000000/python/sample1.csv",
       "RequestMethod": "HEAD",
       "RequestHeaders": {
         "Accept": "application/xml",
         "Accept-Encoding": "gzip, deflate",
         "Connection": "keep-alive",
         "User-Agent": "azsdk-python-storage-blob/12.14.1 Python/3.9.13 (Windows-10-10.0.19045-SP0)",
-<<<<<<< HEAD
-        "x-ms-date": "Sat, 24 Dec 2022 16:06:19 GMT",
-=======
-        "x-ms-date": "Mon, 26 Dec 2022 05:12:59 GMT",
->>>>>>> eef81ce5
+        "x-ms-date": "Mon, 26 Dec 2022 12:09:45 GMT",
         "x-ms-version": "2021-08-06"
       },
       "RequestBody": null,
       "StatusCode": 404,
       "ResponseHeaders": {
-<<<<<<< HEAD
-        "Date": "Sat, 24 Dec 2022 16:06:18 GMT",
-=======
-        "Date": "Mon, 26 Dec 2022 05:12:59 GMT",
->>>>>>> eef81ce5
+        "Date": "Mon, 26 Dec 2022 12:09:44 GMT",
         "Server": [
           "Windows-Azure-Blob/1.0",
           "Microsoft-HTTPAPI/2.0"
@@ -853,13 +501,13 @@
       "ResponseBody": null
     },
     {
-      "RequestUri": "https://management.azure.com/subscriptions/00000000-0000-0000-0000-000000000/resourceGroups/00000/providers/Microsoft.MachineLearningServices/workspaces/00000/codes/9c9cfba9-82bd-45db-ad06-07009d1d9672/versions/1?api-version=2022-05-01",
+      "RequestUri": "https://management.azure.com/subscriptions/00000000-0000-0000-0000-000000000/resourceGroups/00000/providers/Microsoft.MachineLearningServices/workspaces/00000/codes/92e51c4c-40c7-4f95-ba55-e3a63d7d7c14/versions/1?api-version=2022-05-01",
       "RequestMethod": "PUT",
       "RequestHeaders": {
         "Accept": "application/json",
         "Accept-Encoding": "gzip, deflate",
         "Connection": "keep-alive",
-        "Content-Length": "288",
+        "Content-Length": "295",
         "Content-Type": "application/json",
         "User-Agent": "azure-ai-ml/1.3.0 azsdk-python-mgmt-machinelearningservices/0.1.0 Python/3.9.13 (Windows-10-10.0.19045-SP0)"
       },
@@ -871,7 +519,7 @@
           },
           "isAnonymous": true,
           "isArchived": false,
-          "codeUri": "https://sagvgsoim6nmhbq.blob.core.windows.net/azureml-blobstore-e61cd5e2-512f-475e-9842-5e2a973993b8/LocalUpload/00000000000000000000000000000000"
+          "codeUri": "https://sagvgsoim6nmhbq.blob.core.windows.net/azureml-blobstore-e61cd5e2-512f-475e-9842-5e2a973993b8/LocalUpload/00000000000000000000000000000000/python"
         }
       },
       "StatusCode": 200,
@@ -879,19 +527,11 @@
         "Cache-Control": "no-cache",
         "Content-Encoding": "gzip",
         "Content-Type": "application/json; charset=utf-8",
-<<<<<<< HEAD
-        "Date": "Sat, 24 Dec 2022 16:06:19 GMT",
+        "Date": "Mon, 26 Dec 2022 12:09:45 GMT",
         "Expires": "-1",
         "Pragma": "no-cache",
         "Request-Context": "appId=cid-v1:512cc15a-13b5-415b-bfd0-dce7accb6bb1",
-        "Server-Timing": "traceparent;desc=\u002200-d603f73973c54568b19366405297f14a-5a7df3a0108a1add-00\u0022",
-=======
-        "Date": "Mon, 26 Dec 2022 05:12:59 GMT",
-        "Expires": "-1",
-        "Pragma": "no-cache",
-        "Request-Context": "appId=cid-v1:512cc15a-13b5-415b-bfd0-dce7accb6bb1",
-        "Server-Timing": "traceparent;desc=\u002200-720bd49c105d3b348c3054e3ae79f48e-a9c96e71d4a2d3fa-00\u0022",
->>>>>>> eef81ce5
+        "Server-Timing": "traceparent;desc=\u002200-fe5c27856ced73ffc834dca69cb444c8-845cad0346d1d2b5-00\u0022",
         "Strict-Transport-Security": "max-age=31536000; includeSubDomains",
         "Transfer-Encoding": "chunked",
         "Vary": [
@@ -900,547 +540,11 @@
         ],
         "x-aml-cluster": "vienna-test-westus2-02",
         "X-Content-Type-Options": "nosniff",
-<<<<<<< HEAD
-        "x-ms-correlation-request-id": "547fa7ba-b872-4ab4-ace3-baa01e655962",
+        "x-ms-correlation-request-id": "8709bd80-91c9-4cef-9675-381f025484b6",
         "x-ms-ratelimit-remaining-subscription-writes": "1194",
         "x-ms-response-type": "standard",
-        "x-ms-routing-request-id": "KOREACENTRAL:20221224T160619Z:547fa7ba-b872-4ab4-ace3-baa01e655962",
-        "x-request-time": "0.342"
-=======
-        "x-ms-correlation-request-id": "118d2798-7b94-4c59-934f-7eb426860309",
-        "x-ms-ratelimit-remaining-subscription-writes": "792",
-        "x-ms-response-type": "standard",
-        "x-ms-routing-request-id": "JAPANEAST:20221226T051300Z:118d2798-7b94-4c59-934f-7eb426860309",
-        "x-request-time": "0.326"
->>>>>>> eef81ce5
-      },
-      "ResponseBody": {
-        "id": "/subscriptions/00000000-0000-0000-0000-000000000/resourceGroups/00000/providers/Microsoft.MachineLearningServices/workspaces/00000/codes/9c9cfba9-82bd-45db-ad06-07009d1d9672/versions/1",
-        "name": "1",
-        "type": "Microsoft.MachineLearningServices/workspaces/codes/versions",
-        "properties": {
-          "description": null,
-          "tags": {},
-          "properties": {
-            "hash_sha256": "0000000000000",
-            "hash_version": "0000000000000"
-          },
-          "isArchived": false,
-          "isAnonymous": false,
-          "codeUri": "https://sagvgsoim6nmhbq.blob.core.windows.net/azureml-blobstore-e61cd5e2-512f-475e-9842-5e2a973993b8/LocalUpload/00000000000000000000000000000000"
-        },
-        "systemData": {
-          "createdAt": "2022-09-23T09:49:20.984936\u002B00:00",
-          "createdBy": "Ying Chen",
-          "createdByType": "User",
-<<<<<<< HEAD
-          "lastModifiedAt": "2022-12-24T16:06:19.4009927\u002B00:00",
-=======
-          "lastModifiedAt": "2022-12-26T05:12:59.9031024\u002B00:00",
->>>>>>> eef81ce5
-          "lastModifiedBy": "Xingzhi Zhang",
-          "lastModifiedByType": "User"
-        }
-      }
-    },
-    {
-      "RequestUri": "https://management.azure.com/subscriptions/00000000-0000-0000-0000-000000000/resourceGroups/00000/providers/Microsoft.MachineLearningServices/workspaces/00000/components/azureml_anonymous/versions/8d58e072-d054-eed6-d59e-a29bf77b02be?api-version=2022-05-01",
-      "RequestMethod": "PUT",
-      "RequestHeaders": {
-        "Accept": "application/json",
-        "Accept-Encoding": "gzip, deflate",
-        "Connection": "keep-alive",
-        "Content-Length": "1910",
-        "Content-Type": "application/json",
-        "User-Agent": "azure-ai-ml/1.3.0 azsdk-python-mgmt-machinelearningservices/0.1.0 Python/3.9.13 (Windows-10-10.0.19045-SP0)"
-      },
-      "RequestBody": {
-        "properties": {
-          "description": "This is the command component for sweep",
-          "properties": {},
-          "tags": {
-            "tag": "tagvalue",
-            "owner": "sdkteam"
-          },
-          "isAnonymous": true,
-          "isArchived": false,
-          "componentSpec": {
-            "command": "echo \u0022Start training ...\u0022 \u0026\u0026 python mnist.py --data_folder ${{inputs.data_folder}} --batch_size ${{inputs.batch_size}} --first_layer_neurons ${{inputs.first_layer_neurons}} --second_layer_neurons ${{inputs.second_layer_neurons}} --third_layer_neurons ${{inputs.third_layer_neurons}} --epochs ${{inputs.epochs}} --f1 ${{inputs.f1}} --f2 ${{inputs.f2}} --weight_decay ${{inputs.weight_decay}} --momentum ${{inputs.momentum}} --learning_rate ${{inputs.learning_rate}} --saved_model ${{outputs.trained_model_dir}}",
-            "code": "azureml:/subscriptions/00000000-0000-0000-0000-000000000/resourceGroups/00000/providers/Microsoft.MachineLearningServices/workspaces/00000/codes/9c9cfba9-82bd-45db-ad06-07009d1d9672/versions/1",
-            "environment": "azureml:AzureML-sklearn-0.24-ubuntu18.04-py37-cpu:1",
-            "name": "azureml_anonymous",
-            "description": "This is the command component for sweep",
-            "tags": {
-              "tag": "tagvalue",
-              "owner": "sdkteam"
-            },
-            "version": "8d58e072-d054-eed6-d59e-a29bf77b02be",
-            "$schema": "https://azuremlschemas.azureedge.net/development/commandComponent.schema.json",
-            "display_name": "CommandComponentForSweep",
-            "is_deterministic": true,
-            "inputs": {
-              "batch_size": {
-                "type": "integer"
-              },
-              "first_layer_neurons": {
-                "type": "integer"
-              },
-              "second_layer_neurons": {
-                "type": "integer"
-              },
-              "third_layer_neurons": {
-                "type": "integer"
-              },
-              "epochs": {
-                "type": "integer"
-              },
-              "momentum": {
-                "type": "number"
-              },
-              "weight_decay": {
-                "type": "number"
-              },
-              "learning_rate": {
-                "type": "number"
-              },
-              "f1": {
-                "type": "number"
-              },
-              "f2": {
-                "type": "number"
-              },
-              "random_seed": {
-                "type": "integer",
-                "default": "42"
-              },
-              "data_folder": {
-                "type": "mltable"
-              }
-            },
-            "outputs": {
-              "trained_model_dir": {
-                "type": "mlflow_model"
-              }
-            },
-            "type": "command",
-            "_source": "YAML.JOB"
-          }
-        }
-      },
-      "StatusCode": 201,
-      "ResponseHeaders": {
-        "Cache-Control": "no-cache",
-        "Content-Length": "3495",
-        "Content-Type": "application/json; charset=utf-8",
-<<<<<<< HEAD
-        "Date": "Sat, 24 Dec 2022 16:06:21 GMT",
-=======
-        "Date": "Mon, 26 Dec 2022 05:13:00 GMT",
->>>>>>> eef81ce5
-        "Expires": "-1",
-        "Location": "https://management.azure.com/subscriptions/00000000-0000-0000-0000-000000000/resourceGroups/00000/providers/Microsoft.MachineLearningServices/workspaces/00000/components/azureml_anonymous/versions/8d58e072-d054-eed6-d59e-a29bf77b02be?api-version=2022-05-01",
-        "Pragma": "no-cache",
-        "Request-Context": "appId=cid-v1:512cc15a-13b5-415b-bfd0-dce7accb6bb1",
-<<<<<<< HEAD
-        "Server-Timing": "traceparent;desc=\u002200-51e2dde0fc04b17589bc24fc9d872733-9021c94c3db4017d-00\u0022",
-        "Strict-Transport-Security": "max-age=31536000; includeSubDomains",
-        "x-aml-cluster": "vienna-test-westus2-02",
-        "X-Content-Type-Options": "nosniff",
-        "x-ms-correlation-request-id": "41dfb652-feaa-4c6f-9d0a-f5352f218f10",
-        "x-ms-ratelimit-remaining-subscription-writes": "1193",
-        "x-ms-response-type": "standard",
-        "x-ms-routing-request-id": "KOREACENTRAL:20221224T160621Z:41dfb652-feaa-4c6f-9d0a-f5352f218f10",
-        "x-request-time": "0.991"
-=======
-        "Server-Timing": "traceparent;desc=\u002200-1a4c25c064586acb193ac85f80478524-869b1b3706c5e8d3-00\u0022",
-        "Strict-Transport-Security": "max-age=31536000; includeSubDomains",
-        "x-aml-cluster": "vienna-test-westus2-02",
-        "X-Content-Type-Options": "nosniff",
-        "x-ms-correlation-request-id": "fa6881f6-b672-47e1-a23f-4934c44abe09",
-        "x-ms-ratelimit-remaining-subscription-writes": "791",
-        "x-ms-response-type": "standard",
-        "x-ms-routing-request-id": "JAPANEAST:20221226T051301Z:fa6881f6-b672-47e1-a23f-4934c44abe09",
-        "x-request-time": "0.966"
->>>>>>> eef81ce5
-      },
-      "ResponseBody": {
-        "id": "/subscriptions/00000000-0000-0000-0000-000000000/resourceGroups/00000/providers/Microsoft.MachineLearningServices/workspaces/00000/components/azureml_anonymous/versions/8206e0b4-1fd5-457a-9cf7-c845699f32a2",
-        "name": "8206e0b4-1fd5-457a-9cf7-c845699f32a2",
-        "type": "Microsoft.MachineLearningServices/workspaces/components/versions",
-        "properties": {
-          "description": null,
-          "tags": {
-            "tag": "tagvalue",
-            "owner": "sdkteam"
-          },
-          "properties": {},
-          "isArchived": false,
-          "isAnonymous": true,
-          "componentSpec": {
-            "name": "azureml_anonymous",
-            "version": "8206e0b4-1fd5-457a-9cf7-c845699f32a2",
-            "display_name": "CommandComponentForSweep",
-            "is_deterministic": "True",
-            "type": "command",
-            "description": "This is the command component for sweep",
-            "tags": {
-              "tag": "tagvalue",
-              "owner": "sdkteam"
-            },
-            "inputs": {
-              "data_folder": {
-                "type": "mltable",
-                "optional": "False"
-              },
-              "batch_size": {
-                "type": "integer",
-                "optional": "False"
-              },
-              "first_layer_neurons": {
-                "type": "integer",
-                "optional": "False"
-              },
-              "second_layer_neurons": {
-                "type": "integer",
-                "optional": "False"
-              },
-              "third_layer_neurons": {
-                "type": "integer",
-                "optional": "False"
-              },
-              "epochs": {
-                "type": "integer",
-                "optional": "False"
-              },
-              "momentum": {
-                "type": "number",
-                "optional": "False"
-              },
-              "weight_decay": {
-                "type": "number",
-                "optional": "False"
-              },
-              "learning_rate": {
-                "type": "number",
-                "optional": "False"
-              },
-              "f1": {
-                "type": "number",
-                "optional": "False"
-              },
-              "f2": {
-                "type": "number",
-                "optional": "False"
-              },
-              "random_seed": {
-                "type": "integer",
-                "optional": "False",
-                "default": "42"
-              }
-            },
-            "outputs": {
-              "trained_model_dir": {
-                "type": "mlflow_model"
-              }
-            },
-            "code": "azureml:/subscriptions/00000000-0000-0000-0000-000000000/resourceGroups/00000/providers/Microsoft.MachineLearningServices/workspaces/00000/codes/9c9cfba9-82bd-45db-ad06-07009d1d9672/versions/1",
-            "environment": "azureml://registries/azureml-dev/environments/AzureML-sklearn-0.24-ubuntu18.04-py37-cpu/versions/1",
-            "resources": {
-              "instance_count": "1"
-            },
-            "command": "echo \u0022Start training ...\u0022 \u0026\u0026 python mnist.py --data_folder ${{inputs.data_folder}} --batch_size ${{inputs.batch_size}} --first_layer_neurons ${{inputs.first_layer_neurons}} --second_layer_neurons ${{inputs.second_layer_neurons}} --third_layer_neurons ${{inputs.third_layer_neurons}} --epochs ${{inputs.epochs}} --f1 ${{inputs.f1}} --f2 ${{inputs.f2}} --weight_decay ${{inputs.weight_decay}} --momentum ${{inputs.momentum}} --learning_rate ${{inputs.learning_rate}} --saved_model ${{outputs.trained_model_dir}}",
-            "$schema": "https://azuremlschemas.azureedge.net/development/commandComponent.schema.json"
-          }
-        },
-        "systemData": {
-          "createdAt": "2022-12-24T16:01:17.4780449\u002B00:00",
-          "createdBy": "Xingzhi Zhang",
-          "createdByType": "User",
-          "lastModifiedAt": "2022-12-24T16:01:17.8883547\u002B00:00",
-          "lastModifiedBy": "Xingzhi Zhang",
-          "lastModifiedByType": "User"
-        }
-      }
-    },
-    {
-      "RequestUri": "https://management.azure.com/subscriptions/00000000-0000-0000-0000-000000000/resourceGroups/00000/providers/Microsoft.MachineLearningServices/workspaces/00000/datastores/workspaceblobstore?api-version=2022-05-01",
-      "RequestMethod": "GET",
-      "RequestHeaders": {
-        "Accept": "application/json",
-        "Accept-Encoding": "gzip, deflate",
-        "Connection": "keep-alive",
-        "User-Agent": "azure-ai-ml/1.3.0 azsdk-python-mgmt-machinelearningservices/0.1.0 Python/3.9.13 (Windows-10-10.0.19045-SP0)"
-      },
-      "RequestBody": null,
-      "StatusCode": 200,
-      "ResponseHeaders": {
-        "Cache-Control": "no-cache",
-        "Content-Encoding": "gzip",
-        "Content-Type": "application/json; charset=utf-8",
-<<<<<<< HEAD
-        "Date": "Sat, 24 Dec 2022 16:06:22 GMT",
-        "Expires": "-1",
-        "Pragma": "no-cache",
-        "Request-Context": "appId=cid-v1:512cc15a-13b5-415b-bfd0-dce7accb6bb1",
-        "Server-Timing": "traceparent;desc=\u002200-bcf205a5b76ed21f0f9aa69e0268b387-3be62af50a20e19a-00\u0022",
-=======
-        "Date": "Mon, 26 Dec 2022 05:13:01 GMT",
-        "Expires": "-1",
-        "Pragma": "no-cache",
-        "Request-Context": "appId=cid-v1:512cc15a-13b5-415b-bfd0-dce7accb6bb1",
-        "Server-Timing": "traceparent;desc=\u002200-d6a3e9f69671f81a128c0ff6bb921b2e-6624fc95a8783264-00\u0022",
->>>>>>> eef81ce5
-        "Strict-Transport-Security": "max-age=31536000; includeSubDomains",
-        "Transfer-Encoding": "chunked",
-        "Vary": [
-          "Accept-Encoding",
-          "Accept-Encoding"
-        ],
-        "x-aml-cluster": "vienna-test-westus2-02",
-        "X-Content-Type-Options": "nosniff",
-<<<<<<< HEAD
-        "x-ms-correlation-request-id": "b4d87228-5ba3-4758-9306-f75e3607225b",
-        "x-ms-ratelimit-remaining-subscription-reads": "11990",
-        "x-ms-response-type": "standard",
-        "x-ms-routing-request-id": "KOREACENTRAL:20221224T160622Z:b4d87228-5ba3-4758-9306-f75e3607225b",
-        "x-request-time": "0.120"
-=======
-        "x-ms-correlation-request-id": "e9eb9de8-e068-423c-bdf5-bf495ab328c9",
-        "x-ms-ratelimit-remaining-subscription-reads": "11506",
-        "x-ms-response-type": "standard",
-        "x-ms-routing-request-id": "JAPANEAST:20221226T051302Z:e9eb9de8-e068-423c-bdf5-bf495ab328c9",
-        "x-request-time": "0.094"
->>>>>>> eef81ce5
-      },
-      "ResponseBody": {
-        "id": "/subscriptions/00000000-0000-0000-0000-000000000/resourceGroups/00000/providers/Microsoft.MachineLearningServices/workspaces/00000/datastores/workspaceblobstore",
-        "name": "workspaceblobstore",
-        "type": "Microsoft.MachineLearningServices/workspaces/datastores",
-        "properties": {
-          "description": null,
-          "tags": null,
-          "properties": null,
-          "isDefault": true,
-          "credentials": {
-            "credentialsType": "AccountKey"
-          },
-          "datastoreType": "AzureBlob",
-          "accountName": "sagvgsoim6nmhbq",
-          "containerName": "azureml-blobstore-e61cd5e2-512f-475e-9842-5e2a973993b8",
-          "endpoint": "core.windows.net",
-          "protocol": "https",
-          "serviceDataAccessAuthIdentity": "WorkspaceSystemAssignedIdentity"
-        },
-        "systemData": {
-          "createdAt": "2022-09-22T09:02:03.2629568\u002B00:00",
-          "createdBy": "779301c0-18b2-4cdc-801b-a0a3368fee0a",
-          "createdByType": "Application",
-          "lastModifiedAt": "2022-09-22T09:02:04.166989\u002B00:00",
-          "lastModifiedBy": "779301c0-18b2-4cdc-801b-a0a3368fee0a",
-          "lastModifiedByType": "Application"
-        }
-      }
-    },
-    {
-      "RequestUri": "https://management.azure.com/subscriptions/00000000-0000-0000-0000-000000000/resourceGroups/00000/providers/Microsoft.MachineLearningServices/workspaces/00000/datastores/workspaceblobstore/listSecrets?api-version=2022-05-01",
-      "RequestMethod": "POST",
-      "RequestHeaders": {
-        "Accept": "application/json",
-        "Accept-Encoding": "gzip, deflate",
-        "Connection": "keep-alive",
-        "Content-Length": "0",
-        "User-Agent": "azure-ai-ml/1.3.0 azsdk-python-mgmt-machinelearningservices/0.1.0 Python/3.9.13 (Windows-10-10.0.19045-SP0)"
-      },
-      "RequestBody": null,
-      "StatusCode": 200,
-      "ResponseHeaders": {
-        "Cache-Control": "no-cache",
-        "Content-Encoding": "gzip",
-        "Content-Type": "application/json; charset=utf-8",
-<<<<<<< HEAD
-        "Date": "Sat, 24 Dec 2022 16:06:22 GMT",
-        "Expires": "-1",
-        "Pragma": "no-cache",
-        "Request-Context": "appId=cid-v1:512cc15a-13b5-415b-bfd0-dce7accb6bb1",
-        "Server-Timing": "traceparent;desc=\u002200-818c2e3ad0ed6d2f3158cffdb6ce4efd-dae5f792ada0b70a-00\u0022",
-=======
-        "Date": "Mon, 26 Dec 2022 05:13:01 GMT",
-        "Expires": "-1",
-        "Pragma": "no-cache",
-        "Request-Context": "appId=cid-v1:512cc15a-13b5-415b-bfd0-dce7accb6bb1",
-        "Server-Timing": "traceparent;desc=\u002200-87da8c9c7e45cd27c6989b2b73fd0a93-9248226c36774f1f-00\u0022",
->>>>>>> eef81ce5
-        "Strict-Transport-Security": "max-age=31536000; includeSubDomains",
-        "Transfer-Encoding": "chunked",
-        "Vary": "Accept-Encoding",
-        "x-aml-cluster": "vienna-test-westus2-02",
-        "X-Content-Type-Options": "nosniff",
-<<<<<<< HEAD
-        "x-ms-correlation-request-id": "5f97862d-866c-47bd-a407-d5be3013c9cd",
-        "x-ms-ratelimit-remaining-subscription-writes": "1194",
-        "x-ms-response-type": "standard",
-        "x-ms-routing-request-id": "KOREACENTRAL:20221224T160623Z:5f97862d-866c-47bd-a407-d5be3013c9cd",
-        "x-request-time": "0.091"
-=======
-        "x-ms-correlation-request-id": "cfa421df-8066-45c9-900d-8c2d75a57a9a",
-        "x-ms-ratelimit-remaining-subscription-writes": "944",
-        "x-ms-response-type": "standard",
-        "x-ms-routing-request-id": "JAPANEAST:20221226T051302Z:cfa421df-8066-45c9-900d-8c2d75a57a9a",
-        "x-request-time": "0.085"
->>>>>>> eef81ce5
-      },
-      "ResponseBody": {
-        "secretsType": "AccountKey",
-        "key": "dGhpcyBpcyBmYWtlIGtleQ=="
-      }
-    },
-    {
-<<<<<<< HEAD
-      "RequestUri": "https://sagvgsoim6nmhbq.blob.core.windows.net/azureml-blobstore-e61cd5e2-512f-475e-9842-5e2a973993b8/LocalUpload/00000000000000000000000000000000/python/sample1.csv",
-=======
-      "RequestUri": "https://sagvgsoim6nmhbq.blob.core.windows.net/azureml-blobstore-e61cd5e2-512f-475e-9842-5e2a973993b8/LocalUpload/00000000000000000000000000000000/data/sample1.csv",
->>>>>>> eef81ce5
-      "RequestMethod": "HEAD",
-      "RequestHeaders": {
-        "Accept": "application/xml",
-        "Accept-Encoding": "gzip, deflate",
-        "Connection": "keep-alive",
-        "User-Agent": "azsdk-python-storage-blob/12.14.1 Python/3.9.13 (Windows-10-10.0.19045-SP0)",
-<<<<<<< HEAD
-        "x-ms-date": "Sat, 24 Dec 2022 16:06:24 GMT",
-=======
-        "x-ms-date": "Mon, 26 Dec 2022 05:13:02 GMT",
->>>>>>> eef81ce5
-        "x-ms-version": "2021-08-06"
-      },
-      "RequestBody": null,
-      "StatusCode": 200,
-      "ResponseHeaders": {
-        "Accept-Ranges": "bytes",
-        "Content-Length": "508",
-        "Content-MD5": "dUQjYq1qrTeqLOaZ4N2AUQ==",
-        "Content-Type": "application/octet-stream",
-<<<<<<< HEAD
-        "Date": "Sat, 24 Dec 2022 16:06:22 GMT",
-        "ETag": "\u00220x8DA9D482EE600C0\u0022",
-        "Last-Modified": "Fri, 23 Sep 2022 09:44:17 GMT",
-=======
-        "Date": "Mon, 26 Dec 2022 05:13:02 GMT",
-        "ETag": "\u00220x8DA9D48AFBCE5A6\u0022",
-        "Last-Modified": "Fri, 23 Sep 2022 09:47:53 GMT",
->>>>>>> eef81ce5
-        "Server": [
-          "Windows-Azure-Blob/1.0",
-          "Microsoft-HTTPAPI/2.0"
-        ],
-        "Vary": "Origin",
-        "x-ms-access-tier": "Hot",
-        "x-ms-access-tier-inferred": "true",
-        "x-ms-blob-type": "BlockBlob",
-<<<<<<< HEAD
-        "x-ms-creation-time": "Fri, 23 Sep 2022 09:44:17 GMT",
-        "x-ms-lease-state": "available",
-        "x-ms-lease-status": "unlocked",
-        "x-ms-meta-name": "92e51c4c-40c7-4f95-ba55-e3a63d7d7c14",
-        "x-ms-meta-upload_status": "completed",
-        "x-ms-meta-version": "1",
-=======
-        "x-ms-creation-time": "Fri, 23 Sep 2022 09:47:53 GMT",
-        "x-ms-lease-state": "available",
-        "x-ms-lease-status": "unlocked",
-        "x-ms-meta-name": "da405283-c0d4-42bf-9cd0-2d052c9da84b",
-        "x-ms-meta-upload_status": "completed",
-        "x-ms-meta-version": "bcdecfd5-08fc-40e1-af7f-364ca3525a76",
->>>>>>> eef81ce5
-        "x-ms-server-encrypted": "true",
-        "x-ms-version": "2021-08-06"
-      },
-      "ResponseBody": null
-    },
-    {
-<<<<<<< HEAD
-      "RequestUri": "https://sagvgsoim6nmhbq.blob.core.windows.net/azureml-blobstore-e61cd5e2-512f-475e-9842-5e2a973993b8/az-ml-artifacts/00000000000000000000000000000000/python/sample1.csv",
-=======
-      "RequestUri": "https://sagvgsoim6nmhbq.blob.core.windows.net/azureml-blobstore-e61cd5e2-512f-475e-9842-5e2a973993b8/az-ml-artifacts/00000000000000000000000000000000/data/sample1.csv",
->>>>>>> eef81ce5
-      "RequestMethod": "HEAD",
-      "RequestHeaders": {
-        "Accept": "application/xml",
-        "Accept-Encoding": "gzip, deflate",
-        "Connection": "keep-alive",
-        "User-Agent": "azsdk-python-storage-blob/12.14.1 Python/3.9.13 (Windows-10-10.0.19045-SP0)",
-<<<<<<< HEAD
-        "x-ms-date": "Sat, 24 Dec 2022 16:06:24 GMT",
-=======
-        "x-ms-date": "Mon, 26 Dec 2022 05:13:03 GMT",
->>>>>>> eef81ce5
-        "x-ms-version": "2021-08-06"
-      },
-      "RequestBody": null,
-      "StatusCode": 404,
-      "ResponseHeaders": {
-<<<<<<< HEAD
-        "Date": "Sat, 24 Dec 2022 16:06:23 GMT",
-=======
-        "Date": "Mon, 26 Dec 2022 05:13:02 GMT",
->>>>>>> eef81ce5
-        "Server": [
-          "Windows-Azure-Blob/1.0",
-          "Microsoft-HTTPAPI/2.0"
-        ],
-        "Transfer-Encoding": "chunked",
-        "Vary": "Origin",
-        "x-ms-error-code": "BlobNotFound",
-        "x-ms-version": "2021-08-06"
-      },
-      "ResponseBody": null
-    },
-    {
-<<<<<<< HEAD
-      "RequestUri": "https://management.azure.com/subscriptions/00000000-0000-0000-0000-000000000/resourceGroups/00000/providers/Microsoft.MachineLearningServices/workspaces/00000/codes/92e51c4c-40c7-4f95-ba55-e3a63d7d7c14/versions/1?api-version=2022-05-01",
-      "RequestMethod": "PUT",
-      "RequestHeaders": {
-        "Accept": "application/json",
-        "Accept-Encoding": "gzip, deflate",
-        "Connection": "keep-alive",
-        "Content-Length": "295",
-        "Content-Type": "application/json",
-        "User-Agent": "azure-ai-ml/1.3.0 azsdk-python-mgmt-machinelearningservices/0.1.0 Python/3.9.13 (Windows-10-10.0.19045-SP0)"
-      },
-      "RequestBody": {
-        "properties": {
-          "properties": {
-            "hash_sha256": "0000000000000",
-            "hash_version": "0000000000000"
-          },
-          "isAnonymous": true,
-          "isArchived": false,
-          "codeUri": "https://sagvgsoim6nmhbq.blob.core.windows.net/azureml-blobstore-e61cd5e2-512f-475e-9842-5e2a973993b8/LocalUpload/00000000000000000000000000000000/python"
-        }
-      },
-      "StatusCode": 200,
-      "ResponseHeaders": {
-        "Cache-Control": "no-cache",
-        "Content-Encoding": "gzip",
-        "Content-Type": "application/json; charset=utf-8",
-        "Date": "Sat, 24 Dec 2022 16:06:24 GMT",
-        "Expires": "-1",
-        "Pragma": "no-cache",
-        "Request-Context": "appId=cid-v1:512cc15a-13b5-415b-bfd0-dce7accb6bb1",
-        "Server-Timing": "traceparent;desc=\u002200-1aac5ba8e32c8ef081afee8eb5a3893c-cdc70ea4ac942624-00\u0022",
-        "Strict-Transport-Security": "max-age=31536000; includeSubDomains",
-        "Transfer-Encoding": "chunked",
-        "Vary": [
-          "Accept-Encoding",
-          "Accept-Encoding"
-        ],
-        "x-aml-cluster": "vienna-test-westus2-02",
-        "X-Content-Type-Options": "nosniff",
-        "x-ms-correlation-request-id": "bb0ab961-0b8f-4f02-a4d0-9a345302526e",
-        "x-ms-ratelimit-remaining-subscription-writes": "1192",
-        "x-ms-response-type": "standard",
-        "x-ms-routing-request-id": "KOREACENTRAL:20221224T160624Z:bb0ab961-0b8f-4f02-a4d0-9a345302526e",
-        "x-request-time": "0.236"
+        "x-ms-routing-request-id": "JAPANWEST:20221226T120945Z:8709bd80-91c9-4cef-9675-381f025484b6",
+        "x-request-time": "0.239"
       },
       "ResponseBody": {
         "id": "/subscriptions/00000000-0000-0000-0000-000000000/resourceGroups/00000/providers/Microsoft.MachineLearningServices/workspaces/00000/codes/92e51c4c-40c7-4f95-ba55-e3a63d7d7c14/versions/1",
@@ -1461,20 +565,20 @@
           "createdAt": "2022-09-23T09:44:19.3941658\u002B00:00",
           "createdBy": "Ying Chen",
           "createdByType": "User",
-          "lastModifiedAt": "2022-12-24T16:06:24.321243\u002B00:00",
+          "lastModifiedAt": "2022-12-26T12:09:45.6730676\u002B00:00",
           "lastModifiedBy": "Xingzhi Zhang",
           "lastModifiedByType": "User"
         }
       }
     },
     {
-      "RequestUri": "https://management.azure.com/subscriptions/00000000-0000-0000-0000-000000000/resourceGroups/00000/providers/Microsoft.MachineLearningServices/workspaces/00000/components/azureml_anonymous/versions/000000000000000000000?api-version=2022-05-01",
+      "RequestUri": "https://management.azure.com/subscriptions/00000000-0000-0000-0000-000000000/resourceGroups/00000/providers/Microsoft.MachineLearningServices/workspaces/00000/components/azureml_anonymous/versions/34295b8a-9ce6-d7d0-0361-b66c0815741f?api-version=2022-05-01",
       "RequestMethod": "PUT",
       "RequestHeaders": {
         "Accept": "application/json",
         "Accept-Encoding": "gzip, deflate",
         "Connection": "keep-alive",
-        "Content-Length": "749",
+        "Content-Length": "764",
         "Content-Type": "application/json",
         "User-Agent": "azure-ai-ml/1.3.0 azsdk-python-mgmt-machinelearningservices/0.1.0 Python/3.9.13 (Windows-10-10.0.19045-SP0)"
       },
@@ -1489,7 +593,7 @@
             "code": "azureml:/subscriptions/00000000-0000-0000-0000-000000000/resourceGroups/00000/providers/Microsoft.MachineLearningServices/workspaces/00000/codes/92e51c4c-40c7-4f95-ba55-e3a63d7d7c14/versions/1",
             "environment": "azureml:AzureML-sklearn-0.24-ubuntu18.04-py37-cpu:1",
             "name": "azureml_anonymous",
-            "version": "000000000000000000000",
+            "version": "34295b8a-9ce6-d7d0-0361-b66c0815741f",
             "display_name": "hello_sweep_inline_trial",
             "is_deterministic": true,
             "inputs": {
@@ -1510,20 +614,20 @@
         "Cache-Control": "no-cache",
         "Content-Length": "1735",
         "Content-Type": "application/json; charset=utf-8",
-        "Date": "Sat, 24 Dec 2022 16:06:25 GMT",
+        "Date": "Mon, 26 Dec 2022 12:09:47 GMT",
         "Expires": "-1",
-        "Location": "https://management.azure.com/subscriptions/00000000-0000-0000-0000-000000000/resourceGroups/00000/providers/Microsoft.MachineLearningServices/workspaces/00000/components/azureml_anonymous/versions/000000000000000000000?api-version=2022-05-01",
+        "Location": "https://management.azure.com/subscriptions/00000000-0000-0000-0000-000000000/resourceGroups/00000/providers/Microsoft.MachineLearningServices/workspaces/00000/components/azureml_anonymous/versions/34295b8a-9ce6-d7d0-0361-b66c0815741f?api-version=2022-05-01",
         "Pragma": "no-cache",
         "Request-Context": "appId=cid-v1:512cc15a-13b5-415b-bfd0-dce7accb6bb1",
-        "Server-Timing": "traceparent;desc=\u002200-80809911b73d55e80c971ca8a59e378f-ad9ec8ffa9cf4322-00\u0022",
+        "Server-Timing": "traceparent;desc=\u002200-9de447c1265f013257c6816f6050926a-af3e92f9da514c6b-00\u0022",
         "Strict-Transport-Security": "max-age=31536000; includeSubDomains",
         "x-aml-cluster": "vienna-test-westus2-02",
         "X-Content-Type-Options": "nosniff",
-        "x-ms-correlation-request-id": "2932bcb2-9f01-4df3-8ce5-ee3989df1c49",
-        "x-ms-ratelimit-remaining-subscription-writes": "1191",
+        "x-ms-correlation-request-id": "4ae6b139-93fd-4feb-a80d-e22b4a023adf",
+        "x-ms-ratelimit-remaining-subscription-writes": "1193",
         "x-ms-response-type": "standard",
-        "x-ms-routing-request-id": "KOREACENTRAL:20221224T160626Z:2932bcb2-9f01-4df3-8ce5-ee3989df1c49",
-        "x-request-time": "0.910"
+        "x-ms-routing-request-id": "JAPANWEST:20221226T120947Z:4ae6b139-93fd-4feb-a80d-e22b4a023adf",
+        "x-request-time": "0.844"
       },
       "ResponseBody": {
         "id": "/subscriptions/00000000-0000-0000-0000-000000000/resourceGroups/00000/providers/Microsoft.MachineLearningServices/workspaces/00000/components/azureml_anonymous/versions/5713ca0f-d6d7-4194-8d5d-4db456951d19",
@@ -1569,10 +673,447 @@
       }
     },
     {
-      "RequestUri": "https://management.azure.com/subscriptions/00000000-0000-0000-0000-000000000/resourceGroups/00000/providers/Microsoft.MachineLearningServices/workspaces/00000/jobs/test_929266619127?api-version=2022-10-01-preview",
-=======
-      "RequestUri": "https://management.azure.com/subscriptions/00000000-0000-0000-0000-000000000/resourceGroups/00000/providers/Microsoft.MachineLearningServices/workspaces/00000/jobs/test_771614664670?api-version=2022-10-01-preview",
->>>>>>> eef81ce5
+      "RequestUri": "https://management.azure.com/subscriptions/00000000-0000-0000-0000-000000000/resourceGroups/00000/providers/Microsoft.MachineLearningServices/workspaces/00000/datastores/workspaceblobstore?api-version=2022-05-01",
+      "RequestMethod": "GET",
+      "RequestHeaders": {
+        "Accept": "application/json",
+        "Accept-Encoding": "gzip, deflate",
+        "Connection": "keep-alive",
+        "User-Agent": "azure-ai-ml/1.3.0 azsdk-python-mgmt-machinelearningservices/0.1.0 Python/3.9.13 (Windows-10-10.0.19045-SP0)"
+      },
+      "RequestBody": null,
+      "StatusCode": 200,
+      "ResponseHeaders": {
+        "Cache-Control": "no-cache",
+        "Content-Encoding": "gzip",
+        "Content-Type": "application/json; charset=utf-8",
+        "Date": "Mon, 26 Dec 2022 12:09:47 GMT",
+        "Expires": "-1",
+        "Pragma": "no-cache",
+        "Request-Context": "appId=cid-v1:512cc15a-13b5-415b-bfd0-dce7accb6bb1",
+        "Server-Timing": "traceparent;desc=\u002200-93c32de091980caab2e990d0c960316d-5d8182ebc35bc597-00\u0022",
+        "Strict-Transport-Security": "max-age=31536000; includeSubDomains",
+        "Transfer-Encoding": "chunked",
+        "Vary": [
+          "Accept-Encoding",
+          "Accept-Encoding"
+        ],
+        "x-aml-cluster": "vienna-test-westus2-02",
+        "X-Content-Type-Options": "nosniff",
+        "x-ms-correlation-request-id": "541fc478-5583-4a10-a64f-8e259f09915e",
+        "x-ms-ratelimit-remaining-subscription-reads": "11990",
+        "x-ms-response-type": "standard",
+        "x-ms-routing-request-id": "JAPANWEST:20221226T120947Z:541fc478-5583-4a10-a64f-8e259f09915e",
+        "x-request-time": "0.109"
+      },
+      "ResponseBody": {
+        "id": "/subscriptions/00000000-0000-0000-0000-000000000/resourceGroups/00000/providers/Microsoft.MachineLearningServices/workspaces/00000/datastores/workspaceblobstore",
+        "name": "workspaceblobstore",
+        "type": "Microsoft.MachineLearningServices/workspaces/datastores",
+        "properties": {
+          "description": null,
+          "tags": null,
+          "properties": null,
+          "isDefault": true,
+          "credentials": {
+            "credentialsType": "AccountKey"
+          },
+          "datastoreType": "AzureBlob",
+          "accountName": "sagvgsoim6nmhbq",
+          "containerName": "azureml-blobstore-e61cd5e2-512f-475e-9842-5e2a973993b8",
+          "endpoint": "core.windows.net",
+          "protocol": "https",
+          "serviceDataAccessAuthIdentity": "WorkspaceSystemAssignedIdentity"
+        },
+        "systemData": {
+          "createdAt": "2022-09-22T09:02:03.2629568\u002B00:00",
+          "createdBy": "779301c0-18b2-4cdc-801b-a0a3368fee0a",
+          "createdByType": "Application",
+          "lastModifiedAt": "2022-09-22T09:02:04.166989\u002B00:00",
+          "lastModifiedBy": "779301c0-18b2-4cdc-801b-a0a3368fee0a",
+          "lastModifiedByType": "Application"
+        }
+      }
+    },
+    {
+      "RequestUri": "https://management.azure.com/subscriptions/00000000-0000-0000-0000-000000000/resourceGroups/00000/providers/Microsoft.MachineLearningServices/workspaces/00000/datastores/workspaceblobstore/listSecrets?api-version=2022-05-01",
+      "RequestMethod": "POST",
+      "RequestHeaders": {
+        "Accept": "application/json",
+        "Accept-Encoding": "gzip, deflate",
+        "Connection": "keep-alive",
+        "Content-Length": "0",
+        "User-Agent": "azure-ai-ml/1.3.0 azsdk-python-mgmt-machinelearningservices/0.1.0 Python/3.9.13 (Windows-10-10.0.19045-SP0)"
+      },
+      "RequestBody": null,
+      "StatusCode": 200,
+      "ResponseHeaders": {
+        "Cache-Control": "no-cache",
+        "Content-Encoding": "gzip",
+        "Content-Type": "application/json; charset=utf-8",
+        "Date": "Mon, 26 Dec 2022 12:09:48 GMT",
+        "Expires": "-1",
+        "Pragma": "no-cache",
+        "Request-Context": "appId=cid-v1:512cc15a-13b5-415b-bfd0-dce7accb6bb1",
+        "Server-Timing": "traceparent;desc=\u002200-78d6aba7a3a041b752d2450c1ec8284b-f99aa2412b820365-00\u0022",
+        "Strict-Transport-Security": "max-age=31536000; includeSubDomains",
+        "Transfer-Encoding": "chunked",
+        "Vary": "Accept-Encoding",
+        "x-aml-cluster": "vienna-test-westus2-02",
+        "X-Content-Type-Options": "nosniff",
+        "x-ms-correlation-request-id": "2fd3bff0-0706-4c47-93cb-bbd417abe031",
+        "x-ms-ratelimit-remaining-subscription-writes": "1194",
+        "x-ms-response-type": "standard",
+        "x-ms-routing-request-id": "JAPANWEST:20221226T120948Z:2fd3bff0-0706-4c47-93cb-bbd417abe031",
+        "x-request-time": "0.095"
+      },
+      "ResponseBody": {
+        "secretsType": "AccountKey",
+        "key": "dGhpcyBpcyBmYWtlIGtleQ=="
+      }
+    },
+    {
+      "RequestUri": "https://sagvgsoim6nmhbq.blob.core.windows.net/azureml-blobstore-e61cd5e2-512f-475e-9842-5e2a973993b8/LocalUpload/00000000000000000000000000000000/COMPONENT_PLACEHOLDER",
+      "RequestMethod": "HEAD",
+      "RequestHeaders": {
+        "Accept": "application/xml",
+        "Accept-Encoding": "gzip, deflate",
+        "Connection": "keep-alive",
+        "User-Agent": "azsdk-python-storage-blob/12.14.1 Python/3.9.13 (Windows-10-10.0.19045-SP0)",
+        "x-ms-date": "Mon, 26 Dec 2022 12:09:48 GMT",
+        "x-ms-version": "2021-08-06"
+      },
+      "RequestBody": null,
+      "StatusCode": 200,
+      "ResponseHeaders": {
+        "Accept-Ranges": "bytes",
+        "Content-Length": "35",
+        "Content-MD5": "L/DnSpFIn\u002BjaQWc\u002BsUQdcw==",
+        "Content-Type": "application/octet-stream",
+        "Date": "Mon, 26 Dec 2022 12:09:48 GMT",
+        "ETag": "\u00220x8DA9D48E17467D7\u0022",
+        "Last-Modified": "Fri, 23 Sep 2022 09:49:17 GMT",
+        "Server": [
+          "Windows-Azure-Blob/1.0",
+          "Microsoft-HTTPAPI/2.0"
+        ],
+        "Vary": "Origin",
+        "x-ms-access-tier": "Hot",
+        "x-ms-access-tier-inferred": "true",
+        "x-ms-blob-type": "BlockBlob",
+        "x-ms-creation-time": "Fri, 23 Sep 2022 09:49:16 GMT",
+        "x-ms-lease-state": "available",
+        "x-ms-lease-status": "unlocked",
+        "x-ms-meta-name": "9c9cfba9-82bd-45db-ad06-07009d1d9672",
+        "x-ms-meta-upload_status": "completed",
+        "x-ms-meta-version": "1",
+        "x-ms-server-encrypted": "true",
+        "x-ms-version": "2021-08-06"
+      },
+      "ResponseBody": null
+    },
+    {
+      "RequestUri": "https://sagvgsoim6nmhbq.blob.core.windows.net/azureml-blobstore-e61cd5e2-512f-475e-9842-5e2a973993b8/az-ml-artifacts/00000000000000000000000000000000/COMPONENT_PLACEHOLDER",
+      "RequestMethod": "HEAD",
+      "RequestHeaders": {
+        "Accept": "application/xml",
+        "Accept-Encoding": "gzip, deflate",
+        "Connection": "keep-alive",
+        "User-Agent": "azsdk-python-storage-blob/12.14.1 Python/3.9.13 (Windows-10-10.0.19045-SP0)",
+        "x-ms-date": "Mon, 26 Dec 2022 12:09:49 GMT",
+        "x-ms-version": "2021-08-06"
+      },
+      "RequestBody": null,
+      "StatusCode": 404,
+      "ResponseHeaders": {
+        "Date": "Mon, 26 Dec 2022 12:09:48 GMT",
+        "Server": [
+          "Windows-Azure-Blob/1.0",
+          "Microsoft-HTTPAPI/2.0"
+        ],
+        "Transfer-Encoding": "chunked",
+        "Vary": "Origin",
+        "x-ms-error-code": "BlobNotFound",
+        "x-ms-version": "2021-08-06"
+      },
+      "ResponseBody": null
+    },
+    {
+      "RequestUri": "https://management.azure.com/subscriptions/00000000-0000-0000-0000-000000000/resourceGroups/00000/providers/Microsoft.MachineLearningServices/workspaces/00000/codes/9c9cfba9-82bd-45db-ad06-07009d1d9672/versions/1?api-version=2022-05-01",
+      "RequestMethod": "PUT",
+      "RequestHeaders": {
+        "Accept": "application/json",
+        "Accept-Encoding": "gzip, deflate",
+        "Connection": "keep-alive",
+        "Content-Length": "288",
+        "Content-Type": "application/json",
+        "User-Agent": "azure-ai-ml/1.3.0 azsdk-python-mgmt-machinelearningservices/0.1.0 Python/3.9.13 (Windows-10-10.0.19045-SP0)"
+      },
+      "RequestBody": {
+        "properties": {
+          "properties": {
+            "hash_sha256": "0000000000000",
+            "hash_version": "0000000000000"
+          },
+          "isAnonymous": true,
+          "isArchived": false,
+          "codeUri": "https://sagvgsoim6nmhbq.blob.core.windows.net/azureml-blobstore-e61cd5e2-512f-475e-9842-5e2a973993b8/LocalUpload/00000000000000000000000000000000"
+        }
+      },
+      "StatusCode": 200,
+      "ResponseHeaders": {
+        "Cache-Control": "no-cache",
+        "Content-Encoding": "gzip",
+        "Content-Type": "application/json; charset=utf-8",
+        "Date": "Mon, 26 Dec 2022 12:09:49 GMT",
+        "Expires": "-1",
+        "Pragma": "no-cache",
+        "Request-Context": "appId=cid-v1:512cc15a-13b5-415b-bfd0-dce7accb6bb1",
+        "Server-Timing": "traceparent;desc=\u002200-15a40b34c808888c2a1b402ccf87a974-4f6eddceee512856-00\u0022",
+        "Strict-Transport-Security": "max-age=31536000; includeSubDomains",
+        "Transfer-Encoding": "chunked",
+        "Vary": [
+          "Accept-Encoding",
+          "Accept-Encoding"
+        ],
+        "x-aml-cluster": "vienna-test-westus2-02",
+        "X-Content-Type-Options": "nosniff",
+        "x-ms-correlation-request-id": "a767d5eb-40fa-4009-afb0-4f492f73da7d",
+        "x-ms-ratelimit-remaining-subscription-writes": "1192",
+        "x-ms-response-type": "standard",
+        "x-ms-routing-request-id": "JAPANWEST:20221226T120949Z:a767d5eb-40fa-4009-afb0-4f492f73da7d",
+        "x-request-time": "0.308"
+      },
+      "ResponseBody": {
+        "id": "/subscriptions/00000000-0000-0000-0000-000000000/resourceGroups/00000/providers/Microsoft.MachineLearningServices/workspaces/00000/codes/9c9cfba9-82bd-45db-ad06-07009d1d9672/versions/1",
+        "name": "1",
+        "type": "Microsoft.MachineLearningServices/workspaces/codes/versions",
+        "properties": {
+          "description": null,
+          "tags": {},
+          "properties": {
+            "hash_sha256": "0000000000000",
+            "hash_version": "0000000000000"
+          },
+          "isArchived": false,
+          "isAnonymous": false,
+          "codeUri": "https://sagvgsoim6nmhbq.blob.core.windows.net/azureml-blobstore-e61cd5e2-512f-475e-9842-5e2a973993b8/LocalUpload/00000000000000000000000000000000"
+        },
+        "systemData": {
+          "createdAt": "2022-09-23T09:49:20.984936\u002B00:00",
+          "createdBy": "Ying Chen",
+          "createdByType": "User",
+          "lastModifiedAt": "2022-12-26T12:09:49.5392151\u002B00:00",
+          "lastModifiedBy": "Xingzhi Zhang",
+          "lastModifiedByType": "User"
+        }
+      }
+    },
+    {
+      "RequestUri": "https://management.azure.com/subscriptions/00000000-0000-0000-0000-000000000/resourceGroups/00000/providers/Microsoft.MachineLearningServices/workspaces/00000/components/azureml_anonymous/versions/8d58e072-d054-eed6-d59e-a29bf77b02be?api-version=2022-05-01",
+      "RequestMethod": "PUT",
+      "RequestHeaders": {
+        "Accept": "application/json",
+        "Accept-Encoding": "gzip, deflate",
+        "Connection": "keep-alive",
+        "Content-Length": "1910",
+        "Content-Type": "application/json",
+        "User-Agent": "azure-ai-ml/1.3.0 azsdk-python-mgmt-machinelearningservices/0.1.0 Python/3.9.13 (Windows-10-10.0.19045-SP0)"
+      },
+      "RequestBody": {
+        "properties": {
+          "description": "This is the command component for sweep",
+          "properties": {},
+          "tags": {
+            "tag": "tagvalue",
+            "owner": "sdkteam"
+          },
+          "isAnonymous": true,
+          "isArchived": false,
+          "componentSpec": {
+            "command": "echo \u0022Start training ...\u0022 \u0026\u0026 python mnist.py --data_folder ${{inputs.data_folder}} --batch_size ${{inputs.batch_size}} --first_layer_neurons ${{inputs.first_layer_neurons}} --second_layer_neurons ${{inputs.second_layer_neurons}} --third_layer_neurons ${{inputs.third_layer_neurons}} --epochs ${{inputs.epochs}} --f1 ${{inputs.f1}} --f2 ${{inputs.f2}} --weight_decay ${{inputs.weight_decay}} --momentum ${{inputs.momentum}} --learning_rate ${{inputs.learning_rate}} --saved_model ${{outputs.trained_model_dir}}",
+            "code": "azureml:/subscriptions/00000000-0000-0000-0000-000000000/resourceGroups/00000/providers/Microsoft.MachineLearningServices/workspaces/00000/codes/9c9cfba9-82bd-45db-ad06-07009d1d9672/versions/1",
+            "environment": "azureml:AzureML-sklearn-0.24-ubuntu18.04-py37-cpu:1",
+            "name": "azureml_anonymous",
+            "description": "This is the command component for sweep",
+            "tags": {
+              "tag": "tagvalue",
+              "owner": "sdkteam"
+            },
+            "version": "8d58e072-d054-eed6-d59e-a29bf77b02be",
+            "$schema": "https://azuremlschemas.azureedge.net/development/commandComponent.schema.json",
+            "display_name": "CommandComponentForSweep",
+            "is_deterministic": true,
+            "inputs": {
+              "batch_size": {
+                "type": "integer"
+              },
+              "first_layer_neurons": {
+                "type": "integer"
+              },
+              "second_layer_neurons": {
+                "type": "integer"
+              },
+              "third_layer_neurons": {
+                "type": "integer"
+              },
+              "epochs": {
+                "type": "integer"
+              },
+              "momentum": {
+                "type": "number"
+              },
+              "weight_decay": {
+                "type": "number"
+              },
+              "learning_rate": {
+                "type": "number"
+              },
+              "f1": {
+                "type": "number"
+              },
+              "f2": {
+                "type": "number"
+              },
+              "random_seed": {
+                "type": "integer",
+                "default": "42"
+              },
+              "data_folder": {
+                "type": "mltable"
+              }
+            },
+            "outputs": {
+              "trained_model_dir": {
+                "type": "mlflow_model"
+              }
+            },
+            "type": "command",
+            "_source": "YAML.JOB"
+          }
+        }
+      },
+      "StatusCode": 201,
+      "ResponseHeaders": {
+        "Cache-Control": "no-cache",
+        "Content-Length": "3495",
+        "Content-Type": "application/json; charset=utf-8",
+        "Date": "Mon, 26 Dec 2022 12:09:51 GMT",
+        "Expires": "-1",
+        "Location": "https://management.azure.com/subscriptions/00000000-0000-0000-0000-000000000/resourceGroups/00000/providers/Microsoft.MachineLearningServices/workspaces/00000/components/azureml_anonymous/versions/8d58e072-d054-eed6-d59e-a29bf77b02be?api-version=2022-05-01",
+        "Pragma": "no-cache",
+        "Request-Context": "appId=cid-v1:512cc15a-13b5-415b-bfd0-dce7accb6bb1",
+        "Server-Timing": "traceparent;desc=\u002200-32436886bdacbd015b1532f218350a7f-359b1d6ac30f9c03-01\u0022",
+        "Strict-Transport-Security": "max-age=31536000; includeSubDomains",
+        "x-aml-cluster": "vienna-test-westus2-02",
+        "X-Content-Type-Options": "nosniff",
+        "x-ms-correlation-request-id": "dd3ff3f2-a4a4-4cb7-9e85-5ff7a6d7f8f0",
+        "x-ms-ratelimit-remaining-subscription-writes": "1191",
+        "x-ms-response-type": "standard",
+        "x-ms-routing-request-id": "JAPANWEST:20221226T120951Z:dd3ff3f2-a4a4-4cb7-9e85-5ff7a6d7f8f0",
+        "x-request-time": "1.046"
+      },
+      "ResponseBody": {
+        "id": "/subscriptions/00000000-0000-0000-0000-000000000/resourceGroups/00000/providers/Microsoft.MachineLearningServices/workspaces/00000/components/azureml_anonymous/versions/8206e0b4-1fd5-457a-9cf7-c845699f32a2",
+        "name": "8206e0b4-1fd5-457a-9cf7-c845699f32a2",
+        "type": "Microsoft.MachineLearningServices/workspaces/components/versions",
+        "properties": {
+          "description": null,
+          "tags": {
+            "tag": "tagvalue",
+            "owner": "sdkteam"
+          },
+          "properties": {},
+          "isArchived": false,
+          "isAnonymous": true,
+          "componentSpec": {
+            "name": "azureml_anonymous",
+            "version": "8206e0b4-1fd5-457a-9cf7-c845699f32a2",
+            "display_name": "CommandComponentForSweep",
+            "is_deterministic": "True",
+            "type": "command",
+            "description": "This is the command component for sweep",
+            "tags": {
+              "tag": "tagvalue",
+              "owner": "sdkteam"
+            },
+            "inputs": {
+              "data_folder": {
+                "type": "mltable",
+                "optional": "False"
+              },
+              "batch_size": {
+                "type": "integer",
+                "optional": "False"
+              },
+              "first_layer_neurons": {
+                "type": "integer",
+                "optional": "False"
+              },
+              "second_layer_neurons": {
+                "type": "integer",
+                "optional": "False"
+              },
+              "third_layer_neurons": {
+                "type": "integer",
+                "optional": "False"
+              },
+              "epochs": {
+                "type": "integer",
+                "optional": "False"
+              },
+              "momentum": {
+                "type": "number",
+                "optional": "False"
+              },
+              "weight_decay": {
+                "type": "number",
+                "optional": "False"
+              },
+              "learning_rate": {
+                "type": "number",
+                "optional": "False"
+              },
+              "f1": {
+                "type": "number",
+                "optional": "False"
+              },
+              "f2": {
+                "type": "number",
+                "optional": "False"
+              },
+              "random_seed": {
+                "type": "integer",
+                "optional": "False",
+                "default": "42"
+              }
+            },
+            "outputs": {
+              "trained_model_dir": {
+                "type": "mlflow_model"
+              }
+            },
+            "code": "azureml:/subscriptions/00000000-0000-0000-0000-000000000/resourceGroups/00000/providers/Microsoft.MachineLearningServices/workspaces/00000/codes/9c9cfba9-82bd-45db-ad06-07009d1d9672/versions/1",
+            "environment": "azureml://registries/azureml-dev/environments/AzureML-sklearn-0.24-ubuntu18.04-py37-cpu/versions/1",
+            "resources": {
+              "instance_count": "1"
+            },
+            "command": "echo \u0022Start training ...\u0022 \u0026\u0026 python mnist.py --data_folder ${{inputs.data_folder}} --batch_size ${{inputs.batch_size}} --first_layer_neurons ${{inputs.first_layer_neurons}} --second_layer_neurons ${{inputs.second_layer_neurons}} --third_layer_neurons ${{inputs.third_layer_neurons}} --epochs ${{inputs.epochs}} --f1 ${{inputs.f1}} --f2 ${{inputs.f2}} --weight_decay ${{inputs.weight_decay}} --momentum ${{inputs.momentum}} --learning_rate ${{inputs.learning_rate}} --saved_model ${{outputs.trained_model_dir}}",
+            "$schema": "https://azuremlschemas.azureedge.net/development/commandComponent.schema.json"
+          }
+        },
+        "systemData": {
+          "createdAt": "2022-12-24T16:01:17.4780449\u002B00:00",
+          "createdBy": "Xingzhi Zhang",
+          "createdByType": "User",
+          "lastModifiedAt": "2022-12-24T16:01:17.8883547\u002B00:00",
+          "lastModifiedBy": "Xingzhi Zhang",
+          "lastModifiedByType": "User"
+        }
+      }
+    },
+    {
+      "RequestUri": "https://management.azure.com/subscriptions/00000000-0000-0000-0000-000000000/resourceGroups/00000/providers/Microsoft.MachineLearningServices/workspaces/00000/jobs/test_854028267532?api-version=2022-10-01-preview",
       "RequestMethod": "PUT",
       "RequestHeaders": {
         "Accept": "application/json",
@@ -1591,11 +1132,7 @@
             "owner": "sdkteam"
           },
           "computeId": "/subscriptions/00000000-0000-0000-0000-000000000/resourceGroups/00000/providers/Microsoft.MachineLearningServices/workspaces/00000/computes/cpu-cluster",
-<<<<<<< HEAD
-          "displayName": "test_929266619127",
-=======
-          "displayName": "test_771614664670",
->>>>>>> eef81ce5
+          "displayName": "test_854028267532",
           "experimentName": "azure-ai-ml",
           "isArchived": false,
           "jobType": "Pipeline",
@@ -1641,11 +1178,7 @@
               "computeId": "/subscriptions/00000000-0000-0000-0000-000000000/resourceGroups/00000/providers/Microsoft.MachineLearningServices/workspaces/00000/computes/gpu-cluster",
               "_source": "YAML.JOB",
               "trial": {
-<<<<<<< HEAD
                 "componentId": "/subscriptions/00000000-0000-0000-0000-000000000/resourceGroups/00000/providers/Microsoft.MachineLearningServices/workspaces/00000/components/azureml_anonymous/versions/5713ca0f-d6d7-4194-8d5d-4db456951d19"
-=======
-                "componentId": "/subscriptions/00000000-0000-0000-0000-000000000/resourceGroups/00000/providers/Microsoft.MachineLearningServices/workspaces/00000/components/azureml_anonymous/versions/536dae03-2912-4e4e-a12c-1e0afd998add"
->>>>>>> eef81ce5
               }
             },
             "hello_sweep_inline_file_trial": {
@@ -1763,49 +1296,26 @@
       "StatusCode": 201,
       "ResponseHeaders": {
         "Cache-Control": "no-cache",
-<<<<<<< HEAD
         "Content-Length": "6896",
         "Content-Type": "application/json; charset=utf-8",
-        "Date": "Sat, 24 Dec 2022 16:06:30 GMT",
+        "Date": "Mon, 26 Dec 2022 12:09:55 GMT",
         "Expires": "-1",
-        "Location": "https://management.azure.com/subscriptions/00000000-0000-0000-0000-000000000/resourceGroups/00000/providers/Microsoft.MachineLearningServices/workspaces/00000/jobs/test_929266619127?api-version=2022-10-01-preview",
+        "Location": "https://management.azure.com/subscriptions/00000000-0000-0000-0000-000000000/resourceGroups/00000/providers/Microsoft.MachineLearningServices/workspaces/00000/jobs/test_854028267532?api-version=2022-10-01-preview",
         "Pragma": "no-cache",
         "Request-Context": "appId=cid-v1:512cc15a-13b5-415b-bfd0-dce7accb6bb1",
-        "Server-Timing": "traceparent;desc=\u002200-5a01fe09a06379d046823fd612821961-4260d7d204fbddd6-00\u0022",
+        "Server-Timing": "traceparent;desc=\u002200-b7f17922fab46991f26b8a30aed17295-cc098e5167470184-00\u0022",
         "Strict-Transport-Security": "max-age=31536000; includeSubDomains",
         "x-aml-cluster": "vienna-test-westus2-02",
         "X-Content-Type-Options": "nosniff",
-        "x-ms-correlation-request-id": "ba5ae872-4ccb-4c6c-acb8-b2a81fa60216",
+        "x-ms-correlation-request-id": "23140a33-a518-4541-879e-2b1882a4b33b",
         "x-ms-ratelimit-remaining-subscription-writes": "1190",
         "x-ms-response-type": "standard",
-        "x-ms-routing-request-id": "KOREACENTRAL:20221224T160630Z:ba5ae872-4ccb-4c6c-acb8-b2a81fa60216",
-        "x-request-time": "3.430"
+        "x-ms-routing-request-id": "JAPANWEST:20221226T120955Z:23140a33-a518-4541-879e-2b1882a4b33b",
+        "x-request-time": "3.400"
       },
       "ResponseBody": {
-        "id": "/subscriptions/00000000-0000-0000-0000-000000000/resourceGroups/00000/providers/Microsoft.MachineLearningServices/workspaces/00000/jobs/test_929266619127",
-        "name": "test_929266619127",
-=======
-        "Content-Length": "6895",
-        "Content-Type": "application/json; charset=utf-8",
-        "Date": "Mon, 26 Dec 2022 05:13:06 GMT",
-        "Expires": "-1",
-        "Location": "https://management.azure.com/subscriptions/00000000-0000-0000-0000-000000000/resourceGroups/00000/providers/Microsoft.MachineLearningServices/workspaces/00000/jobs/test_771614664670?api-version=2022-10-01-preview",
-        "Pragma": "no-cache",
-        "Request-Context": "appId=cid-v1:512cc15a-13b5-415b-bfd0-dce7accb6bb1",
-        "Server-Timing": "traceparent;desc=\u002200-17ea3fd54f80d27e355fb5180bc73e44-74296a25c016e3a9-00\u0022",
-        "Strict-Transport-Security": "max-age=31536000; includeSubDomains",
-        "x-aml-cluster": "vienna-test-westus2-02",
-        "X-Content-Type-Options": "nosniff",
-        "x-ms-correlation-request-id": "eba3b32f-4445-4650-be52-638610a2cf66",
-        "x-ms-ratelimit-remaining-subscription-writes": "790",
-        "x-ms-response-type": "standard",
-        "x-ms-routing-request-id": "JAPANEAST:20221226T051306Z:eba3b32f-4445-4650-be52-638610a2cf66",
-        "x-request-time": "3.378"
-      },
-      "ResponseBody": {
-        "id": "/subscriptions/00000000-0000-0000-0000-000000000/resourceGroups/00000/providers/Microsoft.MachineLearningServices/workspaces/00000/jobs/test_771614664670",
-        "name": "test_771614664670",
->>>>>>> eef81ce5
+        "id": "/subscriptions/00000000-0000-0000-0000-000000000/resourceGroups/00000/providers/Microsoft.MachineLearningServices/workspaces/00000/jobs/test_854028267532",
+        "name": "test_854028267532",
         "type": "Microsoft.MachineLearningServices/workspaces/jobs",
         "properties": {
           "description": "The hello world pipeline job with inline components",
@@ -1825,11 +1335,7 @@
             "azureml.defaultDataStoreName": "workspaceblobstore",
             "azureml.pipelineComponent": "pipelinerun"
           },
-<<<<<<< HEAD
-          "displayName": "test_929266619127",
-=======
-          "displayName": "test_771614664670",
->>>>>>> eef81ce5
+          "displayName": "test_854028267532",
           "status": "Preparing",
           "experimentName": "azure-ai-ml",
           "services": {
@@ -1845,11 +1351,7 @@
             "Studio": {
               "jobServiceType": "Studio",
               "port": null,
-<<<<<<< HEAD
-              "endpoint": "https://ml.azure.com/runs/test_929266619127?wsid=/subscriptions/00000000-0000-0000-0000-000000000/resourcegroups/00000/workspaces/00000",
-=======
-              "endpoint": "https://ml.azure.com/runs/test_771614664670?wsid=/subscriptions/00000000-0000-0000-0000-000000000/resourcegroups/00000/workspaces/00000",
->>>>>>> eef81ce5
+              "endpoint": "https://ml.azure.com/runs/test_854028267532?wsid=/subscriptions/00000000-0000-0000-0000-000000000/resourcegroups/00000/workspaces/00000",
               "status": null,
               "errorMessage": null,
               "properties": null,
@@ -1896,11 +1398,7 @@
               "computeId": "/subscriptions/00000000-0000-0000-0000-000000000/resourceGroups/00000/providers/Microsoft.MachineLearningServices/workspaces/00000/computes/gpu-cluster",
               "_source": "YAML.JOB",
               "trial": {
-<<<<<<< HEAD
                 "componentId": "/subscriptions/00000000-0000-0000-0000-000000000/resourceGroups/00000/providers/Microsoft.MachineLearningServices/workspaces/00000/components/azureml_anonymous/versions/5713ca0f-d6d7-4194-8d5d-4db456951d19"
-=======
-                "componentId": "/subscriptions/00000000-0000-0000-0000-000000000/resourceGroups/00000/providers/Microsoft.MachineLearningServices/workspaces/00000/components/azureml_anonymous/versions/536dae03-2912-4e4e-a12c-1e0afd998add"
->>>>>>> eef81ce5
               }
             },
             "hello_sweep_inline_file_trial": {
@@ -2025,11 +1523,7 @@
           "sourceJobId": null
         },
         "systemData": {
-<<<<<<< HEAD
-          "createdAt": "2022-12-24T16:06:29.6373758\u002B00:00",
-=======
-          "createdAt": "2022-12-26T05:13:06.239661\u002B00:00",
->>>>>>> eef81ce5
+          "createdAt": "2022-12-26T12:09:54.8262529\u002B00:00",
           "createdBy": "Xingzhi Zhang",
           "createdByType": "User"
         }
@@ -2037,10 +1531,6 @@
     }
   ],
   "Variables": {
-<<<<<<< HEAD
-    "randstr": "test_929266619127"
-=======
-    "randstr": "test_771614664670"
->>>>>>> eef81ce5
+    "randstr": "test_854028267532"
   }
 }