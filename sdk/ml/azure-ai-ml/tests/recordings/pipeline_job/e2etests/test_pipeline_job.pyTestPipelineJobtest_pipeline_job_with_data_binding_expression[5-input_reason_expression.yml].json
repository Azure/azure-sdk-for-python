--- conflicted
+++ resolved
@@ -15,19 +15,11 @@
         "Cache-Control": "no-cache",
         "Content-Encoding": "gzip",
         "Content-Type": "application/json; charset=utf-8",
-<<<<<<< HEAD
         "Date": "Wed, 04 Jan 2023 04:51:19 GMT",
         "Expires": "-1",
         "Pragma": "no-cache",
         "Request-Context": "appId=cid-v1:512cc15a-13b5-415b-bfd0-dce7accb6bb1",
         "Server-Timing": "traceparent;desc=\u002200-db743da053144c144c0230f6620d206f-46261167f6ef0682-00\u0022",
-=======
-        "Date": "Fri, 30 Dec 2022 03:04:24 GMT",
-        "Expires": "-1",
-        "Pragma": "no-cache",
-        "Request-Context": "appId=cid-v1:512cc15a-13b5-415b-bfd0-dce7accb6bb1",
-        "Server-Timing": "traceparent;desc=\u002200-53589f0074e157760a7e503e3f47f58d-103a3e000f5038b7-00\u0022",
->>>>>>> 94376103
         "Strict-Transport-Security": "max-age=31536000; includeSubDomains",
         "Transfer-Encoding": "chunked",
         "Vary": [
@@ -36,19 +28,11 @@
         ],
         "x-aml-cluster": "vienna-test-westus2-01",
         "X-Content-Type-Options": "nosniff",
-<<<<<<< HEAD
         "x-ms-correlation-request-id": "f4e4cd5d-e48f-40c6-8677-263a62bc9915",
         "x-ms-ratelimit-remaining-subscription-reads": "11884",
         "x-ms-response-type": "standard",
         "x-ms-routing-request-id": "JAPANEAST:20230104T045120Z:f4e4cd5d-e48f-40c6-8677-263a62bc9915",
         "x-request-time": "0.241"
-=======
-        "x-ms-correlation-request-id": "348bbee5-646c-4519-bb7a-75f49dca155f",
-        "x-ms-ratelimit-remaining-subscription-reads": "11835",
-        "x-ms-response-type": "standard",
-        "x-ms-routing-request-id": "JAPANEAST:20221230T030425Z:348bbee5-646c-4519-bb7a-75f49dca155f",
-        "x-request-time": "0.254"
->>>>>>> 94376103
       },
       "ResponseBody": {
         "id": "/subscriptions/00000000-0000-0000-0000-000000000/resourceGroups/00000/providers/Microsoft.MachineLearningServices/workspaces/00000/computes/cpu-cluster",
@@ -80,23 +64,14 @@
             "targetNodeCount": 4,
             "nodeStateCounts": {
               "preparingNodeCount": 0,
-<<<<<<< HEAD
               "runningNodeCount": 3,
               "idleNodeCount": 0,
-=======
-              "runningNodeCount": 2,
-              "idleNodeCount": 1,
->>>>>>> 94376103
               "unusableNodeCount": 0,
               "leavingNodeCount": 0,
               "preemptedNodeCount": 0
             },
             "allocationState": "Resizing",
-<<<<<<< HEAD
             "allocationStateTransitionTime": "2023-01-04T04:49:26.795\u002B00:00",
-=======
-            "allocationStateTransitionTime": "2022-12-30T03:03:08.86\u002B00:00",
->>>>>>> 94376103
             "errors": null,
             "remoteLoginPortPublicAccess": "Enabled",
             "osType": "Linux",
@@ -122,19 +97,11 @@
         "Cache-Control": "no-cache",
         "Content-Encoding": "gzip",
         "Content-Type": "application/json; charset=utf-8",
-<<<<<<< HEAD
         "Date": "Wed, 04 Jan 2023 04:51:22 GMT",
         "Expires": "-1",
         "Pragma": "no-cache",
         "Request-Context": "appId=cid-v1:512cc15a-13b5-415b-bfd0-dce7accb6bb1",
         "Server-Timing": "traceparent;desc=\u002200-8786ae9f01ba8fbf838b4792d1749a9c-3d2794b8aa6392d4-00\u0022",
-=======
-        "Date": "Fri, 30 Dec 2022 03:04:27 GMT",
-        "Expires": "-1",
-        "Pragma": "no-cache",
-        "Request-Context": "appId=cid-v1:512cc15a-13b5-415b-bfd0-dce7accb6bb1",
-        "Server-Timing": "traceparent;desc=\u002200-6b05bbf476ae3c32bf7e889f416c25b4-b64953c802c943db-00\u0022",
->>>>>>> 94376103
         "Strict-Transport-Security": "max-age=31536000; includeSubDomains",
         "Transfer-Encoding": "chunked",
         "Vary": [
@@ -143,19 +110,11 @@
         ],
         "x-aml-cluster": "vienna-test-westus2-01",
         "X-Content-Type-Options": "nosniff",
-<<<<<<< HEAD
         "x-ms-correlation-request-id": "d7fbaffc-bc3a-4327-b491-825926156cd6",
         "x-ms-ratelimit-remaining-subscription-reads": "11883",
         "x-ms-response-type": "standard",
         "x-ms-routing-request-id": "JAPANEAST:20230104T045123Z:d7fbaffc-bc3a-4327-b491-825926156cd6",
         "x-request-time": "0.085"
-=======
-        "x-ms-correlation-request-id": "9c4026dc-5627-4b20-9479-218de8e4b290",
-        "x-ms-ratelimit-remaining-subscription-reads": "11834",
-        "x-ms-response-type": "standard",
-        "x-ms-routing-request-id": "JAPANEAST:20221230T030427Z:9c4026dc-5627-4b20-9479-218de8e4b290",
-        "x-request-time": "0.084"
->>>>>>> 94376103
       },
       "ResponseBody": {
         "id": "/subscriptions/00000000-0000-0000-0000-000000000/resourceGroups/00000/providers/Microsoft.MachineLearningServices/workspaces/00000/datastores/workspaceblobstore",
@@ -202,37 +161,21 @@
         "Cache-Control": "no-cache",
         "Content-Encoding": "gzip",
         "Content-Type": "application/json; charset=utf-8",
-<<<<<<< HEAD
         "Date": "Wed, 04 Jan 2023 04:51:23 GMT",
         "Expires": "-1",
         "Pragma": "no-cache",
         "Request-Context": "appId=cid-v1:512cc15a-13b5-415b-bfd0-dce7accb6bb1",
         "Server-Timing": "traceparent;desc=\u002200-23bf438b73be53b9ce2599c288191048-7ce99eea595ef634-00\u0022",
-=======
-        "Date": "Fri, 30 Dec 2022 03:04:27 GMT",
-        "Expires": "-1",
-        "Pragma": "no-cache",
-        "Request-Context": "appId=cid-v1:512cc15a-13b5-415b-bfd0-dce7accb6bb1",
-        "Server-Timing": "traceparent;desc=\u002200-1e8676e6e48d31bd921a5ea28dd49578-0c676b5b0589cc9a-00\u0022",
->>>>>>> 94376103
         "Strict-Transport-Security": "max-age=31536000; includeSubDomains",
         "Transfer-Encoding": "chunked",
         "Vary": "Accept-Encoding",
         "x-aml-cluster": "vienna-test-westus2-01",
         "X-Content-Type-Options": "nosniff",
-<<<<<<< HEAD
         "x-ms-correlation-request-id": "edd7f807-024b-4195-bba7-fbbe3441401d",
         "x-ms-ratelimit-remaining-subscription-writes": "1132",
         "x-ms-response-type": "standard",
         "x-ms-routing-request-id": "JAPANEAST:20230104T045124Z:edd7f807-024b-4195-bba7-fbbe3441401d",
         "x-request-time": "0.125"
-=======
-        "x-ms-correlation-request-id": "b575ae61-844b-4a26-a5b4-444309f170c9",
-        "x-ms-ratelimit-remaining-subscription-writes": "1116",
-        "x-ms-response-type": "standard",
-        "x-ms-routing-request-id": "JAPANEAST:20221230T030427Z:b575ae61-844b-4a26-a5b4-444309f170c9",
-        "x-request-time": "0.092"
->>>>>>> 94376103
       },
       "ResponseBody": {
         "secretsType": "AccountKey",
@@ -246,15 +189,9 @@
         "Accept": "application/xml",
         "Accept-Encoding": "gzip, deflate",
         "Connection": "keep-alive",
-<<<<<<< HEAD
         "User-Agent": "azsdk-python-storage-blob/12.9.0 Python/3.7.13 (Windows-10-10.0.22621-SP0)",
         "x-ms-date": "Wed, 04 Jan 2023 04:51:25 GMT",
         "x-ms-version": "2020-10-02"
-=======
-        "User-Agent": "azsdk-python-storage-blob/12.14.1 Python/3.9.13 (Windows-10-10.0.19045-SP0)",
-        "x-ms-date": "Fri, 30 Dec 2022 03:04:28 GMT",
-        "x-ms-version": "2021-08-06"
->>>>>>> 94376103
       },
       "RequestBody": null,
       "StatusCode": 200,
@@ -263,11 +200,7 @@
         "Content-Length": "35",
         "Content-MD5": "L/DnSpFIn\u002BjaQWc\u002BsUQdcw==",
         "Content-Type": "application/octet-stream",
-<<<<<<< HEAD
         "Date": "Wed, 04 Jan 2023 04:51:24 GMT",
-=======
-        "Date": "Fri, 30 Dec 2022 03:04:27 GMT",
->>>>>>> 94376103
         "ETag": "\u00220x8DA9D48E17467D7\u0022",
         "Last-Modified": "Fri, 23 Sep 2022 09:49:17 GMT",
         "Server": [
@@ -296,24 +229,14 @@
         "Accept": "application/xml",
         "Accept-Encoding": "gzip, deflate",
         "Connection": "keep-alive",
-<<<<<<< HEAD
         "User-Agent": "azsdk-python-storage-blob/12.9.0 Python/3.7.13 (Windows-10-10.0.22621-SP0)",
         "x-ms-date": "Wed, 04 Jan 2023 04:51:25 GMT",
         "x-ms-version": "2020-10-02"
-=======
-        "User-Agent": "azsdk-python-storage-blob/12.14.1 Python/3.9.13 (Windows-10-10.0.19045-SP0)",
-        "x-ms-date": "Fri, 30 Dec 2022 03:04:28 GMT",
-        "x-ms-version": "2021-08-06"
->>>>>>> 94376103
       },
       "RequestBody": null,
       "StatusCode": 404,
       "ResponseHeaders": {
-<<<<<<< HEAD
         "Date": "Wed, 04 Jan 2023 04:51:24 GMT",
-=======
-        "Date": "Fri, 30 Dec 2022 03:04:27 GMT",
->>>>>>> 94376103
         "Server": [
           "Windows-Azure-Blob/1.0",
           "Microsoft-HTTPAPI/2.0"
@@ -352,19 +275,11 @@
         "Cache-Control": "no-cache",
         "Content-Encoding": "gzip",
         "Content-Type": "application/json; charset=utf-8",
-<<<<<<< HEAD
         "Date": "Wed, 04 Jan 2023 04:51:24 GMT",
         "Expires": "-1",
         "Pragma": "no-cache",
         "Request-Context": "appId=cid-v1:512cc15a-13b5-415b-bfd0-dce7accb6bb1",
         "Server-Timing": "traceparent;desc=\u002200-caadcc10fced6d634cc92ba57dcc09a8-6b26d19db5e5e273-00\u0022",
-=======
-        "Date": "Fri, 30 Dec 2022 03:04:29 GMT",
-        "Expires": "-1",
-        "Pragma": "no-cache",
-        "Request-Context": "appId=cid-v1:512cc15a-13b5-415b-bfd0-dce7accb6bb1",
-        "Server-Timing": "traceparent;desc=\u002200-5753844482fc09e904373750a07f244b-c04699cb86c01b9a-00\u0022",
->>>>>>> 94376103
         "Strict-Transport-Security": "max-age=31536000; includeSubDomains",
         "Transfer-Encoding": "chunked",
         "Vary": [
@@ -373,19 +288,11 @@
         ],
         "x-aml-cluster": "vienna-test-westus2-01",
         "X-Content-Type-Options": "nosniff",
-<<<<<<< HEAD
         "x-ms-correlation-request-id": "b49021a4-4ae0-4585-a8c8-5889ccce080f",
         "x-ms-ratelimit-remaining-subscription-writes": "1092",
         "x-ms-response-type": "standard",
         "x-ms-routing-request-id": "JAPANEAST:20230104T045125Z:b49021a4-4ae0-4585-a8c8-5889ccce080f",
         "x-request-time": "0.214"
-=======
-        "x-ms-correlation-request-id": "c5c47aa6-d81f-47fd-a2b8-648a46de328b",
-        "x-ms-ratelimit-remaining-subscription-writes": "1067",
-        "x-ms-response-type": "standard",
-        "x-ms-routing-request-id": "JAPANEAST:20221230T030429Z:c5c47aa6-d81f-47fd-a2b8-648a46de328b",
-        "x-request-time": "0.230"
->>>>>>> 94376103
       },
       "ResponseBody": {
         "id": "/subscriptions/00000000-0000-0000-0000-000000000/resourceGroups/00000/providers/Microsoft.MachineLearningServices/workspaces/00000/codes/9c9cfba9-82bd-45db-ad06-07009d1d9672/versions/1",
@@ -406,13 +313,8 @@
           "createdAt": "2022-09-23T09:49:20.984936\u002B00:00",
           "createdBy": "Ying Chen",
           "createdByType": "User",
-<<<<<<< HEAD
           "lastModifiedAt": "2023-01-04T04:51:25.3962645\u002B00:00",
           "lastModifiedBy": "Doris Liao",
-=======
-          "lastModifiedAt": "2022-12-30T03:04:28.8949079\u002B00:00",
-          "lastModifiedBy": "Xingzhi Zhang",
->>>>>>> 94376103
           "lastModifiedByType": "User"
         }
       }
@@ -499,16 +401,11 @@
         "Cache-Control": "no-cache",
         "Content-Length": "3138",
         "Content-Type": "application/json; charset=utf-8",
-<<<<<<< HEAD
         "Date": "Wed, 04 Jan 2023 04:51:29 GMT",
-=======
-        "Date": "Fri, 30 Dec 2022 03:04:30 GMT",
->>>>>>> 94376103
         "Expires": "-1",
         "Location": "https://management.azure.com/subscriptions/00000000-0000-0000-0000-000000000/resourceGroups/00000/providers/Microsoft.MachineLearningServices/workspaces/00000/components/azureml_anonymous/versions/982aee33-76c8-6c00-d11c-bcdea5a75d87?api-version=2022-10-01",
         "Pragma": "no-cache",
         "Request-Context": "appId=cid-v1:512cc15a-13b5-415b-bfd0-dce7accb6bb1",
-<<<<<<< HEAD
         "Server-Timing": "traceparent;desc=\u002200-cdc2c0687948f987191eef136d638878-598509b1a8e615aa-00\u0022",
         "Strict-Transport-Security": "max-age=31536000; includeSubDomains",
         "x-aml-cluster": "vienna-test-westus2-01",
@@ -518,17 +415,6 @@
         "x-ms-response-type": "standard",
         "x-ms-routing-request-id": "JAPANEAST:20230104T045129Z:5fd762df-3315-4b69-8603-df3a0aedeb2b",
         "x-request-time": "1.073"
-=======
-        "Server-Timing": "traceparent;desc=\u002200-f6c69597d04f1151c819e22cef6b5bf3-df0a8594e4f8e17d-00\u0022",
-        "Strict-Transport-Security": "max-age=31536000; includeSubDomains",
-        "x-aml-cluster": "vienna-test-westus2-01",
-        "X-Content-Type-Options": "nosniff",
-        "x-ms-correlation-request-id": "3cfd9648-819e-49d7-981c-5e8c3915250f",
-        "x-ms-ratelimit-remaining-subscription-writes": "1066",
-        "x-ms-response-type": "standard",
-        "x-ms-routing-request-id": "JAPANEAST:20221230T030430Z:3cfd9648-819e-49d7-981c-5e8c3915250f",
-        "x-request-time": "1.058"
->>>>>>> 94376103
       },
       "ResponseBody": {
         "id": "/subscriptions/00000000-0000-0000-0000-000000000/resourceGroups/00000/providers/Microsoft.MachineLearningServices/workspaces/00000/components/azureml_anonymous/versions/8a2695d1-6575-4e5e-abc5-9736a5b9fdd1",
@@ -629,19 +515,11 @@
         "Cache-Control": "no-cache",
         "Content-Encoding": "gzip",
         "Content-Type": "application/json; charset=utf-8",
-<<<<<<< HEAD
         "Date": "Wed, 04 Jan 2023 04:51:30 GMT",
         "Expires": "-1",
         "Pragma": "no-cache",
         "Request-Context": "appId=cid-v1:512cc15a-13b5-415b-bfd0-dce7accb6bb1",
         "Server-Timing": "traceparent;desc=\u002200-d66d56920e9c60cc146377bdd195e9b8-46b24af2c3d0a37a-00\u0022",
-=======
-        "Date": "Fri, 30 Dec 2022 03:04:31 GMT",
-        "Expires": "-1",
-        "Pragma": "no-cache",
-        "Request-Context": "appId=cid-v1:512cc15a-13b5-415b-bfd0-dce7accb6bb1",
-        "Server-Timing": "traceparent;desc=\u002200-383b89111f7a430dfed3f442e46961a8-1912884f906704ed-00\u0022",
->>>>>>> 94376103
         "Strict-Transport-Security": "max-age=31536000; includeSubDomains",
         "Transfer-Encoding": "chunked",
         "Vary": [
@@ -650,19 +528,11 @@
         ],
         "x-aml-cluster": "vienna-test-westus2-01",
         "X-Content-Type-Options": "nosniff",
-<<<<<<< HEAD
         "x-ms-correlation-request-id": "603c44c5-d925-404e-94cf-ba3666157485",
         "x-ms-ratelimit-remaining-subscription-reads": "11882",
         "x-ms-response-type": "standard",
         "x-ms-routing-request-id": "JAPANEAST:20230104T045130Z:603c44c5-d925-404e-94cf-ba3666157485",
         "x-request-time": "0.113"
-=======
-        "x-ms-correlation-request-id": "415b6b07-aedb-401d-8db8-79b095f64c12",
-        "x-ms-ratelimit-remaining-subscription-reads": "11833",
-        "x-ms-response-type": "standard",
-        "x-ms-routing-request-id": "JAPANEAST:20221230T030431Z:415b6b07-aedb-401d-8db8-79b095f64c12",
-        "x-request-time": "0.083"
->>>>>>> 94376103
       },
       "ResponseBody": {
         "id": "/subscriptions/00000000-0000-0000-0000-000000000/resourceGroups/00000/providers/Microsoft.MachineLearningServices/workspaces/00000/datastores/workspaceblobstore",
@@ -709,37 +579,21 @@
         "Cache-Control": "no-cache",
         "Content-Encoding": "gzip",
         "Content-Type": "application/json; charset=utf-8",
-<<<<<<< HEAD
         "Date": "Wed, 04 Jan 2023 04:51:30 GMT",
         "Expires": "-1",
         "Pragma": "no-cache",
         "Request-Context": "appId=cid-v1:512cc15a-13b5-415b-bfd0-dce7accb6bb1",
         "Server-Timing": "traceparent;desc=\u002200-bcda12b2faab3e4518f9f8aa326c18fa-7e96d3735f0d40bf-00\u0022",
-=======
-        "Date": "Fri, 30 Dec 2022 03:04:31 GMT",
-        "Expires": "-1",
-        "Pragma": "no-cache",
-        "Request-Context": "appId=cid-v1:512cc15a-13b5-415b-bfd0-dce7accb6bb1",
-        "Server-Timing": "traceparent;desc=\u002200-c396e307e11a282bb48afb1bced562b5-ab8cf3e3b7208173-00\u0022",
->>>>>>> 94376103
         "Strict-Transport-Security": "max-age=31536000; includeSubDomains",
         "Transfer-Encoding": "chunked",
         "Vary": "Accept-Encoding",
         "x-aml-cluster": "vienna-test-westus2-01",
         "X-Content-Type-Options": "nosniff",
-<<<<<<< HEAD
         "x-ms-correlation-request-id": "2abfccce-6473-4b1d-a1de-ed1dcc8c19da",
         "x-ms-ratelimit-remaining-subscription-writes": "1131",
         "x-ms-response-type": "standard",
         "x-ms-routing-request-id": "JAPANEAST:20230104T045131Z:2abfccce-6473-4b1d-a1de-ed1dcc8c19da",
         "x-request-time": "0.097"
-=======
-        "x-ms-correlation-request-id": "23a7dfb7-1088-4d0e-91c6-1d7ff18a77a4",
-        "x-ms-ratelimit-remaining-subscription-writes": "1115",
-        "x-ms-response-type": "standard",
-        "x-ms-routing-request-id": "JAPANEAST:20221230T030431Z:23a7dfb7-1088-4d0e-91c6-1d7ff18a77a4",
-        "x-request-time": "0.087"
->>>>>>> 94376103
       },
       "ResponseBody": {
         "secretsType": "AccountKey",
@@ -753,15 +607,9 @@
         "Accept": "application/xml",
         "Accept-Encoding": "gzip, deflate",
         "Connection": "keep-alive",
-<<<<<<< HEAD
         "User-Agent": "azsdk-python-storage-blob/12.9.0 Python/3.7.13 (Windows-10-10.0.22621-SP0)",
         "x-ms-date": "Wed, 04 Jan 2023 04:51:32 GMT",
         "x-ms-version": "2020-10-02"
-=======
-        "User-Agent": "azsdk-python-storage-blob/12.14.1 Python/3.9.13 (Windows-10-10.0.19045-SP0)",
-        "x-ms-date": "Fri, 30 Dec 2022 03:04:31 GMT",
-        "x-ms-version": "2021-08-06"
->>>>>>> 94376103
       },
       "RequestBody": null,
       "StatusCode": 200,
@@ -770,11 +618,7 @@
         "Content-Length": "508",
         "Content-MD5": "dUQjYq1qrTeqLOaZ4N2AUQ==",
         "Content-Type": "application/octet-stream",
-<<<<<<< HEAD
         "Date": "Wed, 04 Jan 2023 04:51:30 GMT",
-=======
-        "Date": "Fri, 30 Dec 2022 03:04:31 GMT",
->>>>>>> 94376103
         "ETag": "\u00220x8DA9D48AFBCE5A6\u0022",
         "Last-Modified": "Fri, 23 Sep 2022 09:47:53 GMT",
         "Server": [
@@ -803,24 +647,14 @@
         "Accept": "application/xml",
         "Accept-Encoding": "gzip, deflate",
         "Connection": "keep-alive",
-<<<<<<< HEAD
         "User-Agent": "azsdk-python-storage-blob/12.9.0 Python/3.7.13 (Windows-10-10.0.22621-SP0)",
         "x-ms-date": "Wed, 04 Jan 2023 04:51:32 GMT",
         "x-ms-version": "2020-10-02"
-=======
-        "User-Agent": "azsdk-python-storage-blob/12.14.1 Python/3.9.13 (Windows-10-10.0.19045-SP0)",
-        "x-ms-date": "Fri, 30 Dec 2022 03:04:32 GMT",
-        "x-ms-version": "2021-08-06"
->>>>>>> 94376103
       },
       "RequestBody": null,
       "StatusCode": 404,
       "ResponseHeaders": {
-<<<<<<< HEAD
         "Date": "Wed, 04 Jan 2023 04:51:30 GMT",
-=======
-        "Date": "Fri, 30 Dec 2022 03:04:31 GMT",
->>>>>>> 94376103
         "Server": [
           "Windows-Azure-Blob/1.0",
           "Microsoft-HTTPAPI/2.0"
@@ -847,19 +681,11 @@
         "Cache-Control": "no-cache",
         "Content-Encoding": "gzip",
         "Content-Type": "application/json; charset=utf-8",
-<<<<<<< HEAD
         "Date": "Wed, 04 Jan 2023 04:51:31 GMT",
         "Expires": "-1",
         "Pragma": "no-cache",
         "Request-Context": "appId=cid-v1:512cc15a-13b5-415b-bfd0-dce7accb6bb1",
         "Server-Timing": "traceparent;desc=\u002200-8e35102678b943c62d0c7ee8fda34238-e3f2d74388f19f89-00\u0022",
-=======
-        "Date": "Fri, 30 Dec 2022 03:04:32 GMT",
-        "Expires": "-1",
-        "Pragma": "no-cache",
-        "Request-Context": "appId=cid-v1:512cc15a-13b5-415b-bfd0-dce7accb6bb1",
-        "Server-Timing": "traceparent;desc=\u002200-25d88803cfad783576002cb392626ad6-73eae7efcf9354bf-00\u0022",
->>>>>>> 94376103
         "Strict-Transport-Security": "max-age=31536000; includeSubDomains",
         "Transfer-Encoding": "chunked",
         "Vary": [
@@ -868,19 +694,11 @@
         ],
         "x-aml-cluster": "vienna-test-westus2-01",
         "X-Content-Type-Options": "nosniff",
-<<<<<<< HEAD
         "x-ms-correlation-request-id": "983b48d8-36c7-4a3a-9fa8-03902117f951",
         "x-ms-ratelimit-remaining-subscription-reads": "11881",
         "x-ms-response-type": "standard",
         "x-ms-routing-request-id": "JAPANEAST:20230104T045131Z:983b48d8-36c7-4a3a-9fa8-03902117f951",
         "x-request-time": "0.098"
-=======
-        "x-ms-correlation-request-id": "1a1b1792-b092-426c-9678-5f34e42e883f",
-        "x-ms-ratelimit-remaining-subscription-reads": "11832",
-        "x-ms-response-type": "standard",
-        "x-ms-routing-request-id": "JAPANEAST:20221230T030432Z:1a1b1792-b092-426c-9678-5f34e42e883f",
-        "x-request-time": "0.099"
->>>>>>> 94376103
       },
       "ResponseBody": {
         "id": "/subscriptions/00000000-0000-0000-0000-000000000/resourceGroups/00000/providers/Microsoft.MachineLearningServices/workspaces/00000/datastores/workspaceblobstore",
@@ -927,37 +745,21 @@
         "Cache-Control": "no-cache",
         "Content-Encoding": "gzip",
         "Content-Type": "application/json; charset=utf-8",
-<<<<<<< HEAD
         "Date": "Wed, 04 Jan 2023 04:51:32 GMT",
         "Expires": "-1",
         "Pragma": "no-cache",
         "Request-Context": "appId=cid-v1:512cc15a-13b5-415b-bfd0-dce7accb6bb1",
         "Server-Timing": "traceparent;desc=\u002200-f0e8a6fecf2e2945ccbe87599fb3cc9c-33c76151577c1682-00\u0022",
-=======
-        "Date": "Fri, 30 Dec 2022 03:04:33 GMT",
-        "Expires": "-1",
-        "Pragma": "no-cache",
-        "Request-Context": "appId=cid-v1:512cc15a-13b5-415b-bfd0-dce7accb6bb1",
-        "Server-Timing": "traceparent;desc=\u002200-2b47576bc0c3bbc29549babab179d91b-6c4d9dbfcb331515-00\u0022",
->>>>>>> 94376103
         "Strict-Transport-Security": "max-age=31536000; includeSubDomains",
         "Transfer-Encoding": "chunked",
         "Vary": "Accept-Encoding",
         "x-aml-cluster": "vienna-test-westus2-01",
         "X-Content-Type-Options": "nosniff",
-<<<<<<< HEAD
         "x-ms-correlation-request-id": "c9ffe4a1-d0c6-4642-8d46-1ffc1b36bd0a",
         "x-ms-ratelimit-remaining-subscription-writes": "1130",
         "x-ms-response-type": "standard",
         "x-ms-routing-request-id": "JAPANEAST:20230104T045132Z:c9ffe4a1-d0c6-4642-8d46-1ffc1b36bd0a",
         "x-request-time": "0.091"
-=======
-        "x-ms-correlation-request-id": "afe1c8c4-4728-4935-9fa3-ee58deeb5612",
-        "x-ms-ratelimit-remaining-subscription-writes": "1114",
-        "x-ms-response-type": "standard",
-        "x-ms-routing-request-id": "JAPANEAST:20221230T030433Z:afe1c8c4-4728-4935-9fa3-ee58deeb5612",
-        "x-request-time": "0.095"
->>>>>>> 94376103
       },
       "ResponseBody": {
         "secretsType": "AccountKey",
@@ -971,15 +773,9 @@
         "Accept": "application/xml",
         "Accept-Encoding": "gzip, deflate",
         "Connection": "keep-alive",
-<<<<<<< HEAD
         "User-Agent": "azsdk-python-storage-blob/12.9.0 Python/3.7.13 (Windows-10-10.0.22621-SP0)",
         "x-ms-date": "Wed, 04 Jan 2023 04:51:33 GMT",
         "x-ms-version": "2020-10-02"
-=======
-        "User-Agent": "azsdk-python-storage-blob/12.14.1 Python/3.9.13 (Windows-10-10.0.19045-SP0)",
-        "x-ms-date": "Fri, 30 Dec 2022 03:04:33 GMT",
-        "x-ms-version": "2021-08-06"
->>>>>>> 94376103
       },
       "RequestBody": null,
       "StatusCode": 200,
@@ -988,11 +784,7 @@
         "Content-Length": "508",
         "Content-MD5": "dUQjYq1qrTeqLOaZ4N2AUQ==",
         "Content-Type": "application/octet-stream",
-<<<<<<< HEAD
         "Date": "Wed, 04 Jan 2023 04:51:32 GMT",
-=======
-        "Date": "Fri, 30 Dec 2022 03:04:32 GMT",
->>>>>>> 94376103
         "ETag": "\u00220x8DA9D50123677EA\u0022",
         "Last-Modified": "Fri, 23 Sep 2022 10:40:45 GMT",
         "Server": [
@@ -1021,24 +813,14 @@
         "Accept": "application/xml",
         "Accept-Encoding": "gzip, deflate",
         "Connection": "keep-alive",
-<<<<<<< HEAD
         "User-Agent": "azsdk-python-storage-blob/12.9.0 Python/3.7.13 (Windows-10-10.0.22621-SP0)",
         "x-ms-date": "Wed, 04 Jan 2023 04:51:33 GMT",
         "x-ms-version": "2020-10-02"
-=======
-        "User-Agent": "azsdk-python-storage-blob/12.14.1 Python/3.9.13 (Windows-10-10.0.19045-SP0)",
-        "x-ms-date": "Fri, 30 Dec 2022 03:04:33 GMT",
-        "x-ms-version": "2021-08-06"
->>>>>>> 94376103
       },
       "RequestBody": null,
       "StatusCode": 404,
       "ResponseHeaders": {
-<<<<<<< HEAD
         "Date": "Wed, 04 Jan 2023 04:51:32 GMT",
-=======
-        "Date": "Fri, 30 Dec 2022 03:04:32 GMT",
->>>>>>> 94376103
         "Server": [
           "Windows-Azure-Blob/1.0",
           "Microsoft-HTTPAPI/2.0"
@@ -1051,11 +833,7 @@
       "ResponseBody": null
     },
     {
-<<<<<<< HEAD
       "RequestUri": "https://management.azure.com/subscriptions/00000000-0000-0000-0000-000000000/resourceGroups/00000/providers/Microsoft.MachineLearningServices/workspaces/00000/jobs/test_313337215126?api-version=2022-10-01-preview",
-=======
-      "RequestUri": "https://management.azure.com/subscriptions/00000000-0000-0000-0000-000000000/resourceGroups/00000/providers/Microsoft.MachineLearningServices/workspaces/00000/jobs/test_62386150302?api-version=2022-10-01-preview",
->>>>>>> 94376103
       "RequestMethod": "PUT",
       "RequestHeaders": {
         "Accept": "application/json",
@@ -1133,30 +911,18 @@
         "Cache-Control": "no-cache",
         "Content-Length": "1326",
         "Content-Type": "application/json; charset=utf-8",
-<<<<<<< HEAD
         "Date": "Wed, 04 Jan 2023 04:51:34 GMT",
-=======
-        "Date": "Fri, 30 Dec 2022 03:04:34 GMT",
->>>>>>> 94376103
         "Expires": "-1",
         "Pragma": "no-cache",
         "Request-Context": "appId=cid-v1:512cc15a-13b5-415b-bfd0-dce7accb6bb1",
         "Strict-Transport-Security": "max-age=31536000; includeSubDomains",
         "x-aml-cluster": "vienna-test-westus2-01",
         "X-Content-Type-Options": "nosniff",
-<<<<<<< HEAD
         "x-ms-correlation-request-id": "c8d0ee26-e745-4495-b1be-108b8e5c5c8b",
         "x-ms-ratelimit-remaining-subscription-writes": "1090",
         "x-ms-response-type": "error",
         "x-ms-routing-request-id": "JAPANEAST:20230104T045134Z:c8d0ee26-e745-4495-b1be-108b8e5c5c8b",
         "x-request-time": "1.009"
-=======
-        "x-ms-correlation-request-id": "5ea5f6d9-90e2-4f11-9b91-4dc4610ba120",
-        "x-ms-ratelimit-remaining-subscription-writes": "1065",
-        "x-ms-response-type": "error",
-        "x-ms-routing-request-id": "JAPANEAST:20221230T030434Z:5ea5f6d9-90e2-4f11-9b91-4dc4610ba120",
-        "x-request-time": "0.755"
->>>>>>> 94376103
       },
       "ResponseBody": {
         "error": {
@@ -1174,13 +940,8 @@
               "type": "Correlation",
               "info": {
                 "value": {
-<<<<<<< HEAD
                   "operation": "637795b993bd9e593becab24fc3c3f59",
                   "request": "d5aee7a8ed57b2db"
-=======
-                  "operation": "d506648025f27cb62245e5bb29c3c838",
-                  "request": "0860d2fcc1bbc9b8"
->>>>>>> 94376103
                 }
               }
             },
@@ -1199,11 +960,7 @@
             {
               "type": "Time",
               "info": {
-<<<<<<< HEAD
                 "value": "2023-01-04T04:51:34.41969\u002B00:00"
-=======
-                "value": "2022-12-30T03:04:34.7745344\u002B00:00"
->>>>>>> 94376103
               }
             },
             {
@@ -1230,10 +987,6 @@
     }
   ],
   "Variables": {
-<<<<<<< HEAD
     "name": "test_313337215126"
-=======
-    "name": "test_62386150302"
->>>>>>> 94376103
   }
 }