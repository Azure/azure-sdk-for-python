--- conflicted
+++ resolved
@@ -15,19 +15,11 @@
         "Cache-Control": "no-cache",
         "Content-Encoding": "gzip",
         "Content-Type": "application/json; charset=utf-8",
-<<<<<<< HEAD
         "Date": "Wed, 04 Jan 2023 05:06:35 GMT",
         "Expires": "-1",
         "Pragma": "no-cache",
         "Request-Context": "appId=cid-v1:512cc15a-13b5-415b-bfd0-dce7accb6bb1",
         "Server-Timing": "traceparent;desc=\u002200-4a75532d311b9975494823d4c91c34db-cb950f34b5e0aa17-00\u0022",
-=======
-        "Date": "Fri, 30 Dec 2022 03:19:38 GMT",
-        "Expires": "-1",
-        "Pragma": "no-cache",
-        "Request-Context": "appId=cid-v1:512cc15a-13b5-415b-bfd0-dce7accb6bb1",
-        "Server-Timing": "traceparent;desc=\u002200-5e6a6c1e34e58fb36fa51f7bfb2f3734-ebe5d95ccb393920-00\u0022",
->>>>>>> 94376103
         "Strict-Transport-Security": "max-age=31536000; includeSubDomains",
         "Transfer-Encoding": "chunked",
         "Vary": [
@@ -36,19 +28,11 @@
         ],
         "x-aml-cluster": "vienna-test-westus2-01",
         "X-Content-Type-Options": "nosniff",
-<<<<<<< HEAD
         "x-ms-correlation-request-id": "10a40037-02fb-4010-8682-54bf327f2678",
         "x-ms-ratelimit-remaining-subscription-reads": "11784",
         "x-ms-response-type": "standard",
         "x-ms-routing-request-id": "JAPANEAST:20230104T050635Z:10a40037-02fb-4010-8682-54bf327f2678",
         "x-request-time": "0.227"
-=======
-        "x-ms-correlation-request-id": "8db19ac5-297d-48fb-8c0a-ed6178a3bc7a",
-        "x-ms-ratelimit-remaining-subscription-reads": "11967",
-        "x-ms-response-type": "standard",
-        "x-ms-routing-request-id": "JAPANEAST:20221230T031938Z:8db19ac5-297d-48fb-8c0a-ed6178a3bc7a",
-        "x-request-time": "0.239"
->>>>>>> 94376103
       },
       "ResponseBody": {
         "id": "/subscriptions/00000000-0000-0000-0000-000000000/resourceGroups/00000/providers/Microsoft.MachineLearningServices/workspaces/00000/computes/cpu-cluster",
@@ -76,32 +60,18 @@
               "nodeIdleTimeBeforeScaleDown": "PT2M"
             },
             "subnet": null,
-<<<<<<< HEAD
             "currentNodeCount": 4,
             "targetNodeCount": 6,
             "nodeStateCounts": {
               "preparingNodeCount": 0,
               "runningNodeCount": 4,
               "idleNodeCount": 0,
-=======
-            "currentNodeCount": 3,
-            "targetNodeCount": 3,
-            "nodeStateCounts": {
-              "preparingNodeCount": 0,
-              "runningNodeCount": 1,
-              "idleNodeCount": 2,
->>>>>>> 94376103
               "unusableNodeCount": 0,
               "leavingNodeCount": 0,
               "preemptedNodeCount": 0
             },
-<<<<<<< HEAD
             "allocationState": "Resizing",
             "allocationStateTransitionTime": "2023-01-04T05:06:28.262\u002B00:00",
-=======
-            "allocationState": "Steady",
-            "allocationStateTransitionTime": "2022-12-30T03:14:38.798\u002B00:00",
->>>>>>> 94376103
             "errors": null,
             "remoteLoginPortPublicAccess": "Enabled",
             "osType": "Linux",
@@ -127,19 +97,11 @@
         "Cache-Control": "no-cache",
         "Content-Encoding": "gzip",
         "Content-Type": "application/json; charset=utf-8",
-<<<<<<< HEAD
         "Date": "Wed, 04 Jan 2023 05:06:39 GMT",
         "Expires": "-1",
         "Pragma": "no-cache",
         "Request-Context": "appId=cid-v1:512cc15a-13b5-415b-bfd0-dce7accb6bb1",
         "Server-Timing": "traceparent;desc=\u002200-28291562aea7cfcf2f3c0101f8803ff2-cfaf9cb376d23988-00\u0022",
-=======
-        "Date": "Fri, 30 Dec 2022 03:19:40 GMT",
-        "Expires": "-1",
-        "Pragma": "no-cache",
-        "Request-Context": "appId=cid-v1:512cc15a-13b5-415b-bfd0-dce7accb6bb1",
-        "Server-Timing": "traceparent;desc=\u002200-f65140698ac2e800316a86ba5b3fdb1e-85d488b1b173d4eb-01\u0022",
->>>>>>> 94376103
         "Strict-Transport-Security": "max-age=31536000; includeSubDomains",
         "Transfer-Encoding": "chunked",
         "Vary": [
@@ -148,19 +110,11 @@
         ],
         "x-aml-cluster": "vienna-test-westus2-02",
         "X-Content-Type-Options": "nosniff",
-<<<<<<< HEAD
         "x-ms-correlation-request-id": "19f2ff7a-3c4c-4190-81c9-a5b653d2ab3d",
         "x-ms-ratelimit-remaining-subscription-reads": "11783",
         "x-ms-response-type": "standard",
         "x-ms-routing-request-id": "JAPANEAST:20230104T050639Z:19f2ff7a-3c4c-4190-81c9-a5b653d2ab3d",
         "x-request-time": "0.093"
-=======
-        "x-ms-correlation-request-id": "dc69c526-31bf-40d9-8722-931f47132ac1",
-        "x-ms-ratelimit-remaining-subscription-reads": "11966",
-        "x-ms-response-type": "standard",
-        "x-ms-routing-request-id": "JAPANEAST:20221230T031940Z:dc69c526-31bf-40d9-8722-931f47132ac1",
-        "x-request-time": "0.079"
->>>>>>> 94376103
       },
       "ResponseBody": {
         "id": "/subscriptions/00000000-0000-0000-0000-000000000/resourceGroups/00000/providers/Microsoft.MachineLearningServices/workspaces/00000/datastores/workspaceblobstore",
@@ -207,37 +161,21 @@
         "Cache-Control": "no-cache",
         "Content-Encoding": "gzip",
         "Content-Type": "application/json; charset=utf-8",
-<<<<<<< HEAD
         "Date": "Wed, 04 Jan 2023 05:06:39 GMT",
         "Expires": "-1",
         "Pragma": "no-cache",
         "Request-Context": "appId=cid-v1:512cc15a-13b5-415b-bfd0-dce7accb6bb1",
         "Server-Timing": "traceparent;desc=\u002200-c22e9766f1e13f61941217bcdc4b9ee0-57629d5237b34d64-00\u0022",
-=======
-        "Date": "Fri, 30 Dec 2022 03:19:40 GMT",
-        "Expires": "-1",
-        "Pragma": "no-cache",
-        "Request-Context": "appId=cid-v1:512cc15a-13b5-415b-bfd0-dce7accb6bb1",
-        "Server-Timing": "traceparent;desc=\u002200-9fa256305decabc1e0029e8ea4c2790c-bd91c9318c2c50ed-00\u0022",
->>>>>>> 94376103
         "Strict-Transport-Security": "max-age=31536000; includeSubDomains",
         "Transfer-Encoding": "chunked",
         "Vary": "Accept-Encoding",
         "x-aml-cluster": "vienna-test-westus2-02",
         "X-Content-Type-Options": "nosniff",
-<<<<<<< HEAD
         "x-ms-correlation-request-id": "87544a2e-430e-4d83-8b20-92659b4951ec",
         "x-ms-ratelimit-remaining-subscription-writes": "1068",
         "x-ms-response-type": "standard",
         "x-ms-routing-request-id": "JAPANEAST:20230104T050639Z:87544a2e-430e-4d83-8b20-92659b4951ec",
         "x-request-time": "0.090"
-=======
-        "x-ms-correlation-request-id": "b200db40-fb60-455d-a9ba-807f156f6c03",
-        "x-ms-ratelimit-remaining-subscription-writes": "1179",
-        "x-ms-response-type": "standard",
-        "x-ms-routing-request-id": "JAPANEAST:20221230T031940Z:b200db40-fb60-455d-a9ba-807f156f6c03",
-        "x-request-time": "0.089"
->>>>>>> 94376103
       },
       "ResponseBody": {
         "secretsType": "AccountKey",
@@ -251,15 +189,9 @@
         "Accept": "application/xml",
         "Accept-Encoding": "gzip, deflate",
         "Connection": "keep-alive",
-<<<<<<< HEAD
         "User-Agent": "azsdk-python-storage-blob/12.9.0 Python/3.7.13 (Windows-10-10.0.22621-SP0)",
         "x-ms-date": "Wed, 04 Jan 2023 05:06:40 GMT",
         "x-ms-version": "2020-10-02"
-=======
-        "User-Agent": "azsdk-python-storage-blob/12.14.1 Python/3.9.13 (Windows-10-10.0.19045-SP0)",
-        "x-ms-date": "Fri, 30 Dec 2022 03:19:41 GMT",
-        "x-ms-version": "2021-08-06"
->>>>>>> 94376103
       },
       "RequestBody": null,
       "StatusCode": 200,
@@ -268,15 +200,9 @@
         "Content-Length": "1459",
         "Content-MD5": "0vFwXEoU1mnn7HUtIfbkVg==",
         "Content-Type": "application/octet-stream",
-<<<<<<< HEAD
         "Date": "Wed, 04 Jan 2023 05:06:39 GMT",
         "ETag": "\u00220x8DA9F7B718861CE\u0022",
         "Last-Modified": "Mon, 26 Sep 2022 04:56:16 GMT",
-=======
-        "Date": "Fri, 30 Dec 2022 03:19:41 GMT",
-        "ETag": "\u00220x8DA9F72C3199CAF\u0022",
-        "Last-Modified": "Mon, 26 Sep 2022 03:54:07 GMT",
->>>>>>> 94376103
         "Server": [
           "Windows-Azure-Blob/1.0",
           "Microsoft-HTTPAPI/2.0"
@@ -303,24 +229,14 @@
         "Accept": "application/xml",
         "Accept-Encoding": "gzip, deflate",
         "Connection": "keep-alive",
-<<<<<<< HEAD
         "User-Agent": "azsdk-python-storage-blob/12.9.0 Python/3.7.13 (Windows-10-10.0.22621-SP0)",
         "x-ms-date": "Wed, 04 Jan 2023 05:06:41 GMT",
         "x-ms-version": "2020-10-02"
-=======
-        "User-Agent": "azsdk-python-storage-blob/12.14.1 Python/3.9.13 (Windows-10-10.0.19045-SP0)",
-        "x-ms-date": "Fri, 30 Dec 2022 03:19:41 GMT",
-        "x-ms-version": "2021-08-06"
->>>>>>> 94376103
       },
       "RequestBody": null,
       "StatusCode": 404,
       "ResponseHeaders": {
-<<<<<<< HEAD
         "Date": "Wed, 04 Jan 2023 05:06:39 GMT",
-=======
-        "Date": "Fri, 30 Dec 2022 03:19:41 GMT",
->>>>>>> 94376103
         "Server": [
           "Windows-Azure-Blob/1.0",
           "Microsoft-HTTPAPI/2.0"
@@ -359,19 +275,11 @@
         "Cache-Control": "no-cache",
         "Content-Encoding": "gzip",
         "Content-Type": "application/json; charset=utf-8",
-<<<<<<< HEAD
         "Date": "Wed, 04 Jan 2023 05:06:40 GMT",
         "Expires": "-1",
         "Pragma": "no-cache",
         "Request-Context": "appId=cid-v1:512cc15a-13b5-415b-bfd0-dce7accb6bb1",
         "Server-Timing": "traceparent;desc=\u002200-dc4055ecaf96f91b4455af5db6b54b84-bbb483ec22d5ce48-00\u0022",
-=======
-        "Date": "Fri, 30 Dec 2022 03:19:41 GMT",
-        "Expires": "-1",
-        "Pragma": "no-cache",
-        "Request-Context": "appId=cid-v1:512cc15a-13b5-415b-bfd0-dce7accb6bb1",
-        "Server-Timing": "traceparent;desc=\u002200-c5bc6e97ef5f44d068e2f751bea077fa-51e977856c7839ba-00\u0022",
->>>>>>> 94376103
         "Strict-Transport-Security": "max-age=31536000; includeSubDomains",
         "Transfer-Encoding": "chunked",
         "Vary": [
@@ -380,19 +288,11 @@
         ],
         "x-aml-cluster": "vienna-test-westus2-02",
         "X-Content-Type-Options": "nosniff",
-<<<<<<< HEAD
         "x-ms-correlation-request-id": "1275ac95-aa3c-47a9-b077-20fc21c09281",
         "x-ms-ratelimit-remaining-subscription-writes": "1052",
         "x-ms-response-type": "standard",
         "x-ms-routing-request-id": "JAPANEAST:20230104T050641Z:1275ac95-aa3c-47a9-b077-20fc21c09281",
         "x-request-time": "0.216"
-=======
-        "x-ms-correlation-request-id": "36c8380a-3d76-40d0-9b27-0ff884881a22",
-        "x-ms-ratelimit-remaining-subscription-writes": "1185",
-        "x-ms-response-type": "standard",
-        "x-ms-routing-request-id": "JAPANEAST:20221230T031942Z:36c8380a-3d76-40d0-9b27-0ff884881a22",
-        "x-request-time": "0.208"
->>>>>>> 94376103
       },
       "ResponseBody": {
         "id": "/subscriptions/00000000-0000-0000-0000-000000000/resourceGroups/00000/providers/Microsoft.MachineLearningServices/workspaces/00000/codes/6ba01de8-1631-457a-82cb-a059944560cd/versions/1",
@@ -413,13 +313,8 @@
           "createdAt": "2022-09-26T04:56:17.7054494\u002B00:00",
           "createdBy": "Zhengfei Wang",
           "createdByType": "User",
-<<<<<<< HEAD
           "lastModifiedAt": "2023-01-04T05:06:40.8036587\u002B00:00",
           "lastModifiedBy": "Doris Liao",
-=======
-          "lastModifiedAt": "2022-12-30T03:19:41.9351425\u002B00:00",
-          "lastModifiedBy": "Xingzhi Zhang",
->>>>>>> 94376103
           "lastModifiedByType": "User"
         }
       }
@@ -448,11 +343,7 @@
             "environment": "azureml:AzureML-sklearn-0.24-ubuntu18.04-py37-cpu:5",
             "name": "azureml_anonymous",
             "description": "A dummy training component",
-<<<<<<< HEAD
             "version": "899fa20f-386c-aee4-dd9d-2826af66f40a",
-=======
-            "version": "1",
->>>>>>> 94376103
             "$schema": "https://azuremlschemas.azureedge.net/latest/commandComponent.schema.json",
             "display_name": "Train Model",
             "is_deterministic": true,
@@ -488,24 +379,15 @@
         "Cache-Control": "no-cache",
         "Content-Length": "2342",
         "Content-Type": "application/json; charset=utf-8",
-<<<<<<< HEAD
         "Date": "Wed, 04 Jan 2023 05:06:44 GMT",
-=======
-        "Date": "Fri, 30 Dec 2022 03:19:43 GMT",
->>>>>>> 94376103
         "Expires": "-1",
         "Location": "https://management.azure.com/subscriptions/00000000-0000-0000-0000-000000000/resourceGroups/00000/providers/Microsoft.MachineLearningServices/workspaces/00000/components/azureml_anonymous/versions/899fa20f-386c-aee4-dd9d-2826af66f40a?api-version=2022-10-01",
         "Pragma": "no-cache",
         "Request-Context": "appId=cid-v1:512cc15a-13b5-415b-bfd0-dce7accb6bb1",
-<<<<<<< HEAD
         "Server-Timing": "traceparent;desc=\u002200-aef2864184d986e62b6e2511c9b7d39b-4d363008fbae708b-00\u0022",
-=======
-        "Server-Timing": "traceparent;desc=\u002200-e061d6d59da45e390e503ccde0c381f2-6af769423d1a6d3e-00\u0022",
->>>>>>> 94376103
         "Strict-Transport-Security": "max-age=31536000; includeSubDomains",
         "x-aml-cluster": "vienna-test-westus2-02",
         "X-Content-Type-Options": "nosniff",
-<<<<<<< HEAD
         "x-ms-correlation-request-id": "b766c537-809e-40f0-badd-733bcd188401",
         "x-ms-ratelimit-remaining-subscription-writes": "1051",
         "x-ms-response-type": "standard",
@@ -515,17 +397,6 @@
       "ResponseBody": {
         "id": "/subscriptions/00000000-0000-0000-0000-000000000/resourceGroups/00000/providers/Microsoft.MachineLearningServices/workspaces/00000/components/azureml_anonymous/versions/b92def53-dc41-4762-a8a3-c78a6f119100",
         "name": "b92def53-dc41-4762-a8a3-c78a6f119100",
-=======
-        "x-ms-correlation-request-id": "f39ab831-0036-4537-9fa7-8bd4ac19faf2",
-        "x-ms-ratelimit-remaining-subscription-writes": "1184",
-        "x-ms-response-type": "standard",
-        "x-ms-routing-request-id": "JAPANEAST:20221230T031943Z:f39ab831-0036-4537-9fa7-8bd4ac19faf2",
-        "x-request-time": "1.090"
-      },
-      "ResponseBody": {
-        "id": "/subscriptions/00000000-0000-0000-0000-000000000/resourceGroups/00000/providers/Microsoft.MachineLearningServices/workspaces/00000/components/azureml_anonymous/versions/326103ba-9675-4607-a202-bc994eb1190d",
-        "name": "326103ba-9675-4607-a202-bc994eb1190d",
->>>>>>> 94376103
         "type": "Microsoft.MachineLearningServices/workspaces/components/versions",
         "properties": {
           "description": null,
@@ -535,11 +406,7 @@
           "isAnonymous": true,
           "componentSpec": {
             "name": "azureml_anonymous",
-<<<<<<< HEAD
             "version": "b92def53-dc41-4762-a8a3-c78a6f119100",
-=======
-            "version": "326103ba-9675-4607-a202-bc994eb1190d",
->>>>>>> 94376103
             "display_name": "Train Model",
             "is_deterministic": "True",
             "type": "command",
@@ -579,19 +446,11 @@
           }
         },
         "systemData": {
-<<<<<<< HEAD
           "createdAt": "2023-01-04T05:05:41.3550626\u002B00:00",
           "createdBy": "Doris Liao",
           "createdByType": "User",
           "lastModifiedAt": "2023-01-04T05:05:41.7216446\u002B00:00",
           "lastModifiedBy": "Doris Liao",
-=======
-          "createdAt": "2022-12-30T03:19:03.6932402\u002B00:00",
-          "createdBy": "Xingzhi Zhang",
-          "createdByType": "User",
-          "lastModifiedAt": "2022-12-30T03:19:04.132029\u002B00:00",
-          "lastModifiedBy": "Xingzhi Zhang",
->>>>>>> 94376103
           "lastModifiedByType": "User"
         }
       }
@@ -611,19 +470,11 @@
         "Cache-Control": "no-cache",
         "Content-Encoding": "gzip",
         "Content-Type": "application/json; charset=utf-8",
-<<<<<<< HEAD
         "Date": "Wed, 04 Jan 2023 05:06:45 GMT",
         "Expires": "-1",
         "Pragma": "no-cache",
         "Request-Context": "appId=cid-v1:512cc15a-13b5-415b-bfd0-dce7accb6bb1",
         "Server-Timing": "traceparent;desc=\u002200-55123e154120e9b978cd328cc500e133-c58ee35357cbe82a-00\u0022",
-=======
-        "Date": "Fri, 30 Dec 2022 03:19:43 GMT",
-        "Expires": "-1",
-        "Pragma": "no-cache",
-        "Request-Context": "appId=cid-v1:512cc15a-13b5-415b-bfd0-dce7accb6bb1",
-        "Server-Timing": "traceparent;desc=\u002200-ccacb4a1cff7a30b6f7a3118b329aa19-05910f5f6bb68534-00\u0022",
->>>>>>> 94376103
         "Strict-Transport-Security": "max-age=31536000; includeSubDomains",
         "Transfer-Encoding": "chunked",
         "Vary": [
@@ -632,19 +483,11 @@
         ],
         "x-aml-cluster": "vienna-test-westus2-02",
         "X-Content-Type-Options": "nosniff",
-<<<<<<< HEAD
         "x-ms-correlation-request-id": "187e04df-3f9c-4135-a4c2-c027c3ec8f49",
         "x-ms-ratelimit-remaining-subscription-reads": "11782",
         "x-ms-response-type": "standard",
         "x-ms-routing-request-id": "JAPANEAST:20230104T050645Z:187e04df-3f9c-4135-a4c2-c027c3ec8f49",
         "x-request-time": "0.083"
-=======
-        "x-ms-correlation-request-id": "d7698241-c48c-41b2-a22e-120d27d89e6c",
-        "x-ms-ratelimit-remaining-subscription-reads": "11965",
-        "x-ms-response-type": "standard",
-        "x-ms-routing-request-id": "JAPANEAST:20221230T031944Z:d7698241-c48c-41b2-a22e-120d27d89e6c",
-        "x-request-time": "0.084"
->>>>>>> 94376103
       },
       "ResponseBody": {
         "id": "/subscriptions/00000000-0000-0000-0000-000000000/resourceGroups/00000/providers/Microsoft.MachineLearningServices/workspaces/00000/datastores/workspaceblobstore",
@@ -691,37 +534,21 @@
         "Cache-Control": "no-cache",
         "Content-Encoding": "gzip",
         "Content-Type": "application/json; charset=utf-8",
-<<<<<<< HEAD
         "Date": "Wed, 04 Jan 2023 05:06:46 GMT",
         "Expires": "-1",
         "Pragma": "no-cache",
         "Request-Context": "appId=cid-v1:512cc15a-13b5-415b-bfd0-dce7accb6bb1",
         "Server-Timing": "traceparent;desc=\u002200-270f37e0e91579859a1c8c59b7893552-514fd94f87e96741-00\u0022",
-=======
-        "Date": "Fri, 30 Dec 2022 03:19:44 GMT",
-        "Expires": "-1",
-        "Pragma": "no-cache",
-        "Request-Context": "appId=cid-v1:512cc15a-13b5-415b-bfd0-dce7accb6bb1",
-        "Server-Timing": "traceparent;desc=\u002200-086885b935177260c90fec952b49b6ed-76cde3f3632c4c48-00\u0022",
->>>>>>> 94376103
         "Strict-Transport-Security": "max-age=31536000; includeSubDomains",
         "Transfer-Encoding": "chunked",
         "Vary": "Accept-Encoding",
         "x-aml-cluster": "vienna-test-westus2-02",
         "X-Content-Type-Options": "nosniff",
-<<<<<<< HEAD
         "x-ms-correlation-request-id": "78c2d0ab-f72a-4565-b5f4-3df52394d0f9",
         "x-ms-ratelimit-remaining-subscription-writes": "1067",
         "x-ms-response-type": "standard",
         "x-ms-routing-request-id": "JAPANEAST:20230104T050646Z:78c2d0ab-f72a-4565-b5f4-3df52394d0f9",
         "x-request-time": "0.098"
-=======
-        "x-ms-correlation-request-id": "516da4b0-706e-4000-b09f-eee6ec0e3180",
-        "x-ms-ratelimit-remaining-subscription-writes": "1178",
-        "x-ms-response-type": "standard",
-        "x-ms-routing-request-id": "JAPANEAST:20221230T031944Z:516da4b0-706e-4000-b09f-eee6ec0e3180",
-        "x-request-time": "0.123"
->>>>>>> 94376103
       },
       "ResponseBody": {
         "secretsType": "AccountKey",
@@ -735,15 +562,9 @@
         "Accept": "application/xml",
         "Accept-Encoding": "gzip, deflate",
         "Connection": "keep-alive",
-<<<<<<< HEAD
         "User-Agent": "azsdk-python-storage-blob/12.9.0 Python/3.7.13 (Windows-10-10.0.22621-SP0)",
         "x-ms-date": "Wed, 04 Jan 2023 05:06:47 GMT",
         "x-ms-version": "2020-10-02"
-=======
-        "User-Agent": "azsdk-python-storage-blob/12.14.1 Python/3.9.13 (Windows-10-10.0.19045-SP0)",
-        "x-ms-date": "Fri, 30 Dec 2022 03:19:44 GMT",
-        "x-ms-version": "2021-08-06"
->>>>>>> 94376103
       },
       "RequestBody": null,
       "StatusCode": 200,
@@ -752,15 +573,9 @@
         "Content-Length": "499",
         "Content-MD5": "kD7N5\u002BygjTfbYTFhyEo7RA==",
         "Content-Type": "application/octet-stream",
-<<<<<<< HEAD
         "Date": "Wed, 04 Jan 2023 05:06:45 GMT",
         "ETag": "\u00220x8DA9F7B75D7B9B0\u0022",
         "Last-Modified": "Mon, 26 Sep 2022 04:56:23 GMT",
-=======
-        "Date": "Fri, 30 Dec 2022 03:19:44 GMT",
-        "ETag": "\u00220x8DA9D48AFBCE5A6\u0022",
-        "Last-Modified": "Fri, 23 Sep 2022 09:47:53 GMT",
->>>>>>> 94376103
         "Server": [
           "Windows-Azure-Blob/1.0",
           "Microsoft-HTTPAPI/2.0"
@@ -787,24 +602,14 @@
         "Accept": "application/xml",
         "Accept-Encoding": "gzip, deflate",
         "Connection": "keep-alive",
-<<<<<<< HEAD
         "User-Agent": "azsdk-python-storage-blob/12.9.0 Python/3.7.13 (Windows-10-10.0.22621-SP0)",
         "x-ms-date": "Wed, 04 Jan 2023 05:06:47 GMT",
         "x-ms-version": "2020-10-02"
-=======
-        "User-Agent": "azsdk-python-storage-blob/12.14.1 Python/3.9.13 (Windows-10-10.0.19045-SP0)",
-        "x-ms-date": "Fri, 30 Dec 2022 03:19:45 GMT",
-        "x-ms-version": "2021-08-06"
->>>>>>> 94376103
       },
       "RequestBody": null,
       "StatusCode": 404,
       "ResponseHeaders": {
-<<<<<<< HEAD
         "Date": "Wed, 04 Jan 2023 05:06:45 GMT",
-=======
-        "Date": "Fri, 30 Dec 2022 03:19:45 GMT",
->>>>>>> 94376103
         "Server": [
           "Windows-Azure-Blob/1.0",
           "Microsoft-HTTPAPI/2.0"
@@ -817,11 +622,7 @@
       "ResponseBody": null
     },
     {
-<<<<<<< HEAD
       "RequestUri": "https://management.azure.com/subscriptions/00000000-0000-0000-0000-000000000/resourceGroups/00000/providers/Microsoft.MachineLearningServices/workspaces/00000/jobs/test_83754071160?api-version=2022-10-01-preview",
-=======
-      "RequestUri": "https://management.azure.com/subscriptions/00000000-0000-0000-0000-000000000/resourceGroups/00000/providers/Microsoft.MachineLearningServices/workspaces/00000/jobs/test_757549034630?api-version=2022-10-01-preview",
->>>>>>> 94376103
       "RequestMethod": "PUT",
       "RequestHeaders": {
         "Accept": "application/json",
@@ -835,11 +636,7 @@
         "properties": {
           "properties": {},
           "tags": {},
-<<<<<<< HEAD
           "displayName": "test_83754071160",
-=======
-          "displayName": "test_757549034630",
->>>>>>> 94376103
           "experimentName": "azure-ai-ml",
           "isArchived": false,
           "jobType": "Pipeline",
@@ -894,11 +691,7 @@
                 }
               },
               "_source": "YAML.JOB",
-<<<<<<< HEAD
               "componentId": "/subscriptions/00000000-0000-0000-0000-000000000/resourceGroups/00000/providers/Microsoft.MachineLearningServices/workspaces/00000/components/azureml_anonymous/versions/b92def53-dc41-4762-a8a3-c78a6f119100"
-=======
-              "componentId": "/subscriptions/00000000-0000-0000-0000-000000000/resourceGroups/00000/providers/Microsoft.MachineLearningServices/workspaces/00000/components/azureml_anonymous/versions/326103ba-9675-4607-a202-bc994eb1190d"
->>>>>>> 94376103
             }
           },
           "outputs": {
@@ -917,25 +710,15 @@
         "Cache-Control": "no-cache",
         "Content-Length": "4277",
         "Content-Type": "application/json; charset=utf-8",
-<<<<<<< HEAD
         "Date": "Wed, 04 Jan 2023 05:06:49 GMT",
         "Expires": "-1",
         "Location": "https://management.azure.com/subscriptions/00000000-0000-0000-0000-000000000/resourceGroups/00000/providers/Microsoft.MachineLearningServices/workspaces/00000/jobs/test_83754071160?api-version=2022-10-01-preview",
         "Pragma": "no-cache",
         "Request-Context": "appId=cid-v1:512cc15a-13b5-415b-bfd0-dce7accb6bb1",
         "Server-Timing": "traceparent;desc=\u002200-632e98be58071149539bfbef79ea16a1-94e2460ac12dd67c-00\u0022",
-=======
-        "Date": "Fri, 30 Dec 2022 03:19:47 GMT",
-        "Expires": "-1",
-        "Location": "https://management.azure.com/subscriptions/00000000-0000-0000-0000-000000000/resourceGroups/00000/providers/Microsoft.MachineLearningServices/workspaces/00000/jobs/test_757549034630?api-version=2022-10-01-preview",
-        "Pragma": "no-cache",
-        "Request-Context": "appId=cid-v1:512cc15a-13b5-415b-bfd0-dce7accb6bb1",
-        "Server-Timing": "traceparent;desc=\u002200-70d113e13c7548fed7513dfb6ac07c8d-5adfd616dec4c9c5-00\u0022",
->>>>>>> 94376103
         "Strict-Transport-Security": "max-age=31536000; includeSubDomains",
         "x-aml-cluster": "vienna-test-westus2-02",
         "X-Content-Type-Options": "nosniff",
-<<<<<<< HEAD
         "x-ms-correlation-request-id": "53d02485-a53e-4c9f-a354-8c6c94e7ccde",
         "x-ms-ratelimit-remaining-subscription-writes": "1050",
         "x-ms-response-type": "standard",
@@ -945,17 +728,6 @@
       "ResponseBody": {
         "id": "/subscriptions/00000000-0000-0000-0000-000000000/resourceGroups/00000/providers/Microsoft.MachineLearningServices/workspaces/00000/jobs/test_83754071160",
         "name": "test_83754071160",
-=======
-        "x-ms-correlation-request-id": "0b6ca516-6244-424b-a892-9dc7695ee28d",
-        "x-ms-ratelimit-remaining-subscription-writes": "1183",
-        "x-ms-response-type": "standard",
-        "x-ms-routing-request-id": "JAPANEAST:20221230T031948Z:0b6ca516-6244-424b-a892-9dc7695ee28d",
-        "x-request-time": "2.692"
-      },
-      "ResponseBody": {
-        "id": "/subscriptions/00000000-0000-0000-0000-000000000/resourceGroups/00000/providers/Microsoft.MachineLearningServices/workspaces/00000/jobs/test_757549034630",
-        "name": "test_757549034630",
->>>>>>> 94376103
         "type": "Microsoft.MachineLearningServices/workspaces/jobs",
         "properties": {
           "description": null,
@@ -971,11 +743,7 @@
             "azureml.defaultDataStoreName": "workspaceblobstore",
             "azureml.pipelineComponent": "pipelinerun"
           },
-<<<<<<< HEAD
           "displayName": "test_83754071160",
-=======
-          "displayName": "test_757549034630",
->>>>>>> 94376103
           "status": "Preparing",
           "experimentName": "azure-ai-ml",
           "services": {
@@ -991,11 +759,7 @@
             "Studio": {
               "jobServiceType": "Studio",
               "port": null,
-<<<<<<< HEAD
               "endpoint": "https://ml.azure.com/runs/test_83754071160?wsid=/subscriptions/00000000-0000-0000-0000-000000000/resourcegroups/00000/workspaces/00000",
-=======
-              "endpoint": "https://ml.azure.com/runs/test_757549034630?wsid=/subscriptions/00000000-0000-0000-0000-000000000/resourcegroups/00000/workspaces/00000",
->>>>>>> 94376103
               "status": null,
               "errorMessage": null,
               "properties": null,
@@ -1042,11 +806,7 @@
                 }
               },
               "_source": "YAML.JOB",
-<<<<<<< HEAD
               "componentId": "/subscriptions/00000000-0000-0000-0000-000000000/resourceGroups/00000/providers/Microsoft.MachineLearningServices/workspaces/00000/components/azureml_anonymous/versions/b92def53-dc41-4762-a8a3-c78a6f119100"
-=======
-              "componentId": "/subscriptions/00000000-0000-0000-0000-000000000/resourceGroups/00000/providers/Microsoft.MachineLearningServices/workspaces/00000/components/azureml_anonymous/versions/326103ba-9675-4607-a202-bc994eb1190d"
->>>>>>> 94376103
             }
           },
           "inputs": {
@@ -1083,23 +843,14 @@
           "sourceJobId": null
         },
         "systemData": {
-<<<<<<< HEAD
           "createdAt": "2023-01-04T05:06:48.7319158\u002B00:00",
           "createdBy": "Doris Liao",
-=======
-          "createdAt": "2022-12-30T03:19:47.4092951\u002B00:00",
-          "createdBy": "Xingzhi Zhang",
->>>>>>> 94376103
           "createdByType": "User"
         }
       }
     }
   ],
   "Variables": {
-<<<<<<< HEAD
     "name": "test_83754071160"
-=======
-    "name": "test_757549034630"
->>>>>>> 94376103
   }
 }