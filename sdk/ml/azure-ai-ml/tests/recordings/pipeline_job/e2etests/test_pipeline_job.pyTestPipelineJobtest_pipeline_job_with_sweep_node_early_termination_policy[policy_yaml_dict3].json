--- conflicted
+++ resolved
@@ -7,11 +7,7 @@
         "Accept": "application/json",
         "Accept-Encoding": "gzip, deflate",
         "Connection": "keep-alive",
-<<<<<<< HEAD
         "User-Agent": "azure-ai-ml/1.5.0 azsdk-python-mgmt-machinelearningservices/0.1.0 Python/3.7.9 (Windows-10-10.0.22621-SP0)"
-=======
-        "User-Agent": "azure-ai-ml/1.5.0 azsdk-python-mgmt-machinelearningservices/0.1.0 Python/3.10.6 (Linux-5.15.79.1-microsoft-standard-WSL2-x86_64-with-glibc2.35)"
->>>>>>> ce9edaa6
       },
       "RequestBody": null,
       "StatusCode": 200,
@@ -19,69 +15,39 @@
         "Cache-Control": "no-cache",
         "Content-Encoding": "gzip",
         "Content-Type": "application/json; charset=utf-8",
-<<<<<<< HEAD
-        "Date": "Thu, 23 Feb 2023 03:34:38 GMT",
+        "Date": "Thu, 23 Feb 2023 21:14:10 GMT",
         "Expires": "-1",
         "Pragma": "no-cache",
         "Request-Context": "appId=cid-v1:2d2e8e63-272e-4b3c-8598-4ee570a0e70d",
-        "Server-Timing": "traceparent;desc=\u002200-4edae1eb24394bd2f0eedf387502c20f-8ee8d231523cee3e-01\u0022",
-=======
-        "Date": "Tue, 21 Feb 2023 21:50:46 GMT",
-        "Expires": "-1",
-        "Pragma": "no-cache",
-        "Request-Context": "appId=cid-v1:2d2e8e63-272e-4b3c-8598-4ee570a0e70d",
-        "Server-Timing": "traceparent;desc=\u002200-da0f1f858868c386d386b507e9029dc2-d26d5f537200e0a6-01\u0022",
->>>>>>> ce9edaa6
+        "Server-Timing": "traceparent;desc=\u002200-12ec5921a5c3c98357f9ca739125c47c-a3641fbb503a72f4-01\u0022",
         "Strict-Transport-Security": "max-age=31536000; includeSubDomains",
         "Transfer-Encoding": "chunked",
         "Vary": [
           "Accept-Encoding",
           "Accept-Encoding"
         ],
-<<<<<<< HEAD
-        "x-aml-cluster": "vienna-eastus2-02",
+        "x-aml-cluster": "vienna-eastus2-01",
         "X-Content-Type-Options": "nosniff",
-        "x-ms-correlation-request-id": "5034826e-0408-49e2-8a64-9ef145d5445c",
-        "x-ms-ratelimit-remaining-subscription-reads": "11885",
+        "x-ms-correlation-request-id": "2bcec47e-7115-4588-822d-4e18bb17e295",
+        "x-ms-ratelimit-remaining-subscription-reads": "11982",
         "x-ms-response-type": "standard",
-        "x-ms-routing-request-id": "WESTUS2:20230223T033439Z:5034826e-0408-49e2-8a64-9ef145d5445c",
-        "x-request-time": "0.050"
-=======
-        "x-aml-cluster": "vienna-eastus-01",
-        "X-Content-Type-Options": "nosniff",
-        "x-ms-correlation-request-id": "c74af8b3-a563-4495-9b96-075b40931c1f",
-        "x-ms-ratelimit-remaining-subscription-reads": "11976",
-        "x-ms-response-type": "standard",
-        "x-ms-routing-request-id": "CANADACENTRAL:20230221T215046Z:c74af8b3-a563-4495-9b96-075b40931c1f",
-        "x-request-time": "0.109"
->>>>>>> ce9edaa6
+        "x-ms-routing-request-id": "WESTUS2:20230223T211411Z:2bcec47e-7115-4588-822d-4e18bb17e295",
+        "x-request-time": "0.553"
       },
       "ResponseBody": {
         "id": "/subscriptions/00000000-0000-0000-0000-000000000/resourceGroups/00000/providers/Microsoft.MachineLearningServices/workspaces/00000/computes/cpu-cluster",
         "name": "cpu-cluster",
         "type": "Microsoft.MachineLearningServices/workspaces/computes",
-<<<<<<< HEAD
         "location": "eastus2",
         "tags": {},
         "properties": {
           "createdOn": "2023-02-23T02:09:37.0381833\u002B00:00",
           "modifiedOn": "2023-02-23T02:09:40.5544927\u002B00:00",
-=======
-        "location": "eastus",
-        "tags": {},
-        "properties": {
-          "createdOn": "2023-02-18T09:22:48.8321811\u002B00:00",
-          "modifiedOn": "2023-02-20T22:34:01.0617008\u002B00:00",
->>>>>>> ce9edaa6
           "disableLocalAuth": false,
           "description": null,
           "resourceId": null,
           "computeType": "AmlCompute",
-<<<<<<< HEAD
           "computeLocation": "eastus2",
-=======
-          "computeLocation": "eastus",
->>>>>>> ce9edaa6
           "provisioningState": "Succeeded",
           "provisioningErrors": null,
           "isAttachedCompute": false,
@@ -91,37 +57,21 @@
             "scaleSettings": {
               "maxNodeCount": 4,
               "minNodeCount": 0,
-<<<<<<< HEAD
               "nodeIdleTimeBeforeScaleDown": "PT2M"
             },
             "subnet": null,
-            "currentNodeCount": 2,
+            "currentNodeCount": 4,
             "targetNodeCount": 4,
             "nodeStateCounts": {
               "preparingNodeCount": 0,
               "runningNodeCount": 2,
-              "idleNodeCount": 0,
-=======
-              "nodeIdleTimeBeforeScaleDown": "PT20M"
-            },
-            "subnet": null,
-            "currentNodeCount": 2,
-            "targetNodeCount": 3,
-            "nodeStateCounts": {
-              "preparingNodeCount": 0,
-              "runningNodeCount": 1,
-              "idleNodeCount": 1,
->>>>>>> ce9edaa6
+              "idleNodeCount": 2,
               "unusableNodeCount": 0,
               "leavingNodeCount": 0,
               "preemptedNodeCount": 0
             },
-            "allocationState": "Resizing",
-<<<<<<< HEAD
-            "allocationStateTransitionTime": "2023-02-23T03:34:14.282\u002B00:00",
-=======
-            "allocationStateTransitionTime": "2023-02-21T21:49:38.698\u002B00:00",
->>>>>>> ce9edaa6
+            "allocationState": "Steady",
+            "allocationStateTransitionTime": "2023-02-23T21:08:09.818\u002B00:00",
             "errors": null,
             "remoteLoginPortPublicAccess": "Enabled",
             "osType": "Linux",
@@ -139,11 +89,7 @@
         "Accept": "application/json",
         "Accept-Encoding": "gzip, deflate",
         "Connection": "keep-alive",
-<<<<<<< HEAD
         "User-Agent": "azure-ai-ml/1.5.0 azsdk-python-mgmt-machinelearningservices/0.1.0 Python/3.7.9 (Windows-10-10.0.22621-SP0)"
-=======
-        "User-Agent": "azure-ai-ml/1.5.0 azsdk-python-mgmt-machinelearningservices/0.1.0 Python/3.10.6 (Linux-5.15.79.1-microsoft-standard-WSL2-x86_64-with-glibc2.35)"
->>>>>>> ce9edaa6
       },
       "RequestBody": null,
       "StatusCode": 200,
@@ -151,69 +97,39 @@
         "Cache-Control": "no-cache",
         "Content-Encoding": "gzip",
         "Content-Type": "application/json; charset=utf-8",
-<<<<<<< HEAD
-        "Date": "Thu, 23 Feb 2023 03:34:39 GMT",
+        "Date": "Thu, 23 Feb 2023 21:14:11 GMT",
         "Expires": "-1",
         "Pragma": "no-cache",
         "Request-Context": "appId=cid-v1:2d2e8e63-272e-4b3c-8598-4ee570a0e70d",
-        "Server-Timing": "traceparent;desc=\u002200-9658a23aa972cf04a196a9daed1d6e9e-0b430e064b7d6838-01\u0022",
-=======
-        "Date": "Tue, 21 Feb 2023 21:50:46 GMT",
-        "Expires": "-1",
-        "Pragma": "no-cache",
-        "Request-Context": "appId=cid-v1:2d2e8e63-272e-4b3c-8598-4ee570a0e70d",
-        "Server-Timing": "traceparent;desc=\u002200-35fa8d9466fed6e20fa007603e9f5a24-0e4e7ca40cc00eed-01\u0022",
->>>>>>> ce9edaa6
+        "Server-Timing": "traceparent;desc=\u002200-70961195d2da8b048084919565409406-5eeaf057cf56fd40-01\u0022",
         "Strict-Transport-Security": "max-age=31536000; includeSubDomains",
         "Transfer-Encoding": "chunked",
         "Vary": [
           "Accept-Encoding",
           "Accept-Encoding"
         ],
-<<<<<<< HEAD
-        "x-aml-cluster": "vienna-eastus2-02",
+        "x-aml-cluster": "vienna-eastus2-01",
         "X-Content-Type-Options": "nosniff",
-        "x-ms-correlation-request-id": "37fb9cb4-bd42-449e-90b1-4c8461bd0a7d",
-        "x-ms-ratelimit-remaining-subscription-reads": "11884",
+        "x-ms-correlation-request-id": "3b00daec-f624-4eef-91ba-e2bfb5bbe682",
+        "x-ms-ratelimit-remaining-subscription-reads": "11981",
         "x-ms-response-type": "standard",
-        "x-ms-routing-request-id": "WESTUS2:20230223T033439Z:37fb9cb4-bd42-449e-90b1-4c8461bd0a7d",
-        "x-request-time": "0.062"
-=======
-        "x-aml-cluster": "vienna-eastus-01",
-        "X-Content-Type-Options": "nosniff",
-        "x-ms-correlation-request-id": "833a22f6-d9ee-46bb-8f68-199083c511a0",
-        "x-ms-ratelimit-remaining-subscription-reads": "11975",
-        "x-ms-response-type": "standard",
-        "x-ms-routing-request-id": "CANADACENTRAL:20230221T215046Z:833a22f6-d9ee-46bb-8f68-199083c511a0",
-        "x-request-time": "0.093"
->>>>>>> ce9edaa6
+        "x-ms-routing-request-id": "WESTUS2:20230223T211412Z:3b00daec-f624-4eef-91ba-e2bfb5bbe682",
+        "x-request-time": "0.476"
       },
       "ResponseBody": {
         "id": "/subscriptions/00000000-0000-0000-0000-000000000/resourceGroups/00000/providers/Microsoft.MachineLearningServices/workspaces/00000/computes/gpu-cluster",
         "name": "gpu-cluster",
         "type": "Microsoft.MachineLearningServices/workspaces/computes",
-<<<<<<< HEAD
         "location": "eastus2",
         "tags": {},
         "properties": {
           "createdOn": "2023-02-23T02:11:49.069627\u002B00:00",
           "modifiedOn": "2023-02-23T02:11:52.5434608\u002B00:00",
-=======
-        "location": "eastus",
-        "tags": {},
-        "properties": {
-          "createdOn": "2023-02-18T09:22:48.834214\u002B00:00",
-          "modifiedOn": "2023-02-18T09:22:55.3559485\u002B00:00",
->>>>>>> ce9edaa6
           "disableLocalAuth": false,
           "description": null,
           "resourceId": null,
           "computeType": "AmlCompute",
-<<<<<<< HEAD
           "computeLocation": "eastus2",
-=======
-          "computeLocation": "eastus",
->>>>>>> ce9edaa6
           "provisioningState": "Succeeded",
           "provisioningErrors": null,
           "isAttachedCompute": false,
@@ -227,11 +143,7 @@
             },
             "subnet": null,
             "currentNodeCount": 0,
-<<<<<<< HEAD
-            "targetNodeCount": 1,
-=======
             "targetNodeCount": 0,
->>>>>>> ce9edaa6
             "nodeStateCounts": {
               "preparingNodeCount": 0,
               "runningNodeCount": 0,
@@ -240,17 +152,10 @@
               "leavingNodeCount": 0,
               "preemptedNodeCount": 0
             },
-<<<<<<< HEAD
-            "allocationState": "Resizing",
-            "allocationStateTransitionTime": "2023-02-23T03:34:25.207\u002B00:00",
+            "allocationState": "Steady",
+            "allocationStateTransitionTime": "2023-02-23T20:37:13.839\u002B00:00",
             "errors": null,
             "remoteLoginPortPublicAccess": "Disabled",
-=======
-            "allocationState": "Steady",
-            "allocationStateTransitionTime": "2023-02-21T21:43:59.975\u002B00:00",
-            "errors": null,
-            "remoteLoginPortPublicAccess": "Enabled",
->>>>>>> ce9edaa6
             "osType": "Linux",
             "virtualMachineImage": null,
             "isolatedNetwork": false,
@@ -266,11 +171,7 @@
         "Accept": "application/json",
         "Accept-Encoding": "gzip, deflate",
         "Connection": "keep-alive",
-<<<<<<< HEAD
         "User-Agent": "azure-ai-ml/1.5.0 azsdk-python-mgmt-machinelearningservices/0.1.0 Python/3.7.9 (Windows-10-10.0.22621-SP0)"
-=======
-        "User-Agent": "azure-ai-ml/1.5.0 azsdk-python-mgmt-machinelearningservices/0.1.0 Python/3.10.6 (Linux-5.15.79.1-microsoft-standard-WSL2-x86_64-with-glibc2.35)"
->>>>>>> ce9edaa6
       },
       "RequestBody": null,
       "StatusCode": 200,
@@ -278,42 +179,24 @@
         "Cache-Control": "no-cache",
         "Content-Encoding": "gzip",
         "Content-Type": "application/json; charset=utf-8",
-<<<<<<< HEAD
-        "Date": "Thu, 23 Feb 2023 03:34:41 GMT",
+        "Date": "Thu, 23 Feb 2023 21:14:14 GMT",
         "Expires": "-1",
         "Pragma": "no-cache",
         "Request-Context": "appId=cid-v1:2d2e8e63-272e-4b3c-8598-4ee570a0e70d",
-        "Server-Timing": "traceparent;desc=\u002200-ebf0d460397def8ac022697b3c1446df-8382d8b52d96c61b-01\u0022",
-=======
-        "Date": "Tue, 21 Feb 2023 21:50:49 GMT",
-        "Expires": "-1",
-        "Pragma": "no-cache",
-        "Request-Context": "appId=cid-v1:2d2e8e63-272e-4b3c-8598-4ee570a0e70d",
-        "Server-Timing": "traceparent;desc=\u002200-8ab418b5c2c0268536a882629020f22a-4471d8f75a1c1d3a-01\u0022",
->>>>>>> ce9edaa6
+        "Server-Timing": "traceparent;desc=\u002200-856de5f7ef7b571a781de31380d3c5d2-27ac28c6519ea1e4-01\u0022",
         "Strict-Transport-Security": "max-age=31536000; includeSubDomains",
         "Transfer-Encoding": "chunked",
         "Vary": [
           "Accept-Encoding",
           "Accept-Encoding"
         ],
-<<<<<<< HEAD
-        "x-aml-cluster": "vienna-eastus2-01",
+        "x-aml-cluster": "vienna-eastus2-02",
         "X-Content-Type-Options": "nosniff",
-        "x-ms-correlation-request-id": "e192b00f-02cf-42ac-8740-a8ed3cb0d398",
-        "x-ms-ratelimit-remaining-subscription-reads": "11883",
+        "x-ms-correlation-request-id": "504f3c80-8930-4324-9ebb-79ee44061ea1",
+        "x-ms-ratelimit-remaining-subscription-reads": "11980",
         "x-ms-response-type": "standard",
-        "x-ms-routing-request-id": "WESTUS2:20230223T033442Z:e192b00f-02cf-42ac-8740-a8ed3cb0d398",
-        "x-request-time": "0.131"
-=======
-        "x-aml-cluster": "vienna-eastus-02",
-        "X-Content-Type-Options": "nosniff",
-        "x-ms-correlation-request-id": "79246d37-6b05-43cf-beef-8f0dc6c336ec",
-        "x-ms-ratelimit-remaining-subscription-reads": "11974",
-        "x-ms-response-type": "standard",
-        "x-ms-routing-request-id": "CANADACENTRAL:20230221T215049Z:79246d37-6b05-43cf-beef-8f0dc6c336ec",
-        "x-request-time": "0.187"
->>>>>>> ce9edaa6
+        "x-ms-routing-request-id": "WESTUS2:20230223T211415Z:504f3c80-8930-4324-9ebb-79ee44061ea1",
+        "x-request-time": "0.674"
       },
       "ResponseBody": {
         "id": "/subscriptions/00000000-0000-0000-0000-000000000/resourceGroups/00000/providers/Microsoft.MachineLearningServices/workspaces/00000/datastores/workspaceblobstore",
@@ -328,29 +211,17 @@
             "credentialsType": "AccountKey"
           },
           "datastoreType": "AzureBlob",
-<<<<<<< HEAD
           "accountName": "saveorz2izv2bas",
           "containerName": "azureml-blobstore-2d1e66ae-85e3-42c0-be91-34de66397f26",
-=======
-          "accountName": "samcw32zcnpjldw",
-          "containerName": "azureml-blobstore-3bd2018e-4b43-401e-ad49-85df181c9e0a",
->>>>>>> ce9edaa6
           "endpoint": "core.windows.net",
           "protocol": "https",
           "serviceDataAccessAuthIdentity": "WorkspaceSystemAssignedIdentity"
         },
         "systemData": {
-<<<<<<< HEAD
           "createdAt": "2023-02-23T02:09:20.7946807\u002B00:00",
           "createdBy": "779301c0-18b2-4cdc-801b-a0a3368fee0a",
           "createdByType": "Application",
           "lastModifiedAt": "2023-02-23T02:09:21.4547132\u002B00:00",
-=======
-          "createdAt": "2023-02-18T09:22:33.5645164\u002B00:00",
-          "createdBy": "779301c0-18b2-4cdc-801b-a0a3368fee0a",
-          "createdByType": "Application",
-          "lastModifiedAt": "2023-02-18T09:22:34.1712214\u002B00:00",
->>>>>>> ce9edaa6
           "lastModifiedBy": "779301c0-18b2-4cdc-801b-a0a3368fee0a",
           "lastModifiedByType": "Application"
         }
@@ -364,11 +235,7 @@
         "Accept-Encoding": "gzip, deflate",
         "Connection": "keep-alive",
         "Content-Length": "0",
-<<<<<<< HEAD
         "User-Agent": "azure-ai-ml/1.5.0 azsdk-python-mgmt-machinelearningservices/0.1.0 Python/3.7.9 (Windows-10-10.0.22621-SP0)"
-=======
-        "User-Agent": "azure-ai-ml/1.5.0 azsdk-python-mgmt-machinelearningservices/0.1.0 Python/3.10.6 (Linux-5.15.79.1-microsoft-standard-WSL2-x86_64-with-glibc2.35)"
->>>>>>> ce9edaa6
       },
       "RequestBody": null,
       "StatusCode": 200,
@@ -376,39 +243,21 @@
         "Cache-Control": "no-cache",
         "Content-Encoding": "gzip",
         "Content-Type": "application/json; charset=utf-8",
-<<<<<<< HEAD
-        "Date": "Thu, 23 Feb 2023 03:34:42 GMT",
+        "Date": "Thu, 23 Feb 2023 21:14:15 GMT",
         "Expires": "-1",
         "Pragma": "no-cache",
         "Request-Context": "appId=cid-v1:2d2e8e63-272e-4b3c-8598-4ee570a0e70d",
-        "Server-Timing": "traceparent;desc=\u002200-57f8aaed41acf58f8b866ec3d8cb2642-90eaa3755d2910a3-01\u0022",
+        "Server-Timing": "traceparent;desc=\u002200-37927bed3adf77be780ec605ab1df4cf-b0a1a20d924faf9a-01\u0022",
         "Strict-Transport-Security": "max-age=31536000; includeSubDomains",
         "Transfer-Encoding": "chunked",
         "Vary": "Accept-Encoding",
-        "x-aml-cluster": "vienna-eastus2-01",
+        "x-aml-cluster": "vienna-eastus2-02",
         "X-Content-Type-Options": "nosniff",
-        "x-ms-correlation-request-id": "fd6fb867-b07b-45b0-8d24-88bd6260c681",
-        "x-ms-ratelimit-remaining-subscription-writes": "1180",
+        "x-ms-correlation-request-id": "9288d354-24bf-49be-9aa4-9fcec1e2a1b3",
+        "x-ms-ratelimit-remaining-subscription-writes": "1197",
         "x-ms-response-type": "standard",
-        "x-ms-routing-request-id": "WESTUS2:20230223T033442Z:fd6fb867-b07b-45b0-8d24-88bd6260c681",
-        "x-request-time": "0.088"
-=======
-        "Date": "Tue, 21 Feb 2023 21:50:50 GMT",
-        "Expires": "-1",
-        "Pragma": "no-cache",
-        "Request-Context": "appId=cid-v1:2d2e8e63-272e-4b3c-8598-4ee570a0e70d",
-        "Server-Timing": "traceparent;desc=\u002200-c4a57e74f84d32c9a5a4eb2aefd33e9d-dff5eb3cb1f0a187-01\u0022",
-        "Strict-Transport-Security": "max-age=31536000; includeSubDomains",
-        "Transfer-Encoding": "chunked",
-        "Vary": "Accept-Encoding",
-        "x-aml-cluster": "vienna-eastus-02",
-        "X-Content-Type-Options": "nosniff",
-        "x-ms-correlation-request-id": "fe7b94b1-b9e4-4afe-921c-ca8077d262ae",
-        "x-ms-ratelimit-remaining-subscription-writes": "1188",
-        "x-ms-response-type": "standard",
-        "x-ms-routing-request-id": "CANADACENTRAL:20230221T215051Z:fe7b94b1-b9e4-4afe-921c-ca8077d262ae",
-        "x-request-time": "0.143"
->>>>>>> ce9edaa6
+        "x-ms-routing-request-id": "WESTUS2:20230223T211416Z:9288d354-24bf-49be-9aa4-9fcec1e2a1b3",
+        "x-request-time": "0.450"
       },
       "ResponseBody": {
         "secretsType": "AccountKey",
@@ -416,23 +265,14 @@
       }
     },
     {
-<<<<<<< HEAD
-      "RequestUri": "https://saveorz2izv2bas.blob.core.windows.net/0000000000000000000000000000000000006397f26/LocalUpload/00000000000000000000000000000000/data/sample1.csv",
-=======
-      "RequestUri": "https://samcw32zcnpjldw.blob.core.windows.net/azureml-blobstore-3bd2018e-4b43-401e-ad49-85df181c9e0a/LocalUpload/00000000000000000000000000000000/data/sample1.csv",
->>>>>>> ce9edaa6
+      "RequestUri": "https://saveorz2izv2bas.blob.core.windows.net/000000000000000000000000000000000000/LocalUpload/00000000000000000000000000000000/data/sample1.csv",
       "RequestMethod": "HEAD",
       "RequestHeaders": {
         "Accept": "application/xml",
         "Accept-Encoding": "gzip, deflate",
         "Connection": "keep-alive",
-<<<<<<< HEAD
         "User-Agent": "azsdk-python-storage-blob/12.14.1 Python/3.7.9 (Windows-10-10.0.22621-SP0)",
-        "x-ms-date": "Thu, 23 Feb 2023 03:34:42 GMT",
-=======
-        "User-Agent": "azsdk-python-storage-blob/12.14.1 Python/3.10.6 (Linux-5.15.79.1-microsoft-standard-WSL2-x86_64-with-glibc2.35)",
-        "x-ms-date": "Tue, 21 Feb 2023 21:50:50 GMT",
->>>>>>> ce9edaa6
+        "x-ms-date": "Thu, 23 Feb 2023 21:14:16 GMT",
         "x-ms-version": "2021-08-06"
       },
       "RequestBody": null,
@@ -442,15 +282,9 @@
         "Content-Length": "499",
         "Content-MD5": "kD7N5\u002BygjTfbYTFhyEo7RA==",
         "Content-Type": "application/octet-stream",
-<<<<<<< HEAD
-        "Date": "Thu, 23 Feb 2023 03:34:42 GMT",
+        "Date": "Thu, 23 Feb 2023 21:14:15 GMT",
         "ETag": "\u00220x8DB1543D6FD0292\u0022",
         "Last-Modified": "Thu, 23 Feb 2023 02:15:31 GMT",
-=======
-        "Date": "Tue, 21 Feb 2023 21:50:50 GMT",
-        "ETag": "\u00220x8DB1193117B1888\u0022",
-        "Last-Modified": "Sat, 18 Feb 2023 09:32:35 GMT",
->>>>>>> ce9edaa6
         "Server": [
           "Windows-Azure-Blob/1.0",
           "Microsoft-HTTPAPI/2.0"
@@ -459,54 +293,32 @@
         "x-ms-access-tier": "Hot",
         "x-ms-access-tier-inferred": "true",
         "x-ms-blob-type": "BlockBlob",
-<<<<<<< HEAD
         "x-ms-creation-time": "Thu, 23 Feb 2023 02:15:31 GMT",
         "x-ms-lease-state": "available",
         "x-ms-lease-status": "unlocked",
         "x-ms-meta-name": "043b93f0-0d59-45e1-9422-f97e5ce8c926",
         "x-ms-meta-upload_status": "completed",
         "x-ms-meta-version": "daaf0d95-3ffc-4384-a6c2-6a608f7ee704",
-=======
-        "x-ms-creation-time": "Sat, 18 Feb 2023 09:32:35 GMT",
-        "x-ms-lease-state": "available",
-        "x-ms-lease-status": "unlocked",
-        "x-ms-meta-name": "d7054f82-1901-4d02-a1db-9705dc75a231",
-        "x-ms-meta-upload_status": "completed",
-        "x-ms-meta-version": "1b5ecf13-7ad8-4217-a535-a2f4e8977ef2",
->>>>>>> ce9edaa6
         "x-ms-server-encrypted": "true",
         "x-ms-version": "2021-08-06"
       },
       "ResponseBody": null
     },
     {
-<<<<<<< HEAD
-      "RequestUri": "https://saveorz2izv2bas.blob.core.windows.net/0000000000000000000000000000000000006397f26/az-ml-artifacts/00000000000000000000000000000000/data/sample1.csv",
-=======
-      "RequestUri": "https://samcw32zcnpjldw.blob.core.windows.net/azureml-blobstore-3bd2018e-4b43-401e-ad49-85df181c9e0a/az-ml-artifacts/00000000000000000000000000000000/data/sample1.csv",
->>>>>>> ce9edaa6
+      "RequestUri": "https://saveorz2izv2bas.blob.core.windows.net/000000000000000000000000000000000000/az-ml-artifacts/00000000000000000000000000000000/data/sample1.csv",
       "RequestMethod": "HEAD",
       "RequestHeaders": {
         "Accept": "application/xml",
         "Accept-Encoding": "gzip, deflate",
         "Connection": "keep-alive",
-<<<<<<< HEAD
         "User-Agent": "azsdk-python-storage-blob/12.14.1 Python/3.7.9 (Windows-10-10.0.22621-SP0)",
-        "x-ms-date": "Thu, 23 Feb 2023 03:34:43 GMT",
-=======
-        "User-Agent": "azsdk-python-storage-blob/12.14.1 Python/3.10.6 (Linux-5.15.79.1-microsoft-standard-WSL2-x86_64-with-glibc2.35)",
-        "x-ms-date": "Tue, 21 Feb 2023 21:50:50 GMT",
->>>>>>> ce9edaa6
+        "x-ms-date": "Thu, 23 Feb 2023 21:14:16 GMT",
         "x-ms-version": "2021-08-06"
       },
       "RequestBody": null,
       "StatusCode": 404,
       "ResponseHeaders": {
-<<<<<<< HEAD
-        "Date": "Thu, 23 Feb 2023 03:34:42 GMT",
-=======
-        "Date": "Tue, 21 Feb 2023 21:50:50 GMT",
->>>>>>> ce9edaa6
+        "Date": "Thu, 23 Feb 2023 21:14:16 GMT",
         "Server": [
           "Windows-Azure-Blob/1.0",
           "Microsoft-HTTPAPI/2.0"
@@ -525,11 +337,7 @@
         "Accept": "application/json",
         "Accept-Encoding": "gzip, deflate",
         "Connection": "keep-alive",
-<<<<<<< HEAD
         "User-Agent": "azure-ai-ml/1.5.0 azsdk-python-mgmt-machinelearningservices/0.1.0 Python/3.7.9 (Windows-10-10.0.22621-SP0)"
-=======
-        "User-Agent": "azure-ai-ml/1.5.0 azsdk-python-mgmt-machinelearningservices/0.1.0 Python/3.10.6 (Linux-5.15.79.1-microsoft-standard-WSL2-x86_64-with-glibc2.35)"
->>>>>>> ce9edaa6
       },
       "RequestBody": null,
       "StatusCode": 200,
@@ -537,42 +345,24 @@
         "Cache-Control": "no-cache",
         "Content-Encoding": "gzip",
         "Content-Type": "application/json; charset=utf-8",
-<<<<<<< HEAD
-        "Date": "Thu, 23 Feb 2023 03:34:43 GMT",
+        "Date": "Thu, 23 Feb 2023 21:14:16 GMT",
         "Expires": "-1",
         "Pragma": "no-cache",
         "Request-Context": "appId=cid-v1:2d2e8e63-272e-4b3c-8598-4ee570a0e70d",
-        "Server-Timing": "traceparent;desc=\u002200-8c0799c31d640ad53cdd6142b219417d-e9fa153b2738f9c6-01\u0022",
-=======
-        "Date": "Tue, 21 Feb 2023 21:50:51 GMT",
-        "Expires": "-1",
-        "Pragma": "no-cache",
-        "Request-Context": "appId=cid-v1:2d2e8e63-272e-4b3c-8598-4ee570a0e70d",
-        "Server-Timing": "traceparent;desc=\u002200-ad6cd045944127b150c4c810da8fa857-db19ff3d80208f2e-01\u0022",
->>>>>>> ce9edaa6
+        "Server-Timing": "traceparent;desc=\u002200-cdb0fa6d9bbb79fa3b8b5331221e4fcc-d783f23c58bdc549-01\u0022",
         "Strict-Transport-Security": "max-age=31536000; includeSubDomains",
         "Transfer-Encoding": "chunked",
         "Vary": [
           "Accept-Encoding",
           "Accept-Encoding"
         ],
-<<<<<<< HEAD
-        "x-aml-cluster": "vienna-eastus2-01",
+        "x-aml-cluster": "vienna-eastus2-02",
         "X-Content-Type-Options": "nosniff",
-        "x-ms-correlation-request-id": "deb3818e-3900-4bbf-b133-d5b6dc7ccf73",
-        "x-ms-ratelimit-remaining-subscription-reads": "11882",
+        "x-ms-correlation-request-id": "e50aa656-5564-4ebb-a485-ed83c5560507",
+        "x-ms-ratelimit-remaining-subscription-reads": "11979",
         "x-ms-response-type": "standard",
-        "x-ms-routing-request-id": "WESTUS2:20230223T033443Z:deb3818e-3900-4bbf-b133-d5b6dc7ccf73",
-        "x-request-time": "0.021"
-=======
-        "x-aml-cluster": "vienna-eastus-02",
-        "X-Content-Type-Options": "nosniff",
-        "x-ms-correlation-request-id": "96d49ded-c70a-4d93-b0ed-81462cf72ac6",
-        "x-ms-ratelimit-remaining-subscription-reads": "11973",
-        "x-ms-response-type": "standard",
-        "x-ms-routing-request-id": "CANADACENTRAL:20230221T215051Z:96d49ded-c70a-4d93-b0ed-81462cf72ac6",
-        "x-request-time": "0.167"
->>>>>>> ce9edaa6
+        "x-ms-routing-request-id": "WESTUS2:20230223T211417Z:e50aa656-5564-4ebb-a485-ed83c5560507",
+        "x-request-time": "0.313"
       },
       "ResponseBody": {
         "id": "/subscriptions/00000000-0000-0000-0000-000000000/resourceGroups/00000/providers/Microsoft.MachineLearningServices/workspaces/00000",
@@ -600,7 +390,6 @@
             "isPrivateLinkEnabled": false,
             "notebookPreparationError": null
           },
-<<<<<<< HEAD
           "storageHnsEnabled": false,
           "workspaceId": "2d1e66ae-85e3-42c0-be91-34de66397f26",
           "linkedModelInventoryArmId": null,
@@ -629,22 +418,6 @@
           "lastModifiedAt": "2023-02-23T02:09:00.5159669Z",
           "lastModifiedBy": "dipeck@microsoft.com",
           "lastModifiedByType": "User"
-=======
-          "datastoreType": "AzureBlob",
-          "accountName": "samcw32zcnpjldw",
-          "containerName": "azureml-blobstore-3bd2018e-4b43-401e-ad49-85df181c9e0a",
-          "endpoint": "core.windows.net",
-          "protocol": "https",
-          "serviceDataAccessAuthIdentity": "WorkspaceSystemAssignedIdentity"
-        },
-        "systemData": {
-          "createdAt": "2023-02-18T09:22:33.5645164\u002B00:00",
-          "createdBy": "779301c0-18b2-4cdc-801b-a0a3368fee0a",
-          "createdByType": "Application",
-          "lastModifiedAt": "2023-02-18T09:22:34.1712214\u002B00:00",
-          "lastModifiedBy": "779301c0-18b2-4cdc-801b-a0a3368fee0a",
-          "lastModifiedByType": "Application"
->>>>>>> ce9edaa6
         }
       }
     },
@@ -655,11 +428,7 @@
         "Accept": "application/json",
         "Accept-Encoding": "gzip, deflate",
         "Connection": "keep-alive",
-<<<<<<< HEAD
         "User-Agent": "azure-ai-ml/1.5.0 azsdk-python-mgmt-machinelearningservices/0.1.0 Python/3.7.9 (Windows-10-10.0.22621-SP0)"
-=======
-        "User-Agent": "azure-ai-ml/1.5.0 azsdk-python-mgmt-machinelearningservices/0.1.0 Python/3.10.6 (Linux-5.15.79.1-microsoft-standard-WSL2-x86_64-with-glibc2.35)"
->>>>>>> ce9edaa6
       },
       "RequestBody": null,
       "StatusCode": 200,
@@ -667,42 +436,24 @@
         "Cache-Control": "no-cache",
         "Content-Encoding": "gzip",
         "Content-Type": "application/json; charset=utf-8",
-<<<<<<< HEAD
-        "Date": "Thu, 23 Feb 2023 03:34:42 GMT",
+        "Date": "Thu, 23 Feb 2023 21:14:16 GMT",
         "Expires": "-1",
         "Pragma": "no-cache",
         "Request-Context": "appId=cid-v1:2d2e8e63-272e-4b3c-8598-4ee570a0e70d",
-        "Server-Timing": "traceparent;desc=\u002200-339ce6aa74f1b4d8a86e7a97b634f83a-7c4030aaf95701ef-01\u0022",
-=======
-        "Date": "Tue, 21 Feb 2023 21:50:51 GMT",
-        "Expires": "-1",
-        "Pragma": "no-cache",
-        "Request-Context": "appId=cid-v1:2d2e8e63-272e-4b3c-8598-4ee570a0e70d",
-        "Server-Timing": "traceparent;desc=\u002200-9e5a44bd7cea0838756b4a6c32da8cf9-2583680a8ce5bb5c-01\u0022",
->>>>>>> ce9edaa6
+        "Server-Timing": "traceparent;desc=\u002200-c8e243340153f9cad797daa9a412328e-4766a3e6657fbd5c-01\u0022",
         "Strict-Transport-Security": "max-age=31536000; includeSubDomains",
         "Transfer-Encoding": "chunked",
         "Vary": [
           "Accept-Encoding",
           "Accept-Encoding"
         ],
-<<<<<<< HEAD
         "x-aml-cluster": "vienna-eastus2-02",
         "X-Content-Type-Options": "nosniff",
-        "x-ms-correlation-request-id": "7c43488c-7cb3-41fd-9e47-b0222d12dc23",
-        "x-ms-ratelimit-remaining-subscription-reads": "11962",
+        "x-ms-correlation-request-id": "03111c4b-b1f1-4709-8fcb-f8dd0fe8268b",
+        "x-ms-ratelimit-remaining-subscription-reads": "11945",
         "x-ms-response-type": "standard",
-        "x-ms-routing-request-id": "WESTUS2:20230223T033443Z:7c43488c-7cb3-41fd-9e47-b0222d12dc23",
-        "x-request-time": "0.019"
-=======
-        "x-aml-cluster": "vienna-eastus-02",
-        "X-Content-Type-Options": "nosniff",
-        "x-ms-correlation-request-id": "12ae3c5e-7071-423d-a943-54c82903b1a4",
-        "x-ms-ratelimit-remaining-subscription-reads": "11896",
-        "x-ms-response-type": "standard",
-        "x-ms-routing-request-id": "CANADACENTRAL:20230221T215051Z:12ae3c5e-7071-423d-a943-54c82903b1a4",
-        "x-request-time": "0.097"
->>>>>>> ce9edaa6
+        "x-ms-routing-request-id": "WESTUS2:20230223T211417Z:03111c4b-b1f1-4709-8fcb-f8dd0fe8268b",
+        "x-request-time": "0.423"
       },
       "ResponseBody": {
         "id": "/subscriptions/00000000-0000-0000-0000-000000000/resourceGroups/00000/providers/Microsoft.MachineLearningServices/workspaces/00000",
@@ -730,7 +481,6 @@
             "isPrivateLinkEnabled": false,
             "notebookPreparationError": null
           },
-<<<<<<< HEAD
           "storageHnsEnabled": false,
           "workspaceId": "2d1e66ae-85e3-42c0-be91-34de66397f26",
           "linkedModelInventoryArmId": null,
@@ -759,22 +509,6 @@
           "lastModifiedAt": "2023-02-23T02:09:00.5159669Z",
           "lastModifiedBy": "dipeck@microsoft.com",
           "lastModifiedByType": "User"
-=======
-          "datastoreType": "AzureBlob",
-          "accountName": "samcw32zcnpjldw",
-          "containerName": "azureml-blobstore-3bd2018e-4b43-401e-ad49-85df181c9e0a",
-          "endpoint": "core.windows.net",
-          "protocol": "https",
-          "serviceDataAccessAuthIdentity": "WorkspaceSystemAssignedIdentity"
-        },
-        "systemData": {
-          "createdAt": "2023-02-18T09:22:33.5645164\u002B00:00",
-          "createdBy": "779301c0-18b2-4cdc-801b-a0a3368fee0a",
-          "createdByType": "Application",
-          "lastModifiedAt": "2023-02-18T09:22:34.1712214\u002B00:00",
-          "lastModifiedBy": "779301c0-18b2-4cdc-801b-a0a3368fee0a",
-          "lastModifiedByType": "Application"
->>>>>>> ce9edaa6
         }
       }
     },
@@ -785,59 +519,16 @@
         "Accept": "*/*",
         "Accept-Encoding": "gzip, deflate",
         "Connection": "keep-alive",
-<<<<<<< HEAD
         "Content-Type": "application/json; charset=UTF-8",
         "User-Agent": "azure-ai-ml/1.5.0 azsdk-python-core/1.26.3 Python/3.7.9 (Windows-10-10.0.22621-SP0)"
-=======
-        "Content-Length": "0",
-        "User-Agent": "azure-ai-ml/1.5.0 azsdk-python-mgmt-machinelearningservices/0.1.0 Python/3.10.6 (Linux-5.15.79.1-microsoft-standard-WSL2-x86_64-with-glibc2.35)"
       },
       "RequestBody": null,
       "StatusCode": 200,
       "ResponseHeaders": {
-        "Cache-Control": "no-cache",
+        "Connection": "keep-alive",
         "Content-Encoding": "gzip",
         "Content-Type": "application/json; charset=utf-8",
-        "Date": "Tue, 21 Feb 2023 21:50:51 GMT",
-        "Expires": "-1",
-        "Pragma": "no-cache",
-        "Request-Context": "appId=cid-v1:2d2e8e63-272e-4b3c-8598-4ee570a0e70d",
-        "Server-Timing": "traceparent;desc=\u002200-a75b4e784109e2b89e60d90872835fb1-209c4c5d2584a30c-01\u0022",
-        "Strict-Transport-Security": "max-age=31536000; includeSubDomains",
-        "Transfer-Encoding": "chunked",
-        "Vary": "Accept-Encoding",
-        "x-aml-cluster": "vienna-eastus-02",
-        "X-Content-Type-Options": "nosniff",
-        "x-ms-correlation-request-id": "e37b4e27-68ba-49ea-b07f-921af2b814a9",
-        "x-ms-ratelimit-remaining-subscription-writes": "1187",
-        "x-ms-response-type": "standard",
-        "x-ms-routing-request-id": "CANADACENTRAL:20230221T215052Z:e37b4e27-68ba-49ea-b07f-921af2b814a9",
-        "x-request-time": "0.099"
-      },
-      "ResponseBody": {
-        "secretsType": "AccountKey",
-        "key": "dGhpcyBpcyBmYWtlIGtleQ=="
-      }
-    },
-    {
-      "RequestUri": "https://management.azure.com/subscriptions/00000000-0000-0000-0000-000000000/resourceGroups/00000/providers/Microsoft.MachineLearningServices/workspaces/00000/datastores/workspaceblobstore/listSecrets?api-version=2022-10-01",
-      "RequestMethod": "POST",
-      "RequestHeaders": {
-        "Accept": "application/json",
-        "Accept-Encoding": "gzip, deflate",
-        "Connection": "keep-alive",
-        "Content-Length": "0",
-        "User-Agent": "azure-ai-ml/1.5.0 azsdk-python-mgmt-machinelearningservices/0.1.0 Python/3.10.6 (Linux-5.15.79.1-microsoft-standard-WSL2-x86_64-with-glibc2.35)"
->>>>>>> ce9edaa6
-      },
-      "RequestBody": null,
-      "StatusCode": 200,
-      "ResponseHeaders": {
-        "Connection": "keep-alive",
-        "Content-Encoding": "gzip",
-        "Content-Type": "application/json; charset=utf-8",
-<<<<<<< HEAD
-        "Date": "Thu, 23 Feb 2023 03:34:45 GMT",
+        "Date": "Thu, 23 Feb 2023 21:14:19 GMT",
         "Request-Context": "appId=cid-v1:2d2e8e63-272e-4b3c-8598-4ee570a0e70d",
         "Strict-Transport-Security": "max-age=15724800; includeSubDomains; preload",
         "Transfer-Encoding": "chunked",
@@ -845,24 +536,7 @@
         "x-aml-cluster": "vienna-eastus2-02",
         "X-Content-Type-Options": "nosniff",
         "x-ms-response-type": "standard",
-        "x-request-time": "0.046"
-=======
-        "Date": "Tue, 21 Feb 2023 21:50:51 GMT",
-        "Expires": "-1",
-        "Pragma": "no-cache",
-        "Request-Context": "appId=cid-v1:2d2e8e63-272e-4b3c-8598-4ee570a0e70d",
-        "Server-Timing": "traceparent;desc=\u002200-754e8e0a2846c87534d33badf2d9913c-958c7ecc329e373c-01\u0022",
-        "Strict-Transport-Security": "max-age=31536000; includeSubDomains",
-        "Transfer-Encoding": "chunked",
-        "Vary": "Accept-Encoding",
-        "x-aml-cluster": "vienna-eastus-02",
-        "X-Content-Type-Options": "nosniff",
-        "x-ms-correlation-request-id": "e05203d8-1ea6-4e9d-97bf-2c979a6d8c0b",
-        "x-ms-ratelimit-remaining-subscription-writes": "1136",
-        "x-ms-response-type": "standard",
-        "x-ms-routing-request-id": "CANADACENTRAL:20230221T215052Z:e05203d8-1ea6-4e9d-97bf-2c979a6d8c0b",
-        "x-request-time": "0.102"
->>>>>>> ce9edaa6
+        "x-request-time": "0.505"
       },
       "ResponseBody": {
         "snapshotType": "LocalFiles",
@@ -973,67 +647,30 @@
       }
     },
     {
-<<<<<<< HEAD
       "RequestUri": "https://eastus2.api.azureml.ms/content/v2.0/subscriptions/00000000-0000-0000-0000-000000000/resourceGroups/00000/providers/Microsoft.MachineLearningServices/workspaces/00000/snapshots/getByHash?hash=d3c05b496c685e7e5a204e3cebc689086bd0f622c2975d8090c18968739a464a\u0026hashVersion=202208",
       "RequestMethod": "GET",
-=======
-      "RequestUri": "https://samcw32zcnpjldw.blob.core.windows.net/azureml-blobstore-3bd2018e-4b43-401e-ad49-85df181c9e0a/LocalUpload/00000000000000000000000000000000/COMPONENT_PLACEHOLDER",
-      "RequestMethod": "HEAD",
->>>>>>> ce9edaa6
       "RequestHeaders": {
         "Accept": "*/*",
         "Accept-Encoding": "gzip, deflate",
         "Connection": "keep-alive",
-<<<<<<< HEAD
         "Content-Type": "application/json; charset=UTF-8",
         "User-Agent": "azure-ai-ml/1.5.0 azsdk-python-core/1.26.3 Python/3.7.9 (Windows-10-10.0.22621-SP0)"
-=======
-        "User-Agent": "azsdk-python-storage-blob/12.14.1 Python/3.10.6 (Linux-5.15.79.1-microsoft-standard-WSL2-x86_64-with-glibc2.35)",
-        "x-ms-date": "Tue, 21 Feb 2023 21:50:51 GMT",
-        "x-ms-version": "2021-08-06"
->>>>>>> ce9edaa6
       },
       "RequestBody": null,
       "StatusCode": 200,
       "ResponseHeaders": {
-<<<<<<< HEAD
         "Connection": "keep-alive",
         "Content-Encoding": "gzip",
         "Content-Type": "application/json; charset=utf-8",
-        "Date": "Thu, 23 Feb 2023 03:34:45 GMT",
+        "Date": "Thu, 23 Feb 2023 21:14:20 GMT",
         "Request-Context": "appId=cid-v1:2d2e8e63-272e-4b3c-8598-4ee570a0e70d",
         "Strict-Transport-Security": "max-age=15724800; includeSubDomains; preload",
         "Transfer-Encoding": "chunked",
         "Vary": "Accept-Encoding",
-        "x-aml-cluster": "vienna-eastus2-02",
+        "x-aml-cluster": "vienna-eastus2-01",
         "X-Content-Type-Options": "nosniff",
         "x-ms-response-type": "standard",
-        "x-request-time": "0.048"
-=======
-        "Accept-Ranges": "bytes",
-        "Content-Length": "35",
-        "Content-MD5": "L/DnSpFIn\u002BjaQWc\u002BsUQdcw==",
-        "Content-Type": "application/octet-stream",
-        "Date": "Tue, 21 Feb 2023 21:50:52 GMT",
-        "ETag": "\u00220x8DB1192C06E1C79\u0022",
-        "Last-Modified": "Sat, 18 Feb 2023 09:30:19 GMT",
-        "Server": [
-          "Windows-Azure-Blob/1.0",
-          "Microsoft-HTTPAPI/2.0"
-        ],
-        "Vary": "Origin",
-        "x-ms-access-tier": "Hot",
-        "x-ms-access-tier-inferred": "true",
-        "x-ms-blob-type": "BlockBlob",
-        "x-ms-creation-time": "Sat, 18 Feb 2023 09:30:19 GMT",
-        "x-ms-lease-state": "available",
-        "x-ms-lease-status": "unlocked",
-        "x-ms-meta-name": "c4b5a984-a0c9-4622-a5cf-f22114f04941",
-        "x-ms-meta-upload_status": "completed",
-        "x-ms-meta-version": "1",
-        "x-ms-server-encrypted": "true",
-        "x-ms-version": "2021-08-06"
->>>>>>> ce9edaa6
+        "x-request-time": "1.534"
       },
       "ResponseBody": {
         "snapshotType": "LocalFiles",
@@ -1100,8 +737,7 @@
       }
     },
     {
-<<<<<<< HEAD
-      "RequestUri": "https://management.azure.com/subscriptions/00000000-0000-0000-0000-000000000/resourceGroups/00000/providers/Microsoft.MachineLearningServices/workspaces/00000/codes/e7a3f40e-eb47-4499-9b80-1e5d911878f8/versions/1?api-version=2022-05-01",
+      "RequestUri": "https://management.azure.com/subscriptions/00000000-0000-0000-0000-000000000/resourceGroups/00000/providers/Microsoft.MachineLearningServices/workspaces/00000/codes/51872d28-bb1a-461a-9ed1-6e46d16c62c4/versions/1?api-version=2022-05-01",
       "RequestMethod": "GET",
       "RequestHeaders": {
         "Accept": "application/json",
@@ -1115,11 +751,11 @@
         "Cache-Control": "no-cache",
         "Content-Encoding": "gzip",
         "Content-Type": "application/json; charset=utf-8",
-        "Date": "Thu, 23 Feb 2023 03:34:47 GMT",
+        "Date": "Thu, 23 Feb 2023 21:14:21 GMT",
         "Expires": "-1",
         "Pragma": "no-cache",
         "Request-Context": "appId=cid-v1:2d2e8e63-272e-4b3c-8598-4ee570a0e70d",
-        "Server-Timing": "traceparent;desc=\u002200-041c95ebf706c94de2af8ee3d0dbda73-2cfc61b2990cf25a-01\u0022",
+        "Server-Timing": "traceparent;desc=\u002200-45ed45f776e708de549bb9d5ee9b3010-64e5d56bb0cd070b-01\u0022",
         "Strict-Transport-Security": "max-age=31536000; includeSubDomains",
         "Transfer-Encoding": "chunked",
         "Vary": [
@@ -1128,203 +764,14 @@
         ],
         "x-aml-cluster": "vienna-eastus2-02",
         "X-Content-Type-Options": "nosniff",
-        "x-ms-correlation-request-id": "da4660c0-eb33-43b6-a75f-e92784d36a6a",
-        "x-ms-ratelimit-remaining-subscription-reads": "11961",
+        "x-ms-correlation-request-id": "bcb13aec-efc8-4bd8-bb30-3414e6cb2d87",
+        "x-ms-ratelimit-remaining-subscription-reads": "11944",
         "x-ms-response-type": "standard",
-        "x-ms-routing-request-id": "WESTUS2:20230223T033448Z:da4660c0-eb33-43b6-a75f-e92784d36a6a",
-        "x-request-time": "0.048"
-      },
-      "ResponseBody": {
-        "id": "/subscriptions/00000000-0000-0000-0000-000000000/resourceGroups/00000/providers/Microsoft.MachineLearningServices/workspaces/00000/codes/e7a3f40e-eb47-4499-9b80-1e5d911878f8/versions/1",
-        "name": "1",
-        "type": "Microsoft.MachineLearningServices/workspaces/codes/versions",
-=======
-      "RequestUri": "https://samcw32zcnpjldw.blob.core.windows.net/azureml-blobstore-3bd2018e-4b43-401e-ad49-85df181c9e0a/az-ml-artifacts/00000000000000000000000000000000/COMPONENT_PLACEHOLDER",
-      "RequestMethod": "HEAD",
-      "RequestHeaders": {
-        "Accept": "application/xml",
-        "Accept-Encoding": "gzip, deflate",
-        "Connection": "keep-alive",
-        "User-Agent": "azsdk-python-storage-blob/12.14.1 Python/3.10.6 (Linux-5.15.79.1-microsoft-standard-WSL2-x86_64-with-glibc2.35)",
-        "x-ms-date": "Tue, 21 Feb 2023 21:50:52 GMT",
-        "x-ms-version": "2021-08-06"
-      },
-      "RequestBody": null,
-      "StatusCode": 404,
-      "ResponseHeaders": {
-        "Date": "Tue, 21 Feb 2023 21:50:52 GMT",
-        "Server": [
-          "Windows-Azure-Blob/1.0",
-          "Microsoft-HTTPAPI/2.0"
-        ],
-        "Transfer-Encoding": "chunked",
-        "Vary": "Origin",
-        "x-ms-error-code": "BlobNotFound",
-        "x-ms-version": "2021-08-06"
-      },
-      "ResponseBody": null
-    },
-    {
-      "RequestUri": "https://samcw32zcnpjldw.blob.core.windows.net/azureml-blobstore-3bd2018e-4b43-401e-ad49-85df181c9e0a/LocalUpload/00000000000000000000000000000000/python/sample1.csv",
-      "RequestMethod": "HEAD",
-      "RequestHeaders": {
-        "Accept": "application/xml",
-        "Accept-Encoding": "gzip, deflate",
-        "Connection": "keep-alive",
-        "User-Agent": "azsdk-python-storage-blob/12.14.1 Python/3.10.6 (Linux-5.15.79.1-microsoft-standard-WSL2-x86_64-with-glibc2.35)",
-        "x-ms-date": "Tue, 21 Feb 2023 21:50:51 GMT",
-        "x-ms-version": "2021-08-06"
-      },
-      "RequestBody": null,
-      "StatusCode": 200,
-      "ResponseHeaders": {
-        "Accept-Ranges": "bytes",
-        "Content-Length": "499",
-        "Content-MD5": "kD7N5\u002BygjTfbYTFhyEo7RA==",
-        "Content-Type": "application/octet-stream",
-        "Date": "Tue, 21 Feb 2023 21:50:52 GMT",
-        "ETag": "\u00220x8DB1193343DFA7C\u0022",
-        "Last-Modified": "Sat, 18 Feb 2023 09:33:33 GMT",
-        "Server": [
-          "Windows-Azure-Blob/1.0",
-          "Microsoft-HTTPAPI/2.0"
-        ],
-        "Vary": "Origin",
-        "x-ms-access-tier": "Hot",
-        "x-ms-access-tier-inferred": "true",
-        "x-ms-blob-type": "BlockBlob",
-        "x-ms-creation-time": "Sat, 18 Feb 2023 09:33:31 GMT",
-        "x-ms-lease-state": "available",
-        "x-ms-lease-status": "unlocked",
-        "x-ms-meta-name": "012982b7-8c20-41db-8cd8-cdebb0a77080",
-        "x-ms-meta-upload_status": "completed",
-        "x-ms-meta-version": "1",
-        "x-ms-server-encrypted": "true",
-        "x-ms-version": "2021-08-06"
-      },
-      "ResponseBody": null
-    },
-    {
-      "RequestUri": "https://samcw32zcnpjldw.blob.core.windows.net/azureml-blobstore-3bd2018e-4b43-401e-ad49-85df181c9e0a/az-ml-artifacts/00000000000000000000000000000000/python/sample1.csv",
-      "RequestMethod": "HEAD",
-      "RequestHeaders": {
-        "Accept": "application/xml",
-        "Accept-Encoding": "gzip, deflate",
-        "Connection": "keep-alive",
-        "User-Agent": "azsdk-python-storage-blob/12.14.1 Python/3.10.6 (Linux-5.15.79.1-microsoft-standard-WSL2-x86_64-with-glibc2.35)",
-        "x-ms-date": "Tue, 21 Feb 2023 21:50:52 GMT",
-        "x-ms-version": "2021-08-06"
-      },
-      "RequestBody": null,
-      "StatusCode": 404,
-      "ResponseHeaders": {
-        "Date": "Tue, 21 Feb 2023 21:50:52 GMT",
-        "Server": [
-          "Windows-Azure-Blob/1.0",
-          "Microsoft-HTTPAPI/2.0"
-        ],
-        "Transfer-Encoding": "chunked",
-        "Vary": "Origin",
-        "x-ms-error-code": "BlobNotFound",
-        "x-ms-version": "2021-08-06"
-      },
-      "ResponseBody": null
-    },
-    {
-      "RequestUri": "https://management.azure.com/subscriptions/00000000-0000-0000-0000-000000000/resourceGroups/00000/providers/Microsoft.MachineLearningServices/workspaces/00000/codes/c4b5a984-a0c9-4622-a5cf-f22114f04941/versions/1?api-version=2022-05-01",
-      "RequestMethod": "PUT",
-      "RequestHeaders": {
-        "Accept": "application/json",
-        "Accept-Encoding": "gzip, deflate",
-        "Connection": "keep-alive",
-        "Content-Length": "288",
-        "Content-Type": "application/json",
-        "User-Agent": "azure-ai-ml/1.5.0 azsdk-python-mgmt-machinelearningservices/0.1.0 Python/3.10.6 (Linux-5.15.79.1-microsoft-standard-WSL2-x86_64-with-glibc2.35)"
-      },
-      "RequestBody": {
->>>>>>> ce9edaa6
-        "properties": {
-          "description": null,
-          "tags": {},
-          "properties": {
-            "hash_sha256": "0000000000000",
-            "hash_version": "0000000000000"
-          },
-          "isArchived": false,
-<<<<<<< HEAD
-          "isAnonymous": false,
-          "codeUri": "https://saveorz2izv2bas.blob.core.windows.net:443/000000000000000000000000000000000000/"
-        },
-        "systemData": {
-          "createdAt": "2023-02-23T02:16:10.3151666\u002B00:00",
-          "createdBy": "Diondra Peck",
-          "createdByType": "User",
-          "lastModifiedAt": "2023-02-23T02:16:10.3151666\u002B00:00",
-          "lastModifiedBy": "Diondra Peck",
-          "lastModifiedByType": "User"
-=======
-          "codeUri": "https://samcw32zcnpjldw.blob.core.windows.net/azureml-blobstore-3bd2018e-4b43-401e-ad49-85df181c9e0a/LocalUpload/00000000000000000000000000000000"
->>>>>>> ce9edaa6
-        }
-      }
-    },
-    {
-      "RequestUri": "https://management.azure.com/subscriptions/00000000-0000-0000-0000-000000000/resourceGroups/00000/providers/Microsoft.MachineLearningServices/workspaces/00000/codes/51872d28-bb1a-461a-9ed1-6e46d16c62c4/versions/1?api-version=2022-05-01",
-      "RequestMethod": "GET",
-      "RequestHeaders": {
-        "Accept": "application/json",
-        "Accept-Encoding": "gzip, deflate",
-        "Connection": "keep-alive",
-        "User-Agent": "azure-ai-ml/1.5.0 azsdk-python-mgmt-machinelearningservices/0.1.0 Python/3.7.9 (Windows-10-10.0.22621-SP0)"
-      },
-      "RequestBody": null,
-      "StatusCode": 200,
-      "ResponseHeaders": {
-        "Cache-Control": "no-cache",
-        "Content-Encoding": "gzip",
-        "Content-Type": "application/json; charset=utf-8",
-<<<<<<< HEAD
-        "Date": "Thu, 23 Feb 2023 03:34:47 GMT",
-        "Expires": "-1",
-        "Pragma": "no-cache",
-        "Request-Context": "appId=cid-v1:2d2e8e63-272e-4b3c-8598-4ee570a0e70d",
-        "Server-Timing": "traceparent;desc=\u002200-c5ab97bb0933cda88d80b8ff30e5c9da-46d871579b6fa5a9-01\u0022",
-=======
-        "Date": "Tue, 21 Feb 2023 21:50:56 GMT",
-        "Expires": "-1",
-        "Pragma": "no-cache",
-        "Request-Context": "appId=cid-v1:2d2e8e63-272e-4b3c-8598-4ee570a0e70d",
-        "Server-Timing": "traceparent;desc=\u002200-d374c7115f0dd4ae82ab131b89d19ca5-6b8c06bab46f7f32-01\u0022",
->>>>>>> ce9edaa6
-        "Strict-Transport-Security": "max-age=31536000; includeSubDomains",
-        "Transfer-Encoding": "chunked",
-        "Vary": [
-          "Accept-Encoding",
-          "Accept-Encoding"
-        ],
-<<<<<<< HEAD
-        "x-aml-cluster": "vienna-eastus2-01",
-        "X-Content-Type-Options": "nosniff",
-        "x-ms-correlation-request-id": "c852f92d-1d89-4a53-bf6d-3110b12b1802",
-        "x-ms-ratelimit-remaining-subscription-reads": "11881",
-        "x-ms-response-type": "standard",
-        "x-ms-routing-request-id": "WESTUS2:20230223T033448Z:c852f92d-1d89-4a53-bf6d-3110b12b1802",
-        "x-request-time": "0.054"
+        "x-ms-routing-request-id": "WESTUS2:20230223T211421Z:bcb13aec-efc8-4bd8-bb30-3414e6cb2d87",
+        "x-request-time": "0.460"
       },
       "ResponseBody": {
         "id": "/subscriptions/00000000-0000-0000-0000-000000000/resourceGroups/00000/providers/Microsoft.MachineLearningServices/workspaces/00000/codes/51872d28-bb1a-461a-9ed1-6e46d16c62c4/versions/1",
-=======
-        "x-aml-cluster": "vienna-eastus-02",
-        "X-Content-Type-Options": "nosniff",
-        "x-ms-correlation-request-id": "c7b59eb2-4f55-4835-8c7c-21d0ffe61646",
-        "x-ms-ratelimit-remaining-subscription-writes": "1129",
-        "x-ms-response-type": "standard",
-        "x-ms-routing-request-id": "CANADACENTRAL:20230221T215057Z:c7b59eb2-4f55-4835-8c7c-21d0ffe61646",
-        "x-request-time": "0.132"
-      },
-      "ResponseBody": {
-        "id": "/subscriptions/00000000-0000-0000-0000-000000000/resourceGroups/00000/providers/Microsoft.MachineLearningServices/workspaces/00000/codes/c4b5a984-a0c9-4622-a5cf-f22114f04941/versions/1",
->>>>>>> ce9edaa6
         "name": "1",
         "type": "Microsoft.MachineLearningServices/workspaces/codes/versions",
         "properties": {
@@ -1336,7 +783,6 @@
           },
           "isArchived": false,
           "isAnonymous": false,
-<<<<<<< HEAD
           "codeUri": "https://saveorz2izv2bas.blob.core.windows.net:443/000000000000000000000000000000000000/python"
         },
         "systemData": {
@@ -1345,26 +791,71 @@
           "createdByType": "User",
           "lastModifiedAt": "2023-02-23T02:13:08.3319505\u002B00:00",
           "lastModifiedBy": "Diondra Peck",
-=======
-          "codeUri": "https://samcw32zcnpjldw.blob.core.windows.net/azureml-blobstore-3bd2018e-4b43-401e-ad49-85df181c9e0a/LocalUpload/00000000000000000000000000000000"
-        },
-        "systemData": {
-          "createdAt": "2023-02-18T09:30:23.7478116\u002B00:00",
-          "createdBy": "Firstname Lastname",
-          "createdByType": "User",
-          "lastModifiedAt": "2023-02-21T21:50:57.1949677\u002B00:00",
-          "lastModifiedBy": "Firstname Lastname",
->>>>>>> ce9edaa6
           "lastModifiedByType": "User"
         }
       }
     },
     {
-<<<<<<< HEAD
+      "RequestUri": "https://management.azure.com/subscriptions/00000000-0000-0000-0000-000000000/resourceGroups/00000/providers/Microsoft.MachineLearningServices/workspaces/00000/codes/e7a3f40e-eb47-4499-9b80-1e5d911878f8/versions/1?api-version=2022-05-01",
+      "RequestMethod": "GET",
+      "RequestHeaders": {
+        "Accept": "application/json",
+        "Accept-Encoding": "gzip, deflate",
+        "Connection": "keep-alive",
+        "User-Agent": "azure-ai-ml/1.5.0 azsdk-python-mgmt-machinelearningservices/0.1.0 Python/3.7.9 (Windows-10-10.0.22621-SP0)"
+      },
+      "RequestBody": null,
+      "StatusCode": 200,
+      "ResponseHeaders": {
+        "Cache-Control": "no-cache",
+        "Content-Encoding": "gzip",
+        "Content-Type": "application/json; charset=utf-8",
+        "Date": "Thu, 23 Feb 2023 21:14:22 GMT",
+        "Expires": "-1",
+        "Pragma": "no-cache",
+        "Request-Context": "appId=cid-v1:2d2e8e63-272e-4b3c-8598-4ee570a0e70d",
+        "Server-Timing": "traceparent;desc=\u002200-c7e19d069fffa4f618e2db0465ba7fed-dad8b17d6647f6aa-01\u0022",
+        "Strict-Transport-Security": "max-age=31536000; includeSubDomains",
+        "Transfer-Encoding": "chunked",
+        "Vary": [
+          "Accept-Encoding",
+          "Accept-Encoding"
+        ],
+        "x-aml-cluster": "vienna-eastus2-02",
+        "X-Content-Type-Options": "nosniff",
+        "x-ms-correlation-request-id": "695e9aab-fbbd-47fb-b19e-997d386431b0",
+        "x-ms-ratelimit-remaining-subscription-reads": "11943",
+        "x-ms-response-type": "standard",
+        "x-ms-routing-request-id": "WESTUS2:20230223T211422Z:695e9aab-fbbd-47fb-b19e-997d386431b0",
+        "x-request-time": "0.528"
+      },
+      "ResponseBody": {
+        "id": "/subscriptions/00000000-0000-0000-0000-000000000/resourceGroups/00000/providers/Microsoft.MachineLearningServices/workspaces/00000/codes/e7a3f40e-eb47-4499-9b80-1e5d911878f8/versions/1",
+        "name": "1",
+        "type": "Microsoft.MachineLearningServices/workspaces/codes/versions",
+        "properties": {
+          "description": null,
+          "tags": {},
+          "properties": {
+            "hash_sha256": "0000000000000",
+            "hash_version": "0000000000000"
+          },
+          "isArchived": false,
+          "isAnonymous": false,
+          "codeUri": "https://saveorz2izv2bas.blob.core.windows.net:443/000000000000000000000000000000000000/"
+        },
+        "systemData": {
+          "createdAt": "2023-02-23T02:16:10.3151666\u002B00:00",
+          "createdBy": "Diondra Peck",
+          "createdByType": "User",
+          "lastModifiedAt": "2023-02-23T02:16:10.3151666\u002B00:00",
+          "lastModifiedBy": "Diondra Peck",
+          "lastModifiedByType": "User"
+        }
+      }
+    },
+    {
       "RequestUri": "https://management.azure.com/subscriptions/00000000-0000-0000-0000-000000000/resourceGroups/00000/providers/Microsoft.MachineLearningServices/workspaces/00000/components/azureml_anonymous/versions/000000000000000000000?api-version=2022-10-01",
-=======
-      "RequestUri": "https://management.azure.com/subscriptions/00000000-0000-0000-0000-000000000/resourceGroups/00000/providers/Microsoft.MachineLearningServices/workspaces/00000/codes/012982b7-8c20-41db-8cd8-cdebb0a77080/versions/1?api-version=2022-05-01",
->>>>>>> ce9edaa6
       "RequestMethod": "PUT",
       "RequestHeaders": {
         "Accept": "application/json",
@@ -1372,11 +863,7 @@
         "Connection": "keep-alive",
         "Content-Length": "685",
         "Content-Type": "application/json",
-<<<<<<< HEAD
         "User-Agent": "azure-ai-ml/1.5.0 azsdk-python-mgmt-machinelearningservices/0.1.0 Python/3.7.9 (Windows-10-10.0.22621-SP0)"
-=======
-        "User-Agent": "azure-ai-ml/1.5.0 azsdk-python-mgmt-machinelearningservices/0.1.0 Python/3.10.6 (Linux-5.15.79.1-microsoft-standard-WSL2-x86_64-with-glibc2.35)"
->>>>>>> ce9edaa6
       },
       "RequestBody": {
         "properties": {
@@ -1384,11 +871,10 @@
           "tags": {},
           "isAnonymous": true,
           "isArchived": false,
-<<<<<<< HEAD
           "componentSpec": {
             "command": "echo Hello World \u0026 echo ${{inputs.component_in_number}}",
             "code": "azureml:/subscriptions/00000000-0000-0000-0000-000000000/resourceGroups/00000/providers/Microsoft.MachineLearningServices/workspaces/00000/codes/51872d28-bb1a-461a-9ed1-6e46d16c62c4/versions/1",
-            "environment": "azureml:AzureML-sklearn-0.24-ubuntu18.04-py37-cpu:1",
+            "environment": "azureml:AzureML-sklearn-1.0-ubuntu20.04-py38-cpu:33",
             "name": "azureml_anonymous",
             "version": "1",
             "is_deterministic": true,
@@ -1403,67 +889,37 @@
             "type": "command",
             "_source": "YAML.JOB"
           }
-=======
-          "codeUri": "https://samcw32zcnpjldw.blob.core.windows.net/azureml-blobstore-3bd2018e-4b43-401e-ad49-85df181c9e0a/LocalUpload/00000000000000000000000000000000/python"
->>>>>>> ce9edaa6
         }
       },
       "StatusCode": 201,
       "ResponseHeaders": {
         "Cache-Control": "no-cache",
-        "Content-Length": "1644",
+        "Content-Length": "1643",
         "Content-Type": "application/json; charset=utf-8",
-<<<<<<< HEAD
-        "Date": "Thu, 23 Feb 2023 03:34:48 GMT",
-=======
-        "Date": "Tue, 21 Feb 2023 21:50:57 GMT",
->>>>>>> ce9edaa6
+        "Date": "Thu, 23 Feb 2023 21:14:25 GMT",
         "Expires": "-1",
         "Location": "https://management.azure.com/subscriptions/00000000-0000-0000-0000-000000000/resourceGroups/00000/providers/Microsoft.MachineLearningServices/workspaces/00000/components/azureml_anonymous/versions/000000000000000000000?api-version=2022-10-01",
         "Pragma": "no-cache",
         "Request-Context": "appId=cid-v1:2d2e8e63-272e-4b3c-8598-4ee570a0e70d",
-<<<<<<< HEAD
-        "Server-Timing": "traceparent;desc=\u002200-a746901bb46dc0ae6de4a147960f18cc-578896f89544f03a-01\u0022",
+        "Server-Timing": "traceparent;desc=\u002200-a0a47ba70a494e621d94e7f666e45e6f-56bfd286f3a0565d-01\u0022",
         "Strict-Transport-Security": "max-age=31536000; includeSubDomains",
-        "x-aml-cluster": "vienna-eastus2-01",
+        "x-aml-cluster": "vienna-eastus2-02",
         "X-Content-Type-Options": "nosniff",
-        "x-ms-correlation-request-id": "26e2d870-0f60-4156-bbb4-68b89a08a62f",
-        "x-ms-ratelimit-remaining-subscription-writes": "1152",
+        "x-ms-correlation-request-id": "ea595538-9684-4cde-b092-bff54a7da159",
+        "x-ms-ratelimit-remaining-subscription-writes": "1191",
         "x-ms-response-type": "standard",
-        "x-ms-routing-request-id": "WESTUS2:20230223T033449Z:26e2d870-0f60-4156-bbb4-68b89a08a62f",
-        "x-request-time": "0.492"
+        "x-ms-routing-request-id": "WESTUS2:20230223T211425Z:ea595538-9684-4cde-b092-bff54a7da159",
+        "x-request-time": "3.396"
       },
       "ResponseBody": {
-        "id": "/subscriptions/00000000-0000-0000-0000-000000000/resourceGroups/00000/providers/Microsoft.MachineLearningServices/workspaces/00000/components/azureml_anonymous/versions/a82d0606-cab2-44ff-a2e5-208cf88b799a",
-        "name": "a82d0606-cab2-44ff-a2e5-208cf88b799a",
+        "id": "/subscriptions/00000000-0000-0000-0000-000000000/resourceGroups/00000/providers/Microsoft.MachineLearningServices/workspaces/00000/components/azureml_anonymous/versions/fe319c23-89fd-4921-a56f-efe0891733f5",
+        "name": "fe319c23-89fd-4921-a56f-efe0891733f5",
         "type": "Microsoft.MachineLearningServices/workspaces/components/versions",
-=======
-        "Server-Timing": "traceparent;desc=\u002200-93d1f08d844a0c78b15cd17609c70725-9725e6fdadcdb698-01\u0022",
-        "Strict-Transport-Security": "max-age=31536000; includeSubDomains",
-        "Transfer-Encoding": "chunked",
-        "Vary": [
-          "Accept-Encoding",
-          "Accept-Encoding"
-        ],
-        "x-aml-cluster": "vienna-eastus-02",
-        "X-Content-Type-Options": "nosniff",
-        "x-ms-correlation-request-id": "2e713ddd-f66c-4051-80cc-1cb05d13e58b",
-        "x-ms-ratelimit-remaining-subscription-writes": "1180",
-        "x-ms-response-type": "standard",
-        "x-ms-routing-request-id": "CANADACENTRAL:20230221T215057Z:2e713ddd-f66c-4051-80cc-1cb05d13e58b",
-        "x-request-time": "0.124"
-      },
-      "ResponseBody": {
-        "id": "/subscriptions/00000000-0000-0000-0000-000000000/resourceGroups/00000/providers/Microsoft.MachineLearningServices/workspaces/00000/codes/012982b7-8c20-41db-8cd8-cdebb0a77080/versions/1",
-        "name": "1",
-        "type": "Microsoft.MachineLearningServices/workspaces/codes/versions",
->>>>>>> ce9edaa6
         "properties": {
           "description": null,
           "tags": {},
           "properties": {},
           "isArchived": false,
-<<<<<<< HEAD
           "isAnonymous": true,
           "componentSpec": {
             "name": "azureml_anonymous",
@@ -1479,7 +935,7 @@
               }
             },
             "code": "azureml:/subscriptions/00000000-0000-0000-0000-000000000/resourceGroups/00000/providers/Microsoft.MachineLearningServices/workspaces/00000/codes/51872d28-bb1a-461a-9ed1-6e46d16c62c4/versions/1",
-            "environment": "azureml://registries/azureml/environments/AzureML-sklearn-0.24-ubuntu18.04-py37-cpu/versions/1",
+            "environment": "azureml://registries/azureml/environments/AzureML-sklearn-1.0-ubuntu20.04-py38-cpu/versions/33",
             "resources": {
               "instance_count": "1"
             },
@@ -1488,32 +944,17 @@
           }
         },
         "systemData": {
-          "createdAt": "2023-02-23T02:15:48.9010339\u002B00:00",
+          "createdAt": "2023-02-23T20:52:24.714339\u002B00:00",
           "createdBy": "Diondra Peck",
           "createdByType": "User",
-          "lastModifiedAt": "2023-02-23T02:15:48.9668061\u002B00:00",
+          "lastModifiedAt": "2023-02-23T20:52:24.7920388\u002B00:00",
           "lastModifiedBy": "Diondra Peck",
-=======
-          "isAnonymous": false,
-          "codeUri": "https://samcw32zcnpjldw.blob.core.windows.net/azureml-blobstore-3bd2018e-4b43-401e-ad49-85df181c9e0a/LocalUpload/00000000000000000000000000000000/python"
-        },
-        "systemData": {
-          "createdAt": "2023-02-18T09:33:36.2076076\u002B00:00",
-          "createdBy": "Firstname Lastname",
-          "createdByType": "User",
-          "lastModifiedAt": "2023-02-21T21:50:57.6772629\u002B00:00",
-          "lastModifiedBy": "Firstname Lastname",
->>>>>>> ce9edaa6
           "lastModifiedByType": "User"
         }
       }
     },
     {
-<<<<<<< HEAD
       "RequestUri": "https://management.azure.com/subscriptions/00000000-0000-0000-0000-000000000/resourceGroups/00000/providers/Microsoft.MachineLearningServices/workspaces/00000/components/azureml_anonymous/versions/000000000000000000000?api-version=2022-10-01",
-=======
-      "RequestUri": "https://management.azure.com/subscriptions/00000000-0000-0000-0000-000000000/resourceGroups/00000/providers/Microsoft.MachineLearningServices/workspaces/00000/components/azureml_anonymous/versions/886ce4cd-b88c-21ee-3e9c-4252e05cf2f6?api-version=2022-10-01",
->>>>>>> ce9edaa6
       "RequestMethod": "PUT",
       "RequestHeaders": {
         "Accept": "application/json",
@@ -1521,11 +962,7 @@
         "Connection": "keep-alive",
         "Content-Length": "1875",
         "Content-Type": "application/json",
-<<<<<<< HEAD
         "User-Agent": "azure-ai-ml/1.5.0 azsdk-python-mgmt-machinelearningservices/0.1.0 Python/3.7.9 (Windows-10-10.0.22621-SP0)"
-=======
-        "User-Agent": "azure-ai-ml/1.5.0 azsdk-python-mgmt-machinelearningservices/0.1.0 Python/3.10.6 (Linux-5.15.79.1-microsoft-standard-WSL2-x86_64-with-glibc2.35)"
->>>>>>> ce9edaa6
       },
       "RequestBody": {
         "properties": {
@@ -1539,13 +976,8 @@
           "isArchived": false,
           "componentSpec": {
             "command": "echo \u0022Start training ...\u0022 \u0026\u0026 python mnist.py --data_folder ${{inputs.data_folder}} --batch_size ${{inputs.batch_size}} --first_layer_neurons ${{inputs.first_layer_neurons}} --second_layer_neurons ${{inputs.second_layer_neurons}} --third_layer_neurons ${{inputs.third_layer_neurons}} --epochs ${{inputs.epochs}} --f1 ${{inputs.f1}} --f2 ${{inputs.f2}} --weight_decay ${{inputs.weight_decay}} --momentum ${{inputs.momentum}} --learning_rate ${{inputs.learning_rate}} --saved_model ${{outputs.trained_model_dir}}",
-<<<<<<< HEAD
             "code": "azureml:/subscriptions/00000000-0000-0000-0000-000000000/resourceGroups/00000/providers/Microsoft.MachineLearningServices/workspaces/00000/codes/e7a3f40e-eb47-4499-9b80-1e5d911878f8/versions/1",
-            "environment": "azureml:AzureML-sklearn-0.24-ubuntu18.04-py37-cpu:1",
-=======
-            "code": "azureml:/subscriptions/00000000-0000-0000-0000-000000000/resourceGroups/00000/providers/Microsoft.MachineLearningServices/workspaces/00000/codes/c4b5a984-a0c9-4622-a5cf-f22114f04941/versions/1",
             "environment": "azureml:AzureML-sklearn-1.0-ubuntu20.04-py38-cpu:33",
->>>>>>> ce9edaa6
             "name": "azureml_anonymous",
             "description": "This is the command component for sweep",
             "tags": {
@@ -1608,49 +1040,26 @@
       "StatusCode": 201,
       "ResponseHeaders": {
         "Cache-Control": "no-cache",
-<<<<<<< HEAD
-        "Content-Length": "3453",
+        "Content-Length": "3454",
         "Content-Type": "application/json; charset=utf-8",
-        "Date": "Thu, 23 Feb 2023 03:34:48 GMT",
+        "Date": "Thu, 23 Feb 2023 21:14:25 GMT",
         "Expires": "-1",
         "Location": "https://management.azure.com/subscriptions/00000000-0000-0000-0000-000000000/resourceGroups/00000/providers/Microsoft.MachineLearningServices/workspaces/00000/components/azureml_anonymous/versions/000000000000000000000?api-version=2022-10-01",
         "Pragma": "no-cache",
         "Request-Context": "appId=cid-v1:2d2e8e63-272e-4b3c-8598-4ee570a0e70d",
-        "Server-Timing": "traceparent;desc=\u002200-f81acae55e5cbc22aa3364986930b19e-2b55a54f98975ed7-01\u0022",
+        "Server-Timing": "traceparent;desc=\u002200-236b4721dbcbdb9f525704a8f478184c-724b4945c7da6863-01\u0022",
         "Strict-Transport-Security": "max-age=31536000; includeSubDomains",
         "x-aml-cluster": "vienna-eastus2-02",
         "X-Content-Type-Options": "nosniff",
-        "x-ms-correlation-request-id": "560d59b6-3ab0-4607-974b-ed9405efc26c",
-        "x-ms-ratelimit-remaining-subscription-writes": "1183",
+        "x-ms-correlation-request-id": "f0f1aee7-004c-4a14-b254-d5cdbb88578f",
+        "x-ms-ratelimit-remaining-subscription-writes": "1177",
         "x-ms-response-type": "standard",
-        "x-ms-routing-request-id": "WESTUS2:20230223T033449Z:560d59b6-3ab0-4607-974b-ed9405efc26c",
-        "x-request-time": "0.830"
+        "x-ms-routing-request-id": "WESTUS2:20230223T211426Z:f0f1aee7-004c-4a14-b254-d5cdbb88578f",
+        "x-request-time": "2.868"
       },
       "ResponseBody": {
-        "id": "/subscriptions/00000000-0000-0000-0000-000000000/resourceGroups/00000/providers/Microsoft.MachineLearningServices/workspaces/00000/components/azureml_anonymous/versions/2122ceaf-0e97-4b08-878c-ce9ac7d93621",
-        "name": "2122ceaf-0e97-4b08-878c-ce9ac7d93621",
-=======
-        "Content-Length": "2612",
-        "Content-Type": "application/json; charset=utf-8",
-        "Date": "Tue, 21 Feb 2023 21:50:58 GMT",
-        "Expires": "-1",
-        "Location": "https://management.azure.com/subscriptions/00000000-0000-0000-0000-000000000/resourceGroups/00000/providers/Microsoft.MachineLearningServices/workspaces/00000/components/azureml_anonymous/versions/886ce4cd-b88c-21ee-3e9c-4252e05cf2f6?api-version=2022-10-01",
-        "Pragma": "no-cache",
-        "Request-Context": "appId=cid-v1:2d2e8e63-272e-4b3c-8598-4ee570a0e70d",
-        "Server-Timing": "traceparent;desc=\u002200-955a840299144ee563fdc87286045a4c-7b87c016119419dd-01\u0022",
-        "Strict-Transport-Security": "max-age=31536000; includeSubDomains",
-        "x-aml-cluster": "vienna-eastus-02",
-        "X-Content-Type-Options": "nosniff",
-        "x-ms-correlation-request-id": "f636645d-6e6b-49bc-bfac-3fde6fdc1d69",
-        "x-ms-ratelimit-remaining-subscription-writes": "1128",
-        "x-ms-response-type": "standard",
-        "x-ms-routing-request-id": "CANADACENTRAL:20230221T215058Z:f636645d-6e6b-49bc-bfac-3fde6fdc1d69",
-        "x-request-time": "0.730"
-      },
-      "ResponseBody": {
-        "id": "/subscriptions/00000000-0000-0000-0000-000000000/resourceGroups/00000/providers/Microsoft.MachineLearningServices/workspaces/00000/components/azureml_anonymous/versions/8448c0ca-717e-4519-b69c-0ea2a1821dcf",
-        "name": "8448c0ca-717e-4519-b69c-0ea2a1821dcf",
->>>>>>> ce9edaa6
+        "id": "/subscriptions/00000000-0000-0000-0000-000000000/resourceGroups/00000/providers/Microsoft.MachineLearningServices/workspaces/00000/components/azureml_anonymous/versions/5e482dae-a211-4b59-bd83-33a1aca469cc",
+        "name": "5e482dae-a211-4b59-bd83-33a1aca469cc",
         "type": "Microsoft.MachineLearningServices/workspaces/components/versions",
         "properties": {
           "description": null,
@@ -1728,13 +1137,8 @@
                 "type": "mlflow_model"
               }
             },
-<<<<<<< HEAD
             "code": "azureml:/subscriptions/00000000-0000-0000-0000-000000000/resourceGroups/00000/providers/Microsoft.MachineLearningServices/workspaces/00000/codes/e7a3f40e-eb47-4499-9b80-1e5d911878f8/versions/1",
-            "environment": "azureml://registries/azureml/environments/AzureML-sklearn-0.24-ubuntu18.04-py37-cpu/versions/1",
-=======
-            "code": "azureml:/subscriptions/00000000-0000-0000-0000-000000000/resourceGroups/00000/providers/Microsoft.MachineLearningServices/workspaces/00000/codes/c4b5a984-a0c9-4622-a5cf-f22114f04941/versions/1",
             "environment": "azureml://registries/azureml/environments/AzureML-sklearn-1.0-ubuntu20.04-py38-cpu/versions/33",
->>>>>>> ce9edaa6
             "resources": {
               "instance_count": "1"
             },
@@ -1743,140 +1147,25 @@
           }
         },
         "systemData": {
-<<<<<<< HEAD
-          "createdAt": "2023-02-23T02:23:23.6189364\u002B00:00",
+          "createdAt": "2023-02-23T21:12:28.1788276\u002B00:00",
           "createdBy": "Diondra Peck",
           "createdByType": "User",
-          "lastModifiedAt": "2023-02-23T02:23:23.673161\u002B00:00",
+          "lastModifiedAt": "2023-02-23T21:12:28.2385576\u002B00:00",
           "lastModifiedBy": "Diondra Peck",
-=======
-          "createdAt": "2023-02-18T09:33:36.1413028\u002B00:00",
-          "createdBy": "Firstname Lastname",
-          "createdByType": "User",
-          "lastModifiedAt": "2023-02-18T09:33:36.2285467\u002B00:00",
-          "lastModifiedBy": "Firstname Lastname",
           "lastModifiedByType": "User"
         }
       }
     },
     {
-      "RequestUri": "https://management.azure.com/subscriptions/00000000-0000-0000-0000-000000000/resourceGroups/00000/providers/Microsoft.MachineLearningServices/workspaces/00000/components/azureml_anonymous/versions/594a2eba-71ad-11cd-1e7b-aa816f834fb0?api-version=2022-10-01",
+      "RequestUri": "https://management.azure.com/subscriptions/00000000-0000-0000-0000-000000000/resourceGroups/00000/providers/Microsoft.MachineLearningServices/workspaces/00000/jobs/test_898230925736?api-version=2022-12-01-preview",
       "RequestMethod": "PUT",
       "RequestHeaders": {
         "Accept": "application/json",
         "Accept-Encoding": "gzip, deflate",
         "Connection": "keep-alive",
-        "Content-Length": "685",
+        "Content-Length": "3475",
         "Content-Type": "application/json",
-        "User-Agent": "azure-ai-ml/1.5.0 azsdk-python-mgmt-machinelearningservices/0.1.0 Python/3.10.6 (Linux-5.15.79.1-microsoft-standard-WSL2-x86_64-with-glibc2.35)"
-      },
-      "RequestBody": {
-        "properties": {
-          "properties": {},
-          "tags": {},
-          "isAnonymous": true,
-          "isArchived": false,
-          "componentSpec": {
-            "command": "echo Hello World \u0026 echo ${{inputs.component_in_number}}",
-            "code": "azureml:/subscriptions/00000000-0000-0000-0000-000000000/resourceGroups/00000/providers/Microsoft.MachineLearningServices/workspaces/00000/codes/012982b7-8c20-41db-8cd8-cdebb0a77080/versions/1",
-            "environment": "azureml:AzureML-sklearn-1.0-ubuntu20.04-py38-cpu:33",
-            "name": "azureml_anonymous",
-            "version": "1",
-            "is_deterministic": true,
-            "inputs": {
-              "component_in_number": {
-                "type": "integer",
-                "optional": false,
-                "default": "10",
-                "description": "Am integer"
-              }
-            },
-            "type": "command",
-            "_source": "YAML.JOB"
-          }
-        }
-      },
-      "StatusCode": 201,
-      "ResponseHeaders": {
-        "Cache-Control": "no-cache",
-        "Content-Length": "1380",
-        "Content-Type": "application/json; charset=utf-8",
-        "Date": "Tue, 21 Feb 2023 21:50:58 GMT",
-        "Expires": "-1",
-        "Location": "https://management.azure.com/subscriptions/00000000-0000-0000-0000-000000000/resourceGroups/00000/providers/Microsoft.MachineLearningServices/workspaces/00000/components/azureml_anonymous/versions/594a2eba-71ad-11cd-1e7b-aa816f834fb0?api-version=2022-10-01",
-        "Pragma": "no-cache",
-        "Request-Context": "appId=cid-v1:2d2e8e63-272e-4b3c-8598-4ee570a0e70d",
-        "Server-Timing": "traceparent;desc=\u002200-fc18d674963afeb3e499b12f0d5cde85-9460d1d6d018b1cd-01\u0022",
-        "Strict-Transport-Security": "max-age=31536000; includeSubDomains",
-        "x-aml-cluster": "vienna-eastus-02",
-        "X-Content-Type-Options": "nosniff",
-        "x-ms-correlation-request-id": "599401b7-6c4f-4c32-b1a5-75c46f4eec8f",
-        "x-ms-ratelimit-remaining-subscription-writes": "1179",
-        "x-ms-response-type": "standard",
-        "x-ms-routing-request-id": "CANADACENTRAL:20230221T215058Z:599401b7-6c4f-4c32-b1a5-75c46f4eec8f",
-        "x-request-time": "0.627"
-      },
-      "ResponseBody": {
-        "id": "/subscriptions/00000000-0000-0000-0000-000000000/resourceGroups/00000/providers/Microsoft.MachineLearningServices/workspaces/00000/components/azureml_anonymous/versions/1b402ecd-4e32-444e-9349-34ee9726f7c9",
-        "name": "1b402ecd-4e32-444e-9349-34ee9726f7c9",
-        "type": "Microsoft.MachineLearningServices/workspaces/components/versions",
-        "properties": {
-          "description": null,
-          "tags": {},
-          "properties": {},
-          "isArchived": false,
-          "isAnonymous": true,
-          "componentSpec": {
-            "name": "azureml_anonymous",
-            "version": "1",
-            "is_deterministic": "True",
-            "type": "command",
-            "inputs": {
-              "component_in_number": {
-                "type": "integer",
-                "optional": "False",
-                "default": "10",
-                "description": "Am integer"
-              }
-            },
-            "code": "azureml:/subscriptions/00000000-0000-0000-0000-000000000/resourceGroups/00000/providers/Microsoft.MachineLearningServices/workspaces/00000/codes/012982b7-8c20-41db-8cd8-cdebb0a77080/versions/1",
-            "environment": "azureml://registries/azureml/environments/AzureML-sklearn-1.0-ubuntu20.04-py38-cpu/versions/33",
-            "resources": {
-              "instance_count": "1"
-            },
-            "command": "echo Hello World \u0026 echo ${{inputs.component_in_number}}",
-            "$schema": "https://componentsdk.azureedge.net/jsonschema/CommandComponent.json"
-          }
-        },
-        "systemData": {
-          "createdAt": "2023-02-18T09:33:37.115279\u002B00:00",
-          "createdBy": "Firstname Lastname",
-          "createdByType": "User",
-          "lastModifiedAt": "2023-02-18T09:33:37.1689517\u002B00:00",
-          "lastModifiedBy": "Firstname Lastname",
->>>>>>> ce9edaa6
-          "lastModifiedByType": "User"
-        }
-      }
-    },
-    {
-<<<<<<< HEAD
-      "RequestUri": "https://management.azure.com/subscriptions/00000000-0000-0000-0000-000000000/resourceGroups/00000/providers/Microsoft.MachineLearningServices/workspaces/00000/jobs/test_55956909978?api-version=2022-12-01-preview",
-=======
-      "RequestUri": "https://management.azure.com/subscriptions/00000000-0000-0000-0000-000000000/resourceGroups/00000/providers/Microsoft.MachineLearningServices/workspaces/00000/jobs/test_295674791025?api-version=2022-12-01-preview",
->>>>>>> ce9edaa6
-      "RequestMethod": "PUT",
-      "RequestHeaders": {
-        "Accept": "application/json",
-        "Accept-Encoding": "gzip, deflate",
-        "Connection": "keep-alive",
-        "Content-Length": "3474",
-        "Content-Type": "application/json",
-<<<<<<< HEAD
         "User-Agent": "azure-ai-ml/1.5.0 azsdk-python-mgmt-machinelearningservices/0.1.0 Python/3.7.9 (Windows-10-10.0.22621-SP0)"
-=======
-        "User-Agent": "azure-ai-ml/1.5.0 azsdk-python-mgmt-machinelearningservices/0.1.0 Python/3.10.6 (Linux-5.15.79.1-microsoft-standard-WSL2-x86_64-with-glibc2.35)"
->>>>>>> ce9edaa6
       },
       "RequestBody": {
         "properties": {
@@ -1887,11 +1176,7 @@
             "owner": "sdkteam"
           },
           "computeId": "/subscriptions/00000000-0000-0000-0000-000000000/resourceGroups/00000/providers/Microsoft.MachineLearningServices/workspaces/00000/computes/cpu-cluster",
-<<<<<<< HEAD
-          "displayName": "test_55956909978",
-=======
-          "displayName": "test_295674791025",
->>>>>>> ce9edaa6
+          "displayName": "test_898230925736",
           "experimentName": "azure-ai-ml",
           "isArchived": false,
           "jobType": "Pipeline",
@@ -1937,11 +1222,7 @@
               "computeId": "/subscriptions/00000000-0000-0000-0000-000000000/resourceGroups/00000/providers/Microsoft.MachineLearningServices/workspaces/00000/computes/gpu-cluster",
               "_source": "YAML.JOB",
               "trial": {
-<<<<<<< HEAD
-                "componentId": "/subscriptions/00000000-0000-0000-0000-000000000/resourceGroups/00000/providers/Microsoft.MachineLearningServices/workspaces/00000/components/azureml_anonymous/versions/a82d0606-cab2-44ff-a2e5-208cf88b799a"
-=======
-                "componentId": "/subscriptions/00000000-0000-0000-0000-000000000/resourceGroups/00000/providers/Microsoft.MachineLearningServices/workspaces/00000/components/azureml_anonymous/versions/1b402ecd-4e32-444e-9349-34ee9726f7c9"
->>>>>>> ce9edaa6
+                "componentId": "/subscriptions/00000000-0000-0000-0000-000000000/resourceGroups/00000/providers/Microsoft.MachineLearningServices/workspaces/00000/components/azureml_anonymous/versions/fe319c23-89fd-4921-a56f-efe0891733f5"
               }
             },
             "hello_sweep_inline_file_trial": {
@@ -2021,11 +1302,7 @@
               },
               "_source": "YAML.JOB",
               "trial": {
-<<<<<<< HEAD
-                "componentId": "/subscriptions/00000000-0000-0000-0000-000000000/resourceGroups/00000/providers/Microsoft.MachineLearningServices/workspaces/00000/components/azureml_anonymous/versions/2122ceaf-0e97-4b08-878c-ce9ac7d93621"
-=======
-                "componentId": "/subscriptions/00000000-0000-0000-0000-000000000/resourceGroups/00000/providers/Microsoft.MachineLearningServices/workspaces/00000/components/azureml_anonymous/versions/8448c0ca-717e-4519-b69c-0ea2a1821dcf"
->>>>>>> ce9edaa6
+                "componentId": "/subscriptions/00000000-0000-0000-0000-000000000/resourceGroups/00000/providers/Microsoft.MachineLearningServices/workspaces/00000/components/azureml_anonymous/versions/5e482dae-a211-4b59-bd83-33a1aca469cc"
               }
             },
             "hello_sweep_inline_remote_trial": {
@@ -2063,49 +1340,26 @@
       "StatusCode": 201,
       "ResponseHeaders": {
         "Cache-Control": "no-cache",
-<<<<<<< HEAD
-        "Content-Length": "6907",
+        "Content-Length": "6912",
         "Content-Type": "application/json; charset=utf-8",
-        "Date": "Thu, 23 Feb 2023 03:34:56 GMT",
+        "Date": "Thu, 23 Feb 2023 21:14:33 GMT",
         "Expires": "-1",
-        "Location": "https://management.azure.com/subscriptions/00000000-0000-0000-0000-000000000/resourceGroups/00000/providers/Microsoft.MachineLearningServices/workspaces/00000/jobs/test_55956909978?api-version=2022-12-01-preview",
+        "Location": "https://management.azure.com/subscriptions/00000000-0000-0000-0000-000000000/resourceGroups/00000/providers/Microsoft.MachineLearningServices/workspaces/00000/jobs/test_898230925736?api-version=2022-12-01-preview",
         "Pragma": "no-cache",
         "Request-Context": "appId=cid-v1:2d2e8e63-272e-4b3c-8598-4ee570a0e70d",
-        "Server-Timing": "traceparent;desc=\u002200-08975d18d30bde5496a55b621d9d3838-5dabd42815504bb2-01\u0022",
+        "Server-Timing": "traceparent;desc=\u002200-3a5a7cb08bd68b7e5a371f9a05044f9b-43024de8f611f535-01\u0022",
         "Strict-Transport-Security": "max-age=31536000; includeSubDomains",
         "x-aml-cluster": "vienna-eastus2-02",
         "X-Content-Type-Options": "nosniff",
-        "x-ms-correlation-request-id": "bb5f3763-c072-419d-904d-f8459fbaed5d",
-        "x-ms-ratelimit-remaining-subscription-writes": "1182",
+        "x-ms-correlation-request-id": "8f4066b6-8068-4b6f-9424-6df2e9f364cf",
+        "x-ms-ratelimit-remaining-subscription-writes": "1176",
         "x-ms-response-type": "standard",
-        "x-ms-routing-request-id": "WESTUS2:20230223T033456Z:bb5f3763-c072-419d-904d-f8459fbaed5d",
-        "x-request-time": "3.983"
+        "x-ms-routing-request-id": "WESTUS2:20230223T211433Z:8f4066b6-8068-4b6f-9424-6df2e9f364cf",
+        "x-request-time": "5.035"
       },
       "ResponseBody": {
-        "id": "/subscriptions/00000000-0000-0000-0000-000000000/resourceGroups/00000/providers/Microsoft.MachineLearningServices/workspaces/00000/jobs/test_55956909978",
-        "name": "test_55956909978",
-=======
-        "Content-Length": "4745",
-        "Content-Type": "application/json; charset=utf-8",
-        "Date": "Tue, 21 Feb 2023 21:51:04 GMT",
-        "Expires": "-1",
-        "Location": "https://management.azure.com/subscriptions/00000000-0000-0000-0000-000000000/resourceGroups/00000/providers/Microsoft.MachineLearningServices/workspaces/00000/jobs/test_295674791025?api-version=2022-12-01-preview",
-        "Pragma": "no-cache",
-        "Request-Context": "appId=cid-v1:2d2e8e63-272e-4b3c-8598-4ee570a0e70d",
-        "Server-Timing": "traceparent;desc=\u002200-d1d34fd1faf0101df838ea66611106e0-511acc36e9ba5998-01\u0022",
-        "Strict-Transport-Security": "max-age=31536000; includeSubDomains",
-        "x-aml-cluster": "vienna-eastus-02",
-        "X-Content-Type-Options": "nosniff",
-        "x-ms-correlation-request-id": "3e9b6cb5-4d6b-41b5-9c50-b632da9acd93",
-        "x-ms-ratelimit-remaining-subscription-writes": "1178",
-        "x-ms-response-type": "standard",
-        "x-ms-routing-request-id": "CANADACENTRAL:20230221T215105Z:3e9b6cb5-4d6b-41b5-9c50-b632da9acd93",
-        "x-request-time": "1.932"
-      },
-      "ResponseBody": {
-        "id": "/subscriptions/00000000-0000-0000-0000-000000000/resourceGroups/00000/providers/Microsoft.MachineLearningServices/workspaces/00000/jobs/test_295674791025",
-        "name": "test_295674791025",
->>>>>>> ce9edaa6
+        "id": "/subscriptions/00000000-0000-0000-0000-000000000/resourceGroups/00000/providers/Microsoft.MachineLearningServices/workspaces/00000/jobs/test_898230925736",
+        "name": "test_898230925736",
         "type": "Microsoft.MachineLearningServices/workspaces/jobs",
         "properties": {
           "description": "The hello world pipeline job with inline components",
@@ -2125,22 +1379,14 @@
             "azureml.defaultDataStoreName": "workspaceblobstore",
             "azureml.pipelineComponent": "pipelinerun"
           },
-<<<<<<< HEAD
-          "displayName": "test_55956909978",
-=======
-          "displayName": "test_295674791025",
->>>>>>> ce9edaa6
+          "displayName": "test_898230925736",
           "status": "Preparing",
           "experimentName": "azure-ai-ml",
           "services": {
             "Tracking": {
               "jobServiceType": "Tracking",
               "port": null,
-<<<<<<< HEAD
               "endpoint": "azureml://eastus2.api.azureml.ms/mlflow/v1.0/subscriptions/00000000-0000-0000-0000-000000000/resourceGroups/00000/providers/Microsoft.MachineLearningServices/workspaces/00000?",
-=======
-              "endpoint": "azureml://eastus.api.azureml.ms/mlflow/v1.0/subscriptions/00000000-0000-0000-0000-000000000/resourceGroups/00000/providers/Microsoft.MachineLearningServices/workspaces/00000?",
->>>>>>> ce9edaa6
               "status": null,
               "errorMessage": null,
               "properties": null,
@@ -2149,11 +1395,7 @@
             "Studio": {
               "jobServiceType": "Studio",
               "port": null,
-<<<<<<< HEAD
-              "endpoint": "https://ml.azure.com/runs/test_55956909978?wsid=/subscriptions/00000000-0000-0000-0000-000000000/resourcegroups/00000/workspaces/00000",
-=======
-              "endpoint": "https://ml.azure.com/runs/test_295674791025?wsid=/subscriptions/00000000-0000-0000-0000-000000000/resourcegroups/00000/workspaces/00000",
->>>>>>> ce9edaa6
+              "endpoint": "https://ml.azure.com/runs/test_898230925736?wsid=/subscriptions/00000000-0000-0000-0000-000000000/resourcegroups/00000/workspaces/00000",
               "status": null,
               "errorMessage": null,
               "properties": null,
@@ -2200,11 +1442,7 @@
               "computeId": "/subscriptions/00000000-0000-0000-0000-000000000/resourceGroups/00000/providers/Microsoft.MachineLearningServices/workspaces/00000/computes/gpu-cluster",
               "_source": "YAML.JOB",
               "trial": {
-<<<<<<< HEAD
-                "componentId": "/subscriptions/00000000-0000-0000-0000-000000000/resourceGroups/00000/providers/Microsoft.MachineLearningServices/workspaces/00000/components/azureml_anonymous/versions/a82d0606-cab2-44ff-a2e5-208cf88b799a"
-=======
-                "componentId": "/subscriptions/00000000-0000-0000-0000-000000000/resourceGroups/00000/providers/Microsoft.MachineLearningServices/workspaces/00000/components/azureml_anonymous/versions/1b402ecd-4e32-444e-9349-34ee9726f7c9"
->>>>>>> ce9edaa6
+                "componentId": "/subscriptions/00000000-0000-0000-0000-000000000/resourceGroups/00000/providers/Microsoft.MachineLearningServices/workspaces/00000/components/azureml_anonymous/versions/fe319c23-89fd-4921-a56f-efe0891733f5"
               }
             },
             "hello_sweep_inline_file_trial": {
@@ -2284,11 +1522,7 @@
               },
               "_source": "YAML.JOB",
               "trial": {
-<<<<<<< HEAD
-                "componentId": "/subscriptions/00000000-0000-0000-0000-000000000/resourceGroups/00000/providers/Microsoft.MachineLearningServices/workspaces/00000/components/azureml_anonymous/versions/2122ceaf-0e97-4b08-878c-ce9ac7d93621"
-=======
-                "componentId": "/subscriptions/00000000-0000-0000-0000-000000000/resourceGroups/00000/providers/Microsoft.MachineLearningServices/workspaces/00000/components/azureml_anonymous/versions/8448c0ca-717e-4519-b69c-0ea2a1821dcf"
->>>>>>> ce9edaa6
+                "componentId": "/subscriptions/00000000-0000-0000-0000-000000000/resourceGroups/00000/providers/Microsoft.MachineLearningServices/workspaces/00000/components/azureml_anonymous/versions/5e482dae-a211-4b59-bd83-33a1aca469cc"
               }
             },
             "hello_sweep_inline_remote_trial": {
@@ -2333,23 +1567,14 @@
           "sourceJobId": null
         },
         "systemData": {
-<<<<<<< HEAD
-          "createdAt": "2023-02-23T03:34:56.383786\u002B00:00",
+          "createdAt": "2023-02-23T21:14:33.4494307\u002B00:00",
           "createdBy": "Diondra Peck",
-=======
-          "createdAt": "2023-02-21T21:51:04.9969463\u002B00:00",
-          "createdBy": "Firstname Lastname",
->>>>>>> ce9edaa6
           "createdByType": "User"
         }
       }
     }
   ],
   "Variables": {
-<<<<<<< HEAD
-    "randstr": "test_55956909978"
-=======
-    "randstr": "test_295674791025"
->>>>>>> ce9edaa6
+    "randstr": "test_898230925736"
   }
 }