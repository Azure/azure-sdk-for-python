--- conflicted
+++ resolved
@@ -15,19 +15,11 @@
         "Cache-Control": "no-cache",
         "Content-Encoding": "gzip",
         "Content-Type": "application/json; charset=utf-8",
-<<<<<<< HEAD
-        "Date": "Sat, 24 Dec 2022 16:06:54 GMT",
+        "Date": "Mon, 26 Dec 2022 12:10:22 GMT",
         "Expires": "-1",
         "Pragma": "no-cache",
         "Request-Context": "appId=cid-v1:512cc15a-13b5-415b-bfd0-dce7accb6bb1",
-        "Server-Timing": "traceparent;desc=\u002200-802b456fa8f5a33fbbf21550a4dcf500-8b7bded26f0ba8cb-00\u0022",
-=======
-        "Date": "Mon, 26 Dec 2022 05:13:36 GMT",
-        "Expires": "-1",
-        "Pragma": "no-cache",
-        "Request-Context": "appId=cid-v1:512cc15a-13b5-415b-bfd0-dce7accb6bb1",
-        "Server-Timing": "traceparent;desc=\u002200-fec8cc4d91dba07f0803c37d93b62be1-b2a096f0cd6613ae-00\u0022",
->>>>>>> eef81ce5
+        "Server-Timing": "traceparent;desc=\u002200-a97298f9426bcc93e9cd580c64017e71-5725252d64a66144-00\u0022",
         "Strict-Transport-Security": "max-age=31536000; includeSubDomains",
         "Transfer-Encoding": "chunked",
         "Vary": [
@@ -36,19 +28,11 @@
         ],
         "x-aml-cluster": "vienna-test-westus2-02",
         "X-Content-Type-Options": "nosniff",
-<<<<<<< HEAD
-        "x-ms-correlation-request-id": "17a3db5f-1424-4e70-a50c-bcf5be3709b3",
+        "x-ms-correlation-request-id": "77d57349-6c6e-4984-a75c-5d4ec58aee12",
         "x-ms-ratelimit-remaining-subscription-reads": "11984",
         "x-ms-response-type": "standard",
-        "x-ms-routing-request-id": "KOREACENTRAL:20221224T160655Z:17a3db5f-1424-4e70-a50c-bcf5be3709b3",
+        "x-ms-routing-request-id": "JAPANWEST:20221226T121022Z:77d57349-6c6e-4984-a75c-5d4ec58aee12",
         "x-request-time": "0.222"
-=======
-        "x-ms-correlation-request-id": "d6b74022-f2c1-4014-ae17-4d4697c72901",
-        "x-ms-ratelimit-remaining-subscription-reads": "11500",
-        "x-ms-response-type": "standard",
-        "x-ms-routing-request-id": "JAPANEAST:20221226T051336Z:d6b74022-f2c1-4014-ae17-4d4697c72901",
-        "x-request-time": "0.250"
->>>>>>> eef81ce5
       },
       "ResponseBody": {
         "id": "/subscriptions/00000000-0000-0000-0000-000000000/resourceGroups/00000/providers/Microsoft.MachineLearningServices/workspaces/00000/computes/cpu-cluster",
@@ -76,59 +60,26 @@
               "nodeIdleTimeBeforeScaleDown": "PT2M"
             },
             "subnet": null,
-<<<<<<< HEAD
-            "currentNodeCount": 3,
-            "targetNodeCount": 5,
+            "currentNodeCount": 1,
+            "targetNodeCount": 1,
             "nodeStateCounts": {
               "preparingNodeCount": 0,
-              "runningNodeCount": 3,
-=======
-            "currentNodeCount": 2,
-            "targetNodeCount": 5,
-            "nodeStateCounts": {
-              "preparingNodeCount": 0,
-              "runningNodeCount": 2,
->>>>>>> eef81ce5
+              "runningNodeCount": 1,
               "idleNodeCount": 0,
               "unusableNodeCount": 0,
               "leavingNodeCount": 0,
               "preemptedNodeCount": 0
             },
-            "allocationState": "Resizing",
-<<<<<<< HEAD
-            "allocationStateTransitionTime": "2022-12-24T16:06:46.696\u002B00:00",
-            "errors": null,
-=======
-            "allocationStateTransitionTime": "2022-12-26T05:01:39.803\u002B00:00",
+            "allocationState": "Steady",
+            "allocationStateTransitionTime": "2022-12-26T11:14:53.857\u002B00:00",
             "errors": [
               {
                 "error": {
-                  "code": "DiskFull",
-                  "message": "ComputeNode.Id=tvmps_0d29f330b2f1036abbd4238ff1dcaa146e62e94ae327554ac40d44ab4de6f363_d: There is not enough disk space on the node,ComputeNode.Id=tvmps_6a571f3eb7645bea2c065cf5c6d39d5d5fb437a12d94240d994894aff3ec9a67_d: There is not enough disk space on the node,ComputeNode.Id=tvmps_b15642412aea9cebce941b6331cb5f061e591cb17450a4b24afa29dc6a0c1dae_d: There is not enough disk space on the node",
-                  "details": [
-                    {
-                      "code": "Message",
-                      "message": "The VM disk is full. Delete jobs, tasks, or files on the node to free up space and then reboot the node."
-                    },
-                    {
-                      "code": "Message",
-                      "message": "The VM disk is full. Delete jobs, tasks, or files on the node to free up space and then reboot the node."
-                    },
-                    {
-                      "code": "Message",
-                      "message": "The VM disk is full. Delete jobs, tasks, or files on the node to free up space and then reboot the node."
-                    }
-                  ]
-                }
-              },
-              {
-                "error": {
                   "code": "ClusterCoreQuotaReached",
-                  "message": "Operation results in exceeding quota limits of Total Cluster Dedicated Regional vCPUs. Maximum allowed: 100, Current in use: 100, Additional requested: 2. Click here to view and request for quota: https://portal.azure.com/#resource/subscriptions/00000000-0000-0000-0000-000000000/resourceGroups/00000/providers/Microsoft.MachineLearningServices/workspaces/00000/quotaUsage"
+                  "message": "Operation results in exceeding quota limits of Total Cluster Dedicated Regional vCPUs. Maximum allowed: 100, Current in use: 100, Additional requested: 4. Click here to view and request for quota: https://portal.azure.com/#resource/subscriptions/00000000-0000-0000-0000-000000000/resourceGroups/00000/providers/Microsoft.MachineLearningServices/workspaces/00000/quotaUsage"
                 }
               }
             ],
->>>>>>> eef81ce5
             "remoteLoginPortPublicAccess": "Enabled",
             "osType": "Linux",
             "virtualMachineImage": null,
@@ -153,19 +104,11 @@
         "Cache-Control": "no-cache",
         "Content-Encoding": "gzip",
         "Content-Type": "application/json; charset=utf-8",
-<<<<<<< HEAD
-        "Date": "Sat, 24 Dec 2022 16:06:54 GMT",
+        "Date": "Mon, 26 Dec 2022 12:10:22 GMT",
         "Expires": "-1",
         "Pragma": "no-cache",
         "Request-Context": "appId=cid-v1:512cc15a-13b5-415b-bfd0-dce7accb6bb1",
-        "Server-Timing": "traceparent;desc=\u002200-962b2dc628f49563adbf95ab8ae89b89-86b7a0699e1e07c7-00\u0022",
-=======
-        "Date": "Mon, 26 Dec 2022 05:13:36 GMT",
-        "Expires": "-1",
-        "Pragma": "no-cache",
-        "Request-Context": "appId=cid-v1:512cc15a-13b5-415b-bfd0-dce7accb6bb1",
-        "Server-Timing": "traceparent;desc=\u002200-4018bff82fb4987993bc46f83a1ae8c7-8c6f25ff1821ce10-00\u0022",
->>>>>>> eef81ce5
+        "Server-Timing": "traceparent;desc=\u002200-f16cc3a3f2f291f0aae044f634e10dda-99975e3e2644ff4d-00\u0022",
         "Strict-Transport-Security": "max-age=31536000; includeSubDomains",
         "Transfer-Encoding": "chunked",
         "Vary": [
@@ -174,19 +117,11 @@
         ],
         "x-aml-cluster": "vienna-test-westus2-02",
         "X-Content-Type-Options": "nosniff",
-<<<<<<< HEAD
-        "x-ms-correlation-request-id": "dc03f325-5acd-4803-afd8-f422eeed2e88",
+        "x-ms-correlation-request-id": "ca101395-0d40-4c2e-819e-2b4dcb3166d6",
         "x-ms-ratelimit-remaining-subscription-reads": "11983",
         "x-ms-response-type": "standard",
-        "x-ms-routing-request-id": "KOREACENTRAL:20221224T160655Z:dc03f325-5acd-4803-afd8-f422eeed2e88",
-        "x-request-time": "0.024"
-=======
-        "x-ms-correlation-request-id": "7dab97fc-70f4-42cb-b94e-44c88dc5594e",
-        "x-ms-ratelimit-remaining-subscription-reads": "11499",
-        "x-ms-response-type": "standard",
-        "x-ms-routing-request-id": "JAPANEAST:20221226T051336Z:7dab97fc-70f4-42cb-b94e-44c88dc5594e",
-        "x-request-time": "0.025"
->>>>>>> eef81ce5
+        "x-ms-routing-request-id": "JAPANWEST:20221226T121023Z:ca101395-0d40-4c2e-819e-2b4dcb3166d6",
+        "x-request-time": "0.026"
       },
       "ResponseBody": {
         "id": "/subscriptions/00000000-0000-0000-0000-000000000/resourceGroups/00000/providers/Microsoft.MachineLearningServices/workspaces/00000/computes/gpu-cluster",
@@ -248,19 +183,11 @@
         "Cache-Control": "no-cache",
         "Content-Encoding": "gzip",
         "Content-Type": "application/json; charset=utf-8",
-<<<<<<< HEAD
-        "Date": "Sat, 24 Dec 2022 16:06:56 GMT",
+        "Date": "Mon, 26 Dec 2022 12:10:25 GMT",
         "Expires": "-1",
         "Pragma": "no-cache",
         "Request-Context": "appId=cid-v1:512cc15a-13b5-415b-bfd0-dce7accb6bb1",
-        "Server-Timing": "traceparent;desc=\u002200-a8585d5b68550cfa728460f6282f1036-3e78bbad82aa7dda-00\u0022",
-=======
-        "Date": "Mon, 26 Dec 2022 05:13:38 GMT",
-        "Expires": "-1",
-        "Pragma": "no-cache",
-        "Request-Context": "appId=cid-v1:512cc15a-13b5-415b-bfd0-dce7accb6bb1",
-        "Server-Timing": "traceparent;desc=\u002200-deb91cfda6ef4b39f1b88a3c4d4ce248-8c972b16837f5d80-00\u0022",
->>>>>>> eef81ce5
+        "Server-Timing": "traceparent;desc=\u002200-c214c737dde5a82064176e4e6bdce957-4e22af6d158d67eb-00\u0022",
         "Strict-Transport-Security": "max-age=31536000; includeSubDomains",
         "Transfer-Encoding": "chunked",
         "Vary": [
@@ -269,19 +196,11 @@
         ],
         "x-aml-cluster": "vienna-test-westus2-02",
         "X-Content-Type-Options": "nosniff",
-<<<<<<< HEAD
-        "x-ms-correlation-request-id": "30eda6ea-7214-439b-a209-d13f7bb5dab1",
+        "x-ms-correlation-request-id": "6fee9c50-58fb-4433-be8c-9abcc420bdbc",
         "x-ms-ratelimit-remaining-subscription-reads": "11982",
         "x-ms-response-type": "standard",
-        "x-ms-routing-request-id": "KOREACENTRAL:20221224T160657Z:30eda6ea-7214-439b-a209-d13f7bb5dab1",
-        "x-request-time": "0.140"
-=======
-        "x-ms-correlation-request-id": "ce560537-aac4-4784-b4a3-6dde3e54e936",
-        "x-ms-ratelimit-remaining-subscription-reads": "11498",
-        "x-ms-response-type": "standard",
-        "x-ms-routing-request-id": "JAPANEAST:20221226T051338Z:ce560537-aac4-4784-b4a3-6dde3e54e936",
-        "x-request-time": "0.146"
->>>>>>> eef81ce5
+        "x-ms-routing-request-id": "JAPANWEST:20221226T121025Z:6fee9c50-58fb-4433-be8c-9abcc420bdbc",
+        "x-request-time": "0.150"
       },
       "ResponseBody": {
         "id": "/subscriptions/00000000-0000-0000-0000-000000000/resourceGroups/00000/providers/Microsoft.MachineLearningServices/workspaces/00000/datastores/workspaceblobstore",
@@ -328,39 +247,21 @@
         "Cache-Control": "no-cache",
         "Content-Encoding": "gzip",
         "Content-Type": "application/json; charset=utf-8",
-<<<<<<< HEAD
-        "Date": "Sat, 24 Dec 2022 16:06:57 GMT",
+        "Date": "Mon, 26 Dec 2022 12:10:26 GMT",
         "Expires": "-1",
         "Pragma": "no-cache",
         "Request-Context": "appId=cid-v1:512cc15a-13b5-415b-bfd0-dce7accb6bb1",
-        "Server-Timing": "traceparent;desc=\u002200-f96609c1b02a80a1416b64f2f15b16e4-b6da67b6ae08a4cd-00\u0022",
+        "Server-Timing": "traceparent;desc=\u002200-4f4dc36fd95c9eb33140593c93d05ac1-fcbccb636521c272-00\u0022",
         "Strict-Transport-Security": "max-age=31536000; includeSubDomains",
         "Transfer-Encoding": "chunked",
         "Vary": "Accept-Encoding",
         "x-aml-cluster": "vienna-test-westus2-02",
         "X-Content-Type-Options": "nosniff",
-        "x-ms-correlation-request-id": "56834536-7c50-4257-a821-76d2924d3b94",
+        "x-ms-correlation-request-id": "d7693ea0-1ee7-48d5-b850-a684efee427d",
         "x-ms-ratelimit-remaining-subscription-writes": "1190",
         "x-ms-response-type": "standard",
-        "x-ms-routing-request-id": "KOREACENTRAL:20221224T160658Z:56834536-7c50-4257-a821-76d2924d3b94",
-        "x-request-time": "0.098"
-=======
-        "Date": "Mon, 26 Dec 2022 05:13:39 GMT",
-        "Expires": "-1",
-        "Pragma": "no-cache",
-        "Request-Context": "appId=cid-v1:512cc15a-13b5-415b-bfd0-dce7accb6bb1",
-        "Server-Timing": "traceparent;desc=\u002200-936fd0ddf0cdadc9a9d779f8c177764d-6b8b5e4c8a2a96ea-00\u0022",
-        "Strict-Transport-Security": "max-age=31536000; includeSubDomains",
-        "Transfer-Encoding": "chunked",
-        "Vary": "Accept-Encoding",
-        "x-aml-cluster": "vienna-test-westus2-01",
-        "X-Content-Type-Options": "nosniff",
-        "x-ms-correlation-request-id": "281a1743-ea35-45c9-ba64-61b23b5ab6e9",
-        "x-ms-ratelimit-remaining-subscription-writes": "940",
-        "x-ms-response-type": "standard",
-        "x-ms-routing-request-id": "JAPANEAST:20221226T051339Z:281a1743-ea35-45c9-ba64-61b23b5ab6e9",
-        "x-request-time": "0.134"
->>>>>>> eef81ce5
+        "x-ms-routing-request-id": "JAPANWEST:20221226T121026Z:d7693ea0-1ee7-48d5-b850-a684efee427d",
+        "x-request-time": "0.557"
       },
       "ResponseBody": {
         "secretsType": "AccountKey",
@@ -368,22 +269,14 @@
       }
     },
     {
-<<<<<<< HEAD
       "RequestUri": "https://sagvgsoim6nmhbq.blob.core.windows.net/azureml-blobstore-e61cd5e2-512f-475e-9842-5e2a973993b8/LocalUpload/00000000000000000000000000000000/data/sample1.csv",
-=======
-      "RequestUri": "https://sagvgsoim6nmhbq.blob.core.windows.net/azureml-blobstore-e61cd5e2-512f-475e-9842-5e2a973993b8/LocalUpload/00000000000000000000000000000000/python/sample1.csv",
->>>>>>> eef81ce5
       "RequestMethod": "HEAD",
       "RequestHeaders": {
         "Accept": "application/xml",
         "Accept-Encoding": "gzip, deflate",
         "Connection": "keep-alive",
         "User-Agent": "azsdk-python-storage-blob/12.14.1 Python/3.9.13 (Windows-10-10.0.19045-SP0)",
-<<<<<<< HEAD
-        "x-ms-date": "Sat, 24 Dec 2022 16:06:59 GMT",
-=======
-        "x-ms-date": "Mon, 26 Dec 2022 05:13:39 GMT",
->>>>>>> eef81ce5
+        "x-ms-date": "Mon, 26 Dec 2022 12:10:27 GMT",
         "x-ms-version": "2021-08-06"
       },
       "RequestBody": null,
@@ -393,15 +286,9 @@
         "Content-Length": "508",
         "Content-MD5": "dUQjYq1qrTeqLOaZ4N2AUQ==",
         "Content-Type": "application/octet-stream",
-<<<<<<< HEAD
-        "Date": "Sat, 24 Dec 2022 16:06:58 GMT",
+        "Date": "Mon, 26 Dec 2022 12:10:26 GMT",
         "ETag": "\u00220x8DA9D48AFBCE5A6\u0022",
         "Last-Modified": "Fri, 23 Sep 2022 09:47:53 GMT",
-=======
-        "Date": "Mon, 26 Dec 2022 05:13:39 GMT",
-        "ETag": "\u00220x8DA9D482EE600C0\u0022",
-        "Last-Modified": "Fri, 23 Sep 2022 09:44:17 GMT",
->>>>>>> eef81ce5
         "Server": [
           "Windows-Azure-Blob/1.0",
           "Microsoft-HTTPAPI/2.0"
@@ -410,17 +297,10 @@
         "x-ms-access-tier": "Hot",
         "x-ms-access-tier-inferred": "true",
         "x-ms-blob-type": "BlockBlob",
-<<<<<<< HEAD
         "x-ms-creation-time": "Fri, 23 Sep 2022 09:47:53 GMT",
         "x-ms-lease-state": "available",
         "x-ms-lease-status": "unlocked",
         "x-ms-meta-name": "da405283-c0d4-42bf-9cd0-2d052c9da84b",
-=======
-        "x-ms-creation-time": "Fri, 23 Sep 2022 09:44:17 GMT",
-        "x-ms-lease-state": "available",
-        "x-ms-lease-status": "unlocked",
-        "x-ms-meta-name": "92e51c4c-40c7-4f95-ba55-e3a63d7d7c14",
->>>>>>> eef81ce5
         "x-ms-meta-upload_status": "completed",
         "x-ms-meta-version": "bcdecfd5-08fc-40e1-af7f-364ca3525a76",
         "x-ms-server-encrypted": "true",
@@ -429,32 +309,20 @@
       "ResponseBody": null
     },
     {
-<<<<<<< HEAD
       "RequestUri": "https://sagvgsoim6nmhbq.blob.core.windows.net/azureml-blobstore-e61cd5e2-512f-475e-9842-5e2a973993b8/az-ml-artifacts/00000000000000000000000000000000/data/sample1.csv",
-=======
-      "RequestUri": "https://sagvgsoim6nmhbq.blob.core.windows.net/azureml-blobstore-e61cd5e2-512f-475e-9842-5e2a973993b8/az-ml-artifacts/00000000000000000000000000000000/python/sample1.csv",
->>>>>>> eef81ce5
       "RequestMethod": "HEAD",
       "RequestHeaders": {
         "Accept": "application/xml",
         "Accept-Encoding": "gzip, deflate",
         "Connection": "keep-alive",
         "User-Agent": "azsdk-python-storage-blob/12.14.1 Python/3.9.13 (Windows-10-10.0.19045-SP0)",
-<<<<<<< HEAD
-        "x-ms-date": "Sat, 24 Dec 2022 16:06:59 GMT",
-=======
-        "x-ms-date": "Mon, 26 Dec 2022 05:13:39 GMT",
->>>>>>> eef81ce5
+        "x-ms-date": "Mon, 26 Dec 2022 12:10:27 GMT",
         "x-ms-version": "2021-08-06"
       },
       "RequestBody": null,
       "StatusCode": 404,
       "ResponseHeaders": {
-<<<<<<< HEAD
-        "Date": "Sat, 24 Dec 2022 16:06:58 GMT",
-=======
-        "Date": "Mon, 26 Dec 2022 05:13:39 GMT",
->>>>>>> eef81ce5
+        "Date": "Mon, 26 Dec 2022 12:10:26 GMT",
         "Server": [
           "Windows-Azure-Blob/1.0",
           "Microsoft-HTTPAPI/2.0"
@@ -467,229 +335,38 @@
       "ResponseBody": null
     },
     {
-<<<<<<< HEAD
-=======
-      "RequestUri": "https://management.azure.com/subscriptions/00000000-0000-0000-0000-000000000/resourceGroups/00000/providers/Microsoft.MachineLearningServices/workspaces/00000/codes/92e51c4c-40c7-4f95-ba55-e3a63d7d7c14/versions/1?api-version=2022-05-01",
-      "RequestMethod": "PUT",
+      "RequestUri": "https://management.azure.com/subscriptions/00000000-0000-0000-0000-000000000/resourceGroups/00000/providers/Microsoft.MachineLearningServices/workspaces/00000/datastores/workspaceblobstore?api-version=2022-05-01",
+      "RequestMethod": "GET",
       "RequestHeaders": {
         "Accept": "application/json",
         "Accept-Encoding": "gzip, deflate",
         "Connection": "keep-alive",
-        "Content-Length": "295",
-        "Content-Type": "application/json",
         "User-Agent": "azure-ai-ml/1.3.0 azsdk-python-mgmt-machinelearningservices/0.1.0 Python/3.9.13 (Windows-10-10.0.19045-SP0)"
       },
-      "RequestBody": {
-        "properties": {
-          "properties": {
-            "hash_sha256": "0000000000000",
-            "hash_version": "0000000000000"
-          },
-          "isAnonymous": true,
-          "isArchived": false,
-          "codeUri": "https://sagvgsoim6nmhbq.blob.core.windows.net/azureml-blobstore-e61cd5e2-512f-475e-9842-5e2a973993b8/LocalUpload/00000000000000000000000000000000/python"
-        }
-      },
+      "RequestBody": null,
       "StatusCode": 200,
       "ResponseHeaders": {
         "Cache-Control": "no-cache",
         "Content-Encoding": "gzip",
         "Content-Type": "application/json; charset=utf-8",
-        "Date": "Mon, 26 Dec 2022 05:13:40 GMT",
+        "Date": "Mon, 26 Dec 2022 12:10:27 GMT",
         "Expires": "-1",
         "Pragma": "no-cache",
         "Request-Context": "appId=cid-v1:512cc15a-13b5-415b-bfd0-dce7accb6bb1",
-        "Server-Timing": "traceparent;desc=\u002200-06a853fbc116bcc7f4e2519dc880e2eb-03c7a6e15e4a5cfa-00\u0022",
+        "Server-Timing": "traceparent;desc=\u002200-d138950a3a1c38999fee6848a806828e-9cd3b5006ca11a06-00\u0022",
         "Strict-Transport-Security": "max-age=31536000; includeSubDomains",
         "Transfer-Encoding": "chunked",
         "Vary": [
           "Accept-Encoding",
           "Accept-Encoding"
         ],
-        "x-aml-cluster": "vienna-test-westus2-01",
-        "X-Content-Type-Options": "nosniff",
-        "x-ms-correlation-request-id": "8460f83d-fa33-4bfd-b55b-adb9f1dba32a",
-        "x-ms-ratelimit-remaining-subscription-writes": "784",
-        "x-ms-response-type": "standard",
-        "x-ms-routing-request-id": "JAPANEAST:20221226T051340Z:8460f83d-fa33-4bfd-b55b-adb9f1dba32a",
-        "x-request-time": "0.485"
-      },
-      "ResponseBody": {
-        "id": "/subscriptions/00000000-0000-0000-0000-000000000/resourceGroups/00000/providers/Microsoft.MachineLearningServices/workspaces/00000/codes/92e51c4c-40c7-4f95-ba55-e3a63d7d7c14/versions/1",
-        "name": "1",
-        "type": "Microsoft.MachineLearningServices/workspaces/codes/versions",
-        "properties": {
-          "description": null,
-          "tags": {},
-          "properties": {
-            "hash_sha256": "0000000000000",
-            "hash_version": "0000000000000"
-          },
-          "isArchived": false,
-          "isAnonymous": false,
-          "codeUri": "https://sagvgsoim6nmhbq.blob.core.windows.net/azureml-blobstore-e61cd5e2-512f-475e-9842-5e2a973993b8/LocalUpload/00000000000000000000000000000000/python"
-        },
-        "systemData": {
-          "createdAt": "2022-09-23T09:44:19.3941658\u002B00:00",
-          "createdBy": "Ying Chen",
-          "createdByType": "User",
-          "lastModifiedAt": "2022-12-26T05:13:40.5851609\u002B00:00",
-          "lastModifiedBy": "Xingzhi Zhang",
-          "lastModifiedByType": "User"
-        }
-      }
-    },
-    {
-      "RequestUri": "https://management.azure.com/subscriptions/00000000-0000-0000-0000-000000000/resourceGroups/00000/providers/Microsoft.MachineLearningServices/workspaces/00000/components/azureml_anonymous/versions/4f5391fb-78b9-358b-9a71-9804098979b3?api-version=2022-05-01",
-      "RequestMethod": "PUT",
-      "RequestHeaders": {
-        "Accept": "application/json",
-        "Accept-Encoding": "gzip, deflate",
-        "Connection": "keep-alive",
-        "Content-Length": "720",
-        "Content-Type": "application/json",
-        "User-Agent": "azure-ai-ml/1.3.0 azsdk-python-mgmt-machinelearningservices/0.1.0 Python/3.9.13 (Windows-10-10.0.19045-SP0)"
-      },
-      "RequestBody": {
-        "properties": {
-          "properties": {},
-          "tags": {},
-          "isAnonymous": true,
-          "isArchived": false,
-          "componentSpec": {
-            "command": "echo Hello World \u0026 echo ${{inputs.component_in_number}}",
-            "code": "azureml:/subscriptions/00000000-0000-0000-0000-000000000/resourceGroups/00000/providers/Microsoft.MachineLearningServices/workspaces/00000/codes/92e51c4c-40c7-4f95-ba55-e3a63d7d7c14/versions/1",
-            "environment": "azureml:AzureML-sklearn-0.24-ubuntu18.04-py37-cpu:1",
-            "name": "azureml_anonymous",
-            "version": "4f5391fb-78b9-358b-9a71-9804098979b3",
-            "is_deterministic": true,
-            "inputs": {
-              "component_in_number": {
-                "type": "integer",
-                "optional": false,
-                "default": "10",
-                "description": "Am integer"
-              }
-            },
-            "type": "command",
-            "_source": "YAML.JOB"
-          }
-        }
-      },
-      "StatusCode": 201,
-      "ResponseHeaders": {
-        "Cache-Control": "no-cache",
-        "Content-Length": "1684",
-        "Content-Type": "application/json; charset=utf-8",
-        "Date": "Mon, 26 Dec 2022 05:13:41 GMT",
-        "Expires": "-1",
-        "Location": "https://management.azure.com/subscriptions/00000000-0000-0000-0000-000000000/resourceGroups/00000/providers/Microsoft.MachineLearningServices/workspaces/00000/components/azureml_anonymous/versions/4f5391fb-78b9-358b-9a71-9804098979b3?api-version=2022-05-01",
-        "Pragma": "no-cache",
-        "Request-Context": "appId=cid-v1:512cc15a-13b5-415b-bfd0-dce7accb6bb1",
-        "Server-Timing": "traceparent;desc=\u002200-dc761ed9c463ed28cb077a31d91b6f55-5d13bd6fced1f9dd-00\u0022",
-        "Strict-Transport-Security": "max-age=31536000; includeSubDomains",
-        "x-aml-cluster": "vienna-test-westus2-01",
-        "X-Content-Type-Options": "nosniff",
-        "x-ms-correlation-request-id": "367dca39-8cd2-45f6-a6e9-73dcf993adce",
-        "x-ms-ratelimit-remaining-subscription-writes": "783",
-        "x-ms-response-type": "standard",
-        "x-ms-routing-request-id": "JAPANEAST:20221226T051342Z:367dca39-8cd2-45f6-a6e9-73dcf993adce",
-        "x-request-time": "0.916"
-      },
-      "ResponseBody": {
-        "id": "/subscriptions/00000000-0000-0000-0000-000000000/resourceGroups/00000/providers/Microsoft.MachineLearningServices/workspaces/00000/components/azureml_anonymous/versions/536dae03-2912-4e4e-a12c-1e0afd998add",
-        "name": "536dae03-2912-4e4e-a12c-1e0afd998add",
-        "type": "Microsoft.MachineLearningServices/workspaces/components/versions",
-        "properties": {
-          "description": null,
-          "tags": {},
-          "properties": {},
-          "isArchived": false,
-          "isAnonymous": true,
-          "componentSpec": {
-            "name": "azureml_anonymous",
-            "version": "536dae03-2912-4e4e-a12c-1e0afd998add",
-            "is_deterministic": "True",
-            "type": "command",
-            "inputs": {
-              "component_in_number": {
-                "type": "integer",
-                "optional": "False",
-                "default": "10",
-                "description": "Am integer"
-              }
-            },
-            "code": "azureml:/subscriptions/00000000-0000-0000-0000-000000000/resourceGroups/00000/providers/Microsoft.MachineLearningServices/workspaces/00000/codes/92e51c4c-40c7-4f95-ba55-e3a63d7d7c14/versions/1",
-            "environment": "azureml://registries/azureml-dev/environments/AzureML-sklearn-0.24-ubuntu18.04-py37-cpu/versions/1",
-            "resources": {
-              "instance_count": "1"
-            },
-            "command": "echo Hello World \u0026 echo ${{inputs.component_in_number}}",
-            "$schema": "https://componentsdk.azureedge.net/jsonschema/CommandComponent.json"
-          }
-        },
-        "systemData": {
-          "createdAt": "2022-12-26T05:12:18.3866228\u002B00:00",
-          "createdBy": "Xingzhi Zhang",
-          "createdByType": "User",
-          "lastModifiedAt": "2022-12-26T05:12:18.774044\u002B00:00",
-          "lastModifiedBy": "Xingzhi Zhang",
-          "lastModifiedByType": "User"
-        }
-      }
-    },
-    {
->>>>>>> eef81ce5
-      "RequestUri": "https://management.azure.com/subscriptions/00000000-0000-0000-0000-000000000/resourceGroups/00000/providers/Microsoft.MachineLearningServices/workspaces/00000/datastores/workspaceblobstore?api-version=2022-05-01",
-      "RequestMethod": "GET",
-      "RequestHeaders": {
-        "Accept": "application/json",
-        "Accept-Encoding": "gzip, deflate",
-        "Connection": "keep-alive",
-        "User-Agent": "azure-ai-ml/1.3.0 azsdk-python-mgmt-machinelearningservices/0.1.0 Python/3.9.13 (Windows-10-10.0.19045-SP0)"
-      },
-      "RequestBody": null,
-      "StatusCode": 200,
-      "ResponseHeaders": {
-        "Cache-Control": "no-cache",
-        "Content-Encoding": "gzip",
-        "Content-Type": "application/json; charset=utf-8",
-<<<<<<< HEAD
-        "Date": "Sat, 24 Dec 2022 16:06:58 GMT",
-        "Expires": "-1",
-        "Pragma": "no-cache",
-        "Request-Context": "appId=cid-v1:512cc15a-13b5-415b-bfd0-dce7accb6bb1",
-        "Server-Timing": "traceparent;desc=\u002200-2db02b9881f3ef6ce448a798253525bb-f2e5d33be1740bea-00\u0022",
-=======
-        "Date": "Mon, 26 Dec 2022 05:13:42 GMT",
-        "Expires": "-1",
-        "Pragma": "no-cache",
-        "Request-Context": "appId=cid-v1:512cc15a-13b5-415b-bfd0-dce7accb6bb1",
-        "Server-Timing": "traceparent;desc=\u002200-7ecd18d92bdaaffab2e32f1ee52c979c-0d766f06e96838a3-00\u0022",
->>>>>>> eef81ce5
-        "Strict-Transport-Security": "max-age=31536000; includeSubDomains",
-        "Transfer-Encoding": "chunked",
-        "Vary": [
-          "Accept-Encoding",
-          "Accept-Encoding"
-        ],
-<<<<<<< HEAD
         "x-aml-cluster": "vienna-test-westus2-02",
         "X-Content-Type-Options": "nosniff",
-        "x-ms-correlation-request-id": "5ad23cc7-f44b-420b-8e5b-e3f2165cb1d2",
+        "x-ms-correlation-request-id": "8be215af-61c8-4c10-b192-d8770a006b4a",
         "x-ms-ratelimit-remaining-subscription-reads": "11981",
         "x-ms-response-type": "standard",
-        "x-ms-routing-request-id": "KOREACENTRAL:20221224T160659Z:5ad23cc7-f44b-420b-8e5b-e3f2165cb1d2",
-        "x-request-time": "0.081"
-=======
-        "x-aml-cluster": "vienna-test-westus2-01",
-        "X-Content-Type-Options": "nosniff",
-        "x-ms-correlation-request-id": "6bded567-3b7e-49e8-897c-384b7bcfd823",
-        "x-ms-ratelimit-remaining-subscription-reads": "11497",
-        "x-ms-response-type": "standard",
-        "x-ms-routing-request-id": "JAPANEAST:20221226T051342Z:6bded567-3b7e-49e8-897c-384b7bcfd823",
-        "x-request-time": "0.129"
->>>>>>> eef81ce5
+        "x-ms-routing-request-id": "JAPANWEST:20221226T121027Z:8be215af-61c8-4c10-b192-d8770a006b4a",
+        "x-request-time": "0.090"
       },
       "ResponseBody": {
         "id": "/subscriptions/00000000-0000-0000-0000-000000000/resourceGroups/00000/providers/Microsoft.MachineLearningServices/workspaces/00000/datastores/workspaceblobstore",
@@ -736,39 +413,21 @@
         "Cache-Control": "no-cache",
         "Content-Encoding": "gzip",
         "Content-Type": "application/json; charset=utf-8",
-<<<<<<< HEAD
-        "Date": "Sat, 24 Dec 2022 16:07:00 GMT",
+        "Date": "Mon, 26 Dec 2022 12:10:27 GMT",
         "Expires": "-1",
         "Pragma": "no-cache",
         "Request-Context": "appId=cid-v1:512cc15a-13b5-415b-bfd0-dce7accb6bb1",
-        "Server-Timing": "traceparent;desc=\u002200-1c4db60b7202c15457b633c69b226127-61561a691700ea65-00\u0022",
+        "Server-Timing": "traceparent;desc=\u002200-804bb428c914081cb4dfd6cdd7cb1b75-c9880ad7ca7a2088-00\u0022",
         "Strict-Transport-Security": "max-age=31536000; includeSubDomains",
         "Transfer-Encoding": "chunked",
         "Vary": "Accept-Encoding",
         "x-aml-cluster": "vienna-test-westus2-02",
         "X-Content-Type-Options": "nosniff",
-        "x-ms-correlation-request-id": "ca0c6621-1be2-47d3-99bc-3e1d233132a8",
+        "x-ms-correlation-request-id": "0fac5820-f9bb-43ba-a12a-fa902f633db0",
         "x-ms-ratelimit-remaining-subscription-writes": "1189",
         "x-ms-response-type": "standard",
-        "x-ms-routing-request-id": "KOREACENTRAL:20221224T160700Z:ca0c6621-1be2-47d3-99bc-3e1d233132a8",
-        "x-request-time": "0.094"
-=======
-        "Date": "Mon, 26 Dec 2022 05:13:43 GMT",
-        "Expires": "-1",
-        "Pragma": "no-cache",
-        "Request-Context": "appId=cid-v1:512cc15a-13b5-415b-bfd0-dce7accb6bb1",
-        "Server-Timing": "traceparent;desc=\u002200-3799e799e06cf7046d2a54e637ac8eca-d699a4cb9fab799c-00\u0022",
-        "Strict-Transport-Security": "max-age=31536000; includeSubDomains",
-        "Transfer-Encoding": "chunked",
-        "Vary": "Accept-Encoding",
-        "x-aml-cluster": "vienna-test-westus2-01",
-        "X-Content-Type-Options": "nosniff",
-        "x-ms-correlation-request-id": "8a1a1af5-91a8-4a71-bb8f-9bf683e6dd5e",
-        "x-ms-ratelimit-remaining-subscription-writes": "939",
-        "x-ms-response-type": "standard",
-        "x-ms-routing-request-id": "JAPANEAST:20221226T051343Z:8a1a1af5-91a8-4a71-bb8f-9bf683e6dd5e",
-        "x-request-time": "0.100"
->>>>>>> eef81ce5
+        "x-ms-routing-request-id": "JAPANWEST:20221226T121028Z:0fac5820-f9bb-43ba-a12a-fa902f633db0",
+        "x-request-time": "0.097"
       },
       "ResponseBody": {
         "secretsType": "AccountKey",
@@ -776,34 +435,26 @@
       }
     },
     {
-      "RequestUri": "https://sagvgsoim6nmhbq.blob.core.windows.net/azureml-blobstore-e61cd5e2-512f-475e-9842-5e2a973993b8/LocalUpload/00000000000000000000000000000000/COMPONENT_PLACEHOLDER",
+      "RequestUri": "https://sagvgsoim6nmhbq.blob.core.windows.net/azureml-blobstore-e61cd5e2-512f-475e-9842-5e2a973993b8/LocalUpload/00000000000000000000000000000000/python/sample1.csv",
       "RequestMethod": "HEAD",
       "RequestHeaders": {
         "Accept": "application/xml",
         "Accept-Encoding": "gzip, deflate",
         "Connection": "keep-alive",
         "User-Agent": "azsdk-python-storage-blob/12.14.1 Python/3.9.13 (Windows-10-10.0.19045-SP0)",
-<<<<<<< HEAD
-        "x-ms-date": "Sat, 24 Dec 2022 16:07:01 GMT",
-=======
-        "x-ms-date": "Mon, 26 Dec 2022 05:13:43 GMT",
->>>>>>> eef81ce5
+        "x-ms-date": "Mon, 26 Dec 2022 12:10:28 GMT",
         "x-ms-version": "2021-08-06"
       },
       "RequestBody": null,
       "StatusCode": 200,
       "ResponseHeaders": {
         "Accept-Ranges": "bytes",
-        "Content-Length": "35",
-        "Content-MD5": "L/DnSpFIn\u002BjaQWc\u002BsUQdcw==",
+        "Content-Length": "508",
+        "Content-MD5": "dUQjYq1qrTeqLOaZ4N2AUQ==",
         "Content-Type": "application/octet-stream",
-<<<<<<< HEAD
-        "Date": "Sat, 24 Dec 2022 16:06:59 GMT",
-=======
-        "Date": "Mon, 26 Dec 2022 05:13:43 GMT",
->>>>>>> eef81ce5
-        "ETag": "\u00220x8DA9D48E17467D7\u0022",
-        "Last-Modified": "Fri, 23 Sep 2022 09:49:17 GMT",
+        "Date": "Mon, 26 Dec 2022 12:10:28 GMT",
+        "ETag": "\u00220x8DA9D482EE600C0\u0022",
+        "Last-Modified": "Fri, 23 Sep 2022 09:44:17 GMT",
         "Server": [
           "Windows-Azure-Blob/1.0",
           "Microsoft-HTTPAPI/2.0"
@@ -812,10 +463,10 @@
         "x-ms-access-tier": "Hot",
         "x-ms-access-tier-inferred": "true",
         "x-ms-blob-type": "BlockBlob",
-        "x-ms-creation-time": "Fri, 23 Sep 2022 09:49:16 GMT",
+        "x-ms-creation-time": "Fri, 23 Sep 2022 09:44:17 GMT",
         "x-ms-lease-state": "available",
         "x-ms-lease-status": "unlocked",
-        "x-ms-meta-name": "9c9cfba9-82bd-45db-ad06-07009d1d9672",
+        "x-ms-meta-name": "92e51c4c-40c7-4f95-ba55-e3a63d7d7c14",
         "x-ms-meta-upload_status": "completed",
         "x-ms-meta-version": "1",
         "x-ms-server-encrypted": "true",
@@ -824,28 +475,20 @@
       "ResponseBody": null
     },
     {
-      "RequestUri": "https://sagvgsoim6nmhbq.blob.core.windows.net/azureml-blobstore-e61cd5e2-512f-475e-9842-5e2a973993b8/az-ml-artifacts/00000000000000000000000000000000/COMPONENT_PLACEHOLDER",
+      "RequestUri": "https://sagvgsoim6nmhbq.blob.core.windows.net/azureml-blobstore-e61cd5e2-512f-475e-9842-5e2a973993b8/az-ml-artifacts/00000000000000000000000000000000/python/sample1.csv",
       "RequestMethod": "HEAD",
       "RequestHeaders": {
         "Accept": "application/xml",
         "Accept-Encoding": "gzip, deflate",
         "Connection": "keep-alive",
         "User-Agent": "azsdk-python-storage-blob/12.14.1 Python/3.9.13 (Windows-10-10.0.19045-SP0)",
-<<<<<<< HEAD
-        "x-ms-date": "Sat, 24 Dec 2022 16:07:01 GMT",
-=======
-        "x-ms-date": "Mon, 26 Dec 2022 05:13:43 GMT",
->>>>>>> eef81ce5
+        "x-ms-date": "Mon, 26 Dec 2022 12:10:28 GMT",
         "x-ms-version": "2021-08-06"
       },
       "RequestBody": null,
       "StatusCode": 404,
       "ResponseHeaders": {
-<<<<<<< HEAD
-        "Date": "Sat, 24 Dec 2022 16:07:00 GMT",
-=======
-        "Date": "Mon, 26 Dec 2022 05:13:43 GMT",
->>>>>>> eef81ce5
+        "Date": "Mon, 26 Dec 2022 12:10:28 GMT",
         "Server": [
           "Windows-Azure-Blob/1.0",
           "Microsoft-HTTPAPI/2.0"
@@ -858,13 +501,13 @@
       "ResponseBody": null
     },
     {
-      "RequestUri": "https://management.azure.com/subscriptions/00000000-0000-0000-0000-000000000/resourceGroups/00000/providers/Microsoft.MachineLearningServices/workspaces/00000/codes/9c9cfba9-82bd-45db-ad06-07009d1d9672/versions/1?api-version=2022-05-01",
+      "RequestUri": "https://management.azure.com/subscriptions/00000000-0000-0000-0000-000000000/resourceGroups/00000/providers/Microsoft.MachineLearningServices/workspaces/00000/codes/92e51c4c-40c7-4f95-ba55-e3a63d7d7c14/versions/1?api-version=2022-05-01",
       "RequestMethod": "PUT",
       "RequestHeaders": {
         "Accept": "application/json",
         "Accept-Encoding": "gzip, deflate",
         "Connection": "keep-alive",
-        "Content-Length": "288",
+        "Content-Length": "295",
         "Content-Type": "application/json",
         "User-Agent": "azure-ai-ml/1.3.0 azsdk-python-mgmt-machinelearningservices/0.1.0 Python/3.9.13 (Windows-10-10.0.19045-SP0)"
       },
@@ -876,7 +519,7 @@
           },
           "isAnonymous": true,
           "isArchived": false,
-          "codeUri": "https://sagvgsoim6nmhbq.blob.core.windows.net/azureml-blobstore-e61cd5e2-512f-475e-9842-5e2a973993b8/LocalUpload/00000000000000000000000000000000"
+          "codeUri": "https://sagvgsoim6nmhbq.blob.core.windows.net/azureml-blobstore-e61cd5e2-512f-475e-9842-5e2a973993b8/LocalUpload/00000000000000000000000000000000/python"
         }
       },
       "StatusCode": 200,
@@ -884,561 +527,11 @@
         "Cache-Control": "no-cache",
         "Content-Encoding": "gzip",
         "Content-Type": "application/json; charset=utf-8",
-<<<<<<< HEAD
-        "Date": "Sat, 24 Dec 2022 16:07:01 GMT",
+        "Date": "Mon, 26 Dec 2022 12:10:29 GMT",
         "Expires": "-1",
         "Pragma": "no-cache",
         "Request-Context": "appId=cid-v1:512cc15a-13b5-415b-bfd0-dce7accb6bb1",
-        "Server-Timing": "traceparent;desc=\u002200-f685962d55ee634e08dd2cc3fc3e7161-aa028ac62ac2a348-00\u0022",
-=======
-        "Date": "Mon, 26 Dec 2022 05:13:44 GMT",
-        "Expires": "-1",
-        "Pragma": "no-cache",
-        "Request-Context": "appId=cid-v1:512cc15a-13b5-415b-bfd0-dce7accb6bb1",
-        "Server-Timing": "traceparent;desc=\u002200-b03f4baf1dfb64aa07251319733c8509-b289de4b10a6b4c3-00\u0022",
->>>>>>> eef81ce5
-        "Strict-Transport-Security": "max-age=31536000; includeSubDomains",
-        "Transfer-Encoding": "chunked",
-        "Vary": [
-          "Accept-Encoding",
-          "Accept-Encoding"
-        ],
-<<<<<<< HEAD
-        "x-aml-cluster": "vienna-test-westus2-02",
-        "X-Content-Type-Options": "nosniff",
-        "x-ms-correlation-request-id": "c3fa2104-282e-43fe-b331-8e59b39a97b9",
-        "x-ms-ratelimit-remaining-subscription-writes": "1184",
-        "x-ms-response-type": "standard",
-        "x-ms-routing-request-id": "KOREACENTRAL:20221224T160701Z:c3fa2104-282e-43fe-b331-8e59b39a97b9",
-        "x-request-time": "0.261"
-=======
-        "x-aml-cluster": "vienna-test-westus2-01",
-        "X-Content-Type-Options": "nosniff",
-        "x-ms-correlation-request-id": "8311a4be-d60f-4325-8a81-fe803275d83d",
-        "x-ms-ratelimit-remaining-subscription-writes": "782",
-        "x-ms-response-type": "standard",
-        "x-ms-routing-request-id": "JAPANEAST:20221226T051344Z:8311a4be-d60f-4325-8a81-fe803275d83d",
-        "x-request-time": "0.454"
->>>>>>> eef81ce5
-      },
-      "ResponseBody": {
-        "id": "/subscriptions/00000000-0000-0000-0000-000000000/resourceGroups/00000/providers/Microsoft.MachineLearningServices/workspaces/00000/codes/9c9cfba9-82bd-45db-ad06-07009d1d9672/versions/1",
-        "name": "1",
-        "type": "Microsoft.MachineLearningServices/workspaces/codes/versions",
-        "properties": {
-          "description": null,
-          "tags": {},
-          "properties": {
-            "hash_sha256": "0000000000000",
-            "hash_version": "0000000000000"
-          },
-          "isArchived": false,
-          "isAnonymous": false,
-          "codeUri": "https://sagvgsoim6nmhbq.blob.core.windows.net/azureml-blobstore-e61cd5e2-512f-475e-9842-5e2a973993b8/LocalUpload/00000000000000000000000000000000"
-        },
-        "systemData": {
-          "createdAt": "2022-09-23T09:49:20.984936\u002B00:00",
-          "createdBy": "Ying Chen",
-          "createdByType": "User",
-<<<<<<< HEAD
-          "lastModifiedAt": "2022-12-24T16:07:01.1731131\u002B00:00",
-=======
-          "lastModifiedAt": "2022-12-26T05:13:44.4818975\u002B00:00",
->>>>>>> eef81ce5
-          "lastModifiedBy": "Xingzhi Zhang",
-          "lastModifiedByType": "User"
-        }
-      }
-    },
-    {
-      "RequestUri": "https://management.azure.com/subscriptions/00000000-0000-0000-0000-000000000/resourceGroups/00000/providers/Microsoft.MachineLearningServices/workspaces/00000/components/azureml_anonymous/versions/8d58e072-d054-eed6-d59e-a29bf77b02be?api-version=2022-05-01",
-      "RequestMethod": "PUT",
-      "RequestHeaders": {
-        "Accept": "application/json",
-        "Accept-Encoding": "gzip, deflate",
-        "Connection": "keep-alive",
-        "Content-Length": "1910",
-        "Content-Type": "application/json",
-        "User-Agent": "azure-ai-ml/1.3.0 azsdk-python-mgmt-machinelearningservices/0.1.0 Python/3.9.13 (Windows-10-10.0.19045-SP0)"
-      },
-      "RequestBody": {
-        "properties": {
-          "description": "This is the command component for sweep",
-          "properties": {},
-          "tags": {
-            "tag": "tagvalue",
-            "owner": "sdkteam"
-          },
-          "isAnonymous": true,
-          "isArchived": false,
-          "componentSpec": {
-            "command": "echo \u0022Start training ...\u0022 \u0026\u0026 python mnist.py --data_folder ${{inputs.data_folder}} --batch_size ${{inputs.batch_size}} --first_layer_neurons ${{inputs.first_layer_neurons}} --second_layer_neurons ${{inputs.second_layer_neurons}} --third_layer_neurons ${{inputs.third_layer_neurons}} --epochs ${{inputs.epochs}} --f1 ${{inputs.f1}} --f2 ${{inputs.f2}} --weight_decay ${{inputs.weight_decay}} --momentum ${{inputs.momentum}} --learning_rate ${{inputs.learning_rate}} --saved_model ${{outputs.trained_model_dir}}",
-            "code": "azureml:/subscriptions/00000000-0000-0000-0000-000000000/resourceGroups/00000/providers/Microsoft.MachineLearningServices/workspaces/00000/codes/9c9cfba9-82bd-45db-ad06-07009d1d9672/versions/1",
-            "environment": "azureml:AzureML-sklearn-0.24-ubuntu18.04-py37-cpu:1",
-            "name": "azureml_anonymous",
-            "description": "This is the command component for sweep",
-            "tags": {
-              "tag": "tagvalue",
-              "owner": "sdkteam"
-            },
-            "version": "8d58e072-d054-eed6-d59e-a29bf77b02be",
-            "$schema": "https://azuremlschemas.azureedge.net/development/commandComponent.schema.json",
-            "display_name": "CommandComponentForSweep",
-            "is_deterministic": true,
-            "inputs": {
-              "batch_size": {
-                "type": "integer"
-              },
-              "first_layer_neurons": {
-                "type": "integer"
-              },
-              "second_layer_neurons": {
-                "type": "integer"
-              },
-              "third_layer_neurons": {
-                "type": "integer"
-              },
-              "epochs": {
-                "type": "integer"
-              },
-              "momentum": {
-                "type": "number"
-              },
-              "weight_decay": {
-                "type": "number"
-              },
-              "learning_rate": {
-                "type": "number"
-              },
-              "f1": {
-                "type": "number"
-              },
-              "f2": {
-                "type": "number"
-              },
-              "random_seed": {
-                "type": "integer",
-                "default": "42"
-              },
-              "data_folder": {
-                "type": "mltable"
-              }
-            },
-            "outputs": {
-              "trained_model_dir": {
-                "type": "mlflow_model"
-              }
-            },
-            "type": "command",
-            "_source": "YAML.JOB"
-          }
-        }
-      },
-      "StatusCode": 201,
-      "ResponseHeaders": {
-        "Cache-Control": "no-cache",
-        "Content-Length": "3495",
-        "Content-Type": "application/json; charset=utf-8",
-<<<<<<< HEAD
-        "Date": "Sat, 24 Dec 2022 16:07:03 GMT",
-=======
-        "Date": "Mon, 26 Dec 2022 05:13:46 GMT",
->>>>>>> eef81ce5
-        "Expires": "-1",
-        "Location": "https://management.azure.com/subscriptions/00000000-0000-0000-0000-000000000/resourceGroups/00000/providers/Microsoft.MachineLearningServices/workspaces/00000/components/azureml_anonymous/versions/8d58e072-d054-eed6-d59e-a29bf77b02be?api-version=2022-05-01",
-        "Pragma": "no-cache",
-        "Request-Context": "appId=cid-v1:512cc15a-13b5-415b-bfd0-dce7accb6bb1",
-<<<<<<< HEAD
-        "Server-Timing": "traceparent;desc=\u002200-e4dfc0809c3c540ac6ce11e121600ee5-ff3f00c4acdf6a19-00\u0022",
-        "Strict-Transport-Security": "max-age=31536000; includeSubDomains",
-        "x-aml-cluster": "vienna-test-westus2-02",
-        "X-Content-Type-Options": "nosniff",
-        "x-ms-correlation-request-id": "7192e859-705a-4eb5-a309-baa310b9e761",
-        "x-ms-ratelimit-remaining-subscription-writes": "1183",
-        "x-ms-response-type": "standard",
-        "x-ms-routing-request-id": "KOREACENTRAL:20221224T160703Z:7192e859-705a-4eb5-a309-baa310b9e761",
-        "x-request-time": "1.021"
-=======
-        "Server-Timing": "traceparent;desc=\u002200-7c5b74a81b744ddaa35d6789bb62e8b1-fdae4409eecacd5e-00\u0022",
-        "Strict-Transport-Security": "max-age=31536000; includeSubDomains",
-        "x-aml-cluster": "vienna-test-westus2-01",
-        "X-Content-Type-Options": "nosniff",
-        "x-ms-correlation-request-id": "5e3af452-9c21-4a7a-9cd1-af80d878a3e7",
-        "x-ms-ratelimit-remaining-subscription-writes": "781",
-        "x-ms-response-type": "standard",
-        "x-ms-routing-request-id": "JAPANEAST:20221226T051346Z:5e3af452-9c21-4a7a-9cd1-af80d878a3e7",
-        "x-request-time": "1.346"
->>>>>>> eef81ce5
-      },
-      "ResponseBody": {
-        "id": "/subscriptions/00000000-0000-0000-0000-000000000/resourceGroups/00000/providers/Microsoft.MachineLearningServices/workspaces/00000/components/azureml_anonymous/versions/8206e0b4-1fd5-457a-9cf7-c845699f32a2",
-        "name": "8206e0b4-1fd5-457a-9cf7-c845699f32a2",
-        "type": "Microsoft.MachineLearningServices/workspaces/components/versions",
-        "properties": {
-          "description": null,
-          "tags": {
-            "tag": "tagvalue",
-            "owner": "sdkteam"
-          },
-          "properties": {},
-          "isArchived": false,
-          "isAnonymous": true,
-          "componentSpec": {
-            "name": "azureml_anonymous",
-            "version": "8206e0b4-1fd5-457a-9cf7-c845699f32a2",
-            "display_name": "CommandComponentForSweep",
-            "is_deterministic": "True",
-            "type": "command",
-            "description": "This is the command component for sweep",
-            "tags": {
-              "tag": "tagvalue",
-              "owner": "sdkteam"
-            },
-            "inputs": {
-              "data_folder": {
-                "type": "mltable",
-                "optional": "False"
-              },
-              "batch_size": {
-                "type": "integer",
-                "optional": "False"
-              },
-              "first_layer_neurons": {
-                "type": "integer",
-                "optional": "False"
-              },
-              "second_layer_neurons": {
-                "type": "integer",
-                "optional": "False"
-              },
-              "third_layer_neurons": {
-                "type": "integer",
-                "optional": "False"
-              },
-              "epochs": {
-                "type": "integer",
-                "optional": "False"
-              },
-              "momentum": {
-                "type": "number",
-                "optional": "False"
-              },
-              "weight_decay": {
-                "type": "number",
-                "optional": "False"
-              },
-              "learning_rate": {
-                "type": "number",
-                "optional": "False"
-              },
-              "f1": {
-                "type": "number",
-                "optional": "False"
-              },
-              "f2": {
-                "type": "number",
-                "optional": "False"
-              },
-              "random_seed": {
-                "type": "integer",
-                "optional": "False",
-                "default": "42"
-              }
-            },
-            "outputs": {
-              "trained_model_dir": {
-                "type": "mlflow_model"
-              }
-            },
-            "code": "azureml:/subscriptions/00000000-0000-0000-0000-000000000/resourceGroups/00000/providers/Microsoft.MachineLearningServices/workspaces/00000/codes/9c9cfba9-82bd-45db-ad06-07009d1d9672/versions/1",
-            "environment": "azureml://registries/azureml-dev/environments/AzureML-sklearn-0.24-ubuntu18.04-py37-cpu/versions/1",
-            "resources": {
-              "instance_count": "1"
-            },
-            "command": "echo \u0022Start training ...\u0022 \u0026\u0026 python mnist.py --data_folder ${{inputs.data_folder}} --batch_size ${{inputs.batch_size}} --first_layer_neurons ${{inputs.first_layer_neurons}} --second_layer_neurons ${{inputs.second_layer_neurons}} --third_layer_neurons ${{inputs.third_layer_neurons}} --epochs ${{inputs.epochs}} --f1 ${{inputs.f1}} --f2 ${{inputs.f2}} --weight_decay ${{inputs.weight_decay}} --momentum ${{inputs.momentum}} --learning_rate ${{inputs.learning_rate}} --saved_model ${{outputs.trained_model_dir}}",
-            "$schema": "https://azuremlschemas.azureedge.net/development/commandComponent.schema.json"
-          }
-        },
-        "systemData": {
-          "createdAt": "2022-12-24T16:01:17.4780449\u002B00:00",
-          "createdBy": "Xingzhi Zhang",
-          "createdByType": "User",
-          "lastModifiedAt": "2022-12-24T16:01:17.8883547\u002B00:00",
-          "lastModifiedBy": "Xingzhi Zhang",
-          "lastModifiedByType": "User"
-        }
-      }
-    },
-    {
-      "RequestUri": "https://management.azure.com/subscriptions/00000000-0000-0000-0000-000000000/resourceGroups/00000/providers/Microsoft.MachineLearningServices/workspaces/00000/datastores/workspaceblobstore?api-version=2022-05-01",
-      "RequestMethod": "GET",
-      "RequestHeaders": {
-        "Accept": "application/json",
-        "Accept-Encoding": "gzip, deflate",
-        "Connection": "keep-alive",
-        "User-Agent": "azure-ai-ml/1.3.0 azsdk-python-mgmt-machinelearningservices/0.1.0 Python/3.9.13 (Windows-10-10.0.19045-SP0)"
-      },
-      "RequestBody": null,
-      "StatusCode": 200,
-      "ResponseHeaders": {
-        "Cache-Control": "no-cache",
-        "Content-Encoding": "gzip",
-        "Content-Type": "application/json; charset=utf-8",
-<<<<<<< HEAD
-        "Date": "Sat, 24 Dec 2022 16:07:03 GMT",
-        "Expires": "-1",
-        "Pragma": "no-cache",
-        "Request-Context": "appId=cid-v1:512cc15a-13b5-415b-bfd0-dce7accb6bb1",
-        "Server-Timing": "traceparent;desc=\u002200-a55bf4d27caed0b50be61acbd1fa075b-5ae3e975e173d776-00\u0022",
-=======
-        "Date": "Mon, 26 Dec 2022 05:13:46 GMT",
-        "Expires": "-1",
-        "Pragma": "no-cache",
-        "Request-Context": "appId=cid-v1:512cc15a-13b5-415b-bfd0-dce7accb6bb1",
-        "Server-Timing": "traceparent;desc=\u002200-3fc585e4df8ac16903363c772cf9f65b-33e77a0c9b80d386-00\u0022",
->>>>>>> eef81ce5
-        "Strict-Transport-Security": "max-age=31536000; includeSubDomains",
-        "Transfer-Encoding": "chunked",
-        "Vary": [
-          "Accept-Encoding",
-          "Accept-Encoding"
-        ],
-<<<<<<< HEAD
-        "x-aml-cluster": "vienna-test-westus2-02",
-        "X-Content-Type-Options": "nosniff",
-        "x-ms-correlation-request-id": "08a93fb3-29e2-47d0-a340-09bf47267c3c",
-        "x-ms-ratelimit-remaining-subscription-reads": "11980",
-        "x-ms-response-type": "standard",
-        "x-ms-routing-request-id": "KOREACENTRAL:20221224T160703Z:08a93fb3-29e2-47d0-a340-09bf47267c3c",
-        "x-request-time": "0.082"
-=======
-        "x-aml-cluster": "vienna-test-westus2-01",
-        "X-Content-Type-Options": "nosniff",
-        "x-ms-correlation-request-id": "6e44b3ae-73bd-4e06-9213-9cc575a45b3a",
-        "x-ms-ratelimit-remaining-subscription-reads": "11496",
-        "x-ms-response-type": "standard",
-        "x-ms-routing-request-id": "JAPANEAST:20221226T051347Z:6e44b3ae-73bd-4e06-9213-9cc575a45b3a",
-        "x-request-time": "0.094"
->>>>>>> eef81ce5
-      },
-      "ResponseBody": {
-        "id": "/subscriptions/00000000-0000-0000-0000-000000000/resourceGroups/00000/providers/Microsoft.MachineLearningServices/workspaces/00000/datastores/workspaceblobstore",
-        "name": "workspaceblobstore",
-        "type": "Microsoft.MachineLearningServices/workspaces/datastores",
-        "properties": {
-          "description": null,
-          "tags": null,
-          "properties": null,
-          "isDefault": true,
-          "credentials": {
-            "credentialsType": "AccountKey"
-          },
-          "datastoreType": "AzureBlob",
-          "accountName": "sagvgsoim6nmhbq",
-          "containerName": "azureml-blobstore-e61cd5e2-512f-475e-9842-5e2a973993b8",
-          "endpoint": "core.windows.net",
-          "protocol": "https",
-          "serviceDataAccessAuthIdentity": "WorkspaceSystemAssignedIdentity"
-        },
-        "systemData": {
-          "createdAt": "2022-09-22T09:02:03.2629568\u002B00:00",
-          "createdBy": "779301c0-18b2-4cdc-801b-a0a3368fee0a",
-          "createdByType": "Application",
-          "lastModifiedAt": "2022-09-22T09:02:04.166989\u002B00:00",
-          "lastModifiedBy": "779301c0-18b2-4cdc-801b-a0a3368fee0a",
-          "lastModifiedByType": "Application"
-        }
-      }
-    },
-    {
-      "RequestUri": "https://management.azure.com/subscriptions/00000000-0000-0000-0000-000000000/resourceGroups/00000/providers/Microsoft.MachineLearningServices/workspaces/00000/datastores/workspaceblobstore/listSecrets?api-version=2022-05-01",
-      "RequestMethod": "POST",
-      "RequestHeaders": {
-        "Accept": "application/json",
-        "Accept-Encoding": "gzip, deflate",
-        "Connection": "keep-alive",
-        "Content-Length": "0",
-        "User-Agent": "azure-ai-ml/1.3.0 azsdk-python-mgmt-machinelearningservices/0.1.0 Python/3.9.13 (Windows-10-10.0.19045-SP0)"
-      },
-      "RequestBody": null,
-      "StatusCode": 200,
-      "ResponseHeaders": {
-        "Cache-Control": "no-cache",
-        "Content-Encoding": "gzip",
-        "Content-Type": "application/json; charset=utf-8",
-<<<<<<< HEAD
-        "Date": "Sat, 24 Dec 2022 16:07:04 GMT",
-        "Expires": "-1",
-        "Pragma": "no-cache",
-        "Request-Context": "appId=cid-v1:512cc15a-13b5-415b-bfd0-dce7accb6bb1",
-        "Server-Timing": "traceparent;desc=\u002200-509e5adb021e69e704d1b8efad609bd6-2e44ad734a1c9d1c-00\u0022",
-        "Strict-Transport-Security": "max-age=31536000; includeSubDomains",
-        "Transfer-Encoding": "chunked",
-        "Vary": "Accept-Encoding",
-        "x-aml-cluster": "vienna-test-westus2-02",
-        "X-Content-Type-Options": "nosniff",
-        "x-ms-correlation-request-id": "cc2f82b6-3b1c-4951-93ce-e3eb2b3d5c28",
-        "x-ms-ratelimit-remaining-subscription-writes": "1188",
-        "x-ms-response-type": "standard",
-        "x-ms-routing-request-id": "KOREACENTRAL:20221224T160704Z:cc2f82b6-3b1c-4951-93ce-e3eb2b3d5c28",
-        "x-request-time": "0.100"
-=======
-        "Date": "Mon, 26 Dec 2022 05:13:47 GMT",
-        "Expires": "-1",
-        "Pragma": "no-cache",
-        "Request-Context": "appId=cid-v1:512cc15a-13b5-415b-bfd0-dce7accb6bb1",
-        "Server-Timing": "traceparent;desc=\u002200-e7a7ec06e6c129216625d49bdc214d55-a038fc2877a5eb77-00\u0022",
-        "Strict-Transport-Security": "max-age=31536000; includeSubDomains",
-        "Transfer-Encoding": "chunked",
-        "Vary": "Accept-Encoding",
-        "x-aml-cluster": "vienna-test-westus2-01",
-        "X-Content-Type-Options": "nosniff",
-        "x-ms-correlation-request-id": "21d911bf-989f-4671-90f6-9b3181561fd5",
-        "x-ms-ratelimit-remaining-subscription-writes": "938",
-        "x-ms-response-type": "standard",
-        "x-ms-routing-request-id": "JAPANEAST:20221226T051347Z:21d911bf-989f-4671-90f6-9b3181561fd5",
-        "x-request-time": "0.095"
->>>>>>> eef81ce5
-      },
-      "ResponseBody": {
-        "secretsType": "AccountKey",
-        "key": "dGhpcyBpcyBmYWtlIGtleQ=="
-      }
-    },
-    {
-<<<<<<< HEAD
-      "RequestUri": "https://sagvgsoim6nmhbq.blob.core.windows.net/azureml-blobstore-e61cd5e2-512f-475e-9842-5e2a973993b8/LocalUpload/00000000000000000000000000000000/python/sample1.csv",
-=======
-      "RequestUri": "https://sagvgsoim6nmhbq.blob.core.windows.net/azureml-blobstore-e61cd5e2-512f-475e-9842-5e2a973993b8/LocalUpload/00000000000000000000000000000000/data/sample1.csv",
->>>>>>> eef81ce5
-      "RequestMethod": "HEAD",
-      "RequestHeaders": {
-        "Accept": "application/xml",
-        "Accept-Encoding": "gzip, deflate",
-        "Connection": "keep-alive",
-        "User-Agent": "azsdk-python-storage-blob/12.14.1 Python/3.9.13 (Windows-10-10.0.19045-SP0)",
-<<<<<<< HEAD
-        "x-ms-date": "Sat, 24 Dec 2022 16:07:05 GMT",
-=======
-        "x-ms-date": "Mon, 26 Dec 2022 05:13:47 GMT",
->>>>>>> eef81ce5
-        "x-ms-version": "2021-08-06"
-      },
-      "RequestBody": null,
-      "StatusCode": 200,
-      "ResponseHeaders": {
-        "Accept-Ranges": "bytes",
-        "Content-Length": "508",
-        "Content-MD5": "dUQjYq1qrTeqLOaZ4N2AUQ==",
-        "Content-Type": "application/octet-stream",
-<<<<<<< HEAD
-        "Date": "Sat, 24 Dec 2022 16:07:03 GMT",
-        "ETag": "\u00220x8DA9D482EE600C0\u0022",
-        "Last-Modified": "Fri, 23 Sep 2022 09:44:17 GMT",
-=======
-        "Date": "Mon, 26 Dec 2022 05:13:47 GMT",
-        "ETag": "\u00220x8DA9D48AFBCE5A6\u0022",
-        "Last-Modified": "Fri, 23 Sep 2022 09:47:53 GMT",
->>>>>>> eef81ce5
-        "Server": [
-          "Windows-Azure-Blob/1.0",
-          "Microsoft-HTTPAPI/2.0"
-        ],
-        "Vary": "Origin",
-        "x-ms-access-tier": "Hot",
-        "x-ms-access-tier-inferred": "true",
-        "x-ms-blob-type": "BlockBlob",
-<<<<<<< HEAD
-        "x-ms-creation-time": "Fri, 23 Sep 2022 09:44:17 GMT",
-        "x-ms-lease-state": "available",
-        "x-ms-lease-status": "unlocked",
-        "x-ms-meta-name": "92e51c4c-40c7-4f95-ba55-e3a63d7d7c14",
-        "x-ms-meta-upload_status": "completed",
-        "x-ms-meta-version": "1",
-=======
-        "x-ms-creation-time": "Fri, 23 Sep 2022 09:47:53 GMT",
-        "x-ms-lease-state": "available",
-        "x-ms-lease-status": "unlocked",
-        "x-ms-meta-name": "da405283-c0d4-42bf-9cd0-2d052c9da84b",
-        "x-ms-meta-upload_status": "completed",
-        "x-ms-meta-version": "bcdecfd5-08fc-40e1-af7f-364ca3525a76",
->>>>>>> eef81ce5
-        "x-ms-server-encrypted": "true",
-        "x-ms-version": "2021-08-06"
-      },
-      "ResponseBody": null
-    },
-    {
-<<<<<<< HEAD
-      "RequestUri": "https://sagvgsoim6nmhbq.blob.core.windows.net/azureml-blobstore-e61cd5e2-512f-475e-9842-5e2a973993b8/az-ml-artifacts/00000000000000000000000000000000/python/sample1.csv",
-=======
-      "RequestUri": "https://sagvgsoim6nmhbq.blob.core.windows.net/azureml-blobstore-e61cd5e2-512f-475e-9842-5e2a973993b8/az-ml-artifacts/00000000000000000000000000000000/data/sample1.csv",
->>>>>>> eef81ce5
-      "RequestMethod": "HEAD",
-      "RequestHeaders": {
-        "Accept": "application/xml",
-        "Accept-Encoding": "gzip, deflate",
-        "Connection": "keep-alive",
-        "User-Agent": "azsdk-python-storage-blob/12.14.1 Python/3.9.13 (Windows-10-10.0.19045-SP0)",
-<<<<<<< HEAD
-        "x-ms-date": "Sat, 24 Dec 2022 16:07:05 GMT",
-=======
-        "x-ms-date": "Mon, 26 Dec 2022 05:13:48 GMT",
->>>>>>> eef81ce5
-        "x-ms-version": "2021-08-06"
-      },
-      "RequestBody": null,
-      "StatusCode": 404,
-      "ResponseHeaders": {
-<<<<<<< HEAD
-        "Date": "Sat, 24 Dec 2022 16:07:04 GMT",
-=======
-        "Date": "Mon, 26 Dec 2022 05:13:47 GMT",
->>>>>>> eef81ce5
-        "Server": [
-          "Windows-Azure-Blob/1.0",
-          "Microsoft-HTTPAPI/2.0"
-        ],
-        "Transfer-Encoding": "chunked",
-        "Vary": "Origin",
-        "x-ms-error-code": "BlobNotFound",
-        "x-ms-version": "2021-08-06"
-      },
-      "ResponseBody": null
-    },
-    {
-<<<<<<< HEAD
-      "RequestUri": "https://management.azure.com/subscriptions/00000000-0000-0000-0000-000000000/resourceGroups/00000/providers/Microsoft.MachineLearningServices/workspaces/00000/codes/92e51c4c-40c7-4f95-ba55-e3a63d7d7c14/versions/1?api-version=2022-05-01",
-      "RequestMethod": "PUT",
-      "RequestHeaders": {
-        "Accept": "application/json",
-        "Accept-Encoding": "gzip, deflate",
-        "Connection": "keep-alive",
-        "Content-Length": "295",
-        "Content-Type": "application/json",
-        "User-Agent": "azure-ai-ml/1.3.0 azsdk-python-mgmt-machinelearningservices/0.1.0 Python/3.9.13 (Windows-10-10.0.19045-SP0)"
-      },
-      "RequestBody": {
-        "properties": {
-          "properties": {
-            "hash_sha256": "0000000000000",
-            "hash_version": "0000000000000"
-          },
-          "isAnonymous": true,
-          "isArchived": false,
-          "codeUri": "https://sagvgsoim6nmhbq.blob.core.windows.net/azureml-blobstore-e61cd5e2-512f-475e-9842-5e2a973993b8/LocalUpload/00000000000000000000000000000000/python"
-        }
-      },
-      "StatusCode": 200,
-      "ResponseHeaders": {
-        "Cache-Control": "no-cache",
-        "Content-Encoding": "gzip",
-        "Content-Type": "application/json; charset=utf-8",
-        "Date": "Sat, 24 Dec 2022 16:07:05 GMT",
-        "Expires": "-1",
-        "Pragma": "no-cache",
-        "Request-Context": "appId=cid-v1:512cc15a-13b5-415b-bfd0-dce7accb6bb1",
-        "Server-Timing": "traceparent;desc=\u002200-d00187a8c9e13c2d0d67c25a52ff7280-1108ebf0f8ea47dc-00\u0022",
+        "Server-Timing": "traceparent;desc=\u002200-fe1450ef9f798121cb47892aef50d16b-54310217b902f832-00\u0022",
         "Strict-Transport-Security": "max-age=31536000; includeSubDomains",
         "Transfer-Encoding": "chunked",
         "Vary": [
@@ -1447,11 +540,11 @@
         ],
         "x-aml-cluster": "vienna-test-westus2-02",
         "X-Content-Type-Options": "nosniff",
-        "x-ms-correlation-request-id": "5b194f10-4351-4d48-92bc-5af348ffa9a9",
-        "x-ms-ratelimit-remaining-subscription-writes": "1182",
+        "x-ms-correlation-request-id": "b1e5b908-54b6-4a0e-b474-a6ab9aa8c2a0",
+        "x-ms-ratelimit-remaining-subscription-writes": "1184",
         "x-ms-response-type": "standard",
-        "x-ms-routing-request-id": "KOREACENTRAL:20221224T160705Z:5b194f10-4351-4d48-92bc-5af348ffa9a9",
-        "x-request-time": "0.227"
+        "x-ms-routing-request-id": "JAPANWEST:20221226T121029Z:b1e5b908-54b6-4a0e-b474-a6ab9aa8c2a0",
+        "x-request-time": "0.249"
       },
       "ResponseBody": {
         "id": "/subscriptions/00000000-0000-0000-0000-000000000/resourceGroups/00000/providers/Microsoft.MachineLearningServices/workspaces/00000/codes/92e51c4c-40c7-4f95-ba55-e3a63d7d7c14/versions/1",
@@ -1472,20 +565,20 @@
           "createdAt": "2022-09-23T09:44:19.3941658\u002B00:00",
           "createdBy": "Ying Chen",
           "createdByType": "User",
-          "lastModifiedAt": "2022-12-24T16:07:05.6031864\u002B00:00",
+          "lastModifiedAt": "2022-12-26T12:10:29.4083689\u002B00:00",
           "lastModifiedBy": "Xingzhi Zhang",
           "lastModifiedByType": "User"
         }
       }
     },
     {
-      "RequestUri": "https://management.azure.com/subscriptions/00000000-0000-0000-0000-000000000/resourceGroups/00000/providers/Microsoft.MachineLearningServices/workspaces/00000/components/azureml_anonymous/versions/000000000000000000000?api-version=2022-05-01",
+      "RequestUri": "https://management.azure.com/subscriptions/00000000-0000-0000-0000-000000000/resourceGroups/00000/providers/Microsoft.MachineLearningServices/workspaces/00000/components/azureml_anonymous/versions/34295b8a-9ce6-d7d0-0361-b66c0815741f?api-version=2022-05-01",
       "RequestMethod": "PUT",
       "RequestHeaders": {
         "Accept": "application/json",
         "Accept-Encoding": "gzip, deflate",
         "Connection": "keep-alive",
-        "Content-Length": "749",
+        "Content-Length": "764",
         "Content-Type": "application/json",
         "User-Agent": "azure-ai-ml/1.3.0 azsdk-python-mgmt-machinelearningservices/0.1.0 Python/3.9.13 (Windows-10-10.0.19045-SP0)"
       },
@@ -1500,7 +593,7 @@
             "code": "azureml:/subscriptions/00000000-0000-0000-0000-000000000/resourceGroups/00000/providers/Microsoft.MachineLearningServices/workspaces/00000/codes/92e51c4c-40c7-4f95-ba55-e3a63d7d7c14/versions/1",
             "environment": "azureml:AzureML-sklearn-0.24-ubuntu18.04-py37-cpu:1",
             "name": "azureml_anonymous",
-            "version": "000000000000000000000",
+            "version": "34295b8a-9ce6-d7d0-0361-b66c0815741f",
             "display_name": "hello_sweep_inline_trial",
             "is_deterministic": true,
             "inputs": {
@@ -1521,20 +614,20 @@
         "Cache-Control": "no-cache",
         "Content-Length": "1735",
         "Content-Type": "application/json; charset=utf-8",
-        "Date": "Sat, 24 Dec 2022 16:07:07 GMT",
+        "Date": "Mon, 26 Dec 2022 12:10:30 GMT",
         "Expires": "-1",
-        "Location": "https://management.azure.com/subscriptions/00000000-0000-0000-0000-000000000/resourceGroups/00000/providers/Microsoft.MachineLearningServices/workspaces/00000/components/azureml_anonymous/versions/000000000000000000000?api-version=2022-05-01",
+        "Location": "https://management.azure.com/subscriptions/00000000-0000-0000-0000-000000000/resourceGroups/00000/providers/Microsoft.MachineLearningServices/workspaces/00000/components/azureml_anonymous/versions/34295b8a-9ce6-d7d0-0361-b66c0815741f?api-version=2022-05-01",
         "Pragma": "no-cache",
         "Request-Context": "appId=cid-v1:512cc15a-13b5-415b-bfd0-dce7accb6bb1",
-        "Server-Timing": "traceparent;desc=\u002200-d5e6fe809cc244bbe17bb4bcd4d343ae-39bad32febc674f7-00\u0022",
+        "Server-Timing": "traceparent;desc=\u002200-d3c29575f18c8566459ce7e9faf48862-85fb681ff20d63c1-00\u0022",
         "Strict-Transport-Security": "max-age=31536000; includeSubDomains",
         "x-aml-cluster": "vienna-test-westus2-02",
         "X-Content-Type-Options": "nosniff",
-        "x-ms-correlation-request-id": "9087c410-cbd6-4d48-a0c8-243fe6bf48a9",
-        "x-ms-ratelimit-remaining-subscription-writes": "1181",
+        "x-ms-correlation-request-id": "a2fad59c-9a40-490d-bdab-0e288297da4d",
+        "x-ms-ratelimit-remaining-subscription-writes": "1183",
         "x-ms-response-type": "standard",
-        "x-ms-routing-request-id": "KOREACENTRAL:20221224T160707Z:9087c410-cbd6-4d48-a0c8-243fe6bf48a9",
-        "x-request-time": "0.838"
+        "x-ms-routing-request-id": "JAPANWEST:20221226T121031Z:a2fad59c-9a40-490d-bdab-0e288297da4d",
+        "x-request-time": "0.874"
       },
       "ResponseBody": {
         "id": "/subscriptions/00000000-0000-0000-0000-000000000/resourceGroups/00000/providers/Microsoft.MachineLearningServices/workspaces/00000/components/azureml_anonymous/versions/5713ca0f-d6d7-4194-8d5d-4db456951d19",
@@ -1580,10 +673,447 @@
       }
     },
     {
-      "RequestUri": "https://management.azure.com/subscriptions/00000000-0000-0000-0000-000000000/resourceGroups/00000/providers/Microsoft.MachineLearningServices/workspaces/00000/jobs/test_887320778334?api-version=2022-10-01-preview",
-=======
-      "RequestUri": "https://management.azure.com/subscriptions/00000000-0000-0000-0000-000000000/resourceGroups/00000/providers/Microsoft.MachineLearningServices/workspaces/00000/jobs/test_706115908786?api-version=2022-10-01-preview",
->>>>>>> eef81ce5
+      "RequestUri": "https://management.azure.com/subscriptions/00000000-0000-0000-0000-000000000/resourceGroups/00000/providers/Microsoft.MachineLearningServices/workspaces/00000/datastores/workspaceblobstore?api-version=2022-05-01",
+      "RequestMethod": "GET",
+      "RequestHeaders": {
+        "Accept": "application/json",
+        "Accept-Encoding": "gzip, deflate",
+        "Connection": "keep-alive",
+        "User-Agent": "azure-ai-ml/1.3.0 azsdk-python-mgmt-machinelearningservices/0.1.0 Python/3.9.13 (Windows-10-10.0.19045-SP0)"
+      },
+      "RequestBody": null,
+      "StatusCode": 200,
+      "ResponseHeaders": {
+        "Cache-Control": "no-cache",
+        "Content-Encoding": "gzip",
+        "Content-Type": "application/json; charset=utf-8",
+        "Date": "Mon, 26 Dec 2022 12:10:31 GMT",
+        "Expires": "-1",
+        "Pragma": "no-cache",
+        "Request-Context": "appId=cid-v1:512cc15a-13b5-415b-bfd0-dce7accb6bb1",
+        "Server-Timing": "traceparent;desc=\u002200-de9d66e3abcbd196ee1424db0240dbcc-fe34990efed23ae6-00\u0022",
+        "Strict-Transport-Security": "max-age=31536000; includeSubDomains",
+        "Transfer-Encoding": "chunked",
+        "Vary": [
+          "Accept-Encoding",
+          "Accept-Encoding"
+        ],
+        "x-aml-cluster": "vienna-test-westus2-02",
+        "X-Content-Type-Options": "nosniff",
+        "x-ms-correlation-request-id": "a4c1ca39-43cd-4b30-8824-fda819bacee0",
+        "x-ms-ratelimit-remaining-subscription-reads": "11980",
+        "x-ms-response-type": "standard",
+        "x-ms-routing-request-id": "JAPANWEST:20221226T121031Z:a4c1ca39-43cd-4b30-8824-fda819bacee0",
+        "x-request-time": "0.108"
+      },
+      "ResponseBody": {
+        "id": "/subscriptions/00000000-0000-0000-0000-000000000/resourceGroups/00000/providers/Microsoft.MachineLearningServices/workspaces/00000/datastores/workspaceblobstore",
+        "name": "workspaceblobstore",
+        "type": "Microsoft.MachineLearningServices/workspaces/datastores",
+        "properties": {
+          "description": null,
+          "tags": null,
+          "properties": null,
+          "isDefault": true,
+          "credentials": {
+            "credentialsType": "AccountKey"
+          },
+          "datastoreType": "AzureBlob",
+          "accountName": "sagvgsoim6nmhbq",
+          "containerName": "azureml-blobstore-e61cd5e2-512f-475e-9842-5e2a973993b8",
+          "endpoint": "core.windows.net",
+          "protocol": "https",
+          "serviceDataAccessAuthIdentity": "WorkspaceSystemAssignedIdentity"
+        },
+        "systemData": {
+          "createdAt": "2022-09-22T09:02:03.2629568\u002B00:00",
+          "createdBy": "779301c0-18b2-4cdc-801b-a0a3368fee0a",
+          "createdByType": "Application",
+          "lastModifiedAt": "2022-09-22T09:02:04.166989\u002B00:00",
+          "lastModifiedBy": "779301c0-18b2-4cdc-801b-a0a3368fee0a",
+          "lastModifiedByType": "Application"
+        }
+      }
+    },
+    {
+      "RequestUri": "https://management.azure.com/subscriptions/00000000-0000-0000-0000-000000000/resourceGroups/00000/providers/Microsoft.MachineLearningServices/workspaces/00000/datastores/workspaceblobstore/listSecrets?api-version=2022-05-01",
+      "RequestMethod": "POST",
+      "RequestHeaders": {
+        "Accept": "application/json",
+        "Accept-Encoding": "gzip, deflate",
+        "Connection": "keep-alive",
+        "Content-Length": "0",
+        "User-Agent": "azure-ai-ml/1.3.0 azsdk-python-mgmt-machinelearningservices/0.1.0 Python/3.9.13 (Windows-10-10.0.19045-SP0)"
+      },
+      "RequestBody": null,
+      "StatusCode": 200,
+      "ResponseHeaders": {
+        "Cache-Control": "no-cache",
+        "Content-Encoding": "gzip",
+        "Content-Type": "application/json; charset=utf-8",
+        "Date": "Mon, 26 Dec 2022 12:10:32 GMT",
+        "Expires": "-1",
+        "Pragma": "no-cache",
+        "Request-Context": "appId=cid-v1:512cc15a-13b5-415b-bfd0-dce7accb6bb1",
+        "Server-Timing": "traceparent;desc=\u002200-5d085fd3ea067d31eed09307aceb484f-9cabafa54e46b6b5-00\u0022",
+        "Strict-Transport-Security": "max-age=31536000; includeSubDomains",
+        "Transfer-Encoding": "chunked",
+        "Vary": "Accept-Encoding",
+        "x-aml-cluster": "vienna-test-westus2-02",
+        "X-Content-Type-Options": "nosniff",
+        "x-ms-correlation-request-id": "32b34e7b-d111-4611-ae23-bc980f710733",
+        "x-ms-ratelimit-remaining-subscription-writes": "1188",
+        "x-ms-response-type": "standard",
+        "x-ms-routing-request-id": "JAPANWEST:20221226T121032Z:32b34e7b-d111-4611-ae23-bc980f710733",
+        "x-request-time": "0.105"
+      },
+      "ResponseBody": {
+        "secretsType": "AccountKey",
+        "key": "dGhpcyBpcyBmYWtlIGtleQ=="
+      }
+    },
+    {
+      "RequestUri": "https://sagvgsoim6nmhbq.blob.core.windows.net/azureml-blobstore-e61cd5e2-512f-475e-9842-5e2a973993b8/LocalUpload/00000000000000000000000000000000/COMPONENT_PLACEHOLDER",
+      "RequestMethod": "HEAD",
+      "RequestHeaders": {
+        "Accept": "application/xml",
+        "Accept-Encoding": "gzip, deflate",
+        "Connection": "keep-alive",
+        "User-Agent": "azsdk-python-storage-blob/12.14.1 Python/3.9.13 (Windows-10-10.0.19045-SP0)",
+        "x-ms-date": "Mon, 26 Dec 2022 12:10:33 GMT",
+        "x-ms-version": "2021-08-06"
+      },
+      "RequestBody": null,
+      "StatusCode": 200,
+      "ResponseHeaders": {
+        "Accept-Ranges": "bytes",
+        "Content-Length": "35",
+        "Content-MD5": "L/DnSpFIn\u002BjaQWc\u002BsUQdcw==",
+        "Content-Type": "application/octet-stream",
+        "Date": "Mon, 26 Dec 2022 12:10:32 GMT",
+        "ETag": "\u00220x8DA9D48E17467D7\u0022",
+        "Last-Modified": "Fri, 23 Sep 2022 09:49:17 GMT",
+        "Server": [
+          "Windows-Azure-Blob/1.0",
+          "Microsoft-HTTPAPI/2.0"
+        ],
+        "Vary": "Origin",
+        "x-ms-access-tier": "Hot",
+        "x-ms-access-tier-inferred": "true",
+        "x-ms-blob-type": "BlockBlob",
+        "x-ms-creation-time": "Fri, 23 Sep 2022 09:49:16 GMT",
+        "x-ms-lease-state": "available",
+        "x-ms-lease-status": "unlocked",
+        "x-ms-meta-name": "9c9cfba9-82bd-45db-ad06-07009d1d9672",
+        "x-ms-meta-upload_status": "completed",
+        "x-ms-meta-version": "1",
+        "x-ms-server-encrypted": "true",
+        "x-ms-version": "2021-08-06"
+      },
+      "ResponseBody": null
+    },
+    {
+      "RequestUri": "https://sagvgsoim6nmhbq.blob.core.windows.net/azureml-blobstore-e61cd5e2-512f-475e-9842-5e2a973993b8/az-ml-artifacts/00000000000000000000000000000000/COMPONENT_PLACEHOLDER",
+      "RequestMethod": "HEAD",
+      "RequestHeaders": {
+        "Accept": "application/xml",
+        "Accept-Encoding": "gzip, deflate",
+        "Connection": "keep-alive",
+        "User-Agent": "azsdk-python-storage-blob/12.14.1 Python/3.9.13 (Windows-10-10.0.19045-SP0)",
+        "x-ms-date": "Mon, 26 Dec 2022 12:10:33 GMT",
+        "x-ms-version": "2021-08-06"
+      },
+      "RequestBody": null,
+      "StatusCode": 404,
+      "ResponseHeaders": {
+        "Date": "Mon, 26 Dec 2022 12:10:32 GMT",
+        "Server": [
+          "Windows-Azure-Blob/1.0",
+          "Microsoft-HTTPAPI/2.0"
+        ],
+        "Transfer-Encoding": "chunked",
+        "Vary": "Origin",
+        "x-ms-error-code": "BlobNotFound",
+        "x-ms-version": "2021-08-06"
+      },
+      "ResponseBody": null
+    },
+    {
+      "RequestUri": "https://management.azure.com/subscriptions/00000000-0000-0000-0000-000000000/resourceGroups/00000/providers/Microsoft.MachineLearningServices/workspaces/00000/codes/9c9cfba9-82bd-45db-ad06-07009d1d9672/versions/1?api-version=2022-05-01",
+      "RequestMethod": "PUT",
+      "RequestHeaders": {
+        "Accept": "application/json",
+        "Accept-Encoding": "gzip, deflate",
+        "Connection": "keep-alive",
+        "Content-Length": "288",
+        "Content-Type": "application/json",
+        "User-Agent": "azure-ai-ml/1.3.0 azsdk-python-mgmt-machinelearningservices/0.1.0 Python/3.9.13 (Windows-10-10.0.19045-SP0)"
+      },
+      "RequestBody": {
+        "properties": {
+          "properties": {
+            "hash_sha256": "0000000000000",
+            "hash_version": "0000000000000"
+          },
+          "isAnonymous": true,
+          "isArchived": false,
+          "codeUri": "https://sagvgsoim6nmhbq.blob.core.windows.net/azureml-blobstore-e61cd5e2-512f-475e-9842-5e2a973993b8/LocalUpload/00000000000000000000000000000000"
+        }
+      },
+      "StatusCode": 200,
+      "ResponseHeaders": {
+        "Cache-Control": "no-cache",
+        "Content-Encoding": "gzip",
+        "Content-Type": "application/json; charset=utf-8",
+        "Date": "Mon, 26 Dec 2022 12:10:33 GMT",
+        "Expires": "-1",
+        "Pragma": "no-cache",
+        "Request-Context": "appId=cid-v1:512cc15a-13b5-415b-bfd0-dce7accb6bb1",
+        "Server-Timing": "traceparent;desc=\u002200-bef2df3b48006585c32cb4ef59fd8b2b-cf687b91756b0c9f-00\u0022",
+        "Strict-Transport-Security": "max-age=31536000; includeSubDomains",
+        "Transfer-Encoding": "chunked",
+        "Vary": [
+          "Accept-Encoding",
+          "Accept-Encoding"
+        ],
+        "x-aml-cluster": "vienna-test-westus2-02",
+        "X-Content-Type-Options": "nosniff",
+        "x-ms-correlation-request-id": "372b06c9-d40c-4625-a805-3c1953412b46",
+        "x-ms-ratelimit-remaining-subscription-writes": "1182",
+        "x-ms-response-type": "standard",
+        "x-ms-routing-request-id": "JAPANWEST:20221226T121034Z:372b06c9-d40c-4625-a805-3c1953412b46",
+        "x-request-time": "0.460"
+      },
+      "ResponseBody": {
+        "id": "/subscriptions/00000000-0000-0000-0000-000000000/resourceGroups/00000/providers/Microsoft.MachineLearningServices/workspaces/00000/codes/9c9cfba9-82bd-45db-ad06-07009d1d9672/versions/1",
+        "name": "1",
+        "type": "Microsoft.MachineLearningServices/workspaces/codes/versions",
+        "properties": {
+          "description": null,
+          "tags": {},
+          "properties": {
+            "hash_sha256": "0000000000000",
+            "hash_version": "0000000000000"
+          },
+          "isArchived": false,
+          "isAnonymous": false,
+          "codeUri": "https://sagvgsoim6nmhbq.blob.core.windows.net/azureml-blobstore-e61cd5e2-512f-475e-9842-5e2a973993b8/LocalUpload/00000000000000000000000000000000"
+        },
+        "systemData": {
+          "createdAt": "2022-09-23T09:49:20.984936\u002B00:00",
+          "createdBy": "Ying Chen",
+          "createdByType": "User",
+          "lastModifiedAt": "2022-12-26T12:10:34.0478266\u002B00:00",
+          "lastModifiedBy": "Xingzhi Zhang",
+          "lastModifiedByType": "User"
+        }
+      }
+    },
+    {
+      "RequestUri": "https://management.azure.com/subscriptions/00000000-0000-0000-0000-000000000/resourceGroups/00000/providers/Microsoft.MachineLearningServices/workspaces/00000/components/azureml_anonymous/versions/8d58e072-d054-eed6-d59e-a29bf77b02be?api-version=2022-05-01",
+      "RequestMethod": "PUT",
+      "RequestHeaders": {
+        "Accept": "application/json",
+        "Accept-Encoding": "gzip, deflate",
+        "Connection": "keep-alive",
+        "Content-Length": "1910",
+        "Content-Type": "application/json",
+        "User-Agent": "azure-ai-ml/1.3.0 azsdk-python-mgmt-machinelearningservices/0.1.0 Python/3.9.13 (Windows-10-10.0.19045-SP0)"
+      },
+      "RequestBody": {
+        "properties": {
+          "description": "This is the command component for sweep",
+          "properties": {},
+          "tags": {
+            "tag": "tagvalue",
+            "owner": "sdkteam"
+          },
+          "isAnonymous": true,
+          "isArchived": false,
+          "componentSpec": {
+            "command": "echo \u0022Start training ...\u0022 \u0026\u0026 python mnist.py --data_folder ${{inputs.data_folder}} --batch_size ${{inputs.batch_size}} --first_layer_neurons ${{inputs.first_layer_neurons}} --second_layer_neurons ${{inputs.second_layer_neurons}} --third_layer_neurons ${{inputs.third_layer_neurons}} --epochs ${{inputs.epochs}} --f1 ${{inputs.f1}} --f2 ${{inputs.f2}} --weight_decay ${{inputs.weight_decay}} --momentum ${{inputs.momentum}} --learning_rate ${{inputs.learning_rate}} --saved_model ${{outputs.trained_model_dir}}",
+            "code": "azureml:/subscriptions/00000000-0000-0000-0000-000000000/resourceGroups/00000/providers/Microsoft.MachineLearningServices/workspaces/00000/codes/9c9cfba9-82bd-45db-ad06-07009d1d9672/versions/1",
+            "environment": "azureml:AzureML-sklearn-0.24-ubuntu18.04-py37-cpu:1",
+            "name": "azureml_anonymous",
+            "description": "This is the command component for sweep",
+            "tags": {
+              "tag": "tagvalue",
+              "owner": "sdkteam"
+            },
+            "version": "8d58e072-d054-eed6-d59e-a29bf77b02be",
+            "$schema": "https://azuremlschemas.azureedge.net/development/commandComponent.schema.json",
+            "display_name": "CommandComponentForSweep",
+            "is_deterministic": true,
+            "inputs": {
+              "batch_size": {
+                "type": "integer"
+              },
+              "first_layer_neurons": {
+                "type": "integer"
+              },
+              "second_layer_neurons": {
+                "type": "integer"
+              },
+              "third_layer_neurons": {
+                "type": "integer"
+              },
+              "epochs": {
+                "type": "integer"
+              },
+              "momentum": {
+                "type": "number"
+              },
+              "weight_decay": {
+                "type": "number"
+              },
+              "learning_rate": {
+                "type": "number"
+              },
+              "f1": {
+                "type": "number"
+              },
+              "f2": {
+                "type": "number"
+              },
+              "random_seed": {
+                "type": "integer",
+                "default": "42"
+              },
+              "data_folder": {
+                "type": "mltable"
+              }
+            },
+            "outputs": {
+              "trained_model_dir": {
+                "type": "mlflow_model"
+              }
+            },
+            "type": "command",
+            "_source": "YAML.JOB"
+          }
+        }
+      },
+      "StatusCode": 201,
+      "ResponseHeaders": {
+        "Cache-Control": "no-cache",
+        "Content-Length": "3495",
+        "Content-Type": "application/json; charset=utf-8",
+        "Date": "Mon, 26 Dec 2022 12:10:35 GMT",
+        "Expires": "-1",
+        "Location": "https://management.azure.com/subscriptions/00000000-0000-0000-0000-000000000/resourceGroups/00000/providers/Microsoft.MachineLearningServices/workspaces/00000/components/azureml_anonymous/versions/8d58e072-d054-eed6-d59e-a29bf77b02be?api-version=2022-05-01",
+        "Pragma": "no-cache",
+        "Request-Context": "appId=cid-v1:512cc15a-13b5-415b-bfd0-dce7accb6bb1",
+        "Server-Timing": "traceparent;desc=\u002200-d6a07ad4a3efb4b7dab9e7d4f63901bb-1eed022ca60733eb-00\u0022",
+        "Strict-Transport-Security": "max-age=31536000; includeSubDomains",
+        "x-aml-cluster": "vienna-test-westus2-02",
+        "X-Content-Type-Options": "nosniff",
+        "x-ms-correlation-request-id": "62b70b2b-21ec-4ca3-914f-c88d2c719fbf",
+        "x-ms-ratelimit-remaining-subscription-writes": "1181",
+        "x-ms-response-type": "standard",
+        "x-ms-routing-request-id": "JAPANWEST:20221226T121036Z:62b70b2b-21ec-4ca3-914f-c88d2c719fbf",
+        "x-request-time": "1.015"
+      },
+      "ResponseBody": {
+        "id": "/subscriptions/00000000-0000-0000-0000-000000000/resourceGroups/00000/providers/Microsoft.MachineLearningServices/workspaces/00000/components/azureml_anonymous/versions/8206e0b4-1fd5-457a-9cf7-c845699f32a2",
+        "name": "8206e0b4-1fd5-457a-9cf7-c845699f32a2",
+        "type": "Microsoft.MachineLearningServices/workspaces/components/versions",
+        "properties": {
+          "description": null,
+          "tags": {
+            "tag": "tagvalue",
+            "owner": "sdkteam"
+          },
+          "properties": {},
+          "isArchived": false,
+          "isAnonymous": true,
+          "componentSpec": {
+            "name": "azureml_anonymous",
+            "version": "8206e0b4-1fd5-457a-9cf7-c845699f32a2",
+            "display_name": "CommandComponentForSweep",
+            "is_deterministic": "True",
+            "type": "command",
+            "description": "This is the command component for sweep",
+            "tags": {
+              "tag": "tagvalue",
+              "owner": "sdkteam"
+            },
+            "inputs": {
+              "data_folder": {
+                "type": "mltable",
+                "optional": "False"
+              },
+              "batch_size": {
+                "type": "integer",
+                "optional": "False"
+              },
+              "first_layer_neurons": {
+                "type": "integer",
+                "optional": "False"
+              },
+              "second_layer_neurons": {
+                "type": "integer",
+                "optional": "False"
+              },
+              "third_layer_neurons": {
+                "type": "integer",
+                "optional": "False"
+              },
+              "epochs": {
+                "type": "integer",
+                "optional": "False"
+              },
+              "momentum": {
+                "type": "number",
+                "optional": "False"
+              },
+              "weight_decay": {
+                "type": "number",
+                "optional": "False"
+              },
+              "learning_rate": {
+                "type": "number",
+                "optional": "False"
+              },
+              "f1": {
+                "type": "number",
+                "optional": "False"
+              },
+              "f2": {
+                "type": "number",
+                "optional": "False"
+              },
+              "random_seed": {
+                "type": "integer",
+                "optional": "False",
+                "default": "42"
+              }
+            },
+            "outputs": {
+              "trained_model_dir": {
+                "type": "mlflow_model"
+              }
+            },
+            "code": "azureml:/subscriptions/00000000-0000-0000-0000-000000000/resourceGroups/00000/providers/Microsoft.MachineLearningServices/workspaces/00000/codes/9c9cfba9-82bd-45db-ad06-07009d1d9672/versions/1",
+            "environment": "azureml://registries/azureml-dev/environments/AzureML-sklearn-0.24-ubuntu18.04-py37-cpu/versions/1",
+            "resources": {
+              "instance_count": "1"
+            },
+            "command": "echo \u0022Start training ...\u0022 \u0026\u0026 python mnist.py --data_folder ${{inputs.data_folder}} --batch_size ${{inputs.batch_size}} --first_layer_neurons ${{inputs.first_layer_neurons}} --second_layer_neurons ${{inputs.second_layer_neurons}} --third_layer_neurons ${{inputs.third_layer_neurons}} --epochs ${{inputs.epochs}} --f1 ${{inputs.f1}} --f2 ${{inputs.f2}} --weight_decay ${{inputs.weight_decay}} --momentum ${{inputs.momentum}} --learning_rate ${{inputs.learning_rate}} --saved_model ${{outputs.trained_model_dir}}",
+            "$schema": "https://azuremlschemas.azureedge.net/development/commandComponent.schema.json"
+          }
+        },
+        "systemData": {
+          "createdAt": "2022-12-24T16:01:17.4780449\u002B00:00",
+          "createdBy": "Xingzhi Zhang",
+          "createdByType": "User",
+          "lastModifiedAt": "2022-12-24T16:01:17.8883547\u002B00:00",
+          "lastModifiedBy": "Xingzhi Zhang",
+          "lastModifiedByType": "User"
+        }
+      }
+    },
+    {
+      "RequestUri": "https://management.azure.com/subscriptions/00000000-0000-0000-0000-000000000/resourceGroups/00000/providers/Microsoft.MachineLearningServices/workspaces/00000/jobs/test_747979824534?api-version=2022-10-01-preview",
       "RequestMethod": "PUT",
       "RequestHeaders": {
         "Accept": "application/json",
@@ -1602,11 +1132,7 @@
             "owner": "sdkteam"
           },
           "computeId": "/subscriptions/00000000-0000-0000-0000-000000000/resourceGroups/00000/providers/Microsoft.MachineLearningServices/workspaces/00000/computes/cpu-cluster",
-<<<<<<< HEAD
-          "displayName": "test_887320778334",
-=======
-          "displayName": "test_706115908786",
->>>>>>> eef81ce5
+          "displayName": "test_747979824534",
           "experimentName": "azure-ai-ml",
           "isArchived": false,
           "jobType": "Pipeline",
@@ -1652,11 +1178,7 @@
               "computeId": "/subscriptions/00000000-0000-0000-0000-000000000/resourceGroups/00000/providers/Microsoft.MachineLearningServices/workspaces/00000/computes/gpu-cluster",
               "_source": "YAML.JOB",
               "trial": {
-<<<<<<< HEAD
                 "componentId": "/subscriptions/00000000-0000-0000-0000-000000000/resourceGroups/00000/providers/Microsoft.MachineLearningServices/workspaces/00000/components/azureml_anonymous/versions/5713ca0f-d6d7-4194-8d5d-4db456951d19"
-=======
-                "componentId": "/subscriptions/00000000-0000-0000-0000-000000000/resourceGroups/00000/providers/Microsoft.MachineLearningServices/workspaces/00000/components/azureml_anonymous/versions/536dae03-2912-4e4e-a12c-1e0afd998add"
->>>>>>> eef81ce5
               }
             },
             "hello_sweep_inline_file_trial": {
@@ -1776,45 +1298,24 @@
         "Cache-Control": "no-cache",
         "Content-Length": "6917",
         "Content-Type": "application/json; charset=utf-8",
-<<<<<<< HEAD
-        "Date": "Sat, 24 Dec 2022 16:07:11 GMT",
+        "Date": "Mon, 26 Dec 2022 12:10:39 GMT",
         "Expires": "-1",
-        "Location": "https://management.azure.com/subscriptions/00000000-0000-0000-0000-000000000/resourceGroups/00000/providers/Microsoft.MachineLearningServices/workspaces/00000/jobs/test_887320778334?api-version=2022-10-01-preview",
+        "Location": "https://management.azure.com/subscriptions/00000000-0000-0000-0000-000000000/resourceGroups/00000/providers/Microsoft.MachineLearningServices/workspaces/00000/jobs/test_747979824534?api-version=2022-10-01-preview",
         "Pragma": "no-cache",
         "Request-Context": "appId=cid-v1:512cc15a-13b5-415b-bfd0-dce7accb6bb1",
-        "Server-Timing": "traceparent;desc=\u002200-4ca03b44f95026a33b0e2b080e886139-4b7b4770ba5eab10-00\u0022",
+        "Server-Timing": "traceparent;desc=\u002200-ee29ea1d5899e4cea25eede9d96f519f-5138898a9fa73128-00\u0022",
         "Strict-Transport-Security": "max-age=31536000; includeSubDomains",
         "x-aml-cluster": "vienna-test-westus2-02",
         "X-Content-Type-Options": "nosniff",
-        "x-ms-correlation-request-id": "5b68a649-5088-4e22-b1d0-00f1aee823ae",
+        "x-ms-correlation-request-id": "2cd2d411-b233-4885-91c4-54c66ef2b36e",
         "x-ms-ratelimit-remaining-subscription-writes": "1180",
         "x-ms-response-type": "standard",
-        "x-ms-routing-request-id": "KOREACENTRAL:20221224T160711Z:5b68a649-5088-4e22-b1d0-00f1aee823ae",
-        "x-request-time": "3.554"
+        "x-ms-routing-request-id": "JAPANWEST:20221226T121040Z:2cd2d411-b233-4885-91c4-54c66ef2b36e",
+        "x-request-time": "3.572"
       },
       "ResponseBody": {
-        "id": "/subscriptions/00000000-0000-0000-0000-000000000/resourceGroups/00000/providers/Microsoft.MachineLearningServices/workspaces/00000/jobs/test_887320778334",
-        "name": "test_887320778334",
-=======
-        "Date": "Mon, 26 Dec 2022 05:13:51 GMT",
-        "Expires": "-1",
-        "Location": "https://management.azure.com/subscriptions/00000000-0000-0000-0000-000000000/resourceGroups/00000/providers/Microsoft.MachineLearningServices/workspaces/00000/jobs/test_706115908786?api-version=2022-10-01-preview",
-        "Pragma": "no-cache",
-        "Request-Context": "appId=cid-v1:512cc15a-13b5-415b-bfd0-dce7accb6bb1",
-        "Server-Timing": "traceparent;desc=\u002200-5f062a1b6b2965113c036b600d8b2c7a-448a4a6fdb4463d1-00\u0022",
-        "Strict-Transport-Security": "max-age=31536000; includeSubDomains",
-        "x-aml-cluster": "vienna-test-westus2-01",
-        "X-Content-Type-Options": "nosniff",
-        "x-ms-correlation-request-id": "9271fdef-3655-4900-98bf-c0c2aa3886fb",
-        "x-ms-ratelimit-remaining-subscription-writes": "780",
-        "x-ms-response-type": "standard",
-        "x-ms-routing-request-id": "JAPANEAST:20221226T051352Z:9271fdef-3655-4900-98bf-c0c2aa3886fb",
-        "x-request-time": "3.650"
-      },
-      "ResponseBody": {
-        "id": "/subscriptions/00000000-0000-0000-0000-000000000/resourceGroups/00000/providers/Microsoft.MachineLearningServices/workspaces/00000/jobs/test_706115908786",
-        "name": "test_706115908786",
->>>>>>> eef81ce5
+        "id": "/subscriptions/00000000-0000-0000-0000-000000000/resourceGroups/00000/providers/Microsoft.MachineLearningServices/workspaces/00000/jobs/test_747979824534",
+        "name": "test_747979824534",
         "type": "Microsoft.MachineLearningServices/workspaces/jobs",
         "properties": {
           "description": "The hello world pipeline job with inline components",
@@ -1834,11 +1335,7 @@
             "azureml.defaultDataStoreName": "workspaceblobstore",
             "azureml.pipelineComponent": "pipelinerun"
           },
-<<<<<<< HEAD
-          "displayName": "test_887320778334",
-=======
-          "displayName": "test_706115908786",
->>>>>>> eef81ce5
+          "displayName": "test_747979824534",
           "status": "Preparing",
           "experimentName": "azure-ai-ml",
           "services": {
@@ -1854,11 +1351,7 @@
             "Studio": {
               "jobServiceType": "Studio",
               "port": null,
-<<<<<<< HEAD
-              "endpoint": "https://ml.azure.com/runs/test_887320778334?wsid=/subscriptions/00000000-0000-0000-0000-000000000/resourcegroups/00000/workspaces/00000",
-=======
-              "endpoint": "https://ml.azure.com/runs/test_706115908786?wsid=/subscriptions/00000000-0000-0000-0000-000000000/resourcegroups/00000/workspaces/00000",
->>>>>>> eef81ce5
+              "endpoint": "https://ml.azure.com/runs/test_747979824534?wsid=/subscriptions/00000000-0000-0000-0000-000000000/resourcegroups/00000/workspaces/00000",
               "status": null,
               "errorMessage": null,
               "properties": null,
@@ -1905,11 +1398,7 @@
               "computeId": "/subscriptions/00000000-0000-0000-0000-000000000/resourceGroups/00000/providers/Microsoft.MachineLearningServices/workspaces/00000/computes/gpu-cluster",
               "_source": "YAML.JOB",
               "trial": {
-<<<<<<< HEAD
                 "componentId": "/subscriptions/00000000-0000-0000-0000-000000000/resourceGroups/00000/providers/Microsoft.MachineLearningServices/workspaces/00000/components/azureml_anonymous/versions/5713ca0f-d6d7-4194-8d5d-4db456951d19"
-=======
-                "componentId": "/subscriptions/00000000-0000-0000-0000-000000000/resourceGroups/00000/providers/Microsoft.MachineLearningServices/workspaces/00000/components/azureml_anonymous/versions/536dae03-2912-4e4e-a12c-1e0afd998add"
->>>>>>> eef81ce5
               }
             },
             "hello_sweep_inline_file_trial": {
@@ -2034,11 +1523,7 @@
           "sourceJobId": null
         },
         "systemData": {
-<<<<<<< HEAD
-          "createdAt": "2022-12-24T16:07:10.6853154\u002B00:00",
-=======
-          "createdAt": "2022-12-26T05:13:51.4059682\u002B00:00",
->>>>>>> eef81ce5
+          "createdAt": "2022-12-26T12:10:39.3644112\u002B00:00",
           "createdBy": "Xingzhi Zhang",
           "createdByType": "User"
         }
@@ -2046,10 +1531,6 @@
     }
   ],
   "Variables": {
-<<<<<<< HEAD
-    "randstr": "test_887320778334"
-=======
-    "randstr": "test_706115908786"
->>>>>>> eef81ce5
+    "randstr": "test_747979824534"
   }
 }