{
  "Entries": [
    {
      "RequestUri": "https://management.azure.com/subscriptions/00000000-0000-0000-0000-000000000/resourceGroups/00000/providers/Microsoft.MachineLearningServices/workspaces/00000/computes/cpu-cluster?api-version=2022-10-01-preview",
      "RequestMethod": "GET",
      "RequestHeaders": {
        "Accept": "application/json",
        "Accept-Encoding": "gzip, deflate",
        "Connection": "keep-alive",
        "User-Agent": "azure-ai-ml/1.3.0 azsdk-python-mgmt-machinelearningservices/0.1.0 Python/3.7.13 (Windows-10-10.0.22621-SP0)"
      },
      "RequestBody": null,
      "StatusCode": 200,
      "ResponseHeaders": {
        "Cache-Control": "no-cache",
        "Content-Encoding": "gzip",
        "Content-Type": "application/json; charset=utf-8",
<<<<<<< HEAD
        "Date": "Wed, 04 Jan 2023 04:50:05 GMT",
        "Expires": "-1",
        "Pragma": "no-cache",
        "Request-Context": "appId=cid-v1:512cc15a-13b5-415b-bfd0-dce7accb6bb1",
        "Server-Timing": "traceparent;desc=\u002200-bf347ca4fa6c6c6caba60900a276f4f3-babde0f6e683aab3-00\u0022",
=======
        "Date": "Fri, 30 Dec 2022 03:03:25 GMT",
        "Expires": "-1",
        "Pragma": "no-cache",
        "Request-Context": "appId=cid-v1:512cc15a-13b5-415b-bfd0-dce7accb6bb1",
        "Server-Timing": "traceparent;desc=\u002200-d5008125f3a46927f4383ffa631ab1e5-5b6fe8489f22db03-00\u0022",
>>>>>>> 94376103
        "Strict-Transport-Security": "max-age=31536000; includeSubDomains",
        "Transfer-Encoding": "chunked",
        "Vary": [
          "Accept-Encoding",
          "Accept-Encoding"
        ],
        "x-aml-cluster": "vienna-test-westus2-01",
        "X-Content-Type-Options": "nosniff",
<<<<<<< HEAD
        "x-ms-correlation-request-id": "3ba78a88-876e-4d44-812d-5d0804024b9c",
        "x-ms-ratelimit-remaining-subscription-reads": "11894",
        "x-ms-response-type": "standard",
        "x-ms-routing-request-id": "JAPANEAST:20230104T045006Z:3ba78a88-876e-4d44-812d-5d0804024b9c",
        "x-request-time": "0.234"
=======
        "x-ms-correlation-request-id": "e6900165-a7f4-4b62-a584-b66d146ba782",
        "x-ms-ratelimit-remaining-subscription-reads": "11845",
        "x-ms-response-type": "standard",
        "x-ms-routing-request-id": "JAPANEAST:20221230T030326Z:e6900165-a7f4-4b62-a584-b66d146ba782",
        "x-request-time": "0.254"
>>>>>>> 94376103
      },
      "ResponseBody": {
        "id": "/subscriptions/00000000-0000-0000-0000-000000000/resourceGroups/00000/providers/Microsoft.MachineLearningServices/workspaces/00000/computes/cpu-cluster",
        "name": "cpu-cluster",
        "type": "Microsoft.MachineLearningServices/workspaces/computes",
        "location": "centraluseuap",
        "tags": {},
        "properties": {
          "createdOn": "2022-09-22T09:02:22.1899959\u002B00:00",
          "modifiedOn": "2022-11-21T09:48:12.4511558\u002B00:00",
          "disableLocalAuth": false,
          "description": null,
          "resourceId": null,
          "computeType": "AmlCompute",
          "computeLocation": "centraluseuap",
          "provisioningState": "Succeeded",
          "provisioningErrors": null,
          "isAttachedCompute": false,
          "properties": {
            "vmSize": "STANDARD_DS2_V2",
            "vmPriority": "Dedicated",
            "scaleSettings": {
              "maxNodeCount": 6,
              "minNodeCount": 1,
              "nodeIdleTimeBeforeScaleDown": "PT2M"
            },
            "subnet": null,
            "currentNodeCount": 3,
            "targetNodeCount": 4,
            "nodeStateCounts": {
              "preparingNodeCount": 0,
              "runningNodeCount": 3,
              "idleNodeCount": 0,
              "unusableNodeCount": 0,
              "leavingNodeCount": 0,
              "preemptedNodeCount": 0
            },
            "allocationState": "Resizing",
<<<<<<< HEAD
            "allocationStateTransitionTime": "2023-01-04T04:49:26.795\u002B00:00",
=======
            "allocationStateTransitionTime": "2022-12-30T03:03:08.86\u002B00:00",
>>>>>>> 94376103
            "errors": null,
            "remoteLoginPortPublicAccess": "Enabled",
            "osType": "Linux",
            "virtualMachineImage": null,
            "isolatedNetwork": false,
            "propertyBag": {}
          }
        }
      }
    },
    {
      "RequestUri": "https://management.azure.com/subscriptions/00000000-0000-0000-0000-000000000/resourceGroups/00000/providers/Microsoft.MachineLearningServices/workspaces/00000/datastores/workspaceblobstore?api-version=2022-05-01",
      "RequestMethod": "GET",
      "RequestHeaders": {
        "Accept": "application/json",
        "Accept-Encoding": "gzip, deflate",
        "Connection": "keep-alive",
        "User-Agent": "azure-ai-ml/1.3.0 azsdk-python-mgmt-machinelearningservices/0.1.0 Python/3.7.13 (Windows-10-10.0.22621-SP0)"
      },
      "RequestBody": null,
      "StatusCode": 200,
      "ResponseHeaders": {
        "Cache-Control": "no-cache",
        "Content-Encoding": "gzip",
        "Content-Type": "application/json; charset=utf-8",
<<<<<<< HEAD
        "Date": "Wed, 04 Jan 2023 04:50:08 GMT",
        "Expires": "-1",
        "Pragma": "no-cache",
        "Request-Context": "appId=cid-v1:512cc15a-13b5-415b-bfd0-dce7accb6bb1",
        "Server-Timing": "traceparent;desc=\u002200-0fc261a131ad5dd9c2b60523b4f1c7cc-c609dd75e1aeed49-00\u0022",
=======
        "Date": "Fri, 30 Dec 2022 03:03:27 GMT",
        "Expires": "-1",
        "Pragma": "no-cache",
        "Request-Context": "appId=cid-v1:512cc15a-13b5-415b-bfd0-dce7accb6bb1",
        "Server-Timing": "traceparent;desc=\u002200-979be99eecc1d35d5341f3e802be7d92-732a062d93d4dcbc-00\u0022",
>>>>>>> 94376103
        "Strict-Transport-Security": "max-age=31536000; includeSubDomains",
        "Transfer-Encoding": "chunked",
        "Vary": [
          "Accept-Encoding",
          "Accept-Encoding"
        ],
        "x-aml-cluster": "vienna-test-westus2-01",
        "X-Content-Type-Options": "nosniff",
<<<<<<< HEAD
        "x-ms-correlation-request-id": "dc8cf108-99f9-48c8-8ca0-3f2c86d26925",
        "x-ms-ratelimit-remaining-subscription-reads": "11893",
        "x-ms-response-type": "standard",
        "x-ms-routing-request-id": "JAPANEAST:20230104T045009Z:dc8cf108-99f9-48c8-8ca0-3f2c86d26925",
        "x-request-time": "0.150"
=======
        "x-ms-correlation-request-id": "315e869e-9e61-4bfa-81b2-129fd2c86be7",
        "x-ms-ratelimit-remaining-subscription-reads": "11844",
        "x-ms-response-type": "standard",
        "x-ms-routing-request-id": "JAPANEAST:20221230T030328Z:315e869e-9e61-4bfa-81b2-129fd2c86be7",
        "x-request-time": "0.089"
>>>>>>> 94376103
      },
      "ResponseBody": {
        "id": "/subscriptions/00000000-0000-0000-0000-000000000/resourceGroups/00000/providers/Microsoft.MachineLearningServices/workspaces/00000/datastores/workspaceblobstore",
        "name": "workspaceblobstore",
        "type": "Microsoft.MachineLearningServices/workspaces/datastores",
        "properties": {
          "description": null,
          "tags": null,
          "properties": null,
          "isDefault": true,
          "credentials": {
            "credentialsType": "AccountKey"
          },
          "datastoreType": "AzureBlob",
          "accountName": "sagvgsoim6nmhbq",
          "containerName": "azureml-blobstore-e61cd5e2-512f-475e-9842-5e2a973993b8",
          "endpoint": "core.windows.net",
          "protocol": "https",
          "serviceDataAccessAuthIdentity": "WorkspaceSystemAssignedIdentity"
        },
        "systemData": {
          "createdAt": "2022-09-22T09:02:03.2629568\u002B00:00",
          "createdBy": "779301c0-18b2-4cdc-801b-a0a3368fee0a",
          "createdByType": "Application",
          "lastModifiedAt": "2022-09-22T09:02:04.166989\u002B00:00",
          "lastModifiedBy": "779301c0-18b2-4cdc-801b-a0a3368fee0a",
          "lastModifiedByType": "Application"
        }
      }
    },
    {
      "RequestUri": "https://management.azure.com/subscriptions/00000000-0000-0000-0000-000000000/resourceGroups/00000/providers/Microsoft.MachineLearningServices/workspaces/00000/datastores/workspaceblobstore/listSecrets?api-version=2022-05-01",
      "RequestMethod": "POST",
      "RequestHeaders": {
        "Accept": "application/json",
        "Accept-Encoding": "gzip, deflate",
        "Connection": "keep-alive",
        "Content-Length": "0",
        "User-Agent": "azure-ai-ml/1.3.0 azsdk-python-mgmt-machinelearningservices/0.1.0 Python/3.7.13 (Windows-10-10.0.22621-SP0)"
      },
      "RequestBody": null,
      "StatusCode": 200,
      "ResponseHeaders": {
        "Cache-Control": "no-cache",
        "Content-Encoding": "gzip",
        "Content-Type": "application/json; charset=utf-8",
<<<<<<< HEAD
        "Date": "Wed, 04 Jan 2023 04:50:09 GMT",
        "Expires": "-1",
        "Pragma": "no-cache",
        "Request-Context": "appId=cid-v1:512cc15a-13b5-415b-bfd0-dce7accb6bb1",
        "Server-Timing": "traceparent;desc=\u002200-5086d9aee597ed185072e8debae8cb5a-1dea7a15ba1fc8ed-00\u0022",
=======
        "Date": "Fri, 30 Dec 2022 03:03:27 GMT",
        "Expires": "-1",
        "Pragma": "no-cache",
        "Request-Context": "appId=cid-v1:512cc15a-13b5-415b-bfd0-dce7accb6bb1",
        "Server-Timing": "traceparent;desc=\u002200-a601dc2d4b2f6e994ddc1868129cc5c8-a2e5547168327c5f-00\u0022",
>>>>>>> 94376103
        "Strict-Transport-Security": "max-age=31536000; includeSubDomains",
        "Transfer-Encoding": "chunked",
        "Vary": "Accept-Encoding",
        "x-aml-cluster": "vienna-test-westus2-01",
        "X-Content-Type-Options": "nosniff",
<<<<<<< HEAD
        "x-ms-correlation-request-id": "322793bf-2d24-4a1e-babc-77fb4d8cfb40",
        "x-ms-ratelimit-remaining-subscription-writes": "1139",
        "x-ms-response-type": "standard",
        "x-ms-routing-request-id": "JAPANEAST:20230104T045010Z:322793bf-2d24-4a1e-babc-77fb4d8cfb40",
        "x-request-time": "0.504"
=======
        "x-ms-correlation-request-id": "99197947-1da3-48ff-a740-2b88c1f3a3ca",
        "x-ms-ratelimit-remaining-subscription-writes": "1123",
        "x-ms-response-type": "standard",
        "x-ms-routing-request-id": "JAPANEAST:20221230T030328Z:99197947-1da3-48ff-a740-2b88c1f3a3ca",
        "x-request-time": "0.097"
>>>>>>> 94376103
      },
      "ResponseBody": {
        "secretsType": "AccountKey",
        "key": "dGhpcyBpcyBmYWtlIGtleQ=="
      }
    },
    {
      "RequestUri": "https://sagvgsoim6nmhbq.blob.core.windows.net/azureml-blobstore-e61cd5e2-512f-475e-9842-5e2a973993b8/LocalUpload/00000000000000000000000000000000/COMPONENT_PLACEHOLDER",
      "RequestMethod": "HEAD",
      "RequestHeaders": {
        "Accept": "application/xml",
        "Accept-Encoding": "gzip, deflate",
        "Connection": "keep-alive",
<<<<<<< HEAD
        "User-Agent": "azsdk-python-storage-blob/12.9.0 Python/3.7.13 (Windows-10-10.0.22621-SP0)",
        "x-ms-date": "Wed, 04 Jan 2023 04:50:11 GMT",
        "x-ms-version": "2020-10-02"
=======
        "User-Agent": "azsdk-python-storage-blob/12.14.1 Python/3.9.13 (Windows-10-10.0.19045-SP0)",
        "x-ms-date": "Fri, 30 Dec 2022 03:03:28 GMT",
        "x-ms-version": "2021-08-06"
>>>>>>> 94376103
      },
      "RequestBody": null,
      "StatusCode": 200,
      "ResponseHeaders": {
        "Accept-Ranges": "bytes",
        "Content-Length": "35",
        "Content-MD5": "L/DnSpFIn\u002BjaQWc\u002BsUQdcw==",
        "Content-Type": "application/octet-stream",
<<<<<<< HEAD
        "Date": "Wed, 04 Jan 2023 04:50:10 GMT",
=======
        "Date": "Fri, 30 Dec 2022 03:03:28 GMT",
>>>>>>> 94376103
        "ETag": "\u00220x8DA9D48E17467D7\u0022",
        "Last-Modified": "Fri, 23 Sep 2022 09:49:17 GMT",
        "Server": [
          "Windows-Azure-Blob/1.0",
          "Microsoft-HTTPAPI/2.0"
        ],
        "Vary": "Origin",
        "x-ms-access-tier": "Hot",
        "x-ms-access-tier-inferred": "true",
        "x-ms-blob-type": "BlockBlob",
        "x-ms-creation-time": "Fri, 23 Sep 2022 09:49:16 GMT",
        "x-ms-lease-state": "available",
        "x-ms-lease-status": "unlocked",
        "x-ms-meta-name": "9c9cfba9-82bd-45db-ad06-07009d1d9672",
        "x-ms-meta-upload_status": "completed",
        "x-ms-meta-version": "1",
        "x-ms-server-encrypted": "true",
        "x-ms-version": "2020-10-02"
      },
      "ResponseBody": null
    },
    {
      "RequestUri": "https://sagvgsoim6nmhbq.blob.core.windows.net/azureml-blobstore-e61cd5e2-512f-475e-9842-5e2a973993b8/az-ml-artifacts/00000000000000000000000000000000/COMPONENT_PLACEHOLDER",
      "RequestMethod": "HEAD",
      "RequestHeaders": {
        "Accept": "application/xml",
        "Accept-Encoding": "gzip, deflate",
        "Connection": "keep-alive",
<<<<<<< HEAD
        "User-Agent": "azsdk-python-storage-blob/12.9.0 Python/3.7.13 (Windows-10-10.0.22621-SP0)",
        "x-ms-date": "Wed, 04 Jan 2023 04:50:11 GMT",
        "x-ms-version": "2020-10-02"
=======
        "User-Agent": "azsdk-python-storage-blob/12.14.1 Python/3.9.13 (Windows-10-10.0.19045-SP0)",
        "x-ms-date": "Fri, 30 Dec 2022 03:03:28 GMT",
        "x-ms-version": "2021-08-06"
>>>>>>> 94376103
      },
      "RequestBody": null,
      "StatusCode": 404,
      "ResponseHeaders": {
<<<<<<< HEAD
        "Date": "Wed, 04 Jan 2023 04:50:10 GMT",
=======
        "Date": "Fri, 30 Dec 2022 03:03:28 GMT",
>>>>>>> 94376103
        "Server": [
          "Windows-Azure-Blob/1.0",
          "Microsoft-HTTPAPI/2.0"
        ],
        "Transfer-Encoding": "chunked",
        "Vary": "Origin",
        "x-ms-error-code": "BlobNotFound",
        "x-ms-version": "2020-10-02"
      },
      "ResponseBody": null
    },
    {
      "RequestUri": "https://management.azure.com/subscriptions/00000000-0000-0000-0000-000000000/resourceGroups/00000/providers/Microsoft.MachineLearningServices/workspaces/00000/codes/9c9cfba9-82bd-45db-ad06-07009d1d9672/versions/1?api-version=2022-05-01",
      "RequestMethod": "PUT",
      "RequestHeaders": {
        "Accept": "application/json",
        "Accept-Encoding": "gzip, deflate",
        "Connection": "keep-alive",
        "Content-Length": "288",
        "Content-Type": "application/json",
        "User-Agent": "azure-ai-ml/1.3.0 azsdk-python-mgmt-machinelearningservices/0.1.0 Python/3.7.13 (Windows-10-10.0.22621-SP0)"
      },
      "RequestBody": {
        "properties": {
          "properties": {
            "hash_sha256": "0000000000000",
            "hash_version": "0000000000000"
          },
          "isAnonymous": true,
          "isArchived": false,
          "codeUri": "https://sagvgsoim6nmhbq.blob.core.windows.net/azureml-blobstore-e61cd5e2-512f-475e-9842-5e2a973993b8/LocalUpload/00000000000000000000000000000000"
        }
      },
      "StatusCode": 200,
      "ResponseHeaders": {
        "Cache-Control": "no-cache",
        "Content-Encoding": "gzip",
        "Content-Type": "application/json; charset=utf-8",
<<<<<<< HEAD
        "Date": "Wed, 04 Jan 2023 04:50:11 GMT",
        "Expires": "-1",
        "Pragma": "no-cache",
        "Request-Context": "appId=cid-v1:512cc15a-13b5-415b-bfd0-dce7accb6bb1",
        "Server-Timing": "traceparent;desc=\u002200-1d84069dbbe5ca623b8f8e8d882816c9-b6061671903b305d-00\u0022",
=======
        "Date": "Fri, 30 Dec 2022 03:03:28 GMT",
        "Expires": "-1",
        "Pragma": "no-cache",
        "Request-Context": "appId=cid-v1:512cc15a-13b5-415b-bfd0-dce7accb6bb1",
        "Server-Timing": "traceparent;desc=\u002200-281204181dc84791272239381fb294d0-eccbc5a63583bd1c-00\u0022",
>>>>>>> 94376103
        "Strict-Transport-Security": "max-age=31536000; includeSubDomains",
        "Transfer-Encoding": "chunked",
        "Vary": [
          "Accept-Encoding",
          "Accept-Encoding"
        ],
        "x-aml-cluster": "vienna-test-westus2-01",
        "X-Content-Type-Options": "nosniff",
<<<<<<< HEAD
        "x-ms-correlation-request-id": "3d1748fe-42ca-4121-9222-bbbfe5efea81",
        "x-ms-ratelimit-remaining-subscription-writes": "1098",
        "x-ms-response-type": "standard",
        "x-ms-routing-request-id": "JAPANEAST:20230104T045011Z:3d1748fe-42ca-4121-9222-bbbfe5efea81",
        "x-request-time": "0.239"
=======
        "x-ms-correlation-request-id": "97af5ab9-b6a4-45f9-8872-1d608e4ee0b9",
        "x-ms-ratelimit-remaining-subscription-writes": "1073",
        "x-ms-response-type": "standard",
        "x-ms-routing-request-id": "JAPANEAST:20221230T030329Z:97af5ab9-b6a4-45f9-8872-1d608e4ee0b9",
        "x-request-time": "0.217"
>>>>>>> 94376103
      },
      "ResponseBody": {
        "id": "/subscriptions/00000000-0000-0000-0000-000000000/resourceGroups/00000/providers/Microsoft.MachineLearningServices/workspaces/00000/codes/9c9cfba9-82bd-45db-ad06-07009d1d9672/versions/1",
        "name": "1",
        "type": "Microsoft.MachineLearningServices/workspaces/codes/versions",
        "properties": {
          "description": null,
          "tags": {},
          "properties": {
            "hash_sha256": "0000000000000",
            "hash_version": "0000000000000"
          },
          "isArchived": false,
          "isAnonymous": false,
          "codeUri": "https://sagvgsoim6nmhbq.blob.core.windows.net/azureml-blobstore-e61cd5e2-512f-475e-9842-5e2a973993b8/LocalUpload/00000000000000000000000000000000"
        },
        "systemData": {
          "createdAt": "2022-09-23T09:49:20.984936\u002B00:00",
          "createdBy": "Ying Chen",
          "createdByType": "User",
<<<<<<< HEAD
          "lastModifiedAt": "2023-01-04T04:50:11.5681563\u002B00:00",
          "lastModifiedBy": "Doris Liao",
=======
          "lastModifiedAt": "2022-12-30T03:03:29.46504\u002B00:00",
          "lastModifiedBy": "Xingzhi Zhang",
>>>>>>> 94376103
          "lastModifiedByType": "User"
        }
      }
    },
    {
      "RequestUri": "https://management.azure.com/subscriptions/00000000-0000-0000-0000-000000000/resourceGroups/00000/providers/Microsoft.MachineLearningServices/workspaces/00000/components/azureml_anonymous/versions/982aee33-76c8-6c00-d11c-bcdea5a75d87?api-version=2022-10-01",
      "RequestMethod": "PUT",
      "RequestHeaders": {
        "Accept": "application/json",
        "Accept-Encoding": "gzip, deflate",
        "Connection": "keep-alive",
        "Content-Length": "1817",
        "Content-Type": "application/json",
        "User-Agent": "azure-ai-ml/1.3.0 azsdk-python-mgmt-machinelearningservices/0.1.0 Python/3.7.13 (Windows-10-10.0.22621-SP0)"
      },
      "RequestBody": {
        "properties": {
          "description": "This is the basic command component",
          "properties": {},
          "tags": {
            "tag": "tagvalue",
            "owner": "sdkteam"
          },
          "isAnonymous": true,
          "isArchived": false,
          "componentSpec": {
            "command": "echo Hello World \u0026 echo ${{inputs.component_in_integer}} \u0026 echo ${{inputs.component_in_number}} \u0026 echo ${{inputs.component_in_string}} \u0026 echo ${{inputs.component_in_other_string}} \u0026 $[[echo ${{inputs.component_in_file}} \u0026]] $[[echo ${{inputs.component_in_folder}} \u0026]] echo ${{outputs.component_out_folder}} \u003E ${{outputs.component_out_folder}}/sample1.csv",
            "code": "azureml:/subscriptions/00000000-0000-0000-0000-000000000/resourceGroups/00000/providers/Microsoft.MachineLearningServices/workspaces/00000/codes/9c9cfba9-82bd-45db-ad06-07009d1d9672/versions/1",
            "environment": "azureml:AzureML-sklearn-0.24-ubuntu18.04-py37-cpu:1",
            "name": "azureml_anonymous",
            "description": "This is the basic command component",
            "tags": {
              "tag": "tagvalue",
              "owner": "sdkteam"
            },
            "version": "1",
            "$schema": "https://azuremlschemas.azureedge.net/development/commandComponent.schema.json",
            "display_name": "CommandComponentBasic",
            "is_deterministic": true,
            "inputs": {
              "component_in_number": {
                "type": "number",
                "default": "10.99",
                "description": "A number"
              },
              "component_in_integer": {
                "type": "integer",
                "default": "3",
                "description": "A number"
              },
              "component_in_string": {
                "type": "string",
                "default": "Hello World",
                "description": "A string"
              },
              "component_in_other_string": {
                "type": "string",
                "default": "Hello World",
                "description": "A string"
              },
              "component_in_folder": {
                "type": "uri_folder",
                "description": "A folder",
                "optional": true
              },
              "component_in_file": {
                "type": "uri_file",
                "description": "A file",
                "optional": true
              }
            },
            "outputs": {
              "component_out_folder": {
                "type": "uri_folder"
              }
            },
            "type": "command",
            "_source": "YAML.JOB"
          }
        }
      },
      "StatusCode": 201,
      "ResponseHeaders": {
        "Cache-Control": "no-cache",
        "Content-Length": "3138",
        "Content-Type": "application/json; charset=utf-8",
<<<<<<< HEAD
        "Date": "Wed, 04 Jan 2023 04:50:14 GMT",
=======
        "Date": "Fri, 30 Dec 2022 03:03:30 GMT",
>>>>>>> 94376103
        "Expires": "-1",
        "Location": "https://management.azure.com/subscriptions/00000000-0000-0000-0000-000000000/resourceGroups/00000/providers/Microsoft.MachineLearningServices/workspaces/00000/components/azureml_anonymous/versions/982aee33-76c8-6c00-d11c-bcdea5a75d87?api-version=2022-10-01",
        "Pragma": "no-cache",
        "Request-Context": "appId=cid-v1:512cc15a-13b5-415b-bfd0-dce7accb6bb1",
<<<<<<< HEAD
        "Server-Timing": "traceparent;desc=\u002200-f3f01c20c7ac39d483b3a23c89a9ebf5-59e7f65c75bb11ae-00\u0022",
        "Strict-Transport-Security": "max-age=31536000; includeSubDomains",
        "x-aml-cluster": "vienna-test-westus2-01",
        "X-Content-Type-Options": "nosniff",
        "x-ms-correlation-request-id": "a663d7a5-c7ab-4a6d-a8cc-077af9cd88d2",
        "x-ms-ratelimit-remaining-subscription-writes": "1097",
        "x-ms-response-type": "standard",
        "x-ms-routing-request-id": "JAPANEAST:20230104T045015Z:a663d7a5-c7ab-4a6d-a8cc-077af9cd88d2",
        "x-request-time": "0.983"
=======
        "Server-Timing": "traceparent;desc=\u002200-648ca414f98947f3d48b8844e55ae194-556b92b3c5c4454a-00\u0022",
        "Strict-Transport-Security": "max-age=31536000; includeSubDomains",
        "x-aml-cluster": "vienna-test-westus2-01",
        "X-Content-Type-Options": "nosniff",
        "x-ms-correlation-request-id": "33ffa96b-e3f9-4f4e-a91a-248ddd413f62",
        "x-ms-ratelimit-remaining-subscription-writes": "1072",
        "x-ms-response-type": "standard",
        "x-ms-routing-request-id": "JAPANEAST:20221230T030331Z:33ffa96b-e3f9-4f4e-a91a-248ddd413f62",
        "x-request-time": "1.038"
>>>>>>> 94376103
      },
      "ResponseBody": {
        "id": "/subscriptions/00000000-0000-0000-0000-000000000/resourceGroups/00000/providers/Microsoft.MachineLearningServices/workspaces/00000/components/azureml_anonymous/versions/8a2695d1-6575-4e5e-abc5-9736a5b9fdd1",
        "name": "8a2695d1-6575-4e5e-abc5-9736a5b9fdd1",
        "type": "Microsoft.MachineLearningServices/workspaces/components/versions",
        "properties": {
          "description": null,
          "tags": {
            "tag": "tagvalue",
            "owner": "sdkteam"
          },
          "properties": {},
          "isArchived": false,
          "isAnonymous": true,
          "componentSpec": {
            "name": "azureml_anonymous",
            "version": "8a2695d1-6575-4e5e-abc5-9736a5b9fdd1",
            "display_name": "CommandComponentBasic",
            "is_deterministic": "True",
            "type": "command",
            "description": "This is the basic command component",
            "tags": {
              "tag": "tagvalue",
              "owner": "sdkteam"
            },
            "inputs": {
              "component_in_folder": {
                "type": "uri_folder",
                "optional": "True",
                "description": "A folder"
              },
              "component_in_file": {
                "type": "uri_file",
                "optional": "True",
                "description": "A file"
              },
              "component_in_number": {
                "type": "number",
                "optional": "False",
                "default": "10.99",
                "description": "A number"
              },
              "component_in_integer": {
                "type": "integer",
                "optional": "False",
                "default": "3",
                "description": "A number"
              },
              "component_in_string": {
                "type": "string",
                "optional": "False",
                "default": "Hello World",
                "description": "A string"
              },
              "component_in_other_string": {
                "type": "string",
                "optional": "False",
                "default": "Hello World",
                "description": "A string"
              }
            },
            "outputs": {
              "component_out_folder": {
                "type": "uri_folder"
              }
            },
            "code": "azureml:/subscriptions/00000000-0000-0000-0000-000000000/resourceGroups/00000/providers/Microsoft.MachineLearningServices/workspaces/00000/codes/9c9cfba9-82bd-45db-ad06-07009d1d9672/versions/1",
            "environment": "azureml://registries/azureml-dev/environments/AzureML-sklearn-0.24-ubuntu18.04-py37-cpu/versions/1",
            "resources": {
              "instance_count": "1"
            },
            "command": "echo Hello World \u0026 echo ${{inputs.component_in_integer}} \u0026 echo ${{inputs.component_in_number}} \u0026 echo ${{inputs.component_in_string}} \u0026 echo ${{inputs.component_in_other_string}} \u0026 $[[echo ${{inputs.component_in_file}} \u0026]] $[[echo ${{inputs.component_in_folder}} \u0026]] echo ${{outputs.component_out_folder}} \u003E ${{outputs.component_out_folder}}/sample1.csv",
            "$schema": "https://azuremlschemas.azureedge.net/development/commandComponent.schema.json"
          }
        },
        "systemData": {
          "createdAt": "2022-12-30T03:01:11.757909\u002B00:00",
          "createdBy": "Xingzhi Zhang",
          "createdByType": "User",
          "lastModifiedAt": "2022-12-30T03:01:12.1876783\u002B00:00",
          "lastModifiedBy": "Xingzhi Zhang",
          "lastModifiedByType": "User"
        }
      }
    },
    {
      "RequestUri": "https://management.azure.com/subscriptions/00000000-0000-0000-0000-000000000/resourceGroups/00000/providers/Microsoft.MachineLearningServices/workspaces/00000/datastores/workspaceblobstore?api-version=2022-05-01",
      "RequestMethod": "GET",
      "RequestHeaders": {
        "Accept": "application/json",
        "Accept-Encoding": "gzip, deflate",
        "Connection": "keep-alive",
        "User-Agent": "azure-ai-ml/1.3.0 azsdk-python-mgmt-machinelearningservices/0.1.0 Python/3.7.13 (Windows-10-10.0.22621-SP0)"
      },
      "RequestBody": null,
      "StatusCode": 200,
      "ResponseHeaders": {
        "Cache-Control": "no-cache",
        "Content-Encoding": "gzip",
        "Content-Type": "application/json; charset=utf-8",
<<<<<<< HEAD
        "Date": "Wed, 04 Jan 2023 04:50:15 GMT",
        "Expires": "-1",
        "Pragma": "no-cache",
        "Request-Context": "appId=cid-v1:512cc15a-13b5-415b-bfd0-dce7accb6bb1",
        "Server-Timing": "traceparent;desc=\u002200-69cd19c0a9957e6ad9a475ac976d1e40-a7366e905f5e776e-00\u0022",
=======
        "Date": "Fri, 30 Dec 2022 03:03:31 GMT",
        "Expires": "-1",
        "Pragma": "no-cache",
        "Request-Context": "appId=cid-v1:512cc15a-13b5-415b-bfd0-dce7accb6bb1",
        "Server-Timing": "traceparent;desc=\u002200-c3e7bf629d10611431f1625fe09ce1ae-1dfeacb48a6c4ed5-00\u0022",
>>>>>>> 94376103
        "Strict-Transport-Security": "max-age=31536000; includeSubDomains",
        "Transfer-Encoding": "chunked",
        "Vary": [
          "Accept-Encoding",
          "Accept-Encoding"
        ],
        "x-aml-cluster": "vienna-test-westus2-01",
        "X-Content-Type-Options": "nosniff",
<<<<<<< HEAD
        "x-ms-correlation-request-id": "69047816-07f4-4fae-a4c9-8de1052c2595",
        "x-ms-ratelimit-remaining-subscription-reads": "11892",
        "x-ms-response-type": "standard",
        "x-ms-routing-request-id": "JAPANEAST:20230104T045016Z:69047816-07f4-4fae-a4c9-8de1052c2595",
        "x-request-time": "0.091"
=======
        "x-ms-correlation-request-id": "d22191ea-28e2-46cf-9b3e-1c8532f9ab43",
        "x-ms-ratelimit-remaining-subscription-reads": "11843",
        "x-ms-response-type": "standard",
        "x-ms-routing-request-id": "JAPANEAST:20221230T030331Z:d22191ea-28e2-46cf-9b3e-1c8532f9ab43",
        "x-request-time": "0.082"
>>>>>>> 94376103
      },
      "ResponseBody": {
        "id": "/subscriptions/00000000-0000-0000-0000-000000000/resourceGroups/00000/providers/Microsoft.MachineLearningServices/workspaces/00000/datastores/workspaceblobstore",
        "name": "workspaceblobstore",
        "type": "Microsoft.MachineLearningServices/workspaces/datastores",
        "properties": {
          "description": null,
          "tags": null,
          "properties": null,
          "isDefault": true,
          "credentials": {
            "credentialsType": "AccountKey"
          },
          "datastoreType": "AzureBlob",
          "accountName": "sagvgsoim6nmhbq",
          "containerName": "azureml-blobstore-e61cd5e2-512f-475e-9842-5e2a973993b8",
          "endpoint": "core.windows.net",
          "protocol": "https",
          "serviceDataAccessAuthIdentity": "WorkspaceSystemAssignedIdentity"
        },
        "systemData": {
          "createdAt": "2022-09-22T09:02:03.2629568\u002B00:00",
          "createdBy": "779301c0-18b2-4cdc-801b-a0a3368fee0a",
          "createdByType": "Application",
          "lastModifiedAt": "2022-09-22T09:02:04.166989\u002B00:00",
          "lastModifiedBy": "779301c0-18b2-4cdc-801b-a0a3368fee0a",
          "lastModifiedByType": "Application"
        }
      }
    },
    {
      "RequestUri": "https://management.azure.com/subscriptions/00000000-0000-0000-0000-000000000/resourceGroups/00000/providers/Microsoft.MachineLearningServices/workspaces/00000/datastores/workspaceblobstore/listSecrets?api-version=2022-05-01",
      "RequestMethod": "POST",
      "RequestHeaders": {
        "Accept": "application/json",
        "Accept-Encoding": "gzip, deflate",
        "Connection": "keep-alive",
        "Content-Length": "0",
        "User-Agent": "azure-ai-ml/1.3.0 azsdk-python-mgmt-machinelearningservices/0.1.0 Python/3.7.13 (Windows-10-10.0.22621-SP0)"
      },
      "RequestBody": null,
      "StatusCode": 200,
      "ResponseHeaders": {
        "Cache-Control": "no-cache",
        "Content-Encoding": "gzip",
        "Content-Type": "application/json; charset=utf-8",
<<<<<<< HEAD
        "Date": "Wed, 04 Jan 2023 04:50:15 GMT",
        "Expires": "-1",
        "Pragma": "no-cache",
        "Request-Context": "appId=cid-v1:512cc15a-13b5-415b-bfd0-dce7accb6bb1",
        "Server-Timing": "traceparent;desc=\u002200-70ab45919a455733fa2e67c40c33d269-f545f58569db7f34-00\u0022",
=======
        "Date": "Fri, 30 Dec 2022 03:03:31 GMT",
        "Expires": "-1",
        "Pragma": "no-cache",
        "Request-Context": "appId=cid-v1:512cc15a-13b5-415b-bfd0-dce7accb6bb1",
        "Server-Timing": "traceparent;desc=\u002200-fdbbdd03bced0024a142bf43de3921f6-d12aec23147a8b95-00\u0022",
>>>>>>> 94376103
        "Strict-Transport-Security": "max-age=31536000; includeSubDomains",
        "Transfer-Encoding": "chunked",
        "Vary": "Accept-Encoding",
        "x-aml-cluster": "vienna-test-westus2-01",
        "X-Content-Type-Options": "nosniff",
<<<<<<< HEAD
        "x-ms-correlation-request-id": "048383f2-91e9-4413-9eb6-13f6390c4c5e",
        "x-ms-ratelimit-remaining-subscription-writes": "1138",
        "x-ms-response-type": "standard",
        "x-ms-routing-request-id": "JAPANEAST:20230104T045016Z:048383f2-91e9-4413-9eb6-13f6390c4c5e",
        "x-request-time": "0.097"
=======
        "x-ms-correlation-request-id": "35ed5523-e2f9-402b-8500-11cac70d02dd",
        "x-ms-ratelimit-remaining-subscription-writes": "1122",
        "x-ms-response-type": "standard",
        "x-ms-routing-request-id": "JAPANEAST:20221230T030332Z:35ed5523-e2f9-402b-8500-11cac70d02dd",
        "x-request-time": "0.092"
>>>>>>> 94376103
      },
      "ResponseBody": {
        "secretsType": "AccountKey",
        "key": "dGhpcyBpcyBmYWtlIGtleQ=="
      }
    },
    {
      "RequestUri": "https://sagvgsoim6nmhbq.blob.core.windows.net/azureml-blobstore-e61cd5e2-512f-475e-9842-5e2a973993b8/LocalUpload/00000000000000000000000000000000/data/sample1.csv",
      "RequestMethod": "HEAD",
      "RequestHeaders": {
        "Accept": "application/xml",
        "Accept-Encoding": "gzip, deflate",
        "Connection": "keep-alive",
<<<<<<< HEAD
        "User-Agent": "azsdk-python-storage-blob/12.9.0 Python/3.7.13 (Windows-10-10.0.22621-SP0)",
        "x-ms-date": "Wed, 04 Jan 2023 04:50:17 GMT",
        "x-ms-version": "2020-10-02"
=======
        "User-Agent": "azsdk-python-storage-blob/12.14.1 Python/3.9.13 (Windows-10-10.0.19045-SP0)",
        "x-ms-date": "Fri, 30 Dec 2022 03:03:32 GMT",
        "x-ms-version": "2021-08-06"
>>>>>>> 94376103
      },
      "RequestBody": null,
      "StatusCode": 200,
      "ResponseHeaders": {
        "Accept-Ranges": "bytes",
        "Content-Length": "508",
        "Content-MD5": "dUQjYq1qrTeqLOaZ4N2AUQ==",
        "Content-Type": "application/octet-stream",
<<<<<<< HEAD
        "Date": "Wed, 04 Jan 2023 04:50:16 GMT",
=======
        "Date": "Fri, 30 Dec 2022 03:03:32 GMT",
>>>>>>> 94376103
        "ETag": "\u00220x8DA9D48AFBCE5A6\u0022",
        "Last-Modified": "Fri, 23 Sep 2022 09:47:53 GMT",
        "Server": [
          "Windows-Azure-Blob/1.0",
          "Microsoft-HTTPAPI/2.0"
        ],
        "Vary": "Origin",
        "x-ms-access-tier": "Hot",
        "x-ms-access-tier-inferred": "true",
        "x-ms-blob-type": "BlockBlob",
        "x-ms-creation-time": "Fri, 23 Sep 2022 09:47:53 GMT",
        "x-ms-lease-state": "available",
        "x-ms-lease-status": "unlocked",
        "x-ms-meta-name": "da405283-c0d4-42bf-9cd0-2d052c9da84b",
        "x-ms-meta-upload_status": "completed",
        "x-ms-meta-version": "bcdecfd5-08fc-40e1-af7f-364ca3525a76",
        "x-ms-server-encrypted": "true",
        "x-ms-version": "2020-10-02"
      },
      "ResponseBody": null
    },
    {
      "RequestUri": "https://sagvgsoim6nmhbq.blob.core.windows.net/azureml-blobstore-e61cd5e2-512f-475e-9842-5e2a973993b8/az-ml-artifacts/00000000000000000000000000000000/data/sample1.csv",
      "RequestMethod": "HEAD",
      "RequestHeaders": {
        "Accept": "application/xml",
        "Accept-Encoding": "gzip, deflate",
        "Connection": "keep-alive",
<<<<<<< HEAD
        "User-Agent": "azsdk-python-storage-blob/12.9.0 Python/3.7.13 (Windows-10-10.0.22621-SP0)",
        "x-ms-date": "Wed, 04 Jan 2023 04:50:17 GMT",
        "x-ms-version": "2020-10-02"
=======
        "User-Agent": "azsdk-python-storage-blob/12.14.1 Python/3.9.13 (Windows-10-10.0.19045-SP0)",
        "x-ms-date": "Fri, 30 Dec 2022 03:03:32 GMT",
        "x-ms-version": "2021-08-06"
>>>>>>> 94376103
      },
      "RequestBody": null,
      "StatusCode": 404,
      "ResponseHeaders": {
<<<<<<< HEAD
        "Date": "Wed, 04 Jan 2023 04:50:16 GMT",
=======
        "Date": "Fri, 30 Dec 2022 03:03:32 GMT",
>>>>>>> 94376103
        "Server": [
          "Windows-Azure-Blob/1.0",
          "Microsoft-HTTPAPI/2.0"
        ],
        "Transfer-Encoding": "chunked",
        "Vary": "Origin",
        "x-ms-error-code": "BlobNotFound",
        "x-ms-version": "2020-10-02"
      },
      "ResponseBody": null
    },
    {
      "RequestUri": "https://management.azure.com/subscriptions/00000000-0000-0000-0000-000000000/resourceGroups/00000/providers/Microsoft.MachineLearningServices/workspaces/00000/datastores/workspaceblobstore?api-version=2022-05-01",
      "RequestMethod": "GET",
      "RequestHeaders": {
        "Accept": "application/json",
        "Accept-Encoding": "gzip, deflate",
        "Connection": "keep-alive",
        "User-Agent": "azure-ai-ml/1.3.0 azsdk-python-mgmt-machinelearningservices/0.1.0 Python/3.7.13 (Windows-10-10.0.22621-SP0)"
      },
      "RequestBody": null,
      "StatusCode": 200,
      "ResponseHeaders": {
        "Cache-Control": "no-cache",
        "Content-Encoding": "gzip",
        "Content-Type": "application/json; charset=utf-8",
<<<<<<< HEAD
        "Date": "Wed, 04 Jan 2023 04:50:16 GMT",
        "Expires": "-1",
        "Pragma": "no-cache",
        "Request-Context": "appId=cid-v1:512cc15a-13b5-415b-bfd0-dce7accb6bb1",
        "Server-Timing": "traceparent;desc=\u002200-4bcf6d9a3e335cb5b9774ec4cfac563d-40b638eb51a64c1b-00\u0022",
=======
        "Date": "Fri, 30 Dec 2022 03:03:32 GMT",
        "Expires": "-1",
        "Pragma": "no-cache",
        "Request-Context": "appId=cid-v1:512cc15a-13b5-415b-bfd0-dce7accb6bb1",
        "Server-Timing": "traceparent;desc=\u002200-9add9c522b1448626660541249b73caf-3006351a845af3eb-00\u0022",
>>>>>>> 94376103
        "Strict-Transport-Security": "max-age=31536000; includeSubDomains",
        "Transfer-Encoding": "chunked",
        "Vary": [
          "Accept-Encoding",
          "Accept-Encoding"
        ],
        "x-aml-cluster": "vienna-test-westus2-01",
        "X-Content-Type-Options": "nosniff",
<<<<<<< HEAD
        "x-ms-correlation-request-id": "6102cc07-fa1d-489f-a0d4-01b8093e89ea",
        "x-ms-ratelimit-remaining-subscription-reads": "11891",
        "x-ms-response-type": "standard",
        "x-ms-routing-request-id": "JAPANEAST:20230104T045017Z:6102cc07-fa1d-489f-a0d4-01b8093e89ea",
        "x-request-time": "0.085"
=======
        "x-ms-correlation-request-id": "c8225f0e-62bc-4f4a-9e4b-3985881bbc37",
        "x-ms-ratelimit-remaining-subscription-reads": "11842",
        "x-ms-response-type": "standard",
        "x-ms-routing-request-id": "JAPANEAST:20221230T030333Z:c8225f0e-62bc-4f4a-9e4b-3985881bbc37",
        "x-request-time": "0.152"
>>>>>>> 94376103
      },
      "ResponseBody": {
        "id": "/subscriptions/00000000-0000-0000-0000-000000000/resourceGroups/00000/providers/Microsoft.MachineLearningServices/workspaces/00000/datastores/workspaceblobstore",
        "name": "workspaceblobstore",
        "type": "Microsoft.MachineLearningServices/workspaces/datastores",
        "properties": {
          "description": null,
          "tags": null,
          "properties": null,
          "isDefault": true,
          "credentials": {
            "credentialsType": "AccountKey"
          },
          "datastoreType": "AzureBlob",
          "accountName": "sagvgsoim6nmhbq",
          "containerName": "azureml-blobstore-e61cd5e2-512f-475e-9842-5e2a973993b8",
          "endpoint": "core.windows.net",
          "protocol": "https",
          "serviceDataAccessAuthIdentity": "WorkspaceSystemAssignedIdentity"
        },
        "systemData": {
          "createdAt": "2022-09-22T09:02:03.2629568\u002B00:00",
          "createdBy": "779301c0-18b2-4cdc-801b-a0a3368fee0a",
          "createdByType": "Application",
          "lastModifiedAt": "2022-09-22T09:02:04.166989\u002B00:00",
          "lastModifiedBy": "779301c0-18b2-4cdc-801b-a0a3368fee0a",
          "lastModifiedByType": "Application"
        }
      }
    },
    {
      "RequestUri": "https://management.azure.com/subscriptions/00000000-0000-0000-0000-000000000/resourceGroups/00000/providers/Microsoft.MachineLearningServices/workspaces/00000/datastores/workspaceblobstore/listSecrets?api-version=2022-05-01",
      "RequestMethod": "POST",
      "RequestHeaders": {
        "Accept": "application/json",
        "Accept-Encoding": "gzip, deflate",
        "Connection": "keep-alive",
        "Content-Length": "0",
        "User-Agent": "azure-ai-ml/1.3.0 azsdk-python-mgmt-machinelearningservices/0.1.0 Python/3.7.13 (Windows-10-10.0.22621-SP0)"
      },
      "RequestBody": null,
      "StatusCode": 200,
      "ResponseHeaders": {
        "Cache-Control": "no-cache",
        "Content-Encoding": "gzip",
        "Content-Type": "application/json; charset=utf-8",
<<<<<<< HEAD
        "Date": "Wed, 04 Jan 2023 04:50:17 GMT",
        "Expires": "-1",
        "Pragma": "no-cache",
        "Request-Context": "appId=cid-v1:512cc15a-13b5-415b-bfd0-dce7accb6bb1",
        "Server-Timing": "traceparent;desc=\u002200-9c4b5160eb6407d0d12670937078042e-7d8825a18c97c92b-00\u0022",
=======
        "Date": "Fri, 30 Dec 2022 03:03:33 GMT",
        "Expires": "-1",
        "Pragma": "no-cache",
        "Request-Context": "appId=cid-v1:512cc15a-13b5-415b-bfd0-dce7accb6bb1",
        "Server-Timing": "traceparent;desc=\u002200-2d558498e9c05e6906eed27a51faf24d-fb7e1f8f61ae3915-00\u0022",
>>>>>>> 94376103
        "Strict-Transport-Security": "max-age=31536000; includeSubDomains",
        "Transfer-Encoding": "chunked",
        "Vary": "Accept-Encoding",
        "x-aml-cluster": "vienna-test-westus2-01",
        "X-Content-Type-Options": "nosniff",
<<<<<<< HEAD
        "x-ms-correlation-request-id": "838f2c2f-a382-4e86-8ea8-145416e4f802",
        "x-ms-ratelimit-remaining-subscription-writes": "1137",
        "x-ms-response-type": "standard",
        "x-ms-routing-request-id": "JAPANEAST:20230104T045018Z:838f2c2f-a382-4e86-8ea8-145416e4f802",
        "x-request-time": "0.094"
=======
        "x-ms-correlation-request-id": "522bafac-c0a4-4587-891b-9a4aa63fbb20",
        "x-ms-ratelimit-remaining-subscription-writes": "1121",
        "x-ms-response-type": "standard",
        "x-ms-routing-request-id": "JAPANEAST:20221230T030334Z:522bafac-c0a4-4587-891b-9a4aa63fbb20",
        "x-request-time": "0.093"
>>>>>>> 94376103
      },
      "ResponseBody": {
        "secretsType": "AccountKey",
        "key": "dGhpcyBpcyBmYWtlIGtleQ=="
      }
    },
    {
      "RequestUri": "https://sagvgsoim6nmhbq.blob.core.windows.net/azureml-blobstore-e61cd5e2-512f-475e-9842-5e2a973993b8/LocalUpload/00000000000000000000000000000000/sample1.csv",
      "RequestMethod": "HEAD",
      "RequestHeaders": {
        "Accept": "application/xml",
        "Accept-Encoding": "gzip, deflate",
        "Connection": "keep-alive",
<<<<<<< HEAD
        "User-Agent": "azsdk-python-storage-blob/12.9.0 Python/3.7.13 (Windows-10-10.0.22621-SP0)",
        "x-ms-date": "Wed, 04 Jan 2023 04:50:19 GMT",
        "x-ms-version": "2020-10-02"
=======
        "User-Agent": "azsdk-python-storage-blob/12.14.1 Python/3.9.13 (Windows-10-10.0.19045-SP0)",
        "x-ms-date": "Fri, 30 Dec 2022 03:03:34 GMT",
        "x-ms-version": "2021-08-06"
>>>>>>> 94376103
      },
      "RequestBody": null,
      "StatusCode": 200,
      "ResponseHeaders": {
        "Accept-Ranges": "bytes",
        "Content-Length": "508",
        "Content-MD5": "dUQjYq1qrTeqLOaZ4N2AUQ==",
        "Content-Type": "application/octet-stream",
<<<<<<< HEAD
        "Date": "Wed, 04 Jan 2023 04:50:17 GMT",
=======
        "Date": "Fri, 30 Dec 2022 03:03:33 GMT",
>>>>>>> 94376103
        "ETag": "\u00220x8DA9D50123677EA\u0022",
        "Last-Modified": "Fri, 23 Sep 2022 10:40:45 GMT",
        "Server": [
          "Windows-Azure-Blob/1.0",
          "Microsoft-HTTPAPI/2.0"
        ],
        "Vary": "Origin",
        "x-ms-access-tier": "Hot",
        "x-ms-access-tier-inferred": "true",
        "x-ms-blob-type": "BlockBlob",
        "x-ms-creation-time": "Fri, 23 Sep 2022 10:40:45 GMT",
        "x-ms-lease-state": "available",
        "x-ms-lease-status": "unlocked",
        "x-ms-meta-name": "0bd2889b-e21f-47f4-a44f-9ce6f86d2ed8",
        "x-ms-meta-upload_status": "completed",
        "x-ms-meta-version": "24e72261-b9f5-4bf0-a875-b7edffb41cd8",
        "x-ms-server-encrypted": "true",
        "x-ms-version": "2020-10-02"
      },
      "ResponseBody": null
    },
    {
      "RequestUri": "https://sagvgsoim6nmhbq.blob.core.windows.net/azureml-blobstore-e61cd5e2-512f-475e-9842-5e2a973993b8/az-ml-artifacts/00000000000000000000000000000000/sample1.csv",
      "RequestMethod": "HEAD",
      "RequestHeaders": {
        "Accept": "application/xml",
        "Accept-Encoding": "gzip, deflate",
        "Connection": "keep-alive",
<<<<<<< HEAD
        "User-Agent": "azsdk-python-storage-blob/12.9.0 Python/3.7.13 (Windows-10-10.0.22621-SP0)",
        "x-ms-date": "Wed, 04 Jan 2023 04:50:19 GMT",
        "x-ms-version": "2020-10-02"
=======
        "User-Agent": "azsdk-python-storage-blob/12.14.1 Python/3.9.13 (Windows-10-10.0.19045-SP0)",
        "x-ms-date": "Fri, 30 Dec 2022 03:03:34 GMT",
        "x-ms-version": "2021-08-06"
>>>>>>> 94376103
      },
      "RequestBody": null,
      "StatusCode": 404,
      "ResponseHeaders": {
<<<<<<< HEAD
        "Date": "Wed, 04 Jan 2023 04:50:18 GMT",
=======
        "Date": "Fri, 30 Dec 2022 03:03:33 GMT",
>>>>>>> 94376103
        "Server": [
          "Windows-Azure-Blob/1.0",
          "Microsoft-HTTPAPI/2.0"
        ],
        "Transfer-Encoding": "chunked",
        "Vary": "Origin",
        "x-ms-error-code": "BlobNotFound",
        "x-ms-version": "2020-10-02"
      },
      "ResponseBody": null
    },
    {
<<<<<<< HEAD
      "RequestUri": "https://management.azure.com/subscriptions/00000000-0000-0000-0000-000000000/resourceGroups/00000/providers/Microsoft.MachineLearningServices/workspaces/00000/jobs/test_597029056847?api-version=2022-10-01-preview",
=======
      "RequestUri": "https://management.azure.com/subscriptions/00000000-0000-0000-0000-000000000/resourceGroups/00000/providers/Microsoft.MachineLearningServices/workspaces/00000/jobs/test_726960104731?api-version=2022-10-01-preview",
>>>>>>> 94376103
      "RequestMethod": "PUT",
      "RequestHeaders": {
        "Accept": "application/json",
        "Accept-Encoding": "gzip, deflate",
        "Connection": "keep-alive",
        "Content-Length": "1529",
        "Content-Type": "application/json",
        "User-Agent": "azure-ai-ml/1.3.0 azsdk-python-mgmt-machinelearningservices/0.1.0 Python/3.7.13 (Windows-10-10.0.22621-SP0)"
      },
      "RequestBody": {
        "properties": {
          "description": "The hello world pipeline job with data binding",
          "properties": {},
          "tags": {
            "tag": "tagvalue",
            "owner": "sdkteam"
          },
          "computeId": "/subscriptions/00000000-0000-0000-0000-000000000/resourceGroups/00000/providers/Microsoft.MachineLearningServices/workspaces/00000/computes/cpu-cluster",
          "displayName": "pipeline_with_data_binding",
          "experimentName": "azure-ai-ml",
          "isArchived": false,
          "jobType": "Pipeline",
          "inputs": {
            "job_in_number": {
              "jobInputType": "literal",
              "value": "1"
            },
            "job_in_string": {
              "jobInputType": "literal",
              "value": "hello"
            },
            "job_in_folder": {
              "uri": "azureml://datastores/workspaceblobstore/paths/LocalUpload/00000000000000000000000000000000/data/",
              "jobInputType": "uri_folder"
            },
            "job_in_file": {
              "uri": "azureml://datastores/workspaceblobstore/paths/LocalUpload/00000000000000000000000000000000/sample1.csv",
              "jobInputType": "uri_file"
            },
            "target_compute": {
              "jobInputType": "literal",
              "value": "cpu-cluster"
            },
            "output_file_name": {
              "jobInputType": "literal",
              "value": "sample1.csv"
            }
          },
          "jobs": {
            "hello_world": {
              "name": "hello_world",
              "type": "command",
              "inputs": {
                "component_in_folder": {
                  "job_input_type": "literal",
                  "value": "${{parent.inputs.job_in_folder}}",
                  "mode": "Direct"
                }
              },
              "_source": "YAML.JOB",
              "componentId": "/subscriptions/00000000-0000-0000-0000-000000000/resourceGroups/00000/providers/Microsoft.MachineLearningServices/workspaces/00000/components/azureml_anonymous/versions/8a2695d1-6575-4e5e-abc5-9736a5b9fdd1"
            }
          },
          "outputs": {},
          "settings": {
            "_source": "YAML.JOB"
          }
        }
      },
      "StatusCode": 201,
      "ResponseHeaders": {
        "Cache-Control": "no-cache",
        "Content-Length": "3999",
        "Content-Type": "application/json; charset=utf-8",
<<<<<<< HEAD
        "Date": "Wed, 04 Jan 2023 04:50:20 GMT",
        "Expires": "-1",
        "Location": "https://management.azure.com/subscriptions/00000000-0000-0000-0000-000000000/resourceGroups/00000/providers/Microsoft.MachineLearningServices/workspaces/00000/jobs/test_597029056847?api-version=2022-10-01-preview",
        "Pragma": "no-cache",
        "Request-Context": "appId=cid-v1:512cc15a-13b5-415b-bfd0-dce7accb6bb1",
        "Server-Timing": "traceparent;desc=\u002200-c48177e839c4356efeb5270297bb8858-0359285a26482b8a-00\u0022",
        "Strict-Transport-Security": "max-age=31536000; includeSubDomains",
        "x-aml-cluster": "vienna-test-westus2-01",
        "X-Content-Type-Options": "nosniff",
        "x-ms-correlation-request-id": "7df77683-c0a8-47e8-84a1-2b29faaac160",
        "x-ms-ratelimit-remaining-subscription-writes": "1096",
        "x-ms-response-type": "standard",
        "x-ms-routing-request-id": "JAPANEAST:20230104T045021Z:7df77683-c0a8-47e8-84a1-2b29faaac160",
        "x-request-time": "2.722"
      },
      "ResponseBody": {
        "id": "/subscriptions/00000000-0000-0000-0000-000000000/resourceGroups/00000/providers/Microsoft.MachineLearningServices/workspaces/00000/jobs/test_597029056847",
        "name": "test_597029056847",
=======
        "Date": "Fri, 30 Dec 2022 03:03:37 GMT",
        "Expires": "-1",
        "Location": "https://management.azure.com/subscriptions/00000000-0000-0000-0000-000000000/resourceGroups/00000/providers/Microsoft.MachineLearningServices/workspaces/00000/jobs/test_726960104731?api-version=2022-10-01-preview",
        "Pragma": "no-cache",
        "Request-Context": "appId=cid-v1:512cc15a-13b5-415b-bfd0-dce7accb6bb1",
        "Server-Timing": "traceparent;desc=\u002200-43e5f39de2e937cab5689490d66e86c6-ab7d928c432bb958-00\u0022",
        "Strict-Transport-Security": "max-age=31536000; includeSubDomains",
        "x-aml-cluster": "vienna-test-westus2-01",
        "X-Content-Type-Options": "nosniff",
        "x-ms-correlation-request-id": "53e767cd-9ba4-4c2b-8a0e-b78f3c5db1bb",
        "x-ms-ratelimit-remaining-subscription-writes": "1071",
        "x-ms-response-type": "standard",
        "x-ms-routing-request-id": "JAPANEAST:20221230T030337Z:53e767cd-9ba4-4c2b-8a0e-b78f3c5db1bb",
        "x-request-time": "2.867"
      },
      "ResponseBody": {
        "id": "/subscriptions/00000000-0000-0000-0000-000000000/resourceGroups/00000/providers/Microsoft.MachineLearningServices/workspaces/00000/jobs/test_726960104731",
        "name": "test_726960104731",
>>>>>>> 94376103
        "type": "Microsoft.MachineLearningServices/workspaces/jobs",
        "properties": {
          "description": "The hello world pipeline job with data binding",
          "tags": {
            "tag": "tagvalue",
            "owner": "sdkteam"
          },
          "properties": {
            "azureml.DevPlatv2": "true",
            "azureml.runsource": "azureml.PipelineRun",
            "runSource": "MFE",
            "runType": "HTTP",
            "azureml.parameters": "{\u0022job_in_number\u0022:\u00221\u0022,\u0022job_in_string\u0022:\u0022hello\u0022,\u0022target_compute\u0022:\u0022cpu-cluster\u0022,\u0022output_file_name\u0022:\u0022sample1.csv\u0022}",
            "azureml.continue_on_step_failure": "False",
            "azureml.continue_on_failed_optional_input": "True",
            "azureml.defaultComputeName": "cpu-cluster",
            "azureml.defaultDataStoreName": "workspaceblobstore",
            "azureml.pipelineComponent": "pipelinerun"
          },
          "displayName": "pipeline_with_data_binding",
          "status": "Preparing",
          "experimentName": "azure-ai-ml",
          "services": {
            "Tracking": {
              "jobServiceType": "Tracking",
              "port": null,
              "endpoint": "azureml://master.api.azureml-test.ms/mlflow/v1.0/subscriptions/00000000-0000-0000-0000-000000000/resourceGroups/00000/providers/Microsoft.MachineLearningServices/workspaces/00000?",
              "status": null,
              "errorMessage": null,
              "properties": null,
              "nodes": null
            },
            "Studio": {
              "jobServiceType": "Studio",
              "port": null,
<<<<<<< HEAD
              "endpoint": "https://ml.azure.com/runs/test_597029056847?wsid=/subscriptions/00000000-0000-0000-0000-000000000/resourcegroups/00000/workspaces/00000",
=======
              "endpoint": "https://ml.azure.com/runs/test_726960104731?wsid=/subscriptions/00000000-0000-0000-0000-000000000/resourcegroups/00000/workspaces/00000",
>>>>>>> 94376103
              "status": null,
              "errorMessage": null,
              "properties": null,
              "nodes": null
            }
          },
          "computeId": "/subscriptions/00000000-0000-0000-0000-000000000/resourceGroups/00000/providers/Microsoft.MachineLearningServices/workspaces/00000/computes/cpu-cluster",
          "isArchived": false,
          "identity": null,
          "componentId": null,
          "jobType": "Pipeline",
          "settings": {
            "_source": "YAML.JOB"
          },
          "jobs": {
            "hello_world": {
              "name": "hello_world",
              "type": "command",
              "inputs": {
                "component_in_folder": {
                  "job_input_type": "literal",
                  "value": "${{parent.inputs.job_in_folder}}",
                  "mode": "Direct"
                }
              },
              "_source": "YAML.JOB",
              "componentId": "/subscriptions/00000000-0000-0000-0000-000000000/resourceGroups/00000/providers/Microsoft.MachineLearningServices/workspaces/00000/components/azureml_anonymous/versions/8a2695d1-6575-4e5e-abc5-9736a5b9fdd1"
            }
          },
          "inputs": {
            "job_in_number": {
              "description": null,
              "jobInputType": "literal",
              "value": "1"
            },
            "job_in_string": {
              "description": null,
              "jobInputType": "literal",
              "value": "hello"
            },
            "job_in_folder": {
              "description": null,
              "uri": "azureml://datastores/workspaceblobstore/paths/LocalUpload/00000000000000000000000000000000/data/",
              "mode": "ReadOnlyMount",
              "jobInputType": "uri_folder"
            },
            "job_in_file": {
              "description": null,
              "uri": "azureml://datastores/workspaceblobstore/paths/LocalUpload/00000000000000000000000000000000/sample1.csv",
              "mode": "ReadOnlyMount",
              "jobInputType": "uri_file"
            },
            "target_compute": {
              "description": null,
              "jobInputType": "literal",
              "value": "cpu-cluster"
            },
            "output_file_name": {
              "description": null,
              "jobInputType": "literal",
              "value": "sample1.csv"
            }
          },
          "outputs": {},
          "sourceJobId": null
        },
        "systemData": {
<<<<<<< HEAD
          "createdAt": "2023-01-04T04:50:20.9960264\u002B00:00",
          "createdBy": "Doris Liao",
=======
          "createdAt": "2022-12-30T03:03:36.7328208\u002B00:00",
          "createdBy": "Xingzhi Zhang",
>>>>>>> 94376103
          "createdByType": "User"
        }
      }
    },
    {
<<<<<<< HEAD
      "RequestUri": "https://management.azure.com/subscriptions/00000000-0000-0000-0000-000000000/resourceGroups/00000/providers/Microsoft.MachineLearningServices/workspaces/00000/jobs/test_597029056847/cancel?api-version=2022-10-01-preview",
=======
      "RequestUri": "https://management.azure.com/subscriptions/00000000-0000-0000-0000-000000000/resourceGroups/00000/providers/Microsoft.MachineLearningServices/workspaces/00000/jobs/test_726960104731/cancel?api-version=2022-10-01-preview",
>>>>>>> 94376103
      "RequestMethod": "POST",
      "RequestHeaders": {
        "Accept": "application/json",
        "Accept-Encoding": "gzip, deflate",
        "Connection": "keep-alive",
        "Content-Length": "0",
        "User-Agent": "azure-ai-ml/1.3.0 azsdk-python-mgmt-machinelearningservices/0.1.0 Python/3.7.13 (Windows-10-10.0.22621-SP0)"
      },
      "RequestBody": null,
      "StatusCode": 202,
      "ResponseHeaders": {
        "Cache-Control": "no-cache",
        "Content-Length": "4",
        "Content-Type": "application/json; charset=utf-8",
<<<<<<< HEAD
        "Date": "Wed, 04 Jan 2023 04:50:24 GMT",
        "Expires": "-1",
        "Location": "https://management.azure.com/subscriptions/00000000-0000-0000-0000-000000000/providers/Microsoft.MachineLearningServices/locations/centraluseuap/mfeOperationResults/jc:e61cd5e2-512f-475e-9842-5e2a973993b8:test_597029056847?api-version=2022-10-01-preview",
=======
        "Date": "Fri, 30 Dec 2022 03:03:40 GMT",
        "Expires": "-1",
        "Location": "https://management.azure.com/subscriptions/00000000-0000-0000-0000-000000000/providers/Microsoft.MachineLearningServices/locations/centraluseuap/mfeOperationResults/jc:e61cd5e2-512f-475e-9842-5e2a973993b8:test_726960104731?api-version=2022-10-01-preview",
>>>>>>> 94376103
        "Pragma": "no-cache",
        "Request-Context": "appId=cid-v1:512cc15a-13b5-415b-bfd0-dce7accb6bb1",
        "Strict-Transport-Security": "max-age=31536000; includeSubDomains",
        "x-aml-cluster": "vienna-test-westus2-01",
        "X-Content-Type-Options": "nosniff",
        "x-ms-async-operation-timeout": "PT1H",
<<<<<<< HEAD
        "x-ms-correlation-request-id": "c961b544-9411-4d86-80f0-4a935fddc19e",
        "x-ms-ratelimit-remaining-subscription-writes": "1136",
        "x-ms-response-type": "standard",
        "x-ms-routing-request-id": "JAPANEAST:20230104T045025Z:c961b544-9411-4d86-80f0-4a935fddc19e",
        "x-request-time": "0.987"
=======
        "x-ms-correlation-request-id": "aa532b91-0953-4bba-95f0-a7579a28a954",
        "x-ms-ratelimit-remaining-subscription-writes": "1120",
        "x-ms-response-type": "standard",
        "x-ms-routing-request-id": "JAPANEAST:20221230T030340Z:aa532b91-0953-4bba-95f0-a7579a28a954",
        "x-request-time": "0.858"
>>>>>>> 94376103
      },
      "ResponseBody": "null"
    },
    {
<<<<<<< HEAD
      "RequestUri": "https://management.azure.com/subscriptions/00000000-0000-0000-0000-000000000/providers/Microsoft.MachineLearningServices/locations/centraluseuap/mfeOperationResults/jc:e61cd5e2-512f-475e-9842-5e2a973993b8:test_597029056847?api-version=2022-10-01-preview",
=======
      "RequestUri": "https://management.azure.com/subscriptions/00000000-0000-0000-0000-000000000/providers/Microsoft.MachineLearningServices/locations/centraluseuap/mfeOperationResults/jc:e61cd5e2-512f-475e-9842-5e2a973993b8:test_726960104731?api-version=2022-10-01-preview",
>>>>>>> 94376103
      "RequestMethod": "GET",
      "RequestHeaders": {
        "Accept": "*/*",
        "Accept-Encoding": "gzip, deflate",
        "Connection": "keep-alive",
        "User-Agent": "azure-ai-ml/1.3.0 azsdk-python-mgmt-machinelearningservices/0.1.0 Python/3.7.13 (Windows-10-10.0.22621-SP0)"
      },
      "RequestBody": null,
      "StatusCode": 202,
      "ResponseHeaders": {
        "Cache-Control": "no-cache",
        "Content-Length": "2",
        "Content-Type": "application/json; charset=utf-8",
<<<<<<< HEAD
        "Date": "Wed, 04 Jan 2023 04:50:25 GMT",
        "Expires": "-1",
        "Location": "https://management.azure.com/subscriptions/00000000-0000-0000-0000-000000000/providers/Microsoft.MachineLearningServices/locations/centraluseuap/mfeOperationResults/jc:e61cd5e2-512f-475e-9842-5e2a973993b8:test_597029056847?api-version=2022-10-01-preview",
=======
        "Date": "Fri, 30 Dec 2022 03:03:40 GMT",
        "Expires": "-1",
        "Location": "https://management.azure.com/subscriptions/00000000-0000-0000-0000-000000000/providers/Microsoft.MachineLearningServices/locations/centraluseuap/mfeOperationResults/jc:e61cd5e2-512f-475e-9842-5e2a973993b8:test_726960104731?api-version=2022-10-01-preview",
>>>>>>> 94376103
        "Pragma": "no-cache",
        "Request-Context": "appId=cid-v1:512cc15a-13b5-415b-bfd0-dce7accb6bb1",
        "Strict-Transport-Security": "max-age=31536000; includeSubDomains",
        "x-aml-cluster": "vienna-test-westus2-01",
        "X-Content-Type-Options": "nosniff",
<<<<<<< HEAD
        "x-ms-correlation-request-id": "c77bbbcd-c028-443b-a175-18b341606247",
        "x-ms-ratelimit-remaining-subscription-reads": "11890",
        "x-ms-response-type": "standard",
        "x-ms-routing-request-id": "JAPANEAST:20230104T045026Z:c77bbbcd-c028-443b-a175-18b341606247",
        "x-request-time": "0.034"
=======
        "x-ms-correlation-request-id": "ad46be16-a181-449c-8c8c-3b867dc71236",
        "x-ms-ratelimit-remaining-subscription-reads": "11841",
        "x-ms-response-type": "standard",
        "x-ms-routing-request-id": "JAPANEAST:20221230T030340Z:ad46be16-a181-449c-8c8c-3b867dc71236",
        "x-request-time": "0.043"
>>>>>>> 94376103
      },
      "ResponseBody": {}
    },
    {
<<<<<<< HEAD
      "RequestUri": "https://management.azure.com/subscriptions/00000000-0000-0000-0000-000000000/providers/Microsoft.MachineLearningServices/locations/centraluseuap/mfeOperationResults/jc:e61cd5e2-512f-475e-9842-5e2a973993b8:test_597029056847?api-version=2022-10-01-preview",
=======
      "RequestUri": "https://management.azure.com/subscriptions/00000000-0000-0000-0000-000000000/providers/Microsoft.MachineLearningServices/locations/centraluseuap/mfeOperationResults/jc:e61cd5e2-512f-475e-9842-5e2a973993b8:test_726960104731?api-version=2022-10-01-preview",
>>>>>>> 94376103
      "RequestMethod": "GET",
      "RequestHeaders": {
        "Accept": "*/*",
        "Accept-Encoding": "gzip, deflate",
        "Connection": "keep-alive",
        "User-Agent": "azure-ai-ml/1.3.0 azsdk-python-mgmt-machinelearningservices/0.1.0 Python/3.7.13 (Windows-10-10.0.22621-SP0)"
      },
      "RequestBody": null,
      "StatusCode": 200,
      "ResponseHeaders": {
        "Cache-Control": "no-cache",
        "Content-Length": "0",
<<<<<<< HEAD
        "Date": "Wed, 04 Jan 2023 04:50:55 GMT",
        "Expires": "-1",
        "Pragma": "no-cache",
        "Request-Context": "appId=cid-v1:512cc15a-13b5-415b-bfd0-dce7accb6bb1",
        "Server-Timing": "traceparent;desc=\u002200-298a61a79946e6ed49a7b8df0b9738f9-2d6a94cac909433c-00\u0022",
=======
        "Date": "Fri, 30 Dec 2022 03:04:10 GMT",
        "Expires": "-1",
        "Pragma": "no-cache",
        "Request-Context": "appId=cid-v1:512cc15a-13b5-415b-bfd0-dce7accb6bb1",
        "Server-Timing": "traceparent;desc=\u002200-0a15af69c46eefc42750a6f1a1049347-7673bdaa4cea7e97-00\u0022",
>>>>>>> 94376103
        "Strict-Transport-Security": "max-age=31536000; includeSubDomains",
        "x-aml-cluster": "vienna-test-westus2-01",
        "X-Content-Type-Options": "nosniff",
<<<<<<< HEAD
        "x-ms-correlation-request-id": "ca249063-cb64-4c6a-9eca-32b13f49c85c",
        "x-ms-ratelimit-remaining-subscription-reads": "11889",
        "x-ms-response-type": "standard",
        "x-ms-routing-request-id": "JAPANEAST:20230104T045056Z:ca249063-cb64-4c6a-9eca-32b13f49c85c",
        "x-request-time": "0.033"
=======
        "x-ms-correlation-request-id": "637cf466-43dc-4f9c-b10e-21ba5d702fec",
        "x-ms-ratelimit-remaining-subscription-reads": "11840",
        "x-ms-response-type": "standard",
        "x-ms-routing-request-id": "JAPANEAST:20221230T030410Z:637cf466-43dc-4f9c-b10e-21ba5d702fec",
        "x-request-time": "0.047"
>>>>>>> 94376103
      },
      "ResponseBody": null
    }
  ],
  "Variables": {
<<<<<<< HEAD
    "name": "test_597029056847"
=======
    "name": "test_726960104731"
>>>>>>> 94376103
  }
}<|MERGE_RESOLUTION|>--- conflicted
+++ resolved
@@ -15,19 +15,11 @@
         "Cache-Control": "no-cache",
         "Content-Encoding": "gzip",
         "Content-Type": "application/json; charset=utf-8",
-<<<<<<< HEAD
         "Date": "Wed, 04 Jan 2023 04:50:05 GMT",
         "Expires": "-1",
         "Pragma": "no-cache",
         "Request-Context": "appId=cid-v1:512cc15a-13b5-415b-bfd0-dce7accb6bb1",
         "Server-Timing": "traceparent;desc=\u002200-bf347ca4fa6c6c6caba60900a276f4f3-babde0f6e683aab3-00\u0022",
-=======
-        "Date": "Fri, 30 Dec 2022 03:03:25 GMT",
-        "Expires": "-1",
-        "Pragma": "no-cache",
-        "Request-Context": "appId=cid-v1:512cc15a-13b5-415b-bfd0-dce7accb6bb1",
-        "Server-Timing": "traceparent;desc=\u002200-d5008125f3a46927f4383ffa631ab1e5-5b6fe8489f22db03-00\u0022",
->>>>>>> 94376103
         "Strict-Transport-Security": "max-age=31536000; includeSubDomains",
         "Transfer-Encoding": "chunked",
         "Vary": [
@@ -36,19 +28,11 @@
         ],
         "x-aml-cluster": "vienna-test-westus2-01",
         "X-Content-Type-Options": "nosniff",
-<<<<<<< HEAD
         "x-ms-correlation-request-id": "3ba78a88-876e-4d44-812d-5d0804024b9c",
         "x-ms-ratelimit-remaining-subscription-reads": "11894",
         "x-ms-response-type": "standard",
         "x-ms-routing-request-id": "JAPANEAST:20230104T045006Z:3ba78a88-876e-4d44-812d-5d0804024b9c",
         "x-request-time": "0.234"
-=======
-        "x-ms-correlation-request-id": "e6900165-a7f4-4b62-a584-b66d146ba782",
-        "x-ms-ratelimit-remaining-subscription-reads": "11845",
-        "x-ms-response-type": "standard",
-        "x-ms-routing-request-id": "JAPANEAST:20221230T030326Z:e6900165-a7f4-4b62-a584-b66d146ba782",
-        "x-request-time": "0.254"
->>>>>>> 94376103
       },
       "ResponseBody": {
         "id": "/subscriptions/00000000-0000-0000-0000-000000000/resourceGroups/00000/providers/Microsoft.MachineLearningServices/workspaces/00000/computes/cpu-cluster",
@@ -87,11 +71,7 @@
               "preemptedNodeCount": 0
             },
             "allocationState": "Resizing",
-<<<<<<< HEAD
             "allocationStateTransitionTime": "2023-01-04T04:49:26.795\u002B00:00",
-=======
-            "allocationStateTransitionTime": "2022-12-30T03:03:08.86\u002B00:00",
->>>>>>> 94376103
             "errors": null,
             "remoteLoginPortPublicAccess": "Enabled",
             "osType": "Linux",
@@ -117,19 +97,11 @@
         "Cache-Control": "no-cache",
         "Content-Encoding": "gzip",
         "Content-Type": "application/json; charset=utf-8",
-<<<<<<< HEAD
         "Date": "Wed, 04 Jan 2023 04:50:08 GMT",
         "Expires": "-1",
         "Pragma": "no-cache",
         "Request-Context": "appId=cid-v1:512cc15a-13b5-415b-bfd0-dce7accb6bb1",
         "Server-Timing": "traceparent;desc=\u002200-0fc261a131ad5dd9c2b60523b4f1c7cc-c609dd75e1aeed49-00\u0022",
-=======
-        "Date": "Fri, 30 Dec 2022 03:03:27 GMT",
-        "Expires": "-1",
-        "Pragma": "no-cache",
-        "Request-Context": "appId=cid-v1:512cc15a-13b5-415b-bfd0-dce7accb6bb1",
-        "Server-Timing": "traceparent;desc=\u002200-979be99eecc1d35d5341f3e802be7d92-732a062d93d4dcbc-00\u0022",
->>>>>>> 94376103
         "Strict-Transport-Security": "max-age=31536000; includeSubDomains",
         "Transfer-Encoding": "chunked",
         "Vary": [
@@ -138,19 +110,11 @@
         ],
         "x-aml-cluster": "vienna-test-westus2-01",
         "X-Content-Type-Options": "nosniff",
-<<<<<<< HEAD
         "x-ms-correlation-request-id": "dc8cf108-99f9-48c8-8ca0-3f2c86d26925",
         "x-ms-ratelimit-remaining-subscription-reads": "11893",
         "x-ms-response-type": "standard",
         "x-ms-routing-request-id": "JAPANEAST:20230104T045009Z:dc8cf108-99f9-48c8-8ca0-3f2c86d26925",
         "x-request-time": "0.150"
-=======
-        "x-ms-correlation-request-id": "315e869e-9e61-4bfa-81b2-129fd2c86be7",
-        "x-ms-ratelimit-remaining-subscription-reads": "11844",
-        "x-ms-response-type": "standard",
-        "x-ms-routing-request-id": "JAPANEAST:20221230T030328Z:315e869e-9e61-4bfa-81b2-129fd2c86be7",
-        "x-request-time": "0.089"
->>>>>>> 94376103
       },
       "ResponseBody": {
         "id": "/subscriptions/00000000-0000-0000-0000-000000000/resourceGroups/00000/providers/Microsoft.MachineLearningServices/workspaces/00000/datastores/workspaceblobstore",
@@ -197,37 +161,21 @@
         "Cache-Control": "no-cache",
         "Content-Encoding": "gzip",
         "Content-Type": "application/json; charset=utf-8",
-<<<<<<< HEAD
         "Date": "Wed, 04 Jan 2023 04:50:09 GMT",
         "Expires": "-1",
         "Pragma": "no-cache",
         "Request-Context": "appId=cid-v1:512cc15a-13b5-415b-bfd0-dce7accb6bb1",
         "Server-Timing": "traceparent;desc=\u002200-5086d9aee597ed185072e8debae8cb5a-1dea7a15ba1fc8ed-00\u0022",
-=======
-        "Date": "Fri, 30 Dec 2022 03:03:27 GMT",
-        "Expires": "-1",
-        "Pragma": "no-cache",
-        "Request-Context": "appId=cid-v1:512cc15a-13b5-415b-bfd0-dce7accb6bb1",
-        "Server-Timing": "traceparent;desc=\u002200-a601dc2d4b2f6e994ddc1868129cc5c8-a2e5547168327c5f-00\u0022",
->>>>>>> 94376103
         "Strict-Transport-Security": "max-age=31536000; includeSubDomains",
         "Transfer-Encoding": "chunked",
         "Vary": "Accept-Encoding",
         "x-aml-cluster": "vienna-test-westus2-01",
         "X-Content-Type-Options": "nosniff",
-<<<<<<< HEAD
         "x-ms-correlation-request-id": "322793bf-2d24-4a1e-babc-77fb4d8cfb40",
         "x-ms-ratelimit-remaining-subscription-writes": "1139",
         "x-ms-response-type": "standard",
         "x-ms-routing-request-id": "JAPANEAST:20230104T045010Z:322793bf-2d24-4a1e-babc-77fb4d8cfb40",
         "x-request-time": "0.504"
-=======
-        "x-ms-correlation-request-id": "99197947-1da3-48ff-a740-2b88c1f3a3ca",
-        "x-ms-ratelimit-remaining-subscription-writes": "1123",
-        "x-ms-response-type": "standard",
-        "x-ms-routing-request-id": "JAPANEAST:20221230T030328Z:99197947-1da3-48ff-a740-2b88c1f3a3ca",
-        "x-request-time": "0.097"
->>>>>>> 94376103
       },
       "ResponseBody": {
         "secretsType": "AccountKey",
@@ -241,15 +189,9 @@
         "Accept": "application/xml",
         "Accept-Encoding": "gzip, deflate",
         "Connection": "keep-alive",
-<<<<<<< HEAD
         "User-Agent": "azsdk-python-storage-blob/12.9.0 Python/3.7.13 (Windows-10-10.0.22621-SP0)",
         "x-ms-date": "Wed, 04 Jan 2023 04:50:11 GMT",
         "x-ms-version": "2020-10-02"
-=======
-        "User-Agent": "azsdk-python-storage-blob/12.14.1 Python/3.9.13 (Windows-10-10.0.19045-SP0)",
-        "x-ms-date": "Fri, 30 Dec 2022 03:03:28 GMT",
-        "x-ms-version": "2021-08-06"
->>>>>>> 94376103
       },
       "RequestBody": null,
       "StatusCode": 200,
@@ -258,11 +200,7 @@
         "Content-Length": "35",
         "Content-MD5": "L/DnSpFIn\u002BjaQWc\u002BsUQdcw==",
         "Content-Type": "application/octet-stream",
-<<<<<<< HEAD
         "Date": "Wed, 04 Jan 2023 04:50:10 GMT",
-=======
-        "Date": "Fri, 30 Dec 2022 03:03:28 GMT",
->>>>>>> 94376103
         "ETag": "\u00220x8DA9D48E17467D7\u0022",
         "Last-Modified": "Fri, 23 Sep 2022 09:49:17 GMT",
         "Server": [
@@ -291,24 +229,14 @@
         "Accept": "application/xml",
         "Accept-Encoding": "gzip, deflate",
         "Connection": "keep-alive",
-<<<<<<< HEAD
         "User-Agent": "azsdk-python-storage-blob/12.9.0 Python/3.7.13 (Windows-10-10.0.22621-SP0)",
         "x-ms-date": "Wed, 04 Jan 2023 04:50:11 GMT",
         "x-ms-version": "2020-10-02"
-=======
-        "User-Agent": "azsdk-python-storage-blob/12.14.1 Python/3.9.13 (Windows-10-10.0.19045-SP0)",
-        "x-ms-date": "Fri, 30 Dec 2022 03:03:28 GMT",
-        "x-ms-version": "2021-08-06"
->>>>>>> 94376103
       },
       "RequestBody": null,
       "StatusCode": 404,
       "ResponseHeaders": {
-<<<<<<< HEAD
         "Date": "Wed, 04 Jan 2023 04:50:10 GMT",
-=======
-        "Date": "Fri, 30 Dec 2022 03:03:28 GMT",
->>>>>>> 94376103
         "Server": [
           "Windows-Azure-Blob/1.0",
           "Microsoft-HTTPAPI/2.0"
@@ -347,19 +275,11 @@
         "Cache-Control": "no-cache",
         "Content-Encoding": "gzip",
         "Content-Type": "application/json; charset=utf-8",
-<<<<<<< HEAD
         "Date": "Wed, 04 Jan 2023 04:50:11 GMT",
         "Expires": "-1",
         "Pragma": "no-cache",
         "Request-Context": "appId=cid-v1:512cc15a-13b5-415b-bfd0-dce7accb6bb1",
         "Server-Timing": "traceparent;desc=\u002200-1d84069dbbe5ca623b8f8e8d882816c9-b6061671903b305d-00\u0022",
-=======
-        "Date": "Fri, 30 Dec 2022 03:03:28 GMT",
-        "Expires": "-1",
-        "Pragma": "no-cache",
-        "Request-Context": "appId=cid-v1:512cc15a-13b5-415b-bfd0-dce7accb6bb1",
-        "Server-Timing": "traceparent;desc=\u002200-281204181dc84791272239381fb294d0-eccbc5a63583bd1c-00\u0022",
->>>>>>> 94376103
         "Strict-Transport-Security": "max-age=31536000; includeSubDomains",
         "Transfer-Encoding": "chunked",
         "Vary": [
@@ -368,19 +288,11 @@
         ],
         "x-aml-cluster": "vienna-test-westus2-01",
         "X-Content-Type-Options": "nosniff",
-<<<<<<< HEAD
         "x-ms-correlation-request-id": "3d1748fe-42ca-4121-9222-bbbfe5efea81",
         "x-ms-ratelimit-remaining-subscription-writes": "1098",
         "x-ms-response-type": "standard",
         "x-ms-routing-request-id": "JAPANEAST:20230104T045011Z:3d1748fe-42ca-4121-9222-bbbfe5efea81",
         "x-request-time": "0.239"
-=======
-        "x-ms-correlation-request-id": "97af5ab9-b6a4-45f9-8872-1d608e4ee0b9",
-        "x-ms-ratelimit-remaining-subscription-writes": "1073",
-        "x-ms-response-type": "standard",
-        "x-ms-routing-request-id": "JAPANEAST:20221230T030329Z:97af5ab9-b6a4-45f9-8872-1d608e4ee0b9",
-        "x-request-time": "0.217"
->>>>>>> 94376103
       },
       "ResponseBody": {
         "id": "/subscriptions/00000000-0000-0000-0000-000000000/resourceGroups/00000/providers/Microsoft.MachineLearningServices/workspaces/00000/codes/9c9cfba9-82bd-45db-ad06-07009d1d9672/versions/1",
@@ -401,13 +313,8 @@
           "createdAt": "2022-09-23T09:49:20.984936\u002B00:00",
           "createdBy": "Ying Chen",
           "createdByType": "User",
-<<<<<<< HEAD
           "lastModifiedAt": "2023-01-04T04:50:11.5681563\u002B00:00",
           "lastModifiedBy": "Doris Liao",
-=======
-          "lastModifiedAt": "2022-12-30T03:03:29.46504\u002B00:00",
-          "lastModifiedBy": "Xingzhi Zhang",
->>>>>>> 94376103
           "lastModifiedByType": "User"
         }
       }
@@ -494,16 +401,11 @@
         "Cache-Control": "no-cache",
         "Content-Length": "3138",
         "Content-Type": "application/json; charset=utf-8",
-<<<<<<< HEAD
         "Date": "Wed, 04 Jan 2023 04:50:14 GMT",
-=======
-        "Date": "Fri, 30 Dec 2022 03:03:30 GMT",
->>>>>>> 94376103
         "Expires": "-1",
         "Location": "https://management.azure.com/subscriptions/00000000-0000-0000-0000-000000000/resourceGroups/00000/providers/Microsoft.MachineLearningServices/workspaces/00000/components/azureml_anonymous/versions/982aee33-76c8-6c00-d11c-bcdea5a75d87?api-version=2022-10-01",
         "Pragma": "no-cache",
         "Request-Context": "appId=cid-v1:512cc15a-13b5-415b-bfd0-dce7accb6bb1",
-<<<<<<< HEAD
         "Server-Timing": "traceparent;desc=\u002200-f3f01c20c7ac39d483b3a23c89a9ebf5-59e7f65c75bb11ae-00\u0022",
         "Strict-Transport-Security": "max-age=31536000; includeSubDomains",
         "x-aml-cluster": "vienna-test-westus2-01",
@@ -513,17 +415,6 @@
         "x-ms-response-type": "standard",
         "x-ms-routing-request-id": "JAPANEAST:20230104T045015Z:a663d7a5-c7ab-4a6d-a8cc-077af9cd88d2",
         "x-request-time": "0.983"
-=======
-        "Server-Timing": "traceparent;desc=\u002200-648ca414f98947f3d48b8844e55ae194-556b92b3c5c4454a-00\u0022",
-        "Strict-Transport-Security": "max-age=31536000; includeSubDomains",
-        "x-aml-cluster": "vienna-test-westus2-01",
-        "X-Content-Type-Options": "nosniff",
-        "x-ms-correlation-request-id": "33ffa96b-e3f9-4f4e-a91a-248ddd413f62",
-        "x-ms-ratelimit-remaining-subscription-writes": "1072",
-        "x-ms-response-type": "standard",
-        "x-ms-routing-request-id": "JAPANEAST:20221230T030331Z:33ffa96b-e3f9-4f4e-a91a-248ddd413f62",
-        "x-request-time": "1.038"
->>>>>>> 94376103
       },
       "ResponseBody": {
         "id": "/subscriptions/00000000-0000-0000-0000-000000000/resourceGroups/00000/providers/Microsoft.MachineLearningServices/workspaces/00000/components/azureml_anonymous/versions/8a2695d1-6575-4e5e-abc5-9736a5b9fdd1",
@@ -624,19 +515,11 @@
         "Cache-Control": "no-cache",
         "Content-Encoding": "gzip",
         "Content-Type": "application/json; charset=utf-8",
-<<<<<<< HEAD
         "Date": "Wed, 04 Jan 2023 04:50:15 GMT",
         "Expires": "-1",
         "Pragma": "no-cache",
         "Request-Context": "appId=cid-v1:512cc15a-13b5-415b-bfd0-dce7accb6bb1",
         "Server-Timing": "traceparent;desc=\u002200-69cd19c0a9957e6ad9a475ac976d1e40-a7366e905f5e776e-00\u0022",
-=======
-        "Date": "Fri, 30 Dec 2022 03:03:31 GMT",
-        "Expires": "-1",
-        "Pragma": "no-cache",
-        "Request-Context": "appId=cid-v1:512cc15a-13b5-415b-bfd0-dce7accb6bb1",
-        "Server-Timing": "traceparent;desc=\u002200-c3e7bf629d10611431f1625fe09ce1ae-1dfeacb48a6c4ed5-00\u0022",
->>>>>>> 94376103
         "Strict-Transport-Security": "max-age=31536000; includeSubDomains",
         "Transfer-Encoding": "chunked",
         "Vary": [
@@ -645,19 +528,11 @@
         ],
         "x-aml-cluster": "vienna-test-westus2-01",
         "X-Content-Type-Options": "nosniff",
-<<<<<<< HEAD
         "x-ms-correlation-request-id": "69047816-07f4-4fae-a4c9-8de1052c2595",
         "x-ms-ratelimit-remaining-subscription-reads": "11892",
         "x-ms-response-type": "standard",
         "x-ms-routing-request-id": "JAPANEAST:20230104T045016Z:69047816-07f4-4fae-a4c9-8de1052c2595",
         "x-request-time": "0.091"
-=======
-        "x-ms-correlation-request-id": "d22191ea-28e2-46cf-9b3e-1c8532f9ab43",
-        "x-ms-ratelimit-remaining-subscription-reads": "11843",
-        "x-ms-response-type": "standard",
-        "x-ms-routing-request-id": "JAPANEAST:20221230T030331Z:d22191ea-28e2-46cf-9b3e-1c8532f9ab43",
-        "x-request-time": "0.082"
->>>>>>> 94376103
       },
       "ResponseBody": {
         "id": "/subscriptions/00000000-0000-0000-0000-000000000/resourceGroups/00000/providers/Microsoft.MachineLearningServices/workspaces/00000/datastores/workspaceblobstore",
@@ -704,37 +579,21 @@
         "Cache-Control": "no-cache",
         "Content-Encoding": "gzip",
         "Content-Type": "application/json; charset=utf-8",
-<<<<<<< HEAD
         "Date": "Wed, 04 Jan 2023 04:50:15 GMT",
         "Expires": "-1",
         "Pragma": "no-cache",
         "Request-Context": "appId=cid-v1:512cc15a-13b5-415b-bfd0-dce7accb6bb1",
         "Server-Timing": "traceparent;desc=\u002200-70ab45919a455733fa2e67c40c33d269-f545f58569db7f34-00\u0022",
-=======
-        "Date": "Fri, 30 Dec 2022 03:03:31 GMT",
-        "Expires": "-1",
-        "Pragma": "no-cache",
-        "Request-Context": "appId=cid-v1:512cc15a-13b5-415b-bfd0-dce7accb6bb1",
-        "Server-Timing": "traceparent;desc=\u002200-fdbbdd03bced0024a142bf43de3921f6-d12aec23147a8b95-00\u0022",
->>>>>>> 94376103
         "Strict-Transport-Security": "max-age=31536000; includeSubDomains",
         "Transfer-Encoding": "chunked",
         "Vary": "Accept-Encoding",
         "x-aml-cluster": "vienna-test-westus2-01",
         "X-Content-Type-Options": "nosniff",
-<<<<<<< HEAD
         "x-ms-correlation-request-id": "048383f2-91e9-4413-9eb6-13f6390c4c5e",
         "x-ms-ratelimit-remaining-subscription-writes": "1138",
         "x-ms-response-type": "standard",
         "x-ms-routing-request-id": "JAPANEAST:20230104T045016Z:048383f2-91e9-4413-9eb6-13f6390c4c5e",
         "x-request-time": "0.097"
-=======
-        "x-ms-correlation-request-id": "35ed5523-e2f9-402b-8500-11cac70d02dd",
-        "x-ms-ratelimit-remaining-subscription-writes": "1122",
-        "x-ms-response-type": "standard",
-        "x-ms-routing-request-id": "JAPANEAST:20221230T030332Z:35ed5523-e2f9-402b-8500-11cac70d02dd",
-        "x-request-time": "0.092"
->>>>>>> 94376103
       },
       "ResponseBody": {
         "secretsType": "AccountKey",
@@ -748,15 +607,9 @@
         "Accept": "application/xml",
         "Accept-Encoding": "gzip, deflate",
         "Connection": "keep-alive",
-<<<<<<< HEAD
         "User-Agent": "azsdk-python-storage-blob/12.9.0 Python/3.7.13 (Windows-10-10.0.22621-SP0)",
         "x-ms-date": "Wed, 04 Jan 2023 04:50:17 GMT",
         "x-ms-version": "2020-10-02"
-=======
-        "User-Agent": "azsdk-python-storage-blob/12.14.1 Python/3.9.13 (Windows-10-10.0.19045-SP0)",
-        "x-ms-date": "Fri, 30 Dec 2022 03:03:32 GMT",
-        "x-ms-version": "2021-08-06"
->>>>>>> 94376103
       },
       "RequestBody": null,
       "StatusCode": 200,
@@ -765,11 +618,7 @@
         "Content-Length": "508",
         "Content-MD5": "dUQjYq1qrTeqLOaZ4N2AUQ==",
         "Content-Type": "application/octet-stream",
-<<<<<<< HEAD
         "Date": "Wed, 04 Jan 2023 04:50:16 GMT",
-=======
-        "Date": "Fri, 30 Dec 2022 03:03:32 GMT",
->>>>>>> 94376103
         "ETag": "\u00220x8DA9D48AFBCE5A6\u0022",
         "Last-Modified": "Fri, 23 Sep 2022 09:47:53 GMT",
         "Server": [
@@ -798,24 +647,14 @@
         "Accept": "application/xml",
         "Accept-Encoding": "gzip, deflate",
         "Connection": "keep-alive",
-<<<<<<< HEAD
         "User-Agent": "azsdk-python-storage-blob/12.9.0 Python/3.7.13 (Windows-10-10.0.22621-SP0)",
         "x-ms-date": "Wed, 04 Jan 2023 04:50:17 GMT",
         "x-ms-version": "2020-10-02"
-=======
-        "User-Agent": "azsdk-python-storage-blob/12.14.1 Python/3.9.13 (Windows-10-10.0.19045-SP0)",
-        "x-ms-date": "Fri, 30 Dec 2022 03:03:32 GMT",
-        "x-ms-version": "2021-08-06"
->>>>>>> 94376103
       },
       "RequestBody": null,
       "StatusCode": 404,
       "ResponseHeaders": {
-<<<<<<< HEAD
         "Date": "Wed, 04 Jan 2023 04:50:16 GMT",
-=======
-        "Date": "Fri, 30 Dec 2022 03:03:32 GMT",
->>>>>>> 94376103
         "Server": [
           "Windows-Azure-Blob/1.0",
           "Microsoft-HTTPAPI/2.0"
@@ -842,19 +681,11 @@
         "Cache-Control": "no-cache",
         "Content-Encoding": "gzip",
         "Content-Type": "application/json; charset=utf-8",
-<<<<<<< HEAD
         "Date": "Wed, 04 Jan 2023 04:50:16 GMT",
         "Expires": "-1",
         "Pragma": "no-cache",
         "Request-Context": "appId=cid-v1:512cc15a-13b5-415b-bfd0-dce7accb6bb1",
         "Server-Timing": "traceparent;desc=\u002200-4bcf6d9a3e335cb5b9774ec4cfac563d-40b638eb51a64c1b-00\u0022",
-=======
-        "Date": "Fri, 30 Dec 2022 03:03:32 GMT",
-        "Expires": "-1",
-        "Pragma": "no-cache",
-        "Request-Context": "appId=cid-v1:512cc15a-13b5-415b-bfd0-dce7accb6bb1",
-        "Server-Timing": "traceparent;desc=\u002200-9add9c522b1448626660541249b73caf-3006351a845af3eb-00\u0022",
->>>>>>> 94376103
         "Strict-Transport-Security": "max-age=31536000; includeSubDomains",
         "Transfer-Encoding": "chunked",
         "Vary": [
@@ -863,19 +694,11 @@
         ],
         "x-aml-cluster": "vienna-test-westus2-01",
         "X-Content-Type-Options": "nosniff",
-<<<<<<< HEAD
         "x-ms-correlation-request-id": "6102cc07-fa1d-489f-a0d4-01b8093e89ea",
         "x-ms-ratelimit-remaining-subscription-reads": "11891",
         "x-ms-response-type": "standard",
         "x-ms-routing-request-id": "JAPANEAST:20230104T045017Z:6102cc07-fa1d-489f-a0d4-01b8093e89ea",
         "x-request-time": "0.085"
-=======
-        "x-ms-correlation-request-id": "c8225f0e-62bc-4f4a-9e4b-3985881bbc37",
-        "x-ms-ratelimit-remaining-subscription-reads": "11842",
-        "x-ms-response-type": "standard",
-        "x-ms-routing-request-id": "JAPANEAST:20221230T030333Z:c8225f0e-62bc-4f4a-9e4b-3985881bbc37",
-        "x-request-time": "0.152"
->>>>>>> 94376103
       },
       "ResponseBody": {
         "id": "/subscriptions/00000000-0000-0000-0000-000000000/resourceGroups/00000/providers/Microsoft.MachineLearningServices/workspaces/00000/datastores/workspaceblobstore",
@@ -922,37 +745,21 @@
         "Cache-Control": "no-cache",
         "Content-Encoding": "gzip",
         "Content-Type": "application/json; charset=utf-8",
-<<<<<<< HEAD
         "Date": "Wed, 04 Jan 2023 04:50:17 GMT",
         "Expires": "-1",
         "Pragma": "no-cache",
         "Request-Context": "appId=cid-v1:512cc15a-13b5-415b-bfd0-dce7accb6bb1",
         "Server-Timing": "traceparent;desc=\u002200-9c4b5160eb6407d0d12670937078042e-7d8825a18c97c92b-00\u0022",
-=======
-        "Date": "Fri, 30 Dec 2022 03:03:33 GMT",
-        "Expires": "-1",
-        "Pragma": "no-cache",
-        "Request-Context": "appId=cid-v1:512cc15a-13b5-415b-bfd0-dce7accb6bb1",
-        "Server-Timing": "traceparent;desc=\u002200-2d558498e9c05e6906eed27a51faf24d-fb7e1f8f61ae3915-00\u0022",
->>>>>>> 94376103
         "Strict-Transport-Security": "max-age=31536000; includeSubDomains",
         "Transfer-Encoding": "chunked",
         "Vary": "Accept-Encoding",
         "x-aml-cluster": "vienna-test-westus2-01",
         "X-Content-Type-Options": "nosniff",
-<<<<<<< HEAD
         "x-ms-correlation-request-id": "838f2c2f-a382-4e86-8ea8-145416e4f802",
         "x-ms-ratelimit-remaining-subscription-writes": "1137",
         "x-ms-response-type": "standard",
         "x-ms-routing-request-id": "JAPANEAST:20230104T045018Z:838f2c2f-a382-4e86-8ea8-145416e4f802",
         "x-request-time": "0.094"
-=======
-        "x-ms-correlation-request-id": "522bafac-c0a4-4587-891b-9a4aa63fbb20",
-        "x-ms-ratelimit-remaining-subscription-writes": "1121",
-        "x-ms-response-type": "standard",
-        "x-ms-routing-request-id": "JAPANEAST:20221230T030334Z:522bafac-c0a4-4587-891b-9a4aa63fbb20",
-        "x-request-time": "0.093"
->>>>>>> 94376103
       },
       "ResponseBody": {
         "secretsType": "AccountKey",
@@ -966,15 +773,9 @@
         "Accept": "application/xml",
         "Accept-Encoding": "gzip, deflate",
         "Connection": "keep-alive",
-<<<<<<< HEAD
         "User-Agent": "azsdk-python-storage-blob/12.9.0 Python/3.7.13 (Windows-10-10.0.22621-SP0)",
         "x-ms-date": "Wed, 04 Jan 2023 04:50:19 GMT",
         "x-ms-version": "2020-10-02"
-=======
-        "User-Agent": "azsdk-python-storage-blob/12.14.1 Python/3.9.13 (Windows-10-10.0.19045-SP0)",
-        "x-ms-date": "Fri, 30 Dec 2022 03:03:34 GMT",
-        "x-ms-version": "2021-08-06"
->>>>>>> 94376103
       },
       "RequestBody": null,
       "StatusCode": 200,
@@ -983,11 +784,7 @@
         "Content-Length": "508",
         "Content-MD5": "dUQjYq1qrTeqLOaZ4N2AUQ==",
         "Content-Type": "application/octet-stream",
-<<<<<<< HEAD
         "Date": "Wed, 04 Jan 2023 04:50:17 GMT",
-=======
-        "Date": "Fri, 30 Dec 2022 03:03:33 GMT",
->>>>>>> 94376103
         "ETag": "\u00220x8DA9D50123677EA\u0022",
         "Last-Modified": "Fri, 23 Sep 2022 10:40:45 GMT",
         "Server": [
@@ -1016,24 +813,14 @@
         "Accept": "application/xml",
         "Accept-Encoding": "gzip, deflate",
         "Connection": "keep-alive",
-<<<<<<< HEAD
         "User-Agent": "azsdk-python-storage-blob/12.9.0 Python/3.7.13 (Windows-10-10.0.22621-SP0)",
         "x-ms-date": "Wed, 04 Jan 2023 04:50:19 GMT",
         "x-ms-version": "2020-10-02"
-=======
-        "User-Agent": "azsdk-python-storage-blob/12.14.1 Python/3.9.13 (Windows-10-10.0.19045-SP0)",
-        "x-ms-date": "Fri, 30 Dec 2022 03:03:34 GMT",
-        "x-ms-version": "2021-08-06"
->>>>>>> 94376103
       },
       "RequestBody": null,
       "StatusCode": 404,
       "ResponseHeaders": {
-<<<<<<< HEAD
         "Date": "Wed, 04 Jan 2023 04:50:18 GMT",
-=======
-        "Date": "Fri, 30 Dec 2022 03:03:33 GMT",
->>>>>>> 94376103
         "Server": [
           "Windows-Azure-Blob/1.0",
           "Microsoft-HTTPAPI/2.0"
@@ -1046,11 +833,7 @@
       "ResponseBody": null
     },
     {
-<<<<<<< HEAD
       "RequestUri": "https://management.azure.com/subscriptions/00000000-0000-0000-0000-000000000/resourceGroups/00000/providers/Microsoft.MachineLearningServices/workspaces/00000/jobs/test_597029056847?api-version=2022-10-01-preview",
-=======
-      "RequestUri": "https://management.azure.com/subscriptions/00000000-0000-0000-0000-000000000/resourceGroups/00000/providers/Microsoft.MachineLearningServices/workspaces/00000/jobs/test_726960104731?api-version=2022-10-01-preview",
->>>>>>> 94376103
       "RequestMethod": "PUT",
       "RequestHeaders": {
         "Accept": "application/json",
@@ -1125,7 +908,6 @@
         "Cache-Control": "no-cache",
         "Content-Length": "3999",
         "Content-Type": "application/json; charset=utf-8",
-<<<<<<< HEAD
         "Date": "Wed, 04 Jan 2023 04:50:20 GMT",
         "Expires": "-1",
         "Location": "https://management.azure.com/subscriptions/00000000-0000-0000-0000-000000000/resourceGroups/00000/providers/Microsoft.MachineLearningServices/workspaces/00000/jobs/test_597029056847?api-version=2022-10-01-preview",
@@ -1144,26 +926,6 @@
       "ResponseBody": {
         "id": "/subscriptions/00000000-0000-0000-0000-000000000/resourceGroups/00000/providers/Microsoft.MachineLearningServices/workspaces/00000/jobs/test_597029056847",
         "name": "test_597029056847",
-=======
-        "Date": "Fri, 30 Dec 2022 03:03:37 GMT",
-        "Expires": "-1",
-        "Location": "https://management.azure.com/subscriptions/00000000-0000-0000-0000-000000000/resourceGroups/00000/providers/Microsoft.MachineLearningServices/workspaces/00000/jobs/test_726960104731?api-version=2022-10-01-preview",
-        "Pragma": "no-cache",
-        "Request-Context": "appId=cid-v1:512cc15a-13b5-415b-bfd0-dce7accb6bb1",
-        "Server-Timing": "traceparent;desc=\u002200-43e5f39de2e937cab5689490d66e86c6-ab7d928c432bb958-00\u0022",
-        "Strict-Transport-Security": "max-age=31536000; includeSubDomains",
-        "x-aml-cluster": "vienna-test-westus2-01",
-        "X-Content-Type-Options": "nosniff",
-        "x-ms-correlation-request-id": "53e767cd-9ba4-4c2b-8a0e-b78f3c5db1bb",
-        "x-ms-ratelimit-remaining-subscription-writes": "1071",
-        "x-ms-response-type": "standard",
-        "x-ms-routing-request-id": "JAPANEAST:20221230T030337Z:53e767cd-9ba4-4c2b-8a0e-b78f3c5db1bb",
-        "x-request-time": "2.867"
-      },
-      "ResponseBody": {
-        "id": "/subscriptions/00000000-0000-0000-0000-000000000/resourceGroups/00000/providers/Microsoft.MachineLearningServices/workspaces/00000/jobs/test_726960104731",
-        "name": "test_726960104731",
->>>>>>> 94376103
         "type": "Microsoft.MachineLearningServices/workspaces/jobs",
         "properties": {
           "description": "The hello world pipeline job with data binding",
@@ -1199,11 +961,7 @@
             "Studio": {
               "jobServiceType": "Studio",
               "port": null,
-<<<<<<< HEAD
               "endpoint": "https://ml.azure.com/runs/test_597029056847?wsid=/subscriptions/00000000-0000-0000-0000-000000000/resourcegroups/00000/workspaces/00000",
-=======
-              "endpoint": "https://ml.azure.com/runs/test_726960104731?wsid=/subscriptions/00000000-0000-0000-0000-000000000/resourcegroups/00000/workspaces/00000",
->>>>>>> 94376103
               "status": null,
               "errorMessage": null,
               "properties": null,
@@ -1271,23 +1029,14 @@
           "sourceJobId": null
         },
         "systemData": {
-<<<<<<< HEAD
           "createdAt": "2023-01-04T04:50:20.9960264\u002B00:00",
           "createdBy": "Doris Liao",
-=======
-          "createdAt": "2022-12-30T03:03:36.7328208\u002B00:00",
-          "createdBy": "Xingzhi Zhang",
->>>>>>> 94376103
           "createdByType": "User"
         }
       }
     },
     {
-<<<<<<< HEAD
       "RequestUri": "https://management.azure.com/subscriptions/00000000-0000-0000-0000-000000000/resourceGroups/00000/providers/Microsoft.MachineLearningServices/workspaces/00000/jobs/test_597029056847/cancel?api-version=2022-10-01-preview",
-=======
-      "RequestUri": "https://management.azure.com/subscriptions/00000000-0000-0000-0000-000000000/resourceGroups/00000/providers/Microsoft.MachineLearningServices/workspaces/00000/jobs/test_726960104731/cancel?api-version=2022-10-01-preview",
->>>>>>> 94376103
       "RequestMethod": "POST",
       "RequestHeaders": {
         "Accept": "application/json",
@@ -1302,43 +1051,25 @@
         "Cache-Control": "no-cache",
         "Content-Length": "4",
         "Content-Type": "application/json; charset=utf-8",
-<<<<<<< HEAD
         "Date": "Wed, 04 Jan 2023 04:50:24 GMT",
         "Expires": "-1",
         "Location": "https://management.azure.com/subscriptions/00000000-0000-0000-0000-000000000/providers/Microsoft.MachineLearningServices/locations/centraluseuap/mfeOperationResults/jc:e61cd5e2-512f-475e-9842-5e2a973993b8:test_597029056847?api-version=2022-10-01-preview",
-=======
-        "Date": "Fri, 30 Dec 2022 03:03:40 GMT",
-        "Expires": "-1",
-        "Location": "https://management.azure.com/subscriptions/00000000-0000-0000-0000-000000000/providers/Microsoft.MachineLearningServices/locations/centraluseuap/mfeOperationResults/jc:e61cd5e2-512f-475e-9842-5e2a973993b8:test_726960104731?api-version=2022-10-01-preview",
->>>>>>> 94376103
         "Pragma": "no-cache",
         "Request-Context": "appId=cid-v1:512cc15a-13b5-415b-bfd0-dce7accb6bb1",
         "Strict-Transport-Security": "max-age=31536000; includeSubDomains",
         "x-aml-cluster": "vienna-test-westus2-01",
         "X-Content-Type-Options": "nosniff",
         "x-ms-async-operation-timeout": "PT1H",
-<<<<<<< HEAD
         "x-ms-correlation-request-id": "c961b544-9411-4d86-80f0-4a935fddc19e",
         "x-ms-ratelimit-remaining-subscription-writes": "1136",
         "x-ms-response-type": "standard",
         "x-ms-routing-request-id": "JAPANEAST:20230104T045025Z:c961b544-9411-4d86-80f0-4a935fddc19e",
         "x-request-time": "0.987"
-=======
-        "x-ms-correlation-request-id": "aa532b91-0953-4bba-95f0-a7579a28a954",
-        "x-ms-ratelimit-remaining-subscription-writes": "1120",
-        "x-ms-response-type": "standard",
-        "x-ms-routing-request-id": "JAPANEAST:20221230T030340Z:aa532b91-0953-4bba-95f0-a7579a28a954",
-        "x-request-time": "0.858"
->>>>>>> 94376103
       },
       "ResponseBody": "null"
     },
     {
-<<<<<<< HEAD
       "RequestUri": "https://management.azure.com/subscriptions/00000000-0000-0000-0000-000000000/providers/Microsoft.MachineLearningServices/locations/centraluseuap/mfeOperationResults/jc:e61cd5e2-512f-475e-9842-5e2a973993b8:test_597029056847?api-version=2022-10-01-preview",
-=======
-      "RequestUri": "https://management.azure.com/subscriptions/00000000-0000-0000-0000-000000000/providers/Microsoft.MachineLearningServices/locations/centraluseuap/mfeOperationResults/jc:e61cd5e2-512f-475e-9842-5e2a973993b8:test_726960104731?api-version=2022-10-01-preview",
->>>>>>> 94376103
       "RequestMethod": "GET",
       "RequestHeaders": {
         "Accept": "*/*",
@@ -1352,42 +1083,24 @@
         "Cache-Control": "no-cache",
         "Content-Length": "2",
         "Content-Type": "application/json; charset=utf-8",
-<<<<<<< HEAD
         "Date": "Wed, 04 Jan 2023 04:50:25 GMT",
         "Expires": "-1",
         "Location": "https://management.azure.com/subscriptions/00000000-0000-0000-0000-000000000/providers/Microsoft.MachineLearningServices/locations/centraluseuap/mfeOperationResults/jc:e61cd5e2-512f-475e-9842-5e2a973993b8:test_597029056847?api-version=2022-10-01-preview",
-=======
-        "Date": "Fri, 30 Dec 2022 03:03:40 GMT",
-        "Expires": "-1",
-        "Location": "https://management.azure.com/subscriptions/00000000-0000-0000-0000-000000000/providers/Microsoft.MachineLearningServices/locations/centraluseuap/mfeOperationResults/jc:e61cd5e2-512f-475e-9842-5e2a973993b8:test_726960104731?api-version=2022-10-01-preview",
->>>>>>> 94376103
-        "Pragma": "no-cache",
-        "Request-Context": "appId=cid-v1:512cc15a-13b5-415b-bfd0-dce7accb6bb1",
-        "Strict-Transport-Security": "max-age=31536000; includeSubDomains",
-        "x-aml-cluster": "vienna-test-westus2-01",
-        "X-Content-Type-Options": "nosniff",
-<<<<<<< HEAD
+        "Pragma": "no-cache",
+        "Request-Context": "appId=cid-v1:512cc15a-13b5-415b-bfd0-dce7accb6bb1",
+        "Strict-Transport-Security": "max-age=31536000; includeSubDomains",
+        "x-aml-cluster": "vienna-test-westus2-01",
+        "X-Content-Type-Options": "nosniff",
         "x-ms-correlation-request-id": "c77bbbcd-c028-443b-a175-18b341606247",
         "x-ms-ratelimit-remaining-subscription-reads": "11890",
         "x-ms-response-type": "standard",
         "x-ms-routing-request-id": "JAPANEAST:20230104T045026Z:c77bbbcd-c028-443b-a175-18b341606247",
         "x-request-time": "0.034"
-=======
-        "x-ms-correlation-request-id": "ad46be16-a181-449c-8c8c-3b867dc71236",
-        "x-ms-ratelimit-remaining-subscription-reads": "11841",
-        "x-ms-response-type": "standard",
-        "x-ms-routing-request-id": "JAPANEAST:20221230T030340Z:ad46be16-a181-449c-8c8c-3b867dc71236",
-        "x-request-time": "0.043"
->>>>>>> 94376103
       },
       "ResponseBody": {}
     },
     {
-<<<<<<< HEAD
       "RequestUri": "https://management.azure.com/subscriptions/00000000-0000-0000-0000-000000000/providers/Microsoft.MachineLearningServices/locations/centraluseuap/mfeOperationResults/jc:e61cd5e2-512f-475e-9842-5e2a973993b8:test_597029056847?api-version=2022-10-01-preview",
-=======
-      "RequestUri": "https://management.azure.com/subscriptions/00000000-0000-0000-0000-000000000/providers/Microsoft.MachineLearningServices/locations/centraluseuap/mfeOperationResults/jc:e61cd5e2-512f-475e-9842-5e2a973993b8:test_726960104731?api-version=2022-10-01-preview",
->>>>>>> 94376103
       "RequestMethod": "GET",
       "RequestHeaders": {
         "Accept": "*/*",
@@ -1400,44 +1113,24 @@
       "ResponseHeaders": {
         "Cache-Control": "no-cache",
         "Content-Length": "0",
-<<<<<<< HEAD
         "Date": "Wed, 04 Jan 2023 04:50:55 GMT",
         "Expires": "-1",
         "Pragma": "no-cache",
         "Request-Context": "appId=cid-v1:512cc15a-13b5-415b-bfd0-dce7accb6bb1",
         "Server-Timing": "traceparent;desc=\u002200-298a61a79946e6ed49a7b8df0b9738f9-2d6a94cac909433c-00\u0022",
-=======
-        "Date": "Fri, 30 Dec 2022 03:04:10 GMT",
-        "Expires": "-1",
-        "Pragma": "no-cache",
-        "Request-Context": "appId=cid-v1:512cc15a-13b5-415b-bfd0-dce7accb6bb1",
-        "Server-Timing": "traceparent;desc=\u002200-0a15af69c46eefc42750a6f1a1049347-7673bdaa4cea7e97-00\u0022",
->>>>>>> 94376103
-        "Strict-Transport-Security": "max-age=31536000; includeSubDomains",
-        "x-aml-cluster": "vienna-test-westus2-01",
-        "X-Content-Type-Options": "nosniff",
-<<<<<<< HEAD
+        "Strict-Transport-Security": "max-age=31536000; includeSubDomains",
+        "x-aml-cluster": "vienna-test-westus2-01",
+        "X-Content-Type-Options": "nosniff",
         "x-ms-correlation-request-id": "ca249063-cb64-4c6a-9eca-32b13f49c85c",
         "x-ms-ratelimit-remaining-subscription-reads": "11889",
         "x-ms-response-type": "standard",
         "x-ms-routing-request-id": "JAPANEAST:20230104T045056Z:ca249063-cb64-4c6a-9eca-32b13f49c85c",
         "x-request-time": "0.033"
-=======
-        "x-ms-correlation-request-id": "637cf466-43dc-4f9c-b10e-21ba5d702fec",
-        "x-ms-ratelimit-remaining-subscription-reads": "11840",
-        "x-ms-response-type": "standard",
-        "x-ms-routing-request-id": "JAPANEAST:20221230T030410Z:637cf466-43dc-4f9c-b10e-21ba5d702fec",
-        "x-request-time": "0.047"
->>>>>>> 94376103
       },
       "ResponseBody": null
     }
   ],
   "Variables": {
-<<<<<<< HEAD
     "name": "test_597029056847"
-=======
-    "name": "test_726960104731"
->>>>>>> 94376103
   }
 }