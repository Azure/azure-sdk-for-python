{
  "Entries": [
    {
      "RequestUri": "https://management.azure.com/subscriptions/00000000-0000-0000-0000-000000000/resourceGroups/00000/providers/Microsoft.MachineLearningServices/workspaces/00000/datastores/workspaceblobstore?api-version=2022-10-01",
      "RequestMethod": "GET",
      "RequestHeaders": {
        "Accept": "application/json",
        "Accept-Encoding": "gzip, deflate",
        "Connection": "keep-alive",
<<<<<<< HEAD
        "User-Agent": "azure-ai-ml/1.5.0 azsdk-python-mgmt-machinelearningservices/0.1.0 Python/3.7.9 (Windows-10-10.0.22621-SP0)"
=======
        "User-Agent": "azure-ai-ml/1.5.0 az00000-python-mgmt-machinelearningservices/0.1.0 Python/3.8.13 (Windows-10-10.0.22000-SP0)"
>>>>>>> 3db039c7
      },
      "RequestBody": null,
      "StatusCode": 200,
      "ResponseHeaders": {
        "Cache-Control": "no-cache",
        "Content-Encoding": "gzip",
        "Content-Type": "application/json; charset=utf-8",
<<<<<<< HEAD
        "Date": "Sun, 05 Mar 2023 18:48:04 GMT",
        "Expires": "-1",
        "Pragma": "no-cache",
        "request-context": "appId=cid-v1:512cc15a-13b5-415b-bfd0-dce7accb6bb1",
        "Server-Timing": "traceparent;desc=\u002200-a2b5559323c60251f1d37b3bba307d20-867c83c27465f5fd-01\u0022",
=======
        "Date": "Fri, 03 Mar 2023 04:53:13 GMT",
        "Expires": "-1",
        "Pragma": "no-cache",
        "Request-Context": "appId=cid-v1:17d65b70-e9ce-4ed5-9347-1f660ec782e9",
        "Server-Timing": "traceparent;desc=\u002200-1c4f75b93dd989af965b47314cfdb109-71d661aa80105182-01\u0022",
>>>>>>> 3db039c7
        "Strict-Transport-Security": "max-age=31536000; includeSubDomains",
        "Transfer-Encoding": "chunked",
        "Vary": [
          "Accept-Encoding",
          "Accept-Encoding"
        ],
        "x-aml-cluster": "vienna-eastus2euap-01",
        "X-Content-Type-Options": "nosniff",
<<<<<<< HEAD
        "x-ms-correlation-request-id": "d5df388a-625d-4508-aae4-3c9e4dfcd193",
        "x-ms-ratelimit-remaining-subscription-reads": "11953",
        "x-ms-response-type": "standard",
        "x-ms-routing-request-id": "WESTUS2:20230305T184804Z:d5df388a-625d-4508-aae4-3c9e4dfcd193",
        "x-request-time": "0.105"
=======
        "x-ms-correlation-request-id": "57c15622-7262-475d-a7fc-553e124c606d",
        "x-ms-ratelimit-remaining-subscription-reads": "11999",
        "x-ms-response-type": "standard",
        "x-ms-routing-request-id": "JAPANEAST:20230303T045313Z:57c15622-7262-475d-a7fc-553e124c606d",
        "x-request-time": "0.149"
>>>>>>> 3db039c7
      },
      "ResponseBody": {
        "id": "/subscriptions/00000000-0000-0000-0000-000000000/resourceGroups/00000/providers/Microsoft.MachineLearningServices/workspaces/00000/datastores/workspaceblobstore",
        "name": "workspaceblobstore",
        "type": "Microsoft.MachineLearningServices/workspaces/datastores",
        "properties": {
          "description": null,
          "tags": null,
          "properties": null,
          "isDefault": true,
          "credentials": {
            "credentialsType": "AccountKey"
          },
          "datastoreType": "AzureBlob",
<<<<<<< HEAD
          "accountName": "sax5mzqu7xztpx4",
          "containerName": "azureml-blobstore-288fbc99-974d-4a49-b40f-53b041fe40cc",
=======
          "accountName": "00000canary9173837871",
          "containerName": "azureml-blobstore-296119a5-4b49-4d46-8bc2-199ef997ce62",
>>>>>>> 3db039c7
          "endpoint": "core.windows.net",
          "protocol": "https",
          "serviceDataAccessAuthIdentity": "WorkspaceSystemAssignedIdentity"
        },
        "systemData": {
<<<<<<< HEAD
          "createdAt": "2023-03-03T20:15:35.8475982\u002B00:00",
          "createdBy": "779301c0-18b2-4cdc-801b-a0a3368fee0a",
          "createdByType": "Application",
          "lastModifiedAt": "2023-03-03T20:15:36.7830744\u002B00:00",
=======
          "createdAt": "2022-08-03T08:58:56.8282984\u002B00:00",
          "createdBy": "779301c0-18b2-4cdc-801b-a0a3368fee0a",
          "createdByType": "Application",
          "lastModifiedAt": "2022-08-03T08:58:57.6613626\u002B00:00",
>>>>>>> 3db039c7
          "lastModifiedBy": "779301c0-18b2-4cdc-801b-a0a3368fee0a",
          "lastModifiedByType": "Application"
        }
      }
    },
    {
      "RequestUri": "https://management.azure.com/subscriptions/00000000-0000-0000-0000-000000000/resourceGroups/00000/providers/Microsoft.MachineLearningServices/workspaces/00000/datastores/workspaceblobstore/listSecrets?api-version=2022-10-01",
      "RequestMethod": "POST",
      "RequestHeaders": {
        "Accept": "application/json",
        "Accept-Encoding": "gzip, deflate",
        "Connection": "keep-alive",
        "Content-Length": "0",
        "User-Agent": "azure-ai-ml/1.5.0 az00000-python-mgmt-machinelearningservices/0.1.0 Python/3.8.13 (Windows-10-10.0.22000-SP0)"
      },
      "RequestBody": null,
      "StatusCode": 200,
      "ResponseHeaders": {
        "Cache-Control": "no-cache",
        "Content-Encoding": "gzip",
        "Content-Type": "application/json; charset=utf-8",
<<<<<<< HEAD
        "Date": "Sun, 05 Mar 2023 18:48:04 GMT",
        "Expires": "-1",
        "Pragma": "no-cache",
        "request-context": "appId=cid-v1:512cc15a-13b5-415b-bfd0-dce7accb6bb1",
        "Server-Timing": "traceparent;desc=\u002200-45938cfe9529e5c41aed88667749b48e-7f7e74c3e45a7562-01\u0022",
=======
        "Date": "Fri, 03 Mar 2023 04:53:14 GMT",
        "Expires": "-1",
        "Pragma": "no-cache",
        "Request-Context": "appId=cid-v1:17d65b70-e9ce-4ed5-9347-1f660ec782e9",
        "Server-Timing": "traceparent;desc=\u002200-5169bd4e5e9f1b319398c4c68aa78b0c-fc1d2ed8a26a245c-01\u0022",
>>>>>>> 3db039c7
        "Strict-Transport-Security": "max-age=31536000; includeSubDomains",
        "Transfer-Encoding": "chunked",
        "Vary": "Accept-Encoding",
        "x-aml-cluster": "vienna-eastus2euap-01",
        "X-Content-Type-Options": "nosniff",
<<<<<<< HEAD
        "x-ms-correlation-request-id": "fe1938d7-67b1-429a-abef-b6b2663bc14e",
        "x-ms-ratelimit-remaining-subscription-writes": "1175",
        "x-ms-response-type": "standard",
        "x-ms-routing-request-id": "WESTUS2:20230305T184805Z:fe1938d7-67b1-429a-abef-b6b2663bc14e",
        "x-request-time": "0.454"
=======
        "x-ms-correlation-request-id": "709e1c6b-18d4-4c19-8f6b-a9fc17354097",
        "x-ms-ratelimit-remaining-subscription-writes": "1199",
        "x-ms-response-type": "standard",
        "x-ms-routing-request-id": "JAPANEAST:20230303T045314Z:709e1c6b-18d4-4c19-8f6b-a9fc17354097",
        "x-request-time": "0.119"
>>>>>>> 3db039c7
      },
      "ResponseBody": {
        "secretsType": "AccountKey",
        "key": "dGhpcyBpcyBmYWtlIGtleQ=="
      }
    },
    {
<<<<<<< HEAD
      "RequestUri": "https://sax5mzqu7xztpx4.blob.core.windows.net/000000000000000000000000000000000000/LocalUpload/00000000000000000000000000000000/testFile_ForSqlDB.parquet",
=======
      "RequestUri": "https://00000canary9173837871.blob.core.windows.net/azureml-blobstore-296119a5-4b49-4d46-8bc2-199ef997ce62/LocalUpload/00000000000000000000000000000000/testFile_ForSqlDB.parquet",
>>>>>>> 3db039c7
      "RequestMethod": "HEAD",
      "RequestHeaders": {
        "Accept": "application/xml",
        "Accept-Encoding": "gzip, deflate",
        "Connection": "keep-alive",
<<<<<<< HEAD
        "User-Agent": "azsdk-python-storage-blob/12.14.1 Python/3.7.9 (Windows-10-10.0.22621-SP0)",
        "x-ms-date": "Sun, 05 Mar 2023 18:48:05 GMT",
=======
        "User-Agent": "az00000-python-storage-blob/12.13.1 Python/3.8.13 (Windows-10-10.0.22000-SP0)",
        "x-ms-date": "Fri, 03 Mar 2023 04:53:15 GMT",
>>>>>>> 3db039c7
        "x-ms-version": "2021-08-06"
      },
      "RequestBody": null,
      "StatusCode": 200,
      "ResponseHeaders": {
        "Accept-Ranges": "bytes",
        "Content-Length": "460",
        "Content-MD5": "yEVdiDaCQ2KROmNhs\u002BM\u002BLg==",
        "Content-Type": "application/octet-stream",
<<<<<<< HEAD
        "Date": "Sun, 05 Mar 2023 18:48:06 GMT",
        "ETag": "\u00220x8DB1D31CCC66E43\u0022",
        "Last-Modified": "Sun, 05 Mar 2023 04:26:32 GMT",
=======
        "Date": "Fri, 03 Mar 2023 04:53:15 GMT",
        "ETag": "\u00220x8DB1B92E7852956\u0022",
        "Last-Modified": "Fri, 03 Mar 2023 02:56:36 GMT",
>>>>>>> 3db039c7
        "Server": [
          "Windows-Azure-Blob/1.0",
          "Microsoft-HTTPAPI/2.0"
        ],
        "Vary": "Origin",
        "x-ms-access-tier": "Hot",
        "x-ms-access-tier-inferred": "true",
        "x-ms-blob-type": "BlockBlob",
<<<<<<< HEAD
        "x-ms-creation-time": "Sun, 05 Mar 2023 04:26:32 GMT",
        "x-ms-lease-state": "available",
        "x-ms-lease-status": "unlocked",
        "x-ms-meta-name": "57a43ea0-946e-47ca-a707-0c515b9a416f",
        "x-ms-meta-upload_status": "completed",
        "x-ms-meta-version": "ee2e654f-768e-467f-92e0-86e251266b42",
=======
        "x-ms-creation-time": "Fri, 03 Mar 2023 02:56:36 GMT",
        "x-ms-lease-state": "available",
        "x-ms-lease-status": "unlocked",
        "x-ms-meta-name": "28228db4-a9f4-48e6-81c3-d0ec71cbe63a",
        "x-ms-meta-upload_status": "completed",
        "x-ms-meta-version": "ed52c300-641e-46ea-ac8e-49db941af402",
>>>>>>> 3db039c7
        "x-ms-server-encrypted": "true",
        "x-ms-version": "2021-08-06"
      },
      "ResponseBody": null
    },
    {
<<<<<<< HEAD
      "RequestUri": "https://sax5mzqu7xztpx4.blob.core.windows.net/000000000000000000000000000000000000/az-ml-artifacts/00000000000000000000000000000000/testFile_ForSqlDB.parquet",
=======
      "RequestUri": "https://00000canary9173837871.blob.core.windows.net/azureml-blobstore-296119a5-4b49-4d46-8bc2-199ef997ce62/az-ml-artifacts/00000000000000000000000000000000/testFile_ForSqlDB.parquet",
>>>>>>> 3db039c7
      "RequestMethod": "HEAD",
      "RequestHeaders": {
        "Accept": "application/xml",
        "Accept-Encoding": "gzip, deflate",
        "Connection": "keep-alive",
<<<<<<< HEAD
        "User-Agent": "azsdk-python-storage-blob/12.14.1 Python/3.7.9 (Windows-10-10.0.22621-SP0)",
        "x-ms-date": "Sun, 05 Mar 2023 18:48:06 GMT",
=======
        "User-Agent": "az00000-python-storage-blob/12.13.1 Python/3.8.13 (Windows-10-10.0.22000-SP0)",
        "x-ms-date": "Fri, 03 Mar 2023 04:53:17 GMT",
>>>>>>> 3db039c7
        "x-ms-version": "2021-08-06"
      },
      "RequestBody": null,
      "StatusCode": 404,
      "ResponseHeaders": {
<<<<<<< HEAD
        "Date": "Sun, 05 Mar 2023 18:48:06 GMT",
=======
        "Date": "Fri, 03 Mar 2023 04:53:15 GMT",
>>>>>>> 3db039c7
        "Server": [
          "Windows-Azure-Blob/1.0",
          "Microsoft-HTTPAPI/2.0"
        ],
        "Transfer-Encoding": "chunked",
        "Vary": "Origin",
        "x-ms-error-code": "BlobNotFound",
        "x-ms-version": "2021-08-06"
      },
      "ResponseBody": null
    },
    {
      "RequestUri": "https://management.azure.com/subscriptions/00000000-0000-0000-0000-000000000/resourceGroups/00000/providers/Microsoft.MachineLearningServices/workspaces/00000/datastores/workspaceblobstore?api-version=2022-10-01",
      "RequestMethod": "GET",
      "RequestHeaders": {
        "Accept": "application/json",
        "Accept-Encoding": "gzip, deflate",
        "Connection": "keep-alive",
        "User-Agent": "azure-ai-ml/1.5.0 az00000-python-mgmt-machinelearningservices/0.1.0 Python/3.8.13 (Windows-10-10.0.22000-SP0)"
      },
      "RequestBody": null,
      "StatusCode": 200,
      "ResponseHeaders": {
        "Cache-Control": "no-cache",
        "Content-Encoding": "gzip",
        "Content-Type": "application/json; charset=utf-8",
<<<<<<< HEAD
        "Date": "Sun, 05 Mar 2023 18:48:06 GMT",
        "Expires": "-1",
        "Pragma": "no-cache",
        "request-context": "appId=cid-v1:512cc15a-13b5-415b-bfd0-dce7accb6bb1",
        "Server-Timing": "traceparent;desc=\u002200-d5059f488a0959fcc30bdf284dfe644f-ad49772bd2e42db8-01\u0022",
=======
        "Date": "Fri, 03 Mar 2023 04:53:16 GMT",
        "Expires": "-1",
        "Pragma": "no-cache",
        "Request-Context": "appId=cid-v1:17d65b70-e9ce-4ed5-9347-1f660ec782e9",
        "Server-Timing": "traceparent;desc=\u002200-f4f226e9cec7a36d0cb4c0557b5542ec-7e6d5fd034ca09f3-01\u0022",
>>>>>>> 3db039c7
        "Strict-Transport-Security": "max-age=31536000; includeSubDomains",
        "Transfer-Encoding": "chunked",
        "Vary": [
          "Accept-Encoding",
          "Accept-Encoding"
        ],
        "x-aml-cluster": "vienna-eastus2euap-01",
        "X-Content-Type-Options": "nosniff",
<<<<<<< HEAD
        "x-ms-correlation-request-id": "c2c63430-f7cf-4c9b-9bef-db9dc51dfacb",
        "x-ms-ratelimit-remaining-subscription-reads": "11952",
        "x-ms-response-type": "standard",
        "x-ms-routing-request-id": "WESTUS2:20230305T184806Z:c2c63430-f7cf-4c9b-9bef-db9dc51dfacb",
        "x-request-time": "0.098"
=======
        "x-ms-correlation-request-id": "0f5dd834-58c5-4e18-9836-703ca1adcf1b",
        "x-ms-ratelimit-remaining-subscription-reads": "11998",
        "x-ms-response-type": "standard",
        "x-ms-routing-request-id": "JAPANEAST:20230303T045316Z:0f5dd834-58c5-4e18-9836-703ca1adcf1b",
        "x-request-time": "0.113"
>>>>>>> 3db039c7
      },
      "ResponseBody": {
        "id": "/subscriptions/00000000-0000-0000-0000-000000000/resourceGroups/00000/providers/Microsoft.MachineLearningServices/workspaces/00000/datastores/workspaceblobstore",
        "name": "workspaceblobstore",
        "type": "Microsoft.MachineLearningServices/workspaces/datastores",
        "properties": {
          "description": null,
          "tags": null,
          "properties": null,
          "isDefault": true,
          "credentials": {
            "credentialsType": "AccountKey"
          },
          "datastoreType": "AzureBlob",
<<<<<<< HEAD
          "accountName": "sax5mzqu7xztpx4",
          "containerName": "azureml-blobstore-288fbc99-974d-4a49-b40f-53b041fe40cc",
=======
          "accountName": "00000canary9173837871",
          "containerName": "azureml-blobstore-296119a5-4b49-4d46-8bc2-199ef997ce62",
>>>>>>> 3db039c7
          "endpoint": "core.windows.net",
          "protocol": "https",
          "serviceDataAccessAuthIdentity": "WorkspaceSystemAssignedIdentity"
        },
        "systemData": {
<<<<<<< HEAD
          "createdAt": "2023-03-03T20:15:35.8475982\u002B00:00",
          "createdBy": "779301c0-18b2-4cdc-801b-a0a3368fee0a",
          "createdByType": "Application",
          "lastModifiedAt": "2023-03-03T20:15:36.7830744\u002B00:00",
=======
          "createdAt": "2022-08-03T08:58:56.8282984\u002B00:00",
          "createdBy": "779301c0-18b2-4cdc-801b-a0a3368fee0a",
          "createdByType": "Application",
          "lastModifiedAt": "2022-08-03T08:58:57.6613626\u002B00:00",
>>>>>>> 3db039c7
          "lastModifiedBy": "779301c0-18b2-4cdc-801b-a0a3368fee0a",
          "lastModifiedByType": "Application"
        }
      }
    },
    {
      "RequestUri": "https://management.azure.com/subscriptions/00000000-0000-0000-0000-000000000/resourceGroups/00000/providers/Microsoft.MachineLearningServices/workspaces/00000/datastores/workspaceblobstore/listSecrets?api-version=2022-10-01",
      "RequestMethod": "POST",
      "RequestHeaders": {
        "Accept": "application/json",
        "Accept-Encoding": "gzip, deflate",
        "Connection": "keep-alive",
        "Content-Length": "0",
        "User-Agent": "azure-ai-ml/1.5.0 az00000-python-mgmt-machinelearningservices/0.1.0 Python/3.8.13 (Windows-10-10.0.22000-SP0)"
      },
      "RequestBody": null,
      "StatusCode": 200,
      "ResponseHeaders": {
        "Cache-Control": "no-cache",
        "Content-Encoding": "gzip",
        "Content-Type": "application/json; charset=utf-8",
<<<<<<< HEAD
        "Date": "Sun, 05 Mar 2023 18:48:06 GMT",
        "Expires": "-1",
        "Pragma": "no-cache",
        "request-context": "appId=cid-v1:512cc15a-13b5-415b-bfd0-dce7accb6bb1",
        "Server-Timing": "traceparent;desc=\u002200-396cdd6580f89b409dbfa46741712272-43715dd8e6d4a8c6-01\u0022",
=======
        "Date": "Fri, 03 Mar 2023 04:53:16 GMT",
        "Expires": "-1",
        "Pragma": "no-cache",
        "Request-Context": "appId=cid-v1:17d65b70-e9ce-4ed5-9347-1f660ec782e9",
        "Server-Timing": "traceparent;desc=\u002200-34c5ac60474503aa9ce9b23e2e192ac2-cc8da76554e9373a-01\u0022",
>>>>>>> 3db039c7
        "Strict-Transport-Security": "max-age=31536000; includeSubDomains",
        "Transfer-Encoding": "chunked",
        "Vary": "Accept-Encoding",
        "x-aml-cluster": "vienna-eastus2euap-01",
        "X-Content-Type-Options": "nosniff",
<<<<<<< HEAD
        "x-ms-correlation-request-id": "13d25e8c-80d0-420b-a8a0-cad8d318b088",
        "x-ms-ratelimit-remaining-subscription-writes": "1174",
        "x-ms-response-type": "standard",
        "x-ms-routing-request-id": "WESTUS2:20230305T184807Z:13d25e8c-80d0-420b-a8a0-cad8d318b088",
        "x-request-time": "0.128"
=======
        "x-ms-correlation-request-id": "52340879-3d4f-4dba-8fab-133c11b06ec4",
        "x-ms-ratelimit-remaining-subscription-writes": "1198",
        "x-ms-response-type": "standard",
        "x-ms-routing-request-id": "JAPANEAST:20230303T045317Z:52340879-3d4f-4dba-8fab-133c11b06ec4",
        "x-request-time": "0.121"
>>>>>>> 3db039c7
      },
      "ResponseBody": {
        "secretsType": "AccountKey",
        "key": "dGhpcyBpcyBmYWtlIGtleQ=="
      }
    },
    {
<<<<<<< HEAD
      "RequestUri": "https://sax5mzqu7xztpx4.blob.core.windows.net/000000000000000000000000000000000000/LocalUpload/00000000000000000000000000000000/testFile_ForSqlDB.parquet",
=======
      "RequestUri": "https://00000canary9173837871.blob.core.windows.net/azureml-blobstore-296119a5-4b49-4d46-8bc2-199ef997ce62/LocalUpload/00000000000000000000000000000000/testFile_ForSqlDB.parquet",
>>>>>>> 3db039c7
      "RequestMethod": "HEAD",
      "RequestHeaders": {
        "Accept": "application/xml",
        "Accept-Encoding": "gzip, deflate",
        "Connection": "keep-alive",
<<<<<<< HEAD
        "User-Agent": "azsdk-python-storage-blob/12.14.1 Python/3.7.9 (Windows-10-10.0.22621-SP0)",
        "x-ms-date": "Sun, 05 Mar 2023 18:48:07 GMT",
=======
        "User-Agent": "az00000-python-storage-blob/12.13.1 Python/3.8.13 (Windows-10-10.0.22000-SP0)",
        "x-ms-date": "Fri, 03 Mar 2023 04:53:18 GMT",
>>>>>>> 3db039c7
        "x-ms-version": "2021-08-06"
      },
      "RequestBody": null,
      "StatusCode": 200,
      "ResponseHeaders": {
        "Accept-Ranges": "bytes",
        "Content-Length": "460",
        "Content-MD5": "yEVdiDaCQ2KROmNhs\u002BM\u002BLg==",
        "Content-Type": "application/octet-stream",
<<<<<<< HEAD
        "Date": "Sun, 05 Mar 2023 18:48:07 GMT",
        "ETag": "\u00220x8DB1D31CCC66E43\u0022",
        "Last-Modified": "Sun, 05 Mar 2023 04:26:32 GMT",
=======
        "Date": "Fri, 03 Mar 2023 04:53:17 GMT",
        "ETag": "\u00220x8DB1B92E7852956\u0022",
        "Last-Modified": "Fri, 03 Mar 2023 02:56:36 GMT",
>>>>>>> 3db039c7
        "Server": [
          "Windows-Azure-Blob/1.0",
          "Microsoft-HTTPAPI/2.0"
        ],
        "Vary": "Origin",
        "x-ms-access-tier": "Hot",
        "x-ms-access-tier-inferred": "true",
        "x-ms-blob-type": "BlockBlob",
<<<<<<< HEAD
        "x-ms-creation-time": "Sun, 05 Mar 2023 04:26:32 GMT",
        "x-ms-lease-state": "available",
        "x-ms-lease-status": "unlocked",
        "x-ms-meta-name": "57a43ea0-946e-47ca-a707-0c515b9a416f",
        "x-ms-meta-upload_status": "completed",
        "x-ms-meta-version": "ee2e654f-768e-467f-92e0-86e251266b42",
=======
        "x-ms-creation-time": "Fri, 03 Mar 2023 02:56:36 GMT",
        "x-ms-lease-state": "available",
        "x-ms-lease-status": "unlocked",
        "x-ms-meta-name": "28228db4-a9f4-48e6-81c3-d0ec71cbe63a",
        "x-ms-meta-upload_status": "completed",
        "x-ms-meta-version": "ed52c300-641e-46ea-ac8e-49db941af402",
>>>>>>> 3db039c7
        "x-ms-server-encrypted": "true",
        "x-ms-version": "2021-08-06"
      },
      "ResponseBody": null
    },
    {
<<<<<<< HEAD
      "RequestUri": "https://sax5mzqu7xztpx4.blob.core.windows.net/000000000000000000000000000000000000/az-ml-artifacts/00000000000000000000000000000000/testFile_ForSqlDB.parquet",
=======
      "RequestUri": "https://00000canary9173837871.blob.core.windows.net/azureml-blobstore-296119a5-4b49-4d46-8bc2-199ef997ce62/az-ml-artifacts/00000000000000000000000000000000/testFile_ForSqlDB.parquet",
>>>>>>> 3db039c7
      "RequestMethod": "HEAD",
      "RequestHeaders": {
        "Accept": "application/xml",
        "Accept-Encoding": "gzip, deflate",
        "Connection": "keep-alive",
<<<<<<< HEAD
        "User-Agent": "azsdk-python-storage-blob/12.14.1 Python/3.7.9 (Windows-10-10.0.22621-SP0)",
        "x-ms-date": "Sun, 05 Mar 2023 18:48:07 GMT",
=======
        "User-Agent": "az00000-python-storage-blob/12.13.1 Python/3.8.13 (Windows-10-10.0.22000-SP0)",
        "x-ms-date": "Fri, 03 Mar 2023 04:53:18 GMT",
>>>>>>> 3db039c7
        "x-ms-version": "2021-08-06"
      },
      "RequestBody": null,
      "StatusCode": 404,
      "ResponseHeaders": {
<<<<<<< HEAD
        "Date": "Sun, 05 Mar 2023 18:48:07 GMT",
=======
        "Date": "Fri, 03 Mar 2023 04:53:17 GMT",
>>>>>>> 3db039c7
        "Server": [
          "Windows-Azure-Blob/1.0",
          "Microsoft-HTTPAPI/2.0"
        ],
        "Transfer-Encoding": "chunked",
        "Vary": "Origin",
        "x-ms-error-code": "BlobNotFound",
        "x-ms-version": "2021-08-06"
      },
      "ResponseBody": null
    },
    {
<<<<<<< HEAD
      "RequestUri": "https://management.azure.com/subscriptions/00000000-0000-0000-0000-000000000/resourceGroups/00000/providers/Microsoft.MachineLearningServices/workspaces/00000/jobs/test_731542382217?api-version=2023-02-01-preview",
=======
      "RequestUri": "https://management.azure.com/subscriptions/00000000-0000-0000-0000-000000000/resourceGroups/00000/providers/Microsoft.MachineLearningServices/workspaces/00000/jobs/test_547892670295?api-version=2022-12-01-preview",
>>>>>>> 3db039c7
      "RequestMethod": "PUT",
      "RequestHeaders": {
        "Accept": "application/json",
        "Accept-Encoding": "gzip, deflate",
        "Connection": "keep-alive",
<<<<<<< HEAD
        "Content-Length": "1796",
        "Content-Type": "application/json",
        "User-Agent": "azure-ai-ml/1.5.0 azsdk-python-mgmt-machinelearningservices/0.1.0 Python/3.7.9 (Windows-10-10.0.22621-SP0)"
=======
        "Content-Length": "1804",
        "Content-Type": "application/json",
        "User-Agent": "azure-ai-ml/1.5.0 az00000-python-mgmt-machinelearningservices/0.1.0 Python/3.8.13 (Windows-10-10.0.22000-SP0)"
>>>>>>> 3db039c7
      },
      "RequestBody": {
        "properties": {
          "description": "pipeline with data transfer components",
          "properties": {},
          "tags": {},
<<<<<<< HEAD
          "displayName": "test_731542382217",
=======
          "displayName": "test_547892670295",
>>>>>>> 3db039c7
          "experimentName": "azure-ai-ml",
          "isArchived": false,
          "jobType": "Pipeline",
          "inputs": {
            "connection_target_azuresql": {
              "jobInputType": "literal",
              "value": "azureml:my_export_azuresqldb_connection"
            },
            "table_name": {
              "jobInputType": "literal",
              "value": "dbo.Persons"
            },
            "cosmos_folder": {
              "uri": "azureml://datastores/workspaceblobstore/paths/LocalUpload/00000000000000000000000000000000/testFile_ForSqlDB.parquet",
              "jobInputType": "uri_file"
            }
          },
          "jobs": {
            "blob_azuresql": {
              "type": "data_transfer",
              "task": "export_data",
              "sink": {
                "type": "database",
                "table_name": "${{parent.inputs.table_name}}",
                "connection": "${{parent.inputs.connection_target_azuresql}}"
              },
              "name": "blob_azuresql",
              "inputs": {
                "source": {
                  "job_input_type": "literal",
                  "value": "${{parent.inputs.cosmos_folder}}"
                }
              },
              "_source": "BUILTIN",
<<<<<<< HEAD
              "componentId": "azureml://registries/azureml-dev/components/export_data_database/versions/0.0.1"
=======
              "componentId": "azureml://registries/azureml-preview/components/export_data_database/versions/0.0.1"
>>>>>>> 3db039c7
            },
            "blob_azuresql_node_input": {
              "type": "data_transfer",
              "task": "export_data",
              "sink": {
                "type": "database",
                "table_name": "dbo.Persons",
                "connection": "azureml:my_export_azuresqldb_connection"
              },
              "name": "blob_azuresql_node_input",
              "inputs": {
                "source": {
                  "uri": "azureml://datastores/workspaceblobstore/paths/LocalUpload/00000000000000000000000000000000/testFile_ForSqlDB.parquet",
                  "job_input_type": "uri_file"
                }
              },
              "_source": "BUILTIN",
<<<<<<< HEAD
              "componentId": "azureml://registries/azureml-dev/components/export_data_database/versions/0.0.1"
=======
              "componentId": "azureml://registries/azureml-preview/components/export_data_database/versions/0.0.1"
>>>>>>> 3db039c7
            }
          },
          "outputs": {},
          "settings": {
            "default_compute": "/subscriptions/00000000-0000-0000-0000-000000000/resourceGroups/00000/providers/Microsoft.MachineLearningServices/workspaces/00000/computes/serverless",
            "_source": "YAML.JOB"
          }
        }
      },
      "StatusCode": 201,
      "ResponseHeaders": {
        "Cache-Control": "no-cache",
<<<<<<< HEAD
        "Content-Length": "3318",
        "Content-Type": "application/json; charset=utf-8",
        "Date": "Sun, 05 Mar 2023 18:48:12 GMT",
        "Expires": "-1",
        "Location": "https://management.azure.com/subscriptions/00000000-0000-0000-0000-000000000/resourceGroups/00000/providers/Microsoft.MachineLearningServices/workspaces/00000/jobs/test_731542382217?api-version=2023-02-01-preview",
        "Pragma": "no-cache",
        "request-context": "appId=cid-v1:512cc15a-13b5-415b-bfd0-dce7accb6bb1",
        "Server-Timing": "traceparent;desc=\u002200-f9e948f1ef263bda9758d3d031d70c7f-de10b378e3d73d29-01\u0022",
=======
        "Content-Length": "3299",
        "Content-Type": "application/json; charset=utf-8",
        "Date": "Fri, 03 Mar 2023 04:53:21 GMT",
        "Expires": "-1",
        "Location": "https://management.azure.com/subscriptions/00000000-0000-0000-0000-000000000/resourceGroups/00000/providers/Microsoft.MachineLearningServices/workspaces/00000/jobs/test_547892670295?api-version=2022-12-01-preview",
        "Pragma": "no-cache",
        "Request-Context": "appId=cid-v1:17d65b70-e9ce-4ed5-9347-1f660ec782e9",
        "Server-Timing": "traceparent;desc=\u002200-2c2a25b5263a981858ec3a4d9971e592-ef911d75109b5c0a-01\u0022",
>>>>>>> 3db039c7
        "Strict-Transport-Security": "max-age=31536000; includeSubDomains",
        "x-aml-cluster": "vienna-eastus2euap-01",
        "X-Content-Type-Options": "nosniff",
<<<<<<< HEAD
        "x-ms-correlation-request-id": "04c3cc62-cd56-4a10-93bb-dffac876e4cb",
        "x-ms-ratelimit-remaining-subscription-writes": "1178",
        "x-ms-response-type": "standard",
        "x-ms-routing-request-id": "WESTUS2:20230305T184813Z:04c3cc62-cd56-4a10-93bb-dffac876e4cb",
        "x-request-time": "3.091"
      },
      "ResponseBody": {
        "id": "/subscriptions/00000000-0000-0000-0000-000000000/resourceGroups/00000/providers/Microsoft.MachineLearningServices/workspaces/00000/jobs/test_731542382217",
        "name": "test_731542382217",
=======
        "x-ms-correlation-request-id": "f79c16c8-f3c7-4bf5-bbd8-4bd9a6dcf455",
        "x-ms-ratelimit-remaining-subscription-writes": "1199",
        "x-ms-response-type": "standard",
        "x-ms-routing-request-id": "JAPANEAST:20230303T045322Z:f79c16c8-f3c7-4bf5-bbd8-4bd9a6dcf455",
        "x-request-time": "1.957"
      },
      "ResponseBody": {
        "id": "/subscriptions/00000000-0000-0000-0000-000000000/resourceGroups/00000/providers/Microsoft.MachineLearningServices/workspaces/00000/jobs/test_547892670295",
        "name": "test_547892670295",
>>>>>>> 3db039c7
        "type": "Microsoft.MachineLearningServices/workspaces/jobs",
        "properties": {
          "description": "pipeline with data transfer components",
          "tags": {},
          "properties": {
            "azureml.DevPlatv2": "true",
            "azureml.runsource": "azureml.PipelineRun",
            "runSource": "MFE",
            "runType": "HTTP",
            "azureml.parameters": "{\u0022connection_target_azuresql\u0022:\u0022my_export_azuresqldb_connection\u0022,\u0022table_name\u0022:\u0022dbo.Persons\u0022}",
            "azureml.continue_on_step_failure": "False",
            "azureml.continue_on_failed_optional_input": "True",
            "azureml.defaultComputeName": "serverless",
            "azureml.defaultDataStoreName": "workspaceblobstore",
            "azureml.pipelineComponent": "pipelinerun"
          },
<<<<<<< HEAD
          "displayName": "test_731542382217",
=======
          "displayName": "test_547892670295",
>>>>>>> 3db039c7
          "status": "Preparing",
          "experimentName": "azure-ai-ml",
          "services": {
            "Tracking": {
              "jobServiceType": "Tracking",
              "port": null,
              "endpoint": "azureml://eastus2euap.api.azureml.ms/mlflow/v1.0/subscriptions/00000000-0000-0000-0000-000000000/resourceGroups/00000/providers/Microsoft.MachineLearningServices/workspaces/00000?",
              "status": null,
              "errorMessage": null,
              "properties": null,
              "nodes": null
            },
            "Studio": {
              "jobServiceType": "Studio",
              "port": null,
<<<<<<< HEAD
              "endpoint": "https://ml.azure.com/runs/test_731542382217?wsid=/subscriptions/00000000-0000-0000-0000-000000000/resourcegroups/00000/workspaces/00000",
=======
              "endpoint": "https://ml.azure.com/runs/test_547892670295?wsid=/subscriptions/00000000-0000-0000-0000-000000000/resourcegroups/00000/workspaces/00000",
>>>>>>> 3db039c7
              "status": null,
              "errorMessage": null,
              "properties": null,
              "nodes": null
            }
          },
          "computeId": null,
          "isArchived": false,
          "identity": null,
          "componentId": null,
          "notificationSetting": null,
          "jobType": "Pipeline",
          "settings": {
            "default_compute": "/subscriptions/00000000-0000-0000-0000-000000000/resourceGroups/00000/providers/Microsoft.MachineLearningServices/workspaces/00000/computes/serverless",
            "_source": "YAML.JOB"
          },
          "jobs": {
            "blob_azuresql": {
              "type": "data_transfer",
              "task": "export_data",
              "sink": {
                "type": "database",
                "table_name": "${{parent.inputs.table_name}}",
                "connection": "${{parent.inputs.connection_target_azuresql}}"
              },
              "name": "blob_azuresql",
              "inputs": {
                "source": {
                  "job_input_type": "literal",
                  "value": "${{parent.inputs.cosmos_folder}}"
                }
              },
              "_source": "BUILTIN",
              "componentId": "azureml://registries/azureml-preview/components/export_data_database/versions/0.0.1"
            },
            "blob_azuresql_node_input": {
              "type": "data_transfer",
              "task": "export_data",
              "sink": {
                "type": "database",
                "table_name": "dbo.Persons",
                "connection": "azureml:my_export_azuresqldb_connection"
              },
              "name": "blob_azuresql_node_input",
              "inputs": {
                "source": {
                  "uri": "azureml://datastores/workspaceblobstore/paths/LocalUpload/00000000000000000000000000000000/testFile_ForSqlDB.parquet",
                  "job_input_type": "uri_file"
                }
              },
              "_source": "BUILTIN",
              "componentId": "azureml://registries/azureml-preview/components/export_data_database/versions/0.0.1"
            }
          },
          "inputs": {
            "connection_target_azuresql": {
              "description": null,
              "jobInputType": "literal",
              "value": "azureml:my_export_azuresqldb_connection"
            },
            "table_name": {
              "description": null,
              "jobInputType": "literal",
              "value": "dbo.Persons"
            },
            "cosmos_folder": {
              "description": null,
              "uri": "azureml://datastores/workspaceblobstore/paths/LocalUpload/00000000000000000000000000000000/testFile_ForSqlDB.parquet",
              "mode": "ReadOnlyMount",
              "jobInputType": "uri_file"
            }
          },
          "outputs": {},
          "sourceJobId": null
        },
        "systemData": {
<<<<<<< HEAD
          "createdAt": "2023-03-05T18:48:12.6110999\u002B00:00",
=======
          "createdAt": "2023-03-03T04:53:21.5042023\u002B00:00",
>>>>>>> 3db039c7
          "createdBy": "Firstname Lastname",
          "createdByType": "User"
        }
      }
    },
    {
<<<<<<< HEAD
      "RequestUri": "https://management.azure.com/subscriptions/00000000-0000-0000-0000-000000000/resourceGroups/00000/providers/Microsoft.MachineLearningServices/workspaces/00000/jobs/test_731542382217/cancel?api-version=2023-02-01-preview",
=======
      "RequestUri": "https://management.azure.com/subscriptions/00000000-0000-0000-0000-000000000/resourceGroups/00000/providers/Microsoft.MachineLearningServices/workspaces/00000/jobs/test_547892670295/cancel?api-version=2022-12-01-preview",
>>>>>>> 3db039c7
      "RequestMethod": "POST",
      "RequestHeaders": {
        "Accept": "application/json",
        "Accept-Encoding": "gzip, deflate",
        "Connection": "keep-alive",
        "Content-Length": "0",
        "User-Agent": "azure-ai-ml/1.5.0 az00000-python-mgmt-machinelearningservices/0.1.0 Python/3.8.13 (Windows-10-10.0.22000-SP0)"
      },
      "RequestBody": null,
      "StatusCode": 202,
      "ResponseHeaders": {
        "Cache-Control": "no-cache",
        "Content-Length": "4",
        "Content-Type": "application/json; charset=utf-8",
<<<<<<< HEAD
        "Date": "Sun, 05 Mar 2023 18:48:15 GMT",
        "Expires": "-1",
        "Location": "https://management.azure.com/subscriptions/00000000-0000-0000-0000-000000000/providers/Microsoft.MachineLearningServices/locations/centraluseuap/mfeOperationResults/jc:288fbc99-974d-4a49-b40f-53b041fe40cc:test_731542382217?api-version=2023-02-01-preview",
=======
        "Date": "Fri, 03 Mar 2023 04:53:25 GMT",
        "Expires": "-1",
        "Location": "https://management.azure.com/subscriptions/00000000-0000-0000-0000-000000000/providers/Microsoft.MachineLearningServices/locations/eastus2euap/mfeOperationResults/jc:296119a5-4b49-4d46-8bc2-199ef997ce62:test_547892670295?api-version=2022-12-01-preview",
>>>>>>> 3db039c7
        "Pragma": "no-cache",
        "Request-Context": "appId=cid-v1:17d65b70-e9ce-4ed5-9347-1f660ec782e9",
        "Strict-Transport-Security": "max-age=31536000; includeSubDomains",
        "x-aml-cluster": "vienna-eastus2euap-01",
        "X-Content-Type-Options": "nosniff",
        "x-ms-async-operation-timeout": "PT1H",
<<<<<<< HEAD
        "x-ms-correlation-request-id": "33e8d06c-ed17-49c7-8601-57cc0c859a93",
        "x-ms-ratelimit-remaining-subscription-writes": "1173",
        "x-ms-response-type": "standard",
        "x-ms-routing-request-id": "WESTUS2:20230305T184816Z:33e8d06c-ed17-49c7-8601-57cc0c859a93",
        "x-request-time": "1.007"
=======
        "x-ms-correlation-request-id": "c032dee6-58b6-486f-b992-c06c65dca7e4",
        "x-ms-ratelimit-remaining-subscription-writes": "1197",
        "x-ms-response-type": "standard",
        "x-ms-routing-request-id": "JAPANEAST:20230303T045326Z:c032dee6-58b6-486f-b992-c06c65dca7e4",
        "x-request-time": "0.764"
>>>>>>> 3db039c7
      },
      "ResponseBody": "null"
    },
    {
<<<<<<< HEAD
      "RequestUri": "https://management.azure.com/subscriptions/00000000-0000-0000-0000-000000000/providers/Microsoft.MachineLearningServices/locations/centraluseuap/mfeOperationResults/jc:288fbc99-974d-4a49-b40f-53b041fe40cc:test_731542382217?api-version=2023-02-01-preview",
=======
      "RequestUri": "https://management.azure.com/subscriptions/00000000-0000-0000-0000-000000000/providers/Microsoft.MachineLearningServices/locations/eastus2euap/mfeOperationResults/jc:296119a5-4b49-4d46-8bc2-199ef997ce62:test_547892670295?api-version=2022-12-01-preview",
>>>>>>> 3db039c7
      "RequestMethod": "GET",
      "RequestHeaders": {
        "Accept": "*/*",
        "Accept-Encoding": "gzip, deflate",
        "Connection": "keep-alive",
        "User-Agent": "azure-ai-ml/1.5.0 az00000-python-mgmt-machinelearningservices/0.1.0 Python/3.8.13 (Windows-10-10.0.22000-SP0)"
      },
      "RequestBody": null,
      "StatusCode": 202,
      "ResponseHeaders": {
        "Cache-Control": "no-cache",
        "Content-Length": "2",
        "Content-Type": "application/json; charset=utf-8",
<<<<<<< HEAD
        "Date": "Sun, 05 Mar 2023 18:48:16 GMT",
        "Expires": "-1",
        "Location": "https://management.azure.com/subscriptions/00000000-0000-0000-0000-000000000/providers/Microsoft.MachineLearningServices/locations/centraluseuap/mfeOperationResults/jc:288fbc99-974d-4a49-b40f-53b041fe40cc:test_731542382217?api-version=2023-02-01-preview",
=======
        "Date": "Fri, 03 Mar 2023 04:53:26 GMT",
        "Expires": "-1",
        "Location": "https://management.azure.com/subscriptions/00000000-0000-0000-0000-000000000/providers/Microsoft.MachineLearningServices/locations/eastus2euap/mfeOperationResults/jc:296119a5-4b49-4d46-8bc2-199ef997ce62:test_547892670295?api-version=2022-12-01-preview",
>>>>>>> 3db039c7
        "Pragma": "no-cache",
        "Request-Context": "appId=cid-v1:17d65b70-e9ce-4ed5-9347-1f660ec782e9",
        "Strict-Transport-Security": "max-age=31536000; includeSubDomains",
        "x-aml-cluster": "vienna-eastus2euap-02",
        "X-Content-Type-Options": "nosniff",
<<<<<<< HEAD
        "x-ms-correlation-request-id": "0c342244-3223-46b7-bb12-2f6168fcab0a",
        "x-ms-ratelimit-remaining-subscription-reads": "11951",
        "x-ms-response-type": "standard",
        "x-ms-routing-request-id": "WESTUS2:20230305T184816Z:0c342244-3223-46b7-bb12-2f6168fcab0a",
        "x-request-time": "0.080"
=======
        "x-ms-correlation-request-id": "9a55125f-487d-4e7b-b44c-038e5ec3f25a",
        "x-ms-ratelimit-remaining-subscription-reads": "11997",
        "x-ms-response-type": "standard",
        "x-ms-routing-request-id": "JAPANEAST:20230303T045327Z:9a55125f-487d-4e7b-b44c-038e5ec3f25a",
        "x-request-time": "0.365"
>>>>>>> 3db039c7
      },
      "ResponseBody": {}
    },
    {
<<<<<<< HEAD
      "RequestUri": "https://management.azure.com/subscriptions/00000000-0000-0000-0000-000000000/providers/Microsoft.MachineLearningServices/locations/centraluseuap/mfeOperationResults/jc:288fbc99-974d-4a49-b40f-53b041fe40cc:test_731542382217?api-version=2023-02-01-preview",
=======
      "RequestUri": "https://management.azure.com/subscriptions/00000000-0000-0000-0000-000000000/providers/Microsoft.MachineLearningServices/locations/eastus2euap/mfeOperationResults/jc:296119a5-4b49-4d46-8bc2-199ef997ce62:test_547892670295?api-version=2022-12-01-preview",
>>>>>>> 3db039c7
      "RequestMethod": "GET",
      "RequestHeaders": {
        "Accept": "*/*",
        "Accept-Encoding": "gzip, deflate",
        "Connection": "keep-alive",
        "User-Agent": "azure-ai-ml/1.5.0 az00000-python-mgmt-machinelearningservices/0.1.0 Python/3.8.13 (Windows-10-10.0.22000-SP0)"
      },
      "RequestBody": null,
      "StatusCode": 200,
      "ResponseHeaders": {
        "Cache-Control": "no-cache",
        "Content-Length": "0",
<<<<<<< HEAD
        "Date": "Sun, 05 Mar 2023 18:48:46 GMT",
        "Expires": "-1",
        "Pragma": "no-cache",
        "request-context": "appId=cid-v1:512cc15a-13b5-415b-bfd0-dce7accb6bb1",
        "Server-Timing": "traceparent;desc=\u002200-ee08ef17791692f7fc5a1cfed93206ca-540a040c7e03e365-01\u0022",
=======
        "Date": "Fri, 03 Mar 2023 04:53:57 GMT",
        "Expires": "-1",
        "Pragma": "no-cache",
        "Request-Context": "appId=cid-v1:17d65b70-e9ce-4ed5-9347-1f660ec782e9",
        "Server-Timing": "traceparent;desc=\u002200-172c01fe30d2720f28a92074998a200c-2ed4ff881c04ec29-01\u0022",
>>>>>>> 3db039c7
        "Strict-Transport-Security": "max-age=31536000; includeSubDomains",
        "x-aml-cluster": "vienna-eastus2euap-02",
        "X-Content-Type-Options": "nosniff",
<<<<<<< HEAD
        "x-ms-correlation-request-id": "d4dea4e6-d575-40a7-a555-9e21902b809d",
        "x-ms-ratelimit-remaining-subscription-reads": "11950",
        "x-ms-response-type": "standard",
        "x-ms-routing-request-id": "WESTUS2:20230305T184847Z:d4dea4e6-d575-40a7-a555-9e21902b809d",
        "x-request-time": "0.039"
=======
        "x-ms-correlation-request-id": "fd5e4045-0666-42ce-b297-5a67f552f822",
        "x-ms-ratelimit-remaining-subscription-reads": "11996",
        "x-ms-response-type": "standard",
        "x-ms-routing-request-id": "JAPANEAST:20230303T045357Z:fd5e4045-0666-42ce-b297-5a67f552f822",
        "x-request-time": "0.037"
>>>>>>> 3db039c7
      },
      "ResponseBody": null
    }
  ],
  "Variables": {
<<<<<<< HEAD
    "name": "test_731542382217"
=======
    "name": "test_547892670295"
>>>>>>> 3db039c7
  }
}<|MERGE_RESOLUTION|>--- conflicted
+++ resolved
@@ -7,11 +7,7 @@
         "Accept": "application/json",
         "Accept-Encoding": "gzip, deflate",
         "Connection": "keep-alive",
-<<<<<<< HEAD
-        "User-Agent": "azure-ai-ml/1.5.0 azsdk-python-mgmt-machinelearningservices/0.1.0 Python/3.7.9 (Windows-10-10.0.22621-SP0)"
-=======
-        "User-Agent": "azure-ai-ml/1.5.0 az00000-python-mgmt-machinelearningservices/0.1.0 Python/3.8.13 (Windows-10-10.0.22000-SP0)"
->>>>>>> 3db039c7
+        "User-Agent": "azure-ai-ml/1.5.0 az00000-python-mgmt-machinelearningservices/0.1.0 Python/3.8.13 (Windows-10-10.0.22000-SP0)"
       },
       "RequestBody": null,
       "StatusCode": 200,
@@ -19,19 +15,11 @@
         "Cache-Control": "no-cache",
         "Content-Encoding": "gzip",
         "Content-Type": "application/json; charset=utf-8",
-<<<<<<< HEAD
-        "Date": "Sun, 05 Mar 2023 18:48:04 GMT",
-        "Expires": "-1",
-        "Pragma": "no-cache",
-        "request-context": "appId=cid-v1:512cc15a-13b5-415b-bfd0-dce7accb6bb1",
-        "Server-Timing": "traceparent;desc=\u002200-a2b5559323c60251f1d37b3bba307d20-867c83c27465f5fd-01\u0022",
-=======
         "Date": "Fri, 03 Mar 2023 04:53:13 GMT",
         "Expires": "-1",
         "Pragma": "no-cache",
         "Request-Context": "appId=cid-v1:17d65b70-e9ce-4ed5-9347-1f660ec782e9",
         "Server-Timing": "traceparent;desc=\u002200-1c4f75b93dd989af965b47314cfdb109-71d661aa80105182-01\u0022",
->>>>>>> 3db039c7
         "Strict-Transport-Security": "max-age=31536000; includeSubDomains",
         "Transfer-Encoding": "chunked",
         "Vary": [
@@ -40,19 +28,11 @@
         ],
         "x-aml-cluster": "vienna-eastus2euap-01",
         "X-Content-Type-Options": "nosniff",
-<<<<<<< HEAD
-        "x-ms-correlation-request-id": "d5df388a-625d-4508-aae4-3c9e4dfcd193",
-        "x-ms-ratelimit-remaining-subscription-reads": "11953",
-        "x-ms-response-type": "standard",
-        "x-ms-routing-request-id": "WESTUS2:20230305T184804Z:d5df388a-625d-4508-aae4-3c9e4dfcd193",
-        "x-request-time": "0.105"
-=======
         "x-ms-correlation-request-id": "57c15622-7262-475d-a7fc-553e124c606d",
         "x-ms-ratelimit-remaining-subscription-reads": "11999",
         "x-ms-response-type": "standard",
         "x-ms-routing-request-id": "JAPANEAST:20230303T045313Z:57c15622-7262-475d-a7fc-553e124c606d",
         "x-request-time": "0.149"
->>>>>>> 3db039c7
       },
       "ResponseBody": {
         "id": "/subscriptions/00000000-0000-0000-0000-000000000/resourceGroups/00000/providers/Microsoft.MachineLearningServices/workspaces/00000/datastores/workspaceblobstore",
@@ -67,29 +47,17 @@
             "credentialsType": "AccountKey"
           },
           "datastoreType": "AzureBlob",
-<<<<<<< HEAD
-          "accountName": "sax5mzqu7xztpx4",
-          "containerName": "azureml-blobstore-288fbc99-974d-4a49-b40f-53b041fe40cc",
-=======
           "accountName": "00000canary9173837871",
           "containerName": "azureml-blobstore-296119a5-4b49-4d46-8bc2-199ef997ce62",
->>>>>>> 3db039c7
           "endpoint": "core.windows.net",
           "protocol": "https",
           "serviceDataAccessAuthIdentity": "WorkspaceSystemAssignedIdentity"
         },
         "systemData": {
-<<<<<<< HEAD
-          "createdAt": "2023-03-03T20:15:35.8475982\u002B00:00",
-          "createdBy": "779301c0-18b2-4cdc-801b-a0a3368fee0a",
-          "createdByType": "Application",
-          "lastModifiedAt": "2023-03-03T20:15:36.7830744\u002B00:00",
-=======
           "createdAt": "2022-08-03T08:58:56.8282984\u002B00:00",
           "createdBy": "779301c0-18b2-4cdc-801b-a0a3368fee0a",
           "createdByType": "Application",
           "lastModifiedAt": "2022-08-03T08:58:57.6613626\u002B00:00",
->>>>>>> 3db039c7
           "lastModifiedBy": "779301c0-18b2-4cdc-801b-a0a3368fee0a",
           "lastModifiedByType": "Application"
         }
@@ -111,37 +79,21 @@
         "Cache-Control": "no-cache",
         "Content-Encoding": "gzip",
         "Content-Type": "application/json; charset=utf-8",
-<<<<<<< HEAD
-        "Date": "Sun, 05 Mar 2023 18:48:04 GMT",
-        "Expires": "-1",
-        "Pragma": "no-cache",
-        "request-context": "appId=cid-v1:512cc15a-13b5-415b-bfd0-dce7accb6bb1",
-        "Server-Timing": "traceparent;desc=\u002200-45938cfe9529e5c41aed88667749b48e-7f7e74c3e45a7562-01\u0022",
-=======
         "Date": "Fri, 03 Mar 2023 04:53:14 GMT",
         "Expires": "-1",
         "Pragma": "no-cache",
         "Request-Context": "appId=cid-v1:17d65b70-e9ce-4ed5-9347-1f660ec782e9",
         "Server-Timing": "traceparent;desc=\u002200-5169bd4e5e9f1b319398c4c68aa78b0c-fc1d2ed8a26a245c-01\u0022",
->>>>>>> 3db039c7
         "Strict-Transport-Security": "max-age=31536000; includeSubDomains",
         "Transfer-Encoding": "chunked",
         "Vary": "Accept-Encoding",
         "x-aml-cluster": "vienna-eastus2euap-01",
         "X-Content-Type-Options": "nosniff",
-<<<<<<< HEAD
-        "x-ms-correlation-request-id": "fe1938d7-67b1-429a-abef-b6b2663bc14e",
-        "x-ms-ratelimit-remaining-subscription-writes": "1175",
-        "x-ms-response-type": "standard",
-        "x-ms-routing-request-id": "WESTUS2:20230305T184805Z:fe1938d7-67b1-429a-abef-b6b2663bc14e",
-        "x-request-time": "0.454"
-=======
         "x-ms-correlation-request-id": "709e1c6b-18d4-4c19-8f6b-a9fc17354097",
         "x-ms-ratelimit-remaining-subscription-writes": "1199",
         "x-ms-response-type": "standard",
         "x-ms-routing-request-id": "JAPANEAST:20230303T045314Z:709e1c6b-18d4-4c19-8f6b-a9fc17354097",
         "x-request-time": "0.119"
->>>>>>> 3db039c7
       },
       "ResponseBody": {
         "secretsType": "AccountKey",
@@ -149,23 +101,14 @@
       }
     },
     {
-<<<<<<< HEAD
-      "RequestUri": "https://sax5mzqu7xztpx4.blob.core.windows.net/000000000000000000000000000000000000/LocalUpload/00000000000000000000000000000000/testFile_ForSqlDB.parquet",
-=======
       "RequestUri": "https://00000canary9173837871.blob.core.windows.net/azureml-blobstore-296119a5-4b49-4d46-8bc2-199ef997ce62/LocalUpload/00000000000000000000000000000000/testFile_ForSqlDB.parquet",
->>>>>>> 3db039c7
       "RequestMethod": "HEAD",
       "RequestHeaders": {
         "Accept": "application/xml",
         "Accept-Encoding": "gzip, deflate",
         "Connection": "keep-alive",
-<<<<<<< HEAD
-        "User-Agent": "azsdk-python-storage-blob/12.14.1 Python/3.7.9 (Windows-10-10.0.22621-SP0)",
-        "x-ms-date": "Sun, 05 Mar 2023 18:48:05 GMT",
-=======
         "User-Agent": "az00000-python-storage-blob/12.13.1 Python/3.8.13 (Windows-10-10.0.22000-SP0)",
         "x-ms-date": "Fri, 03 Mar 2023 04:53:15 GMT",
->>>>>>> 3db039c7
         "x-ms-version": "2021-08-06"
       },
       "RequestBody": null,
@@ -175,15 +118,9 @@
         "Content-Length": "460",
         "Content-MD5": "yEVdiDaCQ2KROmNhs\u002BM\u002BLg==",
         "Content-Type": "application/octet-stream",
-<<<<<<< HEAD
-        "Date": "Sun, 05 Mar 2023 18:48:06 GMT",
-        "ETag": "\u00220x8DB1D31CCC66E43\u0022",
-        "Last-Modified": "Sun, 05 Mar 2023 04:26:32 GMT",
-=======
         "Date": "Fri, 03 Mar 2023 04:53:15 GMT",
         "ETag": "\u00220x8DB1B92E7852956\u0022",
         "Last-Modified": "Fri, 03 Mar 2023 02:56:36 GMT",
->>>>>>> 3db039c7
         "Server": [
           "Windows-Azure-Blob/1.0",
           "Microsoft-HTTPAPI/2.0"
@@ -192,54 +129,32 @@
         "x-ms-access-tier": "Hot",
         "x-ms-access-tier-inferred": "true",
         "x-ms-blob-type": "BlockBlob",
-<<<<<<< HEAD
-        "x-ms-creation-time": "Sun, 05 Mar 2023 04:26:32 GMT",
-        "x-ms-lease-state": "available",
-        "x-ms-lease-status": "unlocked",
-        "x-ms-meta-name": "57a43ea0-946e-47ca-a707-0c515b9a416f",
-        "x-ms-meta-upload_status": "completed",
-        "x-ms-meta-version": "ee2e654f-768e-467f-92e0-86e251266b42",
-=======
         "x-ms-creation-time": "Fri, 03 Mar 2023 02:56:36 GMT",
         "x-ms-lease-state": "available",
         "x-ms-lease-status": "unlocked",
         "x-ms-meta-name": "28228db4-a9f4-48e6-81c3-d0ec71cbe63a",
         "x-ms-meta-upload_status": "completed",
         "x-ms-meta-version": "ed52c300-641e-46ea-ac8e-49db941af402",
->>>>>>> 3db039c7
         "x-ms-server-encrypted": "true",
         "x-ms-version": "2021-08-06"
       },
       "ResponseBody": null
     },
     {
-<<<<<<< HEAD
-      "RequestUri": "https://sax5mzqu7xztpx4.blob.core.windows.net/000000000000000000000000000000000000/az-ml-artifacts/00000000000000000000000000000000/testFile_ForSqlDB.parquet",
-=======
       "RequestUri": "https://00000canary9173837871.blob.core.windows.net/azureml-blobstore-296119a5-4b49-4d46-8bc2-199ef997ce62/az-ml-artifacts/00000000000000000000000000000000/testFile_ForSqlDB.parquet",
->>>>>>> 3db039c7
       "RequestMethod": "HEAD",
       "RequestHeaders": {
         "Accept": "application/xml",
         "Accept-Encoding": "gzip, deflate",
         "Connection": "keep-alive",
-<<<<<<< HEAD
-        "User-Agent": "azsdk-python-storage-blob/12.14.1 Python/3.7.9 (Windows-10-10.0.22621-SP0)",
-        "x-ms-date": "Sun, 05 Mar 2023 18:48:06 GMT",
-=======
         "User-Agent": "az00000-python-storage-blob/12.13.1 Python/3.8.13 (Windows-10-10.0.22000-SP0)",
         "x-ms-date": "Fri, 03 Mar 2023 04:53:17 GMT",
->>>>>>> 3db039c7
         "x-ms-version": "2021-08-06"
       },
       "RequestBody": null,
       "StatusCode": 404,
       "ResponseHeaders": {
-<<<<<<< HEAD
-        "Date": "Sun, 05 Mar 2023 18:48:06 GMT",
-=======
         "Date": "Fri, 03 Mar 2023 04:53:15 GMT",
->>>>>>> 3db039c7
         "Server": [
           "Windows-Azure-Blob/1.0",
           "Microsoft-HTTPAPI/2.0"
@@ -266,19 +181,11 @@
         "Cache-Control": "no-cache",
         "Content-Encoding": "gzip",
         "Content-Type": "application/json; charset=utf-8",
-<<<<<<< HEAD
-        "Date": "Sun, 05 Mar 2023 18:48:06 GMT",
-        "Expires": "-1",
-        "Pragma": "no-cache",
-        "request-context": "appId=cid-v1:512cc15a-13b5-415b-bfd0-dce7accb6bb1",
-        "Server-Timing": "traceparent;desc=\u002200-d5059f488a0959fcc30bdf284dfe644f-ad49772bd2e42db8-01\u0022",
-=======
         "Date": "Fri, 03 Mar 2023 04:53:16 GMT",
         "Expires": "-1",
         "Pragma": "no-cache",
         "Request-Context": "appId=cid-v1:17d65b70-e9ce-4ed5-9347-1f660ec782e9",
         "Server-Timing": "traceparent;desc=\u002200-f4f226e9cec7a36d0cb4c0557b5542ec-7e6d5fd034ca09f3-01\u0022",
->>>>>>> 3db039c7
         "Strict-Transport-Security": "max-age=31536000; includeSubDomains",
         "Transfer-Encoding": "chunked",
         "Vary": [
@@ -287,19 +194,11 @@
         ],
         "x-aml-cluster": "vienna-eastus2euap-01",
         "X-Content-Type-Options": "nosniff",
-<<<<<<< HEAD
-        "x-ms-correlation-request-id": "c2c63430-f7cf-4c9b-9bef-db9dc51dfacb",
-        "x-ms-ratelimit-remaining-subscription-reads": "11952",
-        "x-ms-response-type": "standard",
-        "x-ms-routing-request-id": "WESTUS2:20230305T184806Z:c2c63430-f7cf-4c9b-9bef-db9dc51dfacb",
-        "x-request-time": "0.098"
-=======
         "x-ms-correlation-request-id": "0f5dd834-58c5-4e18-9836-703ca1adcf1b",
         "x-ms-ratelimit-remaining-subscription-reads": "11998",
         "x-ms-response-type": "standard",
         "x-ms-routing-request-id": "JAPANEAST:20230303T045316Z:0f5dd834-58c5-4e18-9836-703ca1adcf1b",
         "x-request-time": "0.113"
->>>>>>> 3db039c7
       },
       "ResponseBody": {
         "id": "/subscriptions/00000000-0000-0000-0000-000000000/resourceGroups/00000/providers/Microsoft.MachineLearningServices/workspaces/00000/datastores/workspaceblobstore",
@@ -314,29 +213,17 @@
             "credentialsType": "AccountKey"
           },
           "datastoreType": "AzureBlob",
-<<<<<<< HEAD
-          "accountName": "sax5mzqu7xztpx4",
-          "containerName": "azureml-blobstore-288fbc99-974d-4a49-b40f-53b041fe40cc",
-=======
           "accountName": "00000canary9173837871",
           "containerName": "azureml-blobstore-296119a5-4b49-4d46-8bc2-199ef997ce62",
->>>>>>> 3db039c7
           "endpoint": "core.windows.net",
           "protocol": "https",
           "serviceDataAccessAuthIdentity": "WorkspaceSystemAssignedIdentity"
         },
         "systemData": {
-<<<<<<< HEAD
-          "createdAt": "2023-03-03T20:15:35.8475982\u002B00:00",
-          "createdBy": "779301c0-18b2-4cdc-801b-a0a3368fee0a",
-          "createdByType": "Application",
-          "lastModifiedAt": "2023-03-03T20:15:36.7830744\u002B00:00",
-=======
           "createdAt": "2022-08-03T08:58:56.8282984\u002B00:00",
           "createdBy": "779301c0-18b2-4cdc-801b-a0a3368fee0a",
           "createdByType": "Application",
           "lastModifiedAt": "2022-08-03T08:58:57.6613626\u002B00:00",
->>>>>>> 3db039c7
           "lastModifiedBy": "779301c0-18b2-4cdc-801b-a0a3368fee0a",
           "lastModifiedByType": "Application"
         }
@@ -358,37 +245,21 @@
         "Cache-Control": "no-cache",
         "Content-Encoding": "gzip",
         "Content-Type": "application/json; charset=utf-8",
-<<<<<<< HEAD
-        "Date": "Sun, 05 Mar 2023 18:48:06 GMT",
-        "Expires": "-1",
-        "Pragma": "no-cache",
-        "request-context": "appId=cid-v1:512cc15a-13b5-415b-bfd0-dce7accb6bb1",
-        "Server-Timing": "traceparent;desc=\u002200-396cdd6580f89b409dbfa46741712272-43715dd8e6d4a8c6-01\u0022",
-=======
         "Date": "Fri, 03 Mar 2023 04:53:16 GMT",
         "Expires": "-1",
         "Pragma": "no-cache",
         "Request-Context": "appId=cid-v1:17d65b70-e9ce-4ed5-9347-1f660ec782e9",
         "Server-Timing": "traceparent;desc=\u002200-34c5ac60474503aa9ce9b23e2e192ac2-cc8da76554e9373a-01\u0022",
->>>>>>> 3db039c7
         "Strict-Transport-Security": "max-age=31536000; includeSubDomains",
         "Transfer-Encoding": "chunked",
         "Vary": "Accept-Encoding",
         "x-aml-cluster": "vienna-eastus2euap-01",
         "X-Content-Type-Options": "nosniff",
-<<<<<<< HEAD
-        "x-ms-correlation-request-id": "13d25e8c-80d0-420b-a8a0-cad8d318b088",
-        "x-ms-ratelimit-remaining-subscription-writes": "1174",
-        "x-ms-response-type": "standard",
-        "x-ms-routing-request-id": "WESTUS2:20230305T184807Z:13d25e8c-80d0-420b-a8a0-cad8d318b088",
-        "x-request-time": "0.128"
-=======
         "x-ms-correlation-request-id": "52340879-3d4f-4dba-8fab-133c11b06ec4",
         "x-ms-ratelimit-remaining-subscription-writes": "1198",
         "x-ms-response-type": "standard",
         "x-ms-routing-request-id": "JAPANEAST:20230303T045317Z:52340879-3d4f-4dba-8fab-133c11b06ec4",
         "x-request-time": "0.121"
->>>>>>> 3db039c7
       },
       "ResponseBody": {
         "secretsType": "AccountKey",
@@ -396,23 +267,14 @@
       }
     },
     {
-<<<<<<< HEAD
-      "RequestUri": "https://sax5mzqu7xztpx4.blob.core.windows.net/000000000000000000000000000000000000/LocalUpload/00000000000000000000000000000000/testFile_ForSqlDB.parquet",
-=======
       "RequestUri": "https://00000canary9173837871.blob.core.windows.net/azureml-blobstore-296119a5-4b49-4d46-8bc2-199ef997ce62/LocalUpload/00000000000000000000000000000000/testFile_ForSqlDB.parquet",
->>>>>>> 3db039c7
       "RequestMethod": "HEAD",
       "RequestHeaders": {
         "Accept": "application/xml",
         "Accept-Encoding": "gzip, deflate",
         "Connection": "keep-alive",
-<<<<<<< HEAD
-        "User-Agent": "azsdk-python-storage-blob/12.14.1 Python/3.7.9 (Windows-10-10.0.22621-SP0)",
-        "x-ms-date": "Sun, 05 Mar 2023 18:48:07 GMT",
-=======
         "User-Agent": "az00000-python-storage-blob/12.13.1 Python/3.8.13 (Windows-10-10.0.22000-SP0)",
         "x-ms-date": "Fri, 03 Mar 2023 04:53:18 GMT",
->>>>>>> 3db039c7
         "x-ms-version": "2021-08-06"
       },
       "RequestBody": null,
@@ -422,15 +284,9 @@
         "Content-Length": "460",
         "Content-MD5": "yEVdiDaCQ2KROmNhs\u002BM\u002BLg==",
         "Content-Type": "application/octet-stream",
-<<<<<<< HEAD
-        "Date": "Sun, 05 Mar 2023 18:48:07 GMT",
-        "ETag": "\u00220x8DB1D31CCC66E43\u0022",
-        "Last-Modified": "Sun, 05 Mar 2023 04:26:32 GMT",
-=======
         "Date": "Fri, 03 Mar 2023 04:53:17 GMT",
         "ETag": "\u00220x8DB1B92E7852956\u0022",
         "Last-Modified": "Fri, 03 Mar 2023 02:56:36 GMT",
->>>>>>> 3db039c7
         "Server": [
           "Windows-Azure-Blob/1.0",
           "Microsoft-HTTPAPI/2.0"
@@ -439,54 +295,32 @@
         "x-ms-access-tier": "Hot",
         "x-ms-access-tier-inferred": "true",
         "x-ms-blob-type": "BlockBlob",
-<<<<<<< HEAD
-        "x-ms-creation-time": "Sun, 05 Mar 2023 04:26:32 GMT",
-        "x-ms-lease-state": "available",
-        "x-ms-lease-status": "unlocked",
-        "x-ms-meta-name": "57a43ea0-946e-47ca-a707-0c515b9a416f",
-        "x-ms-meta-upload_status": "completed",
-        "x-ms-meta-version": "ee2e654f-768e-467f-92e0-86e251266b42",
-=======
         "x-ms-creation-time": "Fri, 03 Mar 2023 02:56:36 GMT",
         "x-ms-lease-state": "available",
         "x-ms-lease-status": "unlocked",
         "x-ms-meta-name": "28228db4-a9f4-48e6-81c3-d0ec71cbe63a",
         "x-ms-meta-upload_status": "completed",
         "x-ms-meta-version": "ed52c300-641e-46ea-ac8e-49db941af402",
->>>>>>> 3db039c7
         "x-ms-server-encrypted": "true",
         "x-ms-version": "2021-08-06"
       },
       "ResponseBody": null
     },
     {
-<<<<<<< HEAD
-      "RequestUri": "https://sax5mzqu7xztpx4.blob.core.windows.net/000000000000000000000000000000000000/az-ml-artifacts/00000000000000000000000000000000/testFile_ForSqlDB.parquet",
-=======
       "RequestUri": "https://00000canary9173837871.blob.core.windows.net/azureml-blobstore-296119a5-4b49-4d46-8bc2-199ef997ce62/az-ml-artifacts/00000000000000000000000000000000/testFile_ForSqlDB.parquet",
->>>>>>> 3db039c7
       "RequestMethod": "HEAD",
       "RequestHeaders": {
         "Accept": "application/xml",
         "Accept-Encoding": "gzip, deflate",
         "Connection": "keep-alive",
-<<<<<<< HEAD
-        "User-Agent": "azsdk-python-storage-blob/12.14.1 Python/3.7.9 (Windows-10-10.0.22621-SP0)",
-        "x-ms-date": "Sun, 05 Mar 2023 18:48:07 GMT",
-=======
         "User-Agent": "az00000-python-storage-blob/12.13.1 Python/3.8.13 (Windows-10-10.0.22000-SP0)",
         "x-ms-date": "Fri, 03 Mar 2023 04:53:18 GMT",
->>>>>>> 3db039c7
         "x-ms-version": "2021-08-06"
       },
       "RequestBody": null,
       "StatusCode": 404,
       "ResponseHeaders": {
-<<<<<<< HEAD
-        "Date": "Sun, 05 Mar 2023 18:48:07 GMT",
-=======
         "Date": "Fri, 03 Mar 2023 04:53:17 GMT",
->>>>>>> 3db039c7
         "Server": [
           "Windows-Azure-Blob/1.0",
           "Microsoft-HTTPAPI/2.0"
@@ -499,36 +333,22 @@
       "ResponseBody": null
     },
     {
-<<<<<<< HEAD
-      "RequestUri": "https://management.azure.com/subscriptions/00000000-0000-0000-0000-000000000/resourceGroups/00000/providers/Microsoft.MachineLearningServices/workspaces/00000/jobs/test_731542382217?api-version=2023-02-01-preview",
-=======
       "RequestUri": "https://management.azure.com/subscriptions/00000000-0000-0000-0000-000000000/resourceGroups/00000/providers/Microsoft.MachineLearningServices/workspaces/00000/jobs/test_547892670295?api-version=2022-12-01-preview",
->>>>>>> 3db039c7
       "RequestMethod": "PUT",
       "RequestHeaders": {
         "Accept": "application/json",
         "Accept-Encoding": "gzip, deflate",
         "Connection": "keep-alive",
-<<<<<<< HEAD
-        "Content-Length": "1796",
-        "Content-Type": "application/json",
-        "User-Agent": "azure-ai-ml/1.5.0 azsdk-python-mgmt-machinelearningservices/0.1.0 Python/3.7.9 (Windows-10-10.0.22621-SP0)"
-=======
         "Content-Length": "1804",
         "Content-Type": "application/json",
         "User-Agent": "azure-ai-ml/1.5.0 az00000-python-mgmt-machinelearningservices/0.1.0 Python/3.8.13 (Windows-10-10.0.22000-SP0)"
->>>>>>> 3db039c7
       },
       "RequestBody": {
         "properties": {
           "description": "pipeline with data transfer components",
           "properties": {},
           "tags": {},
-<<<<<<< HEAD
-          "displayName": "test_731542382217",
-=======
           "displayName": "test_547892670295",
->>>>>>> 3db039c7
           "experimentName": "azure-ai-ml",
           "isArchived": false,
           "jobType": "Pipeline",
@@ -563,11 +383,7 @@
                 }
               },
               "_source": "BUILTIN",
-<<<<<<< HEAD
-              "componentId": "azureml://registries/azureml-dev/components/export_data_database/versions/0.0.1"
-=======
               "componentId": "azureml://registries/azureml-preview/components/export_data_database/versions/0.0.1"
->>>>>>> 3db039c7
             },
             "blob_azuresql_node_input": {
               "type": "data_transfer",
@@ -585,11 +401,7 @@
                 }
               },
               "_source": "BUILTIN",
-<<<<<<< HEAD
-              "componentId": "azureml://registries/azureml-dev/components/export_data_database/versions/0.0.1"
-=======
               "componentId": "azureml://registries/azureml-preview/components/export_data_database/versions/0.0.1"
->>>>>>> 3db039c7
             }
           },
           "outputs": {},
@@ -602,16 +414,6 @@
       "StatusCode": 201,
       "ResponseHeaders": {
         "Cache-Control": "no-cache",
-<<<<<<< HEAD
-        "Content-Length": "3318",
-        "Content-Type": "application/json; charset=utf-8",
-        "Date": "Sun, 05 Mar 2023 18:48:12 GMT",
-        "Expires": "-1",
-        "Location": "https://management.azure.com/subscriptions/00000000-0000-0000-0000-000000000/resourceGroups/00000/providers/Microsoft.MachineLearningServices/workspaces/00000/jobs/test_731542382217?api-version=2023-02-01-preview",
-        "Pragma": "no-cache",
-        "request-context": "appId=cid-v1:512cc15a-13b5-415b-bfd0-dce7accb6bb1",
-        "Server-Timing": "traceparent;desc=\u002200-f9e948f1ef263bda9758d3d031d70c7f-de10b378e3d73d29-01\u0022",
-=======
         "Content-Length": "3299",
         "Content-Type": "application/json; charset=utf-8",
         "Date": "Fri, 03 Mar 2023 04:53:21 GMT",
@@ -620,21 +422,9 @@
         "Pragma": "no-cache",
         "Request-Context": "appId=cid-v1:17d65b70-e9ce-4ed5-9347-1f660ec782e9",
         "Server-Timing": "traceparent;desc=\u002200-2c2a25b5263a981858ec3a4d9971e592-ef911d75109b5c0a-01\u0022",
->>>>>>> 3db039c7
         "Strict-Transport-Security": "max-age=31536000; includeSubDomains",
         "x-aml-cluster": "vienna-eastus2euap-01",
         "X-Content-Type-Options": "nosniff",
-<<<<<<< HEAD
-        "x-ms-correlation-request-id": "04c3cc62-cd56-4a10-93bb-dffac876e4cb",
-        "x-ms-ratelimit-remaining-subscription-writes": "1178",
-        "x-ms-response-type": "standard",
-        "x-ms-routing-request-id": "WESTUS2:20230305T184813Z:04c3cc62-cd56-4a10-93bb-dffac876e4cb",
-        "x-request-time": "3.091"
-      },
-      "ResponseBody": {
-        "id": "/subscriptions/00000000-0000-0000-0000-000000000/resourceGroups/00000/providers/Microsoft.MachineLearningServices/workspaces/00000/jobs/test_731542382217",
-        "name": "test_731542382217",
-=======
         "x-ms-correlation-request-id": "f79c16c8-f3c7-4bf5-bbd8-4bd9a6dcf455",
         "x-ms-ratelimit-remaining-subscription-writes": "1199",
         "x-ms-response-type": "standard",
@@ -644,7 +434,6 @@
       "ResponseBody": {
         "id": "/subscriptions/00000000-0000-0000-0000-000000000/resourceGroups/00000/providers/Microsoft.MachineLearningServices/workspaces/00000/jobs/test_547892670295",
         "name": "test_547892670295",
->>>>>>> 3db039c7
         "type": "Microsoft.MachineLearningServices/workspaces/jobs",
         "properties": {
           "description": "pipeline with data transfer components",
@@ -661,11 +450,7 @@
             "azureml.defaultDataStoreName": "workspaceblobstore",
             "azureml.pipelineComponent": "pipelinerun"
           },
-<<<<<<< HEAD
-          "displayName": "test_731542382217",
-=======
           "displayName": "test_547892670295",
->>>>>>> 3db039c7
           "status": "Preparing",
           "experimentName": "azure-ai-ml",
           "services": {
@@ -681,11 +466,7 @@
             "Studio": {
               "jobServiceType": "Studio",
               "port": null,
-<<<<<<< HEAD
-              "endpoint": "https://ml.azure.com/runs/test_731542382217?wsid=/subscriptions/00000000-0000-0000-0000-000000000/resourcegroups/00000/workspaces/00000",
-=======
               "endpoint": "https://ml.azure.com/runs/test_547892670295?wsid=/subscriptions/00000000-0000-0000-0000-000000000/resourcegroups/00000/workspaces/00000",
->>>>>>> 3db039c7
               "status": null,
               "errorMessage": null,
               "properties": null,
@@ -762,22 +543,14 @@
           "sourceJobId": null
         },
         "systemData": {
-<<<<<<< HEAD
-          "createdAt": "2023-03-05T18:48:12.6110999\u002B00:00",
-=======
           "createdAt": "2023-03-03T04:53:21.5042023\u002B00:00",
->>>>>>> 3db039c7
           "createdBy": "Firstname Lastname",
           "createdByType": "User"
         }
       }
     },
     {
-<<<<<<< HEAD
-      "RequestUri": "https://management.azure.com/subscriptions/00000000-0000-0000-0000-000000000/resourceGroups/00000/providers/Microsoft.MachineLearningServices/workspaces/00000/jobs/test_731542382217/cancel?api-version=2023-02-01-preview",
-=======
       "RequestUri": "https://management.azure.com/subscriptions/00000000-0000-0000-0000-000000000/resourceGroups/00000/providers/Microsoft.MachineLearningServices/workspaces/00000/jobs/test_547892670295/cancel?api-version=2022-12-01-preview",
->>>>>>> 3db039c7
       "RequestMethod": "POST",
       "RequestHeaders": {
         "Accept": "application/json",
@@ -792,43 +565,25 @@
         "Cache-Control": "no-cache",
         "Content-Length": "4",
         "Content-Type": "application/json; charset=utf-8",
-<<<<<<< HEAD
-        "Date": "Sun, 05 Mar 2023 18:48:15 GMT",
-        "Expires": "-1",
-        "Location": "https://management.azure.com/subscriptions/00000000-0000-0000-0000-000000000/providers/Microsoft.MachineLearningServices/locations/centraluseuap/mfeOperationResults/jc:288fbc99-974d-4a49-b40f-53b041fe40cc:test_731542382217?api-version=2023-02-01-preview",
-=======
         "Date": "Fri, 03 Mar 2023 04:53:25 GMT",
         "Expires": "-1",
         "Location": "https://management.azure.com/subscriptions/00000000-0000-0000-0000-000000000/providers/Microsoft.MachineLearningServices/locations/eastus2euap/mfeOperationResults/jc:296119a5-4b49-4d46-8bc2-199ef997ce62:test_547892670295?api-version=2022-12-01-preview",
->>>>>>> 3db039c7
         "Pragma": "no-cache",
         "Request-Context": "appId=cid-v1:17d65b70-e9ce-4ed5-9347-1f660ec782e9",
         "Strict-Transport-Security": "max-age=31536000; includeSubDomains",
         "x-aml-cluster": "vienna-eastus2euap-01",
         "X-Content-Type-Options": "nosniff",
         "x-ms-async-operation-timeout": "PT1H",
-<<<<<<< HEAD
-        "x-ms-correlation-request-id": "33e8d06c-ed17-49c7-8601-57cc0c859a93",
-        "x-ms-ratelimit-remaining-subscription-writes": "1173",
-        "x-ms-response-type": "standard",
-        "x-ms-routing-request-id": "WESTUS2:20230305T184816Z:33e8d06c-ed17-49c7-8601-57cc0c859a93",
-        "x-request-time": "1.007"
-=======
         "x-ms-correlation-request-id": "c032dee6-58b6-486f-b992-c06c65dca7e4",
         "x-ms-ratelimit-remaining-subscription-writes": "1197",
         "x-ms-response-type": "standard",
         "x-ms-routing-request-id": "JAPANEAST:20230303T045326Z:c032dee6-58b6-486f-b992-c06c65dca7e4",
         "x-request-time": "0.764"
->>>>>>> 3db039c7
       },
       "ResponseBody": "null"
     },
     {
-<<<<<<< HEAD
-      "RequestUri": "https://management.azure.com/subscriptions/00000000-0000-0000-0000-000000000/providers/Microsoft.MachineLearningServices/locations/centraluseuap/mfeOperationResults/jc:288fbc99-974d-4a49-b40f-53b041fe40cc:test_731542382217?api-version=2023-02-01-preview",
-=======
       "RequestUri": "https://management.azure.com/subscriptions/00000000-0000-0000-0000-000000000/providers/Microsoft.MachineLearningServices/locations/eastus2euap/mfeOperationResults/jc:296119a5-4b49-4d46-8bc2-199ef997ce62:test_547892670295?api-version=2022-12-01-preview",
->>>>>>> 3db039c7
       "RequestMethod": "GET",
       "RequestHeaders": {
         "Accept": "*/*",
@@ -842,42 +597,24 @@
         "Cache-Control": "no-cache",
         "Content-Length": "2",
         "Content-Type": "application/json; charset=utf-8",
-<<<<<<< HEAD
-        "Date": "Sun, 05 Mar 2023 18:48:16 GMT",
-        "Expires": "-1",
-        "Location": "https://management.azure.com/subscriptions/00000000-0000-0000-0000-000000000/providers/Microsoft.MachineLearningServices/locations/centraluseuap/mfeOperationResults/jc:288fbc99-974d-4a49-b40f-53b041fe40cc:test_731542382217?api-version=2023-02-01-preview",
-=======
         "Date": "Fri, 03 Mar 2023 04:53:26 GMT",
         "Expires": "-1",
         "Location": "https://management.azure.com/subscriptions/00000000-0000-0000-0000-000000000/providers/Microsoft.MachineLearningServices/locations/eastus2euap/mfeOperationResults/jc:296119a5-4b49-4d46-8bc2-199ef997ce62:test_547892670295?api-version=2022-12-01-preview",
->>>>>>> 3db039c7
         "Pragma": "no-cache",
         "Request-Context": "appId=cid-v1:17d65b70-e9ce-4ed5-9347-1f660ec782e9",
         "Strict-Transport-Security": "max-age=31536000; includeSubDomains",
         "x-aml-cluster": "vienna-eastus2euap-02",
         "X-Content-Type-Options": "nosniff",
-<<<<<<< HEAD
-        "x-ms-correlation-request-id": "0c342244-3223-46b7-bb12-2f6168fcab0a",
-        "x-ms-ratelimit-remaining-subscription-reads": "11951",
-        "x-ms-response-type": "standard",
-        "x-ms-routing-request-id": "WESTUS2:20230305T184816Z:0c342244-3223-46b7-bb12-2f6168fcab0a",
-        "x-request-time": "0.080"
-=======
         "x-ms-correlation-request-id": "9a55125f-487d-4e7b-b44c-038e5ec3f25a",
         "x-ms-ratelimit-remaining-subscription-reads": "11997",
         "x-ms-response-type": "standard",
         "x-ms-routing-request-id": "JAPANEAST:20230303T045327Z:9a55125f-487d-4e7b-b44c-038e5ec3f25a",
         "x-request-time": "0.365"
->>>>>>> 3db039c7
       },
       "ResponseBody": {}
     },
     {
-<<<<<<< HEAD
-      "RequestUri": "https://management.azure.com/subscriptions/00000000-0000-0000-0000-000000000/providers/Microsoft.MachineLearningServices/locations/centraluseuap/mfeOperationResults/jc:288fbc99-974d-4a49-b40f-53b041fe40cc:test_731542382217?api-version=2023-02-01-preview",
-=======
       "RequestUri": "https://management.azure.com/subscriptions/00000000-0000-0000-0000-000000000/providers/Microsoft.MachineLearningServices/locations/eastus2euap/mfeOperationResults/jc:296119a5-4b49-4d46-8bc2-199ef997ce62:test_547892670295?api-version=2022-12-01-preview",
->>>>>>> 3db039c7
       "RequestMethod": "GET",
       "RequestHeaders": {
         "Accept": "*/*",
@@ -890,44 +627,24 @@
       "ResponseHeaders": {
         "Cache-Control": "no-cache",
         "Content-Length": "0",
-<<<<<<< HEAD
-        "Date": "Sun, 05 Mar 2023 18:48:46 GMT",
-        "Expires": "-1",
-        "Pragma": "no-cache",
-        "request-context": "appId=cid-v1:512cc15a-13b5-415b-bfd0-dce7accb6bb1",
-        "Server-Timing": "traceparent;desc=\u002200-ee08ef17791692f7fc5a1cfed93206ca-540a040c7e03e365-01\u0022",
-=======
         "Date": "Fri, 03 Mar 2023 04:53:57 GMT",
         "Expires": "-1",
         "Pragma": "no-cache",
         "Request-Context": "appId=cid-v1:17d65b70-e9ce-4ed5-9347-1f660ec782e9",
         "Server-Timing": "traceparent;desc=\u002200-172c01fe30d2720f28a92074998a200c-2ed4ff881c04ec29-01\u0022",
->>>>>>> 3db039c7
         "Strict-Transport-Security": "max-age=31536000; includeSubDomains",
         "x-aml-cluster": "vienna-eastus2euap-02",
         "X-Content-Type-Options": "nosniff",
-<<<<<<< HEAD
-        "x-ms-correlation-request-id": "d4dea4e6-d575-40a7-a555-9e21902b809d",
-        "x-ms-ratelimit-remaining-subscription-reads": "11950",
-        "x-ms-response-type": "standard",
-        "x-ms-routing-request-id": "WESTUS2:20230305T184847Z:d4dea4e6-d575-40a7-a555-9e21902b809d",
-        "x-request-time": "0.039"
-=======
         "x-ms-correlation-request-id": "fd5e4045-0666-42ce-b297-5a67f552f822",
         "x-ms-ratelimit-remaining-subscription-reads": "11996",
         "x-ms-response-type": "standard",
         "x-ms-routing-request-id": "JAPANEAST:20230303T045357Z:fd5e4045-0666-42ce-b297-5a67f552f822",
         "x-request-time": "0.037"
->>>>>>> 3db039c7
       },
       "ResponseBody": null
     }
   ],
   "Variables": {
-<<<<<<< HEAD
-    "name": "test_731542382217"
-=======
     "name": "test_547892670295"
->>>>>>> 3db039c7
   }
 }