{
  "Entries": [
    {
      "RequestUri": "https://management.azure.com/subscriptions/00000000-0000-0000-0000-000000000/resourceGroups/00000/providers/Microsoft.MachineLearningServices/workspaces/00000?api-version=2022-10-01",
      "RequestMethod": "GET",
      "RequestHeaders": {
        "Accept": "application/json",
        "Accept-Encoding": "gzip, deflate",
        "Connection": "keep-alive",
<<<<<<< HEAD
        "User-Agent": "azure-ai-ml/1.5.0 azsdk-python-mgmt-machinelearningservices/0.1.0 Python/3.7.9 (Windows-10-10.0.22621-SP0)"
=======
        "User-Agent": "azure-ai-ml/1.5.0 azsdk-python-mgmt-machinelearningservices/0.1.0 Python/3.8.13 (Windows-10-10.0.22621-SP0)"
>>>>>>> 36df7d3e
      },
      "RequestBody": null,
      "StatusCode": 200,
      "ResponseHeaders": {
        "Cache-Control": "no-cache",
        "Content-Encoding": "gzip",
        "Content-Type": "application/json; charset=utf-8",
<<<<<<< HEAD
        "Date": "Mon, 13 Feb 2023 22:52:46 GMT",
        "Expires": "-1",
        "Pragma": "no-cache",
        "Request-Context": "appId=cid-v1:2d2e8e63-272e-4b3c-8598-4ee570a0e70d",
        "Server-Timing": "traceparent;desc=\u002200-35a6b012fa081d928dadf823df628476-b7d4a0ae8ec71acb-01\u0022",
=======
        "Date": "Mon, 13 Feb 2023 09:36:00 GMT",
        "Expires": "-1",
        "Pragma": "no-cache",
        "Request-Context": "appId=cid-v1:512cc15a-13b5-415b-bfd0-dce7accb6bb1",
        "Server-Timing": "traceparent;desc=\u002200-532971a491750ec97c224bf85849dd60-64d202147c759845-01\u0022",
>>>>>>> 36df7d3e
        "Strict-Transport-Security": "max-age=31536000; includeSubDomains",
        "Transfer-Encoding": "chunked",
        "Vary": [
          "Accept-Encoding",
          "Accept-Encoding"
        ],
<<<<<<< HEAD
        "x-aml-cluster": "vienna-eastus2-01",
        "X-Content-Type-Options": "nosniff",
        "x-ms-correlation-request-id": "3c438154-d7f8-4ce7-915b-0a1c5b0d77fa",
        "x-ms-ratelimit-remaining-subscription-reads": "11999",
        "x-ms-response-type": "standard",
        "x-ms-routing-request-id": "WESTUS2:20230213T225246Z:3c438154-d7f8-4ce7-915b-0a1c5b0d77fa",
        "x-request-time": "0.037"
=======
        "x-aml-cluster": "vienna-test-westus2-02",
        "X-Content-Type-Options": "nosniff",
        "x-ms-correlation-request-id": "2d54f4da-6ad3-45ac-9c57-b4d3888cb2f9",
        "x-ms-ratelimit-remaining-subscription-reads": "11991",
        "x-ms-response-type": "standard",
        "x-ms-routing-request-id": "JAPANEAST:20230213T093601Z:2d54f4da-6ad3-45ac-9c57-b4d3888cb2f9",
        "x-request-time": "0.221"
>>>>>>> 36df7d3e
      },
      "ResponseBody": {
        "id": "/subscriptions/00000000-0000-0000-0000-000000000/resourceGroups/00000/providers/Microsoft.MachineLearningServices/workspaces/00000",
        "name": "00000",
        "type": "Microsoft.MachineLearningServices/workspaces",
        "location": "eastus2",
        "tags": {},
        "etag": null,
        "properties": {
          "friendlyName": "00000",
          "description": "",
          "storageAccount": "/subscriptions/00000000-0000-0000-0000-000000000/resourceGroups/00000/providers/Microsoft.Storage/storageAccounts/saocxrxy4dyx3oa",
          "keyVault": "/subscriptions/00000000-0000-0000-0000-000000000/resourceGroups/00000/providers/Microsoft.Keyvault/vaults/kvtestasvsnmm4pzm5a",
          "applicationInsights": "/subscriptions/00000000-0000-0000-0000-000000000/resourceGroups/00000/providers/Microsoft.insights/components/aiocxrxy4dyx3oa",
          "hbiWorkspace": false,
          "tenantId": "72f988bf-86f1-41af-91ab-2d7cd011db47",
          "imageBuildCompute": null,
          "provisioningState": "Succeeded",
          "v1LegacyMode": false,
          "softDeleteEnabled": false,
          "containerRegistry": "/subscriptions/00000000-0000-0000-0000-000000000/resourceGroups/00000/providers/Microsoft.ContainerRegistry/registries/crocxrxy4dyx3oa",
          "notebookInfo": {
            "resourceId": "0000000-0000-0000-0000-000000000000",
            "fqdn": "ml-sdkvnextcli-eastus2-43bdc2d7-9930-46b1-b7d0-0e906bdb656a.eastus2.notebooks.azure.net",
            "isPrivateLinkEnabled": false,
            "notebookPreparationError": null
          },
          "storageHnsEnabled": false,
          "workspaceId": "43bdc2d7-9930-46b1-b7d0-0e906bdb656a",
          "linkedModelInventoryArmId": null,
          "privateLinkCount": 0,
          "publicNetworkAccess": "Enabled",
          "discoveryUrl": "https://eastus2.api.azureml.ms/discovery",
          "mlFlowTrackingUri": "azureml://eastus2.api.azureml.ms/mlflow/v1.0/subscriptions/00000000-0000-0000-0000-000000000/resourceGroups/00000/providers/Microsoft.MachineLearningServices/workspaces/00000",
          "sdkTelemetryAppInsightsKey": "0000000-0000-0000-0000-000000000000",
          "sasGetterUri": "",
          "enableDataIsolation": false
        },
        "identity": {
          "type": "SystemAssigned",
          "principalId": "0000000-0000-0000-0000-000000000000",
          "tenantId": "72f988bf-86f1-41af-91ab-2d7cd011db47"
        },
        "kind": "Default",
        "sku": {
          "name": "Basic",
          "tier": "Basic"
        },
        "systemData": {
          "createdAt": "2023-02-13T17:10:49.3829227Z",
          "createdBy": "dipeck@microsoft.com",
          "createdByType": "User",
          "lastModifiedAt": "2023-02-13T17:10:49.3829227Z",
          "lastModifiedBy": "dipeck@microsoft.com",
          "lastModifiedByType": "User"
        }
      }
    },
    {
      "RequestUri": "https://eastus2.api.azureml.ms/content/v2.0/subscriptions/00000000-0000-0000-0000-000000000/resourceGroups/00000/providers/Microsoft.MachineLearningServices/workspaces/00000/snapshots/getByHash?hash=d3c05b496c685e7e5a204e3cebc689086bd0f622c2975d8090c18968739a464a\u0026hashVersion=202208",
      "RequestMethod": "GET",
      "RequestHeaders": {
        "Accept": "*/*",
        "Accept-Encoding": "gzip, deflate",
        "Connection": "keep-alive",
<<<<<<< HEAD
        "Content-Type": "application/json; charset=UTF-8",
        "User-Agent": "azure-ai-ml/1.5.0 azsdk-python-core/1.26.3 Python/3.7.9 (Windows-10-10.0.22621-SP0)"
=======
        "Content-Length": "0",
        "User-Agent": "azure-ai-ml/1.5.0 azsdk-python-mgmt-machinelearningservices/0.1.0 Python/3.8.13 (Windows-10-10.0.22621-SP0)"
>>>>>>> 36df7d3e
      },
      "RequestBody": null,
      "StatusCode": 200,
      "ResponseHeaders": {
        "Connection": "keep-alive",
        "Content-Encoding": "gzip",
        "Content-Type": "application/json; charset=utf-8",
<<<<<<< HEAD
        "Date": "Mon, 13 Feb 2023 22:52:48 GMT",
        "Request-Context": "appId=cid-v1:2d2e8e63-272e-4b3c-8598-4ee570a0e70d",
        "Strict-Transport-Security": "max-age=15724800; includeSubDomains; preload",
        "Transfer-Encoding": "chunked",
        "Vary": "Accept-Encoding",
        "x-aml-cluster": "vienna-eastus2-02",
        "X-Content-Type-Options": "nosniff",
        "x-ms-response-type": "standard",
        "x-request-time": "0.081"
=======
        "Date": "Mon, 13 Feb 2023 09:36:01 GMT",
        "Expires": "-1",
        "Pragma": "no-cache",
        "Request-Context": "appId=cid-v1:512cc15a-13b5-415b-bfd0-dce7accb6bb1",
        "Server-Timing": "traceparent;desc=\u002200-9e844ab427c022c8bb802690a74b13ca-7a6dd350ea92ef72-01\u0022",
        "Strict-Transport-Security": "max-age=31536000; includeSubDomains",
        "Transfer-Encoding": "chunked",
        "Vary": "Accept-Encoding",
        "x-aml-cluster": "vienna-test-westus2-02",
        "X-Content-Type-Options": "nosniff",
        "x-ms-correlation-request-id": "60191f71-e0bf-48ec-bfea-90f0470212a3",
        "x-ms-ratelimit-remaining-subscription-writes": "1193",
        "x-ms-response-type": "standard",
        "x-ms-routing-request-id": "JAPANEAST:20230213T093602Z:60191f71-e0bf-48ec-bfea-90f0470212a3",
        "x-request-time": "0.145"
>>>>>>> 36df7d3e
      },
      "ResponseBody": {
        "snapshotType": "LocalFiles",
        "id": "1b37fe99-0fc9-438c-acae-e8868cea3b28",
        "root": {
          "name": "",
          "hash": null,
          "type": "Directory",
          "timestamp": "0001-01-01T00:00:00\u002B00:00",
          "sasUrl": null,
          "absoluteUrl": null,
          "sizeBytes": 0,
          "sizeSet": false,
          "children": {
            "COMPONENT_PLACEHOLDER": {
              "name": "COMPONENT_PLACEHOLDER",
              "hash": "2FF0E74A91489FE8DA41673EB1441D73",
              "type": "File",
              "timestamp": "0001-01-01T00:00:00\u002B00:00",
              "sasUrl": null,
              "absoluteUrl": null,
              "sizeBytes": 35,
              "sizeSet": true,
              "children": {}
            }
          }
        },
        "tags": {},
        "properties": {
          "hash_sha256": "d3c05b496c685e7e5a204e3cebc689086bd0f622c2975d8090c18968739a464a",
          "hash_version": "202208",
          "azureml.codeUri": "https://saocxrxy4dyx3oa.blob.core.windows.net:443/43bdc2d7-9-f001ad47-8105-5112-b854-8337bdde6f24/"
        },
        "description": null,
        "name": "8049def6-b143-4c84-8888-1b7f4782b566",
        "version": "1",
        "createdBy": {
          "userObjectId": "f47f5c70-0aab-4533-bf50-4ceb64589b23",
          "userPuId": null,
          "userIdp": "https://sts.windows.net/72f988bf-86f1-41af-91ab-2d7cd011db47/",
          "userAltSecId": null,
          "userIss": "https://sts.windows.net/72f988bf-86f1-41af-91ab-2d7cd011db47/",
          "userTenantId": "72f988bf-86f1-41af-91ab-2d7cd011db47",
          "userName": "9d38e6ce-9061-40c6-ba8d-c6e0462c76e7",
          "upn": null
        },
        "createdTime": "2023-02-13T17:22:20.7371942\u002B00:00",
        "modifiedBy": {
          "userObjectId": "f47f5c70-0aab-4533-bf50-4ceb64589b23",
          "userPuId": null,
          "userIdp": "https://sts.windows.net/72f988bf-86f1-41af-91ab-2d7cd011db47/",
          "userAltSecId": null,
          "userIss": "https://sts.windows.net/72f988bf-86f1-41af-91ab-2d7cd011db47/",
          "userTenantId": "72f988bf-86f1-41af-91ab-2d7cd011db47",
          "userName": "9d38e6ce-9061-40c6-ba8d-c6e0462c76e7",
          "upn": null
        },
        "modifiedTime": "2023-02-13T17:22:20.7371942\u002B00:00",
        "gitRepositoryCommit": null,
        "uri": "https://saocxrxy4dyx3oa.blob.core.windows.net:443/43bdc2d7-9-f001ad47-8105-5112-b854-8337bdde6f24/",
        "contentHash": "d3c05b496c685e7e5a204e3cebc689086bd0f622c2975d8090c18968739a464a",
        "hashVersion": "202208",
        "provisioningState": "Succeeded"
      }
    },
    {
<<<<<<< HEAD
      "RequestUri": "https://management.azure.com/subscriptions/00000000-0000-0000-0000-000000000/resourceGroups/00000/providers/Microsoft.MachineLearningServices/workspaces/00000/codes/8049def6-b143-4c84-8888-1b7f4782b566/versions/1?api-version=2022-05-01",
      "RequestMethod": "GET",
=======
      "RequestUri": "https://sagvgsoim6nmhbq.blob.core.windows.net/azureml-blobstore-e61cd5e2-512f-475e-9842-5e2a973993b8/LocalUpload/00000000000000000000000000000000/COMPONENT_PLACEHOLDER",
      "RequestMethod": "HEAD",
      "RequestHeaders": {
        "Accept": "application/xml",
        "Accept-Encoding": "gzip, deflate",
        "Connection": "keep-alive",
        "User-Agent": "azsdk-python-storage-blob/12.12.0 Python/3.8.13 (Windows-10-10.0.22621-SP0)",
        "x-ms-date": "Mon, 13 Feb 2023 09:36:02 GMT",
        "x-ms-version": "2021-06-08"
      },
      "RequestBody": null,
      "StatusCode": 200,
      "ResponseHeaders": {
        "Accept-Ranges": "bytes",
        "Content-Length": "35",
        "Content-MD5": "L/DnSpFIn\u002BjaQWc\u002BsUQdcw==",
        "Content-Type": "application/octet-stream",
        "Date": "Mon, 13 Feb 2023 09:36:03 GMT",
        "ETag": "\u00220x8DA9D48E17467D7\u0022",
        "Last-Modified": "Fri, 23 Sep 2022 09:49:17 GMT",
        "Server": [
          "Windows-Azure-Blob/1.0",
          "Microsoft-HTTPAPI/2.0"
        ],
        "Vary": "Origin",
        "x-ms-access-tier": "Hot",
        "x-ms-access-tier-inferred": "true",
        "x-ms-blob-type": "BlockBlob",
        "x-ms-creation-time": "Fri, 23 Sep 2022 09:49:16 GMT",
        "x-ms-lease-state": "available",
        "x-ms-lease-status": "unlocked",
        "x-ms-meta-name": "9c9cfba9-82bd-45db-ad06-07009d1d9672",
        "x-ms-meta-upload_status": "completed",
        "x-ms-meta-version": "1",
        "x-ms-server-encrypted": "true",
        "x-ms-version": "2021-06-08"
      },
      "ResponseBody": null
    },
    {
      "RequestUri": "https://sagvgsoim6nmhbq.blob.core.windows.net/azureml-blobstore-e61cd5e2-512f-475e-9842-5e2a973993b8/az-ml-artifacts/00000000000000000000000000000000/COMPONENT_PLACEHOLDER",
      "RequestMethod": "HEAD",
      "RequestHeaders": {
        "Accept": "application/xml",
        "Accept-Encoding": "gzip, deflate",
        "Connection": "keep-alive",
        "User-Agent": "azsdk-python-storage-blob/12.12.0 Python/3.8.13 (Windows-10-10.0.22621-SP0)",
        "x-ms-date": "Mon, 13 Feb 2023 09:36:03 GMT",
        "x-ms-version": "2021-06-08"
      },
      "RequestBody": null,
      "StatusCode": 404,
      "ResponseHeaders": {
        "Date": "Mon, 13 Feb 2023 09:36:03 GMT",
        "Server": [
          "Windows-Azure-Blob/1.0",
          "Microsoft-HTTPAPI/2.0"
        ],
        "Transfer-Encoding": "chunked",
        "Vary": "Origin",
        "x-ms-error-code": "BlobNotFound",
        "x-ms-version": "2021-06-08"
      },
      "ResponseBody": null
    },
    {
      "RequestUri": "https://management.azure.com/subscriptions/00000000-0000-0000-0000-000000000/resourceGroups/00000/providers/Microsoft.MachineLearningServices/workspaces/00000/codes/9c9cfba9-82bd-45db-ad06-07009d1d9672/versions/1?api-version=2022-05-01",
      "RequestMethod": "PUT",
>>>>>>> 36df7d3e
      "RequestHeaders": {
        "Accept": "application/json",
        "Accept-Encoding": "gzip, deflate",
        "Connection": "keep-alive",
<<<<<<< HEAD
        "User-Agent": "azure-ai-ml/1.5.0 azsdk-python-mgmt-machinelearningservices/0.1.0 Python/3.7.9 (Windows-10-10.0.22621-SP0)"
=======
        "Content-Length": "288",
        "Content-Type": "application/json",
        "User-Agent": "azure-ai-ml/1.5.0 azsdk-python-mgmt-machinelearningservices/0.1.0 Python/3.8.13 (Windows-10-10.0.22621-SP0)"
      },
      "RequestBody": {
        "properties": {
          "properties": {
            "hash_sha256": "0000000000000",
            "hash_version": "0000000000000"
          },
          "isAnonymous": true,
          "isArchived": false,
          "codeUri": "https://sagvgsoim6nmhbq.blob.core.windows.net/azureml-blobstore-e61cd5e2-512f-475e-9842-5e2a973993b8/LocalUpload/00000000000000000000000000000000"
        }
>>>>>>> 36df7d3e
      },
      "RequestBody": null,
      "StatusCode": 200,
      "ResponseHeaders": {
        "Cache-Control": "no-cache",
        "Content-Encoding": "gzip",
        "Content-Type": "application/json; charset=utf-8",
<<<<<<< HEAD
        "Date": "Mon, 13 Feb 2023 22:52:49 GMT",
        "Expires": "-1",
        "Pragma": "no-cache",
        "Request-Context": "appId=cid-v1:2d2e8e63-272e-4b3c-8598-4ee570a0e70d",
        "Server-Timing": "traceparent;desc=\u002200-fe6dbe9de4695a3ec59b671f254a6677-764191c6531ac0ec-01\u0022",
=======
        "Date": "Mon, 13 Feb 2023 09:36:06 GMT",
        "Expires": "-1",
        "Pragma": "no-cache",
        "Request-Context": "appId=cid-v1:512cc15a-13b5-415b-bfd0-dce7accb6bb1",
        "Server-Timing": "traceparent;desc=\u002200-d82434fc2f248f5599b946f71af38be7-c67b3c029c099094-01\u0022",
>>>>>>> 36df7d3e
        "Strict-Transport-Security": "max-age=31536000; includeSubDomains",
        "Transfer-Encoding": "chunked",
        "Vary": [
          "Accept-Encoding",
          "Accept-Encoding"
        ],
<<<<<<< HEAD
        "x-aml-cluster": "vienna-eastus2-01",
        "X-Content-Type-Options": "nosniff",
        "x-ms-correlation-request-id": "c2ef7a7f-7231-4000-9a50-9d23c1421dc7",
        "x-ms-ratelimit-remaining-subscription-reads": "11998",
        "x-ms-response-type": "standard",
        "x-ms-routing-request-id": "WESTUS2:20230213T225250Z:c2ef7a7f-7231-4000-9a50-9d23c1421dc7",
        "x-request-time": "0.037"
=======
        "x-aml-cluster": "vienna-test-westus2-02",
        "X-Content-Type-Options": "nosniff",
        "x-ms-correlation-request-id": "42af0849-405a-44f1-aa93-27b31ecd87c7",
        "x-ms-ratelimit-remaining-subscription-writes": "1190",
        "x-ms-response-type": "standard",
        "x-ms-routing-request-id": "JAPANEAST:20230213T093607Z:42af0849-405a-44f1-aa93-27b31ecd87c7",
        "x-request-time": "0.429"
>>>>>>> 36df7d3e
      },
      "ResponseBody": {
        "id": "/subscriptions/00000000-0000-0000-0000-000000000/resourceGroups/00000/providers/Microsoft.MachineLearningServices/workspaces/00000/codes/8049def6-b143-4c84-8888-1b7f4782b566/versions/1",
        "name": "1",
        "type": "Microsoft.MachineLearningServices/workspaces/codes/versions",
        "properties": {
          "description": null,
          "tags": {},
          "properties": {
            "hash_sha256": "0000000000000",
            "hash_version": "0000000000000"
          },
          "isArchived": false,
          "isAnonymous": false,
          "codeUri": "https://saocxrxy4dyx3oa.blob.core.windows.net:443/43bdc2d7-9-f001ad47-8105-5112-b854-8337bdde6f24/"
        },
        "systemData": {
<<<<<<< HEAD
          "createdAt": "2023-02-13T17:22:20.7371942\u002B00:00",
          "createdBy": "9d38e6ce-9061-40c6-ba8d-c6e0462c76e7",
          "createdByType": "Application",
          "lastModifiedAt": "2023-02-13T17:22:20.7371942\u002B00:00",
          "lastModifiedBy": "9d38e6ce-9061-40c6-ba8d-c6e0462c76e7",
          "lastModifiedByType": "Application"
=======
          "createdAt": "2022-09-23T09:49:20.984936\u002B00:00",
          "createdBy": "Ying Chen",
          "createdByType": "User",
          "lastModifiedAt": "2023-02-13T09:36:07.1462506\u002B00:00",
          "lastModifiedBy": "Brynn Yin",
          "lastModifiedByType": "User"
>>>>>>> 36df7d3e
        }
      }
    },
    {
      "RequestUri": "https://management.azure.com/subscriptions/00000000-0000-0000-0000-000000000/resourceGroups/00000/providers/Microsoft.MachineLearningServices/workspaces/00000/components/azureml_anonymous/versions/000000000000000000000?api-version=2022-10-01",
      "RequestMethod": "PUT",
      "RequestHeaders": {
        "Accept": "application/json",
        "Accept-Encoding": "gzip, deflate",
        "Connection": "keep-alive",
        "Content-Length": "1281",
        "Content-Type": "application/json",
<<<<<<< HEAD
        "User-Agent": "azure-ai-ml/1.5.0 azsdk-python-mgmt-machinelearningservices/0.1.0 Python/3.7.9 (Windows-10-10.0.22621-SP0)"
=======
        "User-Agent": "azure-ai-ml/1.5.0 azsdk-python-mgmt-machinelearningservices/0.1.0 Python/3.8.13 (Windows-10-10.0.22621-SP0)"
>>>>>>> 36df7d3e
      },
      "RequestBody": {
        "properties": {
          "description": "This is the basic command component",
          "properties": {},
          "tags": {
            "tag": "tagvalue",
            "owner": "sdkteam"
          },
          "isAnonymous": true,
          "isArchived": false,
          "componentSpec": {
            "command": "echo Hello World \u0026 echo $[[${{inputs.component_in_number}}]] \u0026 echo ${{inputs.component_in_path}} \u0026 echo ${{outputs.component_out_path}} \u003E ${{outputs.component_out_path}}/component_in_number",
            "code": "azureml:/subscriptions/00000000-0000-0000-0000-000000000/resourceGroups/00000/providers/Microsoft.MachineLearningServices/workspaces/00000/codes/8049def6-b143-4c84-8888-1b7f4782b566/versions/1",
            "environment": "azureml:AzureML-sklearn-0.24-ubuntu18.04-py37-cpu:1",
            "name": "azureml_anonymous",
            "description": "This is the basic command component",
            "tags": {
              "tag": "tagvalue",
              "owner": "sdkteam"
            },
            "version": "1",
            "$schema": "https://azuremlschemas.azureedge.net/development/commandComponent.schema.json",
            "display_name": "CommandComponentBasic",
            "is_deterministic": true,
            "inputs": {
              "component_in_number": {
                "type": "number",
                "optional": true,
                "default": "10.99",
                "description": "A number"
              },
              "component_in_path": {
                "type": "uri_folder",
                "description": "A path"
              }
            },
            "outputs": {
              "component_out_path": {
                "type": "uri_folder"
              }
            },
            "type": "command",
            "_source": "YAML.COMPONENT"
          }
        }
      },
      "StatusCode": 201,
      "ResponseHeaders": {
        "Cache-Control": "no-cache",
        "Content-Length": "2269",
        "Content-Type": "application/json; charset=utf-8",
<<<<<<< HEAD
        "Date": "Mon, 13 Feb 2023 22:52:51 GMT",
=======
        "Date": "Mon, 13 Feb 2023 09:36:08 GMT",
>>>>>>> 36df7d3e
        "Expires": "-1",
        "Location": "https://management.azure.com/subscriptions/00000000-0000-0000-0000-000000000/resourceGroups/00000/providers/Microsoft.MachineLearningServices/workspaces/00000/components/azureml_anonymous/versions/000000000000000000000?api-version=2022-10-01",
        "Pragma": "no-cache",
<<<<<<< HEAD
        "Request-Context": "appId=cid-v1:2d2e8e63-272e-4b3c-8598-4ee570a0e70d",
        "Server-Timing": "traceparent;desc=\u002200-ab8b812e34d5966c7ba4b87115ba7223-de2c52348b9bb687-01\u0022",
        "Strict-Transport-Security": "max-age=31536000; includeSubDomains",
        "x-aml-cluster": "vienna-eastus2-01",
        "X-Content-Type-Options": "nosniff",
        "x-ms-correlation-request-id": "0bdc9449-b888-4e12-8753-c0d3b623f6f9",
        "x-ms-ratelimit-remaining-subscription-writes": "1199",
        "x-ms-response-type": "standard",
        "x-ms-routing-request-id": "WESTUS2:20230213T225251Z:0bdc9449-b888-4e12-8753-c0d3b623f6f9",
        "x-request-time": "0.815"
=======
        "Request-Context": "appId=cid-v1:512cc15a-13b5-415b-bfd0-dce7accb6bb1",
        "Server-Timing": "traceparent;desc=\u002200-5e411896ebded5f48f0f2662ad47b667-0f921bb572ac9613-01\u0022",
        "Strict-Transport-Security": "max-age=31536000; includeSubDomains",
        "x-aml-cluster": "vienna-test-westus2-02",
        "X-Content-Type-Options": "nosniff",
        "x-ms-correlation-request-id": "f8564b34-30dc-439e-94df-94a54107500a",
        "x-ms-ratelimit-remaining-subscription-writes": "1189",
        "x-ms-response-type": "standard",
        "x-ms-routing-request-id": "JAPANEAST:20230213T093609Z:f8564b34-30dc-439e-94df-94a54107500a",
        "x-request-time": "1.388"
>>>>>>> 36df7d3e
      },
      "ResponseBody": {
        "id": "/subscriptions/00000000-0000-0000-0000-000000000/resourceGroups/00000/providers/Microsoft.MachineLearningServices/workspaces/00000/components/azureml_anonymous/versions/e24b0c6b-dd6f-4786-830e-e62037cb58ed",
        "name": "e24b0c6b-dd6f-4786-830e-e62037cb58ed",
        "type": "Microsoft.MachineLearningServices/workspaces/components/versions",
        "properties": {
          "description": null,
          "tags": {
            "tag": "tagvalue",
            "owner": "sdkteam"
          },
          "properties": {},
          "isArchived": false,
          "isAnonymous": true,
          "componentSpec": {
            "name": "azureml_anonymous",
            "version": "1",
            "display_name": "CommandComponentBasic",
            "is_deterministic": "True",
            "type": "command",
            "description": "This is the basic command component",
            "tags": {
              "tag": "tagvalue",
              "owner": "sdkteam"
            },
            "inputs": {
              "component_in_path": {
                "type": "uri_folder",
                "optional": "False",
                "description": "A path"
              },
              "component_in_number": {
                "type": "number",
                "optional": "True",
                "default": "10.99",
                "description": "A number"
              }
            },
            "outputs": {
              "component_out_path": {
                "type": "uri_folder"
              }
            },
            "code": "azureml:/subscriptions/00000000-0000-0000-0000-000000000/resourceGroups/00000/providers/Microsoft.MachineLearningServices/workspaces/00000/codes/8049def6-b143-4c84-8888-1b7f4782b566/versions/1",
            "environment": "azureml://registries/azureml/environments/AzureML-sklearn-0.24-ubuntu18.04-py37-cpu/versions/1",
            "resources": {
              "instance_count": "1"
            },
            "command": "echo Hello World \u0026 echo $[[${{inputs.component_in_number}}]] \u0026 echo ${{inputs.component_in_path}} \u0026 echo ${{outputs.component_out_path}} \u003E ${{outputs.component_out_path}}/component_in_number",
            "$schema": "https://azuremlschemas.azureedge.net/development/commandComponent.schema.json"
          }
        },
        "systemData": {
          "createdAt": "2023-02-13T22:50:44.1767625\u002B00:00",
          "createdBy": "Diondra Peck",
          "createdByType": "User",
          "lastModifiedAt": "2023-02-13T22:50:44.2212797\u002B00:00",
          "lastModifiedBy": "Diondra Peck",
          "lastModifiedByType": "User"
        }
      }
    },
    {
<<<<<<< HEAD
      "RequestUri": "https://management.azure.com/subscriptions/00000000-0000-0000-0000-000000000/resourceGroups/00000/providers/Microsoft.MachineLearningServices/workspaces/00000/jobs/test_816456922028?api-version=2022-12-01-preview",
=======
      "RequestUri": "https://management.azure.com/subscriptions/00000000-0000-0000-0000-000000000/resourceGroups/00000/providers/Microsoft.MachineLearningServices/workspaces/00000/jobs/test_200572732367?api-version=2022-12-01-preview",
>>>>>>> 36df7d3e
      "RequestMethod": "PUT",
      "RequestHeaders": {
        "Accept": "application/json",
        "Accept-Encoding": "gzip, deflate",
        "Connection": "keep-alive",
        "Content-Length": "1199",
        "Content-Type": "application/json",
<<<<<<< HEAD
        "User-Agent": "azure-ai-ml/1.5.0 azsdk-python-mgmt-machinelearningservices/0.1.0 Python/3.7.9 (Windows-10-10.0.22621-SP0)"
=======
        "User-Agent": "azure-ai-ml/1.5.0 azsdk-python-mgmt-machinelearningservices/0.1.0 Python/3.8.13 (Windows-10-10.0.22621-SP0)"
>>>>>>> 36df7d3e
      },
      "RequestBody": {
        "properties": {
          "properties": {},
          "tags": {},
          "displayName": "parallel_for_pipeline",
          "experimentName": "azure-ai-ml",
          "isArchived": false,
          "jobType": "Pipeline",
          "inputs": {},
          "jobs": {
            "parallel_body": {
              "name": "parallel_body",
              "type": "command",
              "inputs": {
                "component_in_path": {
                  "uri": "https://dprepdata.blob.core.windows.net/demo/Titanic.csv",
                  "job_input_type": "uri_file"
                }
              },
              "_source": "YAML.COMPONENT",
              "componentId": "/subscriptions/00000000-0000-0000-0000-000000000/resourceGroups/00000/providers/Microsoft.MachineLearningServices/workspaces/00000/components/azureml_anonymous/versions/e24b0c6b-dd6f-4786-830e-e62037cb58ed"
            },
            "parallel_node": {
              "body": "${{parent.jobs.parallel_body}}",
              "type": "parallel_for",
              "items": "[{\u0022component_in_number\u0022: 1}, {\u0022component_in_number\u0022: 2}]",
              "outputs": {
                "component_out_path": {
                  "value": "${{parent.outputs.component_out_path}}",
                  "type": "literal"
                }
              },
              "_source": "YAML.JOB"
            }
          },
          "outputs": {
            "component_out_path": {
              "jobOutputType": "mltable"
            }
          },
          "settings": {
            "default_compute": "/subscriptions/00000000-0000-0000-0000-000000000/resourceGroups/00000/providers/Microsoft.MachineLearningServices/workspaces/00000/computes/cpu-cluster",
            "_source": "YAML.JOB"
          }
        }
      },
      "StatusCode": 201,
      "ResponseHeaders": {
        "Cache-Control": "no-cache",
        "Content-Length": "3414",
        "Content-Type": "application/json; charset=utf-8",
<<<<<<< HEAD
        "Date": "Mon, 13 Feb 2023 22:52:54 GMT",
        "Expires": "-1",
        "Location": "https://management.azure.com/subscriptions/00000000-0000-0000-0000-000000000/resourceGroups/00000/providers/Microsoft.MachineLearningServices/workspaces/00000/jobs/test_816456922028?api-version=2022-12-01-preview",
        "Pragma": "no-cache",
        "Request-Context": "appId=cid-v1:2d2e8e63-272e-4b3c-8598-4ee570a0e70d",
        "Server-Timing": "traceparent;desc=\u002200-45c9903dee65e49a61743f8ee64c22a3-cdedcfc64ae01103-01\u0022",
        "Strict-Transport-Security": "max-age=31536000; includeSubDomains",
        "x-aml-cluster": "vienna-eastus2-01",
        "X-Content-Type-Options": "nosniff",
        "x-ms-correlation-request-id": "8bf09d33-9b17-42fe-a6a1-0632ac300125",
        "x-ms-ratelimit-remaining-subscription-writes": "1198",
        "x-ms-response-type": "standard",
        "x-ms-routing-request-id": "WESTUS2:20230213T225254Z:8bf09d33-9b17-42fe-a6a1-0632ac300125",
        "x-request-time": "1.431"
      },
      "ResponseBody": {
        "id": "/subscriptions/00000000-0000-0000-0000-000000000/resourceGroups/00000/providers/Microsoft.MachineLearningServices/workspaces/00000/jobs/test_816456922028",
        "name": "test_816456922028",
=======
        "Date": "Mon, 13 Feb 2023 09:36:15 GMT",
        "Expires": "-1",
        "Location": "https://management.azure.com/subscriptions/00000000-0000-0000-0000-000000000/resourceGroups/00000/providers/Microsoft.MachineLearningServices/workspaces/00000/jobs/test_200572732367?api-version=2022-12-01-preview",
        "Pragma": "no-cache",
        "Request-Context": "appId=cid-v1:512cc15a-13b5-415b-bfd0-dce7accb6bb1",
        "Server-Timing": "traceparent;desc=\u002200-3f0e68b1ab15e19f41abce13a583d8b0-c3b864b7da1a13ee-01\u0022",
        "Strict-Transport-Security": "max-age=31536000; includeSubDomains",
        "x-aml-cluster": "vienna-test-westus2-02",
        "X-Content-Type-Options": "nosniff",
        "x-ms-correlation-request-id": "daafd3df-e4fa-46a2-9d6c-47b64daf1a01",
        "x-ms-ratelimit-remaining-subscription-writes": "1188",
        "x-ms-response-type": "standard",
        "x-ms-routing-request-id": "JAPANEAST:20230213T093615Z:daafd3df-e4fa-46a2-9d6c-47b64daf1a01",
        "x-request-time": "3.348"
      },
      "ResponseBody": {
        "id": "/subscriptions/00000000-0000-0000-0000-000000000/resourceGroups/00000/providers/Microsoft.MachineLearningServices/workspaces/00000/jobs/test_200572732367",
        "name": "test_200572732367",
>>>>>>> 36df7d3e
        "type": "Microsoft.MachineLearningServices/workspaces/jobs",
        "properties": {
          "description": null,
          "tags": {},
          "properties": {
            "azureml.DevPlatv2": "true",
            "azureml.runsource": "azureml.PipelineRun",
            "runSource": "MFE",
            "runType": "HTTP",
            "azureml.parameters": "{}",
            "azureml.continue_on_step_failure": "False",
            "azureml.continue_on_failed_optional_input": "True",
            "azureml.defaultComputeName": "cpu-cluster",
            "azureml.defaultDataStoreName": "workspaceblobstore",
            "azureml.pipelineComponent": "pipelinerun"
          },
          "displayName": "parallel_for_pipeline",
          "status": "Preparing",
          "experimentName": "azure-ai-ml",
          "services": {
            "Tracking": {
              "jobServiceType": "Tracking",
              "port": null,
              "endpoint": "azureml://eastus2.api.azureml.ms/mlflow/v1.0/subscriptions/00000000-0000-0000-0000-000000000/resourceGroups/00000/providers/Microsoft.MachineLearningServices/workspaces/00000?",
              "status": null,
              "errorMessage": null,
              "properties": null,
              "nodes": null
            },
            "Studio": {
              "jobServiceType": "Studio",
              "port": null,
<<<<<<< HEAD
              "endpoint": "https://ml.azure.com/runs/test_816456922028?wsid=/subscriptions/00000000-0000-0000-0000-000000000/resourcegroups/00000/workspaces/00000",
=======
              "endpoint": "https://ml.azure.com/runs/test_200572732367?wsid=/subscriptions/00000000-0000-0000-0000-000000000/resourcegroups/00000/workspaces/00000",
>>>>>>> 36df7d3e
              "status": null,
              "errorMessage": null,
              "properties": null,
              "nodes": null
            }
          },
          "computeId": null,
          "isArchived": false,
          "identity": null,
          "componentId": null,
          "jobType": "Pipeline",
          "settings": {
            "default_compute": "/subscriptions/00000000-0000-0000-0000-000000000/resourceGroups/00000/providers/Microsoft.MachineLearningServices/workspaces/00000/computes/cpu-cluster",
            "_source": "YAML.JOB"
          },
          "jobs": {
            "parallel_body": {
              "name": "parallel_body",
              "type": "command",
              "inputs": {
                "component_in_path": {
                  "uri": "https://dprepdata.blob.core.windows.net/demo/Titanic.csv",
                  "job_input_type": "uri_file"
                }
              },
              "_source": "YAML.COMPONENT",
              "componentId": "/subscriptions/00000000-0000-0000-0000-000000000/resourceGroups/00000/providers/Microsoft.MachineLearningServices/workspaces/00000/components/azureml_anonymous/versions/e24b0c6b-dd6f-4786-830e-e62037cb58ed"
            },
            "parallel_node": {
              "body": "${{parent.jobs.parallel_body}}",
              "type": "parallel_for",
              "items": "[{\u0022component_in_number\u0022: 1}, {\u0022component_in_number\u0022: 2}]",
              "outputs": {
                "component_out_path": {
                  "value": "${{parent.outputs.component_out_path}}",
                  "type": "literal"
                }
              },
              "_source": "YAML.JOB"
            }
          },
          "inputs": {},
          "outputs": {
            "component_out_path": {
              "description": null,
              "uri": null,
              "assetName": null,
              "assetVersion": null,
              "mode": "ReadWriteMount",
              "jobOutputType": "mltable"
            }
          },
          "sourceJobId": null
        },
        "systemData": {
<<<<<<< HEAD
          "createdAt": "2023-02-13T22:52:54.1704789\u002B00:00",
          "createdBy": "Diondra Peck",
=======
          "createdAt": "2023-02-13T09:36:14.9356392\u002B00:00",
          "createdBy": "Brynn Yin",
>>>>>>> 36df7d3e
          "createdByType": "User"
        }
      }
    },
    {
<<<<<<< HEAD
      "RequestUri": "https://management.azure.com/subscriptions/00000000-0000-0000-0000-000000000/resourceGroups/00000/providers/Microsoft.MachineLearningServices/workspaces/00000/jobs/test_816456922028/cancel?api-version=2022-12-01-preview",
=======
      "RequestUri": "https://management.azure.com/subscriptions/00000000-0000-0000-0000-000000000/resourceGroups/00000/providers/Microsoft.MachineLearningServices/workspaces/00000/jobs/test_200572732367/cancel?api-version=2022-12-01-preview",
>>>>>>> 36df7d3e
      "RequestMethod": "POST",
      "RequestHeaders": {
        "Accept": "application/json",
        "Accept-Encoding": "gzip, deflate",
        "Connection": "keep-alive",
        "Content-Length": "0",
<<<<<<< HEAD
        "User-Agent": "azure-ai-ml/1.5.0 azsdk-python-mgmt-machinelearningservices/0.1.0 Python/3.7.9 (Windows-10-10.0.22621-SP0)"
=======
        "User-Agent": "azure-ai-ml/1.5.0 azsdk-python-mgmt-machinelearningservices/0.1.0 Python/3.8.13 (Windows-10-10.0.22621-SP0)"
>>>>>>> 36df7d3e
      },
      "RequestBody": null,
      "StatusCode": 202,
      "ResponseHeaders": {
        "Cache-Control": "no-cache",
        "Content-Length": "4",
        "Content-Type": "application/json; charset=utf-8",
<<<<<<< HEAD
        "Date": "Mon, 13 Feb 2023 22:52:56 GMT",
        "Expires": "-1",
        "Location": "https://management.azure.com/subscriptions/00000000-0000-0000-0000-000000000/providers/Microsoft.MachineLearningServices/locations/eastus2/mfeOperationResults/jc:43bdc2d7-9930-46b1-b7d0-0e906bdb656a:test_816456922028?api-version=2022-12-01-preview",
=======
        "Date": "Mon, 13 Feb 2023 09:36:19 GMT",
        "Expires": "-1",
        "Location": "https://management.azure.com/subscriptions/00000000-0000-0000-0000-000000000/providers/Microsoft.MachineLearningServices/locations/centraluseuap/mfeOperationResults/jc:e61cd5e2-512f-475e-9842-5e2a973993b8:test_200572732367?api-version=2022-12-01-preview",
>>>>>>> 36df7d3e
        "Pragma": "no-cache",
        "Request-Context": "appId=cid-v1:2d2e8e63-272e-4b3c-8598-4ee570a0e70d",
        "Strict-Transport-Security": "max-age=31536000; includeSubDomains",
<<<<<<< HEAD
        "x-aml-cluster": "vienna-eastus2-01",
        "X-Content-Type-Options": "nosniff",
        "x-ms-async-operation-timeout": "PT1H",
        "x-ms-correlation-request-id": "dd597898-53d9-41cd-b818-fb89c5361a4d",
        "x-ms-ratelimit-remaining-subscription-writes": "1199",
        "x-ms-response-type": "standard",
        "x-ms-routing-request-id": "WESTUS2:20230213T225257Z:dd597898-53d9-41cd-b818-fb89c5361a4d",
        "x-request-time": "0.533"
=======
        "x-aml-cluster": "vienna-test-westus2-02",
        "X-Content-Type-Options": "nosniff",
        "x-ms-async-operation-timeout": "PT1H",
        "x-ms-correlation-request-id": "66399836-7a2c-4327-81e1-773c52a0b02b",
        "x-ms-ratelimit-remaining-subscription-writes": "1192",
        "x-ms-response-type": "standard",
        "x-ms-routing-request-id": "JAPANEAST:20230213T093619Z:66399836-7a2c-4327-81e1-773c52a0b02b",
        "x-request-time": "0.971"
>>>>>>> 36df7d3e
      },
      "ResponseBody": "null"
    },
    {
<<<<<<< HEAD
      "RequestUri": "https://management.azure.com/subscriptions/00000000-0000-0000-0000-000000000/providers/Microsoft.MachineLearningServices/locations/eastus2/mfeOperationResults/jc:43bdc2d7-9930-46b1-b7d0-0e906bdb656a:test_816456922028?api-version=2022-12-01-preview",
      "RequestMethod": "GET",
      "RequestHeaders": {
        "Accept": "*/*",
        "Accept-Encoding": "gzip, deflate",
        "Connection": "keep-alive",
        "User-Agent": "azure-ai-ml/1.5.0 azsdk-python-mgmt-machinelearningservices/0.1.0 Python/3.7.9 (Windows-10-10.0.22621-SP0)"
      },
      "RequestBody": null,
      "StatusCode": 202,
      "ResponseHeaders": {
        "Cache-Control": "no-cache",
        "Content-Length": "2",
        "Content-Type": "application/json; charset=utf-8",
        "Date": "Mon, 13 Feb 2023 22:52:57 GMT",
        "Expires": "-1",
        "Location": "https://management.azure.com/subscriptions/00000000-0000-0000-0000-000000000/providers/Microsoft.MachineLearningServices/locations/eastus2/mfeOperationResults/jc:43bdc2d7-9930-46b1-b7d0-0e906bdb656a:test_816456922028?api-version=2022-12-01-preview",
        "Pragma": "no-cache",
        "Request-Context": "appId=cid-v1:2d2e8e63-272e-4b3c-8598-4ee570a0e70d",
        "Strict-Transport-Security": "max-age=31536000; includeSubDomains",
        "x-aml-cluster": "vienna-eastus2-01",
        "X-Content-Type-Options": "nosniff",
        "x-ms-correlation-request-id": "9608846b-97fc-4596-8119-d6ca8526a0cb",
        "x-ms-ratelimit-remaining-subscription-reads": "11997",
        "x-ms-response-type": "standard",
        "x-ms-routing-request-id": "WESTUS2:20230213T225257Z:9608846b-97fc-4596-8119-d6ca8526a0cb",
        "x-request-time": "0.067"
      },
      "ResponseBody": {}
    },
    {
      "RequestUri": "https://management.azure.com/subscriptions/00000000-0000-0000-0000-000000000/providers/Microsoft.MachineLearningServices/locations/eastus2/mfeOperationResults/jc:43bdc2d7-9930-46b1-b7d0-0e906bdb656a:test_816456922028?api-version=2022-12-01-preview",
=======
      "RequestUri": "https://management.azure.com/subscriptions/00000000-0000-0000-0000-000000000/providers/Microsoft.MachineLearningServices/locations/centraluseuap/mfeOperationResults/jc:e61cd5e2-512f-475e-9842-5e2a973993b8:test_200572732367?api-version=2022-12-01-preview",
>>>>>>> 36df7d3e
      "RequestMethod": "GET",
      "RequestHeaders": {
        "Accept": "*/*",
        "Accept-Encoding": "gzip, deflate",
        "Connection": "keep-alive",
<<<<<<< HEAD
        "User-Agent": "azure-ai-ml/1.5.0 azsdk-python-mgmt-machinelearningservices/0.1.0 Python/3.7.9 (Windows-10-10.0.22621-SP0)"
=======
        "User-Agent": "azure-ai-ml/1.5.0 azsdk-python-mgmt-machinelearningservices/0.1.0 Python/3.8.13 (Windows-10-10.0.22621-SP0)"
>>>>>>> 36df7d3e
      },
      "RequestBody": null,
      "StatusCode": 200,
      "ResponseHeaders": {
        "Cache-Control": "no-cache",
        "Content-Length": "0",
<<<<<<< HEAD
        "Date": "Mon, 13 Feb 2023 22:53:26 GMT",
        "Expires": "-1",
        "Pragma": "no-cache",
        "Request-Context": "appId=cid-v1:2d2e8e63-272e-4b3c-8598-4ee570a0e70d",
        "Server-Timing": "traceparent;desc=\u002200-4d324da549a8a4c30fb67966b8850084-ba60d4c3423e8703-01\u0022",
        "Strict-Transport-Security": "max-age=31536000; includeSubDomains",
        "x-aml-cluster": "vienna-eastus2-01",
        "X-Content-Type-Options": "nosniff",
        "x-ms-correlation-request-id": "00ae3577-e8c8-4331-b48f-66d4b2de59d4",
        "x-ms-ratelimit-remaining-subscription-reads": "11996",
        "x-ms-response-type": "standard",
        "x-ms-routing-request-id": "WESTUS2:20230213T225327Z:00ae3577-e8c8-4331-b48f-66d4b2de59d4",
        "x-request-time": "0.033"
=======
        "Date": "Mon, 13 Feb 2023 09:36:49 GMT",
        "Expires": "-1",
        "Pragma": "no-cache",
        "Request-Context": "appId=cid-v1:512cc15a-13b5-415b-bfd0-dce7accb6bb1",
        "Server-Timing": "traceparent;desc=\u002200-583d2b3f05b83c848c3ab4f5500b7303-e935385c881d6f66-01\u0022",
        "Strict-Transport-Security": "max-age=31536000; includeSubDomains",
        "x-aml-cluster": "vienna-test-westus2-01",
        "X-Content-Type-Options": "nosniff",
        "x-ms-correlation-request-id": "f97a3ac6-10f6-425e-91d6-28b1408bb66b",
        "x-ms-ratelimit-remaining-subscription-reads": "11990",
        "x-ms-response-type": "standard",
        "x-ms-routing-request-id": "JAPANEAST:20230213T093650Z:f97a3ac6-10f6-425e-91d6-28b1408bb66b",
        "x-request-time": "0.028"
>>>>>>> 36df7d3e
      },
      "ResponseBody": null
    }
  ],
  "Variables": {
<<<<<<< HEAD
    "job_name": "test_816456922028"
=======
    "job_name": "test_200572732367"
>>>>>>> 36df7d3e
  }
}<|MERGE_RESOLUTION|>--- conflicted
+++ resolved
@@ -7,11 +7,7 @@
         "Accept": "application/json",
         "Accept-Encoding": "gzip, deflate",
         "Connection": "keep-alive",
-<<<<<<< HEAD
         "User-Agent": "azure-ai-ml/1.5.0 azsdk-python-mgmt-machinelearningservices/0.1.0 Python/3.7.9 (Windows-10-10.0.22621-SP0)"
-=======
-        "User-Agent": "azure-ai-ml/1.5.0 azsdk-python-mgmt-machinelearningservices/0.1.0 Python/3.8.13 (Windows-10-10.0.22621-SP0)"
->>>>>>> 36df7d3e
       },
       "RequestBody": null,
       "StatusCode": 200,
@@ -19,26 +15,17 @@
         "Cache-Control": "no-cache",
         "Content-Encoding": "gzip",
         "Content-Type": "application/json; charset=utf-8",
-<<<<<<< HEAD
         "Date": "Mon, 13 Feb 2023 22:52:46 GMT",
         "Expires": "-1",
         "Pragma": "no-cache",
         "Request-Context": "appId=cid-v1:2d2e8e63-272e-4b3c-8598-4ee570a0e70d",
         "Server-Timing": "traceparent;desc=\u002200-35a6b012fa081d928dadf823df628476-b7d4a0ae8ec71acb-01\u0022",
-=======
-        "Date": "Mon, 13 Feb 2023 09:36:00 GMT",
-        "Expires": "-1",
-        "Pragma": "no-cache",
-        "Request-Context": "appId=cid-v1:512cc15a-13b5-415b-bfd0-dce7accb6bb1",
-        "Server-Timing": "traceparent;desc=\u002200-532971a491750ec97c224bf85849dd60-64d202147c759845-01\u0022",
->>>>>>> 36df7d3e
         "Strict-Transport-Security": "max-age=31536000; includeSubDomains",
         "Transfer-Encoding": "chunked",
         "Vary": [
           "Accept-Encoding",
           "Accept-Encoding"
         ],
-<<<<<<< HEAD
         "x-aml-cluster": "vienna-eastus2-01",
         "X-Content-Type-Options": "nosniff",
         "x-ms-correlation-request-id": "3c438154-d7f8-4ce7-915b-0a1c5b0d77fa",
@@ -46,15 +33,6 @@
         "x-ms-response-type": "standard",
         "x-ms-routing-request-id": "WESTUS2:20230213T225246Z:3c438154-d7f8-4ce7-915b-0a1c5b0d77fa",
         "x-request-time": "0.037"
-=======
-        "x-aml-cluster": "vienna-test-westus2-02",
-        "X-Content-Type-Options": "nosniff",
-        "x-ms-correlation-request-id": "2d54f4da-6ad3-45ac-9c57-b4d3888cb2f9",
-        "x-ms-ratelimit-remaining-subscription-reads": "11991",
-        "x-ms-response-type": "standard",
-        "x-ms-routing-request-id": "JAPANEAST:20230213T093601Z:2d54f4da-6ad3-45ac-9c57-b4d3888cb2f9",
-        "x-request-time": "0.221"
->>>>>>> 36df7d3e
       },
       "ResponseBody": {
         "id": "/subscriptions/00000000-0000-0000-0000-000000000/resourceGroups/00000/providers/Microsoft.MachineLearningServices/workspaces/00000",
@@ -120,13 +98,8 @@
         "Accept": "*/*",
         "Accept-Encoding": "gzip, deflate",
         "Connection": "keep-alive",
-<<<<<<< HEAD
         "Content-Type": "application/json; charset=UTF-8",
         "User-Agent": "azure-ai-ml/1.5.0 azsdk-python-core/1.26.3 Python/3.7.9 (Windows-10-10.0.22621-SP0)"
-=======
-        "Content-Length": "0",
-        "User-Agent": "azure-ai-ml/1.5.0 azsdk-python-mgmt-machinelearningservices/0.1.0 Python/3.8.13 (Windows-10-10.0.22621-SP0)"
->>>>>>> 36df7d3e
       },
       "RequestBody": null,
       "StatusCode": 200,
@@ -134,7 +107,6 @@
         "Connection": "keep-alive",
         "Content-Encoding": "gzip",
         "Content-Type": "application/json; charset=utf-8",
-<<<<<<< HEAD
         "Date": "Mon, 13 Feb 2023 22:52:48 GMT",
         "Request-Context": "appId=cid-v1:2d2e8e63-272e-4b3c-8598-4ee570a0e70d",
         "Strict-Transport-Security": "max-age=15724800; includeSubDomains; preload",
@@ -144,23 +116,6 @@
         "X-Content-Type-Options": "nosniff",
         "x-ms-response-type": "standard",
         "x-request-time": "0.081"
-=======
-        "Date": "Mon, 13 Feb 2023 09:36:01 GMT",
-        "Expires": "-1",
-        "Pragma": "no-cache",
-        "Request-Context": "appId=cid-v1:512cc15a-13b5-415b-bfd0-dce7accb6bb1",
-        "Server-Timing": "traceparent;desc=\u002200-9e844ab427c022c8bb802690a74b13ca-7a6dd350ea92ef72-01\u0022",
-        "Strict-Transport-Security": "max-age=31536000; includeSubDomains",
-        "Transfer-Encoding": "chunked",
-        "Vary": "Accept-Encoding",
-        "x-aml-cluster": "vienna-test-westus2-02",
-        "X-Content-Type-Options": "nosniff",
-        "x-ms-correlation-request-id": "60191f71-e0bf-48ec-bfea-90f0470212a3",
-        "x-ms-ratelimit-remaining-subscription-writes": "1193",
-        "x-ms-response-type": "standard",
-        "x-ms-routing-request-id": "JAPANEAST:20230213T093602Z:60191f71-e0bf-48ec-bfea-90f0470212a3",
-        "x-request-time": "0.145"
->>>>>>> 36df7d3e
       },
       "ResponseBody": {
         "snapshotType": "LocalFiles",
@@ -227,101 +182,13 @@
       }
     },
     {
-<<<<<<< HEAD
       "RequestUri": "https://management.azure.com/subscriptions/00000000-0000-0000-0000-000000000/resourceGroups/00000/providers/Microsoft.MachineLearningServices/workspaces/00000/codes/8049def6-b143-4c84-8888-1b7f4782b566/versions/1?api-version=2022-05-01",
       "RequestMethod": "GET",
-=======
-      "RequestUri": "https://sagvgsoim6nmhbq.blob.core.windows.net/azureml-blobstore-e61cd5e2-512f-475e-9842-5e2a973993b8/LocalUpload/00000000000000000000000000000000/COMPONENT_PLACEHOLDER",
-      "RequestMethod": "HEAD",
-      "RequestHeaders": {
-        "Accept": "application/xml",
-        "Accept-Encoding": "gzip, deflate",
-        "Connection": "keep-alive",
-        "User-Agent": "azsdk-python-storage-blob/12.12.0 Python/3.8.13 (Windows-10-10.0.22621-SP0)",
-        "x-ms-date": "Mon, 13 Feb 2023 09:36:02 GMT",
-        "x-ms-version": "2021-06-08"
-      },
-      "RequestBody": null,
-      "StatusCode": 200,
-      "ResponseHeaders": {
-        "Accept-Ranges": "bytes",
-        "Content-Length": "35",
-        "Content-MD5": "L/DnSpFIn\u002BjaQWc\u002BsUQdcw==",
-        "Content-Type": "application/octet-stream",
-        "Date": "Mon, 13 Feb 2023 09:36:03 GMT",
-        "ETag": "\u00220x8DA9D48E17467D7\u0022",
-        "Last-Modified": "Fri, 23 Sep 2022 09:49:17 GMT",
-        "Server": [
-          "Windows-Azure-Blob/1.0",
-          "Microsoft-HTTPAPI/2.0"
-        ],
-        "Vary": "Origin",
-        "x-ms-access-tier": "Hot",
-        "x-ms-access-tier-inferred": "true",
-        "x-ms-blob-type": "BlockBlob",
-        "x-ms-creation-time": "Fri, 23 Sep 2022 09:49:16 GMT",
-        "x-ms-lease-state": "available",
-        "x-ms-lease-status": "unlocked",
-        "x-ms-meta-name": "9c9cfba9-82bd-45db-ad06-07009d1d9672",
-        "x-ms-meta-upload_status": "completed",
-        "x-ms-meta-version": "1",
-        "x-ms-server-encrypted": "true",
-        "x-ms-version": "2021-06-08"
-      },
-      "ResponseBody": null
-    },
-    {
-      "RequestUri": "https://sagvgsoim6nmhbq.blob.core.windows.net/azureml-blobstore-e61cd5e2-512f-475e-9842-5e2a973993b8/az-ml-artifacts/00000000000000000000000000000000/COMPONENT_PLACEHOLDER",
-      "RequestMethod": "HEAD",
-      "RequestHeaders": {
-        "Accept": "application/xml",
-        "Accept-Encoding": "gzip, deflate",
-        "Connection": "keep-alive",
-        "User-Agent": "azsdk-python-storage-blob/12.12.0 Python/3.8.13 (Windows-10-10.0.22621-SP0)",
-        "x-ms-date": "Mon, 13 Feb 2023 09:36:03 GMT",
-        "x-ms-version": "2021-06-08"
-      },
-      "RequestBody": null,
-      "StatusCode": 404,
-      "ResponseHeaders": {
-        "Date": "Mon, 13 Feb 2023 09:36:03 GMT",
-        "Server": [
-          "Windows-Azure-Blob/1.0",
-          "Microsoft-HTTPAPI/2.0"
-        ],
-        "Transfer-Encoding": "chunked",
-        "Vary": "Origin",
-        "x-ms-error-code": "BlobNotFound",
-        "x-ms-version": "2021-06-08"
-      },
-      "ResponseBody": null
-    },
-    {
-      "RequestUri": "https://management.azure.com/subscriptions/00000000-0000-0000-0000-000000000/resourceGroups/00000/providers/Microsoft.MachineLearningServices/workspaces/00000/codes/9c9cfba9-82bd-45db-ad06-07009d1d9672/versions/1?api-version=2022-05-01",
-      "RequestMethod": "PUT",
->>>>>>> 36df7d3e
       "RequestHeaders": {
         "Accept": "application/json",
         "Accept-Encoding": "gzip, deflate",
         "Connection": "keep-alive",
-<<<<<<< HEAD
         "User-Agent": "azure-ai-ml/1.5.0 azsdk-python-mgmt-machinelearningservices/0.1.0 Python/3.7.9 (Windows-10-10.0.22621-SP0)"
-=======
-        "Content-Length": "288",
-        "Content-Type": "application/json",
-        "User-Agent": "azure-ai-ml/1.5.0 azsdk-python-mgmt-machinelearningservices/0.1.0 Python/3.8.13 (Windows-10-10.0.22621-SP0)"
-      },
-      "RequestBody": {
-        "properties": {
-          "properties": {
-            "hash_sha256": "0000000000000",
-            "hash_version": "0000000000000"
-          },
-          "isAnonymous": true,
-          "isArchived": false,
-          "codeUri": "https://sagvgsoim6nmhbq.blob.core.windows.net/azureml-blobstore-e61cd5e2-512f-475e-9842-5e2a973993b8/LocalUpload/00000000000000000000000000000000"
-        }
->>>>>>> 36df7d3e
       },
       "RequestBody": null,
       "StatusCode": 200,
@@ -329,26 +196,17 @@
         "Cache-Control": "no-cache",
         "Content-Encoding": "gzip",
         "Content-Type": "application/json; charset=utf-8",
-<<<<<<< HEAD
         "Date": "Mon, 13 Feb 2023 22:52:49 GMT",
         "Expires": "-1",
         "Pragma": "no-cache",
         "Request-Context": "appId=cid-v1:2d2e8e63-272e-4b3c-8598-4ee570a0e70d",
         "Server-Timing": "traceparent;desc=\u002200-fe6dbe9de4695a3ec59b671f254a6677-764191c6531ac0ec-01\u0022",
-=======
-        "Date": "Mon, 13 Feb 2023 09:36:06 GMT",
-        "Expires": "-1",
-        "Pragma": "no-cache",
-        "Request-Context": "appId=cid-v1:512cc15a-13b5-415b-bfd0-dce7accb6bb1",
-        "Server-Timing": "traceparent;desc=\u002200-d82434fc2f248f5599b946f71af38be7-c67b3c029c099094-01\u0022",
->>>>>>> 36df7d3e
         "Strict-Transport-Security": "max-age=31536000; includeSubDomains",
         "Transfer-Encoding": "chunked",
         "Vary": [
           "Accept-Encoding",
           "Accept-Encoding"
         ],
-<<<<<<< HEAD
         "x-aml-cluster": "vienna-eastus2-01",
         "X-Content-Type-Options": "nosniff",
         "x-ms-correlation-request-id": "c2ef7a7f-7231-4000-9a50-9d23c1421dc7",
@@ -356,15 +214,6 @@
         "x-ms-response-type": "standard",
         "x-ms-routing-request-id": "WESTUS2:20230213T225250Z:c2ef7a7f-7231-4000-9a50-9d23c1421dc7",
         "x-request-time": "0.037"
-=======
-        "x-aml-cluster": "vienna-test-westus2-02",
-        "X-Content-Type-Options": "nosniff",
-        "x-ms-correlation-request-id": "42af0849-405a-44f1-aa93-27b31ecd87c7",
-        "x-ms-ratelimit-remaining-subscription-writes": "1190",
-        "x-ms-response-type": "standard",
-        "x-ms-routing-request-id": "JAPANEAST:20230213T093607Z:42af0849-405a-44f1-aa93-27b31ecd87c7",
-        "x-request-time": "0.429"
->>>>>>> 36df7d3e
       },
       "ResponseBody": {
         "id": "/subscriptions/00000000-0000-0000-0000-000000000/resourceGroups/00000/providers/Microsoft.MachineLearningServices/workspaces/00000/codes/8049def6-b143-4c84-8888-1b7f4782b566/versions/1",
@@ -382,21 +231,12 @@
           "codeUri": "https://saocxrxy4dyx3oa.blob.core.windows.net:443/43bdc2d7-9-f001ad47-8105-5112-b854-8337bdde6f24/"
         },
         "systemData": {
-<<<<<<< HEAD
           "createdAt": "2023-02-13T17:22:20.7371942\u002B00:00",
           "createdBy": "9d38e6ce-9061-40c6-ba8d-c6e0462c76e7",
           "createdByType": "Application",
           "lastModifiedAt": "2023-02-13T17:22:20.7371942\u002B00:00",
           "lastModifiedBy": "9d38e6ce-9061-40c6-ba8d-c6e0462c76e7",
           "lastModifiedByType": "Application"
-=======
-          "createdAt": "2022-09-23T09:49:20.984936\u002B00:00",
-          "createdBy": "Ying Chen",
-          "createdByType": "User",
-          "lastModifiedAt": "2023-02-13T09:36:07.1462506\u002B00:00",
-          "lastModifiedBy": "Brynn Yin",
-          "lastModifiedByType": "User"
->>>>>>> 36df7d3e
         }
       }
     },
@@ -409,11 +249,7 @@
         "Connection": "keep-alive",
         "Content-Length": "1281",
         "Content-Type": "application/json",
-<<<<<<< HEAD
         "User-Agent": "azure-ai-ml/1.5.0 azsdk-python-mgmt-machinelearningservices/0.1.0 Python/3.7.9 (Windows-10-10.0.22621-SP0)"
-=======
-        "User-Agent": "azure-ai-ml/1.5.0 azsdk-python-mgmt-machinelearningservices/0.1.0 Python/3.8.13 (Windows-10-10.0.22621-SP0)"
->>>>>>> 36df7d3e
       },
       "RequestBody": {
         "properties": {
@@ -466,15 +302,10 @@
         "Cache-Control": "no-cache",
         "Content-Length": "2269",
         "Content-Type": "application/json; charset=utf-8",
-<<<<<<< HEAD
         "Date": "Mon, 13 Feb 2023 22:52:51 GMT",
-=======
-        "Date": "Mon, 13 Feb 2023 09:36:08 GMT",
->>>>>>> 36df7d3e
         "Expires": "-1",
         "Location": "https://management.azure.com/subscriptions/00000000-0000-0000-0000-000000000/resourceGroups/00000/providers/Microsoft.MachineLearningServices/workspaces/00000/components/azureml_anonymous/versions/000000000000000000000?api-version=2022-10-01",
         "Pragma": "no-cache",
-<<<<<<< HEAD
         "Request-Context": "appId=cid-v1:2d2e8e63-272e-4b3c-8598-4ee570a0e70d",
         "Server-Timing": "traceparent;desc=\u002200-ab8b812e34d5966c7ba4b87115ba7223-de2c52348b9bb687-01\u0022",
         "Strict-Transport-Security": "max-age=31536000; includeSubDomains",
@@ -485,18 +316,6 @@
         "x-ms-response-type": "standard",
         "x-ms-routing-request-id": "WESTUS2:20230213T225251Z:0bdc9449-b888-4e12-8753-c0d3b623f6f9",
         "x-request-time": "0.815"
-=======
-        "Request-Context": "appId=cid-v1:512cc15a-13b5-415b-bfd0-dce7accb6bb1",
-        "Server-Timing": "traceparent;desc=\u002200-5e411896ebded5f48f0f2662ad47b667-0f921bb572ac9613-01\u0022",
-        "Strict-Transport-Security": "max-age=31536000; includeSubDomains",
-        "x-aml-cluster": "vienna-test-westus2-02",
-        "X-Content-Type-Options": "nosniff",
-        "x-ms-correlation-request-id": "f8564b34-30dc-439e-94df-94a54107500a",
-        "x-ms-ratelimit-remaining-subscription-writes": "1189",
-        "x-ms-response-type": "standard",
-        "x-ms-routing-request-id": "JAPANEAST:20230213T093609Z:f8564b34-30dc-439e-94df-94a54107500a",
-        "x-request-time": "1.388"
->>>>>>> 36df7d3e
       },
       "ResponseBody": {
         "id": "/subscriptions/00000000-0000-0000-0000-000000000/resourceGroups/00000/providers/Microsoft.MachineLearningServices/workspaces/00000/components/azureml_anonymous/versions/e24b0c6b-dd6f-4786-830e-e62037cb58ed",
@@ -560,11 +379,7 @@
       }
     },
     {
-<<<<<<< HEAD
       "RequestUri": "https://management.azure.com/subscriptions/00000000-0000-0000-0000-000000000/resourceGroups/00000/providers/Microsoft.MachineLearningServices/workspaces/00000/jobs/test_816456922028?api-version=2022-12-01-preview",
-=======
-      "RequestUri": "https://management.azure.com/subscriptions/00000000-0000-0000-0000-000000000/resourceGroups/00000/providers/Microsoft.MachineLearningServices/workspaces/00000/jobs/test_200572732367?api-version=2022-12-01-preview",
->>>>>>> 36df7d3e
       "RequestMethod": "PUT",
       "RequestHeaders": {
         "Accept": "application/json",
@@ -572,11 +387,7 @@
         "Connection": "keep-alive",
         "Content-Length": "1199",
         "Content-Type": "application/json",
-<<<<<<< HEAD
         "User-Agent": "azure-ai-ml/1.5.0 azsdk-python-mgmt-machinelearningservices/0.1.0 Python/3.7.9 (Windows-10-10.0.22621-SP0)"
-=======
-        "User-Agent": "azure-ai-ml/1.5.0 azsdk-python-mgmt-machinelearningservices/0.1.0 Python/3.8.13 (Windows-10-10.0.22621-SP0)"
->>>>>>> 36df7d3e
       },
       "RequestBody": {
         "properties": {
@@ -629,7 +440,6 @@
         "Cache-Control": "no-cache",
         "Content-Length": "3414",
         "Content-Type": "application/json; charset=utf-8",
-<<<<<<< HEAD
         "Date": "Mon, 13 Feb 2023 22:52:54 GMT",
         "Expires": "-1",
         "Location": "https://management.azure.com/subscriptions/00000000-0000-0000-0000-000000000/resourceGroups/00000/providers/Microsoft.MachineLearningServices/workspaces/00000/jobs/test_816456922028?api-version=2022-12-01-preview",
@@ -648,26 +458,6 @@
       "ResponseBody": {
         "id": "/subscriptions/00000000-0000-0000-0000-000000000/resourceGroups/00000/providers/Microsoft.MachineLearningServices/workspaces/00000/jobs/test_816456922028",
         "name": "test_816456922028",
-=======
-        "Date": "Mon, 13 Feb 2023 09:36:15 GMT",
-        "Expires": "-1",
-        "Location": "https://management.azure.com/subscriptions/00000000-0000-0000-0000-000000000/resourceGroups/00000/providers/Microsoft.MachineLearningServices/workspaces/00000/jobs/test_200572732367?api-version=2022-12-01-preview",
-        "Pragma": "no-cache",
-        "Request-Context": "appId=cid-v1:512cc15a-13b5-415b-bfd0-dce7accb6bb1",
-        "Server-Timing": "traceparent;desc=\u002200-3f0e68b1ab15e19f41abce13a583d8b0-c3b864b7da1a13ee-01\u0022",
-        "Strict-Transport-Security": "max-age=31536000; includeSubDomains",
-        "x-aml-cluster": "vienna-test-westus2-02",
-        "X-Content-Type-Options": "nosniff",
-        "x-ms-correlation-request-id": "daafd3df-e4fa-46a2-9d6c-47b64daf1a01",
-        "x-ms-ratelimit-remaining-subscription-writes": "1188",
-        "x-ms-response-type": "standard",
-        "x-ms-routing-request-id": "JAPANEAST:20230213T093615Z:daafd3df-e4fa-46a2-9d6c-47b64daf1a01",
-        "x-request-time": "3.348"
-      },
-      "ResponseBody": {
-        "id": "/subscriptions/00000000-0000-0000-0000-000000000/resourceGroups/00000/providers/Microsoft.MachineLearningServices/workspaces/00000/jobs/test_200572732367",
-        "name": "test_200572732367",
->>>>>>> 36df7d3e
         "type": "Microsoft.MachineLearningServices/workspaces/jobs",
         "properties": {
           "description": null,
@@ -700,11 +490,7 @@
             "Studio": {
               "jobServiceType": "Studio",
               "port": null,
-<<<<<<< HEAD
               "endpoint": "https://ml.azure.com/runs/test_816456922028?wsid=/subscriptions/00000000-0000-0000-0000-000000000/resourcegroups/00000/workspaces/00000",
-=======
-              "endpoint": "https://ml.azure.com/runs/test_200572732367?wsid=/subscriptions/00000000-0000-0000-0000-000000000/resourcegroups/00000/workspaces/00000",
->>>>>>> 36df7d3e
               "status": null,
               "errorMessage": null,
               "properties": null,
@@ -760,34 +546,21 @@
           "sourceJobId": null
         },
         "systemData": {
-<<<<<<< HEAD
           "createdAt": "2023-02-13T22:52:54.1704789\u002B00:00",
           "createdBy": "Diondra Peck",
-=======
-          "createdAt": "2023-02-13T09:36:14.9356392\u002B00:00",
-          "createdBy": "Brynn Yin",
->>>>>>> 36df7d3e
           "createdByType": "User"
         }
       }
     },
     {
-<<<<<<< HEAD
       "RequestUri": "https://management.azure.com/subscriptions/00000000-0000-0000-0000-000000000/resourceGroups/00000/providers/Microsoft.MachineLearningServices/workspaces/00000/jobs/test_816456922028/cancel?api-version=2022-12-01-preview",
-=======
-      "RequestUri": "https://management.azure.com/subscriptions/00000000-0000-0000-0000-000000000/resourceGroups/00000/providers/Microsoft.MachineLearningServices/workspaces/00000/jobs/test_200572732367/cancel?api-version=2022-12-01-preview",
->>>>>>> 36df7d3e
       "RequestMethod": "POST",
       "RequestHeaders": {
         "Accept": "application/json",
         "Accept-Encoding": "gzip, deflate",
         "Connection": "keep-alive",
         "Content-Length": "0",
-<<<<<<< HEAD
         "User-Agent": "azure-ai-ml/1.5.0 azsdk-python-mgmt-machinelearningservices/0.1.0 Python/3.7.9 (Windows-10-10.0.22621-SP0)"
-=======
-        "User-Agent": "azure-ai-ml/1.5.0 azsdk-python-mgmt-machinelearningservices/0.1.0 Python/3.8.13 (Windows-10-10.0.22621-SP0)"
->>>>>>> 36df7d3e
       },
       "RequestBody": null,
       "StatusCode": 202,
@@ -795,19 +568,12 @@
         "Cache-Control": "no-cache",
         "Content-Length": "4",
         "Content-Type": "application/json; charset=utf-8",
-<<<<<<< HEAD
         "Date": "Mon, 13 Feb 2023 22:52:56 GMT",
         "Expires": "-1",
         "Location": "https://management.azure.com/subscriptions/00000000-0000-0000-0000-000000000/providers/Microsoft.MachineLearningServices/locations/eastus2/mfeOperationResults/jc:43bdc2d7-9930-46b1-b7d0-0e906bdb656a:test_816456922028?api-version=2022-12-01-preview",
-=======
-        "Date": "Mon, 13 Feb 2023 09:36:19 GMT",
-        "Expires": "-1",
-        "Location": "https://management.azure.com/subscriptions/00000000-0000-0000-0000-000000000/providers/Microsoft.MachineLearningServices/locations/centraluseuap/mfeOperationResults/jc:e61cd5e2-512f-475e-9842-5e2a973993b8:test_200572732367?api-version=2022-12-01-preview",
->>>>>>> 36df7d3e
         "Pragma": "no-cache",
         "Request-Context": "appId=cid-v1:2d2e8e63-272e-4b3c-8598-4ee570a0e70d",
         "Strict-Transport-Security": "max-age=31536000; includeSubDomains",
-<<<<<<< HEAD
         "x-aml-cluster": "vienna-eastus2-01",
         "X-Content-Type-Options": "nosniff",
         "x-ms-async-operation-timeout": "PT1H",
@@ -816,21 +582,10 @@
         "x-ms-response-type": "standard",
         "x-ms-routing-request-id": "WESTUS2:20230213T225257Z:dd597898-53d9-41cd-b818-fb89c5361a4d",
         "x-request-time": "0.533"
-=======
-        "x-aml-cluster": "vienna-test-westus2-02",
-        "X-Content-Type-Options": "nosniff",
-        "x-ms-async-operation-timeout": "PT1H",
-        "x-ms-correlation-request-id": "66399836-7a2c-4327-81e1-773c52a0b02b",
-        "x-ms-ratelimit-remaining-subscription-writes": "1192",
-        "x-ms-response-type": "standard",
-        "x-ms-routing-request-id": "JAPANEAST:20230213T093619Z:66399836-7a2c-4327-81e1-773c52a0b02b",
-        "x-request-time": "0.971"
->>>>>>> 36df7d3e
       },
       "ResponseBody": "null"
     },
     {
-<<<<<<< HEAD
       "RequestUri": "https://management.azure.com/subscriptions/00000000-0000-0000-0000-000000000/providers/Microsoft.MachineLearningServices/locations/eastus2/mfeOperationResults/jc:43bdc2d7-9930-46b1-b7d0-0e906bdb656a:test_816456922028?api-version=2022-12-01-preview",
       "RequestMethod": "GET",
       "RequestHeaders": {
@@ -863,26 +618,18 @@
     },
     {
       "RequestUri": "https://management.azure.com/subscriptions/00000000-0000-0000-0000-000000000/providers/Microsoft.MachineLearningServices/locations/eastus2/mfeOperationResults/jc:43bdc2d7-9930-46b1-b7d0-0e906bdb656a:test_816456922028?api-version=2022-12-01-preview",
-=======
-      "RequestUri": "https://management.azure.com/subscriptions/00000000-0000-0000-0000-000000000/providers/Microsoft.MachineLearningServices/locations/centraluseuap/mfeOperationResults/jc:e61cd5e2-512f-475e-9842-5e2a973993b8:test_200572732367?api-version=2022-12-01-preview",
->>>>>>> 36df7d3e
       "RequestMethod": "GET",
       "RequestHeaders": {
         "Accept": "*/*",
         "Accept-Encoding": "gzip, deflate",
         "Connection": "keep-alive",
-<<<<<<< HEAD
         "User-Agent": "azure-ai-ml/1.5.0 azsdk-python-mgmt-machinelearningservices/0.1.0 Python/3.7.9 (Windows-10-10.0.22621-SP0)"
-=======
-        "User-Agent": "azure-ai-ml/1.5.0 azsdk-python-mgmt-machinelearningservices/0.1.0 Python/3.8.13 (Windows-10-10.0.22621-SP0)"
->>>>>>> 36df7d3e
       },
       "RequestBody": null,
       "StatusCode": 200,
       "ResponseHeaders": {
         "Cache-Control": "no-cache",
         "Content-Length": "0",
-<<<<<<< HEAD
         "Date": "Mon, 13 Feb 2023 22:53:26 GMT",
         "Expires": "-1",
         "Pragma": "no-cache",
@@ -896,30 +643,11 @@
         "x-ms-response-type": "standard",
         "x-ms-routing-request-id": "WESTUS2:20230213T225327Z:00ae3577-e8c8-4331-b48f-66d4b2de59d4",
         "x-request-time": "0.033"
-=======
-        "Date": "Mon, 13 Feb 2023 09:36:49 GMT",
-        "Expires": "-1",
-        "Pragma": "no-cache",
-        "Request-Context": "appId=cid-v1:512cc15a-13b5-415b-bfd0-dce7accb6bb1",
-        "Server-Timing": "traceparent;desc=\u002200-583d2b3f05b83c848c3ab4f5500b7303-e935385c881d6f66-01\u0022",
-        "Strict-Transport-Security": "max-age=31536000; includeSubDomains",
-        "x-aml-cluster": "vienna-test-westus2-01",
-        "X-Content-Type-Options": "nosniff",
-        "x-ms-correlation-request-id": "f97a3ac6-10f6-425e-91d6-28b1408bb66b",
-        "x-ms-ratelimit-remaining-subscription-reads": "11990",
-        "x-ms-response-type": "standard",
-        "x-ms-routing-request-id": "JAPANEAST:20230213T093650Z:f97a3ac6-10f6-425e-91d6-28b1408bb66b",
-        "x-request-time": "0.028"
->>>>>>> 36df7d3e
       },
       "ResponseBody": null
     }
   ],
   "Variables": {
-<<<<<<< HEAD
     "job_name": "test_816456922028"
-=======
-    "job_name": "test_200572732367"
->>>>>>> 36df7d3e
   }
 }